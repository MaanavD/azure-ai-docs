--- conflicted
+++ resolved
@@ -1251,7 +1251,6 @@
     title: Azure portal
   - id: cli
     title: Azure CLI
-<<<<<<< HEAD
 - id: azureml-portal-cli-python
 # Owner: Larryfr
   title: Azure Portal, CLI, and python 
@@ -1263,7 +1262,6 @@
     title: Python SDK
   - id: azure-portal
     title: Azure portal
-=======
 # Owner: sgilley
 - id: project-type
   title: Project types
@@ -1328,5 +1326,4 @@
   - id: python
     title: Python
   - id: rest
-    title: REST
->>>>>>> 9263ae93
+    title: REST