--- conflicted
+++ resolved
@@ -1160,7 +1160,6 @@
     title: Azure portal
   - id: cli
     title: Azure CLI
-<<<<<<< HEAD
 # Owner: sgilley
 - id: project-type
   title: Project types
@@ -1198,7 +1197,6 @@
       title: JavaScript
     - id: programming-language-python
       title: Python
-=======
 # Owner: samkemp
 - id: foundry-local-sdk
   title: Programming languages
@@ -1217,5 +1215,4 @@
   - id: programming-language-python
     title: Python
   - id: programming-language-csharp
-    title: C#
->>>>>>> 4f5949f0
+    title: C#