### YamlMime:ZonePivotGroups
groups:
- id: programming-languages-portal-cli-ps
# Owner: eur
  title: Programming languages
  prompt: Choose a programming language or tool
  pivots:
  - id: azportal
    title: Azure portal
  - id: azcli
    title: Azure CLI
  - id: azpowershell
    title: Azure PowerShell
- id: programming-languages-set-twenty-eight
# Owner: aahi
  title: Programming languages
  prompt: Choose a programming language
  pivots:
  - id: programming-language-csharp
    title: C#
  - id: programming-language-java
    title: Java
  - id: programming-language-javascript
    title: JavaScript
  - id: programming-language-python
    title: Python
# Service-specific groups
- id: azure-ai-model-catalog-samples-chat
# Owner: santiagxf
  title: Programing languages
  prompt: Choose a tool or API
  pivots:
    - id: programming-language-python
      title: Python
    - id: programming-language-javascript
      title: JavaScript
    - id: programming-language-csharp
      title: C#
    - id: programming-language-rest
      title: REST
- id: programming-languages-set-conmod
# Owner: pafarley
  title: Programming languages
  prompt: Choose a programming language
  pivots:
  - id: programming-language-csharp
    title: C#
  - id: programming-language-java
    title: Java
  - id: programming-language-python
    title: Python
  - id: programming-language-rest-api
    title: REST API
- id: programming-languages-content-safety
# Owner: pafarley
  title: Programming languages
  prompt: Choose a platform
  pivots:
  - id: programming-language-foundry-portal
    title: Foundry portal
  - id: programming-language-csharp
    title: C#
  - id: programming-language-java
    title: Java
  - id: programming-language-javascript
    title: JavaScript
  - id: programming-language-python
    title: Python
  - id: programming-language-rest
    title: REST
- id: programming-languages-content-safety-abridged
# Owner: pafarley
  title: Programming languages
  prompt: Choose a platform
  pivots:
  - id: programming-language-foundry-portal
    title: Foundry portal
  - id: programming-language-csharp
    title: C#
  - id: programming-language-python
    title: Python
  - id: programming-language-rest
    title: REST
- id: programming-languages-content-safety-foundry-rest
# Owner: pafarley
  title: Programming languages
  prompt: Choose a platform
  pivots:
  - id: programming-language-foundry-portal
    title: Foundry portal
  - id: programming-language-rest
    title: REST
- id: cloud-location
  # Owner: lajanuar
  title: Workflow
  prompt: Choose a workflow
  pivots:
  - id: workflow-onedrive
    title: OneDrive
  - id: workflow-sharepoint
    title: SharePoint
- id: immersive-reader-how-to-guides
# Owner: eur
  title: Programming languages
  prompt: Choose a programming language
  pivots:
  - id: programming-language-javascript
    title: Node.js
  - id: programming-language-python
    title: Python
  - id: programming-language-android
    title: Android
  - id: programming-language-ios
    title: iOS
# Owner: mbullwin
- id: programming-languages-set-luis
  title: Programming languages
  prompt: Make a selection
  pivots:
  - id: programming-language-csharp
    title: C#
  - id: programming-language-javascript
    title: JavaScript
  - id: programming-language-python
    title: Python
  - id: rest-api
    title: REST API
- id: programming-languages-set-one
  title: Programming languages
  prompt: Choose a programming language
  pivots:
  - id: programming-language-csharp
    title: C#
  - id: programming-language-go
    title: Go
  - id: programming-language-java
    title: Java
  - id: programming-language-javascript
    title: JavaScript
  - id: programming-language-python
    title: Python
- id: openai-quickstart-assistants
  title: Programming languages
  prompt: Choose your preferred usage method
  pivots:
  - id: ai-foundry-portal
    title: Foundry portal
  - id: programming-language-csharp
    title: C#
  - id: programming-language-javascript
    title: JavaScript
  - id: programming-language-python
    title: Python
  - id: rest-api
    title: REST
  - id: programming-language-typescript
    title: TypeScript
# Owner: mbullwin
- id: openai-quickstart-new
  title: Programming languages
  prompt: Choose your preferred usage method
  pivots:
  - id: programming-language-studio
    title: Portal
  - id: programming-language-csharp
    title: C#
  - id: programming-language-go
    title: Go
  - id: programming-language-java
    title: Java
  - id: programming-language-javascript
    title: JavaScript
  - id: programming-language-powershell
    title: PowerShell
  - id: programming-language-python
    title: Python
  - id: rest-api
    title: REST
  - id: programming-language-spring
    title: Spring
  - id: programming-language-typescript
    title: TypeScript
- id: openai-quickstart-dall-e
  title: Programming languages
  prompt: Choose your preferred usage method
  pivots:
  - id: programming-language-studio
    title: Portal 
  - id: programming-language-csharp
    title: C#
  - id: programming-language-go
    title: Go
  - id: programming-language-java
    title: Java
  - id: programming-language-javascript
    title: JavaScript
  - id: programming-language-powershell
    title: PowerShell
  - id: programming-language-python
    title: Python 
  - id: rest-api
    title: REST 
  - id: programming-language-typescript
    title: TypeScript    
# Owner: pafarley
- id: openai-quickstart-gpt-v
  title: Programming languages
  prompt: Choose your preferred usage method
  pivots:
  - id: ai-foundry-portal
    title: Foundry portal
  - id: programming-language-dotnet
    title: C#
  - id: programming-language-javascript
    title: JavaScript
  - id: programming-language-python
    title: Python
  - id: rest-api
    title: REST
  - id: programming-language-typescript
    title: TypeScript
# Owner: mbullwin
- id: openai-use-your-data
  title: Programming languages
  prompt: Choose your preferred usage method
  pivots:
  - id: ai-foundry-portal
    title: Foundry portal
  - id: programming-language-csharp
    title: C#
  - id: programming-language-go
    title: Go
  - id: programming-language-javascript
    title: JavaScript
  - id: programming-language-powershell
    title: PowerShell
  - id: programming-language-python
    title: Python
  - id: rest-api
    title: REST
  - id: programming-language-spring
    title: Spring
  - id: programming-language-typescript
    title: TypeScript

# Owner: eur
- id: openai-whisper
  title: Programming languages
  prompt: Choose your preferred usage method
  pivots:
  - id: programming-language-powershell
    title: PowerShell
  - id: programming-language-python
    title: Python
  - id: rest-api
    title: REST
# Owner: diberry
- id: programming-languages-rest-js
  title: Programming languages
  prompt: Choose a programming language
  pivots:
  - id: programming-language-javascript
    title: JavaScript
  - id: rest-api
    title: REST
- id: programming-languages-rest-js-cs
  title: Programming languages
  prompt: Choose a programming language
  pivots:
  - id: programming-language-dotnet
    title: C#
  - id: programming-language-javascript
    title: JavaScript
  - id: rest-api
    title: REST
  - id: programming-language-typescript
    title: TypeScript
# Owner: diberry
- id: programming-languages-rest-ps-py-js
  title: Programming languages
  prompt: Choose a programming language
  pivots:
  - id: programming-language-javascript
    title: JavaScript
  - id: programming-language-python
    title: Python
  - id: programming-language-powershell
    title: PowerShell
  - id: rest-api
    title: REST
- id: programming-languages-rest-ps-py-js-cs
  title: Programming languages
  prompt: Choose a programming language
  pivots:
  - id: programming-language-dotnet
    title: C#    
  - id: programming-language-javascript
    title: JavaScript
  - id: programming-language-powershell
    title: PowerShell
  - id: programming-language-python
    title: Python
  - id: rest-api
    title: REST
  - id: programming-language-typescript
    title: TypeScript
    # Owner: diberry
- id: programming-languages-set-six
  title: Programming languages
  prompt: Choose a programming language
  pivots:
  - id: programming-language-csharp
    title: C#
  - id: programming-language-javascript
    title: JavaScript
  - id: programming-language-python
    title: Python
- id: programming-languages-reference-ai-services
# Owner: laujan
  title: Programming languages
  prompt: Choose a programming language or tool
  pivots:
  - id: programming-language-csharp
    title: C#
  - id: programming-language-cpp
    title: C++
  - id: programming-language-go
    title: Go
  - id: programming-language-java
    title: Java
  - id: programming-language-javascript
    title: JavaScript
  - id: programming-language-objectivec
    title: Objective-C
  - id: programming-language-python
    title: Python
  - id: programming-language-ruby
    title: Ruby
  - id: programming-language-swift
    title: Swift
- id: speech-cli-rest
# Owner: eur
  title: Programming languages
  prompt: Choose a tool or API
  pivots:
  - id: rest-api
    title: REST
  - id: speech-cli
    title: Speech CLI
- id: programming-languages-speech-sdk-cli
# Owner: eur
  title: Programming languages
  prompt: Choose a programming language
  pivots:
  - id: programming-language-csharp
    title: C#
  - id: programming-language-cpp
    title: C++
  - id: programming-language-go
    title: Go
  - id: programming-language-java
    title: Java
  - id: programming-language-javascript
    title: JavaScript
  - id: programming-language-objectivec
    title: Objective-C
  - id: programming-language-python
    title: Python
  - id: programming-language-cli
    title: Speech CLI
  - id: programming-language-swift
    title: Swift
- id: programming-languages-speech-services
# Owner: eur
  title: Programming languages
  prompt: Choose a programming language or tool
  pivots:
  - id: programming-language-csharp
    title: C#
  - id: programming-language-cpp
    title: C++
  - id: programming-language-go
    title: Go
  - id: programming-language-java
    title: Java
  - id: programming-language-javascript
    title: JavaScript
  - id: programming-language-objectivec
    title: Objective-C
  - id: programming-language-python
    title: Python
  - id: programming-language-rest
    title: REST
  - id: programming-language-cli
    title: Speech CLI
  - id: programming-language-swift
    title: Swift
- id: programming-languages-set-thirteen
  title: Programming languages
  prompt: Choose a programming language
  pivots:
  - id: programming-language-csharp
    title: C#
  - id: programming-language-cpp
    title: C++
  - id: programming-language-java
    title: Java
- id: programming-languages-speech-services-studio
# Owner: eur
  title: Programming languages
  prompt: Choose a programming language or tool
  pivots:
  - id: ai-studio
    title: Portal
  - id: programming-language-csharp
    title: C#
  - id: programming-language-cpp
    title: C++
  - id: programming-language-go
    title: Go
  - id: programming-language-java
    title: Java
  - id: programming-language-javascript
    title: JavaScript
  - id: programming-language-python
    title: Python
  - id: programming-language-cli
    title: Speech CLI
  - id: programming-language-swift
    title: Swift
  - id: programming-language-rest
    title: REST
- id: programming-languages-set-twenty-one
  title: Programming languages
  prompt: Choose a programming language
  pivots:
  - id: programming-language-csharp
    title: C#
  - id: programming-language-java
    title: Java
- id: programming-languages-set-two
# Owner: eur
  title: Programming languages
  prompt: Choose a programming language
  pivots:
  - id: programming-language-csharp
    title: C#
  - id: programming-language-cpp
    title: C++
  - id: programming-language-java
    title: Java
  - id: programming-language-python
    title: Python
- id: programming-languages-set-two-objective-c
# Owner: eur
  title: Programming languages
  prompt: Choose a programming language
  pivots:
  - id: programming-language-csharp
    title: C#
  - id: programming-language-cpp
    title: C++
  - id: programming-language-java
    title: Java
  - id: programming-language-objectivec
    title: Objective-C
  - id: programming-language-python
    title: Python
- id: programming-languages-set-three
# Owner: eur
  title: Programming languages
  prompt: Choose a programming language
  pivots:
  - id: programming-language-csharp
    title: C#
  - id: programming-language-cpp
    title: C++
  - id: programming-language-go
    title: Go
  - id: programming-language-java
    title: Java
  - id: programming-language-python
    title: Python
- id: foundry-speech-studio-cli-rest
# Owner: eur
  title: Programming languages
  prompt: Choose a tool or API
  pivots:
  - id: ai-foundry-portal
    title: Foundry portal
  - id: speech-studio
    title: Speech Studio
  - id: rest-api
    title: REST
  - id: speech-cli
    title: Speech CLI
- id: foundry-speech-studio
# Owner: eur
  title: Programming languages
  prompt: Choose a tool or API
  pivots:
  - id: ai-foundry-portal
    title: Foundry portal
  - id: speech-studio
    title: Speech Studio
- id: programming-languages-set-nineteen
  title: Programming languages
  prompt: Choose a programming language
  pivots:
  - id: programming-language-csharp
    title: C#
  - id: programming-language-cpp
    title: C++
  - id: programming-language-java
    title: Java
  - id: programming-language-objectivec
    title: Objective-C
  - id: programming-language-python
    title: Python
- id: programming-languages-ai-services
# Owner: eur
  title: Programming languages
  prompt: Choose a programming language or tool
  pivots:
  - id: programming-language-csharp
    title: C#
  - id: programming-language-cpp
    title: C++
  - id: programming-language-go
    title: Go
  - id: programming-language-java
    title: Java
  - id: programming-language-javascript
    title: JavaScript
  - id: programming-language-objectivec
    title: Objective-C
  - id: programming-language-python
    title: Python
  - id: programming-language-swift
    title: Swift
- id: programming-languages-speech-services-nomore-variant
# Owner: eur
  title: Programming languages
  prompt: Choose a programming language
  pivots:
  - id: programming-language-csharp
    title: C#
  - id: programming-language-cpp
    title: C++
  - id: programming-language-java
    title: Java
  - id: programming-language-javascript
    title: JavaScript
  - id: programming-language-objectivec
    title: Objective-C
  - id: programming-language-python
    title: Python
- id: acs-js-csharp-python
  title: Programming languages
  prompt: Choose a programming language
  pivots:
  - id: programming-language-csharp
    title: C#
  - id: programming-language-javascript
    title: JavaScript
  - id: programming-language-python
    title: Python
- id: programming-languages-set-two-with-js-spx
# Owner: eur
  title: Programming languages
  prompt: Choose a programming language or CLI
  pivots:
  - id: programming-language-csharp
    title: C#
  - id: programming-language-cpp
    title: C++
  - id: programming-language-java
    title: Java
  - id: programming-language-javascript
    title: JavaScript
  - id: programming-language-python
    title: Python
  - id: programmer-tool-spx
    title: Speech CLI
- id: programming-languages-csharp-python
# Owner: eur
  title: Programming languages
  prompt: Choose a programming language
  pivots:
  - id: programming-language-csharp
    title: C#
  - id: programming-language-python
    title: Python
- id: foundry-speech-studio-rest
# Owner: eur
  title: Programming languages
  prompt: Choose a tool or API
  pivots:
  - id: ai-foundry-portal
    title: Foundry portal
  - id: speech-studio
    title: Speech Studio
  - id: rest-api
    title: REST
- id: speech-studio-rest
# Owner: eur
  title: Programming languages
  prompt: Choose a tool or API
  pivots:
  - id: speech-studio
    title: Speech Studio
  - id: rest-api
    title: REST
- id: programming-languages-set-translator-sdk
# Owner: lajanuar
  title: Programming languages
  prompt: Choose a programming language
  pivots:
  - id: programming-language-csharp
    title: "C#: Visual Studio"
  - id: programming-language-java
    title: "Java: Gradle"
  - id: programming-language-javascript
    title: "JavaScript: Node.js"
  - id: programming-language-python
    title: Python
- id: azure-ai-model-catalog-samples-embeddings
# Owner: santiagxf
  title: Programing languages
  prompt: Choose a tool or API
  pivots:
    - id: programming-language-python
      title: Python
    - id: programming-language-javascript
      title: JavaScript
    - id: programming-language-rest
      title: REST
- id: azure-ai-inference-samples
# Owner: santiagxf
  title: Programing languages
  prompt: Choose a tool or API
  pivots:
    - id: programming-language-python
      title: Python
    - id: programming-language-javascript
      title: JavaScript
    - id: programming-language-java
      title: Java
    - id: programming-language-csharp
      title: C#
    - id: programming-language-rest
      title: REST
- id: azure-ai-models-deployment
# Owner: santiagxf
  title: Prograaming languages
  prompt: Choose a tool or API
  pivots:
    - id: ai-foundry-portal
      title: Foundry portal
    - id: programming-language-cli
      title: Azure CLI
    - id: programming-language-bicep
      title: Bicep
- id: azure-ai-model-catalog-sub-group-samples
# Owner: mopeakande
  title: Programming languages
  prompt: Choose a tool or API
  pivots:
    - id: programming-language-python
      title: Python
    - id: programming-language-rest
      title: REST
- id: azure-ai-model-fine-tune
# Owner: ssalgadodev
  title: Programming languages
  prompt: Choose a tool or API
  pivots:
    - id: foundry-portal
      title: Foundry Portal
    - id: programming-language-python
      title: Python
- id: aml-control-methods
  # Owner: gopalv
  title: Azure Machine Learning control plane
  prompt: Choose an Azure Machine Learning control plane interface
  pivots:
  - id: py-sdk
    title: Python SDK
  - id: cli
    title: Azure CLI
- id: anomaly-detector-quickstart-multivariate
  title: Programming languages
  prompt: Choose a programming language
  pivots:
  - id: programming-language-csharp
    title: C#
  - id: programming-language-java
    title: Java
  - id: programming-language-javascript
    title: JavaScript
  - id: programming-language-python
    title: Python
- id: anomaly-detector-quickstart
  title: Programming languages
  prompt: Choose a programming language
  pivots:
  - id: programming-language-csharp
    title: C#
  - id: programming-language-javascript
    title: JavaScript
  - id: programming-language-python
    title: Python
  - id: rest-api
    title: REST
# Owner: mbullwin
- id: programming-languages-computer-vision
  title: Programming languages
  prompt: Choose a programming language.
  pivots:
  - id: programming-language-csharp
    title: C#
  - id: programming-language-java
    title: Java
  - id: programming-language-javascript
    title: JavaScript
  - id: programming-language-python
    title: Python
  - id: programming-language-rest-api
    title: REST API
- id: programming-languages-ocr
  title: Programming languages
  prompt: Choose a programming language.
  pivots:
  - id: vision-studio
    title: Vision Studio
  - id: programming-language-csharp
    title: C#
  - id: programming-language-javascript
    title: JavaScript
  - id: programming-language-python
    title: Python
  - id: programming-language-rest-api
    title: REST API
- id: programming-languages-set-face
  title: Programming languages
  prompt: Choose a programming language
  pivots:
  - id: programming-language-csharp
    title: C#
  - id: programming-language-java
    title: Java
  - id: programming-language-javascript
    title: JavaScript
  - id: programming-language-python
    title: Python
  - id: programming-language-rest-api
    title: REST API
- id: programming-languages-computer-vision-40
  title: Programming languages
  prompt: Choose a programming language.
  pivots:
  - id: vision-studio
    title: Vision Studio
  - id: programming-language-csharp
    title: C#
  - id: programming-language-java
    title: Java
  - id: programming-language-javascript
    title: JavaScript
  - id: programming-language-python
    title: Python
  - id: programming-language-rest-api
    title: REST API
- id: programming-languages-vision-40-sdk
  title: Programming languages
  prompt: Choose a programming language.
  pivots:
  - id: programming-language-csharp
    title: C#
  - id: programming-language-java
    title: Java
  - id: programming-language-javascript
    title: JavaScript
  - id: programming-language-python
    title: Python
- id: programming-languages-set-cusvis
# Owner: pafarley
  title: Programming languages
  prompt: Choose a programming language
  pivots:
  - id: programming-language-csharp
    title: C#
  - id: programming-language-go
    title: Go
  - id: programming-language-java
    title: Java
  - id: programming-language-javascript
    title: JavaScript
  - id: programming-language-python
    title: Python
  - id: programming-language-rest-api
    title: REST API
- id: programming-languages-set-formre
# Owner: pafarley
  title: Programming languages
  prompt: Choose a programming language
  pivots:
  - id: programming-language-csharp
    title: C#
  - id: programming-language-java
    title: Java
  - id: programming-language-javascript
    title: JavaScript
  - id: programming-language-python
    title: Python
  - id: programming-language-rest-api
    title: REST API
- id: programming-languages-set-twenty
  title: Programming languages
  prompt: Choose a programming language
  pivots:
  - id: programming-language-csharp
    title: C#
  - id: programming-language-java-android
    title: Java (Android)
  - id: programming-language-kotlin
    title: Kotlin (Android)
  - id: programming-language-nodejs
    title: Node.js
  - id: programming-language-swift
    title: Swift (iOS)
- id: usage-custom-language-features
# Owner jboback
  title: Usage methods
  prompt: Choose your preferred usage method
  pivots:
  - id: language-studio
    title: Language Studio
  - id: rest-api
    title: REST API
- id: programming-languages-text-analytics
# Owner jboback
  title: Programming languages
  prompt: Choose one of the client library languages or REST API.
  pivots:
  - id: ai-foundry-portal
    title: Foundry portal
  - id: programming-language-csharp
    title: C#
  - id: programming-language-java
    title: Java
  - id: programming-language-javascript
    title: JavaScript
  - id: programming-language-python
    title: Python
  - id: rest-api
    title: REST API
- id: programming-languages-entity-linking
  title: Programming languages
  prompt: Choose one of the client library languages or REST API.
  pivots:
  - id: programming-language-csharp
    title: C#
  - id: programming-language-java
    title: Java
  - id: programming-language-javascript
    title: JavaScript
  - id: programming-language-python
    title: Python
  - id: rest-api
    title: REST API
- id: programming-languages-metrics-monitor
  title: Programming languages
  prompt: Choose a programming language.
  pivots:
  - id: programming-language-csharp
    title: C#
  - id: programming-language-java
    title: Java
  - id: programming-language-javascript
    title: JavaScript
  - id: programming-language-python
    title: Python
  - id: programming-language-rest-api
    title: REST API
- id: openai-prompt
  title: API Options
  prompt: API options
  pivots:
  - id: programming-language-chat-completions
    title: Chat Completion
  - id: programming-language-completions
    title: Completion
# Owner: mbullwin
- id: openai-fine-tuning-batch
  title: Programming languages
  prompt: Choose your preferred usage method
  pivots:
  - id: ai-foundry-portal
    title: Foundry portal
  - id: programming-language-python
    title: Python
  - id: rest-api
    title: REST
# Owner: mbullwin
- id: openai-supported-languages
  title: Programming languages
  prompt: Choose your preferred language
  pivots:
  - id: programming-language-dotnet
    title: C#
  - id:  programming-language-go
    title: Go
  - id:  programming-language-java
    title: Java
  - id:  programming-language-javascript
    title: JavaScript
  - id: programming-language-python
    title: Python
# Owner: mbullwin
- id: openai-create-resource
  title: Programming languages
  prompt: Choose your preferred resource creation method
  pivots:
  - id: web-portal
    title: Portal
  - id: cli
    title: CLI
  - id: ps
    title: PowerShell
# Owner: mbullwin
- id: openai-fine-tuning
  title: Programming languages
  prompt: Choose your preferred fine-tuning method
  pivots:
  - id: programming-language-studio
    title: Portal
  - id: programming-language-python
    title: Python
  - id: rest-api
    title: REST
# Owner: mbullwin
- id: URL-test-interface
  title: URL Test tool
  prompt: Choose one of the following
  pivots:
  - id: url-test-tool-curl
    title: cURL
  - id: url-test-tool-visual-studio-code-rest-client-extension
    title: Visual Studio Code REST Client Extension
#Owner: kraigb
- id: qnamaker-quickstart
  title: Programming languages
  prompt: Choose a programming language
  pivots:
  - id: programming-language-csharp
    title: C#
  - id: programming-language-java
    title: Java
  - id: programming-language-javascript
    title: JavaScript
  - id: programming-language-python
    title: Python
  - id: rest
    title: REST
    # Owner: mbullwin
- id: programming-languages-set-nine
  title: Programming languages
  prompt: Choose a programming language
  pivots:
  - id: programming-language-csharp
    title: C#
  - id: programming-language-cpp
    title: C++
- id: custom-qna-quickstart
  title: Programming languages
  prompt: Choose a programming language
  pivots:
  - id: studio
    title: Language Studio
  - id: programming-language-csharp
    title: C#
  - id: programming-language-python
    title: Python
  - id: rest
    title: REST
# Owner: farazgis
- id: programming-languages-document-sdk
  # Owner: lajanuar
  title: Programming languages
  prompt: Choose a programming language
  pivots:
  - id: programming-language-csharp
    title: C#
  - id: programming-language-python
    title: Python
# Owner: mbullwin
- id: openai-embeddings
  title: Programming languages
  prompt: Choose your preferred usage method
  pivots:
  - id: programming-language-powershell
    title: PowerShell
  - id: programming-language-python
    title: Python
- id: openai-portal-js
  title: Programming languages
  prompt: Choose your preferred usage method
  pivots:
  - id: ai-foundry-portal
    title: Foundry portal
  - id: programming-language-javascript
    title: JavaScript
- id: openai-portal-js-python-ts
  title: Programming languages
  prompt: Choose your preferred usage method
  pivots:
  - id: ai-foundry-portal
    title: Foundry portal
  - id: programming-language-javascript
    title: JavaScript
  - id: programming-language-python
    title: Python
  - id: programming-language-typescript
    title: TypeScript
- id: agents-quickstart
  title: Usage methods
  prompt: Choose a usage method
  pivots:
  - id: ai-foundry-portal
    title: Foundry portal
  - id: programming-language-csharp
    title: C#
  - id: programming-language-javascript
    title: JavaScript
  - id: programming-language-python-azure
    title: Python (Azure SDK)
  - id: programming-language-python-openai
    title: Python (OpenAI SDK)
  - id: programming-language-typescript
    title: TypeScript
  - id: rest-api
    title: REST API
# owner: aahi
- id: selection-code-interpreter
  title: Selections
  prompt: What would you like to see?
  pivots:
  - id: overview
    title: Overview
  - id: code-example
    title: Code examples
  - id: supported-filetypes
    title: Supported file types
# owner: aahi
- id: selection-fabric-data-agent
  title: Selections
  prompt: What would you like to see?
  pivots:
  - id: overview
    title: Overview
  - id: code-example
    title: Code examples
# owner: fosteramanda
- id: selection-file-search
  title: Selections
  prompt: What would you like to see?
  pivots:
  - id: overview
    title: Overview
  - id: upload-files-code-examples
    title: Upload files code examples
  - id: azure-blob-storage-code-examples
    title: Azure Blob Storage code examples
  - id: supported-filetypes
    title: Supported file types
  - id: deep-dive
    title: Deep dive
# owner: fosteramanda
- id: selection-azure-ai-search
  title: Selections
  prompt: What would you like to see?
  pivots:
  - id: overview-azure-ai-search
    title: Overview
  - id: code-examples
    title: Code examples
# owner: zhuoqunli
- id: selection-bing-grounding
  title: Selections
  prompt: What would you like to see?
  pivots:
  - id: overview
    title: Overview
  - id: code-example
    title: Code examples
- id: selection-function-calling
  title: Selections
  prompt: What would you like to see?
  pivots:
  - id: overview
    title: Overview
  - id: code-example
    title: Code examples
# owner: sgilley
- id: programming-languages-sdk-overview
  title: Programming languages
  prompt: Choose one of the client library languages.
  pivots:
  - id: programming-language-python
    title: Python
  - id: programming-language-csharp
    title: C#
- id: audio-completions-quickstart
# Owner: eur
  title: Programming languages
  prompt: Choose a tool or API
  pivots:
  - id: ai-foundry-portal
    title: Foundry portal
  - id: programming-language-javascript
    title: JavaScript
  - id: programming-language-python
    title: Python
  - id: programming-language-typescript
    title: TypeScript
  - id: rest-api
    title: REST
- id: structured-outputs
  title: Programming languages
  prompt: Choose a language or API
  pivots:
  - id: programming-language-csharp
    title: C#
  - id: programming-language-python
    title: Python
  - id: programming-language-rest
    title: REST
- id: search-quickstart-full-text
# Owner: eur
  title: Programming languages
  prompt: Choose a programming language
  pivots:
  - id: programming-language-csharp
    title: C#
  - id: programming-language-java
    title: Java
  - id: programming-language-javascript
    title: JavaScript
  - id: programming-language-python
    title: Python
  - id: programming-language-typescript
    title: TypeScript
<<<<<<< HEAD
# Owner: samkemp
- id: foundry-local-sdk
  title: Programming languages
  prompt: Choose a programming language
  pivots:
  - id: programming-language-javascript
    title: JavaScript
  - id: programming-language-python
    title: Python
=======
- id: azure-portal-and-cli
# Owner: Larryfr
  title: Portal and CLI
  prompt: Choose a usage method
  pivots:
  - id: azure-portal
    title: Azure portal
  - id: cli
    title: Azure CLI
>>>>>>> f648e4b8
<|MERGE_RESOLUTION|>--- conflicted
+++ resolved
@@ -1151,18 +1151,6 @@
     title: Python
   - id: programming-language-typescript
     title: TypeScript
-<<<<<<< HEAD
-# Owner: samkemp
-- id: foundry-local-sdk
-  title: Programming languages
-  prompt: Choose a programming language
-  pivots:
-  - id: programming-language-javascript
-    title: JavaScript
-  - id: programming-language-python
-    title: Python
-=======
-- id: azure-portal-and-cli
 # Owner: Larryfr
   title: Portal and CLI
   prompt: Choose a usage method
@@ -1171,4 +1159,12 @@
     title: Azure portal
   - id: cli
     title: Azure CLI
->>>>>>> f648e4b8
+# Owner: samkemp
+- id: foundry-local-sdk
+  title: Programming languages
+  prompt: Choose a programming language
+  pivots:
+  - id: programming-language-javascript
+    title: JavaScript
+  - id: programming-language-python
+    title: Python- id: azure-portal-and-cli