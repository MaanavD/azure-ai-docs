### YamlMime:ZonePivotGroups
groups:
- id: programming-languages-portal-cli-ps
# Owner: eur
  title: Programming languages
  prompt: Choose a programming language or tool
  pivots:
  - id: azportal
    title: Azure portal
  - id: azcli
    title: Azure CLI
  - id: azpowershell
    title: Azure PowerShell
- id: programming-languages-set-twenty-eight
# Owner: aahi
  title: Programming languages
  prompt: Choose a programming language
  pivots:
  - id: programming-language-csharp
    title: C#
  - id: programming-language-java
    title: Java
  - id: programming-language-javascript
    title: JavaScript
  - id: programming-language-python
    title: Python
# Service-specific groups
- id: azure-ai-model-catalog-samples-chat
# Owner: santiagxf
  title: Programing languages
  prompt: Choose a tool or API
  pivots:
    - id: programming-language-python
      title: Python
    - id: programming-language-javascript
      title: JavaScript
    - id: programming-language-csharp
      title: C#
    - id: programming-language-rest
      title: REST
- id: programming-languages-set-conmod
# Owner: pafarley
  title: Programming languages
  prompt: Choose a programming language
  pivots:
  - id: programming-language-csharp
    title: C#
  - id: programming-language-java
    title: Java
  - id: programming-language-python
    title: Python
  - id: programming-language-rest-api
    title: REST API
- id: programming-languages-content-safety
# Owner: pafarley
  title: Programming languages
  prompt: Choose a platform
  pivots:
  - id: programming-language-foundry-portal
    title: Foundry portal
  - id: programming-language-csharp
    title: C#
  - id: programming-language-java
    title: Java
  - id: programming-language-javascript
    title: JavaScript
  - id: programming-language-python
    title: Python
  - id: programming-language-rest
    title: REST
- id: programming-languages-content-safety-abridged
# Owner: pafarley
  title: Programming languages
  prompt: Choose a platform
  pivots:
  - id: programming-language-foundry-portal
    title: Foundry portal
  - id: programming-language-csharp
    title: C#
  - id: programming-language-python
    title: Python
  - id: programming-language-rest
    title: REST
- id: programming-languages-content-safety-foundry-rest
# Owner: pafarley
  title: Programming languages
  prompt: Choose a platform
  pivots:
  - id: programming-language-foundry-portal
    title: Foundry portal
  - id: programming-language-rest
    title: REST
- id: cloud-location
  # Owner: lajanuar
  title: Workflow
  prompt: Choose a workflow
  pivots:
  - id: workflow-onedrive
    title: OneDrive
  - id: workflow-sharepoint
    title: SharePoint
- id: immersive-reader-how-to-guides
# Owner: eur
  title: Programming languages
  prompt: Choose a programming language
  pivots:
  - id: programming-language-javascript
    title: Node.js
  - id: programming-language-python
    title: Python
  - id: programming-language-android
    title: Android
  - id: programming-language-ios
    title: iOS
# Owner: mbullwin
- id: programming-languages-set-luis
  title: Programming languages
  prompt: Make a selection
  pivots:
  - id: programming-language-csharp
    title: C#
  - id: programming-language-javascript
    title: JavaScript
  - id: programming-language-python
    title: Python
  - id: rest-api
    title: REST API
- id: programming-languages-set-one
  title: Programming languages
  prompt: Choose a programming language
  pivots:
  - id: programming-language-csharp
    title: C#
  - id: programming-language-go
    title: Go
  - id: programming-language-java
    title: Java
  - id: programming-language-javascript
    title: JavaScript
  - id: programming-language-python
    title: Python
- id: openai-quickstart-assistants
  title: Programming languages
  prompt: Choose your preferred usage method
  pivots:
  - id: ai-foundry-portal
    title: Foundry portal
  - id: programming-language-csharp
    title: C#
  - id: programming-language-javascript
    title: JavaScript
  - id: programming-language-python
    title: Python
  - id: rest-api
    title: REST
  - id: programming-language-typescript
    title: TypeScript
# Owner: mbullwin
- id: openai-quickstart-new
  title: Programming languages
  prompt: Choose your preferred usage method
  pivots:
  - id: programming-language-studio
    title: Portal
  - id: programming-language-csharp
    title: C#
  - id: programming-language-go
    title: Go
  - id: programming-language-java
    title: Java
  - id: programming-language-javascript
    title: JavaScript
  - id: programming-language-powershell
    title: PowerShell
  - id: programming-language-python
    title: Python
  - id: rest-api
    title: REST
  - id: programming-language-spring
    title: Spring
  - id: programming-language-typescript
    title: TypeScript
- id: openai-quickstart-dall-e
  title: Programming languages
  prompt: Choose your preferred usage method
  pivots:
  - id: programming-language-studio
    title: Portal 
  - id: programming-language-csharp
    title: C#
  - id: programming-language-go
    title: Go
  - id: programming-language-java
    title: Java
  - id: programming-language-javascript
    title: JavaScript
  - id: programming-language-powershell
    title: PowerShell
  - id: programming-language-python
    title: Python 
  - id: rest-api
    title: REST 
  - id: programming-language-typescript
    title: TypeScript    
# Owner: pafarley
- id: openai-quickstart-gpt-v
  title: Programming languages
  prompt: Choose your preferred usage method
  pivots:
  - id: ai-foundry-portal
    title: Foundry portal
  - id: programming-language-dotnet
    title: C#
  - id: programming-language-javascript
    title: JavaScript
  - id: programming-language-python
    title: Python
  - id: rest-api
    title: REST
  - id: programming-language-typescript
    title: TypeScript
# Owner: mbullwin
- id: openai-use-your-data
  title: Programming languages
  prompt: Choose your preferred usage method
  pivots:
  - id: ai-foundry-portal
    title: Foundry portal
  - id: programming-language-csharp
    title: C#
  - id: programming-language-go
    title: Go
  - id: programming-language-javascript
    title: JavaScript
  - id: programming-language-powershell
    title: PowerShell
  - id: programming-language-python
    title: Python
  - id: rest-api
    title: REST
  - id: programming-language-spring
    title: Spring
  - id: programming-language-typescript
    title: TypeScript

# Owner: eur
- id: openai-whisper
  title: Programming languages
  prompt: Choose your preferred usage method
  pivots:
  - id: programming-language-powershell
    title: PowerShell
  - id: programming-language-python
    title: Python
  - id: rest-api
    title: REST
# Owner: diberry
- id: programming-languages-rest-js
  title: Programming languages
  prompt: Choose a programming language
  pivots:
  - id: programming-language-javascript
    title: JavaScript
  - id: rest-api
    title: REST
- id: programming-languages-rest-js-cs
  title: Programming languages
  prompt: Choose a programming language
  pivots:
  - id: programming-language-dotnet
    title: C#
  - id: programming-language-javascript
    title: JavaScript
  - id: rest-api
    title: REST
  - id: programming-language-typescript
    title: TypeScript
# Owner: diberry
- id: programming-languages-rest-ps-py-js
  title: Programming languages
  prompt: Choose a programming language
  pivots:
  - id: programming-language-javascript
    title: JavaScript
  - id: programming-language-python
    title: Python
  - id: programming-language-powershell
    title: PowerShell
  - id: rest-api
    title: REST
- id: programming-languages-rest-ps-py-js-cs
  title: Programming languages
  prompt: Choose a programming language
  pivots:
  - id: programming-language-dotnet
    title: C#    
  - id: programming-language-javascript
    title: JavaScript
  - id: programming-language-powershell
    title: PowerShell
  - id: programming-language-python
    title: Python
  - id: rest-api
    title: REST
  - id: programming-language-typescript
    title: TypeScript
    # Owner: diberry
- id: programming-languages-set-six
  title: Programming languages
  prompt: Choose a programming language
  pivots:
  - id: programming-language-csharp
    title: C#
  - id: programming-language-javascript
    title: JavaScript
  - id: programming-language-python
    title: Python
- id: programming-languages-reference-ai-services
# Owner: laujan
  title: Programming languages
  prompt: Choose a programming language or tool
  pivots:
  - id: programming-language-csharp
    title: C#
  - id: programming-language-cpp
    title: C++
  - id: programming-language-go
    title: Go
  - id: programming-language-java
    title: Java
  - id: programming-language-javascript
    title: JavaScript
  - id: programming-language-objectivec
    title: Objective-C
  - id: programming-language-python
    title: Python
  - id: programming-language-ruby
    title: Ruby
  - id: programming-language-swift
    title: Swift
- id: speech-cli-rest
# Owner: eur
  title: Programming languages
  prompt: Choose a tool or API
  pivots:
  - id: rest-api
    title: REST
  - id: speech-cli
    title: Speech CLI
- id: programming-languages-speech-sdk-cli
# Owner: eur
  title: Programming languages
  prompt: Choose a programming language
  pivots:
  - id: programming-language-csharp
    title: C#
  - id: programming-language-cpp
    title: C++
  - id: programming-language-go
    title: Go
  - id: programming-language-java
    title: Java
  - id: programming-language-javascript
    title: JavaScript
  - id: programming-language-objectivec
    title: Objective-C
  - id: programming-language-python
    title: Python
  - id: programming-language-cli
    title: Speech CLI
  - id: programming-language-swift
    title: Swift
- id: programming-languages-speech-services
# Owner: eur
  title: Programming languages
  prompt: Choose a programming language or tool
  pivots:
  - id: programming-language-csharp
    title: C#
  - id: programming-language-cpp
    title: C++
  - id: programming-language-go
    title: Go
  - id: programming-language-java
    title: Java
  - id: programming-language-javascript
    title: JavaScript
  - id: programming-language-objectivec
    title: Objective-C
  - id: programming-language-python
    title: Python
  - id: programming-language-rest
    title: REST
  - id: programming-language-cli
    title: Speech CLI
  - id: programming-language-swift
    title: Swift
- id: programming-languages-set-thirteen
  title: Programming languages
  prompt: Choose a programming language
  pivots:
  - id: programming-language-csharp
    title: C#
  - id: programming-language-cpp
    title: C++
  - id: programming-language-java
    title: Java
- id: programming-languages-speech-services-studio
# Owner: eur
  title: Programming languages
  prompt: Choose a programming language or tool
  pivots:
  - id: ai-studio
    title: Portal
  - id: programming-language-csharp
    title: C#
  - id: programming-language-cpp
    title: C++
  - id: programming-language-go
    title: Go
  - id: programming-language-java
    title: Java
  - id: programming-language-javascript
    title: JavaScript
  - id: programming-language-python
    title: Python
  - id: programming-language-cli
    title: Speech CLI
  - id: programming-language-swift
    title: Swift
  - id: programming-language-rest
    title: REST
- id: programming-languages-set-twenty-one
  title: Programming languages
  prompt: Choose a programming language
  pivots:
  - id: programming-language-csharp
    title: C#
  - id: programming-language-java
    title: Java
- id: programming-languages-set-two
# Owner: eur
  title: Programming languages
  prompt: Choose a programming language
  pivots:
  - id: programming-language-csharp
    title: C#
  - id: programming-language-cpp
    title: C++
  - id: programming-language-java
    title: Java
  - id: programming-language-python
    title: Python
- id: programming-languages-set-two-objective-c
# Owner: eur
  title: Programming languages
  prompt: Choose a programming language
  pivots:
  - id: programming-language-csharp
    title: C#
  - id: programming-language-cpp
    title: C++
  - id: programming-language-java
    title: Java
  - id: programming-language-objectivec
    title: Objective-C
  - id: programming-language-python
    title: Python
- id: programming-languages-set-three
# Owner: eur
  title: Programming languages
  prompt: Choose a programming language
  pivots:
  - id: programming-language-csharp
    title: C#
  - id: programming-language-cpp
    title: C++
  - id: programming-language-go
    title: Go
  - id: programming-language-java
    title: Java
  - id: programming-language-python
    title: Python
- id: foundry-speech-studio-cli-rest
# Owner: eur
  title: Programming languages
  prompt: Choose a tool or API
  pivots:
  - id: ai-foundry-portal
    title: Foundry portal
  - id: speech-studio
    title: Speech Studio
  - id: rest-api
    title: REST
  - id: speech-cli
    title: Speech CLI
- id: foundry-speech-studio
# Owner: eur
  title: Programming languages
  prompt: Choose a tool or API
  pivots:
  - id: ai-foundry-portal
    title: Foundry portal
  - id: speech-studio
    title: Speech Studio
- id: programming-languages-set-nineteen
  title: Programming languages
  prompt: Choose a programming language
  pivots:
  - id: programming-language-csharp
    title: C#
  - id: programming-language-cpp
    title: C++
  - id: programming-language-java
    title: Java
  - id: programming-language-objectivec
    title: Objective-C
  - id: programming-language-python
    title: Python
- id: programming-languages-ai-services
# Owner: eur
  title: Programming languages
  prompt: Choose a programming language or tool
  pivots:
  - id: programming-language-csharp
    title: C#
  - id: programming-language-cpp
    title: C++
  - id: programming-language-go
    title: Go
  - id: programming-language-java
    title: Java
  - id: programming-language-javascript
    title: JavaScript
  - id: programming-language-objectivec
    title: Objective-C
  - id: programming-language-python
    title: Python
  - id: programming-language-swift
    title: Swift
- id: programming-languages-speech-services-nomore-variant
# Owner: eur
  title: Programming languages
  prompt: Choose a programming language
  pivots:
  - id: programming-language-csharp
    title: C#
  - id: programming-language-cpp
    title: C++
  - id: programming-language-java
    title: Java
  - id: programming-language-javascript
    title: JavaScript
  - id: programming-language-objectivec
    title: Objective-C
  - id: programming-language-python
    title: Python
- id: acs-js-csharp-python
  title: Programming languages
  prompt: Choose a programming language
  pivots:
  - id: programming-language-csharp
    title: C#
  - id: programming-language-javascript
    title: JavaScript
  - id: programming-language-python
    title: Python
- id: programming-languages-set-two-with-js-spx
# Owner: eur
  title: Programming languages
  prompt: Choose a programming language or CLI
  pivots:
  - id: programming-language-csharp
    title: C#
  - id: programming-language-cpp
    title: C++
  - id: programming-language-java
    title: Java
  - id: programming-language-javascript
    title: JavaScript
  - id: programming-language-python
    title: Python
  - id: programmer-tool-spx
    title: Speech CLI
- id: programming-languages-csharp-python
# Owner: eur
  title: Programming languages
  prompt: Choose a programming language
  pivots:
  - id: programming-language-csharp
    title: C#
  - id: programming-language-python
    title: Python
- id: foundry-speech-studio-rest
# Owner: eur
  title: Programming languages
  prompt: Choose a tool or API
  pivots:
  - id: ai-foundry-portal
    title: Foundry portal
  - id: speech-studio
    title: Speech Studio
  - id: rest-api
    title: REST
- id: speech-studio-rest
# Owner: eur
  title: Programming languages
  prompt: Choose a tool or API
  pivots:
  - id: speech-studio
    title: Speech Studio
  - id: rest-api
    title: REST
- id: programming-languages-set-translator-sdk
# Owner: lajanuar
  title: Programming languages
  prompt: Choose a programming language
  pivots:
  - id: programming-language-csharp
    title: "C#: Visual Studio"
  - id: programming-language-java
    title: "Java: Gradle"
  - id: programming-language-javascript
    title: "JavaScript: Node.js"
  - id: programming-language-python
    title: Python
- id: azure-ai-model-catalog-samples-embeddings
# Owner: santiagxf
  title: Programing languages
  prompt: Choose a tool or API
  pivots:
    - id: programming-language-python
      title: Python
    - id: programming-language-javascript
      title: JavaScript
    - id: programming-language-rest
      title: REST
- id: azure-ai-inference-samples
# Owner: santiagxf
  title: Programing languages
  prompt: Choose a tool or API
  pivots:
    - id: programming-language-python
      title: Python
    - id: programming-language-javascript
      title: JavaScript
    - id: programming-language-java
      title: Java
    - id: programming-language-csharp
      title: C#
    - id: programming-language-rest
      title: REST
- id: azure-ai-models-deployment
# Owner: santiagxf
  title: Prograaming languages
  prompt: Choose a tool or API
  pivots:
    - id: ai-foundry-portal
      title: Foundry portal
    - id: programming-language-cli
      title: Azure CLI
    - id: programming-language-bicep
      title: Bicep
- id: azure-ai-model-catalog-sub-group-samples
# Owner: mopeakande
  title: Programming languages
  prompt: Choose a tool or API
  pivots:
    - id: programming-language-python
      title: Python
    - id: programming-language-rest
      title: REST
- id: azure-ai-model-fine-tune
# Owner: ssalgadodev
  title: Programming languages
  prompt: Choose a tool or API
  pivots:
    - id: foundry-portal
      title: Foundry Portal
    - id: programming-language-python
      title: Python
- id: aml-control-methods
  # Owner: gopalv
  title: Azure Machine Learning control plane
  prompt: Choose an Azure Machine Learning control plane interface
  pivots:
  - id: py-sdk
    title: Python SDK
  - id: cli
    title: Azure CLI
- id: anomaly-detector-quickstart-multivariate
  title: Programming languages
  prompt: Choose a programming language
  pivots:
  - id: programming-language-csharp
    title: C#
  - id: programming-language-java
    title: Java
  - id: programming-language-javascript
    title: JavaScript
  - id: programming-language-python
    title: Python
- id: anomaly-detector-quickstart
  title: Programming languages
  prompt: Choose a programming language
  pivots:
  - id: programming-language-csharp
    title: C#
  - id: programming-language-javascript
    title: JavaScript
  - id: programming-language-python
    title: Python
  - id: rest-api
    title: REST
# Owner: mbullwin
- id: programming-languages-computer-vision
  title: Programming languages
  prompt: Choose a programming language.
  pivots:
  - id: programming-language-csharp
    title: C#
  - id: programming-language-java
    title: Java
  - id: programming-language-javascript
    title: JavaScript
  - id: programming-language-python
    title: Python
  - id: programming-language-rest-api
    title: REST API
- id: programming-languages-ocr
  title: Programming languages
  prompt: Choose a programming language.
  pivots:
  - id: vision-studio
    title: Vision Studio
  - id: programming-language-csharp
    title: C#
  - id: programming-language-javascript
    title: JavaScript
  - id: programming-language-python
    title: Python
  - id: programming-language-rest-api
    title: REST API
- id: programming-languages-set-face
  title: Programming languages
  prompt: Choose a programming language
  pivots:
  - id: programming-language-csharp
    title: C#
  - id: programming-language-java
    title: Java
  - id: programming-language-javascript
    title: JavaScript
  - id: programming-language-python
    title: Python
  - id: programming-language-rest-api
    title: REST API
- id: programming-languages-computer-vision-40
  title: Programming languages
  prompt: Choose a programming language.
  pivots:
  - id: vision-studio
    title: Vision Studio
  - id: programming-language-csharp
    title: C#
  - id: programming-language-java
    title: Java
  - id: programming-language-javascript
    title: JavaScript
  - id: programming-language-python
    title: Python
  - id: programming-language-rest-api
    title: REST API
- id: programming-languages-vision-40-sdk
  title: Programming languages
  prompt: Choose a programming language.
  pivots:
  - id: programming-language-csharp
    title: C#
  - id: programming-language-java
    title: Java
  - id: programming-language-javascript
    title: JavaScript
  - id: programming-language-python
    title: Python
- id: programming-languages-set-cusvis
# Owner: pafarley
  title: Programming languages
  prompt: Choose a programming language
  pivots:
  - id: programming-language-csharp
    title: C#
  - id: programming-language-go
    title: Go
  - id: programming-language-java
    title: Java
  - id: programming-language-javascript
    title: JavaScript
  - id: programming-language-python
    title: Python
  - id: programming-language-rest-api
    title: REST API
- id: programming-languages-set-formre
# Owner: pafarley
  title: Programming languages
  prompt: Choose a programming language
  pivots:
  - id: programming-language-csharp
    title: C#
  - id: programming-language-java
    title: Java
  - id: programming-language-javascript
    title: JavaScript
  - id: programming-language-python
    title: Python
  - id: programming-language-rest-api
    title: REST API
- id: programming-languages-set-twenty
  title: Programming languages
  prompt: Choose a programming language
  pivots:
  - id: programming-language-csharp
    title: C#
  - id: programming-language-java-android
    title: Java (Android)
  - id: programming-language-kotlin
    title: Kotlin (Android)
  - id: programming-language-nodejs
    title: Node.js
  - id: programming-language-swift
    title: Swift (iOS)
- id: usage-custom-language-features
# Owner jboback
  title: Usage methods
  prompt: Choose your preferred usage method
  pivots:
  - id: language-studio
    title: Language Studio
  - id: rest-api
    title: REST API
- id: programming-languages-text-analytics
# Owner jboback
  title: Programming languages
  prompt: Choose one of the client library languages or REST API.
  pivots:
  - id: ai-foundry-portal
    title: Foundry portal
  - id: programming-language-csharp
    title: C#
  - id: programming-language-java
    title: Java
  - id: programming-language-javascript
    title: JavaScript
  - id: programming-language-python
    title: Python
  - id: rest-api
    title: REST API
- id: programming-languages-entity-linking
  title: Programming languages
  prompt: Choose one of the client library languages or REST API.
  pivots:
  - id: programming-language-csharp
    title: C#
  - id: programming-language-java
    title: Java
  - id: programming-language-javascript
    title: JavaScript
  - id: programming-language-python
    title: Python
  - id: rest-api
    title: REST API
- id: programming-languages-metrics-monitor
  title: Programming languages
  prompt: Choose a programming language.
  pivots:
  - id: programming-language-csharp
    title: C#
  - id: programming-language-java
    title: Java
  - id: programming-language-javascript
    title: JavaScript
  - id: programming-language-python
    title: Python
  - id: programming-language-rest-api
    title: REST API
- id: openai-prompt
  title: API Options
  prompt: API options
  pivots:
  - id: programming-language-chat-completions
    title: Chat Completion
  - id: programming-language-completions
    title: Completion
# Owner: mbullwin
- id: openai-fine-tuning-batch
  title: Programming languages
  prompt: Choose your preferred usage method
  pivots:
  - id: ai-foundry-portal
    title: Foundry portal
  - id: programming-language-python
    title: Python
  - id: rest-api
    title: REST
# Owner: mbullwin
- id: openai-supported-languages
  title: Programming languages
  prompt: Choose your preferred language
  pivots:
  - id: programming-language-dotnet
    title: C#
  - id:  programming-language-go
    title: Go
  - id:  programming-language-java
    title: Java
  - id:  programming-language-javascript
    title: JavaScript
  - id: programming-language-python
    title: Python
# Owner: mbullwin
- id: openai-create-resource
  title: Programming languages
  prompt: Choose your preferred resource creation method
  pivots:
  - id: web-portal
    title: Portal
  - id: cli
    title: CLI
  - id: ps
    title: PowerShell
# Owner: mbullwin
- id: openai-fine-tuning
  title: Programming languages
  prompt: Choose your preferred fine-tuning method
  pivots:
  - id: programming-language-studio
    title: Portal
  - id: programming-language-python
    title: Python
  - id: rest-api
    title: REST
# Owner: mbullwin
- id: URL-test-interface
  title: URL Test tool
  prompt: Choose one of the following
  pivots:
  - id: url-test-tool-curl
    title: cURL
  - id: url-test-tool-visual-studio-code-rest-client-extension
    title: Visual Studio Code REST Client Extension
#Owner: kraigb
- id: qnamaker-quickstart
  title: Programming languages
  prompt: Choose a programming language
  pivots:
  - id: programming-language-csharp
    title: C#
  - id: programming-language-java
    title: Java
  - id: programming-language-javascript
    title: JavaScript
  - id: programming-language-python
    title: Python
  - id: rest
    title: REST
    # Owner: mbullwin
- id: programming-languages-set-nine
  title: Programming languages
  prompt: Choose a programming language
  pivots:
  - id: programming-language-csharp
    title: C#
  - id: programming-language-cpp
    title: C++
- id: custom-qna-quickstart
  title: Programming languages
  prompt: Choose a programming language
  pivots:
  - id: studio
    title: Language Studio
  - id: programming-language-csharp
    title: C#
  - id: programming-language-python
    title: Python
  - id: rest
    title: REST
# Owner: farazgis
- id: programming-languages-document-sdk
  # Owner: lajanuar
  title: Programming languages
  prompt: Choose a programming language
  pivots:
  - id: programming-language-csharp
    title: C#
  - id: programming-language-python
    title: Python
# Owner: mbullwin
- id: openai-embeddings
  title: Programming languages
  prompt: Choose your preferred usage method
  pivots:
  - id: programming-language-powershell
    title: PowerShell
  - id: programming-language-python
    title: Python
- id: openai-portal-js
  title: Programming languages
  prompt: Choose your preferred usage method
  pivots:
  - id: ai-foundry-portal
    title: Foundry portal
  - id: programming-language-javascript
    title: JavaScript
- id: openai-portal-js-python-ts
  title: Programming languages
  prompt: Choose your preferred usage method
  pivots:
  - id: ai-foundry-portal
    title: Foundry portal
  - id: programming-language-javascript
    title: JavaScript
  - id: programming-language-python
    title: Python
  - id: programming-language-typescript
    title: TypeScript
- id: agents-quickstart
  title: Usage methods
  prompt: Choose a usage method
  pivots:
  - id: ai-foundry-portal
    title: Foundry portal
  - id: programming-language-csharp
    title: C#
  - id: programming-language-javascript
    title: JavaScript
  - id: programming-language-python-azure
    title: Python (Azure SDK)
  - id: programming-language-python-openai
    title: Python (OpenAI SDK)
  - id: programming-language-typescript
    title: TypeScript
  - id: rest-api
    title: REST API
# owner: aahi
- id: selection-code-interpreter
  title: Selections
  prompt: What would you like to see?
  pivots:
  - id: overview
    title: Overview
  - id: code-example
    title: Code examples
  - id: supported-filetypes
    title: Supported file types
# owner: aahi
- id: selection-fabric-data-agent
  title: Selections
  prompt: What would you like to see?
  pivots:
  - id: overview
    title: Overview
  - id: code-example
    title: Code examples
# owner: fosteramanda
- id: selection-file-search
  title: Selections
  prompt: What would you like to see?
  pivots:
  - id: overview
    title: Overview
  - id: upload-files-code-examples
    title: Upload files code examples
  - id: azure-blob-storage-code-examples
    title: Azure Blob Storage code examples
  - id: supported-filetypes
    title: Supported file types
  - id: deep-dive
    title: Deep dive
# owner: fosteramanda
- id: selection-azure-ai-search
  title: Selections
  prompt: What would you like to see?
  pivots:
  - id: overview-azure-ai-search
    title: Overview
  - id: code-examples
    title: Code examples
# owner: zhuoqunli
- id: selection-bing-grounding
  title: Selections
  prompt: What would you like to see?
  pivots:
  - id: overview
    title: Overview
  - id: code-example
    title: Code examples
- id: selection-function-calling
  title: Selections
  prompt: What would you like to see?
  pivots:
  - id: overview
    title: Overview
  - id: code-example
    title: Code examples
# owner: sgilley
- id: programming-languages-sdk-overview
  title: Programming languages
  prompt: Choose one of the client library languages.
  pivots:
  - id: programming-language-python
    title: Python
  - id: programming-language-csharp
    title: C#
- id: audio-completions-quickstart
# Owner: eur
  title: Programming languages
  prompt: Choose a tool or API
  pivots:
  - id: ai-foundry-portal
    title: Foundry portal
  - id: programming-language-javascript
    title: JavaScript
  - id: programming-language-python
    title: Python
  - id: programming-language-typescript
    title: TypeScript
  - id: rest-api
    title: REST
- id: structured-outputs
  title: Programming languages
  prompt: Choose a language or API
  pivots:
  - id: programming-language-csharp
    title: C#
  - id: programming-language-python
    title: Python
  - id: programming-language-rest
    title: REST
- id: search-quickstart-full-text
# Owner: eur
  title: Programming languages
  prompt: Choose a programming language
  pivots:
  - id: programming-language-csharp
    title: C#
  - id: programming-language-java
    title: Java
  - id: programming-language-javascript
    title: JavaScript
  - id: programming-language-python
    title: Python
  - id: programming-language-typescript
    title: TypeScript
<<<<<<< HEAD
# Owner: sgilley
- id: project-type
  title: Project types
  prompt: Choose a project type
  pivots:
  - id: fdp-project
    title: Unified project
  - id: hub-project
    title: Hub based project 
=======
- id: azure-portal-and-cli
# Owner: Larryfr
  title: Portal and CLI
  prompt: Choose a usage method
  pivots:
  - id: azure-portal
    title: Azure portal
  - id: cli
    title: Azure CLI
>>>>>>> 6b1c2f87
<|MERGE_RESOLUTION|>--- conflicted
+++ resolved
@@ -1151,7 +1151,15 @@
     title: Python
   - id: programming-language-typescript
     title: TypeScript
-<<<<<<< HEAD
+- id: azure-portal-and-cli
+# Owner: Larryfr
+  title: Portal and CLI
+  prompt: Choose a usage method
+  pivots:
+  - id: azure-portal
+    title: Azure portal
+  - id: cli
+    title: Azure CLI
 # Owner: sgilley
 - id: project-type
   title: Project types
@@ -1160,15 +1168,4 @@
   - id: fdp-project
     title: Unified project
   - id: hub-project
-    title: Hub based project 
-=======
-- id: azure-portal-and-cli
-# Owner: Larryfr
-  title: Portal and CLI
-  prompt: Choose a usage method
-  pivots:
-  - id: azure-portal
-    title: Azure portal
-  - id: cli
-    title: Azure CLI
->>>>>>> 6b1c2f87
+    title: Hub based project 