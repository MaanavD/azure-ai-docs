name: GitOps.PullRequestIssueManagement
description: GitOps.PullRequestIssueManagement primitive
resource: repository

configuration:
  resourceManagementConfiguration:
    eventResponderTasks:
      - description: Close PRs that introduce an index file into the repository.
        if:
          - payloadType: Pull_Request
          - isAction:
              action: Opened
          - filesMatchPattern:
              matchAny: true
              pattern: articles/index.*
        then:
          - addReply:
              reply: >-
                @${issueAuthor} - You tried to add an index file to this repository; this is not permitted so your pull request will be closed automatically.
          - closePullRequest

<<<<<<< HEAD
      - description: Close PRs to the "personalizer" and "responsible-ai" folders where the author isn't a member of the MicrosoftDocs org (i.e. PRs in public repo).
=======
      - description: Close PRs to the "ai-services/personalizer" and "ai-services/responsible-ai" folders where the author isn't a member of the MicrosoftDocs org (i.e. PRs in public repo).
>>>>>>> 2c2a26db
        if:
          - payloadType: Pull_Request
          - isAction:
              action: Opened
<<<<<<< HEAD
          -or
            - filesMatchPattern:
                matchAny: true
                pattern: articles/ai-foundry/responsible-ai/*
            - filesMatchPattern:
                matchAny: true
                pattern: articles/ai-services/personalizer/*
=======
          - or:
            - filesMatchPattern:
                matchAny: true
                pattern: articles/ai-services/personalizer/*
            - filesMatchPattern:
                matchAny: true
                pattern: articles/ai-services/responsible-ai/*
>>>>>>> 2c2a26db
          - not:
              activitySenderHasAssociation:
                association: Member
        then:
          - addReply:
              reply: >-
                @${issueAuthor} - Pull requests that modify files in this folder aren't accepted from public contributors.
          - closePullRequest

      - description: \@mention specific people when a PR is opened in the "personalizer" or "responsible-ai" folder.
        if:
          - payloadType: Pull_Request
          - isAction:
              action: Opened
          -or
            - filesMatchPattern:
                matchAny: true
                pattern: articles/ai-foundry/responsible-ai/*
            - filesMatchPattern:
                matchAny: true
                pattern: articles/ai-services/personalizer/*
          - activitySenderHasAssociation:
              association: Member
          - not:
              or:
                - isActivitySender:
                    user: eric-urban
                - isActivitySender:
                    user: nitinme
                - isActivitySender:
                    user: mrbullwinkle
        then:
          - addReply:
              reply: >-
                @${issueAuthor} - Please don't sign off on this PR. The area owners will sign off once they've reviewed your contribution.
          - mentionUsers:
              mentionees:
                - eric-urban
                - nitinme
                - mrbullwinkle
              replyTemplate: ${mentionees} - Please review this PR and sign off when you're ready to merge it.
              assignMentionees: True # This part probably won't work since the bot doesn't have write perms.
          - addLabel:
              label: needs-human-review

      - description: \@mention specific people when a PR is opened in the "ai-services/responsible-ai" folder.
        if:
          - payloadType: Pull_Request
          - isAction:
              action: Opened
          - filesMatchPattern:
              matchAny: true
              pattern: articles/ai-services/responsible-ai/*
          - activitySenderHasAssociation:
              association: Member
          - not:
              or:
                - isActivitySender:
                    user: eric-urban
                - isActivitySender:
                    user: nitinme
                - isActivitySender:
                    user: mrbullwinkle
                - isActivitySender:
                    user: aahill
                - isActivitySender:
                    user: laujan
                - isActivitySender:
                    user: patrickfarley
                - isActivitySender:
                    user: jboback
                - isActivitySender:
                    user: heidisteen
                - isActivitySender:
                    user: haileytap
        then:
          - addReply:
              reply: >-
                @${issueAuthor} - Please don't sign off on this PR. The area owners will sign off once they've reviewed your contribution.
          - mentionUsers:
              mentionees:
                - eric-urban
                - nitinme
                - mrbullwinkle
                - aahill
                - laujan
                - patrickfarley
                - jboback
                - heidisteen
                - haileytap
              replyTemplate: ${mentionees} - Please review this PR and sign off when you're ready to merge it.
              assignMentionees: True # This part probably won't work since the bot doesn't have write perms.
          - addLabel:
              label: needs-human-review<|MERGE_RESOLUTION|>--- conflicted
+++ resolved
@@ -19,32 +19,18 @@
                 @${issueAuthor} - You tried to add an index file to this repository; this is not permitted so your pull request will be closed automatically.
           - closePullRequest
 
-<<<<<<< HEAD
       - description: Close PRs to the "personalizer" and "responsible-ai" folders where the author isn't a member of the MicrosoftDocs org (i.e. PRs in public repo).
-=======
-      - description: Close PRs to the "ai-services/personalizer" and "ai-services/responsible-ai" folders where the author isn't a member of the MicrosoftDocs org (i.e. PRs in public repo).
->>>>>>> 2c2a26db
         if:
           - payloadType: Pull_Request
           - isAction:
               action: Opened
-<<<<<<< HEAD
-          -or
+          - or:
             - filesMatchPattern:
                 matchAny: true
                 pattern: articles/ai-foundry/responsible-ai/*
             - filesMatchPattern:
                 matchAny: true
                 pattern: articles/ai-services/personalizer/*
-=======
-          - or:
-            - filesMatchPattern:
-                matchAny: true
-                pattern: articles/ai-services/personalizer/*
-            - filesMatchPattern:
-                matchAny: true
-                pattern: articles/ai-services/responsible-ai/*
->>>>>>> 2c2a26db
           - not:
               activitySenderHasAssociation:
                 association: Member
@@ -59,7 +45,7 @@
           - payloadType: Pull_Request
           - isAction:
               action: Opened
-          -or
+          -or:
             - filesMatchPattern:
                 matchAny: true
                 pattern: articles/ai-foundry/responsible-ai/*
