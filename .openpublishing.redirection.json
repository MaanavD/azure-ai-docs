--- conflicted
+++ resolved
@@ -281,13 +281,13 @@
       "redirect_document_id": false
     },
     {
-<<<<<<< HEAD
+      "source_path": "articles/ai-services/index.yml",
+      "redirect_url": "/azure/ai-foundry",
+      "redirect_document_id": false
+    },
+    {
       "source_path_from_root": "/articles/ai-services/speech-service/text-to-speech-avatar/custom-avatar-endpoint.md",
       "redirect_url": "/azure/ai-services/speech-service/custom-avatar-create",
-=======
-      "source_path": "articles/ai-services/index.yml",
-      "redirect_url": "/azure/ai-foundry",
->>>>>>> 467c7057
       "redirect_document_id": false
     }
   ]
