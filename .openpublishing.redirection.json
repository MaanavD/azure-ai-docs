{
  "redirections": [
    {
      "source_path_from_root": "/articles/ai-services/openai/concepts/use-your-image-data.md",
      "redirect_url": "/azure/ai-services/openai/concepts/use-your-data",
      "redirect_document_id": true
    },
    {
      "source_path_from_root": "/articles/search/search-howto-create-indexers.md",
      "redirect_url": "/azure/search/search-how-to-create-indexers",
      "redirect_document_id": false
    },
    {
      "source_path_from_root": "/articles/search/search-howto-dotnet-sdk.md",
      "redirect_url": "/azure/search/search-how-to-dotnet-sdk",
      "redirect_document_id": false
    },
    {
      "source_path_from_root": "/articles/search/search-howto-index-csv-blobs.md",
      "redirect_url": "/azure/search/search-how-to-index-csv-blobs",
      "redirect_document_id": false
    },
    {
      "source_path_from_root": "/articles/search/search-howto-large-index.md",
      "redirect_url": "/azure/search/search-how-to-large-index",
      "redirect_document_id": false
    },
    {
      "source_path_from_root": "/articles/ai-services/openai/how-to/use-your-data-securely.md",
      "redirect_url": "/azure/ai-services/openai/how-to/on-your-data-configuration",
      "redirect_document_id": false
    },
    {
<<<<<<< HEAD
      "source_path_from_root": "/articles/ai-services/language-service/custom-text-analytics-for-health/concepts/data-formats.md",
      "redirect_url": "/azure/ai-services/language-service/text-analytics-for-health/overview.md",
      "redirect_document_id": false
    },
    {
      "source_path_from_root": "/articles/ai-services/language-service/custom-text-analytics-for-health/concepts/entity-components.md",
      "redirect_url": "/azure/ai-services/language-service/text-analytics-for-health/overview.md",
      "redirect_document_id": false
    },
    {
      "source_path_from_root": "/articles/ai-services/language-service/custom-text-analytics-for-health/concepts/evaluation-metrics.md",
      "redirect_url": "/azure/ai-services/language-service/text-analytics-for-health/overview.md",
      "redirect_document_id": false
    },
    {
      "source_path_from_root": "/articles/ai-services/language-service/custom-text-analytics-for-health/how-to/call-api.md",
      "redirect_url": "/azure/ai-services/language-service/text-analytics-for-health/overview.md",
      "redirect_document_id": false
    },
    {
      "source_path_from_root": "/articles/ai-services/language-service/custom-text-analytics-for-health/how-to/create-project.md",
      "redirect_url": "/azure/ai-services/language-service/text-analytics-for-health/overview.md",
      "redirect_document_id": false
    },
    {
      "source_path_from_root": "/articles/ai-services/language-service/custom-text-analytics-for-health/how-to/deploy-model.md",
      "redirect_url": "/azure/ai-services/language-service/text-analytics-for-health/overview.md",
      "redirect_document_id": false
    },
    {
      "source_path_from_root": "/articles/ai-services/language-service/custom-text-analytics-for-health/how-to/design-schema.md",
      "redirect_url": "/azure/ai-services/language-service/text-analytics-for-health/overview.md",
      "redirect_document_id": false
    },
    {
      "source_path_from_root": "/articles/ai-services/language-service/custom-text-analytics-for-health/how-to/fail-over.md",
      "redirect_url": "/azure/ai-services/language-service/text-analytics-for-health/overview.md",
      "redirect_document_id": false
    },
    {
      "source_path_from_root": "/articles/ai-services/language-service/custom-text-analytics-for-health/how-to/label-data.md",
      "redirect_url": "/azure/ai-services/language-service/text-analytics-for-health/overview.md",
      "redirect_document_id": false
    },
    {
      "source_path_from_root": "/articles/ai-services/language-service/custom-text-analytics-for-health/how-to/train-model.md",
      "redirect_url": "/azure/ai-services/language-service/text-analytics-for-health/overview.md",
      "redirect_document_id": false
    },
    {
      "source_path_from_root": "/articles/ai-services/language-service/custom-text-analytics-for-health/how-to/view-model-evaluation.md",
      "redirect_url": "/azure/ai-services/language-service/text-analytics-for-health/overview.md",
      "redirect_document_id": false
    },
    {
      "source_path_from_root": "/articles/ai-services/language-service/custom-text-analytics-for-health/language-support.md",
      "redirect_url": "/azure/ai-services/language-service/text-analytics-for-health/overview.md",
      "redirect_document_id": false
    },
    {
      "source_path_from_root": "/articles/ai-services/language-service/custom-text-analytics-for-health/overview.md",
      "redirect_url": "/azure/ai-services/language-service/text-analytics-for-health/overview.md",
      "redirect_document_id": false
    },
    {
      "source_path_from_root": "/articles/ai-services/language-service/custom-text-analytics-for-health/quickstart.md",
      "redirect_url": "/azure/ai-services/language-service/text-analytics-for-health/overview.md",
      "redirect_document_id": false
    },
    {
      "source_path_from_root": "/articles/ai-services/language-service/custom-text-analytics-for-health/reference/glossary.md",
      "redirect_url": "/azure/ai-services/language-service/text-analytics-for-health/overview.md",
      "redirect_document_id": false
    },
    {
      "source_path_from_root": "/articles/ai-services/language-service/custom-text-analytics-for-health/reference/service-limits.md",
      "redirect_url": "/azure/ai-services/language-service/text-analytics-for-health/overview.md",
      "redirect_document_id": false
    },
    {
      "source_path_from_root": "/articles/ai-services/language-service/sentiment-opinion-mining/custom/concepts/data-formats.md",
      "redirect_url": "/azure/ai-services/language-service/sentiment-opinion-mining/overview.md",
      "redirect_document_id": false
    },
    {
      "source_path_from_root": "/articles/ai-services/language-service/sentiment-opinion-mining/custom/how-to/call-api.md",
      "redirect_url": "/azure/ai-services/language-service/sentiment-opinion-mining/overview.md",
      "redirect_document_id": false
    },
    {
      "source_path_from_root": "/articles/ai-services/language-service/sentiment-opinion-mining/custom/how-to/create-project.md",
      "redirect_url": "/azure/ai-services/language-service/sentiment-opinion-mining/overview.md",
      "redirect_document_id": false
    },
    {
      "source_path_from_root": "/articles/ai-services/language-service/sentiment-opinion-mining/custom/how-to/deploy-model.md",
      "redirect_url": "/azure/ai-services/language-service/sentiment-opinion-mining/overview.md",
      "redirect_document_id": false
    },
    {
      "source_path_from_root": "/articles/ai-services/language-service/sentiment-opinion-mining/custom/how-to/design-schema.md",
      "redirect_url": "/azure/ai-services/language-service/sentiment-opinion-mining/overview.md",
      "redirect_document_id": false
    },
    {
      "source_path_from_root": "/articles/ai-services/language-service/sentiment-opinion-mining/custom/how-to/label-data.md",
      "redirect_url": "/azure/ai-services/language-service/sentiment-opinion-mining/overview.md",
      "redirect_document_id": false
    },
    {
      "source_path_from_root": "/articles/ai-services/language-service/sentiment-opinion-mining/custom/how-to/train-model.md",
      "redirect_url": "/azure/ai-services/language-service/sentiment-opinion-mining/overview.md",
      "redirect_document_id": false
    },
    {
      "source_path_from_root": "/articles/ai-services/language-service/sentiment-opinion-mining/custom/quickstart.md",
      "redirect_url": "/azure/ai-services/language-service/sentiment-opinion-mining/overview.md",
=======
      "source_path_from_root": "/articles/ai-services/openai/references/azure-machine-learning.md",
      "redirect_url": "/azure/ai-services/openai/concepts/use-your-data",
>>>>>>> c5ed116a
      "redirect_document_id": false
    }
  ]
}<|MERGE_RESOLUTION|>--- conflicted
+++ resolved
@@ -31,7 +31,6 @@
       "redirect_document_id": false
     },
     {
-<<<<<<< HEAD
       "source_path_from_root": "/articles/ai-services/language-service/custom-text-analytics-for-health/concepts/data-formats.md",
       "redirect_url": "/azure/ai-services/language-service/text-analytics-for-health/overview.md",
       "redirect_document_id": false
@@ -149,10 +148,11 @@
     {
       "source_path_from_root": "/articles/ai-services/language-service/sentiment-opinion-mining/custom/quickstart.md",
       "redirect_url": "/azure/ai-services/language-service/sentiment-opinion-mining/overview.md",
-=======
+      "redirect_document_id": false
+    },
+    {
       "source_path_from_root": "/articles/ai-services/openai/references/azure-machine-learning.md",
       "redirect_url": "/azure/ai-services/openai/concepts/use-your-data",
->>>>>>> c5ed116a
       "redirect_document_id": false
     }
   ]
