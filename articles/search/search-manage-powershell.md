--- conflicted
+++ resolved
@@ -35,13 +35,8 @@
 While there are no dedicated PowerShell commands for content management, you can write PowerShell script that calls REST or .NET to create and load indexes. The **Az.Search** module by itself does not provide these operations.
 
 Other tasks not supported through PowerShell or any other API (portal-only) include:
-<<<<<<< HEAD
-+ [Attach a Cognitive Services resource](cognitive-search-attach-cognitive-services.md) for [AI-enriched indexing](cognitive-search-concept-intro.md). A cognitive service is attached to a skillset, not a subscription or service.
-+ [Add-on monitoring solutions](search-monitor-usage.md#add-on-monitoring-solutions) or [search traffic analytics](search-traffic-analytics.md) used for monitoring Azure Cognitive Search.
-=======
 + [Attach a cognitive services resource](cognitive-search-attach-cognitive-services.md) for [AI-enriched indexing](cognitive-search-concept-intro.md). A cognitive service is attached to a skillset, not a subscription or service.
 + [Add-on monitoring solutions](search-monitor-usage.md#add-on-monitoring-solutions) for monitoring Azure Search.
->>>>>>> 9dbb60e2
 
 <a name="check-versions-and-load"></a>
 
