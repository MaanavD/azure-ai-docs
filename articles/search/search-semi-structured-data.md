--- conflicted
+++ resolved
@@ -14,11 +14,7 @@
 
 # Tutorial: Index JSON blobs from Azure Storage using REST
 
-<<<<<<< HEAD
-Azure Cognitive Search can index JSON documents and arrays in Azure blob Storage using an [indexer](search-indexer-overview.md) that knows how to read semi-structured data. Semi-structured data contains tags or markings which separate content within the data. It splits the difference between unstructured data, which must be fully indexed, and formally structured data that adheres to a data model, such as a relational database schema, that can be indexed on a per-field basis.
-=======
 Azure Cognitive Search can index JSON documents and arrays in Azure Blob Storage using an [indexer](search-indexer-overview.md) that knows how to read semi-structured data. Semi-structured data contains tags or markings which separate content within the data. It splits the difference between unstructured data, which must be fully indexed, and formally structured data that adheres to a data model, such as a relational database schema, that can be indexed on a per-field basis.
->>>>>>> 6bb64eb8
 
 This tutorial uses Postman and the [Search REST APIs](/rest/api/searchservice/) to perform the following tasks:
 
