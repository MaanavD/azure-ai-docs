--- conflicted
+++ resolved
@@ -13,12 +13,7 @@
   ms.collection: collection
   author: HeidiSteen
   ms.author: heidist
-<<<<<<< HEAD
-  ms.date: 10/04/2023
-
-=======
   ms.date: 11/04/2023
->>>>>>> 01fe6a1e
 # linkListType: architecture | concept | deploy | download | get-started | how-to-guide | learn | overview | quickstart | reference | tutorial | video | whats-new
 
 landingContent:
@@ -37,11 +32,7 @@
             url: vector-search-integrated-vectorization.md
           - text: Retrieval Augmented Generation (RAG)
             url: retrieval-augmented-generation-overview.md
-<<<<<<< HEAD
-          - text: What is semantic ranking?
-=======
           - text: Semantic ranking
->>>>>>> 01fe6a1e
             url: semantic-search-overview.md
       - linkListType: learn
         links:
