### YamlMime:Landing

title: Azure AI Search documentation # < 60 chars
summary: Cloud search over private heterogeneous content, with options for AI enrichment if your content is unstructured or unsearchable in raw form.
metadata:
  title: Azure AI Search documentation
  description: Cloud search over private heterogeneous content, with options for AI enrichment if your content is unstructured or unsearchable in raw form. 
  services: search
  ms.service: service
  ms.topic: landing-page
  ms.collection: collection
  author: HeidiSteen
  ms.author: heidist
<<<<<<< HEAD
  ms.date: 11/05/2023
=======
  ms.date: 11/04/2023
>>>>>>> 466a621e

# linkListType: architecture | concept | deploy | download | get-started | how-to-guide | learn | overview | quickstart | reference | tutorial | video | whats-new

landingContent:
# Cards and links should be based on top customer tasks or top subjects
# Start card title with a verb
  # Card
  - title: About AI Search
    linkLists:
      - linkListType: overview
        links:
          - text: What is Azure AI Search?
            url: search-what-is-azure-search.md
          - text: Vector search
            url: vector-search-overview.md
          - text: Integrated vectorization (preview)
            url: vector-search-integrated-vectorization.md
          - text: Retrieval Augmented Generation (RAG)
            url: retrieval-augmented-generation-overview.md
          - text: Semantic ranking
            url: semantic-search-overview.md
      - linkListType: learn
        links:
          - text: Learning module
            url: /training/modules/intro-to-azure-search/

  # Card
  - title: 10-minute quickstarts
    linkLists:
      - linkListType: quickstart
        links:
          - text: Create a search service
            url: search-create-service-portal.md
          - text: Create a vector index
            url: search-get-started-vector.md
          - text: Create a search index
            url: search-get-started-portal.md
          - text: Create a demo app
            url: search-create-app-portal.md
          - text: Create a skillset
            url: cognitive-search-quickstart-blob.md

  # Card
  - title: Develop apps
    linkLists:
      - linkListType: tutorial
        links:
          - text: Add search to web apps
            url: tutorial-csharp-overview.md
      - linkListType: how-to-guide
        links:
          - text: Develop in .NET
            url: search-howto-dotnet-sdk.md
          - text: Develop in REST
            url: search-get-started-rest.md
      - linkListType: reference
        links:
          - text: Azure REST API Reference
            url: /rest/api/searchservice/
          - text: Azure SDK for .NET
            url: /dotnet/api/overview/azure/search.documents-readme
          - text: Azure SDK for Python
            url: /python/api/overview/azure/search-documents-readme
          - text: Azure SDK for Java
            url: /java/api/overview/azure/search-documents-readme
          - text: Azure SDK for JavaScript
            url: /javascript/api/overview/azure/search-documents-readme
            
  # Card
  - title: Index data
    linkLists:
      - linkListType: overview
        links:
          - text: What's a search index?
            url: search-what-is-an-index.md
          - text: Importing data
            url: search-what-is-data-import.md
          - text: Indexer overview
            url: search-indexer-overview.md
      - linkListType: how-to-guide
        links:
          - text: Index from Azure Blob Storage
            url: search-blob-storage-integration.md
          - text: Index from Azure SQL Database
            url: search-howto-connecting-azure-sql-database-to-azure-search-using-indexers.md
          - text: Index from Azure Cosmos DB
            url: search-howto-index-cosmosdb.md
          - text: Index any data
            url: tutorial-optimize-indexing-push-api.md
         
  # Card
  - title: Query data
    linkLists:
      - linkListType: concept
        links:
          - text: Query types and composition
            url: search-query-overview.md
          - text: Query vector data
            url: vector-search-how-to-query.md
          - text: Simple syntax (default)
            url: query-simple-syntax.md
          - text: Full Lucene syntax
            url: query-lucene-syntax.md
      - linkListType: how-to-guide
        links:
          - text: Create a simple query
            url: search-query-create.md
          - text: Create advanced queries
            url: search-query-lucene-examples.md
      - linkListType: reference
        links:
          - text: OData language reference
            url: query-odata-filter-orderby-syntax.md
          - text: Search Documents (REST)
            url: /rest/api/searchservice/search-documents

  # Card
  - title: Enrich with AI
    linkLists:
      - linkListType: concept
        links:
          - text: What is AI enrichment?
            url: cognitive-search-concept-intro.md
          - text: Skillsets
            url: cognitive-search-working-with-skillsets.md
          - text: Knowledge stores
            url: knowledge-store-concept-intro.md<|MERGE_RESOLUTION|>--- conflicted
+++ resolved
@@ -11,11 +11,7 @@
   ms.collection: collection
   author: HeidiSteen
   ms.author: heidist
-<<<<<<< HEAD
-  ms.date: 11/05/2023
-=======
   ms.date: 11/04/2023
->>>>>>> 466a621e
 
 # linkListType: architecture | concept | deploy | download | get-started | how-to-guide | learn | overview | quickstart | reference | tutorial | video | whats-new
 
