---
title: Azure CLI scripts using the az search module
titleSuffix: Azure Cognitive Search
description: Create and configure an Azure Cognitive Search service with the Azure CLI. You can scale a service up or down, manage admin and query api-keys, and query for system information.

author: DerekLegenzoff
ms.author: delegenz
ms.service: cognitive-search
ms.devlang: azurecli
ms.topic: how-to
<<<<<<< HEAD
ms.date: 08/03/2021
=======
ms.date: 05/23/2022
>>>>>>> da07e823
---

# Manage your Azure Cognitive Search service with the Azure CLI
> [!div class="op_single_selector"]
> * [Portal](search-manage.md)
> * [PowerShell](search-manage-powershell.md)
> * [Azure CLI](search-manage-azure-cli.md)
> * [REST API](search-manage-rest.md)
> * [.NET SDK](/dotnet/api/microsoft.azure.management.search)
> * [Python](https://pypi.python.org/pypi/azure-mgmt-search/0.1.0)

You can run Azure CLI commands and scripts on Windows, macOS, Linux, or in [Azure Cloud Shell](../cloud-shell/overview.md) to create and configure Azure Cognitive Search. The [**az search**](/cli/azure/search) module extends the [Azure CLI](/cli/) with full parity to the [Search Management REST APIs](/rest/api/searchmanagement) and the ability to perform the following tasks:

> [!div class="checklist"]
> * [List search services in a subscription](#list-search-services)
> * [Return service information](#get-search-service-information)
> * [Create or delete a service](#create-or-delete-a-service)
> * [Create a service with a private endpoint](#create-a-service-with-a-private-endpoint)
> * [Regenerate admin API-keys](#regenerate-admin-keys)
> * [Create or delete query api-keys](#create-or-delete-query-keys)
> * [Scale up or down with replicas and partitions](#scale-replicas-and-partitions)
> * [Create a shared private link resource](#create-a-shared-private-link-resource)

Occasionally, questions are asked about tasks *not* on the above list. Currently, you cannot use either the **az search** module or the management REST API to change a server name, region, or tier. Dedicated resources are allocated when a service is created. As such, changing the underlying hardware (location or node type) requires a new service. Similarly, there are no tools or APIs for transferring content, such as an index, from one service to another.

Within a service, content creation and management are through [Search Service REST API](/rest/api/searchservice/) or [.NET SDK](/dotnet/api/overview/azure/search.documents-readme). While there are no dedicated PowerShell commands for content, you can write scripts that call REST or .NET APIs to create and load indexes.

[!INCLUDE [azure-cli-prepare-your-environment.md](../../includes/azure-cli-prepare-your-environment.md)]

<a name="list-search-services"></a>

## List services in a subscription

The following commands are from [**az resource**](/cli/azure/resource), returning information about existing resources and services already provisioned in your subscription. If you don't know how many search services are already created, these commands return that information, saving you a trip to the portal.

The first command returns all search services.

```azurecli-interactive
az resource list --resource-type Microsoft.Search/searchServices --output table
```

From the list of services, return information about a specific resource.

```azurecli-interactive
az resource list --name <search-service-name>
```

## List all az search commands

You can view information on the subgroups and commands available in [**az search**](/cli/azure/search) from within the CLI. Alternatively, you can review the [documentation](/cli/azure/search).

To view the subgroups available within `az search`, run the following command.

```azurecli-interactive
az search --help
```

The response should look similar to the following output.

```
Group
    az search : Manage Azure Search services, admin keys and query keys.
        WARNING: This command group is in preview and under development. Reference and support
        levels: https://aka.ms/CLI_refstatus
Subgroups:
    admin-key                    : Manage Azure Search admin keys.
    private-endpoint-connection  : Manage Azure Search private endpoint connections.
    private-link-resource        : Manage Azure Search private link resources.
    query-key                    : Manage Azure Search query keys.
    service                      : Manage Azure Search services.
    shared-private-link-resource : Manage Azure Search shared private link resources.

For more specific examples, use: az find "az search"
```

Within each subgroup, multiple commands are available. You can see the available commands for the `service` subgroup by running the following line.

```azurecli-interactive
az search service --help
```

You can also see the arguments available for a particular command.

```azurecli-interactive
az search service create --help
```

## Get search service information

If you know the resource group containing your search service, run [**az search service show**](/cli/azure/search/service#az-search-service-show) to return the service definition, including name, region, tier, and replica and partition counts. For this command, provide the resource group that contains the search service.

```azurecli-interactive
az search service show --name <service-name> --resource-group <search-service-resource-group-name>
```

## Create or delete a service

To [create a new search service](search-create-service-portal.md), use the [**az search service create**](/cli/azure/search/service#az-search-service-create) command.

```azurecli-interactive
az search service create \
    --name <service-name> \
    --resource-group <search-service-resource-group-name> \
    --sku Standard \
    --partition-count 1 \
    --replica-count 1
``` 

Results should look similar to the following output:

```
{
  "hostingMode": "default",
  "id": "/subscriptions/<alphanumeric-subscription-ID>/resourceGroups/demo-westus/providers/Microsoft.Search/searchServices/my-demo-searchapp",
  "identity": null,
  "location": "West US",
  "name": "my-demo-searchapp",
  "networkRuleSet": {
    "bypass": "None",
    "ipRules": []
  },
  "partitionCount": 1,
  "privateEndpointConnections": [],
  "provisioningState": "succeeded",
  "publicNetworkAccess": "Enabled",
  "replicaCount": 1,
  "resourceGroup": "demo-westus",
  "sharedPrivateLinkResources": [],
  "sku": {
    "name": "standard"
  },
  "status": "running",
  "statusDetails": "",
  "tags": null,
  "type": "Microsoft.Search/searchServices"
}
```

### Create a service with IP rules

Depending on your security requirements, you may want to create a search service with an [IP firewall configured](service-configure-firewall.md). To do so, pass the Public IP (v4) addresses or CIDR ranges to the `ip-rules` argument as shown below. Rules should be separated by a comma (`,`) or semicolon (`;`).

```azurecli-interactive
az search service create \
    --name <search-service-name> \
    --resource-group <search-service-resource-group-name> \
    --sku Standard \
    --partition-count 1 \
    --replica-count 1 \
    --ip-rules "55.5.63.73;52.228.215.197;101.37.221.205"
```

### Create a service with a system assigned managed identity

In some cases, such as when [using managed identity to connect to a data source](search-howto-managed-identities-storage.md), you will need to turn on [system assigned managed identity](../active-directory/managed-identities-azure-resources/overview.md). This is done by adding `--identity-type SystemAssigned` to the command.

```azurecli-interactive
az search service create \
    --name <search-service-name> \
    --resource-group <search-service-resource-group-name> \
    --sku Standard \
    --partition-count 1 \
    --replica-count 1 \
    --identity-type SystemAssigned
```

## Create a service with a private endpoint

[Private Endpoints](../private-link/private-endpoint-overview.md) for Azure Cognitive Search allow a client on a virtual network to securely access data in a search index over a [Private Link](../private-link/private-link-overview.md). The private endpoint uses an IP address from the [virtual network address space](../virtual-network/ip-services/private-ip-addresses.md) for your search service. Network traffic between the client and the search service traverses over the virtual network and a private link on the Microsoft backbone network, eliminating exposure from the public internet. For more details, please refer to the documentation on 
[creating a private endpoint for Azure Cognitive Search](service-create-private-endpoint.md)

The following example shows how to create a search service with a private endpoint.

First, deploy a search service with `PublicNetworkAccess` set to `Disabled`.

```azurecli-interactive
az search service create \
    --name <search-service-name> \
    --resource-group <search-service-resource-group-name> \
    --sku Standard \
    --partition-count 1 \
    --replica-count 1 \
    --public-access Disabled
```

Next, create a virtual network and the private endpoint.

```azurecli-interactive
# Create the virtual network
az network vnet create \
    --resource-group <vnet-resource-group-name> \
    --location "West US" \
    --name <virtual-network-name> \
    --address-prefixes 10.1.0.0/16 \
    --subnet-name <subnet-name> \
    --subnet-prefixes 10.1.0.0/24

# Update the subnet to disable private endpoint network policies
az network vnet subnet update \
    --name <subnet-name> \
    --resource-group <vnet-resource-group-name> \
    --vnet-name <virtual-network-name> \
    --disable-private-endpoint-network-policies true

# Get the id of the search service
id=$(az search service show \
    --resource-group <search-service-resource-group-name> \
    --name <search-service-name> \
    --query [id] \
    --output tsv)

# Create the private endpoint
az network private-endpoint create \
    --name <private-endpoint-name> \
    --resource-group <private-endpoint-resource-group-name> \
    --vnet-name <virtual-network-name> \
    --subnet <subnet-name> \
    --private-connection-resource-id $id \
    --group-id searchService \
    --connection-name <private-link-connection-name>  
```

Finally, create a private DNS Zone. 

```azurecli-interactive
## Create private DNS zone
az network private-dns zone create \
    --resource-group <private-dns-resource-group-name> \
    --name "privatelink.search.windows.net"

## Create DNS network link
az network private-dns link vnet create \
    --resource-group <private-dns-resource-group-name> \
    --zone-name "privatelink.search.windows.net" \
    --name "myLink" \
    --virtual-network <virtual-network-name> \
    --registration-enabled false

## Create DNS zone group
az network private-endpoint dns-zone-group create \
   --resource-group <private-endpoint-resource-group-name>\
   --endpoint-name <private-endpoint-name> \
   --name "myZoneGroup" \
   --private-dns-zone "privatelink.search.windows.net" \
   --zone-name "searchServiceZone"
```

For more information on creating private endpoints in PowerShell, see this [Private Link Quickstart](../private-link/create-private-endpoint-cli.md)

### Manage private endpoint connections

In addition to creating a private endpoint connection, you can also `show`, `update`, and `delete` the connection.

To retrieve a private endpoint connection and to see its status, use [**az search private-endpoint-connection show**](/cli/azure/search/private-endpoint-connection#az-search-private-endpoint-connection-show).

```azurecli-interactive
az search private-endpoint-connection show \
    --name <pe-connection-name> \
    --service-name <search-service-name> \
    --resource-group <search-service-resource-group-name> 
```

To update the connection, use [**az search private-endpoint-connection update**](/cli/azure/search/private-endpoint-connection#az-search-private-endpoint-connection-update). The following example sets a private endpoint connection to rejected:

```azurecli-interactive
az search private-endpoint-connection show \
    --name <pe-connection-name> \
    --service-name <search-service-name> \
    --resource-group <search-service-resource-group-name> 
    --status Rejected \
    --description "Rejected" \
    --actions-required "Please fix XYZ"
```

To delete the private endpoint connection, use [**az search private-endpoint-connection delete**](/cli/azure/search/private-endpoint-connection#az-search-private-endpoint-connection-delete).

```azurecli-interactive
az search private-endpoint-connection delete \
    --name <pe-connection-name> \
    --service-name <search-service-name> \
    --resource-group <search-service-resource-group-name> 
```

## Regenerate admin keys

To roll over admin [API keys](search-security-api-keys.md), use [**az search admin-key renew**](/cli/azure/search/admin-key#az-search-admin-key-renew). Two admin keys are created with each service for authenticated access. Keys are required on every request. Both admin keys are functionally equivalent, granting full write access to a search service with the ability to retrieve any information, or create and delete any object. Two keys exist so that you can use one while replacing the other. 

You can only regenerate one at a time, specified as either the `primary` or `secondary` key. For uninterrupted service, remember to update all client code to use a secondary key while rolling over the primary key. Avoid changing the keys while operations are in flight.

As you might expect, if you regenerate keys without updating client code, requests using the old key will fail. Regenerating all new keys does not permanently lock you out of your service, and you can still access the service through the portal. After you regenerate primary and secondary keys, you can update client code to use the new keys and operations will resume accordingly.

Values for the API keys are generated by the service. You cannot provide a custom key for Azure Cognitive Search to use. Similarly, there is no user-defined name for admin API-keys. References to the key are fixed strings, either `primary` or `secondary`. 

```azurecli-interactive
az search admin-key renew \
    --resource-group <search-service-resource-group-name> \
    --service-name <search-service-name> \
    --key-kind primary
```

Results should look similar to the following output. Both keys are returned even though you only change one at a time.

```   
{
  "primaryKey": <alphanumeric-guid>,
  "secondaryKey": <alphanumeric-guid>  
}
```

## Create or delete query keys

To create query [API keys](search-security-api-keys.md) for read-only access from client apps to an Azure Cognitive Search index, use [**az search query-key create**](/cli/azure/search/query-key#az-search-query-key-create). Query keys are used to authenticate to a specific index for the purpose of retrieving search results. Query keys do not grant read-only access to other items on the service, such as an index, data source, or indexer.

You cannot provide a key for Azure Cognitive Search to use. API keys are generated by the service.

```azurecli-interactive
az search query-key create \
    --name myQueryKey \
    --resource-group <search-service-resource-group-name> \
    --service-name <search-service-name>
```

## Scale replicas and partitions

To [increase or decrease replicas and partitions](search-capacity-planning.md) use [**az search service update**](/cli/azure/search/service#az-search-service-update). Increasing replicas or partitions adds to your bill, which has both fixed and variable charges. If you have a temporary need for additional processing power, you can increase replicas and partitions to handle the workload. The monitoring area in the Overview portal page has tiles on query latency, queries per second, and throttling, indicating whether current capacity is adequate.

It can take a while to add or remove resourcing. Adjustments to capacity occur in the background, allowing existing workloads to continue. Additional capacity is used for incoming requests as soon as it's ready, with no additional configuration required. 

Removing capacity can be disruptive. Stopping all indexing and indexer jobs prior to reducing capacity is recommended to avoid dropped requests. If that isn't feasible, you might consider reducing capacity incrementally, one replica and partition at a time, until your new target levels are reached.

Once you submit the command, there is no way to terminate it midway through. You will have to wait until the command is finished before revising the counts.

```azurecli-interactive
az search service update \
    --name <search-service-name> \
    --resource-group <search-service-resource-group-name> \
    --partition-count 6 \
    --replica-count 6
```

In addition to updating replica and partition counts, you can also update `ip-rules`, `public-access`, and `identity-type`.

## Create a shared private link resource

Private endpoints of secured resources that are created through Azure Cognitive Search APIs are referred to as *shared private link resources*. This is because you're "sharing" access to a resource, such as a storage account, that has been integrated with the [Azure Private Link service](https://azure.microsoft.com/services/private-link/).

If you're using an indexer to index data in Azure Cognitive Search, and your data source is on a private network, you can create an outbound [private endpoint connection](../private-link/private-endpoint-overview.md) to reach the data.

A full list of the Azure Resources for which you can create outbound private endpoints from Azure Cognitive Search can be found [here](search-indexer-howto-access-private.md#group-ids) along with the related **Group ID** values.

To create the shared private link resource, use [**az search shared-private-link-resource create**](/cli/azure/search/shared-private-link-resource#az-search-shared-private-link-resource-list). Keep in mind that some configuration may be required for the data source before running this command.

```azurecli-interactive
az search shared-private-link-resource create \
    --name <spl-name> \
    --service-name <search-service-name> \
    --resource-group <search-service-resource-group-name> \
    --group-id blob \
    --resource-id "/subscriptions/<alphanumeric-subscription-ID>/resourceGroups/<resource-group-name>/providers/Microsoft.Storage/storageAccounts/myBlobStorage"  \
    --request-message "Please approve" 
```


To retrieve the shared private link resources and view their status, use [**az search shared-private-link-resource list**](/cli/azure/search/shared-private-link-resource#az-search-shared-private-link-resource-list).

```azurecli-interactive
az search shared-private-link-resource list \
    --service-name <search-service-name> \
    --resource-group <search-service-resource-group-name> 
```

You'll need to approve the connection with the following command before it can be used. The ID of the private endpoint connection will need to be retrieved from the child resource. In this case, we get the connection ID from az storage.

```azurecli-interactive
id = (az storage account show -n myBlobStorage --query "privateEndpointConnections[0].id")

az network private-endpoint-connection approve --id $id
```

To delete the shared private link resource, use [**az search shared-private-link-resource delete**](/cli/azure/search/shared-private-link-resource#az-search-shared-private-link-resource-delete).

```azurecli-interactive
az search shared-private-link-resource delete \
    --name <spl-name> \
    --service-name <search-service-name> \
    --resource-group <search-service-resource-group-name> 
```

For full details on setting up shared private link resources, see the documentation on [making indexer connections through a private endpoint](search-indexer-howto-access-private.md).

## Next steps

Build an [index](search-what-is-an-index.md), [query an index](search-query-overview.md) using the portal, REST APIs, or the .NET SDK.

* [Create an Azure Cognitive Search index in the Azure portal](search-get-started-portal.md)
* [Set up an indexer to load data from other services](search-indexer-overview.md)
* [Query an Azure Cognitive Search index using Search explorer in the Azure portal](search-explorer.md)
* [How to use Azure Cognitive Search in .NET](search-howto-dotnet-sdk.md)<|MERGE_RESOLUTION|>--- conflicted
+++ resolved
@@ -8,11 +8,7 @@
 ms.service: cognitive-search
 ms.devlang: azurecli
 ms.topic: how-to
-<<<<<<< HEAD
-ms.date: 08/03/2021
-=======
 ms.date: 05/23/2022
->>>>>>> da07e823
 ---
 
 # Manage your Azure Cognitive Search service with the Azure CLI
