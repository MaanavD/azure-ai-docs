--- conflicted
+++ resolved
@@ -14,11 +14,7 @@
 ms.workload: search
 ms.topic: get-started-article
 ms.tgt_pltfrm: na
-<<<<<<< HEAD
-ms.date: 12/09/2016
-=======
 ms.date: 01/11/2017
->>>>>>> 382bbb82
 ms.author: ashmaka
 
 ---
@@ -35,20 +31,10 @@
 ## Push data to an index
 This approach refers to programmatically sending your data to Azure Search to make it available for searching. For applications having very low latency requirements (for example, if you need search operations to be in sync with dynamic inventory databases), the push model is your only option.
 
-<<<<<<< HEAD
-## Push data to an index
-This approach refers to programmatically sending your data to Azure Search to make it available for searching. For applications having very low latency requirements (e.g. if you need search operations to be in sync with dynamic inventory databases), the push model is your only option.
-
-=======
->>>>>>> 382bbb82
 You can use the [REST API](https://docs.microsoft.com/rest/api/searchservice/AddUpdate-or-Delete-Documents) or [.NET SDK](search-import-data-dotnet.md) to push data to an index. There is currently no tool support for pushing data via the portal.
 
 This approach is more flexible than the pull model because you can upload documents individually or in batches (up to 1000 per batch or 16 MB, whichever limit comes first). The push model also allows you to upload documents to Azure Search regardless of where your data is.
 
-<<<<<<< HEAD
-## Pull data into an index
-The pull model crawls a supported data source and automatically uploads the data into you Azure Search index for you. By tracking changes and deletes to existing documents in addition to recognizing new documents, indexers remove the need to actively manage the data in your index.
-=======
 The data format understood by Azure Search is JSON, and all documents in the dataset must have fields that map to fields defined in your index schema. 
 
 ## Pull data into an index
@@ -63,13 +49,8 @@
 After the index is populated, you can use **Search Explorer** in the portal command bar as a verification step.
 
 ## Query an index using Search Explorer
->>>>>>> 382bbb82
 
 A quick way to perform a preliminary check on the document upload is to use **Search Explorer** in the portal. The explorer lets you query an index without having to write any code. The search experience is based on default settings, such as the [simple syntax](https://docs.microsoft.com/rest/api/searchservice/simple-query-syntax-in-azure-search) and default [searchMode query parameter](https://docs.microsoft.com/rest/api/searchservice/search-documents). Results are returned in JSON so that you can inspect the entire document.
 
-<<<<<<< HEAD
-The indexer functionality is exposed in the [Azure portal](search-import-data-portal.md) as well as in the [REST API](https://docs.microsoft.com/rest/api/searchservice/Indexer-operations).
-=======
 > [!TIP]
-> Numerous [Azure Search code samples](https://github.com/Azure-Samples/?utf8=%E2%9C%93&query=search) include embedded or readily available datasets, offering an easy way to get started. The portal also provides a sample indexer and data source consisting of a small real estate dataset (named "realestate-us-sample"). When you run the preconfigured indexer on the sample data source, an index is created and loaded with documents that can then be queried in Search Explorer or by code that you write.
->>>>>>> 382bbb82
+> Numerous [Azure Search code samples](https://github.com/Azure-Samples/?utf8=%E2%9C%93&query=search) include embedded or readily available datasets, offering an easy way to get started. The portal also provides a sample indexer and data source consisting of a small real estate dataset (named "realestate-us-sample"). When you run the preconfigured indexer on the sample data source, an index is created and loaded with documents that can then be queried in Search Explorer or by code that you write.