--- conflicted
+++ resolved
@@ -8,11 +8,7 @@
 ms.author: heidist
 ms.service: cognitive-search
 ms.topic: conceptual
-<<<<<<< HEAD
-ms.date: 12/10/2019
-=======
 ms.date: 02/15/2020
->>>>>>> f576d119
 ---
 
 # Monitor operations and activity of Azure Cognitive Search
