---
title: Full text search engine (Lucene) architecture in Azure Search | Microsoft Docs
description: Explanation of Lucene query processing and document retrieval concepts for full text search, as related to Azure Search.
services: search
manager: jhubbard
author: yahnoosh
documentationcenter: ''

ms.service: search
ms.devlang: NA
ms.workload: search
ms.topic: article
ms.tgt_pltfrm: na
ms.date: 03/31/2017
ms.author: jlembicz
---

# How full text search works in Azure Search

This article is for developers who need a deeper understanding of how Lucene full text search works in Azure Search. For text queries, Azure Search will seamlessly deliver expected results in most scenarios, but occasionally you might get a result that seems "off" somehow. In these situations, having a background in the four stages of Lucene query execution (query parsing, lexical analysis, document matching, scoring) can help you identify which changes to query parameters or index configuration will deliver the desired outcome. 

> [!Note] 
> In Azure Search, Lucene integration is not exhaustive. We selectively expose and extend Lucene functionality to enable the scenarios important to Azure Search. As a developer, using the Azure Search APIs, and not Lucene APIs, is required for any custom work related to full text search. 

## Architecture overview and diagram

Processing a full text search query starts with parsing the query text to extract search terms. The search engine uses an index to retrieve documents with matching terms. Individual query terms are sometimes broken down and reconstituted into new forms to cast a broader net over what could be considered as a potential match. A result set is then sorted by a relevance score assigned to each individual matching document.

There are four stages in query execution: 

1. Query parsing 
2. Lexical analysis 
3. Document retrieval 
4. Scoring 

The diagram below illustrates processing and execution of a search request. 

 ![Lucene query architecture diagram in Azure Search][1]

| Key components | Functional description | 
|----------------|------------------------|
|**Query parsers** | Separate query terms from query operators. Creates the query structure (a query tree) to be sent to the search engine. Azure Search supports two kinds of query syntax (simple and full) for different types of queries.|
|**Analyzers** | Perform lexical analysis on query terms. This proces can involve transforming, removing, or expanding of query terms. Azure Search offers a collection of predefined analyzers, inluding language analyzers, and allows defining custom analyzers.|
|**Inverted index** | An efficient data structure used to store and organize searchable terms extracted from indexed documents. |
|**Search engine** | Retrieves and scores matching documents based on the contents of the inverted index. |

## Anatomy of a search request

A search request is a complete specification of what should be returned in a result set. In simplest form, it is an empty query with no criteria of any kind. A more realistic example includes parameters, several query terms, perhaps scoped to certain fields, with possibly a filter expression and ordering rules.  

The following example is a search request you might send to Azure Search using the [REST API](https://docs.microsoft.com/en-us/rest/api/searchservice/search-documents).  

~~~~
POST /indexes/hotels/docs/search?api-version=2016-09-01 
{  
    "search": "Spacious, air-condition* +\"Ocean view\"",  
    "searchFields": "description, title",  
    "filter": "price ge 60 and price lt 300",  
    "orderby": "geo.distance(location, geography'POINT(-159.476235 22.227659)')", 
    "queryType": "full" 
 } 
~~~~

Given the example request and the hotels index, the search engine filters out documents where the price is at least $60 and less than $300. Next, the search engine executes the query. In this example, the search query consists of phrases and terms: `"Spacious, air-condition* +\"Ocean view\""`. 

The search engine scans the description and title fields specified in `searchFields` for documents that contain "Ocean view", and additionally on the term "spacious", or on terms that start with the prefix "air-condition". From the list of matching documents, the resulting set of hotels is ordered by proximity to a given geography location, and then returned to the calling application. 

<<<<<<< HEAD
In this example, the search query goes against an index of hotel listings, scanning the description and title fields for documents that contain "Ocean view", and additionally on the term "spacious", or on terms that start with the prefix "air-condition".  

From the list of matching documents, the search engine filters out documents where the price is at least $60 and less than $300. The resulting set of hotels are ordered by proximity to a given geographic location, and then returned to the calling application. 

This article refers to the example request to explain processing of the *search query*. Filtering and ordering are out of scope for this article. 
=======
The majority of this article is about processing of the *search query*: `"Spacious, air-condition* +\"Ocean view\""`. Filtering and ordering, in this case by geographic location, are out of scope. 
>>>>>>> 81b09d7f

## Stage 1: Query parsing 

As noted, the query string is the first line of the request: 

~~~~
 "search": "Spacious, air-condition* +\"Ocean view\"", 
~~~~

The query parser separates operators (such as `*` and `+` in the example) from search terms, and deconstructs the search query into *subqueries* of a supported type: 

+ *term query* for standalone terms (like spacious)
+ *phrase query* for quoted terms (like ocean view)
+ *prefix query* for terms followed by a prefix operator `*` (like air-condition)

Operators associated with a subquery determine whether the query "must be" or "should be" satisfied in order for a document to be considered a match. For example, `+"Ocean view"` is "must" due to the `+` operator. 

The query parser restructures the subqueries into a *query tree* (an internal structure representing the query) it passes on to the search engine. In the first stage of query parsing, the query tree looks like this.  

 ![Boolean query searchmode any][2]

> [!Note]
> A search query is executed independently against all searchable fields in the Azure Search index unless you limit the fields set with the `searchFields` parameter, as illustrated in the example search request.  

### Supported parsers: Simple and Full Lucene 

 Azure Search exposes two different query languages, *simple* (default) and *full*. By setting the `queryType` parameter with your search request, you tell the query parser which query language you choose so that it knows how to interpret the operators and syntax. The Full Lucene query language, which you get by setting `queryType=full`, extends the default Simple query language by adding support for more operators and query types like wildcard, fuzzy, regex, and field-scoped queries. For example, a regular expression sent in Simple query syntax would be interpreted as a query string and not an expression. The example request in this article uses `queryType=full`.

### Impact of searchMode on the parser 

Another search request parameter that affects parsing is the `searchMode` parameter. It controls the default operator for Boolean queries: any (default) or all.  

When `searchMode=any`, which is the default, the space delimiter between spacious and air-condition is OR (`|`), making the sample query text equivalent to: 

~~~~
Spacious,|air-condition*+"Ocean view" 
~~~~

Explicit operators, such as `+` in `+"Ocean view"`, are unambiguous in boolean query construction (the term *must* match). Less obvious is how to interpret the remaining terms: spacious and air-condition. Should the search engine find matches on ocean view *and* spacious *and* air-condition? Or should it find ocean view plus *either one* of the remaining terms? 

Using the default `searchMode=any`, the second interpretation prevails, where ocean view plus either term defines the match criteria. The initial query tree illustrated previously, with the two "should" operations, reflects the "or" semantics.  

Suppose that we now set `searchMode= all`. In this case, the space is interpreted as an "and" operation. Each of the remaining terms must be present in the document to qualify as a match. The resulting sample query would be interpreted as follows: 

~~~~
+Spacious,+air-condition*+"Ocean view"  
~~~~

A modified query tree for this query would look like this, where a matching document is the intersection of all three subqueries: 

 ![Boolean query searchmode all][3]

> [!Note] 
> Choosing`searchMode=any` over `searchMode=all` is a decision best arrived at by running representative queries. Users who are likely to include operators (common when searching document stores) might find results more intuitive if `searchMode=all` informs boolean query constructs. For more about the interplay between `searchMode` and operators, see [Simple query syntax](https://docs.microsoft.com/rest/api/searchservice/simple-query-syntax-in-azure-search).

## Stage 2: Lexical analysis 

Lexical analyzers process *term queries* and *phrase queries* after the query tree is structured. An analyzer accepts the text inputs given to it by the parser, analyzes the text, and then sends back analyzed terms to be incorporated into the query tree. 

The most common form of lexical analysis is *linguistic analysis* which transforms query terms based on rules specific to a given language: 

* Reducing a query term to the root form of a word 
* Removing non-essential words (stopwords, such as "the" or "and" in English) 
* Breaking a composite word into component parts 
* Lower casing an upper case word 

All of these operations tend to erase differences between the text input provided by the user and the terms stored in the index. Such operations go beyond text processing and require in-depth knowledge of the language itself. 
Azure Search supports a long list of [language analyzers](https://docs.microsoft.com/rest/api/searchservice/language-support) from both Lucene and Microsoft.

> [!Note]
> Analysis requirements can range from minimal to elaborate depending on your scenario. You can control complexity of lexical analysis by the selecting one of the predefined analyzers or by creating your own [custom analyzer](https://docs.microsoft.com/en-us/rest/api/searchservice/Custom-analyzers-in-Azure-Search?redirectedfrom=MSDN). Analyzers are scoped to searchable fields and are specified as part of a field definition. This allows you to vary lexical analysis on a per field basis. Unspecified, the *standard* Lucene analyzer is used.

In our example, prior to analysis, the initial query tree has the term "Spacious," with an uppercase "S" and a comma that the query parser interprets as a part of the query term (a comma is not considered a query language operator).  

When the default analyzer processes the term, it will lowercase "ocean view" and "spacious", and remove the comma character. The modified query tree will look as follows: 

 ![Boolean query with analyzed terms][4]

### Exceptions to lexical analysis 

Lexical analysis applies only to query types that require complete terms – either a term query or a phrase query. It doesn’t apply to query types with incomplete terms – prefix query, wildcard query, regex query – or to a fuzzy query. Those query types, including the prefix query (air-condition\*) in our example, are added directly to the query tree, bypassing the analysis stage. 

## Stage 3: Document retrieval 

Document retrieval refers to finding documents with matching terms in the index. This stage is understood best through example. Let's start with a hotels index having the following simple schema: 

~~~~
{   
    "name": "hotels",     
    "fields": [     
        { "name": "id", "type": "Edm.String", "key": true, "searchable": false },     
        { "name": "title", "type": "Edm.String", "searchable": true },     
        { "name": "description", "type": "Edm.String", "searchable": true }
    ] 
} 
~~~~

Further assume that this index contains the following four documents: 

~~~~
{ 
    "value": [
        {         
            "id": "1",         
            "title": "Hotel Atman",         
            "description": "Spacious rooms, ocean view, walking distance to the beach."   
        },       
        {         
            "id": "2",         
            "title": "Beach Resort",        
            "description": "Located on the north shore of the island of Kauaʻi. Ocean view."     
        },       
        {         
            "id": "3",         
            "title": "Playa Hotel",         
            "description": "Comfortable, air-conditioned rooms with ocean view."
        },       
        {         
            "id": "4",         
            "title": "Ocean Retreat",         
            "description": "Quiet and secluded"
        }    
    ]
}
~~~~

**Constructing an inverted index from the sample documents**

During indexing, the search engine creates an inverted index for each searchable field independently. An inverted index is a sorted list of all terms from all documents. Each term maps to the list of documents where it occurs.

As with query parsing, indexing extracts terms, only during indexing the terms are extracted from documents instead of a query string. Text inputs are passed to an analyzer. Often the same analyzers used during indexing are also used for queries so that a query input can be processed to look like the terms stored inside the index.  

> [!Note]
> Azure Search lets you specify different analyzers for indexing and search via additional `indexAnalyzer` and `searchAnalyzer` field parameters. If unspecified, the analyzer set with the `analyzer` property is used for both indexing and searching.  

For the title field, the inverted index looks like this:

| Term | Document list |
|------|---------------|
| atman | 1 |
| beach | 2 |
| hotel | 1, 3 |
| ocean | 4  |
| playa | 3 |
| resort | 3 |
| retreat | 4 |

In the title field, only *hotel* shows up in two documents: 1, 3.

For the description field, the index is as follows:

| Term | Document list |
|------|---------------|
| air |	3
| and |	4
| beach | 1
| conditioned |	3
| comfortable |	3
| distance | 1
| island | 2
| located |	2
| north | 2
| ocean | 1, 2, 3
| of | 2
| on |2
| quiet | 4
| rooms	 | 1, 3
| secluded | 4
| shore	| 2
| spacious | 1
| the | 1, 2
| to | 1
| view | 1, 2, 3
| walking |	1
| with | 3


**Matching query terms against indexed terms**

Given the inverted index above, let’s return to the sample query and see how matching documents are found for our example query. Recall that the final query tree looks something like this: 

 ![Boolean query with analyzed terms][4]

During query execution, individual queries are executed against the searchable fields independently. 

+ The TermQuery, "spacious", matches document 1 (Hotel Atman). 

+ The PrefixQuery, "air-condition*", doesn't match any documents. 

  This is a behavior that sometimes confuses developers. Although the term air-conditioned exists in the document, it is split into two terms by the default analyzer. Recall that prefix queries, which contain partial terms, are not analyzed. Therefore terms with prefix "air-condition" are looked up in the inverted index and not found.

+ The PhraseQuery, "ocean view", looks up the terms "ocean" and "view" and checks the proximity of terms in the original document. Documents 1, 2 and 3 match this query in the description field. Notice document 4 has the term ocean in the title but isn’t considered a match, as we're looking for the "ocean view" phrase rather than individual words. 

On the whole, for the query in question, the documents that match are 1, 2, 3. 

As a side note, if your requirements included finding a match on permutations of "air-condition", you could make it a term or phrase query instead of a prefix query. Doing so would deliver additional matches for that term.

## Stage 4: Scoring  

Every item in a search result set is assigned a relevance score, then ranked highest to lowest. Assuming no custom sort, results are ranked by search score.

Scoring is part of full text search that includes analysis. Given a full text search query, you cannot turn off scoring.

Scoring is not applied in unspecified queries (search=*) or in specialized query types that bypass analysis. Specifically, wildcard search, prefix, regex, and fuzzy search queries are routed through an internal query rewriting process and thus return constant scores of 1.0. Whenever you see a constant of 1.0, you know that scoring was not applied. 

> [!Note]
> Although scoring is not used for full-syntax-only query types (such as wildcard, fuzzy, prefix, regex searches), you can use field or tag boosting to customize rank scores. For more information, see [Full Lucene query syntax](https://docs.microsoft.com/rest/api/searchservice/lucene-query-syntax-in-azure-search) and [Scoring profiles](https://docs.microsoft.com/rest/api/searchservice/add-scoring-profiles-to-a-search-index).
>

### Scoring example

The following example illustrates scoring on results from the [built-in realestate-us-sample index](search-get-started-portal.md#query-index), on a search term of *water*. For brevity, the results are the top 5 out of a total of 376 matches, limited to the listingId field and search score (query is "search=water&$select=listingId&$count=true&$top=5").

The example is meant to illustrate a range of scores. The highest score in this case is 0.8197428. 

 ![scoring example on realestate index][5]

In the full results, which you can see if you run the query without the `$select=listingID` parameter, the two highest ranking documents have a street address of *Waters Avenue South*. Different scores for the two highest ranked documents exist because of variations in the documents themselves. Specifically, the description is shorter for the first document, which gives more weight to the matching term.

All remaining documents have identical search scores of 0.5567084. This is because the description is mostly the same for all documents (*water frontage* in virtually identical descriptions). Descriptions in the sample dataset include generated strings that are reused multiple times.

### Search score computation and ranking

The score is computed based on statistical properties of the data and the query, with the scoring formula derived from [TF-IDF (term frequency-inverse document frequency)](https://en.wikipedia.org/wiki/Tf%E2%80%93idf). Base relevance is computed using term frequencies, but proximity of terms (within the same document, or across different documents) are also factors.  

Search score values can be repeated throughout a result set. For example, you might have 10 items with a score of 1.2, 20 items with a score of 0.9, and 20 items with a score of 0.5. When multiple hits have the same search score, the ordering of same scored items is not defined, and is not stable. Run the query again, and you might see items shift position. Given two items with an identical score, there is no guarantee which one appears first. 

## Next steps

+ Build the sample index, try out different queries and review results. For instructions, see [Build and query an index in the portal](search-get-started-portal.md#query-index).

+ Try additional query syntax from the [Search Documents](https://docs.microsoft.com/rest/api/searchservice/search-documents#examples) example section or from [Simple query syntax](https://docs.microsoft.com/rest/api/searchservice/simple-query-syntax-in-azure-search) in Search explorer in the portal.

+ Review [scoring profiles](https://docs.microsoft.com/rest/api/searchservice/add-scoring-profiles-to-a-search-index) if you want to impose custom ranking logic.

+ [Choose a different language analyzer](https://docs.microsoft.com/rest/api/searchservice/language-support) for non-English linguistic analysis.

+ [Configure custom analyzers](https://docs.microsoft.com/rest/api/searchservice/custom-analyzers-in-azure-search) for either minimal processing or specialized processing on specific fields.

## See also

[Search Documents REST API](https://docs.microsoft.com/rest/api/searchservice/search-documents)

[Simple query syntax](https://docs.microsoft.com/rest/api/searchservice/simple-query-syntax-in-azure-search)

[Full Lucene query syntax](https://docs.microsoft.com/rest/api/searchservice/lucene-query-syntax-in-azure-search)

[Handle search results](https://docs.microsoft.com/azure/search/search-pagination-page-layout)

<!--Image references-->
[1]: ./media/search-query-architecture/architecture-diagram2.png
[2]: ./media/search-query-architecture/azSearch-queryparsing-should2.png
[3]: ./media/search-query-architecture/azSearch-queryparsing-must2.png
[4]: ./media/search-query-architecture/azSearch-queryparsing-spacious2.png
[5]: ./media/search-query-architecture/azSearch-scores-realestate.png<|MERGE_RESOLUTION|>--- conflicted
+++ resolved
@@ -40,7 +40,7 @@
 | Key components | Functional description | 
 |----------------|------------------------|
 |**Query parsers** | Separate query terms from query operators. Creates the query structure (a query tree) to be sent to the search engine. Azure Search supports two kinds of query syntax (simple and full) for different types of queries.|
-|**Analyzers** | Perform lexical analysis on query terms. This proces can involve transforming, removing, or expanding of query terms. Azure Search offers a collection of predefined analyzers, inluding language analyzers, and allows defining custom analyzers.|
+|**Analyzers** | Perform lexical analysis on query terms. This process can involve transforming, removing, or expanding of query terms. Azure Search offers a collection of predefined analyzers, including language analyzers, and allows defining custom analyzers.|
 |**Inverted index** | An efficient data structure used to store and organize searchable terms extracted from indexed documents. |
 |**Search engine** | Retrieves and scores matching documents based on the contents of the inverted index. |
 
@@ -61,20 +61,15 @@
  } 
 ~~~~
 
-Given the example request and the hotels index, the search engine filters out documents where the price is at least $60 and less than $300. Next, the search engine executes the query. In this example, the search query consists of phrases and terms: `"Spacious, air-condition* +\"Ocean view\""`. 
-
-The search engine scans the description and title fields specified in `searchFields` for documents that contain "Ocean view", and additionally on the term "spacious", or on terms that start with the prefix "air-condition". From the list of matching documents, the resulting set of hotels is ordered by proximity to a given geography location, and then returned to the calling application. 
-
-<<<<<<< HEAD
-In this example, the search query goes against an index of hotel listings, scanning the description and title fields for documents that contain "Ocean view", and additionally on the term "spacious", or on terms that start with the prefix "air-condition".  
-
-From the list of matching documents, the search engine filters out documents where the price is at least $60 and less than $300. The resulting set of hotels are ordered by proximity to a given geographic location, and then returned to the calling application. 
-
-This article refers to the example request to explain processing of the *search query*. Filtering and ordering are out of scope for this article. 
-=======
-The majority of this article is about processing of the *search query*: `"Spacious, air-condition* +\"Ocean view\""`. Filtering and ordering, in this case by geographic location, are out of scope. 
->>>>>>> 81b09d7f
-
+For this request, the search engine does the following:
+
+1. Filters out documents where the price is at least $60 and less than $300.
+2. Executes the query. In this example, the search query consists of phrases and terms: `"Spacious, air-condition* +\"Ocean view\""` (users typically don't enter punctuation, but including it in the example allows us to explain how analyzers handle it). For this query, the search engine scans the description and title fields specified in `searchFields` for documents that contain "Ocean view", and additionally on the term "spacious", or on terms that start with the prefix "air-condition". 
+3. Orders the resulting set of hotels by proximity to a given geography location, and then returned to the calling application. 
+
+The majority of this article is about processing of the *search query*: `"Spacious, air-condition* +\"Ocean view\""`. Filtering and ordering, in this case by geographic location, are out of scope. For more information, see [Search Documents](https://docs.microsoft.com/rest/api/searchservice/search-documents).
+
+<a name="stage1"></a>
 ## Stage 1: Query parsing 
 
 As noted, the query string is the first line of the request: 
@@ -114,24 +109,25 @@
 
 Explicit operators, such as `+` in `+"Ocean view"`, are unambiguous in boolean query construction (the term *must* match). Less obvious is how to interpret the remaining terms: spacious and air-condition. Should the search engine find matches on ocean view *and* spacious *and* air-condition? Or should it find ocean view plus *either one* of the remaining terms? 
 
-Using the default `searchMode=any`, the second interpretation prevails, where ocean view plus either term defines the match criteria. The initial query tree illustrated previously, with the two "should" operations, reflects the "or" semantics.  
-
-Suppose that we now set `searchMode= all`. In this case, the space is interpreted as an "and" operation. Each of the remaining terms must be present in the document to qualify as a match. The resulting sample query would be interpreted as follows: 
+By default (`searchMode=any`), the search engine assumes the broader interpretation. Either field *should* be matched, reflecting "or" semantics. The initial query tree illustrated previously, with the two "should" operations, shows the default.  
+
+Suppose that we now set `searchMode= all`. In this case, the space is interpreted as an "and" operation. Each of the remaining terms must both be present in the document to qualify as a match. The resulting sample query would be interpreted as follows: 
 
 ~~~~
 +Spacious,+air-condition*+"Ocean view"  
 ~~~~
 
-A modified query tree for this query would look like this, where a matching document is the intersection of all three subqueries: 
+A modified query tree for this query would be as follows, where a matching document is the intersection of all three subqueries: 
 
  ![Boolean query searchmode all][3]
 
 > [!Note] 
 > Choosing`searchMode=any` over `searchMode=all` is a decision best arrived at by running representative queries. Users who are likely to include operators (common when searching document stores) might find results more intuitive if `searchMode=all` informs boolean query constructs. For more about the interplay between `searchMode` and operators, see [Simple query syntax](https://docs.microsoft.com/rest/api/searchservice/simple-query-syntax-in-azure-search).
 
+<a name="stage2"></a>
 ## Stage 2: Lexical analysis 
 
-Lexical analyzers process *term queries* and *phrase queries* after the query tree is structured. An analyzer accepts the text inputs given to it by the parser, analyzes the text, and then sends back analyzed terms to be incorporated into the query tree. 
+Lexical analyzers process *term queries* and *phrase queries* after the query tree is structured. An analyzer accepts the text inputs given to it by the parser, processes the text, and then sends back tokenized terms to be incorporated into the query tree. 
 
 The most common form of lexical analysis is *linguistic analysis* which transforms query terms based on rules specific to a given language: 
 
@@ -140,8 +136,7 @@
 * Breaking a composite word into component parts 
 * Lower casing an upper case word 
 
-All of these operations tend to erase differences between the text input provided by the user and the terms stored in the index. Such operations go beyond text processing and require in-depth knowledge of the language itself. 
-Azure Search supports a long list of [language analyzers](https://docs.microsoft.com/rest/api/searchservice/language-support) from both Lucene and Microsoft.
+All of these operations tend to erase differences between the text input provided by the user and the terms stored in the index. Such operations go beyond text processing and require in-depth knowledge of the language itself. To add this layer of linguistic awareness, Azure Search supports a long list of [language analyzers](https://docs.microsoft.com/rest/api/searchservice/language-support) from both Lucene and Microsoft.
 
 > [!Note]
 > Analysis requirements can range from minimal to elaborate depending on your scenario. You can control complexity of lexical analysis by the selecting one of the predefined analyzers or by creating your own [custom analyzer](https://docs.microsoft.com/en-us/rest/api/searchservice/Custom-analyzers-in-Azure-Search?redirectedfrom=MSDN). Analyzers are scoped to searchable fields and are specified as part of a field definition. This allows you to vary lexical analysis on a per field basis. Unspecified, the *standard* Lucene analyzer is used.
@@ -156,6 +151,7 @@
 
 Lexical analysis applies only to query types that require complete terms – either a term query or a phrase query. It doesn’t apply to query types with incomplete terms – prefix query, wildcard query, regex query – or to a fuzzy query. Those query types, including the prefix query (air-condition\*) in our example, are added directly to the query tree, bypassing the analysis stage. 
 
+<a name="stage3"></a>
 ## Stage 3: Document retrieval 
 
 Document retrieval refers to finding documents with matching terms in the index. This stage is understood best through example. Let's start with a hotels index having the following simple schema: 
@@ -200,16 +196,16 @@
 }
 ~~~~
 
-**Constructing an inverted index from the sample documents**
-
-During indexing, the search engine creates an inverted index for each searchable field independently. An inverted index is a sorted list of all terms from all documents. Each term maps to the list of documents where it occurs.
-
-As with query parsing, indexing extracts terms, only during indexing the terms are extracted from documents instead of a query string. Text inputs are passed to an analyzer. Often the same analyzers used during indexing are also used for queries so that a query input can be processed to look like the terms stored inside the index.  
+**How the inverted index is created**
+
+To understand retrieval, it helps to know a few basics about how terms are stored. During indexing, the search engine creates an inverted index for each searchable field independently. An inverted index is a sorted list of all terms from all documents. Each term maps to the list of documents where it occurs.
+
+Indexing and query parsing share some similarities. For example, both query parsing and indexing extracts terms, except during indexing the terms are extracted from *documents* instead of a query string. Analyzers and analysis are another shared component. Text inputs are passed to an analyzer during indexing. Often the same analyzers used during indexing are also used for queries so that a query input can be processed to look like the terms stored inside the index. The transformation of strings-to-terms in an index is roughly the same [lexical analysis](#stage2) performed during querying. 
 
 > [!Note]
-> Azure Search lets you specify different analyzers for indexing and search via additional `indexAnalyzer` and `searchAnalyzer` field parameters. If unspecified, the analyzer set with the `analyzer` property is used for both indexing and searching.  
-
-For the title field, the inverted index looks like this:
+> In contrast with Lucene, Azure Search lets you specify different analyzers for indexing and search via additional `indexAnalyzer` and `searchAnalyzer` field parameters. If unspecified, the analyzer set with the `analyzer` property is used for both indexing and searching.  
+
+Returning to our example: For the title field, the inverted index looks like this:
 
 | Term | Document list |
 |------|---------------|
