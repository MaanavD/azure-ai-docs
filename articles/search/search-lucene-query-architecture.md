--- conflicted
+++ resolved
@@ -1,22 +1,14 @@
 ---
 title: Full text query and indexing engine architecture (Lucene) 
 titleSuffix: Azure Cognitive Search
-<<<<<<< HEAD
-description: Explains Lucene query processing and document retrieval concepts for full text search, as related to Azure Cognitive Search.
-=======
 description: Explore Lucene query processing and document retrieval concepts for full text search, as related to Azure Cognitive Search.
->>>>>>> adf54da9
 
 manager: nitinme
 author: yahnoosh
 ms.author: jlembicz
 ms.service: cognitive-search
 ms.topic: conceptual
-<<<<<<< HEAD
-ms.date: 09/24/2021
-=======
 ms.date: 09/28/2021
->>>>>>> adf54da9
 ---
 
 # Full text search in Azure Cognitive Search
