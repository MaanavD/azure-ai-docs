---
title: Add spell check
titleSuffix: Azure Cognitive Search
description: Attach spelling correction to the query pipeline, to fix typos on query terms before executing the query.

manager: nitinme
author: HeidiSteen
ms.author: heidist
ms.service: cognitive-search
ms.topic: conceptual
ms.date: 09/29/2021
ms.custom: references_regions
---
# Add spell check to queries in Cognitive Search

> [!IMPORTANT]
> Spell correction is in public preview under [supplemental terms of use](https://azure.microsoft.com/support/legal/preview-supplemental-terms/). It's available through the Azure portal and preview REST API only.

You can improve recall by spell-correcting individual search query terms before they reach the search engine. The **speller** parameter is supported for all query types: [simple](query-simple-syntax.md), [full](query-lucene-syntax.md), and the new [semantic](semantic-how-to-query-request.md) option currently in public preview.

<<<<<<< HEAD
Speller was released in tandem with the [semantic search preview](semantic-search-overview.md) and shares the queryLanguage parameter, but is otherwise an independent feature. There is no sign-up, no additional charges, and no tier restrictions. Speller is available in all regions.

## Prerequisites

To use spell check, you will need the following:

+ An existing search index with content in a [supported language](#supported-languages).

+ A search client that supports preview REST APIs on the query request. You can use [Postman](search-get-started-rest.md), [Visual Studio Code](search-get-started-vs-code.md), or code that you've modified to make REST calls to the preview APIs.

+ [A query request](/rest/api/searchservice/preview-api/search-documents) that invokes spell correction must have "api-version=2020-06-30-Preview", "speller=lexicon", and "queryLanguage" set to a [supported language](#supported-languages). Spell check works on strings passed in the "search" parameter. It's not supported for filters.
=======
Speller was released in tandem with the [semantic search preview](semantic-search-overview.md) and shares the queryLanguage parameter, but is otherwise an independent feature with it's own prerequisites. There is no sign-up or additional charges for using this feature.

## Prerequisites

To use spell check, you will need the following:

+ A search service at Basic tier or above, in any region.

+ An existing search index with content in a [supported language](#supported-languages).

+ [A query request](/rest/api/searchservice/preview-api/search-documents) that has "speller=lexicon", and "queryLanguage" set to a [supported language](#supported-languages). Spell check works on strings passed in the "search" parameter. It's not supported for filters.

Use a search client that supports preview APIs on the query request. For REST, you can use [Postman](search-get-started-rest.md), [Visual Studio Code](search-get-started-vs-code.md), or code that you've modified to make REST calls to the preview APIs. You can also use beta releases of the Azure SDKs.

| Client library | Versions |
|----------|----------|
| REST API | [2021-04-30-Preview](/rest/api/searchservice/index-preview) or 2020-06-30-Preview |
| Azure SDK for .NET | [version 11.3.0-beta.2](https://www.nuget.org/packages/Azure.Search.Documents/11.3.0-beta.2) | 
| Azure SDK for Java |  [version 11.4.0-beta.2](https://search.maven.org/artifact/com.azure/azure-search-documents/11.4.0-beta.2/jar) |
| Azure SDK for JavaScript | [version 11.2.0-beta.2](https://www.npmjs.com/package/@azure/search-documents/v/11.2.0-beta.2) |
| Azure SDK for Python | [version 11.2.0b3](https://pypi.org/project/azure-search-documents/11.2.0b3/) |
>>>>>>> 3d20a0e6

## Spell correction with simple search

The following example uses the built-in hotels-sample index to demonstrate spell correction on a simple free form text query. Without spell correction, the query returns zero results. With correction, the query returns one result for Johnson's family-oriented resort.

```http
POST https://[service name].search.windows.net/indexes/hotels-sample-index/docs/search?api-version=2020-06-30-Preview
{
    "search": "famly acitvites",
    "speller": "lexicon",
    "queryLanguage": "en-us",
    "queryType": "simple",
    "select": "HotelId,HotelName,Description,Category,Tags",
    "count": true
}
```

## Spell correction with full Lucene

Spelling correction occurs on individual query terms that undergo text analysis, which is why you can use the speller parameter with some Lucene queries, but not others.

+ Incompatible query forms that bypass text analysis include: wildcard, regex, fuzzy
+ Compatible query forms include: fielded search, proximity, term boosting

This example uses fielded search over the Category field, with full Lucene syntax, and a misspelled query term. By including speller, the typo in "Suiite" is corrected and the query succeeds.

```http
POST https://[service name].search.windows.net/indexes/hotels-sample-index/docs/search?api-version=2020-06-30-Preview
{
    "search": "Category:(Resort and Spa) OR Category:Suiite",
    "queryType": "full",
    "speller": "lexicon",
    "queryLanguage": "en-us",
    "select": "Category",
    "count": true
}
```

## Spell correction with semantic search

This query, with typos in every term except one, undergoes spelling corrections to return relevant results. To learn more, see [Create a semantic query](semantic-how-to-query-request.md).

```http
POST https://[service name].search.windows.net/indexes/hotels-sample-index/docs/search?api-version=2020-06-30-Preview     
{
    "search": "hisotoric hotell wiht great restrant nad wiifi",
    "queryType": "semantic",
    "speller": "lexicon",
    "queryLanguage": "en-us",
    "searchFields": "HotelName,Tags,Description",
    "select": "HotelId,HotelName,Description,Category,Tags",
    "count": true
}
```

## Supported languages

Valid values for queryLanguage can be found in the following table, copied from the list of [supported languages (REST API reference)](/rest/api/searchservice/preview-api/search-documents#queryLanguage).

| Language | queryLanguage |
|----------|---------------|
| English [EN] | EN, EN-US (default) |
| Spanish [ES] | ES, ES-ES (default)|
| French [FR] | FR, FR-FR (default) |
| German [DE] | DE, DE-DE (default) |
| Dutch [NL] | NL, NL-BE, NL-NL (default) |

### queryLanguage considerations

<<<<<<< HEAD
As noted elsewhere, a query request can only have one queryLanguage parameter, but that parameter is shared by multiple features, each of which supports a different cohort of languages. If you are just spell check, the list of supported languages in the above table is the complete list. 
=======
As noted elsewhere, a query request can only have one queryLanguage parameter, but that parameter is shared by multiple features, each of which supports a different cohort of languages. If you are just using spell check, the list of supported languages in the above table is the complete list. 
>>>>>>> 3d20a0e6

### Language analyzer considerations

Indexes that contain non-English content often use [language analyzers](index-add-language-analyzers.md) on non-English fields to apply the linguistic rules of the native language.

If you are now adding spell check to content that also undergoes language analysis, you will achieve better results if you use the same language at every step of indexing and query processing. For example, if a field's content was indexed using the "fr.microsoft" language analyzer, then queries, spell check, semantic captions, and semantic answers should all use a French lexicon or language library of some form.

To recap how language libraries are used in Cognitive Search:

+ Language analyzers can be invoked during indexing and query execution, and are either Apache Lucene (for example, "de.lucene") or Microsoft ("de.microsoft).

+ Language lexicons invoked during spell check are specified using one of the language codes in the table above.

In a query request, the value assigned to queryLanguage applies equally to speller, [answers](semantic-answers.md), and captions. 

> [!NOTE]
> Language consistency across various property values is only a concern if you are using language analyzers. If you are using language-agnostic analyzers (such as keyword, simple, standard, stop, whitespace, or `standardasciifolding.lucene`), then the queryLanguage value can be whatever you want.

While content in a search index can be composed in multiple languages, the query input is most likely in one. The search engine doesn't check for compatibility of queryLanguage, language analyzer, and the language in which content is composed, so be sure to scope queries accordingly to avoid producing incorrect results.

## Next steps

+ [Invoke semantic ranking and captions](semantic-how-to-query-request.md)
+ [Create a basic query](search-query-create.md)
+ [Use full Lucene query syntax](query-Lucene-syntax.md)
+ [Use simple query syntax](query-simple-syntax.md)
+ [Semantic search overview](semantic-search-overview.md)<|MERGE_RESOLUTION|>--- conflicted
+++ resolved
@@ -18,19 +18,6 @@
 
 You can improve recall by spell-correcting individual search query terms before they reach the search engine. The **speller** parameter is supported for all query types: [simple](query-simple-syntax.md), [full](query-lucene-syntax.md), and the new [semantic](semantic-how-to-query-request.md) option currently in public preview.
 
-<<<<<<< HEAD
-Speller was released in tandem with the [semantic search preview](semantic-search-overview.md) and shares the queryLanguage parameter, but is otherwise an independent feature. There is no sign-up, no additional charges, and no tier restrictions. Speller is available in all regions.
-
-## Prerequisites
-
-To use spell check, you will need the following:
-
-+ An existing search index with content in a [supported language](#supported-languages).
-
-+ A search client that supports preview REST APIs on the query request. You can use [Postman](search-get-started-rest.md), [Visual Studio Code](search-get-started-vs-code.md), or code that you've modified to make REST calls to the preview APIs.
-
-+ [A query request](/rest/api/searchservice/preview-api/search-documents) that invokes spell correction must have "api-version=2020-06-30-Preview", "speller=lexicon", and "queryLanguage" set to a [supported language](#supported-languages). Spell check works on strings passed in the "search" parameter. It's not supported for filters.
-=======
 Speller was released in tandem with the [semantic search preview](semantic-search-overview.md) and shares the queryLanguage parameter, but is otherwise an independent feature with it's own prerequisites. There is no sign-up or additional charges for using this feature.
 
 ## Prerequisites
@@ -52,7 +39,6 @@
 | Azure SDK for Java |  [version 11.4.0-beta.2](https://search.maven.org/artifact/com.azure/azure-search-documents/11.4.0-beta.2/jar) |
 | Azure SDK for JavaScript | [version 11.2.0-beta.2](https://www.npmjs.com/package/@azure/search-documents/v/11.2.0-beta.2) |
 | Azure SDK for Python | [version 11.2.0b3](https://pypi.org/project/azure-search-documents/11.2.0b3/) |
->>>>>>> 3d20a0e6
 
 ## Spell correction with simple search
 
@@ -122,11 +108,7 @@
 
 ### queryLanguage considerations
 
-<<<<<<< HEAD
-As noted elsewhere, a query request can only have one queryLanguage parameter, but that parameter is shared by multiple features, each of which supports a different cohort of languages. If you are just spell check, the list of supported languages in the above table is the complete list. 
-=======
 As noted elsewhere, a query request can only have one queryLanguage parameter, but that parameter is shared by multiple features, each of which supports a different cohort of languages. If you are just using spell check, the list of supported languages in the above table is the complete list. 
->>>>>>> 3d20a0e6
 
 ### Language analyzer considerations
 
