--- conflicted
+++ resolved
@@ -81,11 +81,7 @@
 
 ## Limitations
 
-<<<<<<< HEAD
 Debug sesisons work with all generally available data sources amd most preview data sources. The MongoDB API (preview) of Cosmos DB are currently not supported.
-=======
-Debug sessions work with all generally available data sources and most preview data sources. The MongoDB API (preview) and Cassandra API (preview) of Cosmos DB are currently not supported.
->>>>>>> 161d2c82
 
 ## Next steps
 
