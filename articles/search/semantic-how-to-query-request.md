---
title: Configure semantic ranking
titleSuffix: Azure AI Search
description: Set a semantic query type to attach the deep learning models of semantic ranking.

manager: nitinme
author: HeidiSteen
ms.author: heidist
ms.service: cognitive-search
ms.custom:
  - ignite-2023
ms.topic: how-to
<<<<<<< HEAD
ms.date: 10/04/2023
=======
ms.date: 10/26/2023
>>>>>>> 01fe6a1e
---

# Configure semantic ranking and return captions in search results

<<<<<<< HEAD
In this article, learn how to invoke a semantic ranking algorithm over a result set, promoting the most semantically relevant results to the top of the stack. You can also get semantic captions, with highlights over the most relevant terms and phrases, and [semantic answers](semantic-answers.md).
=======
In this article, learn how to invoke a semantic ranking over a result set, promoting the most semantically relevant results to the top of the stack. You can also get semantic captions, with highlights over the most relevant terms and phrases, and [semantic answers](semantic-answers.md).
>>>>>>> 01fe6a1e

To use semantic ranking:

+ Add a semantic configuration to an index
+ Add parameters to a query request

## Prerequisites

+ A search service on Basic, Standard tier (S1, S2, S3), or Storage Optimized tier (L1, L2), subject to [region availability](https://azure.microsoft.com/global-infrastructure/services/?products=search).

+ Semantic ranking [enabled on your search service](semantic-how-to-enable-disable.md).

+ An existing search index with rich text content. Semantic ranking applies to text (non-vector) fields and works best on content that is informational or descriptive.

+ Review [semantic ranking](semantic-search-overview.md) if you need an introduction to the feature.

> [!NOTE]
> Captions and answers are extracted verbatim from text in the search document. The semantic subsystem uses machine reading comprehension to recognize content having the characteristics of a caption or answer, but doesn't compose new sentences or phrases. For this reason, content that includes explanations or definitions work best for semantic ranking. If you want chat-style interaction with generated responses, see [Retrieval Augmented Generation (RAG)](retrieval-augmented-generation-overview.md).

## 1 - Choose a client

Choose a search client that supports semantic ranking. Here are some options:

+ [Azure portal (Search explorer)](search-explorer.md), recommended for initial exploration.

+ [Postman app](https://www.postman.com/downloads/) using [REST APIs](/rest/api/searchservice/). See this [Quickstart](search-get-started-rest.md) for help with setting up REST calls.

+ [Azure.Search.Documents](https://www.nuget.org/packages/Azure.Search.Documents) in the Azure SDK for .NET.

+ [Azure.Search.Documents](https://pypi.org/project/azure-search-documents) in the Azure SDK for Python.

+ [azure-search-documents](https://central.sonatype.com/artifact/com.azure/azure-search-documents) in the Azure SDK for Java.

+ [@azure/search-documents](https://www.npmjs.com/package/@azure/search-documents) in the Azure SDK for JavaScript.

## 2 - Create a semantic configuration

A *semantic configuration* is a section in your index that establishes field inputs for semantic ranking. You can add or update a semantic configuration at any time, no rebuild necessary. If you create multiple configurations, you can specify a default. At query time, specify a semantic configuration on a [query request](#4---set-up-the-query), or leave it blank to use the default.

A semantic configuration has a name and the following properties:

| Property | Characteristics |
|----------|-----------------|
| Title field | A short string, ideally under 25 words. This field could be the title of a document, name of a product, or a unique identifier. If you don't have suitable field, leave it blank. | 
| Content fields | Longer chunks of text in natural language form, subject to [maximum token input limits](semantic-search-overview.md#how-inputs-are-collected-and-summarized) on the machine learning models. Common examples include the body of a document, description of a product, or other free-form text. | 
| Keyword fields | A list of keywords, such as the tags on a document, or a descriptive term, such as the category of an item. | 

You can only specify one title field, but you can have as many content and keyword fields as you like. For content and keyword fields, list the fields in priority order because lower priority fields might get truncated.

Across all semantic configuration properties, the fields you assign must be:

+ Attributed as `searchable` and `retrievable`
+ Strings of type `Edm.String`, `Collection(Edm.String)`, string subfields of  `Collection(Edm.ComplexType)`

### [**Azure portal**](#tab/portal)

1. Sign in to the [Azure portal](https://portal.azure.com) and navigate to a search service that has [semantic ranking enabled](semantic-how-to-enable-disable.md).

1. Open an index.

1. Select **Semantic Configurations** and then select **Add Semantic Configuration**.

   The **New Semantic Configuration** page opens with options for selecting a title field, content fields, and keyword fields. Make sure to list content fields and keyword fields in priority order.

   :::image type="content" source="./media/semantic-search-overview/create-semantic-config.png" alt-text="Screenshot that shows how to create a semantic configuration in the Azure portal." border="true":::

   Select **OK** to save the changes.

### [**REST API**](#tab/rest)

1. Formulate a [Create or Update Index](/rest/api/searchservice/indexes/create-or-update) request.

1. Add a semantic configuration to the index definition, perhaps after `scoringProfiles` or `suggesters`. Specifying a default is optional but useful if you have more than one configuration.

    ```json
    "semantic": {
        "defaultConfiguration": "my-semantic-config-default",
        "configurations": [
            {
                "name": "my-semantic-config-default",
                "prioritizedFields": {
                    "titleField": {
                        "fieldName": "HotelName"
                    },
                    "prioritizedContentFields": [
                        {
                            "fieldName": "Description"
                        }
                    ],
                    "prioritizedKeywordsFields": [
                        {
                            "fieldName": "Tags"
                        }
                    ]
                }
            },
                        {
                "name": "my-semantic-config-desc-only",
                "prioritizedFields": {
                    "prioritizedContentFields": [
                        {
                            "fieldName": "Description"
                        }
                    ]
                }
            }
        ]
    }
    ```

### [**.NET SDK**](#tab/sdk)

Use the [SemanticConfiguration class](/dotnet/api/azure.search.documents.indexes.models.semanticconfiguration?view=azure-dotnet-preview&preserve-view=true) in the Azure SDK for .NET.

```c#
var definition = new SearchIndex(indexName, searchFields);

SemanticSettings semanticSettings = new SemanticSettings();
semanticSettings.Configurations.Add(new SemanticConfiguration
    (
        "my-semantic-config",
        new PrioritizedFields()
        {
            TitleField = new SemanticField { FieldName = "HotelName" },
            ContentFields = {
            new SemanticField { FieldName = "Description" },
            new SemanticField { FieldName = "Description_fr" }
            },
            KeywordFields = {
            new SemanticField { FieldName = "Tags" },
            new SemanticField { FieldName = "Category" }
            }
        }
    )
);

definition.SemanticSettings = semanticSettings;

adminClient.CreateOrUpdateIndex(definition);
```

---

> [!TIP]
<<<<<<< HEAD
> To see an example of creating a semantic configuration and using it to issue a semantic query, check out the [semantic ranking Postman sample](https://github.com/Azure-Samples/azure-search-postman-samples/tree/master/semantic-search).
=======
> To see an example of creating a semantic configuration and using it to issue a semantic query, check out the [semantic ranking Postman sample](https://github.com/Azure-Samples/azure-search-postman-samples/tree/main/semantic-search).
>>>>>>> 01fe6a1e

## 3 - Avoid features that bypass relevance scoring

Several query capabilities in Azure AI Search bypass relevance scoring or are otherwise incompatible with semantic ranking. If your query logic includes the following features, you can't semantically rank your results:

+ A query with `search=*` or an empty search string, such as pure filter-only query, won't work because there is nothing to measure semantic relevance against. The query must provide terms or phrases that can be assessed during processing.

+ A query composed in the [full Lucene syntax](query-lucene-syntax.md) (`queryType=full`) is incompatible with semantic ranking (`queryType=semantic`). The semantic model doesn't support the full Lucene syntax.

+ Sorting (orderBy clauses) on specific fields overrides search scores and a semantic score. Given that the semantic score is supposed to provide the ranking, adding an orderby clause results in an HTTP 400 error if you apply semantic ranking over ordered results.

## 4 - Set up the query

In this step, add parameters to the query request. To be successful, your query should be full text search (using the `search` parameter to pass in a string), and the index should contain text fields with rich semantic content and a semantic configuration.

### [**Azure portal**](#tab/portal-query)

[Search explorer](search-explorer.md) has been updated to include options for semantic ranking. 

1. Sign in to the [Azure portal](https://portal.azure.com).

1. Open your search index and select **Search explorer**.

1. There are two ways to specify the query, JSON or options. Using JSON, you can paste definitions into the query editor:

   :::image type="content" source="./media/semantic-search-overview/semantic-portal-json-query.png" alt-text="Screenshot showing JSON query syntax in the Azure portal." border="true":::

<<<<<<< HEAD
1. Using options, specify that you want to use semantic ranking and select a query language. If you don't see these options, make sure semantic ranking is enabled and also refresh your browser.
=======
1. Using options, specify that you want to use semantic ranking and to create a configuration. If you don't see these options, make sure semantic ranking is enabled and also refresh your browser.
>>>>>>> 01fe6a1e

    :::image type="content" source="./media/semantic-search-overview/search-explorer-semantic-query-options-v2.png" alt-text="Screenshot showing query options in Search explorer." border="true":::

### [**REST API**](#tab/rest-query)

Use [Search Documents](/rest/api/searchservice/documents/search-post) to formulate the request.

A response includes an `@search.rerankerScore` automatically. If you want captions or answers in the response, add captions and answers to the request.

The following example in this section uses the [hotels-sample-index](search-get-started-portal.md) to demonstrate semantic ranking with semantic answers and captions.

1. Paste the following request into a web client as a template. Replace the service name and index name with valid values.

    ```http
    POST https://[service name].search.windows.net/indexes/hotels-sample-index/docs/search?api-version=2023-11-01      
    {
        "queryType": "semantic",
        "search": "newer hotel near the water with a great restaurant",
        "semanticConfiguration": "my-semantic-config",
        "answers": "extractive|count-3",
        "captions": "extractive|highlight-true",
        "highlightPreTag": "<strong>",
        "highlightPostTag": "</strong>",
        "select": "HotelId,HotelName,Description,Category",
        "count": true
    }
    ```

1. Set "queryType" to "semantic".

   In other queries, the "queryType" is used to specify the query parser. In semantic ranking, it's set to "semantic". For the "search" field, you can specify queries that conform to the [simple syntax](query-simple-syntax.md).
<<<<<<< HEAD

1. Set "queryLanguage" to a [supported language](/rest/api/searchservice/preview-api/search-documents#queryLanguage).

   The "queryLanguage" must be consistent with any [language analyzers](index-add-language-analyzers.md) assigned to field definitions in the index schema. For example, you indexed French strings using a French language analyzer (such as "fr.microsoft" or "fr.lucene"), then "queryLanguage" should also be French language variant.

   In a query request, if you're also using [spell correction](speller-how-to-add.md), the "queryLanguage" you set applies equally to speller, answers, and captions. There's no override for individual parts. Spell check supports [fewer languages](speller-how-to-add.md#supported-languages), so if you're using that feature, you must set queryLanguage to one from that list.

   While content in a search index can be composed in multiple languages, the query input is most likely in one. The search engine doesn't check for compatibility of queryLanguage, language analyzer, and the language in which content is composed, so be sure to scope queries accordingly to avoid producing incorrect results.

1. Set "search" to a full text search query based on the [simple syntax](query-simple-syntax.md). Semantic ranking is an extension of full text search, so while this parameter isn't required, you won't get an expected outcome if it's null.

1. Set "semanticConfiguration" to a [predefined semantic configuration](#2---create-a-semantic-configuration) that's embedded in your index, assuming your client supports it. For some clients and API versions, "semanticConfiguration" is required and important for getting the best results from semantic ranking.

1. Set "searchFields" to a prioritized list of searchable string fields. If you didn't use a semantic configuration, this field provides important hints to the underlying models as to which fields the most important. If you do have a semantic configuration, setting this parameter is still useful because it scopes the query to high-value fields.

   In contrast with other parameters, searchFields isn't new. You might already be using "searchFields" in existing code for simple or full Lucene queries. If so, revisit how the parameter is used so that you can check for field order when switching to a semantic query type.
=======
>>>>>>> 01fe6a1e

1. Set "search" to a full text search query based on the [simple syntax](query-simple-syntax.md). Semantic ranking is an extension of full text search, so while this parameter isn't required, you won't get an expected outcome if it's null.

1. Set "semanticConfiguration" to a [predefined semantic configuration](#2---create-a-semantic-configuration) that's embedded in your index.

1. Set "answers" to specify whether [semantic answers](semantic-answers.md) are included in the result. Currently, the only valid value for this parameter is `extractive`. Answers can be configured to return a maximum of 10. The default is one. This example shows a count of three answers: `extractive|count-3`.

   Answers aren't guaranteed on every request. To get an answer, the query must look like a question and the content must include text that looks like an answer.

1. Set "captions" to specify whether semantic captions are included in the result. Currently, the only valid value for this parameter is `extractive`. Captions can be configured to return results with or without highlights. The default is for highlights to be returned. This example returns captions without highlights: `extractive|highlight-false`.

   The basis for captions and answers are the fields referenced in the "semanticConfiguration". These fields are under a combined limit in the range of 2,000 tokens or approximately 20,000 characters. If you anticipate a token count exceeding this limit, consider a [data chunking step](vector-search-how-to-chunk-documents.md) using the [Text split skill](cognitive-search-skill-textsplit.md). This approach introduces a dependency on an [AI enrichment pipeline](cognitive-search-concept-intro.md) and [indexers](search-indexer-overview.md).

1. Set "highlightPreTag" and "highlightPostTag" if you want to override the default highlight formatting that's applied to captions.

   Captions apply highlight formatting over key passages in the document that summarize the response. The default is `<em>`. If you want to specify the type of formatting (for example, yellow background), you can set the highlightPreTag and highlightPostTag.

1. Set ["select"](search-query-odata-select.md) to specify which fields are returned in the response, and "count" to return the number of matches in the index. These parameters improve the quality of the request and readability of the response.

1. Send the request to execute the query and return results.

### [**.NET SDK**](#tab/dotnet-query)

<<<<<<< HEAD
Beta versions of the Azure SDKs include support for semantic ranking. Because the SDKs are beta versions, there's no documentation or samples, but you can refer to the REST API content in the next tab for insights on how the APIs should work.

The following beta versions support semantic configuration:

| Azure SDK | Package |
|-----------|---------|
| .NET | [Azure.Search.Documents package 11.4.0-beta.5](https://www.nuget.org/packages/Azure.Search.Documents/11.4.0-beta.5)  |
| Java | [com.azure:azure-search-documents 11.5.0-beta.5](https://search.maven.org/artifact/com.azure/azure-search-documents/11.5.0-beta.5/jar)  |
| JavaScript | [azure/search-documents 11.3.0-beta.5](https://www.npmjs.com/package/@azure/search-documents/v/11.3.0-beta.5)|
| Python | [azure-search-documents 11.3.0b6](https://pypi.org/project/azure-search-documents/11.3.0b6/) |

These beta versions use "searchFields" for field prioritization:
=======
Azure SDKs are on independent release cycles and implement search features on their own timeline. Check the change log for each package to verify general availability for semantic ranking.
>>>>>>> 01fe6a1e

| Azure SDK | Package |
|-----------|---------|
| .NET | [Azure.Search.Documents package](https://www.nuget.org/packages/Azure.Search.Documents)  |
| Java | [azure-search-documents](https://central.sonatype.com/artifact/com.azure/azure-search-documents)  |
| JavaScript | [azure/search-documents](https://www.npmjs.com/package/@azure/search-documents)|
| Python | [azure-search-document](https://pypi.org/project/azure-search-documents) |

---

## 5 - Evaluate the response

Only the top 50 matches from the initial results can be semantically ranked. As with all queries, a response is composed of all fields marked as retrievable, or just those fields listed in the select parameter. A response includes the original relevance score, and might also include a count, or batched results, depending on how you formulated the request.

In semantic ranking, the response has more elements: a new semantically ranked relevance score, an optional caption in plain text and with highlights, and an optional [answer](semantic-answers.md). If your results don't include these extra elements, then your query might be misconfigured. As a first step towards troubleshooting the problem, check the semantic configuration to ensure it's specified in both the index definition and query.

In a client app, you can structure the search page to include a caption as the description of the match, rather than the entire contents of a specific field. This approach is useful when individual fields are too dense for the search results page.

The response for the above example query returns the following match as the top pick. Captions are returned because the  "captions" property is set, with plain text and highlighted versions. Answers are omitted from the example because one couldn't be determined for this particular query and corpus.

```json
"@odata.count": 35,
"@search.answers": [],
"value": [
    {
        "@search.score": 1.8810667,
        "@search.rerankerScore": 1.1446577133610845,
        "@search.captions": [
            {
                "text": "Oceanside Resort. Luxury. New Luxury Hotel. Be the first to stay. Bay views from every room, location near the pier, rooftop pool, waterfront dining & more.",
                "highlights": "<strong>Oceanside Resort.</strong> Luxury. New Luxury Hotel. Be the first to stay.<strong> Bay</strong> views from every room, location near the pier, rooftop pool, waterfront dining & more."
            }
        ],
        "HotelName": "Oceanside Resort",
        "Description": "New Luxury Hotel. Be the first to stay. Bay views from every room, location near the pier, rooftop pool, waterfront dining & more.",
        "Category": "Luxury"
    },
  ...
]
```

## Migrate from preview versions

If your semantic ranking code is using preview APIs, this section explains how to migrate to stable versions. Generally available versions include:

+ [2023-11-01 (REST)](/rest/api/searchservice/)
+ [Azure.Search.Documents (Azure SDK for .NET)](https://www.nuget.org/packages/Azure.Search.Documents/)

**Behavior changes:**

+ As of July 14, 2023, semantic ranking is language agnostic. It can rerank results composed of multilingual content, with no bias towards a specific language. In preview versions, semantic ranking would deprioritize results differing from the language specified by the field analyzer.

+ In 2021-04-30-Preview and all later versions, `semanticConfiguration` (in an index definition) defines which search fields are used in semantic ranking. In the 2020-06-30-Preview REST API, `searchFields` (in a query request) was used for field specification and prioritization. This approach only worked in 2020-06-30-Preview and is obsolete in all other versions.

### Step 1: Remove queryLanguage

The semantic ranking engine is now language agnostic. If `queryLanguage` is specified in your query logic, it's no longer used for semantic ranking, but still applies to [spell correction](speller-how-to-add.md).

+ Use [Search POST](/rest/api/searchservice/documents/search-post) and remove `queryLanguage` for semantic ranking purposes.

### Step 2: Add semanticConfiguration

If your code calls the 2020-06-30-Preview REST API or beta SDK packages targeting that REST API version, you might be using `searchFields` in a query request to specify semantic fields and priorities. This code must now be updated to use `semanticConfiguration` instead.

+ [Create or Update Index](/rest/api/searchservice/indexes/create-or-update) to add `semanticConfiguration`. 

## Next steps

Recall that semantic ranking and responses are built over an initial result set. Any logic that improves the quality of the initial results carry forward to semantic ranking. As a next step, review the features that contribute to initial results, including analyzers that affect how strings are tokenized, scoring profiles that can tune results, and the default relevance algorithm.

+ [Analyzers for text processing](search-analyzers.md)
+ [Configure BM25 relevance scoring](index-similarity-and-scoring.md)
+ [Relevance scoring in hybrid search using Reciprocal Rank Fusion (RRF)](hybrid-search-ranking.md)
+ [Add scoring profiles](index-add-scoring-profiles.md)
+ [Semantic ranking overview](semantic-search-overview.md)<|MERGE_RESOLUTION|>--- conflicted
+++ resolved
@@ -10,20 +10,12 @@
 ms.custom:
   - ignite-2023
 ms.topic: how-to
-<<<<<<< HEAD
-ms.date: 10/04/2023
-=======
 ms.date: 10/26/2023
->>>>>>> 01fe6a1e
 ---
 
 # Configure semantic ranking and return captions in search results
 
-<<<<<<< HEAD
-In this article, learn how to invoke a semantic ranking algorithm over a result set, promoting the most semantically relevant results to the top of the stack. You can also get semantic captions, with highlights over the most relevant terms and phrases, and [semantic answers](semantic-answers.md).
-=======
 In this article, learn how to invoke a semantic ranking over a result set, promoting the most semantically relevant results to the top of the stack. You can also get semantic captions, with highlights over the most relevant terms and phrases, and [semantic answers](semantic-answers.md).
->>>>>>> 01fe6a1e
 
 To use semantic ranking:
 
@@ -168,11 +160,7 @@
 ---
 
 > [!TIP]
-<<<<<<< HEAD
-> To see an example of creating a semantic configuration and using it to issue a semantic query, check out the [semantic ranking Postman sample](https://github.com/Azure-Samples/azure-search-postman-samples/tree/master/semantic-search).
-=======
 > To see an example of creating a semantic configuration and using it to issue a semantic query, check out the [semantic ranking Postman sample](https://github.com/Azure-Samples/azure-search-postman-samples/tree/main/semantic-search).
->>>>>>> 01fe6a1e
 
 ## 3 - Avoid features that bypass relevance scoring
 
@@ -200,11 +188,7 @@
 
    :::image type="content" source="./media/semantic-search-overview/semantic-portal-json-query.png" alt-text="Screenshot showing JSON query syntax in the Azure portal." border="true":::
 
-<<<<<<< HEAD
-1. Using options, specify that you want to use semantic ranking and select a query language. If you don't see these options, make sure semantic ranking is enabled and also refresh your browser.
-=======
 1. Using options, specify that you want to use semantic ranking and to create a configuration. If you don't see these options, make sure semantic ranking is enabled and also refresh your browser.
->>>>>>> 01fe6a1e
 
     :::image type="content" source="./media/semantic-search-overview/search-explorer-semantic-query-options-v2.png" alt-text="Screenshot showing query options in Search explorer." border="true":::
 
@@ -236,28 +220,9 @@
 1. Set "queryType" to "semantic".
 
    In other queries, the "queryType" is used to specify the query parser. In semantic ranking, it's set to "semantic". For the "search" field, you can specify queries that conform to the [simple syntax](query-simple-syntax.md).
-<<<<<<< HEAD
-
-1. Set "queryLanguage" to a [supported language](/rest/api/searchservice/preview-api/search-documents#queryLanguage).
-
-   The "queryLanguage" must be consistent with any [language analyzers](index-add-language-analyzers.md) assigned to field definitions in the index schema. For example, you indexed French strings using a French language analyzer (such as "fr.microsoft" or "fr.lucene"), then "queryLanguage" should also be French language variant.
-
-   In a query request, if you're also using [spell correction](speller-how-to-add.md), the "queryLanguage" you set applies equally to speller, answers, and captions. There's no override for individual parts. Spell check supports [fewer languages](speller-how-to-add.md#supported-languages), so if you're using that feature, you must set queryLanguage to one from that list.
-
-   While content in a search index can be composed in multiple languages, the query input is most likely in one. The search engine doesn't check for compatibility of queryLanguage, language analyzer, and the language in which content is composed, so be sure to scope queries accordingly to avoid producing incorrect results.
 
 1. Set "search" to a full text search query based on the [simple syntax](query-simple-syntax.md). Semantic ranking is an extension of full text search, so while this parameter isn't required, you won't get an expected outcome if it's null.
 
-1. Set "semanticConfiguration" to a [predefined semantic configuration](#2---create-a-semantic-configuration) that's embedded in your index, assuming your client supports it. For some clients and API versions, "semanticConfiguration" is required and important for getting the best results from semantic ranking.
-
-1. Set "searchFields" to a prioritized list of searchable string fields. If you didn't use a semantic configuration, this field provides important hints to the underlying models as to which fields the most important. If you do have a semantic configuration, setting this parameter is still useful because it scopes the query to high-value fields.
-
-   In contrast with other parameters, searchFields isn't new. You might already be using "searchFields" in existing code for simple or full Lucene queries. If so, revisit how the parameter is used so that you can check for field order when switching to a semantic query type.
-=======
->>>>>>> 01fe6a1e
-
-1. Set "search" to a full text search query based on the [simple syntax](query-simple-syntax.md). Semantic ranking is an extension of full text search, so while this parameter isn't required, you won't get an expected outcome if it's null.
-
 1. Set "semanticConfiguration" to a [predefined semantic configuration](#2---create-a-semantic-configuration) that's embedded in your index.
 
 1. Set "answers" to specify whether [semantic answers](semantic-answers.md) are included in the result. Currently, the only valid value for this parameter is `extractive`. Answers can be configured to return a maximum of 10. The default is one. This example shows a count of three answers: `extractive|count-3`.
@@ -278,22 +243,7 @@
 
 ### [**.NET SDK**](#tab/dotnet-query)
 
-<<<<<<< HEAD
-Beta versions of the Azure SDKs include support for semantic ranking. Because the SDKs are beta versions, there's no documentation or samples, but you can refer to the REST API content in the next tab for insights on how the APIs should work.
-
-The following beta versions support semantic configuration:
-
-| Azure SDK | Package |
-|-----------|---------|
-| .NET | [Azure.Search.Documents package 11.4.0-beta.5](https://www.nuget.org/packages/Azure.Search.Documents/11.4.0-beta.5)  |
-| Java | [com.azure:azure-search-documents 11.5.0-beta.5](https://search.maven.org/artifact/com.azure/azure-search-documents/11.5.0-beta.5/jar)  |
-| JavaScript | [azure/search-documents 11.3.0-beta.5](https://www.npmjs.com/package/@azure/search-documents/v/11.3.0-beta.5)|
-| Python | [azure-search-documents 11.3.0b6](https://pypi.org/project/azure-search-documents/11.3.0b6/) |
-
-These beta versions use "searchFields" for field prioritization:
-=======
 Azure SDKs are on independent release cycles and implement search features on their own timeline. Check the change log for each package to verify general availability for semantic ranking.
->>>>>>> 01fe6a1e
 
 | Azure SDK | Package |
 |-----------|---------|
