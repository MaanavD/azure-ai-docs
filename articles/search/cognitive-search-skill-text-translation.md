---
title: Text Translation cognitive skill
titleSuffix: Azure Cognitive Search
description: Evaluates text and, for each record, returns text translated to the specified target language in an  AI enrichment pipeline in Azure Cognitive Search. 

manager: nitinme
author: careyjmac
ms.author: chalton
ms.service: cognitive-search
ms.topic: reference
ms.date: 09/19/2022
---

#	Text Translation cognitive skill

<<<<<<< HEAD
The **Text Translation** skill evaluates text and, for each record, returns the text translated to the specified target language. This skill uses the [Translator Text API v3.0](../ai-services/translator/reference/v3-0-translate.md) available in Cognitive Services.

This capability is useful if you expect that your documents may not all be in one language, in which case you can normalize the text to a single language before indexing for search by translating it.  It's also useful for localization use cases, where you may want to have copies of the same text available in multiple languages.

The [Translator Text API v3.0](../ai-services/translator/reference/v3-0-reference.md) is a non-regional Cognitive Service, meaning that your data isn't guaranteed to stay in the same region as your Azure Cognitive Search or attached Cognitive Services resource.
=======
The **Text Translation** skill evaluates text and, for each record, returns the text translated to the specified target language. This skill uses the [Translator Text API v3.0](../ai-services/translator/reference/v3-0-translate.md) available in Azure AI services.

This capability is useful if you expect that your documents may not all be in one language, in which case you can normalize the text to a single language before indexing for search by translating it.  It's also useful for localization use cases, where you may want to have copies of the same text available in multiple languages.

The [Translator Text API v3.0](../ai-services/translator/reference/v3-0-reference.md) is a non-regional Cognitive Service, meaning that your data isn't guaranteed to stay in the same region as your Azure Cognitive Search or attached Azure AI services resource.
>>>>>>> 84b03e65

> [!NOTE]
> This skill is bound to Azure AI services and requires [a billable resource](cognitive-search-attach-cognitive-services.md) for transactions that exceed 20 documents per indexer per day. Execution of built-in skills is charged at the existing [Azure AI services pay-as-you go price](https://azure.microsoft.com/pricing/details/cognitive-services/).
>
> When using this skill, all documents in the source are processed and billed for translation, even if the source and target languages are the same. This behavior is useful for multi-language support within the same document, but it can result in unnecessary processing. To avoid unexpected billing charges from documents that don't need processing, move them out of the data source container prior to running the skill.
>

## @odata.type

Microsoft.Skills.Text.TranslationSkill

## Data limits

The maximum size of a record should be 50,000 characters as measured by [`String.Length`](/dotnet/api/system.string.length). If you need to break up your data before sending it to the text translation skill, consider using the [Text Split skill](cognitive-search-skill-textsplit.md). If you do use a text split skill, set the page length to 5000 for the best performance.

## Skill parameters

Parameters are case-sensitive.

| Inputs | Description |
|---------------------|-------------|
| defaultToLanguageCode | (Required) The language code to translate documents into for documents that don't specify the "to" language explicitly. <br/> See the [full list of supported languages](../ai-services/translator/language-support.md). |
| defaultFromLanguageCode | (Optional) The language code to translate documents from for documents that don't specify the "from" language explicitly.  If the defaultFromLanguageCode isn't specified, the automatic language detection provided by the Translator Text API will be used to determine the "from" language. <br/> See the [full list of supported languages](../ai-services/translator/language-support.md). |
| suggestedFrom | (Optional) The language code to translate documents from if `fromLanguageCode` or `defaultFromLanguageCode` are unspecified, and the automatic language detection is unsuccessful. If the suggestedFrom language isn't specified,  English (en) will be used as the suggestedFrom language. <br/> See the [full list of supported languages](../ai-services/translator/language-support.md). |

## Skill inputs

| Input name	 | Description |
|--------------------|-------------|
| text | The text to be translated.|
| toLanguageCode	| A string indicating the language the text should be translated to. If this input isn't specified, the defaultToLanguageCode will be used to translate the text. <br/>See the [full list of supported languages](../ai-services/translator/language-support.md). |
| fromLanguageCode	| A string indicating the current language of the text. If this parameter isn't specified, the defaultFromLanguageCode (or automatic language detection if the defaultFromLanguageCode isn't provided) will be used to translate the text. <br/>See the [full list of supported languages](../ai-services/translator/language-support.md). |

## Skill outputs

| Output name	 | Description |
|--------------------|-------------|
| translatedText | The string result of the text translation from the translatedFromLanguageCode to the translatedToLanguageCode.|
| translatedToLanguageCode	| A string indicating the language code the text was translated to. Useful if you're translating to multiple languages and want to be able to keep track of which text is which language.|
| translatedFromLanguageCode	| A string indicating the language code the text was translated from. Useful if you opted for the automatic language detection option as this output will give you the result of that detection.|

## Sample definition

```json
 {
    "@odata.type": "#Microsoft.Skills.Text.TranslationSkill",
    "defaultToLanguageCode": "fr",
    "suggestedFrom": "en",
    "context": "/document",
    "inputs": [
      {
        "name": "text",
        "source": "/document/text"
      }
    ],
    "outputs": [
      {
        "name": "translatedText",
        "targetName": "translatedText"
      },
      {
        "name": "translatedFromLanguageCode",
        "targetName": "translatedFromLanguageCode"
      },
      {
        "name": "translatedToLanguageCode",
        "targetName": "translatedToLanguageCode"
      }
    ]
  }
```

##	Sample input

```json
{
  "values": [
    {
      "recordId": "1",
      "data":
        {
          "text": "We hold these truths to be self-evident, that all men are created equal."
        }
    },
    {
      "recordId": "2",
      "data":
        {
          "text": "Estamos muy felices de estar con ustedes."
        }
    }
  ]
}
```


##	Sample output

```json
{
  "values": [
    {
      "recordId": "1",
      "data":
        {
          "translatedText": "Nous tenons ces vérités pour évidentes, que tous les hommes sont créés égaux.",
          "translatedFromLanguageCode": "en",
          "translatedToLanguageCode": "fr"
        }
    },
    {
      "recordId": "2",
      "data":
        {
          "translatedText": "Nous sommes très heureux d'être avec vous.",
          "translatedFromLanguageCode": "es",
          "translatedToLanguageCode": "fr"
        }
    }
  ]
}
```

## Errors and warnings

If you provide an unsupported language code for either the "to" or "from" language, an error is generated, and text isn't translated.
If your text is empty, a warning will be produced.
If your text is larger than 50,000 characters, only the first 50,000 characters will be translated, and a warning will be issued.

## See also

+ [Built-in skills](cognitive-search-predefined-skills.md)
+ [How to define a skillset](cognitive-search-defining-skillset.md)<|MERGE_RESOLUTION|>--- conflicted
+++ resolved
@@ -13,19 +13,11 @@
 
 #	Text Translation cognitive skill
 
-<<<<<<< HEAD
-The **Text Translation** skill evaluates text and, for each record, returns the text translated to the specified target language. This skill uses the [Translator Text API v3.0](../ai-services/translator/reference/v3-0-translate.md) available in Cognitive Services.
-
-This capability is useful if you expect that your documents may not all be in one language, in which case you can normalize the text to a single language before indexing for search by translating it.  It's also useful for localization use cases, where you may want to have copies of the same text available in multiple languages.
-
-The [Translator Text API v3.0](../ai-services/translator/reference/v3-0-reference.md) is a non-regional Cognitive Service, meaning that your data isn't guaranteed to stay in the same region as your Azure Cognitive Search or attached Cognitive Services resource.
-=======
 The **Text Translation** skill evaluates text and, for each record, returns the text translated to the specified target language. This skill uses the [Translator Text API v3.0](../ai-services/translator/reference/v3-0-translate.md) available in Azure AI services.
 
 This capability is useful if you expect that your documents may not all be in one language, in which case you can normalize the text to a single language before indexing for search by translating it.  It's also useful for localization use cases, where you may want to have copies of the same text available in multiple languages.
 
 The [Translator Text API v3.0](../ai-services/translator/reference/v3-0-reference.md) is a non-regional Cognitive Service, meaning that your data isn't guaranteed to stay in the same region as your Azure Cognitive Search or attached Azure AI services resource.
->>>>>>> 84b03e65
 
 > [!NOTE]
 > This skill is bound to Azure AI services and requires [a billable resource](cognitive-search-attach-cognitive-services.md) for transactions that exceed 20 documents per indexer per day. Execution of built-in skills is charged at the existing [Azure AI services pay-as-you go price](https://azure.microsoft.com/pricing/details/cognitive-services/).
