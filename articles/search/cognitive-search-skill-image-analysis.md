--- conflicted
+++ resolved
@@ -17,11 +17,7 @@
 ---
 #	Image Analysis cognitive skill
 
-<<<<<<< HEAD
-The image analysis skill extracts a rich set of visual features based on the image content. For instance, you can generate a caption from an image, generate tags, or identify celebrities and landmarks.
-=======
 The **Image Analysis** skill extracts a rich set of visual features based on the image content. For instance, you can generate a caption from an image, generate tags, or identify celebrities and landmarks.
->>>>>>> 39694861
 
 ## @odata.type  
 Microsoft.Skills.Vision.ImageAnalysisSkill 
@@ -51,7 +47,6 @@
 {
     "@odata.type": "#Microsoft.Skills.Vision.ImageAnalysisSkill",
     "visualFeatures": [
-<<<<<<< HEAD
         "Tags",
         "Faces",
         "Categories",
@@ -59,10 +54,6 @@
         "Description",
         "ImageType",
         "Color"
-=======
-        "tags",
-        "faces"
->>>>>>> 39694861
     ],
     "defaultLanguageCode": "en",
     "inputs": [
@@ -109,21 +100,12 @@
 ```json
 {
     "values": [
-<<<<<<< HEAD
-      {
-        "recordId": "1",
-            "data": {
-             "url": "https://storagesample.blob.core.windows.net/sample-container/image.jpg"
-           }
-      }
-=======
         {
             "recordId": "1",
             "data": {
                 "url": "https://storagesample.blob.core.windows.net/sample-container/image.jpg"
             }
         }
->>>>>>> 39694861
     ]
 }
 ```
@@ -134,7 +116,6 @@
 ```json
 {
     "values": [
-<<<<<<< HEAD
       {
         "recordId": "1",
             "data": {
@@ -241,33 +222,6 @@
                 }
            }
       }
-=======
-        {
-            "recordId": "1",
-            "data": {
-                "categories": [
-                    {
-                        "name": "people_",
-                        "score": 0.984375,
-                        "detail": {
-                            "celebrities": [
-                                {
-                                    "faceRectangle": {
-                                        "top": 200,
-                                        "left": 293,
-                                        "width": 149,
-                                        "height": 149
-                                    },
-                                    "name": "Bill Gates",
-                                    "confidence": 0.96337
-                                }
-                            ]
-                        }
-                    }
-                ]
-            }
-        }
->>>>>>> 39694861
     ]
 }
 ```
