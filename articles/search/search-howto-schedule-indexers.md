---
title: Schedule indexer execution
titleSuffix: Azure Cognitive Search
description: Learn how to schedule Azure Cognitive Search indexers to index content at specific intervals, or at specific dates and times.

author: HeidiSteen
manager: nitinme
ms.author: heidist
ms.service: cognitive-search
ms.topic: how-to
ms.date: 12/17/2021
---

# Schedule indexers in Azure Cognitive Search

<<<<<<< HEAD
By default, an indexer normally runs once, immediately after it is created. Afterwards, you can run it again on demand using either Azure portal, [Run Indexer (REST)](/rest/api/searchservice/run-indexer), or an Azure SDK. Alternatively, you can also configure an indexer to run on a schedule. Some situations where indexer scheduling is useful include:
=======
By default, an indexer normally runs once, immediately after it is created. Afterwards, you can run it again on demand or set up a schedule. Some situations where indexer scheduling is useful include:
>>>>>>> 0c6420c3

* Source data will change over time, and you want the search indexer to automatically process the difference.

* A search index will be populated from multiple data sources, and you want the indexers to run at different times to reduce conflicts.

<<<<<<< HEAD
* Source data is very large and you want to spread the indexer processing over time. Indexer jobs are subject to a maximum running time of 24 hours for regular data sources and 2 hours for indexers with skillsets. If indexing cannot complete within the maximum interval, you can configure a schedule that runs every 2 hours. Indexers can automatically pick up where they left off, as evidenced by an internal high water mark that marks where indexing last ended. Running an indexer on a recurring 2 hour schedule allows it to process a very large data set (many millions of documents) beyond the interval allowed for a single job. For more information about indexing large data volumes, see [How to index large data sets in Azure Cognitive Search](search-howto-large-index.md).

Visually, a schedule might look like the following: starting on January 1 and running every 50 minutes.

```json
{
    "dataSourceName" : "myazuresqldatasource",
    "targetIndexName" : "target index name",
    "schedule" : { "interval" : "PT50M", "startTime" : "2021-01-01T00:00:00Z" }
}
```
=======
* Source data is very large and you want to spread the indexer processing over time. Indexer jobs are subject to a maximum running time of 24 hours for regular data sources and 2 hours for indexers with skillsets. If indexing cannot complete within the maximum interval, you can configure a schedule that runs every 2 hours. Indexers can automatically pick up where they left off, as evidenced by an internal high water mark that marks where indexing last ended. Running an indexer on a recurring 2-hour schedule allows it to process a very large data set (many millions of documents) beyond the interval allowed for a single job. For more information about indexing large data volumes, see [How to index large data sets in Azure Cognitive Search](search-howto-large-index.md).
>>>>>>> 0c6420c3

> [!NOTE]
> The scheduler is a built-in feature of Azure Cognitive Search. There is no support for external schedulers.

## Schedule property

A schedule is part of the indexer definition. If the **schedule** property is omitted, the indexer will only run once immediately after it is created. If you add a **schedule** property, you'll specify two parts.

| Property | Description |
|----------|-------------|
|**Interval** | (required) The amount of time between the start of two consecutive indexer executions. The smallest interval allowed is 5 minutes, and the longest is 1440 minutes (24 hours). It must be formatted as an XSD "dayTimeDuration" value (a restricted subset of an [ISO 8601 duration](https://www.w3.org/TR/xmlschema11-2/#dayTimeDuration) value). The pattern for this is: `P(nD)(T(nH)(nM))`. <br/><br/>Examples: `PT15M` for every 15 minutes, `PT2H` for every 2 hours.|
| **Start Time (UTC)** | (optional) Indicates when scheduled executions should begin. If omitted, the current UTC time is used. This time can be in the past, in which case the first execution is scheduled as if the indexer has been running continuously since the original **startTime**.<br/><br/>Examples: `2021-01-01T00:00:00Z` starting at midnight on January 1, `2021-01-05T22:28:00Z` starting at 10:28 p.m. on January 5.|

Visually, a schedule might look like the following: starting on January 1 and running every 50 minutes.

```json
{
    "dataSourceName" : "hotels-ds",
    "targetIndexName" : "hotels-idx",
    "schedule" : { "interval" : "PT50M", "startTime" : "2021-01-01T00:00:00Z" }
}
```

## Scheduling behavior

Only one execution of an indexer can run at a time. If an indexer is already running when its next execution is scheduled, that execution is postponed until the next scheduled time.

Let’s consider an example to make this more concrete. Suppose we configure an indexer schedule with an **Interval** of hourly and a **Start Time** of June 1, 2021 at 8:00:00 AM UTC. Here’s what could happen when an indexer run takes longer than an hour:

* The first indexer execution starts at or around June 1, 2021 at 8:00 AM UTC. Assume this execution takes 20 minutes (or any time less than 1 hour).
* The second execution starts at or around June 1, 2021 9:00 AM UTC. Suppose that this execution takes 70 minutes - more than an hour – and it will not complete until 10:10 AM UTC.
* The third execution is scheduled to start at 10:00 AM UTC, but at that time the previous execution is still running. This scheduled execution is then skipped. The next execution of the indexer will not start until 11:00 AM UTC.

> [!NOTE]
> If an indexer is set to a certain schedule but repeatedly fails on the same document each time, the indexer will begin running on a less frequent interval (up to the maximum interval of at least once every 24 hours) until it successfully makes progress again. If you believe you have fixed whatever the underlying issue, you can [run the indexer manually](search-howto-run-reset-indexers.md), and if indexing succeeds, the indexer will return to its regular schedule.
<<<<<<< HEAD
=======

## Configure a schedule

Schedules are specified in an indexer definition. To set up a schedule, you can use Azure portal, REST APIs, or an Azure SDK.
>>>>>>> 0c6420c3

### [**Azure portal**](#tab/portal)

1. [Sign in to Azure portal](https://portal.azure.com) and open the search service page.
1. On the **Overview** page, select the **Indexers** tab.
1. Select an indexer.
1. Select **Settings**.
1. Scroll down to **Schedule**, and then choose Hourly, Daily, or Custom to set a specific date, time, or custom interval.

### [**REST**](#tab/rest)

1. Call [Create Indexer](/rest/api/searchservice/create-indexer) or [Update Indexer](/rest/api/searchservice/update-indexer).

1. Set the schedule property in the body of the request:

    ```http
    PUT /indexers/<indexer-name>?api-version=2020-06-30
    {
        "dataSourceName" : "myazuresqldatasource",
        "targetIndexName" : "my-target-index-name",
        "schedule" : { "interval" : "PT10M", "startTime" : "2021-01-01T00:00:00Z" }
    }
    ```

### [**.NET SDK**](#tab/csharp)

Call the [IndexingSchedule](/dotnet/api/azure.search.documents.indexes.models.indexingschedule) class when creating or updating an indexer using the [SearchIndexerClient](/dotnet/api/azure.search.documents.indexes.searchindexerclient). 

The **IndexingSchedule** constructor requires an **Interval** parameter specified using a **TimeSpan** object. Recall that the smallest interval value allowed is 5 minutes, and the largest is 24 hours. The second **StartTime** parameter, specified as a **DateTimeOffset** object, is optional.

The following C# example creates an indexer, using a predefined data source and index, and sets its schedule to run once every day, starting now:

```csharp
var schedule = new IndexingSchedule(TimeSpan.FromDays(1))
{
    StartTime = DateTimeOffset.Now
};

var indexer = new SearchIndexer("demo-idxr", dataSource.Name, searchIndex.Name)
{
    Description = "Demo data indexer",
    Schedule = schedule
};

await indexerClient.CreateOrUpdateIndexerAsync(indexer);
```

---

## Next steps

For indexers that run on a schedule, you can monitor operations by retrieving status from the search service, or obtain detailed information by enabling diagnostic logging.

* [Monitor search indexer status](search-howto-monitor-indexers.md)
* [Collect and analyze log data](monitor-azure-cognitive-search.md)<|MERGE_RESOLUTION|>--- conflicted
+++ resolved
@@ -13,31 +13,13 @@
 
 # Schedule indexers in Azure Cognitive Search
 
-<<<<<<< HEAD
-By default, an indexer normally runs once, immediately after it is created. Afterwards, you can run it again on demand using either Azure portal, [Run Indexer (REST)](/rest/api/searchservice/run-indexer), or an Azure SDK. Alternatively, you can also configure an indexer to run on a schedule. Some situations where indexer scheduling is useful include:
-=======
 By default, an indexer normally runs once, immediately after it is created. Afterwards, you can run it again on demand or set up a schedule. Some situations where indexer scheduling is useful include:
->>>>>>> 0c6420c3
 
 * Source data will change over time, and you want the search indexer to automatically process the difference.
 
 * A search index will be populated from multiple data sources, and you want the indexers to run at different times to reduce conflicts.
 
-<<<<<<< HEAD
-* Source data is very large and you want to spread the indexer processing over time. Indexer jobs are subject to a maximum running time of 24 hours for regular data sources and 2 hours for indexers with skillsets. If indexing cannot complete within the maximum interval, you can configure a schedule that runs every 2 hours. Indexers can automatically pick up where they left off, as evidenced by an internal high water mark that marks where indexing last ended. Running an indexer on a recurring 2 hour schedule allows it to process a very large data set (many millions of documents) beyond the interval allowed for a single job. For more information about indexing large data volumes, see [How to index large data sets in Azure Cognitive Search](search-howto-large-index.md).
-
-Visually, a schedule might look like the following: starting on January 1 and running every 50 minutes.
-
-```json
-{
-    "dataSourceName" : "myazuresqldatasource",
-    "targetIndexName" : "target index name",
-    "schedule" : { "interval" : "PT50M", "startTime" : "2021-01-01T00:00:00Z" }
-}
-```
-=======
 * Source data is very large and you want to spread the indexer processing over time. Indexer jobs are subject to a maximum running time of 24 hours for regular data sources and 2 hours for indexers with skillsets. If indexing cannot complete within the maximum interval, you can configure a schedule that runs every 2 hours. Indexers can automatically pick up where they left off, as evidenced by an internal high water mark that marks where indexing last ended. Running an indexer on a recurring 2-hour schedule allows it to process a very large data set (many millions of documents) beyond the interval allowed for a single job. For more information about indexing large data volumes, see [How to index large data sets in Azure Cognitive Search](search-howto-large-index.md).
->>>>>>> 0c6420c3
 
 > [!NOTE]
 > The scheduler is a built-in feature of Azure Cognitive Search. There is no support for external schedulers.
@@ -73,13 +55,10 @@
 
 > [!NOTE]
 > If an indexer is set to a certain schedule but repeatedly fails on the same document each time, the indexer will begin running on a less frequent interval (up to the maximum interval of at least once every 24 hours) until it successfully makes progress again. If you believe you have fixed whatever the underlying issue, you can [run the indexer manually](search-howto-run-reset-indexers.md), and if indexing succeeds, the indexer will return to its regular schedule.
-<<<<<<< HEAD
-=======
 
 ## Configure a schedule
 
 Schedules are specified in an indexer definition. To set up a schedule, you can use Azure portal, REST APIs, or an Azure SDK.
->>>>>>> 0c6420c3
 
 ### [**Azure portal**](#tab/portal)
 
