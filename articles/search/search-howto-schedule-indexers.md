---
title: Schedule indexer execution
titleSuffix: Azure Cognitive Search
description: Learn how to schedule Azure Cognitive Search indexers to index content at specific intervals, or at specific dates and times.

author: HeidiSteen
manager: nitinme
ms.author: heidist
ms.service: cognitive-search
ms.custom: ignite-2022
ms.topic: how-to
ms.date: 12/06/2022
---

# Schedule an indexer in Azure Cognitive Search

Indexers can be configured to run on a schedule when you set the "schedule" property in the indexer definition. By default, an indexer runs once, immediately after it's created. Afterwards, you can run it again on demand or on a schedule. Some situations where indexer scheduling is useful include:

+ Source data is changing over time, and you want the indexer to automatically process the difference.

+ An index is populated from multiple data sources and indexers, and you want to stagger the indexer jobs to reduce conflicts.

+ Source data is very large and you want to spread the indexer processing over time. 

<<<<<<< HEAD
  Indexer jobs are subject to a maximum running time of 24 hours for regular data sources and 2 hours for indexers with skillsets. When indexing cannot complete within the maximum interval, you can configure a schedule that runs every 2 hours. Assuming that change tracking is enabled on the data source, indexers can automatically pick up where they left off by using an internal high water mark that marks where indexing last ended.

  Running an indexer on a recurring 2-hour schedule allows it to process a very large data set (many millions of documents) until all documents are processed. For more information about indexing large data volumes, see [How to index large data sets in Azure Cognitive Search](search-howto-large-index.md).
=======
Indexer jobs are subject to a 2-hour maximum duration. Currently, some indexers have a longer 24-hour maximum execution window, but that behavior isn’t the norm. The longer window only applies if a service or its indexers can’t be internally migrated to the newer runtime behavior. 

If indexing can't complete within the maximum interval, you can [schedule the indexer](search-howto-schedule-indexers.md) to run every 2 hours. As long as your data source supports [change detection logic](search-howto-create-indexers.md#change-detection-and-internal-state), indexers can automatically pick up where they left off, based on an internal high water mark that marks where indexing last ended. Running an indexer on a recurring 2-hour schedule allows it to process a very large data set (many millions of documents). For more information about indexing large data volumes, see [How to index large data sets in Azure Cognitive Search](search-howto-large-index.md).
>>>>>>> 0de8bf88

## Prerequisites

+ A valid indexer configured with a data source and index.

+ Change detection in the data source. Azure Storage and SharePoint have built-in change detection. Other data sources, such as [Azure SQL](search-howto-connecting-azure-sql-database-to-azure-search-using-indexers.md) and [Azure Cosmos DB](search-howto-index-cosmosdb.md) must be enabled manually.

## Schedule definition

A schedule is part of the indexer definition. If the "schedule" property is omitted, the indexer will only run on demand. The property has two parts.

| Property | Description |
|----------|-------------|
| "interval" | (required) The amount of time between the start of two consecutive indexer executions. The smallest interval allowed is 5 minutes, and the longest is 1440 minutes (24 hours). It must be formatted as an XSD "dayTimeDuration" value (a restricted subset of an [ISO 8601 duration](https://www.w3.org/TR/xmlschema11-2/#dayTimeDuration) value). </br></br>The pattern for this is: `P(nD)(T(nH)(nM))`. </br></br>Examples: `PT15M` for every 15 minutes, `PT2H` for every two hours.|
| "startTime" | (optional) Start time is specified in coordinated universal time (UTC). If omitted, the current time is used. This time can be in the past, in which case the first execution is scheduled as if the indexer has been running continuously since the original start time.|

The following example is a schedule that starts on January 1 at midnight and runs every two hours.

```json
{
    "dataSourceName" : "hotels-ds",
    "targetIndexName" : "hotels-idx",
    "schedule" : { "interval" : "PT2H", "startTime" : "2022-01-01T00:00:00Z" }
}
```

## Configure a schedule

Schedules are specified in an indexer definition. To set up a schedule, you can use Azure portal, REST APIs, or an Azure SDK.

### [**Azure portal**](#tab/portal)

1. [Sign in to Azure portal](https://portal.azure.com) and open the search service page.
1. On the **Overview** page, select the **Indexers** tab.
1. Select an indexer.
1. Select **Settings**.
1. Scroll down to **Schedule**, and then choose Hourly, Daily, or Custom to set a specific date, time, or custom interval.

### [**REST**](#tab/rest)

1. Call [Create Indexer](/rest/api/searchservice/create-indexer) or [Update Indexer](/rest/api/searchservice/update-indexer).

1. Set the schedule property in the body of the request:

    ```http
    PUT /indexers/<indexer-name>?api-version=2020-06-30
    {
        "dataSourceName" : "myazuresqldatasource",
        "targetIndexName" : "my-target-index-name",
        "schedule" : { "interval" : "PT10M", "startTime" : "2021-01-01T00:00:00Z" }
    }
    ```

### [**.NET SDK**](#tab/csharp)

Call the [IndexingSchedule](/dotnet/api/azure.search.documents.indexes.models.indexingschedule) class when creating or updating an indexer using the [SearchIndexerClient](/dotnet/api/azure.search.documents.indexes.searchindexerclient). 

The IndexingSchedule constructor requires an interval parameter specified using a TimeSpan object. Recall that the smallest interval value allowed is 5 minutes, and the largest is 24 hours. The second StartTime parameter, specified as a DateTimeOffset object, is optional.

The following C# example creates an indexer, using a predefined data source and index, and sets its schedule to run once every day, starting now:

```csharp
var schedule = new IndexingSchedule(TimeSpan.FromDays(1))
{
    StartTime = DateTimeOffset.Now
};

var indexer = new SearchIndexer("demo-idxr", dataSource.Name, searchIndex.Name)
{
    Description = "Demo data indexer",
    Schedule = schedule
};

await indexerClient.CreateOrUpdateIndexerAsync(indexer);
```

---

## Scheduling behavior

For text-based indexing, the scheduler can kick off as many indexer jobs as the search service supports, which is determined by the number of search units. For example, if the service has three replicas and four partitions, you can generally have 12 indexer jobs in active execution, whether initiated on demand or on a schedule.

Skills-based indexers run in a different [execution environment](search-howto-run-reset-indexers.md#indexer-execution). For this reason, the number of service units has no bearing on the number of skills-based indexer jobs you can run. Multiple skills-based indexers can run in parallel, but doing so depends on node availability within the execution environment.

Although multiple indexers can run simultaneously, a given indexer is single instance. You can't run two copies of the same indexer concurrently. If an indexer happens to still be running when its next scheduled execution is set to start, the pending execution is postponed until the next scheduled occurrence, allowing the current job to finish.

Let’s consider an example to make this more concrete. Suppose we configure an indexer schedule with an interval of hourly and a start time of June 1, 2022 at 8:00:00 AM UTC. Here's what could happen when an indexer run takes longer than an hour:

+ The first indexer execution starts at or around June 1, 2022 at 8:00 AM UTC. Assume this execution takes 20 minutes (or any amount of time that's less than 1 hour).

+ The second execution starts at or around June 1, 2022 9:00 AM UTC. Suppose that this execution takes 70 minutes - more than an hour – and it will not complete until 10:10 AM UTC.

+ The third execution is scheduled to start at 10:00 AM UTC, but at that time the previous execution is still running. This scheduled execution is then skipped. The next execution of the indexer won't start until 11:00 AM UTC.

> [!NOTE]
> If an indexer is set to a certain schedule but repeatedly fails on the same document each time, the indexer will begin running on a less frequent interval (up to the maximum interval of at least once every 2 hours or 24 hours, depending on different implementation factors) until it successfully makes progress again. If you believe you have fixed whatever the underlying issue, you can [run the indexer manually](search-howto-run-reset-indexers.md), and if indexing succeeds, the indexer will return to its regular schedule.

## Next steps

For indexers that run on a schedule, you can monitor operations by retrieving status from the search service, or obtain detailed information by enabling resource logging.

+ [Monitor search indexer status](search-howto-monitor-indexers.md)
+ [Collect and analyze log data](monitor-azure-cognitive-search.md)
+ [Index large data sets](search-howto-large-index.md)<|MERGE_RESOLUTION|>--- conflicted
+++ resolved
@@ -22,15 +22,9 @@
 
 + Source data is very large and you want to spread the indexer processing over time. 
 
-<<<<<<< HEAD
-  Indexer jobs are subject to a maximum running time of 24 hours for regular data sources and 2 hours for indexers with skillsets. When indexing cannot complete within the maximum interval, you can configure a schedule that runs every 2 hours. Assuming that change tracking is enabled on the data source, indexers can automatically pick up where they left off by using an internal high water mark that marks where indexing last ended.
-
-  Running an indexer on a recurring 2-hour schedule allows it to process a very large data set (many millions of documents) until all documents are processed. For more information about indexing large data volumes, see [How to index large data sets in Azure Cognitive Search](search-howto-large-index.md).
-=======
 Indexer jobs are subject to a 2-hour maximum duration. Currently, some indexers have a longer 24-hour maximum execution window, but that behavior isn’t the norm. The longer window only applies if a service or its indexers can’t be internally migrated to the newer runtime behavior. 
 
 If indexing can't complete within the maximum interval, you can [schedule the indexer](search-howto-schedule-indexers.md) to run every 2 hours. As long as your data source supports [change detection logic](search-howto-create-indexers.md#change-detection-and-internal-state), indexers can automatically pick up where they left off, based on an internal high water mark that marks where indexing last ended. Running an indexer on a recurring 2-hour schedule allows it to process a very large data set (many millions of documents). For more information about indexing large data volumes, see [How to index large data sets in Azure Cognitive Search](search-howto-large-index.md).
->>>>>>> 0de8bf88
 
 ## Prerequisites
 
