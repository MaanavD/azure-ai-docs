--- conflicted
+++ resolved
@@ -22,13 +22,9 @@
 
 + Source data is very large and you want to spread the indexer processing over time. 
 
-<<<<<<< HEAD
   Indexer jobs are subject to a maximum running time of 24 hours for regular data sources and 2 hours for indexers with skillsets. When indexing cannot complete within the maximum interval, you can configure a schedule that runs every 2 hours. Assuming that change tracking is enabled on the data source, indexers can automatically pick up where they left off by using an internal high water mark that marks where indexing last ended.
 
   Running an indexer on a recurring 2-hour schedule allows it to process a very large data set (many millions of documents) until all documents are processed. For more information about indexing large data volumes, see [How to index large data sets in Azure Cognitive Search](search-howto-large-index.md).
-=======
-  Indexer jobs are subject to a maximum running time of 2 hours or 24 hours (this period will vary based on different implementation factors that are not exposed). If indexing cannot complete within the maximum interval, you can configure a schedule that runs every 2 hours. Indexers can automatically pick up where they left off, based on an internal high water mark that marks where indexing last ended. Running an indexer on a recurring 2-hour schedule allows it to process a very large data set (many millions of documents). For more information about indexing large data volumes, see [How to index large data sets in Azure Cognitive Search](search-howto-large-index.md).
->>>>>>> ac59e194
 
 ## Prerequisites
 
