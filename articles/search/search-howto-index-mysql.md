---
title: Connect to and index Azure MySQL content using an Azure Cognitive Search indexer (preview)
titleSuffix: Azure Cognitive Search
description: Import data from Azure MySQL into a searchable index in Azure Cognitive Search. Indexers automate data ingestion for selected data sources like MySQL.

author: markheff
manager: luisca
ms.author: maheff
ms.devlang: rest-api
ms.service: cognitive-search
ms.topic: conceptual
ms.date: 05/17/2021
---

# Connect to and index Azure MySQL content using an Azure Cognitive Search indexer (preview)

> [!IMPORTANT] 
> MySQL support is currently in public preview. Preview functionality is provided without a service level agreement, and is not recommended for production workloads. For more information, see [Supplemental Terms of Use for Microsoft Azure Previews](https://azure.microsoft.com/support/legal/preview-supplemental-terms/). 
> You can request access to the previews by filling out [this form](https://aka.ms/azure-cognitive-search/indexer-preview). 
> The [REST API version 2020-06-30-Preview](search-api-preview.md) provides this feature. There is currently no SDK support and no portal support.

The Azure Cognitive Search indexer for MySQL will crawl your MySQL database on Azure, extract searchable data, and index it in Azure Cognitive Search. The indexer will take all changes, uploads, and deletes for your MySQL database and reflect these changes in Azure Cognitive Search.

## Create an Azure MySQL indexer

To index MySQL on Azure follow the below steps.

### Step 1: Create a data source

To create the data source, send the following request:

```http

    POST https://[search service name].search.windows.net/datasources?api-version=2020-06-30-Preview
    Content-Type: application/json
    api-key: [admin key]
    
    {   
        "name" : "[Data source name]"
        "description" : "[Description of MySQL data source]",
        "type" : "mysql",
        "credentials" : { 
            "connectionString" : 
                "Server=[MySQLServerName].MySQL.database.azure.com; Port=3306; Database=[DatabaseName]; Uid=[UserName]; Pwd=[Password]; SslMode=Preferred;" 
        },
        "container" : { 
            "name" : "[TableName]" 
        },
        "dataChangeDetectionPolicy" : { 
            "@odata.type": "#Microsoft.Azure.Search.HighWaterMarkChangeDetectionPolicy",
            "highWaterMarkColumnName": "[HighWaterMarkColumn]"
        }
    }

```

### Step 2: Create an index

Create the target Azure Cognitive Search index if you don’t have one already.

```http

    POST https://[service name].search.windows.net/indexes?api-version=2020-06-30
    Content-Type: application/json
    api-key: [admin key]

	{
       "name": "[Index name]",
       "fields": [{
         "name": "id",
         "type": "Edm.String",
         "key": true,
         "searchable": false
       }, {
         "name": "description",
         "type": "Edm.String",
         "filterable": false,
         "searchable": true,
         "sortable": false,
         "facetable": false
       }]
    }

```

### Step 3: Create the indexer

Once the index and data source have been created, you're ready to create the indexer.

```http

    POST https://[search service name].search.windows.net/indexers?api-version=2020-06-30-Preview
    Content-Type: application/json
    api-key: [admin key]
    
    {
        "name" : "[Indexer name]"
        "description" : "[Description of MySQL indexer]",
        "dataSourceName" : "[Data source name]",
        "targetIndexName" : "[Index name]"
    }

```

## Run indexers on a schedule
You can also arrange the indexer to run periodically on a schedule. To do this, add the **schedule** property when creating or updating the indexer. The example below shows a PUT request to update the indexer:

```http
    PUT https://[search service name].search.windows.net/indexers/[Indexer name]?api-version=2020-06-30
    Content-Type: application/json
    api-key: [admin-key]

    {
        "dataSourceName" : "[Data source name]",
        "targetIndexName" : "[Index name]",
        "schedule" : { 
            "interval" : "PT10M", 
            "startTime" : "2021-01-01T00:00:00Z"
        }
    }
```

The **interval** parameter is required. The interval refers to the time between the start of two consecutive indexer executions. The smallest allowed interval is 5 minutes; the longest is one day. It must be formatted as an XSD "dayTimeDuration" value (a restricted subset of an [ISO 8601 duration](https://www.w3.org/TR/xmlschema11-2/#dayTimeDuration) value). The pattern for this is: `P(nD)(T(nH)(nM))`. Examples: `PT15M` for every 15 minutes, `PT2H` for every 2 hours.

For more information about defining indexer schedules see [How to schedule indexers for Azure Cognitive Search](search-howto-schedule-indexers.md).

## Capture new, changed, and deleted rows

Azure Cognitive Search uses **incremental indexing** to avoid having to reindex the entire table or view every time an indexer runs.

<a name="HighWaterMarkPolicy"></a>

### High Water Mark Change Detection policy

This change detection policy relies on a "high water mark" column capturing the version or time when a row was last updated. If you're using a view, you must use a high water mark policy. The high water mark column must meet the following requirements.

#### Requirements 

* All inserts specify a value for the column.
* All updates to an item also change the value of the column.
* The value of this column increases with each insert or update.
* Queries with the following WHERE and ORDER BY clauses can be executed efficiently: `WHERE [High Water Mark Column] > [Current High Water Mark Value] ORDER BY [High Water Mark Column]`

#### Usage

To use a high water mark policy, create or update your data source like this:

```http
    {
        "name" : "[Data source name]",
        "type" : "mysql",
        "credentials" : { "connectionString" : "[connection string]" },
        "container" : { "name" : "[table or view name]" },
        "dataChangeDetectionPolicy" : {
           "@odata.type" : "#Microsoft.Azure.Search.HighWaterMarkChangeDetectionPolicy",
           "highWaterMarkColumnName" : "[last_updated column name]"
      }
    }
```

> [!WARNING]
> If the source table does not have an index on the high water mark column, queries used by the MySQL indexer may time out. In particular, the `ORDER BY [High Water Mark Column]` clause requires an index to run efficiently when the table contains many rows.

### Soft Delete Column Deletion Detection policy
When rows are deleted from the source table, you probably want to delete those rows from the search index as well. If the rows are physically removed from the table, Azure Cognitive Search has no way to infer the presence of records that no longer exist.  However, you can use the “soft-delete” technique to logically delete rows without removing them from the table. Add a column to your table or view and mark rows as deleted using that column.

When using the soft-delete technique, you can specify the soft delete policy as follows when creating or updating the data source:

```http
    {
        …,
        "dataDeletionDetectionPolicy" : {
           "@odata.type" : "#Microsoft.Azure.Search.SoftDeleteColumnDeletionDetectionPolicy",
           "softDeleteColumnName" : "[a column name]",
           "softDeleteMarkerValue" : "[the value that indicates that a row is deleted]"
        }
    }
```

The **softDeleteMarkerValue** must be a string – use the string representation of your actual value. For example, if you have an integer column where deleted rows are marked with the value 1, use `"1"`. If you have a BIT column where deleted rows are marked with the Boolean true value, use the string literal `True` or `true`, the case doesn't matter.

<a name="TypeMapping"></a>

## Mapping between MySQL and Azure Cognitive Search data types

> [!NOTE]
> The preview does not support geometry types and blobs.

| MySQL data type | Allowed target index field types |
| --- | --- |
| bool, boolean | Edm.Boolean, Edm.String |
| tinyint, smallint, mediumint, int, integer, year | Edm.Int32, Edm.Int64, Edm.String |
| bigint | Edm.Int64, Edm.String |
| float, double, real | Edm.Double, Edm.String |
| date, datetime, timestamp | Edm.DateTimeOffset, Edm.String |
| char, varchar, tinytext, mediumtext, text, longtext, enum, set, time | Edm.String |
| unsigned numerical data, serial, decimal, dec, bit, blob, binary, geometry | N/A |


## Next steps

Congratulations! You have learned how to integrate MySQL with Azure Cognitive Search using an indexer.

<<<<<<< HEAD
+ To learn more about indexers, see [Creating Indexers in Azure Cognitive Search](./search-howto-create-indexers.md)
=======
+ To learn more about indexers, see [Creating Indexers in Azure Cognitive Search](search-howto-create-indexers.md)
>>>>>>> e29f2776
<|MERGE_RESOLUTION|>--- conflicted
+++ resolved
@@ -201,8 +201,4 @@
 
 Congratulations! You have learned how to integrate MySQL with Azure Cognitive Search using an indexer.
 
-<<<<<<< HEAD
-+ To learn more about indexers, see [Creating Indexers in Azure Cognitive Search](./search-howto-create-indexers.md)
-=======
-+ To learn more about indexers, see [Creating Indexers in Azure Cognitive Search](search-howto-create-indexers.md)
->>>>>>> e29f2776
++ To learn more about indexers, see [Creating Indexers in Azure Cognitive Search](search-howto-create-indexers.md)