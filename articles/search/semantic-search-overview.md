--- conflicted
+++ resolved
@@ -8,11 +8,7 @@
 ms.author: heidist
 ms.service: cognitive-search
 ms.topic: conceptual
-<<<<<<< HEAD
-ms.date: 09/29/2021
-=======
 ms.date: 10/01/2021
->>>>>>> 3d20a0e6
 ms.custom: references_regions
 ---
 # Semantic search in Azure Cognitive Search
@@ -88,13 +84,8 @@
 
 | Feature | Tier | Region | Sign up | Pricing |
 |---------|------|--------|---------------------|-------------------|
-<<<<<<< HEAD
-| Semantic search (captions, highlights, answers) | Standard tier (S1, S2, S3) | North Central US, West US, West US 2, East US 2, North Europe, West Europe | Required | [Cognitive Search pricing page](https://azure.microsoft.com/pricing/details/search/)  |
-| Spell check | Any | All | Not applicable | None (free) |
-=======
 | Semantic search (rank, captions, highlights, answers) | Standard tier (S1, S2, S3) | North Central US, West US, West US 2, East US 2, North Europe, West Europe | Required | [Cognitive Search pricing page](https://azure.microsoft.com/pricing/details/search/)  |
 | Spell check | Basic and above | All | None | None (free) |
->>>>>>> 3d20a0e6
 
 Charges for semantic search are levied when query requests include "queryType=semantic" and the search string is not empty (for example, "search=pet friendly hotels in new york". If your search string is empty ("search=*"), you won't be charged, even if the queryType is set to "semantic".
 
