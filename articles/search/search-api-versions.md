--- conflicted
+++ resolved
@@ -6,15 +6,10 @@
 
 ms.service: search
 ms.devlang: dotnet
-<<<<<<< HEAD
 ms.workload: search
 ms.topic: article
 ms.tgt_pltfrm: na
 ms.date: 03/15/2018
-=======
-ms.topic: conceptual
-ms.date: 01/15/2018
->>>>>>> 6cd7d29c
 ms.author: brjohnst
 ---
 
