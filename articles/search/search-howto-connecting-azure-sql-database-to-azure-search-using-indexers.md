---
title: Search over Azure SQL data
titleSuffix: Azure Cognitive Search
description: Import data from Azure SQL Database or SQL Managed Instance using indexers, for full text search in Azure Cognitive Search. This article covers connections, indexer configuration, and data ingestion.

manager: nitinme
author: mgottein 
ms.author: magottei
ms.devlang: rest-api
ms.service: cognitive-search
ms.topic: conceptual
ms.date: 11/04/2019
---

# Connect to and index Azure SQL content using an Azure Cognitive Search indexer

Before you can query an [Azure Cognitive Search index](search-what-is-an-index.md), you must populate it with your data. If the data lives in Azure SQL Database or SQL Managed Instance, an **Azure Cognitive Search indexer for Azure SQL Database** (or **Azure SQL indexer** for short) can automate the indexing process, which means less code to write and less infrastructure to care about.

This article covers the mechanics of using [indexers](search-indexer-overview.md), but also describes features only available with Azure SQL Database or SQL Managed Instance (for example, integrated change tracking). 

In addition to Azure SQL Database and SQL Managed Instance, Azure Cognitive Search provides indexers for [Azure Cosmos DB](search-howto-index-cosmosdb.md), [Azure Blob storage](search-howto-indexing-azure-blob-storage.md), and [Azure table storage](search-howto-indexing-azure-tables.md). To request support for other data sources, provide your feedback on the [Azure Cognitive Search feedback forum](https://feedback.azure.com/forums/263029-azure-search/).

## Indexers and data sources

A **data source** specifies which data to index, credentials for data access, and policies that efficiently identify changes in the data (new, modified, or deleted rows). It's defined as an independent resource so that it can be used by multiple indexers.

An **indexer** is a resource that connects a single data source with a targeted search index. An indexer is used in the following ways:

* Perform a one-time copy of the data to populate an index.
* Update an index with changes in the data source on a schedule.
* Run on-demand to update an index as needed.

A single indexer can only consume one table or view, but you can create multiple indexers if you want to populate multiple search indexes. For more information on concepts, see [Indexer Operations: Typical workflow](https://docs.microsoft.com/rest/api/searchservice/Indexer-operations#typical-workflow).

You can set up and configure an Azure SQL indexer using:

* Import Data wizard in the [Azure portal](https://portal.azure.com)
* Azure Cognitive Search [.NET SDK](https://docs.microsoft.com/dotnet/api/microsoft.azure.search.models.indexer?view=azure-dotnet)
* Azure Cognitive Search [REST API](https://docs.microsoft.com/rest/api/searchservice/indexer-operations)

In this article, we'll use the REST API to create **indexers** and **data sources**.

## When to use Azure SQL Indexer
Depending on several factors relating to your data, the use of Azure SQL indexer may or may not be appropriate. If your data fits the following requirements, you can use Azure SQL indexer.

| Criteria | Details |
|----------|---------|
| Data originates from a single table or view | If the data is scattered across multiple tables, you can create a single view of the data. However, if you use a view, you won’t be able to use SQL Server integrated change detection to refresh an index with incremental changes. For more information, see [Capturing Changed and Deleted Rows](#CaptureChangedRows) below. |
| Data types are compatible | Most but not all the SQL types are supported in an Azure Cognitive Search index. For a list, see [Mapping data types](#TypeMapping). |
| Real-time data synchronization is not required | An indexer can reindex your table at most every five minutes. If your data changes frequently, and the changes need to be reflected in the index within seconds or single minutes, we recommend using the [REST API](https://docs.microsoft.com/rest/api/searchservice/AddUpdate-or-Delete-Documents) or [.NET SDK](search-import-data-dotnet.md) to push updated rows directly. |
| Incremental indexing is possible | If you have a large data set and plan to run the indexer on a schedule, Azure Cognitive Search must be able to efficiently identify new, changed, or deleted rows. Non-incremental indexing is only allowed if you're indexing on demand (not on schedule), or indexing fewer than 100,000 rows. For more information, see [Capturing Changed and Deleted Rows](#CaptureChangedRows) below. |

> [!NOTE] 
> Azure Cognitive Search supports SQL Server authentication only. If you require support for Azure Active Directory Password authentication, please vote for this [UserVoice suggestion](https://feedback.azure.com/forums/263029-azure-search/suggestions/33595465-support-azure-active-directory-password-authentica).

## Create an Azure SQL Indexer

1. Create the data source:

   ```
    POST https://myservice.search.windows.net/datasources?api-version=2020-06-30
    Content-Type: application/json
    api-key: admin-key

    {
        "name" : "myazuresqldatasource",
        "type" : "azuresql",
        "credentials" : { "connectionString" : "Server=tcp:<your server>.database.windows.net,1433;Database=<your database>;User ID=<your user name>;Password=<your password>;Trusted_Connection=False;Encrypt=True;Connection Timeout=30;" },
        "container" : { "name" : "name of the table or view that you want to index" }
    }
   ```

   You can get the connection string from the [Azure portal](https://portal.azure.com); use the `ADO.NET connection string` option.

2. Create the target Azure Cognitive Search index if you don’t have one already. You can create an index using the [portal](https://portal.azure.com) or the [Create Index API](https://docs.microsoft.com/rest/api/searchservice/Create-Index). Ensure that the schema of your target index is compatible with the schema of the source table - see [mapping between SQL and Azure Cognitive search data types](#TypeMapping).

3. Create the indexer by giving it a name and referencing the data source and target index:

   ```
    POST https://myservice.search.windows.net/indexers?api-version=2020-06-30
    Content-Type: application/json
    api-key: admin-key

    {
        "name" : "myindexer",
        "dataSourceName" : "myazuresqldatasource",
        "targetIndexName" : "target index name"
    }
   ```

An indexer created in this way doesn’t have a schedule. It automatically runs once when it’s created. You can run it again at any time using a **run indexer** request:

```
    POST https://myservice.search.windows.net/indexers/myindexer/run?api-version=2020-06-30
    api-key: admin-key
```

You can customize several aspects of indexer behavior, such as batch size and how many documents can be skipped before an indexer execution fails. For more information, see [Create Indexer API](https://docs.microsoft.com/rest/api/searchservice/Create-Indexer).

You may need to allow Azure services to connect to your database. See [Connecting From Azure](https://docs.microsoft.com/azure/sql-database/sql-database-firewall-configure) for instructions on how to do that.

To monitor the indexer status and execution history (number of items indexed, failures, etc.), use an **indexer status** request:

<<<<<<< HEAD
```sql
=======
```
>>>>>>> f1c7a925
    GET https://myservice.search.windows.net/indexers/myindexer/status?api-version=2020-06-30
    api-key: admin-key
```

The response should look similar to the following:

```
    {
        "\@odata.context":"https://myservice.search.windows.net/$metadata#Microsoft.Azure.Search.V2015_02_28.IndexerExecutionInfo",
        "status":"running",
        "lastResult": {
            "status":"success",
            "errorMessage":null,
            "startTime":"2015-02-21T00:23:24.957Z",
            "endTime":"2015-02-21T00:36:47.752Z",
            "errors":[],
            "itemsProcessed":1599501,
            "itemsFailed":0,
            "initialTrackingState":null,
            "finalTrackingState":null
        },
        "executionHistory":
        [
            {
                "status":"success",
                "errorMessage":null,
                "startTime":"2015-02-21T00:23:24.957Z",
                "endTime":"2015-02-21T00:36:47.752Z",
                "errors":[],
                "itemsProcessed":1599501,
                "itemsFailed":0,
                "initialTrackingState":null,
                "finalTrackingState":null
            },
            ... earlier history items
        ]
    }
```

Execution history contains up to 50 of the most recently completed executions, which are sorted in the reverse chronological order (so that the latest execution comes first in the response).
Additional information about the response can be found in [Get Indexer Status](https://docs.microsoft.com/rest/api/searchservice/get-indexer-status)

## Run indexers on a schedule
You can also arrange the indexer to run periodically on a schedule. To do this, add the **schedule** property when creating or updating the indexer. The example below shows a PUT request to update the indexer:

```
    PUT https://myservice.search.windows.net/indexers/myindexer?api-version=2020-06-30
    Content-Type: application/json
    api-key: admin-key

    {
        "dataSourceName" : "myazuresqldatasource",
        "targetIndexName" : "target index name",
        "schedule" : { "interval" : "PT10M", "startTime" : "2015-01-01T00:00:00Z" }
    }
```

The **interval** parameter is required. The interval refers to the time between the start of two consecutive indexer executions. The smallest allowed interval is 5 minutes; the longest is one day. It must be formatted as an XSD "dayTimeDuration" value (a restricted subset of an [ISO 8601 duration](https://www.w3.org/TR/xmlschema11-2/#dayTimeDuration) value). The pattern for this is: `P(nD)(T(nH)(nM))`. Examples: `PT15M` for every 15 minutes, `PT2H` for every 2 hours.

For more information about defining indexer schedules see [How to schedule indexers for Azure Cognitive Search](search-howto-schedule-indexers.md).

<a name="CaptureChangedRows"></a>

## Capture new, changed, and deleted rows

Azure Cognitive Search uses **incremental indexing** to avoid having to reindex the entire table or view every time an indexer runs. Azure Cognitive Search provides two change detection policies to support incremental indexing. 

### SQL Integrated Change Tracking Policy
If your SQL database supports [change tracking](https://docs.microsoft.com/sql/relational-databases/track-changes/about-change-tracking-sql-server), we recommend using **SQL Integrated Change Tracking Policy**. This is the most efficient policy. In addition, it allows Azure Cognitive Search to identify deleted rows without you having to add an explicit "soft delete" column to your table.

#### Requirements 

+ Database version requirements:
  * SQL Server 2012 SP3 and later, if you're using SQL Server on Azure VMs.
  * Azure SQL Database or SQL Managed Instance.
+ Tables only (no views). 
+ On the database, [enable change tracking](https://docs.microsoft.com/sql/relational-databases/track-changes/enable-and-disable-change-tracking-sql-server) for the table. 
+ No composite primary key (a primary key containing more than one column) on the table.  

#### Usage

To use this policy, create or update your data source like this:

```
    {
        "name" : "myazuresqldatasource",
        "type" : "azuresql",
        "credentials" : { "connectionString" : "connection string" },
        "container" : { "name" : "table or view name" },
        "dataChangeDetectionPolicy" : {
           "@odata.type" : "#Microsoft.Azure.Search.SqlIntegratedChangeTrackingPolicy"
      }
    }
```

When using SQL integrated change tracking policy, do not specify a separate data deletion detection policy - this policy has built-in support for identifying deleted rows. However, for the deletes to be detected "automagically", the document key in your search index must be the same as the primary key in the SQL table. 

> [!NOTE]  
> When using [TRUNCATE TABLE](https://docs.microsoft.com/sql/t-sql/statements/truncate-table-transact-sql) to remove a large number of rows from a SQL table, the indexer needs to be [reset](https://docs.microsoft.com/rest/api/searchservice/reset-indexer) to reset the change tracking state to pick up row deletions.

<a name="HighWaterMarkPolicy"></a>

### High Water Mark Change Detection policy

This change detection policy relies on a "high water mark" column capturing the version or time when a row was last updated. If you're using a view, you must use a high water mark policy. The high water mark column must meet the following requirements.

#### Requirements 

* All inserts specify a value for the column.
* All updates to an item also change the value of the column.
* The value of this column increases with each insert or update.
* Queries with the following WHERE and ORDER BY clauses can be executed efficiently: `WHERE [High Water Mark Column] > [Current High Water Mark Value] ORDER BY [High Water Mark Column]`

> [!IMPORTANT] 
> We strongly recommend using the [rowversion](https://docs.microsoft.com/sql/t-sql/data-types/rowversion-transact-sql) data type for the high water mark column. If any other data type is used, change tracking is not guaranteed to capture all changes in the presence of transactions executing concurrently with an indexer query. When using **rowversion** in a configuration with read-only replicas, you must point the indexer at the primary replica. Only a primary replica can be used for data sync scenarios.

#### Usage

To use a high water mark policy, create or update your data source like this:

```
    {
        "name" : "myazuresqldatasource",
        "type" : "azuresql",
        "credentials" : { "connectionString" : "connection string" },
        "container" : { "name" : "table or view name" },
        "dataChangeDetectionPolicy" : {
           "@odata.type" : "#Microsoft.Azure.Search.HighWaterMarkChangeDetectionPolicy",
           "highWaterMarkColumnName" : "[a rowversion or last_updated column name]"
      }
    }
```

> [!WARNING]
> If the source table does not have an index on the high water mark column, queries used by the SQL indexer may time out. In particular, the `ORDER BY [High Water Mark Column]` clause requires an index to run efficiently when the table contains many rows.
>
>

<a name="convertHighWaterMarkToRowVersion"></a>

##### convertHighWaterMarkToRowVersion

If you're using a [rowversion](https://docs.microsoft.com/sql/t-sql/data-types/rowversion-transact-sql) data type for the high water mark column, consider using the `convertHighWaterMarkToRowVersion` indexer configuration setting. `convertHighWaterMarkToRowVersion` does two things:

* Use the rowversion data type for the high water mark column in the indexer sql query. Using the correct data type improves indexer query performance.
* Subtract 1 from the rowversion value before the indexer query runs. Views with 1 to many joins may have rows with duplicate rowversion values. Subtracting 1 ensures the indexer query doesn't miss these rows.

To enable this feature, create or update the indexer with the following configuration:

```
    {
      ... other indexer definition properties
     "parameters" : {
            "configuration" : { "convertHighWaterMarkToRowVersion" : true } }
    }
```

<a name="queryTimeout"></a>

##### queryTimeout

If you encounter timeout errors, you can use the `queryTimeout` indexer configuration setting to set the query timeout to a value higher than the default 5-minute timeout. For example, to set the timeout to 10 minutes, create or update the indexer with the following configuration:

```
    {
      ... other indexer definition properties
     "parameters" : {
            "configuration" : { "queryTimeout" : "00:10:00" } }
    }
```

<a name="disableOrderByHighWaterMarkColumn"></a>

##### disableOrderByHighWaterMarkColumn

You can also disable the `ORDER BY [High Water Mark Column]` clause. However, this is not recommended because if the indexer execution is interrupted by an error, the indexer has to re-process all rows if it runs later - even if the indexer has already processed almost all the rows by the time it was interrupted. To disable the `ORDER BY` clause, use the `disableOrderByHighWaterMarkColumn` setting in the indexer definition:  

```
    {
     ... other indexer definition properties
     "parameters" : {
            "configuration" : { "disableOrderByHighWaterMarkColumn" : true } }
    }
```

### Soft Delete Column Deletion Detection policy
When rows are deleted from the source table, you probably want to delete those rows from the search index as well. If you use the SQL integrated change tracking policy, this is taken care of for you. However, the high water mark change tracking policy doesn’t help you with deleted rows. What to do?

If the rows are physically removed from the table, Azure Cognitive Search has no way to infer the presence of records that no longer exist.  However, you can use the “soft-delete” technique to logically delete rows without removing them from the table. Add a column to your table or view and mark rows as deleted using that column.

When using the soft-delete technique, you can specify the soft delete policy as follows when creating or updating the data source:

```
    {
        …,
        "dataDeletionDetectionPolicy" : {
           "@odata.type" : "#Microsoft.Azure.Search.SoftDeleteColumnDeletionDetectionPolicy",
           "softDeleteColumnName" : "[a column name]",
           "softDeleteMarkerValue" : "[the value that indicates that a row is deleted]"
        }
    }
```

The **softDeleteMarkerValue** must be a string – use the string representation of your actual value. For example, if you have an integer column where deleted rows are marked with the value 1, use `"1"`. If you have a BIT column where deleted rows are marked with the Boolean true value, use the string literal `True` or `true`, the case doesn't matter.

<a name="TypeMapping"></a>

## Mapping between SQL and Azure Cognitive Search data types
| SQL data type | Allowed target index field types | Notes |
| --- | --- | --- |
| bit |Edm.Boolean, Edm.String | |
| int, smallint, tinyint |Edm.Int32, Edm.Int64, Edm.String | |
| bigint |Edm.Int64, Edm.String | |
| real, float |Edm.Double, Edm.String | |
| smallmoney, money decimal numeric |Edm.String |Azure Cognitive Search does not support converting decimal types into Edm.Double because this would lose precision |
| char, nchar, varchar, nvarchar |Edm.String<br/>Collection(Edm.String) |A SQL string can be used to populate a Collection(Edm.String) field if the string represents a JSON array of strings: `["red", "white", "blue"]` |
| smalldatetime, datetime, datetime2, date, datetimeoffset |Edm.DateTimeOffset, Edm.String | |
| uniqueidentifer |Edm.String | |
| geography |Edm.GeographyPoint |Only geography instances of type POINT with SRID 4326 (which is the default) are supported |
| rowversion |N/A |Row-version columns cannot be stored in the search index, but they can be used for change tracking |
| time, timespan, binary, varbinary, image, xml, geometry, CLR types |N/A |Not supported |

## Configuration Settings
SQL indexer exposes several configuration settings:

| Setting | Data type | Purpose | Default value |
| --- | --- | --- | --- |
| queryTimeout |string |Sets the timeout for SQL query execution |5 minutes ("00:05:00") |
| disableOrderByHighWaterMarkColumn |bool |Causes the SQL query used by the high water mark policy to omit the ORDER BY clause. See [High Water Mark policy](#HighWaterMarkPolicy) |false |

These settings are used in the `parameters.configuration` object in the indexer definition. For example, to set the query timeout to 10 minutes, create or update the indexer with the following configuration:

```
    {
      ... other indexer definition properties
     "parameters" : {
            "configuration" : { "queryTimeout" : "00:10:00" } }
    }
```

## FAQ

**Q: Can I use Azure SQL indexer with SQL databases running on IaaS VMs in Azure?**

Yes. However, you need to allow your search service to connect to your database. For more information, see [Configure a connection from an Azure Cognitive Search indexer to SQL Server on an Azure VM](search-howto-connecting-azure-sql-iaas-to-azure-search-using-indexers.md).

**Q: Can I use Azure SQL indexer with SQL databases running on-premises?**

Not directly. We do not recommend or support a direct connection, as doing so would require you to open your databases to Internet traffic. Customers have succeeded with this scenario using bridge technologies like Azure Data Factory. For more information, see [Push data to an Azure Cognitive Search index using Azure Data Factory](https://docs.microsoft.com/azure/data-factory/data-factory-azure-search-connector).

**Q: Can I use Azure SQL indexer with databases other than SQL Server running in IaaS on Azure?**

No. We don’t support this scenario, because we haven’t tested the indexer with any databases other than SQL Server.  

**Q: Can I create multiple indexers running on a schedule?**

Yes. However, only one indexer can be running on one node at one time. If you need multiple indexers running concurrently, consider scaling up your search service to more than one search unit.

**Q: Does running an indexer affect my query workload?**

Yes. Indexer runs on one of the nodes in your search service, and that node’s resources are shared between indexing and serving query traffic and other API requests. If you run intensive indexing and query workloads and encounter a high rate of 503 errors or increasing response times, consider [scaling up your search service](search-capacity-planning.md).

**Q: Can I use a secondary replica in a [failover cluster](https://docs.microsoft.com/azure/sql-database/sql-database-geo-replication-overview) as a data source?**

It depends. For full indexing of a table or view, you can use a secondary replica. 

For incremental indexing, Azure Cognitive Search supports two change detection policies: SQL integrated change tracking and High Water Mark.

On read-only replicas, SQL Database does not support integrated change tracking. Therefore, you must use High Water Mark policy. 

Our standard recommendation is to use the rowversion data type for the high water mark column. However, using rowversion relies on the `MIN_ACTIVE_ROWVERSION` function, which is not supported on read-only replicas. Therefore, you must point the indexer to a primary replica if you are using rowversion.

If you attempt to use rowversion on a read-only replica, you will see the following error: 

"Using a rowversion column for change tracking is not supported on secondary (read-only) availability replicas. Please update the datasource and specify a connection to the primary availability replica.Current database 'Updateability' property is 'READ_ONLY'".

**Q: Can I use an alternative, non-rowversion column for high water mark change tracking?**

It's not recommended. Only **rowversion** allows for reliable data synchronization. However, depending on your application logic, it may be safe if:

+ You can ensure that when the indexer runs, there are no outstanding transactions on the table that’s being indexed (for example, all table updates happen as a batch on a schedule, and the Azure Cognitive Search indexer schedule is set to avoid overlapping with the table update schedule).  

+ You periodically do a full reindex to pick up any missed rows. <|MERGE_RESOLUTION|>--- conflicted
+++ resolved
@@ -101,11 +101,7 @@
 
 To monitor the indexer status and execution history (number of items indexed, failures, etc.), use an **indexer status** request:
 
-<<<<<<< HEAD
-```sql
-=======
-```
->>>>>>> f1c7a925
+```
     GET https://myservice.search.windows.net/indexers/myindexer/status?api-version=2020-06-30
     api-key: admin-key
 ```
