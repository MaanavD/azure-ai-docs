---
title: 'Quickstart: semantic ranking'
titleSuffix: Azure AI Search
description: Change an existing index to use semantic ranking.
author: HeidiSteen
manager: nitinme
ms.author: heidist
ms.service: cognitive-search
ms.custom:
  - devx-track-dotnet
  - devx-track-python
  - ignite-2023
ms.topic: quickstart
ms.date: 11/05/2023
---

# Quickstart: Semantic ranking with .NET or Python

<<<<<<< HEAD
In Azure Cognitive Search, [semantic ranking](semantic-search-overview.md) is query-side functionality that uses AI from Microsoft to rescore search results, moving results that have more semantic relevance to the top of the list. Depending on the content and the query, semantic ranking can significantly improve a BM25-ranked result set, with minimal work for the developer.
=======
In Azure AI Search, [semantic ranking](semantic-search-overview.md) is query-side functionality that uses AI from Microsoft to rescore search results, moving results that have more semantic relevance to the top of the list. Depending on the content and the query, semantic ranking can [significantly improve search relevance](https://techcommunity.microsoft.com/t5/azure-ai-services-blog/azure-cognitive-search-outperforming-vector-search-with-hybrid/ba-p/3929167), with minimal work for the developer.
>>>>>>> 01fe6a1e

This quickstart walks you through the query modifications that invoke semantic ranking.

> [!NOTE]
> Looking for an Azure AI Search solution with ChatGPT interaction? See [this demo](https://github.com/Azure-Samples/azure-search-openai-demo/blob/main/README.md) or [this accelerator](https://github.com/Azure-Samples/chat-with-your-data-solution-accelerator) for details.

## Prerequisites

+ An Azure account with an active subscription. [Create an account for free](https://azure.microsoft.com/free/).

<<<<<<< HEAD
+ Azure Cognitive Search, at Basic tier or higher, with [semantic ranking enabled](semantic-how-to-enable-disable.md).
=======
+ Azure AI Search, at Basic tier or higher, with [semantic ranking enabled](semantic-how-to-enable-disable.md).
>>>>>>> 01fe6a1e

+ An API key and search service endpoint:

  Sign in to the [Azure portal](https://portal.azure.com) and [find your search service](https://portal.azure.com/#blade/HubsExtension/BrowseResourceBlade/resourceType/Microsoft.Search%2FsearchServices).

  In **Overview**, copy the URL and save it to Notepad for a later step. An example endpoint might look like `https://mydemo.search.windows.net`.

  In **Keys**, copy and save an admin key for full rights to create and delete objects. There are two interchangeable primary and secondary keys. Choose either one.

  ![Get an HTTP endpoint and access key](media/search-get-started-rest/get-url-key.png "Get an HTTP endpoint and access key")

## Add semantic ranking

To use semantic ranking, add a *semantic configuration* to a search index, and add parameters to a query. If you have an existing index, you can make these changes without having to reindex your content because there's no impact on the structure of your searchable content.

+ A semantic configuration establishes a priority order for fields that contribute a title, keywords, and content used in semantic reranking. Field prioritization allows for faster processing.

+ Queries that invoke semantic ranking include parameters for query type, query language, and whether captions and answers are returned. You can add these parameters to your existing query logic. There's no conflict with other parameters.

In this section, we assume the same small hotels index (four documents only) created in the [full text search quickstart](search-get-started-text.md). A small index with minimal content is suboptimal for semantic ranking, but the quickstarts include query logic for a broad range of clients, which is useful when the objective is to learn syntax.

### [**.NET**](#tab/dotnet)

[!INCLUDE [dotnet-sdk-semantic-quickstart](includes/quickstarts/dotnet-semantic.md)]

### [**Python**](#tab/python)

[!INCLUDE [python-sdk-semantic-quickstart](includes/quickstarts/python-semantic.md)]

---

## Clean up resources

When you're working in your own subscription, it's a good idea at the end of a project to identify whether you still need the resources you created. Resources left running can cost you money. You can delete resources individually or delete the resource group to delete the entire set of resources.

You can find and manage resources in the portal, using the **All resources** or **Resource groups** link in the left-navigation pane.

## Next steps

In this quickstart, you learned how to invoke semantic ranking on an existing index. We recommend trying semantic ranking on your own indexes as a next step. However, if you want to continue with demos, visit the following link.

> [!div class="nextstepaction"]
> [Tutorial: Add search to web apps](tutorial-python-overview.md)<|MERGE_RESOLUTION|>--- conflicted
+++ resolved
@@ -16,11 +16,7 @@
 
 # Quickstart: Semantic ranking with .NET or Python
 
-<<<<<<< HEAD
-In Azure Cognitive Search, [semantic ranking](semantic-search-overview.md) is query-side functionality that uses AI from Microsoft to rescore search results, moving results that have more semantic relevance to the top of the list. Depending on the content and the query, semantic ranking can significantly improve a BM25-ranked result set, with minimal work for the developer.
-=======
 In Azure AI Search, [semantic ranking](semantic-search-overview.md) is query-side functionality that uses AI from Microsoft to rescore search results, moving results that have more semantic relevance to the top of the list. Depending on the content and the query, semantic ranking can [significantly improve search relevance](https://techcommunity.microsoft.com/t5/azure-ai-services-blog/azure-cognitive-search-outperforming-vector-search-with-hybrid/ba-p/3929167), with minimal work for the developer.
->>>>>>> 01fe6a1e
 
 This quickstart walks you through the query modifications that invoke semantic ranking.
 
@@ -31,11 +27,7 @@
 
 + An Azure account with an active subscription. [Create an account for free](https://azure.microsoft.com/free/).
 
-<<<<<<< HEAD
-+ Azure Cognitive Search, at Basic tier or higher, with [semantic ranking enabled](semantic-how-to-enable-disable.md).
-=======
 + Azure AI Search, at Basic tier or higher, with [semantic ranking enabled](semantic-how-to-enable-disable.md).
->>>>>>> 01fe6a1e
 
 + An API key and search service endpoint:
 
