--- conflicted
+++ resolved
@@ -27,17 +27,11 @@
 
 + An Azure subscription. [Create one for free](https://azure.microsoft.com/free/).
 
-<<<<<<< HEAD
-+ Azure Cognitive Search, in any region and on any tier. Most existing services support vector search. For a small subset of services created prior to January 2019, an index containing vector fields will fail on creation. In this situation, a new service must be created.
++ Azure AI Search, in any region and on any tier. Most existing services support vector search. For a small subset of services created prior to January 2019, an index containing vector fields will fail on creation. In this situation, a new service must be created.
 
   For the optional [semantic ranking](semantic-search-overview.md) shown in the last example, your search service must be Basic tier or higher, with [semantic ranking enabled](semantic-how-to-enable-disable.md).
-=======
-+ Azure AI Search, in any region and on any tier. Most existing services support vector search. For a small subset of services created prior to January 2019, an index containing vector fields will fail on creation. In this situation, a new service must be created.
-
-  For the optional [semantic ranking](semantic-search-overview.md) shown in the last example, your search service must be Basic tier or higher, with [semantic ranking enabled](semantic-how-to-enable-disable.md).
 
 + [Sample Postman collection](https://github.com/Azure-Samples/azure-search-postman-samples/tree/main/Quickstart-vectors), with requests targeting the **2023-11-01** API version of Azure AI Search.
->>>>>>> 01fe6a1e
 
 + Optional. The Postman collection includes a **Generate Embedding** request that can generate vectors from text. The collection provides a ready-to-use vector, but if you want to replace it, provide an [Azure OpenAI](https://aka.ms/oai/access) endpoint with a deployment of **text-embedding-ada-002**. The step for generating a custom embedding is the only step that requires an Azure OpenAI endpoint, Azure OpenAI key, model deployment name, and API version in the collection variables.
 
