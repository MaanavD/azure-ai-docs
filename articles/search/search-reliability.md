--- conflicted
+++ resolved
@@ -2,14 +2,8 @@
 title: Reliability in Azure Cognitive Search
 titleSuffix: Azure Cognitive Search
 description: Find out about reliability in Azure Cognitive Search.
-<<<<<<< HEAD
-author: LiamCavanagh
-ms.author: liamca
-=======
-
 author: mattmsft
 ms.author: magottei
->>>>>>> 012762cf
 ms.service: cognitive-search
 ms.topic: conceptual
 ms.date: 07/11/2023
