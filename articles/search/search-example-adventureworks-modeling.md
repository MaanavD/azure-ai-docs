--- conflicted
+++ resolved
@@ -4,11 +4,7 @@
 description: Learn how to model relational data, transforming it into a flattened data set, for indexing and full text search in Azure Cognitive Search.
 author: HeidiSteen
 manager: nitinme
-<<<<<<< HEAD
-ms.service: search
-=======
 ms.service: cognitive-search
->>>>>>> ff0a6cfe
 ms.topic: conceptual
 ms.date: 09/05/2019
 ms.author: heidist
