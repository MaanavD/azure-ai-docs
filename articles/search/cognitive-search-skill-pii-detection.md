---
title: PII Detection cognitive skill
titleSuffix: Azure Cognitive Search
description: Extract and mask personal information from text in an enrichment pipeline in Azure Cognitive Search.

manager: nitinme
author: careyjmac
ms.author: chalton
ms.service: cognitive-search
ms.topic: conceptual
ms.date: 06/17/2020
---

# PII Detection cognitive skill

<<<<<<< HEAD
=======
> [!IMPORTANT] 
> This skill is in public preview under [supplemental terms of use](https://azure.microsoft.com/support/legal/preview-supplemental-terms/). The [preview REST API](/rest/api/searchservice/index-preview) supports this skill.

>>>>>>> 37a85322
The **PII Detection** skill extracts personal information from an input text and gives you the option of masking it. This skill uses the machine learning models provided by [Text Analytics](../cognitive-services/text-analytics/overview.md) in Cognitive Services.

> [!NOTE]
> As you expand scope by increasing the frequency of processing, adding more documents, or adding more AI algorithms, you will need to [attach a billable Cognitive Services resource](cognitive-search-attach-cognitive-services.md). Charges accrue when calling APIs in Cognitive Services, and for image extraction as part of the document-cracking stage in Azure Cognitive Search. There are no charges for text extraction from documents.
>
> Execution of built-in skills is charged at the existing [Cognitive Services pay-as-you go price](https://azure.microsoft.com/pricing/details/cognitive-services/). Image extraction pricing is described on the [Azure Cognitive Search pricing page](https://azure.microsoft.com/pricing/details/search/).

## @odata.type

Microsoft.Skills.Text.PIIDetectionSkill

## Data limits

The maximum size of a record should be 50,000 characters as measured by [`String.Length`](/dotnet/api/system.string.length). If you need to chunk your data before sending it to the skill, consider using the [Text Split skill](cognitive-search-skill-textsplit.md).

## Skill parameters

Parameters are case-sensitive and all are optional.

| Parameter name     | Description |
|--------------------|-------------|
| `defaultLanguageCode` | (Optional) The language code to apply to documents that don't specify language explicitly.  If the default language code is not specified,  English (en) will be used as the default language code. <br/> See [Full list of supported languages](../cognitive-services/text-analytics/language-support.md). |
| `minimumPrecision` | A value between 0.0 and 1.0. If the confidence score (in the `piiEntities` output) is lower than the set `minimumPrecision` value, the entity is not returned or masked. The default is 0.0. |
| `maskingMode` | A parameter that provides various ways to mask the personal information detected in the input text. The following options are supported: <ul><li>`none` (default): No masking occurs and the `maskedText` output will not be returned. </li><li> `replace`: Replaces the detected entities with the character given in the `maskingCharacter` parameter. The character will be repeated to the length of the detected entity so that the offsets will correctly correspond to both the input text as well as the output `maskedText`.</li></ul> <br/> During the PIIDetectionSkill preview, the `maskingMode` option `redact` was also supported, which allowed removing the detected entities entirely without replacement. The `redact` option has since been deprecated and will no longer be supported in the skill going forward. |
| `maskingCharacter` | The character used to mask the text if the `maskingMode` parameter is set to `replace`. The following option is supported: `*` (default). This parameter can only be `null` if `maskingMode` is not set to `replace`. <br/><br/> During the PIIDetectionSkill preview, there was support for additional `maskingCharacter` options `X` and `#`. The `X` and `#` options have since been deprecated and will no longer be supported in the skill going forward. |
| `modelVersion`   | (Optional) The version of the model to use when calling the Text Analytics service. It will default to the most recent version when not specified. We recommend you do not specify this value unless absolutely necessary. See [Model versioning in the Text Analytics API](../cognitive-services/text-analytics/concepts/model-versioning.md) for more details. |

## Skill inputs

| Input name      | Description                   |
|---------------|-------------------------------|
| `languageCode`    | A string indicating the language of the records. If this parameter is not specified, the default language code will be used to analyze the records. <br/>See [Full list of supported languages](../cognitive-services/text-analytics/language-support.md)  |
| `text`          | The text to analyze.          |

## Skill outputs

| Output name      | Description                   |
|---------------|-------------------------------|
| `piiEntities` | An array of complex types that contains the following fields: <ul><li>text (The actual PII as extracted)</li> <li>type</li><li>subType</li><li>score (Higher value means it's more likely to be a real entity)</li><li>offset (into the input text)</li><li>length</li></ul> </br> [Possible types and subTypes can be found here.](../cognitive-services/text-analytics/named-entity-types.md?tabs=personal) |
| `maskedText` | If `maskingMode` is set to a value other than `none`, this output will be the string result of the masking performed on the input text as described by the selected `maskingMode`.  If `maskingMode` is set to `none`, this output will not be present. |

## Sample definition

```json
  {
    "@odata.type": "#Microsoft.Skills.Text.PIIDetectionSkill",
    "defaultLanguageCode": "en",
    "minimumPrecision": 0.5,
    "maskingMode": "replace",
    "maskingCharacter": "*",
    "inputs": [
      {
        "name": "text",
        "source": "/document/content"
      }
    ],
    "outputs": [
      {
        "name": "piiEntities"
      },
      {
        "name": "maskedText"
      }
    ]
  }
```

## Sample input

```json
{
    "values": [
      {
        "recordId": "1",
        "data":
           {
             "text": "Microsoft employee with ssn 859-98-0987 is using our awesome API's."
           }
      }
    ]
}
```

## Sample output

```json
{
  "values": [
    {
      "recordId": "1",
      "data" : 
      {
        "piiEntities":[ 
           { 
              "text":"859-98-0987",
              "type":"U.S. Social Security Number (SSN)",
              "subtype":"",
              "offset":28,
              "length":11,
              "score":0.65
           }
        ],
        "maskedText": "Microsoft employee with ssn *********** is using our awesome API's."
      }
    }
  ]
}
```

The offsets returned for entities in the output of this skill are directly returned from the [Text Analytics API](../cognitive-services/text-analytics/overview.md), which means if you are using them to index into the original string, you should use the [StringInfo](/dotnet/api/system.globalization.stringinfo) class in .NET in order to extract the correct content.  [More details can be found here.](../cognitive-services/text-analytics/concepts/text-offsets.md)

## Errors and warnings

If the language code for the document is unsupported, a warning is returned and no entities are extracted.
If your text is empty, a warning is returned.
If your text is larger than 50,000 characters, only the first 50,000 characters will be analyzed and a warning will be issued.

If the skill returns a warning, the output `maskedText` may be empty, which can impact any downstream skills that expect the output. For this reason, be sure to investigate all warnings related to missing output when writing your skillset definition.

## See also

+ [Built-in skills](cognitive-search-predefined-skills.md)
+ [How to define a skillset](cognitive-search-defining-skillset.md)<|MERGE_RESOLUTION|>--- conflicted
+++ resolved
@@ -13,12 +13,6 @@
 
 # PII Detection cognitive skill
 
-<<<<<<< HEAD
-=======
-> [!IMPORTANT] 
-> This skill is in public preview under [supplemental terms of use](https://azure.microsoft.com/support/legal/preview-supplemental-terms/). The [preview REST API](/rest/api/searchservice/index-preview) supports this skill.
-
->>>>>>> 37a85322
 The **PII Detection** skill extracts personal information from an input text and gives you the option of masking it. This skill uses the machine learning models provided by [Text Analytics](../cognitive-services/text-analytics/overview.md) in Cognitive Services.
 
 > [!NOTE]
