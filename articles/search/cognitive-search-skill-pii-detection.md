---
title: PII Detection cognitive skill
titleSuffix: Azure Cognitive Search
description: Extract and mask personal information from text in an enrichment pipeline in Azure Cognitive Search.

manager: nitinme
author: careyjmac
ms.author: chalton
ms.service: cognitive-search
ms.topic: reference
ms.date: 12/09/2021
---

# Personally Identifiable Information (PII) Detection cognitive skill

<<<<<<< HEAD
The **PII Detection** skill extracts personal information from an input text and gives you the option of masking it. This skill uses the [detection models](../ai-services/language-service/personally-identifiable-information/overview.md) provided in [Azure Cognitive Services for Language](../ai-services/language-service/overview.md).
=======
The **PII Detection** skill extracts personal information from an input text and gives you the option of masking it. This skill uses the [detection models](../ai-services/language-service/personally-identifiable-information/overview.md) provided in [Azure AI Language](../ai-services/language-service/overview.md).
>>>>>>> 84b03e65

> [!NOTE]
> This skill is bound to Azure AI services and requires [a billable resource](cognitive-search-attach-cognitive-services.md) for transactions that exceed 20 documents per indexer per day. Execution of built-in skills is charged at the existing [Azure AI services pay-as-you go price](https://azure.microsoft.com/pricing/details/cognitive-services/).
>

## @odata.type

Microsoft.Skills.Text.PIIDetectionSkill

## Data limits

The maximum size of a record should be 50,000 characters as measured by [`String.Length`](/dotnet/api/system.string.length). If you need to chunk your data before sending it to the skill, consider using the [Text Split skill](cognitive-search-skill-textsplit.md). If you do use a text split skill, set the page length to 5000 for the best performance.

## Skill parameters

Parameters are case-sensitive and all are optional.

| Parameter name     | Description |
|--------------------|-------------|
| `defaultLanguageCode` | (Optional) The language code to apply to documents that don't specify language explicitly.  If the default language code is not specified,  English (en) will be used as the default language code. <br/> See the [full list of supported languages](../ai-services/language-service/personally-identifiable-information/language-support.md). |
| `minimumPrecision` | A value between 0.0 and 1.0. If the confidence score (in the `piiEntities` output) is lower than the set `minimumPrecision` value, the entity is not returned or masked. The default is 0.0. |
| `maskingMode` | A parameter that provides various ways to mask the personal information detected in the input text. The following options are supported: <ul><li>`"none"` (default): No masking occurs and the `maskedText` output will not be returned. </li><li> `"replace"`: Replaces the detected entities with the character given in the `maskingCharacter` parameter. The character will be repeated to the length of the detected entity so that the offsets will correctly correspond to both the input text and the output `maskedText`.</li></ul> <br/> When this skill was in public preview, the `maskingMode` option `redact` was also supported, which allowed removing the detected entities entirely without replacement. The `redact` option has since been deprecated and are longer be supported. |
| `maskingCharacter` | The character used to mask the text if the `maskingMode` parameter is set to `replace`. The following option is supported: `*` (default). This parameter can only be `null` if `maskingMode` is not set to `replace`. <br/><br/> When this skill was in public preview, there was support for the `maskingCharacter` options, `X` and `#`. Both `X` and `#` options have since been deprecated and are longer be supported. |
| `domain`   | (Optional) A string value, if specified, will set the domain to include only a subset of the entity categories. Possible values include: `"phi"` (detect confidential health information only), `"none"`. |
| `piiCategories`   | (Optional) If you want to specify which entities will be detected and returned, use this optional parameter (defined as a list of strings) with the appropriate entity categories. This parameter can also let you detect entities that aren't enabled by default for your document language. See [Supported Personally Identifiable Information entity categories](../ai-services/language-service/personally-identifiable-information/concepts/entity-categories.md) for the full list.  |
| `modelVersion`   | (Optional) Specifies the [version of the model](../ai-services/language-service/concepts/model-lifecycle.md) to use when calling personally identifiable information detection. It will default to the most recent version when not specified. We recommend you do not specify this value unless it's necessary. |

## Skill inputs

| Input name      | Description                   |
|---------------|-------------------------------|
| `languageCode`    | A string indicating the language of the records. If this parameter is not specified, the default language code will be used to analyze the records. <br/>See the [full list of supported languages](../ai-services/language-service/personally-identifiable-information/language-support.md).  |
| `text`          | The text to analyze.          |

## Skill outputs

| Output name      | Description                   |
|---------------|-------------------------------|
| `piiEntities` | An array of complex types that contains the following fields: <ul><li>`"text"` (The actual personally identifiable information as extracted)</li> <li>`"type"`</li><li>`"subType"`</li><li>`"score"` (Higher value means it's more likely to be a real entity)</li><li>`"offset"` (into the input text)</li><li>`"length"`</li></ul> </br> See [Supported Personally Identifiable Information entity categories](../ai-services/language-service/personally-identifiable-information/concepts/entity-categories.md) for the full list.  |
| `maskedText` | If `maskingMode` is set to a value other than `none`, this output will be the string result of the masking performed on the input text as described by the selected `maskingMode`. If `maskingMode` is set to `none`, this output will not be present. |

## Sample definition

```json
  {
    "@odata.type": "#Microsoft.Skills.Text.PIIDetectionSkill",
    "defaultLanguageCode": "en",
    "minimumPrecision": 0.5,
    "maskingMode": "replace",
    "maskingCharacter": "*",
    "inputs": [
      {
        "name": "text",
        "source": "/document/content"
      }
    ],
    "outputs": [
      {
        "name": "piiEntities"
      },
      {
        "name": "maskedText"
      }
    ]
  }
```

## Sample input

```json
{
    "values": [
      {
        "recordId": "1",
        "data":
           {
             "text": "Microsoft employee with ssn 859-98-0987 is using our awesome API's."
           }
      }
    ]
}
```

## Sample output

```json
{
  "values": [
    {
      "recordId": "1",
      "data" : 
      {
        "piiEntities":[ 
           { 
              "text":"859-98-0987",
              "type":"U.S. Social Security Number (SSN)",
              "subtype":"",
              "offset":28,
              "length":11,
              "score":0.65
           }
        ],
        "maskedText": "Microsoft employee with ssn *********** is using our awesome API's."
      }
    }
  ]
}
```

The offsets returned for entities in the output of this skill are directly returned from the [Language Service APIs](../ai-services/language-service/overview.md), which means if you are using them to index into the original string, you should use the [StringInfo](/dotnet/api/system.globalization.stringinfo) class in .NET in order to extract the correct content. For more information, see [Multilingual and emoji support in Language service features](../ai-services/language-service/concepts/multilingual-emoji-support.md).

## Errors and warnings

If the language code for the document is unsupported, a warning is returned and no entities are extracted.
If your text is empty, a warning is returned.
If your text is larger than 50,000 characters, only the first 50,000 characters will be analyzed and a warning will be issued.

If the skill returns a warning, the output `maskedText` may be empty, which can impact any downstream skills that expect the output. For this reason, be sure to investigate all warnings related to missing output when writing your skillset definition.

## See also

+ [Built-in skills](cognitive-search-predefined-skills.md)
+ [How to define a skillset](cognitive-search-defining-skillset.md)<|MERGE_RESOLUTION|>--- conflicted
+++ resolved
@@ -13,11 +13,7 @@
 
 # Personally Identifiable Information (PII) Detection cognitive skill
 
-<<<<<<< HEAD
-The **PII Detection** skill extracts personal information from an input text and gives you the option of masking it. This skill uses the [detection models](../ai-services/language-service/personally-identifiable-information/overview.md) provided in [Azure Cognitive Services for Language](../ai-services/language-service/overview.md).
-=======
 The **PII Detection** skill extracts personal information from an input text and gives you the option of masking it. This skill uses the [detection models](../ai-services/language-service/personally-identifiable-information/overview.md) provided in [Azure AI Language](../ai-services/language-service/overview.md).
->>>>>>> 84b03e65
 
 > [!NOTE]
 > This skill is bound to Azure AI services and requires [a billable resource](cognitive-search-attach-cognitive-services.md) for transactions that exceed 20 documents per indexer per day. Execution of built-in skills is charged at the existing [Azure AI services pay-as-you go price](https://azure.microsoft.com/pricing/details/cognitive-services/).
