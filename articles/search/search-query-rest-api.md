--- conflicted
+++ resolved
@@ -12,11 +12,7 @@
     ms.workload="search"
     ms.topic="get-started-article"
     ms.tgt_pltfrm="na"
-<<<<<<< HEAD
-    ms.date="03/08/2016"
-=======
     ms.date="03/09/2016"
->>>>>>> 79542cca
     ms.author="ashmaka"/>
 
 # Query your Azure Search index using the REST API
@@ -37,36 +33,6 @@
 3. Click on the "Keys" icon
 
 Your service will have *admin keys* and *query keys*.
-<<<<<<< HEAD
-  * Your primary and secondary *admin keys* grant full rights to all operations, including the ability to manage the service, create and delete indexes, indexers, and data sources. There are two keys so that you can continue to use the secondary key if you decide to regenerate the primary key, and vice-versa.
-  * Your *query keys* grant read-only access to indexes and documents, and are typically distributed to client applications that issue search requests.
-
-For the purposes of querying an index, you can use one of your query keys. Your admin keys can also be used for queries, but you should use a query key in your application code as this better follows the [Principle of least privilege](https://en.wikipedia.org/wiki/Principle_of_least_privilege).
-
-## II. Formulate your query
-There are two ways to [search your index using the REST API](https://msdn.microsoft.com/library/azure/dn798927.aspx). One way is to issue an HTTP POST request where your query parameters will be defined in a JSON object in the request body. The other way is to issue an HTTP GET request where your query parameters will be defined within the request URL. Note that POST has more [relaxed limits](https://msdn.microsoft.com/library/azure/dn798927.aspx) on the size of query parameters than GET. For this reason, we recommend using POST unless you have special circumstances where using GET would be more convenient.
-
-For both POST and GET, you need to provide your *service name*, *index name*, and the proper *API version* (the current API version is `2015-02-28` at the time of publishing this document) in the request URL. For GET, the *query string* at the end of the URL will be where you provide the query parameters. See below for the URL format:
-
-    https://[service name].search.windows.net/indexes/[index name]/docs?[query string]&api-version=2015-02-28
-
-The format for POST is the same, but with only api-version in the query string parameters.
-
-#### Types of queries
-
-Azure Search offers many options to create extremely powerful queries. The two main types of query you will use are `search` and `filter`. A `search` query searches for one or more terms in all _searchable_ fields in your index, and works the way you would expect a search engine like Google or Bing to work. A `filter` query evaluates a boolean expression over all _filterable_ fields in an index. Unlike `search` queries, `filter` queries match the exact contents of a field, which means they are case-sensitive for string fields.
-
-You can use searches and filters together or separately. If you use them together, the filter is applied first to the entire index, and then the search is performed on the results of the filter. Filters can therefore be a useful technique to improve query performance since they reduce the set of documents that the search query needs to process.
-
-The syntax for filter expressions is a subset of the OData filter language that is documented [here](https://msdn.microsoft.com/library/azure/dn798921.aspx). For search queries you can use either the simplified syntax, documented [here](https://msdn.microsoft.com/library/azure/dn798920.aspx), or the Lucene query syntax, which is documented [here](https://msdn.microsoft.com/library/azure/mt589323.aspx).
-
-To learn more about all the different parameters of a query, please visit [this page](https://msdn.microsoft.com/library/azure/dn798927.aspx). There are also a few example queries below.
-
-#### Example Queries
-
-Here are a few example queries on an index named "hotels". These queries are shown in both GET and POST format.
-
-=======
 
  - Your primary and secondary *admin keys* grant full rights to all operations, including the ability to manage the service, create and delete indexes, indexers, and data sources. There are two keys so that you can continue to use the secondary key if you decide to regenerate the primary key, and vice-versa.
  - Your *query keys* grant read-only access to indexes and documents, and are typically distributed to client applications that issue search requests.
@@ -96,7 +62,6 @@
 
 Here are a few example queries on an index named "hotels". These queries are shown in both GET and POST format.
 
->>>>>>> 79542cca
 Search the entire index for the term 'budget' and return only the `hotelName` field:
 
 ```
@@ -166,11 +131,7 @@
 }
 ```
 
-<<<<<<< HEAD
-A successful query request will result in a Status Code of `200 OK` and the search results are returned as JSON in the response body. Here is what the results for the above query look like, assuming the "hotels" index is populated with the sample data in [this article](search-import-data-rest-api.md) (note that the JSON has been formatted for clarity).
-=======
 A successful query request will result in a Status Code of `200 OK` and the search results are returned as JSON in the response body. Here is what the results for the above query look like, assuming the "hotels" index is populated with the sample data in [Data Import in Azure Search using the REST API](search-import-data-rest-api.md) (note that the JSON has been formatted for clarity).
->>>>>>> 79542cca
 
 ```JSON
 {
@@ -203,8 +164,4 @@
 }
 ```
 
-<<<<<<< HEAD
-To learn more, please visit the "Response" section of [this page](https://msdn.microsoft.com/library/azure/dn798927.aspx). For more information on other HTTP status codes that could be returned in case of failure, see [this article](https://msdn.microsoft.com/library/azure/dn798925.aspx).
-=======
-To learn more, please visit the "Response" section of [Search Documents](https://msdn.microsoft.com/library/azure/dn798927.aspx). For more information on other HTTP status codes that could be returned in case of failure, see [HTTP status codes (Azure Search)](https://msdn.microsoft.com/library/azure/dn798925.aspx).
->>>>>>> 79542cca
+To learn more, please visit the "Response" section of [Search Documents](https://msdn.microsoft.com/library/azure/dn798927.aspx). For more information on other HTTP status codes that could be returned in case of failure, see [HTTP status codes (Azure Search)](https://msdn.microsoft.com/library/azure/dn798925.aspx).