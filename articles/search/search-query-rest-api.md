---
title: Query your Azure Search Index using the REST API | Microsoft Docs
description: Build a search query in Azure search and use search parameters to filter and sort search results.
services: search
documentationcenter: ''
manager: jhubbard
author: ashmaka

ms.assetid: 8b3ca890-2f5f-44b6-a140-6cb676fc2c9c
ms.service: search
ms.devlang: na
ms.workload: search
ms.topic: get-started-article
ms.tgt_pltfrm: na
<<<<<<< HEAD
ms.date: 12/08/2016
=======
ms.date: 01/12/2017
>>>>>>> 382bbb82
ms.author: ashmaka
---

# Query your Azure Search index using the REST API
> [!div class="op_single_selector"]
>
> * [Overview](search-query-overview.md)
> * [Portal](search-explorer.md)
> * [.NET](search-query-dotnet.md)
> * [REST](search-query-rest-api.md)
>
>

<<<<<<< HEAD
This article will show you how to query an index using the [Azure Search REST API](https://docs.microsoft.com/rest/api/searchservice/).
=======
This article shows you how to query an index using the [Azure Search REST API](https://docs.microsoft.com/rest/api/searchservice/).
>>>>>>> 382bbb82

Before beginning this walkthrough, you should already have [created an Azure Search index](search-what-is-an-index.md) and [populated it with data](search-what-is-data-import.md).

## Identify your Azure Search service's query api-key
A key component of every search operation against the Azure Search REST API is the *api-key* that was generated for the service you provisioned. Having a valid key establishes trust, on a per request basis, between the application sending the request and the service that handles it.

<<<<<<< HEAD
1. To find your service's api-keys you must log into the [Azure portal](https://portal.azure.com/)
=======
1. To find your service's api-keys, you can sign in to the [Azure portal](https://portal.azure.com/)
>>>>>>> 382bbb82
2. Go to your Azure Search service's blade
3. Click the "Keys" icon

Your service has *admin keys* and *query keys*.

* Your primary and secondary *admin keys* grant full rights to all operations, including the ability to manage the service, create and delete indexes, indexers, and data sources. There are two keys so that you can continue to use the secondary key if you decide to regenerate the primary key, and vice-versa.
* Your *query keys* grant read-only access to indexes and documents, and are typically distributed to client applications that issue search requests.

For the purposes of querying an index, you can use one of your query keys. Your admin keys can also be used for queries, but you should use a query key in your application code as this better follows the [Principle of least privilege](https://en.wikipedia.org/wiki/Principle_of_least_privilege).

<<<<<<< HEAD
## II. Formulate your query
There are two ways to [search your index using the REST API](https://docs.microsoft.com/rest/api/searchservice/Search-Documents). One way is to issue an HTTP POST request where your query parameters will be defined in a JSON object in the request body. The other way is to issue an HTTP GET request where your query parameters will be defined within the request URL. Note that POST has more [relaxed limits](https://docs.microsoft.com/rest/api/searchservice/Search-Documents) on the size of query parameters than GET. For this reason, we recommend using POST unless you have special circumstances where using GET would be more convenient.
=======
## Formulate your query
There are two ways to [search your index using the REST API](https://docs.microsoft.com/rest/api/searchservice/Search-Documents). One way is to issue an HTTP POST request where your query parameters are defined in a JSON object in the request body. The other way is to issue an HTTP GET request where your query parameters are defined within the request URL. POST has more [relaxed limits](https://docs.microsoft.com/rest/api/searchservice/Search-Documents) on the size of query parameters than GET. For this reason, we recommend using POST unless you have special circumstances where using GET would be more convenient.
>>>>>>> 382bbb82

For both POST and GET, you need to provide your *service name*, *index name*, and the proper *API version* (the current API version is `2016-09-01` at the time of publishing this document) in the request URL. For GET, the *query string* at the end of the URL is where you provide the query parameters. See below for the URL format:

    https://[service name].search.windows.net/indexes/[index name]/docs?[query string]&api-version=2016-09-01

The format for POST is the same, but with only api-version in the query string parameters.

#### Example Queries
Here are a few example queries on an index named "hotels". These queries are shown in both GET and POST format.

Search the entire index for the term 'budget' and return only the `hotelName` field:

```
GET https://[service name].search.windows.net/indexes/hotels/docs?search=budget&$select=hotelName&api-version=2016-09-01

POST https://[service name].search.windows.net/indexes/hotels/docs/search?api-version=2016-09-01
{
    "search": "budget",
    "select": "hotelName"
}
```

Apply a filter to the index to find hotels cheaper than $150 per night, and return the `hotelId` and `description`:

```
GET https://[service name].search.windows.net/indexes/hotels/docs?search=*&$filter=baseRate lt 150&$select=hotelId,description&api-version=2016-09-01

POST https://[service name].search.windows.net/indexes/hotels/docs/search?api-version=2016-09-01
{
    "search": "*",
    "filter": "baseRate lt 150",
    "select": "hotelId,description"
}
```

Search the entire index, order by a specific field (`lastRenovationDate`) in descending order, take the top two results, and show only `hotelName` and `lastRenovationDate`:

```
GET https://[service name].search.windows.net/indexes/hotels/docs?search=*&$top=2&$orderby=lastRenovationDate desc&$select=hotelName,lastRenovationDate&api-version=2016-09-01

POST https://[service name].search.windows.net/indexes/hotels/docs/search?api-version=2016-09-01
{
    "search": "*",
    "orderby": "lastRenovationDate desc",
    "select": "hotelName,lastRenovationDate",
    "top": 2
}
```

## Submit your HTTP request
Now that you have formulated your query as part of your HTTP request URL (for GET) or body (for POST), you can define your request headers and submit your query.

#### Request and Request Headers
You must define two request headers for GET, or three for POST:

1. The `api-key` header must be set to the query key you found in step I above. You can also use an admin key as the `api-key` header, but it is recommended that you use a query key as it exclusively grants read-only access to indexes and documents.
2. The `Accept` header must be set to `application/json`.
3. For POST only, the `Content-Type` header should also be set to `application/json`.

See below for an HTTP GET request to search the "hotels" index using the Azure Search REST API, using a simple query that searches for the term "motel":

```
GET https://[service name].search.windows.net/indexes/hotels/docs?search=motel&api-version=2016-09-01
Accept: application/json
api-key: [query key]
```

Here is the same example query, this time using HTTP POST:

```
POST https://[service name].search.windows.net/indexes/hotels/docs/search?api-version=2016-09-01
Content-Type: application/json
Accept: application/json
api-key: [query key]

{
    "search": "motel"
}
```

A successful query request will result in a Status Code of `200 OK` and the search results are returned as JSON in the response body. Here is what the results for the above query look like, assuming the "hotels" index is populated with the sample data in [Data Import in Azure Search using the REST API](search-import-data-rest-api.md) (note that the JSON has been formatted for clarity).

```JSON
{
    "value": [
        {
            "@search.score": 0.59600675,
            "hotelId": "2",
            "baseRate": 79.99,
            "description": "Cheapest hotel in town",
            "description_fr": "Hôtel le moins cher en ville",
            "hotelName": "Roach Motel",
            "category": "Budget",
            "tags":["motel", "budget"],
            "parkingIncluded": true,
            "smokingAllowed": true,
            "lastRenovationDate": "1982-04-28T00:00:00Z",
            "rating": 1,
            "location": {
                "type": "Point",
                "coordinates": [-122.131577, 49.678581],
                "crs": {
                    "type":"name",
                    "properties": {
                        "name": "EPSG:4326"
                    }
                }
            }
        }
    ]
}
```

To learn more, please visit the "Response" section of [Search Documents](https://docs.microsoft.com/rest/api/searchservice/Search-Documents). For more information on other HTTP status codes that could be returned in case of failure, see [HTTP status codes (Azure Search)](https://docs.microsoft.com/rest/api/searchservice/HTTP-status-codes).<|MERGE_RESOLUTION|>--- conflicted
+++ resolved
@@ -12,11 +12,7 @@
 ms.workload: search
 ms.topic: get-started-article
 ms.tgt_pltfrm: na
-<<<<<<< HEAD
-ms.date: 12/08/2016
-=======
 ms.date: 01/12/2017
->>>>>>> 382bbb82
 ms.author: ashmaka
 ---
 
@@ -30,22 +26,14 @@
 >
 >
 
-<<<<<<< HEAD
-This article will show you how to query an index using the [Azure Search REST API](https://docs.microsoft.com/rest/api/searchservice/).
-=======
 This article shows you how to query an index using the [Azure Search REST API](https://docs.microsoft.com/rest/api/searchservice/).
->>>>>>> 382bbb82
 
 Before beginning this walkthrough, you should already have [created an Azure Search index](search-what-is-an-index.md) and [populated it with data](search-what-is-data-import.md).
 
 ## Identify your Azure Search service's query api-key
 A key component of every search operation against the Azure Search REST API is the *api-key* that was generated for the service you provisioned. Having a valid key establishes trust, on a per request basis, between the application sending the request and the service that handles it.
 
-<<<<<<< HEAD
-1. To find your service's api-keys you must log into the [Azure portal](https://portal.azure.com/)
-=======
 1. To find your service's api-keys, you can sign in to the [Azure portal](https://portal.azure.com/)
->>>>>>> 382bbb82
 2. Go to your Azure Search service's blade
 3. Click the "Keys" icon
 
@@ -56,13 +44,8 @@
 
 For the purposes of querying an index, you can use one of your query keys. Your admin keys can also be used for queries, but you should use a query key in your application code as this better follows the [Principle of least privilege](https://en.wikipedia.org/wiki/Principle_of_least_privilege).
 
-<<<<<<< HEAD
-## II. Formulate your query
-There are two ways to [search your index using the REST API](https://docs.microsoft.com/rest/api/searchservice/Search-Documents). One way is to issue an HTTP POST request where your query parameters will be defined in a JSON object in the request body. The other way is to issue an HTTP GET request where your query parameters will be defined within the request URL. Note that POST has more [relaxed limits](https://docs.microsoft.com/rest/api/searchservice/Search-Documents) on the size of query parameters than GET. For this reason, we recommend using POST unless you have special circumstances where using GET would be more convenient.
-=======
 ## Formulate your query
 There are two ways to [search your index using the REST API](https://docs.microsoft.com/rest/api/searchservice/Search-Documents). One way is to issue an HTTP POST request where your query parameters are defined in a JSON object in the request body. The other way is to issue an HTTP GET request where your query parameters are defined within the request URL. POST has more [relaxed limits](https://docs.microsoft.com/rest/api/searchservice/Search-Documents) on the size of query parameters than GET. For this reason, we recommend using POST unless you have special circumstances where using GET would be more convenient.
->>>>>>> 382bbb82
 
 For both POST and GET, you need to provide your *service name*, *index name*, and the proper *API version* (the current API version is `2016-09-01` at the time of publishing this document) in the request URL. For GET, the *query string* at the end of the URL is where you provide the query parameters. See below for the URL format:
 
