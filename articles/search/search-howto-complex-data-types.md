---
title: How to model complex data types
titleSuffix: Azure Cognitive Search
description: Nested or hierarchical data structures can be modeled in an Azure Cognitive Search index using ComplexType and Collections data types.

manager: nitinme
author: brjohnstmsft
ms.author: brjohnst
tags: complex data types; compound data types; aggregate data types
ms.service: cognitive-search
ms.topic: conceptual
ms.date: 10/07/2020
---

# How to model complex data types in Azure Cognitive Search

External datasets used to populate an Azure Cognitive Search index can come in many shapes. Sometimes they include hierarchical or nested substructures. Examples might include multiple addresses for a single customer, multiple colors and sizes for a single SKU, multiple authors of a single book, and so on. In modeling terms, you might see these structures referred to as *complex*, *compound*, *composite*, or *aggregate* data types. The term Azure Cognitive Search uses for this concept is **complex type**. In Azure Cognitive Search, complex types are modeled using **complex fields**. A complex field is a field that contains children (sub-fields) which can be of any data type, including other complex types. This works in a similar way as structured data types in a programming language.

Complex fields represent either a single object in the document, or an array of objects, depending on the data type. Fields of type `Edm.ComplexType` represent single objects, while fields of type `Collection(Edm.ComplexType)` represent arrays of objects.

Azure Cognitive Search natively supports complex types and collections. These types allow you to model almost any JSON structure in an Azure Cognitive Search index. In previous versions of Azure Cognitive Search APIs, only flattened row sets could be imported. In the newest version, your index can now more closely correspond to source data. In other words, if your source data has complex types, your index can have complex types also.

To get started, we recommend the [Hotels data set](https://github.com/Azure-Samples/azure-search-sample-data/blob/master/README.md), which you can load in the **Import data** wizard in the Azure portal. The wizard detects complex types in the source and suggests an index schema based on the detected structures.

> [!Note]
> Support for complex types became generally available starting in `api-version=2019-05-06`. 
>
> If your search solution is built on earlier workarounds of flattened datasets in a collection, you should change your index to include complex types as supported in the newest API version. For more information about upgrading API versions, see [Upgrade to the newest REST API version](search-api-migration.md) or [Upgrade to the newest .NET SDK version](search-dotnet-sdk-migration-version-9.md).

## Example of a complex structure

The following JSON document is composed of simple fields and complex fields. Complex fields, such as `Address` and `Rooms`, have sub-fields. `Address` has a single set of values for those sub-fields, since it's a single object in the document. In contrast, `Rooms` has multiple sets of values for its sub-fields, one for each object in the collection.


```json
{
  "HotelId": "1",
  "HotelName": "Secret Point Motel",
  "Description": "Ideally located on the main commercial artery of the city in the heart of New York.",
  "Tags": ["Free wifi", "on-site parking", "indoor pool", "continental breakfast"]
  "Address": {
    "StreetAddress": "677 5th Ave",
    "City": "New York",
    "StateProvince": "NY"
  },
  "Rooms": [
    {
      "Description": "Budget Room, 1 Queen Bed (Cityside)",
      "RoomNumber": 1105,
      "BaseRate": 96.99,
    },
    {
      "Description": "Deluxe Room, 2 Double Beds (City View)",
      "Type": "Deluxe Room",
      "BaseRate": 150.99,
    }
    . . .
  ]
}
```

<a name="indexing-complex-types></a>

## Indexing complex types

During indexing, you can have a maximum of 3000 elements across all complex collections within a single document. An element of a complex collection is a member of that collection, so in the case of Rooms (the only complex collection in the hotel example), each room is an element. A hotel with 500 rooms would be a hotel document with 500 room elements. For nested complex collections, each individual sub-element counts as a separate element.

This limit applies only to complex collections, and not complex types (like Address) or string collections (like Tags).

## Creating complex fields

As with any index definition, you can use the portal, [REST API](/rest/api/searchservice/create-index), or [.NET SDK](/dotnet/api/microsoft.azure.search.models.index) to create a schema that includes complex types. 

The following example shows a JSON index schema with simple fields, collections, and complex types. Notice that within a complex type, each sub-field has a type and may have attributes, just as top-level fields do. The schema corresponds to the example data above. `Address` is a complex field that isn't a collection (a hotel has one address). `Rooms` is a complex collection field (a hotel has many rooms).

```json
{
  "name": "hotels",
  "fields": [
    { "name": "HotelId", "type": "Edm.String", "key": true, "filterable": true },
    { "name": "HotelName", "type": "Edm.String", "searchable": true, "filterable": false },
    { "name": "Description", "type": "Edm.String", "searchable": true, "analyzer": "en.lucene" },
    { "name": "Address", "type": "Edm.ComplexType",
      "fields": [
        { "name": "StreetAddress", "type": "Edm.String", "filterable": false, "sortable": false, "facetable": false, "searchable": true },
        { "name": "City", "type": "Edm.String", "searchable": true, "filterable": true, "sortable": true, "facetable": true },
        { "name": "StateProvince", "type": "Edm.String", "searchable": true, "filterable": true, "sortable": true, "facetable": true }
      ]
    },
    { "name": "Rooms", "type": "Collection(Edm.ComplexType)",
      "fields": [
        { "name": "Description", "type": "Edm.String", "searchable": true, "analyzer": "en.lucene" },
        { "name": "Type", "type": "Edm.String", "searchable": true },
        { "name": "BaseRate", "type": "Edm.Double", "filterable": true, "facetable": true }
      ]
    }
  ]
}
```

<<<<<<< HEAD
=======
<a name="indexing-complex-types></a>

## Indexing complex types

During indexing, you can have a maximum of 3000 data elements across all complex collections within a single document. An element of a complex collection is a member of that collection, so in the case of Rooms (the only complex collection in the hotel example), each room is an element. For nested complex collections, each individual sub-element is counted as an element.

This limit applies only to complex collections, and not complex types (like Address) or string collections (like Tags).

>>>>>>> 20559ec5
## Updating complex fields

All of the [reindexing rules](search-howto-reindex.md) that apply to fields in general still apply to complex fields. Restating a few of the main rules here, adding a field to a complex type doesn't require an index rebuild, but most modifications do.

### Structural updates to the definition

You can add new sub-fields to a complex field at any time without the need for an index rebuild. For example, adding "ZipCode" to `Address` or "Amenities" to `Rooms` is allowed, just like adding a top-level field to an index. Existing documents have a null value for new fields until you explicitly populate those fields by updating your data.

Notice that within a complex type, each sub-field has a type and may have attributes, just as top-level fields do

### Data updates

Updating existing documents in an index with the `upload` action works the same way for complex and simple fields -- all fields are replaced. However, `merge` (or `mergeOrUpload` when applied to an existing document) doesn't work the same across all fields. Specifically, `merge` doesn't support merging elements within a collection. This limitation exists for collections of primitive types and complex collections. To update a collection, you'll need to retrieve the full collection value, make changes, and then include the new collection in the Index API request.

## Searching complex fields

Free-form search expressions work as expected with complex types. If any searchable field or sub-field anywhere in a document matches, then the document itself is a match.

Queries get more nuanced when you have multiple terms and operators, and some terms have field names specified, as is possible with the [Lucene syntax](query-lucene-syntax.md). For example, this query attempts to match two terms, "Portland" and "OR", against two sub-fields of the Address field:

> `search=Address/City:Portland AND Address/State:OR`

Queries like this are *uncorrelated* for full-text search, unlike filters. In filters, queries over sub-fields of a complex collection are correlated using range variables in [`any` or `all`](search-query-odata-collection-operators.md). The Lucene query above returns documents containing both "Portland, Maine" and "Portland, Oregon", along with other cities in Oregon. This happens because each clause applies to all values of its field in the entire document, so there's no concept of a "current sub-document". For more information on this, see [Understanding OData collection filters in Azure Cognitive Search](search-query-understand-collection-filters.md).

## Selecting complex fields

The `$select` parameter is used to choose which fields are returned in search results. To use this parameter to select specific sub-fields of a complex field, include the parent field and sub-field separated by a slash (`/`).

> `$select=HotelName, Address/City, Rooms/BaseRate`

Fields must be marked as Retrievable in the index if you want them in search results. Only fields marked as Retrievable can be used in a `$select` statement.

## Filter, facet, and sort complex fields

The same [OData path syntax](query-odata-filter-orderby-syntax.md) used for filtering and fielded searches can also be used for faceting, sorting, and selecting fields in a search request. For complex types, rules apply that govern which sub-fields can be marked as sortable or facetable. For more information on these rules, see the [Create Index API reference](/rest/api/searchservice/create-index).

### Faceting sub-fields

Any sub-field can be marked as facetable unless it is of type `Edm.GeographyPoint` or `Collection(Edm.GeographyPoint)`.

The document counts returned in the facet results are calculated for the parent document (a hotel), not the sub-documents in a complex collection (rooms). For example, suppose a hotel has 20 rooms of type "suite". Given this facet parameter `facet=Rooms/Type`, the facet count will be one for the hotel, not 20 for the rooms.

### Sorting complex fields

Sort operations apply to documents (Hotels) and not sub-documents (Rooms). When you have a complex type collection, such as Rooms, it's important to realize that you can't sort on Rooms at all. In fact, you can't sort on any collection.

Sort operations work when fields have a single value per document, whether the field is a simple field, or a sub-field in a complex type. For example, `Address/City` is allowed to be sortable because there's only one address per hotel, so `$orderby=Address/City` will sort hotels by city.

### Filtering on complex fields

You can refer to sub-fields of a complex field in a filter expression. Just use the same [OData path syntax](query-odata-filter-orderby-syntax.md) that's used for faceting, sorting, and selecting fields. For example, the following filter will return all hotels in Canada:

> `$filter=Address/Country eq 'Canada'`

To filter on a complex collection field, you can use a **lambda expression** with the [`any` and `all` operators](search-query-odata-collection-operators.md). In that case, the **range variable** of the lambda expression is an object with sub-fields. You can refer to those sub-fields with the standard OData path syntax. For example, the following filter will return all hotels with at least one deluxe room and all non-smoking rooms:

> `$filter=Rooms/any(room: room/Type eq 'Deluxe Room') and Rooms/all(room: not room/SmokingAllowed)`

As with top-level simple fields, simple sub-fields of complex fields can only be included in filters if they have the **filterable** attribute set to `true` in the index definition. For more information, see the [Create Index API reference](/rest/api/searchservice/create-index).

## Next steps

Try the [Hotels data set](https://github.com/Azure-Samples/azure-search-sample-data/blob/master/README.md) in the **Import data** wizard. You'll need the Cosmos DB connection information provided in the readme to access the data.

With that information in hand, your first step in the wizard is to create a new Azure Cosmos DB data source. Further on in the wizard, when you get to the target index page, you'll see an index with complex types. Create and load this index, and then execute queries to understand the new structure.

> [!div class="nextstepaction"]
> [Quickstart: portal wizard for import, indexing, and queries](search-get-started-portal.md)<|MERGE_RESOLUTION|>--- conflicted
+++ resolved
@@ -98,17 +98,6 @@
 }
 ```
 
-<<<<<<< HEAD
-=======
-<a name="indexing-complex-types></a>
-
-## Indexing complex types
-
-During indexing, you can have a maximum of 3000 data elements across all complex collections within a single document. An element of a complex collection is a member of that collection, so in the case of Rooms (the only complex collection in the hotel example), each room is an element. For nested complex collections, each individual sub-element is counted as an element.
-
-This limit applies only to complex collections, and not complex types (like Address) or string collections (like Tags).
-
->>>>>>> 20559ec5
 ## Updating complex fields
 
 All of the [reindexing rules](search-howto-reindex.md) that apply to fields in general still apply to complex fields. Restating a few of the main rules here, adding a field to a complex type doesn't require an index rebuild, but most modifications do.
