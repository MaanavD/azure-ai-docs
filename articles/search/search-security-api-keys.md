--- conflicted
+++ resolved
@@ -53,11 +53,7 @@
 
 **How API keys are used in the Azure portal**:
 
-<<<<<<< HEAD
-+ Key authentication is built in. By default, the portal tries API keys firsty. However, if you [disable API keys](search-security-rbac.md#disable-api-key-authentication) and set up role assignments, the portal uses role assignments instead.
-=======
 + Key authentication is built in. By default, the portal tries API keys first. However, if you [disable API keys](search-security-rbac.md#disable-api-key-authentication) and set up role assignments, the portal uses role assignments instead.
->>>>>>> 1660fd19
 
 ### [**PowerShell**](#tab/azure-ps-use)
 
