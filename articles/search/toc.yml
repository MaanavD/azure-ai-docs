items:
- name: Azure AI Search Documentation
  href: index.yml
- name: Overview
  items:
  - name: What's Azure AI Search?
    href: search-what-is-azure-search.md
  - name: New in AI Search
    href: whats-new.md
  - name: Features
    href: search-features-list.md
  - name: Try AI Search for free
    href: search-try-for-free.md
  - name: FAQ
    href: search-faq-frequently-asked-questions.yml
  expanded: true
- name: Quickstarts
  items:
  - name: Agentic search
    href: search-get-started-agentic-retrieval.md
  - name: Vector search
    href: search-get-started-vector.md
  - name: Generative search (RAG)
    href: search-get-started-rag.md
  - name: Full text search
    href: search-get-started-text.md
  - name: Semantic ranking
    href: search-get-started-semantic.md
  - name: Chat with your data
    href: /azure/ai-services/openai/use-your-data-quickstart?context=/azure/search/context/context
  - name: Connect without keys
    href: search-get-started-rbac.md
  - name: Azure portal
    items:
    - name: Keyword search wizard
      href: search-get-started-portal.md
    - name: Vector search wizard
      href: search-get-started-portal-import-vectors.md
    - name: Image search wizard
      href: search-get-started-portal-image-search.md
    - name: Create a demo app
      href: search-create-app-portal.md
    - name: Create a skillset
      href: search-get-started-skillset.md
    - name: Create a knowledge store
      href: knowledge-store-create-portal.md
    - name: Query with Search Explorer
      href: search-explorer.md
  - name: REST
    href: search-get-started-rest.md
  - name: PowerShell
    href: search-get-started-powershell.md
  - name: Deployment
    items:
    - name: ARM template
      displayName: Resource Manager
      href: search-get-started-arm.md
    - name: Bicep
      displayName: ARM, Resource Manager, Template
      href: search-get-started-bicep.md
    - name: Terraform
      href: search-get-started-terraform.md
- name: Tutorials
  items:
  - name: Dev tutorials
    items:
    - name: Add search to ASP.NET Core (MVC)
      href: tutorial-csharp-create-mvc-app.md
    - name: Add search to static web apps
      items:
      - name: Overview
        href: tutorial-csharp-overview.md
      - name: Create a search index
        href: tutorial-csharp-create-load-index.md
      - name: Deploy static web app
        href: tutorial-csharp-deploy-static-web-app.md
      - name: Explore the code
        href: tutorial-csharp-search-query-integration.md
    - name: Query from Power Apps
      href: search-howto-powerapps.md
  - name: Indexing tutorials
    items:
    - name: Index any data
      href: tutorial-optimize-indexing-push-api.md
    - name: Index at scale (Apache Spark)
      href: search-synapseml-cognitive-services.md
    - name: Index Azure SQL Database
      href: search-indexer-tutorial.md
    - name: Index JSON in Azure blobs
      href: search-semi-structured-data.md
    - name: Index Markdown in Azure blobs
      href: search-markdown-data-tutorial.md
    - name: Index multiple Azure data sources
      href: tutorial-multiple-data-sources.md
    - name: Index encrypted blobs
      href: search-howto-index-encrypted-blobs.md
    - name: Index permissioned ADLS Gen2 blobs
      href: tutorial-adls-gen2-indexer-acls.md
    - name: Create a custom analyzer
      href: tutorial-create-custom-analyzer.md
<<<<<<< HEAD
    - name: Index multimodal content using semantic chunking
      href: tutorial-multimodal-indexing-embeddings-skill.md
    - name: Index image verbalizations using semantic chunking
      href: tutorial-multimodal-indexing-image-verbalization-skill.md      
=======
    - name: Index multimodal content using embedding and document extraction skill
      href: tutorial-multimodal-indexing-with-embedding-and-doc-extraction.md
    - name: Index multimodal content using image verbalization and document extraction skill
      href: tutorial-multimodal-indexing-with-image-verbalization-and-doc-extraction.md
>>>>>>> 5799d717
  - name: RAG tutorials
    items:
    - name: Build a RAG solution
      href: tutorial-rag-build-solution.md
    - name: Choose models
      href: tutorial-rag-build-solution-models.md
    - name: Design an index
      href: tutorial-rag-build-solution-index-schema.md
    - name: Build an indexing pipeline
      href: tutorial-rag-build-solution-pipeline.md
    - name: Search and generate answers
      href: tutorial-rag-build-solution-query.md
    - name: Maximize relevance
      href: tutorial-rag-build-solution-maximize-relevance.md
    - name: Minimize storage and costs
      href: tutorial-rag-build-solution-minimize-storage.md
  - name: Skills tutorials
    items:
    - name: C#
      href: cognitive-search-tutorial-blob-dotnet.md
    - name: REST
      href: cognitive-search-tutorial-blob.md
    - name: Debug a skillset
      href: cognitive-search-tutorial-debug-sessions.md
- name: Samples
  items:
  - name: C# samples
    href: samples-dotnet.md
  - name: Java samples
    href: samples-java.md
  - name: JavaScript samples
    href: samples-javascript.md
  - name: Python samples
    href: samples-python.md
  - name: REST samples
    href: samples-rest.md
  - name: Vector samples
    href: https://github.com/Azure/azure-search-vector-samples
- name: Concepts
  items:
  - name: Data
    items:
    - name: Search index
      href: search-what-is-an-index.md
    - name: Vector store
      href: vector-store.md
    - name: Knowledge store
      href: knowledge-store-concept-intro.md
    - name: Data import strategies
      href: search-what-is-data-import.md
    - name: Indexers
      href: search-indexer-overview.md
  - name: Applied AI
    items:
    - name: Built-in vectorization
      href: vector-search-integrated-vectorization.md
    - name: AI enrichment during indexing
      href: cognitive-search-concept-intro.md
    - name: Enrichment cache
      href: cognitive-search-incremental-indexing-conceptual.md
    - name: Skillsets
      href: cognitive-search-working-with-skillsets.md
  - name: Retrieval
    items:
    - name: Agentic search
      href: search-agentic-retrieval-concept.md
    - name: Full-text search
      href: search-lucene-query-architecture.md
    - name: Vector search
      href: vector-search-overview.md
    - name: Hybrid search
      href: hybrid-search-overview.md
    - name: Retrieval Augmented Generation (RAG)
      href: retrieval-augmented-generation-overview.md
    - name: Other query types
      href: search-query-overview.md
  - name: Relevance
    items:
    - name: Semantic ranking
      href: semantic-search-overview.md
    - name: BM25 ranking
      href: index-similarity-and-scoring.md
    - name: Vector ranking
      href: vector-search-ranking.md
    - name: Hybrid ranking (RRF)
      href: hybrid-search-ranking.md
  - name: Security
    items:
    - name: Security overview
      href: search-security-overview.md
    - name: Secure access to external data
      href: search-indexer-securing-resources.md
    - name: Security controls by Azure Policy
      displayName: regulatory, compliance, standards, domains
      href: ./security-controls-policy.md
    - name: Security baseline
      href: /security/benchmark/azure/baselines/cognitive-search-security-baseline?toc=/azure/search/TOC.json
- name: How-to guides
  items:
  - name: Service management
    items:
    - name: Create a search service
      href: search-create-service-portal.md
    - name: Configure a search service
      href: search-manage.md
    - name: Choose a region
      href: search-region-support.md
    - name: Choose a tier
      href: search-sku-tier.md
    - name: Upgrade a service
      href: search-how-to-upgrade.md
    - name: Service limits
      href: search-limits-quotas-capacity.md
    - name: Plan and manage capacity
      href: search-capacity-planning.md
    - name: Plan and manage costs
      href: search-sku-manage-costs.md
    - name: Reliability and recovery
      href: search-reliability.md
    - name: Availability zone migration guidance
      href: /azure/reliability/migrate-search-service
    - name: Multi-tenancy
      href: search-modeling-multitenant-saas-applications.md
    - name: Manage
      items:
      - name: Manage using PowerShell
        href: search-manage-powershell.md
      - name: Manage using Azure CLI
        href: search-manage-azure-cli.md
      - name: Manage using REST
        href: search-manage-rest.md
      - name: Move service across regions
        href: search-howto-move-across-regions.md
  - name: Index management
    items:
    - name: Create an index
      href: search-how-to-create-search-index.md
    - name: Load an index
      href: search-how-to-load-search-index.md
    - name: Index via import data wizards
      href: search-import-data-portal.md
    - name: Update or rebuild an index
      href: search-howto-reindex.md
    - name: Alias an index
      href: search-how-to-alias.md
    - name: Import large data sets
      href: search-how-to-large-index.md
    - name: Indexers
      items:
      - name: Create an indexer
        href: search-howto-create-indexers.md
      - name: Run or reset indexers
        href: search-howto-run-reset-indexers.md
      - name: Schedule an indexer
        href: search-howto-schedule-indexers.md
      - name: Define field mappings
        href: search-indexer-field-mappings.md
      - name: Indexing whole files
        items:
        - name: Content metadata properties
          href: search-blob-metadata-properties.md
        - name: Index one-to-many
          href: search-howto-index-one-to-many-blobs.md
        - name: Index plain text
          href: search-howto-index-plaintext-blobs.md
        - name: Index CSV
          href: search-how-to-index-csv-blobs.md
        - name: Index JSON
          href: search-howto-index-json-blobs.md
        - name: Index Markdown
          href: search-how-to-index-markdown-blobs.md
      - name: Troubleshooting guidance
        href: search-indexer-troubleshooting.md
      - name: Troubleshoot indexer errors and warnings
        href: cognitive-search-common-errors-warnings.md
    - name: Data sources (indexers)
      items:
      - name: Data sources gallery
        href: search-data-sources-gallery.md
      - name: Azure Storage
        items:
        - name: Search over blobs
          href: search-blob-storage-integration.md
        - name: ADLS Gen2
          href: search-howto-index-azure-data-lake-storage.md
        - name: Blobs
          href: search-howto-indexing-azure-blob-storage.md
        - name: Files
          href: search-file-storage-integration.md
        - name: Tables
          href: search-howto-indexing-azure-tables.md
        - name: Index changed and deleted content
          href: search-howto-index-changed-deleted-blobs.md
      - name: Azure Cosmos DB
        items:
        - name: Azure Cosmos DB for NoSQL
          href: search-howto-index-cosmosdb.md
        - name: Azure Cosmos DB for MongoDB
          href: search-howto-index-cosmosdb-mongodb.md
        - name: Azure Cosmos DB for Apache Gremlin
          href: search-howto-index-cosmosdb-gremlin.md
      - name: Azure DB for MySQL
        href: search-howto-index-mysql.md
      - name: Azure SQL
        items:
        - name: Azure SQL Databases
          href: search-how-to-index-sql-database.md
        - name: Azure SQL Managed Instances
          href: search-how-to-index-sql-managed-instance.md
        - name: Azure SQL Server VMs
          href: search-how-to-index-sql-server.md
      - name: OneLake files
        href: search-how-to-index-onelake-files.md
      - name: SharePoint Online
        href: search-howto-index-sharepoint-online.md
    - name: Skillsets
      items:
      - name: Create a skillset
        href: cognitive-search-defining-skillset.md
      - name: Attach an Azure AI resource
        href: cognitive-search-attach-cognitive-services.md
      - name: Define an index projection
        href: search-how-to-define-index-projections.md
      - name: Debug sessions overview
        href: cognitive-search-debug-session.md
      - name: Debug a skillset
        href: cognitive-search-how-to-debug-skillset.md
      - name: Reference a skill output
        href: cognitive-search-concept-annotations-syntax.md
      - name: Map to index fields
        href: cognitive-search-output-field-mapping.md
      - name: Process image files
        href: cognitive-search-concept-image-scenarios.md
      - name: Cache (incremental) enrichment
        href: search-howto-incremental-index.md
      - name: Design tips
        href: cognitive-search-concept-troubleshooting.md
      - name: Best practices - GenAI Prompt skill
        href: responsible-ai-best-practices-genai-prompt-skill.md
      - name: GenAI Prompt Skill - Example Usage Guide
        href: chat-completion-skill-example-usage.md
      - name: Custom skills
        items:
        - name: Integrate custom skills
          href: cognitive-search-custom-skill-interface.md
        - name: Scale out custom skills
          href: cognitive-search-custom-skill-scale.md
        - name: Example - Bing Entity Search
          href: cognitive-search-create-custom-skill-example.md
  - name: Agentic retrieval
    items:
    - name: Create an agent
      href: search-agentic-retrieval-how-to-create.md
    - name: Use an agent to retrieve data
      href: search-agentic-retrieval-how-to-retrieve.md
    - name: Define an index for agentic retrieval
      href: search-agentic-retrieval-how-to-index.md
    - name: Build an agentic retrieval pipeline
      href: search-agentic-retrieval-how-to-pipeline.md
  - name: Vector search
    items:
    - name: Create a vector index
      href: vector-search-how-to-create-index.md
    - name: Chunk documents
      href: vector-search-how-to-chunk-documents.md
    - name: Chunk and vectorize by document layout
      href: search-how-to-semantic-chunking.md
    - name: Generate embeddings
      href: vector-search-how-to-generate-embeddings.md
    - name: Use integrated vectorization
      href: search-how-to-integrated-vectorization.md
    - name: Use embedding models from Azure AI Foundry
      href: vector-search-integrated-vectorization-ai-studio.md
    - name: Reduce vector size
      items:
      - name: Understand vector quotas and limits
        href: vector-search-index-size.md
      - name: Choose an optimization strategy
        href: vector-search-how-to-configure-compression-storage.md
      - name: Compress using binary or scalar quantization
        href: vector-search-how-to-quantization.md
      - name: Index binary data for vector search
        href: vector-search-how-to-index-binary-data.md
      - name: Assign narrow data types
        href: vector-search-how-to-assign-narrow-data-types.md
      - name: Eliminate redundant storage
        href: vector-search-how-to-storage-options.md
      - name: Truncate dimensions
        href: vector-search-how-to-truncate-dimensions.md
    - name: Query vectors
      href: vector-search-how-to-query.md
    - name: Use multi-vector fields
      href: vector-search-multi-vector-fields.md
    - name: Add a vectorizer for text-to-vector queries
      displayName: query
      href: vector-search-how-to-configure-vectorizer.md
    - name: Filter on vector queries
      displayName: query
      href: vector-search-filters.md

  - name: Keyword search
    items:
    - name: Full text query
      href: search-query-create.md
    - name: Typeahead query
      href: search-add-autocomplete-suggestions.md
    - name: Query examples (simple syntax)
      href: search-query-simple-examples.md
    - name: Add spell check
      href: speller-how-to-add.md
    - name: Add synonyms
      href: search-synonyms.md
    - name: Add a suggester for typeahead
      href: index-add-suggesters.md
    - name: Design a multilingual index
      href: search-language-support.md
    - name: Model complex data types
      href: search-howto-complex-data-types.md
    - name: Model relational data
      href: index-sql-relational-data.md
    - name: Analyzers
      items:
      - name: Analyzers overview
        href: search-analyzers.md
      - name: Add a language analyzer
        href: index-add-language-analyzers.md
      - name: Add a custom analyzer
        href: index-add-custom-analyzers.md
    - name: Filters and facets
      items:
      - name: Filters in text queries
        displayName: query
        href: search-filters.md
      - name: Understand collection filters
        href: search-query-understand-collection-filters.md
      - name: Troubleshoot collection filters
        href: search-query-troubleshoot-collection-filters.md
      - name: Normalize text for filters
        href: search-normalizers.md
      - name: Add faceted navigation
        href: search-faceted-navigation.md
      - name: Faceted navigation examples
        href: search-faceted-navigation-examples.md
    - name: Search results
      items:
      - name: Page, sort, and shape results
        href: search-pagination-page-layout.md
      - name: Return a semantic answer
        href: semantic-answers.md
    - name: Advanced queries
      items:
      - name: Use full Lucene (examples)
        href: search-query-lucene-examples.md
      - name: Partial terms and special characters
        href: search-query-partial-matching.md
      - name: Fuzzy search
        href: search-query-fuzzy.md
  - name: Hybrid search
    href: hybrid-search-how-to-query.md
  - name: Ranking and relevance
    items:
    - name: Add a scoring profile
      href: index-add-scoring-profiles.md
    - name: Configure BM25 ranking
      href: index-ranking-similarity.md
    - name: Enable or disable semantic ranker
      href: semantic-how-to-enable-disable.md
    - name: Configure semantic ranker
      href: semantic-how-to-configure.md
    - name: Add semantic ranking to queries
      href: semantic-how-to-query-request.md
    - name: Rewrite queries with semantic ranker
      href: semantic-how-to-query-rewrite.md
    - name: Migrate semantic ranking code
      href: semantic-code-migration.md
    - name: Enable scoring profiles in semantic ranker
      href: semantic-how-to-enable-scoring-profiles.md
  - name: Security
    items:
    - name: Configure network access
      href: service-configure-firewall.md
    - name: Enable role-based access
      href: search-security-enable-roles.md
    - name: Assign roles (users)
      href: search-security-rbac.md
    - name: Assign roles (apps)
      href: keyless-connections.md
    - name: Authenticate with keys
      href: search-security-api-keys.md
    - name: Outbound connections
      items:
      - name: Configure a managed identity
        href: search-howto-managed-identities-data-sources.md
      - name: Connect using a managed identity
        items:
        - name: Azure Storage
          href: search-howto-managed-identities-storage.md
        - name: Azure Cosmos DB
          href: search-howto-managed-identities-cosmos-db.md
        - name: SQL Database
          href: search-howto-managed-identities-sql.md
        - name: SQL Managed Instance
          href: search-index-azure-sql-managed-instance-with-managed-identity.md
        - name: Connect to an Azure function
          href: search-howto-managed-identities-azure-functions.md
      - name: Connect through a firewall
        href: search-indexer-howto-access-ip-restricted.md
      - name: Connect using Network Security Perimeter
        href: search-security-network-security-perimeter.md
      - name: Connect as a trusted service
        href: search-indexer-howto-access-trusted-service-exception.md
      - name: Connect through a shared private link
        href: search-indexer-howto-access-private.md
      - name: Connect to a SQL managed instance private endpoint
        href: search-indexer-how-to-access-private-sql.md
    - name: Document-level permissions
      items:
      - name: Security filters
        href: search-security-trimming-for-azure-search.md
      - name: ADLS Gen2 permission filters
        href: search-indexer-access-control-lists-and-role-based-access.md
    - name: Advanced options
      items:
      - name: Create a private endpoint
        href: service-create-private-endpoint.md
      - name: Troubleshoot private connections
        href: troubleshoot-shared-private-link-resources.md
      - name: Data encryption
        items:
        - name: Customer-managed keys
          href: search-security-manage-encryption-keys.md
        - name: Find encrypted objects
          href: search-security-get-encryption-keys.md
  - name: Development
    items:
    - name: API versions
      href: search-api-versions.md
    - name: Preview features
      href: search-api-preview.md
    - name: Upgrade the REST API
      href: search-api-migration.md
    - name: Upgrade .NET libraries
      href: search-dotnet-sdk-migration-version-11.md
    - name: Develop in .NET
      href: search-how-to-dotnet-sdk.md
    - name: Manage with Azure SDKs
      href: search-dotnet-mgmt-sdk-migration.md
    - name: Handle concurrent updates
      href: search-howto-concurrency.md
  - name: Monitoring and performance
    items:
    - name: Monitor
      href: monitor-azure-cognitive-search.md
    - name: Enable diagnostic logging
      href: search-monitor-enable-logging.md
    - name: Monitor queries
      href: search-monitor-queries.md
    - name: Monitor indexer-based indexing
      href: search-howto-monitor-indexers.md
    - name: Visualize resource logs
      href: search-monitor-logs-powerbi.md
    - name: Performance analysis
      href: search-performance-analysis.md
    - name: Tips for better performance
      href: search-performance-tips.md
  - name: Knowledge store
    items:
    - name: Knowledge store overview
      href: knowledge-store-concept-intro.md
    - name: Knowledge store projections overview
      href: knowledge-store-projection-overview.md
    - name: Create using REST
      href: knowledge-store-create-rest.md
    - name: Shape data
      href: knowledge-store-projection-shape.md
    - name: Define projections
      href: knowledge-store-projections-examples.md
    - name: Projection example
      href: knowledge-store-projection-example-long.md
    - name: Connect with Power BI
      href: knowledge-store-connect-power-bi.md
- name: Responsible AI
  items:
  - name: Transparency note
    href: /legal/search/transparency-note?context=/azure/search/context/context
- name: Reference
  items:
  - name: REST API reference
    items:
    - name: Search REST API
      href: /rest/api/searchservice
    - name: Management REST API
      href: /rest/api/searchmanagement
  - name: Azure SDK reference
    items:
    - name: .NET
      items:
      - name: Azure.Search.Documents
        href: /dotnet/api/overview/azure/search.documents-readme
      - name: Azure.ResourceManager.Search
        href: /dotnet/api/overview/azure/resourcemanager.search-readme
    - name: Java
      items:
      - name: com.azure.search.documents
        href: /java/api/overview/azure/search-documents-readme
      - name: com.azure.resourcemanager.search
        href: /java/api/overview/azure/search/management
    - name: JavaScript
      items:
      - name: azure/search-documents
        href: /javascript/api/overview/azure/search-documents-readme
      - name: azure/arm-search
        href: /javascript/api/@azure/arm-search/
    - name: Python
      items:
      - name: azure-search-documents
        href: /python/api/overview/azure/search-documents-readme
      - name: azure-mgmt-search
        href: /python/api/azure-mgmt-search/
  - name: Data reference
    items:
    - name: Data types
      href: /rest/api/searchservice/supported-data-types
    - name: Data types for indexer data sources
      href: /rest/api/searchservice/data-type-map-for-indexers-in-azure-search
    - name: Stopwords reference
      href: reference-stopwords.md
  - name: Query reference
    items:
    - name: Simple query syntax
      href: query-simple-syntax.md
    - name: Full Lucene query syntax
      href: query-lucene-syntax.md
    - name: moreLikeThis
      href: search-more-like-this.md
    - name: OData language reference
      items:
      - name: Overview
        href: query-odata-filter-orderby-syntax.md
      - name: $filter
        href: search-query-odata-filter.md
      - name: $orderby
        href: search-query-odata-orderby.md
      - name: $select
        href: search-query-odata-select.md
      - name: any, all
        href: search-query-odata-collection-operators.md
      - name: eq, ne, gt, lt, ge, le
        href: search-query-odata-comparison-operators.md
      - name: search.ismatch, search.ismatchscoring
        href: search-query-odata-full-text-search-functions.md
      - name: geo.distance, geo.intersects
        href: search-query-odata-geo-spatial-functions.md
      - name: and, or, not
        href: search-query-odata-logical-operators.md
      - name: search.in
        href: search-query-odata-search-in-function.md
      - name: search.score
        href: search-query-odata-search-score-function.md
      - name: OData Language Grammar
        href: search-query-odata-syntax-reference.md
  - name: Resource management
    items:
    - name: Azure CLI
      href: /cli/azure/search
    - name: Azure PowerShell
      href: /powershell/module/az.search
    - name: Azure Resource Manager template
      href: /azure/templates/microsoft.search/searchservices
    - name: Azure Policy built-ins
      displayName: samples, policies, definitions
      href: ./policy-reference.md
    - name: Monitoring data reference
      href: monitor-azure-cognitive-search-data-reference.md
  - name: Skills reference
    items:
    - name: Overview
      href: cognitive-search-predefined-skills.md
    - name: Annotation reference language
      href: cognitive-search-skill-annotation-language.md
    - name: Azure AI resource skills
      items:
      - name: Document Layout skill
        href: cognitive-search-skill-document-intelligence-layout.md
      - name: Entity Linking (v3)
        href: cognitive-search-skill-entity-linking-v3.md
      - name: Entity Recognition (v3)
        href: cognitive-search-skill-entity-recognition-v3.md
      - name: Image Analysis
        href: cognitive-search-skill-image-analysis.md
      - name: Key Phrase Extraction
        href: cognitive-search-skill-keyphrases.md
      - name: Language Detection
        href: cognitive-search-skill-language-detection.md
      - name: OCR
        href: cognitive-search-skill-ocr.md
      - name: PII Detection
        href: cognitive-search-skill-pii-detection.md
      - name: Sentiment (v3)
        href: cognitive-search-skill-sentiment-v3.md
      - name: Text Translation
        href: cognitive-search-skill-text-translation.md
      - name: AI Vision multimodal embeddings
        href: cognitive-search-skill-vision-vectorize.md
    - name: Azure AI Search utility skills (nonbillable)
      items:
      - name: Conditional
        href: cognitive-search-skill-conditional.md
      - name: Document Extraction
        href: cognitive-search-skill-document-extraction.md
      - name: Shaper
        href: cognitive-search-skill-shaper.md
      - name: Text Merger
        href: cognitive-search-skill-textmerger.md
      - name: Text Split
        href: cognitive-search-skill-textsplit.md
    - name: Azure OpenAI skills
      items:
      - name: Azure OpenAI Embedding
        href: cognitive-search-skill-azure-openai-embedding.md
    - name: Custom skills
      items:
      - name: Azure Machine Learning (AML)
        href: cognitive-search-aml-skill.md
      - name: GenAI Prompt
        href: cognitive-search-skill-genai-prompt.md
      - name: Custom Entity Lookup
        href: cognitive-search-skill-custom-entity-lookup.md
      - name: Custom Web API
        href: cognitive-search-custom-skill-web-api.md
    - name: Deprecated skills
      href: cognitive-search-skill-deprecated.md
      items:
      - name: Named Entity Recognition (v2)
        href: cognitive-search-skill-named-entity-recognition.md
      - name: Entity Recognition (v2)
        href: cognitive-search-skill-entity-recognition.md
      - name: Sentiment (v2)
        href: cognitive-search-skill-sentiment.md
  - name: Vectorizers reference
    items:
    - name: Azure OpenAI
      href: vector-search-vectorizer-azure-open-ai.md
    - name: Azure AI Vision
      href: vector-search-vectorizer-ai-services-vision.md
    - name: Azure AI Foundry model catalog
      href: vector-search-vectorizer-azure-machine-learning-ai-studio-catalog.md
    - name: Custom Web API
      href: vector-search-vectorizer-custom-web-api.md
- name: Resources
  items:
  - name: Stack Overflow
    href: https://stackoverflow.com/questions/tagged/azure-cognitive-search
  - name: Azure pricing calculator
    href: https://azure.microsoft.com/pricing/details/search/
  - name: Azure products by region
    href: https://azure.microsoft.com/explore/global-infrastructure/products-by-region/?products=search
  - name: Compliance and certification
    href: /azure/compliance/
  - name: Demos, tools, and training
    items:
    - name: Demo sites
      href: resource-demo-sites.md
    - name: Tools and accelerators
      href: resource-tools.md
    - name: Training
      href: resource-training.md
  - name: Partner solutions
    items:
    - name: Partner spotlight
      href: resource-partners-knowledge-mining.md
    - name: Partner data sources (Terms of Use)
      href: search-data-sources-terms-of-use.md<|MERGE_RESOLUTION|>--- conflicted
+++ resolved
@@ -98,17 +98,14 @@
       href: tutorial-adls-gen2-indexer-acls.md
     - name: Create a custom analyzer
       href: tutorial-create-custom-analyzer.md
-<<<<<<< HEAD
     - name: Index multimodal content using semantic chunking
       href: tutorial-multimodal-indexing-embeddings-skill.md
     - name: Index image verbalizations using semantic chunking
       href: tutorial-multimodal-indexing-image-verbalization-skill.md      
-=======
     - name: Index multimodal content using embedding and document extraction skill
       href: tutorial-multimodal-indexing-with-embedding-and-doc-extraction.md
     - name: Index multimodal content using image verbalization and document extraction skill
       href: tutorial-multimodal-indexing-with-image-verbalization-and-doc-extraction.md
->>>>>>> 5799d717
   - name: RAG tutorials
     items:
     - name: Build a RAG solution
