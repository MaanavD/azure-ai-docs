--- conflicted
+++ resolved
@@ -209,13 +209,10 @@
       href: ./security-controls-policy.md
     - name: Security baseline
       href: /security/benchmark/azure/baselines/cognitive-search-security-baseline?toc=/azure/search/TOC.json
-<<<<<<< HEAD
     - name: Query with permission filters
       href: search-query-acls-rbac-enforcement.md
-=======
     - name: Document-level security
       href: search-document-level-access-overview.md
->>>>>>> 42cd848a
 - name: How-to guides
   items:
   - name: Service management
