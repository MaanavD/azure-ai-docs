--- conflicted
+++ resolved
@@ -343,10 +343,8 @@
           href: cognitive-search-custom-skill-scale.md
         - name: Example - Bing Entity Search
           href: cognitive-search-create-custom-skill-example.md
-<<<<<<< HEAD
       - name: Responsible AI best practices when using GenAI prompt skill
         href: responsible-ai-best-practices-genai-prompt-skill.md
-=======
   - name: Agentic retrieval
     items:
     - name: Create an agent
@@ -357,7 +355,6 @@
       href: search-agentic-retrieval-how-to-index.md
     - name: Build an agentic retrieval pipeline
       href: search-agentic-retrieval-how-to-pipeline.md
->>>>>>> 729637ea
   - name: Vector search
     items:
     - name: Create a vector index
