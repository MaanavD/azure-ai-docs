---
title: Entity Linking cognitive skill (v3)
titleSuffix: Azure Cognitive Search
description: Extract different linked entities from text in an enrichment pipeline in Azure Cognitive Search.
author: HeidiSteen
ms.author: heidist
ms.service: cognitive-search
ms.topic: reference
ms.date: 08/17/2022
---

# Entity Linking cognitive skill (v3)

The **Entity Linking** skill (v3) returns a list of recognized entities with links to articles in a well-known knowledge base (Wikipedia).

> [!NOTE]
<<<<<<< HEAD
> This skill is bound to the [Entity Linking](../ai-services/language-service/entity-linking/overview.md) machine learning models in [Azure Cognitive Services for Language](../ai-services/language-service/overview.md) and requires [a billable resource](cognitive-search-attach-cognitive-services.md) for transactions that exceed 20 documents per indexer per day. Execution of built-in skills is charged at the existing [Cognitive Services pay-as-you go price](https://azure.microsoft.com/pricing/details/cognitive-services/).
=======
> This skill is bound to the [Entity Linking](../ai-services/language-service/entity-linking/overview.md) machine learning models in [Azure AI Language](../ai-services/language-service/overview.md) and requires [a billable resource](cognitive-search-attach-cognitive-services.md) for transactions that exceed 20 documents per indexer per day. Execution of built-in skills is charged at the existing [Azure AI services pay-as-you go price](https://azure.microsoft.com/pricing/details/cognitive-services/).
>>>>>>> 84b03e65
>

## @odata.type

Microsoft.Skills.Text.V3.EntityLinkingSkill

## Data limits

The maximum size of a record should be 50,000 characters as measured by [`String.Length`](/dotnet/api/system.string.length). If you need to break up your data before sending it to the EntityLinking skill, consider using the [Text Split skill](cognitive-search-skill-textsplit.md). If you do use a text split skill, set the page length to 5000 for the best performance.

## Skill parameters

Parameter names are case-sensitive and are all optional.

| Parameter name     | Description |
|--------------------|-------------|
| `defaultLanguageCode` |    Language code of the input text. If the default language code is not specified,  English (en) will be used as the default language code. <br/> See the [full list of supported languages](../ai-services/language-service/entity-linking/language-support.md). |
| `minimumPrecision` | A value between 0 and 1. If the confidence score (in the `entities` output) is lower than this value, the entity is not returned. The default is 0. |
| `modelVersion` | (Optional) Specifies the [version of the model](../ai-services/language-service/concepts/model-lifecycle.md) to use when calling entity linking. It will default to the latest available when not specified. We recommend you do not specify this value unless it's necessary.|

## Skill inputs

| Input name      | Description                   |
|---------------|-------------------------------|
| `languageCode`    | A string indicating the language of the records. If this parameter is not specified, the default language code will be used to analyze the records. <br/>See the [full list of supported languages](../ai-services/language-service/entity-linking/language-support.md). |
| `text`          | The text to analyze.          |

## Skill outputs

| Output name      | Description                   |
|---------------|-------------------------------|
| `entities` | An array of complex types that contains the following fields: <ul><li>`"name"` (The actual entity name as it appears in the text)</li> <li>`"id"` </li> <li>`"language"` (The language of the text as determined by the skill)</li> <li>`"url"` (The linked url to this entity)</li> <li>"`bingId`" (The bingId for this linked entity)</li> <li>`"dataSource"` (The data source associated with the url) </li> <li>`"matches"` (An array of complex types that contains: `text`, `offset`, `length` and `confidenceScore`)</li></ul>|

## Sample definition

```json
  {
    "@odata.type": "#Microsoft.Skills.Text.V3.EntityLinkingSkill",
    "context": "/document",
    "defaultLanguageCode": "en", 
    "minimumPrecision": 0.5, 
    "inputs": [
        {
            "name": "text", 
            "source": "/document/content"
        },
        {
            "name": "languageCode", 
            "source": "/document/language"
        }
    ],
    "outputs": [
        {
            "name": "entities", 
            "targetName": "entities" 
        }
    ]
}
```

## Sample input

```json
{
    "values": [
      {
        "recordId": "1",
        "data":
           {
             "text": "Microsoft is liked by many.",
             "languageCode": "en"
           }
      }
    ]
}
```

## Sample output

```json
{
  "values": [
    {
      "recordId": "1",
      "data" : 
      {
        "entities": [
          {
            "name": "Microsoft", 
            "id": "Microsoft",
            "language": "en", 
            "url": "https://en.wikipedia.org/wiki/Microsoft", 
            "bingId": "a093e9b9-90f5-a3d5-c4b8-5855e1b01f85", 
            "dataSource": "Wikipedia", 
            "matches": [
                {
                    "text": "Microsoft", 
                    "offset": 0, 
                    "length": 9, 
                    "confidenceScore": 0.13 
                }
            ]
          }
        ],
      }
    }
  ]
}
```

The offsets returned for entities in the output of this skill are directly returned from the [Language Service APIs](../ai-services/language-service/overview.md), which means if you are using them to index into the original string, you should use the [StringInfo](/dotnet/api/system.globalization.stringinfo) class in .NET in order to extract the correct content. For more information, see [Multilingual and emoji support in Language service features](../ai-services/language-service/concepts/multilingual-emoji-support.md).

## Warning cases

If the language code for the document is unsupported, a warning is returned and no entities are extracted.

## See also

+ [Built-in skills](cognitive-search-predefined-skills.md)
+ [How to define a skillset](cognitive-search-defining-skillset.md)<|MERGE_RESOLUTION|>--- conflicted
+++ resolved
@@ -14,11 +14,7 @@
 The **Entity Linking** skill (v3) returns a list of recognized entities with links to articles in a well-known knowledge base (Wikipedia).
 
 > [!NOTE]
-<<<<<<< HEAD
-> This skill is bound to the [Entity Linking](../ai-services/language-service/entity-linking/overview.md) machine learning models in [Azure Cognitive Services for Language](../ai-services/language-service/overview.md) and requires [a billable resource](cognitive-search-attach-cognitive-services.md) for transactions that exceed 20 documents per indexer per day. Execution of built-in skills is charged at the existing [Cognitive Services pay-as-you go price](https://azure.microsoft.com/pricing/details/cognitive-services/).
-=======
 > This skill is bound to the [Entity Linking](../ai-services/language-service/entity-linking/overview.md) machine learning models in [Azure AI Language](../ai-services/language-service/overview.md) and requires [a billable resource](cognitive-search-attach-cognitive-services.md) for transactions that exceed 20 documents per indexer per day. Execution of built-in skills is charged at the existing [Azure AI services pay-as-you go price](https://azure.microsoft.com/pricing/details/cognitive-services/).
->>>>>>> 84b03e65
 >
 
 ## @odata.type
