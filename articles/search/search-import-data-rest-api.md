--- conflicted
+++ resolved
@@ -14,11 +14,7 @@
     ms.workload="search"
     ms.topic="get-started-article"
     ms.tgt_pltfrm="na"
-<<<<<<< HEAD
-    ms.date="02/29/2016"
-=======
     ms.date="03/09/2016"
->>>>>>> 79542cca
     ms.author="ashmaka"/>
 
 # Import data to Azure Search using the REST API
@@ -42,14 +38,9 @@
 3. Click on the "Keys" icon
 
 Your service will have *admin keys* and *query keys*.
-<<<<<<< HEAD
-  * Your primary and secondary *admin keys* grant full rights to all operations, including the ability to manage the service, create and delete indexes, indexers, and data sources. There are two keys so that you can continue to use the secondary key if you decide to regenerate the primary key, and vice-versa.
-  * Your *query keys* grant read-only access to indexes and documents, and are typically distributed to client applications that issue search requests.
-=======
 
   - Your primary and secondary *admin keys* grant full rights to all operations, including the ability to manage the service, create and delete indexes, indexers, and data sources. There are two keys so that you can continue to use the secondary key if you decide to regenerate the primary key, and vice-versa.
   - Your *query keys* grant read-only access to indexes and documents, and are typically distributed to client applications that issue search requests.
->>>>>>> 79542cca
 
 For the purposes of importing data into an index, you can use either your primary or secondary admin key.
 
@@ -63,11 +54,7 @@
 `upload` | An `upload` action is similar to an "upsert" where the document will be inserted if it is new and updated/replaced if it exists. | key, plus any other fields you wish to define | When updating/replacing an existing document, any field that is not specified in the request will have its field set to `null`. This occurs even when the field was previously set to a non-null value.
 `merge` | Updates an existing document with the specified fields. If the document does not exist in the index, the merge will fail. | key, plus any other fields you wish to define | Any field you specify in a merge will replace the existing field in the document. This includes fields of type `Collection(Edm.String)`. For example, if the document contains a field `tags` with value `["budget"]` and you execute a merge with value `["economy", "pool"]` for `tags`, the final value of the `tags` field will be `["economy", "pool"]`. It will not be `["budget", "economy", "pool"]`.
 `mergeOrUpload` | This action behaves like `merge` if a document with the given key already exists in the index. If the document does not exist, it behaves like `upload` with a new document. | key, plus any other fields you wish to define | -
-<<<<<<< HEAD
-`delete` | Removes the specified document from the index. | key only | Any fields you specify other than the key field will be ignored. If you want to remove an individual field from a document, use *merge* instead and simply set the field explicitly to null.
-=======
 `delete` | Removes the specified document from the index. | key only | Any fields you specify other than the key field will be ignored. If you want to remove an individual field from a document, use `merge` instead and simply set the field explicitly to null.
->>>>>>> 79542cca
 
 ## III. Construct your HTTP request and request body
 Now that you have gathered the necessary field values for your index actions, you are ready to construct the actual HTTP request and JSON request body to import your data.
@@ -130,11 +117,7 @@
 
 In this case, we are using `upload`, `mergeOrUpload`, and `delete` as our search actions.
 
-<<<<<<< HEAD
-Assume that this example "hotels" index is already populated with a number of documents. Note how we did not have to specify all the possible document fields when using `merge` and how we only specified the document key (`hotelId`) when using `delete`.
-=======
 Assume that this example "hotels" index is already populated with a number of documents. Note how we did not have to specify all the possible document fields when using `mergeOrUpload` and how we only specified the document key (`hotelId`) when using `delete`.
->>>>>>> 79542cca
 
 Also, note that you can only include up to 1000 documents (or 16 MB) in a single indexing request.
 
@@ -181,14 +164,7 @@
 
 > [AZURE.NOTE] In this case, we highly recommend that your client code back off and wait before retrying. This will give the system some time to recover, increasing the chances that future requests will succeed. Rapidly retrying your requests will only prolong the situation.
 
-<<<<<<< HEAD
-For more information on document actions and success/error responses, please see [this page](https://msdn.microsoft.com/library/azure/dn798925.aspx). For more information on other HTTP status codes that could be returned in case of failure, see [this article](https://msdn.microsoft.com/library/azure/dn798925.aspx).
-
-## Next
-After populating your Azure Search index, you will be ready to start issuing queries to search for documents.
-=======
 For more information on document actions and success/error responses, please see [Add, Update, or Delete Documents](https://msdn.microsoft.com/library/azure/dn798930.aspx). For more information on other HTTP status codes that could be returned in case of failure, see [HTTP status codes (Azure Search)](https://msdn.microsoft.com/library/azure/dn798925.aspx).
 
 ## Next
-After populating your Azure Search index, you will be ready to start issuing queries to search for documents. See [Query Your Azure Search Index using the REST API](search-query-rest-api.md) for details.
->>>>>>> 79542cca
+After populating your Azure Search index, you will be ready to start issuing queries to search for documents. See [Query Your Azure Search Index using the REST API](search-query-rest-api.md) for details.