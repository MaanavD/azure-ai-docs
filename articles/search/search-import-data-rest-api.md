---
title: Data upload in Azure Search using the REST API | Microsoft Docs
description: Learn how to upload data to an index in Azure Search using the REST API.
services: search
documentationcenter: ''
author: ashmaka
manager: jhubbard
editor: ''
tags: ''

ms.assetid: 8d0749fb-6e08-4a17-8cd3-1a215138abc6
ms.service: search
ms.devlang: rest-api
ms.workload: search
ms.topic: get-started-article
ms.tgt_pltfrm: na
ms.date: 12/08/2016
ms.author: ashmaka
---

# Upload data to Azure Search using the REST API
> [!div class="op_single_selector"]
>
> * [Overview](search-what-is-data-import.md)
> * [.NET](search-import-data-dotnet.md)
> * [REST](search-import-data-rest-api.md)
>
>

This article will show you how to use the [Azure Search REST API](https://docs.microsoft.com/rest/api/searchservice/) to import data into an Azure Search index.

Before beginning this walkthrough, you should already have [created an Azure Search index](search-what-is-an-index.md).

In order to push documents into your index using the REST API, you will issue an HTTP POST request to your index's URL endpoint. The body of the HTTP request body is a JSON object containing the documents to be added, modified, or deleted.

## Identify your Azure Search service's admin api-key
When issuing HTTP requests against your service using the REST API, *each* API request must include the api-key that was generated for the Search service you provisioned. Having a valid key establishes trust, on a per request basis, between the application sending the request and the service that handles it.

<<<<<<< HEAD
1. To find your service's api-keys you must log into the [Azure portal](https://portal.azure.com/)
=======
1. To find your service's api-keys, you can sign in to the [Azure portal](https://portal.azure.com/)
>>>>>>> 382bbb82
2. Go to your Azure Search service's blade
3. Click on the "Keys" icon

Your service will have *admin keys* and *query keys*.

* Your primary and secondary *admin keys* grant full rights to all operations, including the ability to manage the service, create and delete indexes, indexers, and data sources. There are two keys so that you can continue to use the secondary key if you decide to regenerate the primary key, and vice-versa.
* Your *query keys* grant read-only access to indexes and documents, and are typically distributed to client applications that issue search requests.

For the purposes of importing data into an index, you can use either your primary or secondary admin key.

## Decide which indexing action to use
When using the REST API, you will issue HTTP POST requests with JSON request bodies to your Azure Search index's endpoint URL. The JSON object in your HTTP request body will contain a single JSON array named "value" containing JSON objects representing documents you would like to add to your index, update, or delete.

Each JSON object in the "value" array represents a document to be indexed. Each of these objects contains the document's key and specifies the desired indexing action (upload, merge, delete, etc). Depending on which of the below actions you choose, only certain fields must be included for each document:

| @search.action | Description | Necessary fields for each document | Notes |
| --- | --- | --- | --- |
| `upload` |An `upload` action is similar to an "upsert" where the document will be inserted if it is new and updated/replaced if it exists. |key, plus any other fields you wish to define |When updating/replacing an existing document, any field that is not specified in the request will have its field set to `null`. This occurs even when the field was previously set to a non-null value. |
| `merge` |Updates an existing document with the specified fields. If the document does not exist in the index, the merge will fail. |key, plus any other fields you wish to define |Any field you specify in a merge will replace the existing field in the document. This includes fields of type `Collection(Edm.String)`. For example, if the document contains a field `tags` with value `["budget"]` and you execute a merge with value `["economy", "pool"]` for `tags`, the final value of the `tags` field will be `["economy", "pool"]`. It will not be `["budget", "economy", "pool"]`. |
| `mergeOrUpload` |This action behaves like `merge` if a document with the given key already exists in the index. If the document does not exist, it behaves like `upload` with a new document. |key, plus any other fields you wish to define |- |
| `delete` |Removes the specified document from the index. |key only |Any fields you specify other than the key field will be ignored. If you want to remove an individual field from a document, use `merge` instead and simply set the field explicitly to null. |

## Construct your HTTP request and request body
Now that you have gathered the necessary field values for your index actions, you are ready to construct the actual HTTP request and JSON request body to import your data.

#### Request and Request Headers
In the URL, you will need to provide your service name, index name ("hotels" in this case), as well as the proper API version (the current API version is `2016-09-01` at the time of publishing this document). You will need to define the `Content-Type` and `api-key` request headers. For the latter, use one of your service's admin keys.

    POST https://[search service].search.windows.net/indexes/hotels/docs/index?api-version=2016-09-01
    Content-Type: application/json
    api-key: [admin key]

#### Request Body
```JSON
{
    "value": [
        {
            "@search.action": "upload",
            "hotelId": "1",
            "baseRate": 199.0,
            "description": "Best hotel in town",
            "description_fr": "Meilleur hôtel en ville",
            "hotelName": "Fancy Stay",
            "category": "Luxury",
            "tags": ["pool", "view", "wifi", "concierge"],
            "parkingIncluded": false,
            "smokingAllowed": false,
            "lastRenovationDate": "2010-06-27T00:00:00Z",
            "rating": 5,
            "location": { "type": "Point", "coordinates": [-122.131577, 47.678581] }
        },
        {
            "@search.action": "upload",
            "hotelId": "2",
            "baseRate": 79.99,
            "description": "Cheapest hotel in town",
            "description_fr": "Hôtel le moins cher en ville",
            "hotelName": "Roach Motel",
            "category": "Budget",
            "tags": ["motel", "budget"],
            "parkingIncluded": true,
            "smokingAllowed": true,
            "lastRenovationDate": "1982-04-28T00:00:00Z",
            "rating": 1,
            "location": { "type": "Point", "coordinates": [-122.131577, 49.678581] }
        },
        {
            "@search.action": "mergeOrUpload",
            "hotelId": "3",
            "baseRate": 129.99,
            "description": "Close to town hall and the river"
        },
        {
            "@search.action": "delete",
            "hotelId": "6"
        }
    ]
}
```

In this case, we are using `upload`, `mergeOrUpload`, and `delete` as our search actions.

Assume that this example "hotels" index is already populated with a number of documents. Note how we did not have to specify all the possible document fields when using `mergeOrUpload` and how we only specified the document key (`hotelId`) when using `delete`.

Also, note that you can only include up to 1000 documents (or 16 MB) in a single indexing request.

## Understand your HTTP response code
#### 200
After submitting a successful indexing request you will receive an HTTP response with status code of `200 OK`. The JSON body of the HTTP response will be as follows:

```JSON
{
    "value": [
        {
            "key": "unique_key_of_document",
            "status": true,
            "errorMessage": null
        },
        ...
    ]
}
```

#### 207
A status code of `207` will be returned when at least one item was not successfully indexed. The JSON body of the HTTP response will contain information about the unsuccessful document(s).

```JSON
{
    "value": [
        {
            "key": "unique_key_of_document",
            "status": false,
            "errorMessage": "The search service is too busy to process this document. Please try again later."
        },
        ...
    ]
}
```

> [!NOTE]
> This often means that the load on your search service is reaching a point where indexing requests will begin to return `503` responses. In this case, we highly recommend that your client code back off and wait before retrying. This will give the system some time to recover, increasing the chances that future requests will succeed. Rapidly retrying your requests will only prolong the situation.
>
>

#### 429
A status code of `429` will be returned when you have exceeded your quota on the number of documents per index.

#### 503
A status code of `503` will be returned if none of the items in the request were successfully indexed. This error means that the system is under heavy load and your request can't be processed at this time.

> [!NOTE]
> In this case, we highly recommend that your client code back off and wait before retrying. This will give the system some time to recover, increasing the chances that future requests will succeed. Rapidly retrying your requests will only prolong the situation.
>
>

For more information on document actions and success/error responses, please see [Add, Update, or Delete Documents](https://docs.microsoft.com/rest/api/searchservice/AddUpdate-or-Delete-Documents). For more information on other HTTP status codes that could be returned in case of failure, see [HTTP status codes (Azure Search)](https://docs.microsoft.com/rest/api/searchservice/HTTP-status-codes).

## Next steps
After populating your Azure Search index, you will be ready to start issuing queries to search for documents. See [Query Your Azure Search Index](search-query-overview.md) for details.<|MERGE_RESOLUTION|>--- conflicted
+++ resolved
@@ -36,11 +36,7 @@
 ## Identify your Azure Search service's admin api-key
 When issuing HTTP requests against your service using the REST API, *each* API request must include the api-key that was generated for the Search service you provisioned. Having a valid key establishes trust, on a per request basis, between the application sending the request and the service that handles it.
 
-<<<<<<< HEAD
-1. To find your service's api-keys you must log into the [Azure portal](https://portal.azure.com/)
-=======
 1. To find your service's api-keys, you can sign in to the [Azure portal](https://portal.azure.com/)
->>>>>>> 382bbb82
 2. Go to your Azure Search service's blade
 3. Click on the "Keys" icon
 
