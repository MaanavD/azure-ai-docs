---
title: Entity Recognition cognitive skill (v3) 
titleSuffix: Azure Cognitive Search
description: Extract different types of entities using the machine learning models of Azure AI Language in an AI enrichment pipeline in Azure Cognitive Search.
author: HeidiSteen
ms.author: heidist
ms.service: cognitive-search
ms.topic: reference
ms.date: 08/17/2022
---

# Entity Recognition cognitive skill (v3)

<<<<<<< HEAD
The **Entity Recognition** skill (v3) extracts entities of different types from text. These entities fall under 14 distinct categories, ranging from people and organizations to URLs and phone numbers. This skill uses the [Named Entity Recognition](../ai-services/language-service/named-entity-recognition/overview.md) machine learning models provided by [Azure Cognitive Services for Language](../ai-services/language-service/overview.md).
=======
The **Entity Recognition** skill (v3) extracts entities of different types from text. These entities fall under 14 distinct categories, ranging from people and organizations to URLs and phone numbers. This skill uses the [Named Entity Recognition](../ai-services/language-service/named-entity-recognition/overview.md) machine learning models provided by [Azure AI Language](../ai-services/language-service/overview.md).
>>>>>>> 84b03e65

> [!NOTE]
> This skill is bound to Azure AI services and requires [a billable resource](cognitive-search-attach-cognitive-services.md) for transactions that exceed 20 documents per indexer per day. Execution of built-in skills is charged at the existing [Azure AI services pay-as-you go price](https://azure.microsoft.com/pricing/details/cognitive-services/).
>

## @odata.type  
Microsoft.Skills.Text.V3.EntityRecognitionSkill

## Data limits
The maximum size of a record should be 50,000 characters as measured by [`String.Length`](/dotnet/api/system.string.length). If you need to break up your data before sending it to the EntityRecognition skill, consider using the [Text Split skill](cognitive-search-skill-textsplit.md). When using a split skill, set the page length to 5000 for the best performance.

## Skill parameters

Parameters are case-sensitive and are all optional.

| Parameter name     | Description |
|--------------------|-------------|
| `categories`    | Array of categories that should be extracted.  Possible category types: `"Person"`, `"Location"`, `"Organization"`, `"Quantity"`, `"DateTime"`, `"URL"`, `"Email"`, `"personType"`, `"Event"`, `"Product"`, `"Skill"`, `"Address"`, `"phoneNumber"`, `"ipAddress"`. If no category is provided, all types are returned.|
| `defaultLanguageCode` |    Language code of the input text. If the default language code is not specified,  English (en) will be used as the default language code. <br/> See the [full list of supported languages](../ai-services/language-service/named-entity-recognition/language-support.md). Not all entity categories are supported for all languages; see note below.|
| `minimumPrecision` | A value between 0 and 1. If the confidence score (in the `namedEntities` output) is lower than this value, the entity is not returned. The default is 0. |
| `modelVersion` | (Optional) Specifies the [version of the model](../ai-services/language-service/concepts/model-lifecycle.md) to use when calling the entity recognition API. It will default to the latest available when not specified. We recommend you do not specify this value unless it's necessary. |

## Skill inputs

| Input name      | Description                   |
|---------------|-------------------------------|
| `languageCode`    | A string indicating the language of the records. If this parameter is not specified, the default language code will be used to analyze the records. <br/>See the [full list of supported languages](../ai-services/language-service/named-entity-recognition/language-support.md). |
| `text`          | The text to analyze. |

## Skill outputs

> [!NOTE]
> Not all entity categories are supported for all languages. See [Supported Named Entity Recognition (NER) entity categories](../ai-services/language-service/named-entity-recognition/concepts/named-entity-categories.md) to know which entity categories are supported for the language you will be using.

| Output name      | Description                   |
|---------------|-------------------------------|
| `persons`       | An array of strings where each string represents the name of a person. |
| `locations`  | An array of strings where each string represents a location. |
| `organizations`  | An array of strings where each string represents an organization. |
| `quantities`  | An array of strings where each string represents a quantity. |
| `dateTimes`  | An array of strings where each string represents a DateTime (as it appears in the text) value. |
| `urls` | An array of strings where each string represents a URL |
| `emails` | An array of strings where each string represents an email |
| `personTypes` | An array of strings where each string represents a PersonType |
| `events` | An array of strings where each string represents an event |
| `products` | An array of strings where each string represents a product |
| `skills` | An array of strings where each string represents a skill |
| `addresses` | An array of strings where each string represents an address |
| `phoneNumbers` | An array of strings where each string represents a telephone number |
| `ipAddresses` | An array of strings where each string represents an IP Address |
| `namedEntities` | An array of complex types that contains the following fields: <ul><li>category</li> <li>subcategory</li> <li>confidenceScore (Higher value means it's more to be a real entity)</li> <li>length (The length(number of characters) of this entity)</li> <li>offset (The location where it was found in the text)</li> <li>text (The actual entity name as it appears in the text)</li></ul> |

## Sample definition

```json
  {
    "@odata.type": "#Microsoft.Skills.Text.V3.EntityRecognitionSkill",
    "context": "/document",
    "categories": [ "Person", "Email"],
    "defaultLanguageCode": "en", 
    "minimumPrecision": 0.5, 
    "inputs": [
        {
            "name": "text", 
            "source": "/document/content"
        },
        {
            "name": "languageCode", 
            "source": "/document/language"
        }
    ],
    "outputs": [
        {
            "name": "persons", 
            "targetName": "people"
        },
        {
            "name": "emails", 
            "targetName": "emails"
        },
        {
            "name": "namedEntities", 
            "targetName": "namedEntities"
        }
    ]
  }
```

## Sample input

```json
{
    "values": [
      {
        "recordId": "1",
        "data":
           {
             "text": "Contoso Corporation was founded by Jean Martin. They can be reached at contact@contoso.com",
             "languageCode": "en"
           }
      }
    ]
}
```

## Sample output

```json
{
  "values": [
    {
      "recordId": "1",
      "data" : 
      {
        "people": [ "Jean Martin"],
        "emails":["contact@contoso.com"],
        "namedEntities": 
        [
          {
            "category": "Person",
            "subcategory": null,
            "length": 11,
            "offset": 35,
            "confidenceScore": 0.98,
            "text": "Jean Martin"
          },
          {
            "category": "Email",
            "subcategory": null,
            "length": 19,
            "offset": 71,
            "confidenceScore": 0.8,
            "text": "contact@contoso.com"
          }
        ],
      }
    }
  ]
}
```

The offsets returned for entities in the output of this skill are directly returned from the [Language Service APIs](../ai-services/language-service/overview.md), which means if you are using them to index into the original string, you should use the [StringInfo](/dotnet/api/system.globalization.stringinfo) class in .NET in order to extract the correct content. For more information, see [Multilingual and emoji support in Language service features](../ai-services/language-service/concepts/multilingual-emoji-support.md).

## Warning cases

If the language code for the document is unsupported, a warning is returned and no entities are extracted.

## See also

+ [Built-in skills](cognitive-search-predefined-skills.md)
+ [How to define a skillset](cognitive-search-defining-skillset.md)<|MERGE_RESOLUTION|>--- conflicted
+++ resolved
@@ -11,11 +11,7 @@
 
 # Entity Recognition cognitive skill (v3)
 
-<<<<<<< HEAD
-The **Entity Recognition** skill (v3) extracts entities of different types from text. These entities fall under 14 distinct categories, ranging from people and organizations to URLs and phone numbers. This skill uses the [Named Entity Recognition](../ai-services/language-service/named-entity-recognition/overview.md) machine learning models provided by [Azure Cognitive Services for Language](../ai-services/language-service/overview.md).
-=======
 The **Entity Recognition** skill (v3) extracts entities of different types from text. These entities fall under 14 distinct categories, ranging from people and organizations to URLs and phone numbers. This skill uses the [Named Entity Recognition](../ai-services/language-service/named-entity-recognition/overview.md) machine learning models provided by [Azure AI Language](../ai-services/language-service/overview.md).
->>>>>>> 84b03e65
 
 > [!NOTE]
 > This skill is bound to Azure AI services and requires [a billable resource](cognitive-search-attach-cognitive-services.md) for transactions that exceed 20 documents per indexer per day. Execution of built-in skills is charged at the existing [Azure AI services pay-as-you go price](https://azure.microsoft.com/pricing/details/cognitive-services/).
