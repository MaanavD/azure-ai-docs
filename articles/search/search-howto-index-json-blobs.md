---
title: Index JSON blobs from Azure Blob indexer for full text search
titleSuffix: Azure Cognitive Search
description: Crawl Azure JSON blobs for text content using the Azure Cognitive Search Blob indexer. Indexers automate data ingestion for selected data sources like Azure Blob storage.

manager: nitinme
author: HeidiSteen
ms.author: heidist
ms.devlang: rest-api
ms.service: cognitive-search
ms.topic: conceptual
ms.date: 10/04/2019
---

# How to index JSON blobs using a Blob indexer in Azure Cognitive Search

This article shows you how to configure an Azure Cognitive Search blob [indexer](search-indexer-overview.md) to extract structured content from JSON documents in Azure Blob storage and make it searchable in Azure Cognitive Search. This workflow creates an Azure Cognitive Search index and loads it with existing text extracted from JSON blobs. 

You can use the [portal](#json-indexer-portal), [REST APIs](#json-indexer-rest), or [.NET SDK](#json-indexer-dotnet) to index JSON content. Common to all approaches is that JSON documents are located in a blob container in an Azure Storage account. For guidance on pushing JSON documents from other non-Azure platforms, see [Data import in Azure Cognitive Search](search-what-is-data-import.md).

<<<<<<< HEAD
JSON blobs in Azure Blob storage are typically either a single JSON document or a collection of JSON entities. For JSON collections, the blob could have an **array** of well-formed JSON elements. Blobs could also be composed of multiple individual JSON entities separated by a newline. The blob indexer in Azure Cognitive Search can parse any such construction, depending on how you set the **parsingMode** parameter on the request.

All JSON parsing modes (`json`, `jsonArray`, `jsonLines`) are now generally available. 
=======
JSON blobs in Azure Blob storage are typically either a single JSON document (parsing mode is `json`) or a collection of JSON entities. For collections, the blob could have an **array** of well-formed JSON elements (parsing mode is `jsonArray`). Blobs could also be composed of multiple individual JSON entities separated by a newline (parsing mode is `jsonLines`). The **parsingMode** parameter on the request determines the output structures.
>>>>>>> f5b36c86

> [!NOTE]
> For more information about indexing multiple search documents from a single blob, see [One-to-many indexing](search-howto-index-one-to-many-blobs.md).

<a name="json-indexer-portal"></a>

## Use the portal

The easiest method for indexing JSON documents is to use a wizard in the [Azure portal](https://portal.azure.com/). By parsing metadata in the Azure blob container, the [**Import data**](search-import-data-portal.md) wizard can create a default index, map source fields to target index fields, and load the index in a single operation. Depending on the size and complexity of source data, you could have an operational full text search index in minutes.

We recommend using the same Azure subscription for both Azure Cognitive Search and Azure storage, preferably in the same region.

### 1 - Prepare source data

[Sign in to the Azure portal](https://portal.azure.com/) and [create a Blob container](https://docs.microsoft.com/azure/storage/blobs/storage-quickstart-blobs-portal) to contain your data. The Public Access Level can be set to any of its valid values.

You will need the storage account name, container name, and an access key to retrieve your data in the **Import data** wizard.

### 2 - Start Import data wizard

<<<<<<< HEAD
In the Overview page of your Azure Cognitive Search service, you can [start the wizard](search-import-data-portal.md) from the command bar, or by clicking **Add Azure Cognitive Search** in the **Blob service** section of your storage account's left navigation pane.
=======
In the Overview page of your Azure Search service, you can [start the wizard](search-import-data-portal.md) from the command bar.
>>>>>>> f5b36c86

   ![Import data command in portal](./media/search-import-data-portal/import-data-cmd2.png "Start the Import data wizard")

### 3 - Set the data source

In the **data source** page, the source must be **Azure Blob Storage**, with the following specifications:

+ **Data to extract** should be *Content and metadata*. Choosing this option allows the wizard to infer an index schema and map the fields for import.
   
+ **Parsing mode** should be set to *JSON*, *JSON array* or *JSON lines*. 

  *JSON* articulates each blob as a single search document, showing up as an independent item in search results. 

  *JSON array* is for blobs that contain well-formed JSON data - the well-formed JSON corresponds to an array of objects, or has a property which is an array of objects and you want each element to be articulated as a standalone, independent search document. If blobs are complex, and you don't choose *JSON array* the entire blob is ingested as a single document.

  *JSON lines* is for blobs composed of multiple JSON entities separated by a new-line, where you want each entity to be articulated as a standalone independent search document. If blobs are complex, and you don't choose *JSON lines* parsing mode, then the entire blob is ingested as a single document.
   
+ **Storage container** must specify your storage account and container, or a connection string that resolves to the container. You can get connection strings on the Blob service portal page.

   ![Blob data source definition](media/search-howto-index-json/import-wizard-json-data-source.png)

### 4 - Skip the "Add cognitive search" page in the wizard

Adding cognitive skills is not necessary for JSON document import. Unless you have a specific need to [add AI enrichment](cognitive-search-concept-intro.md) to your indexing pipeline, you should skip this step.

To skip the step, first go to the next page.

   ![Next page button for cognitive search](media/search-get-started-portal/next-button-add-cog-search.png)

From that page you can skip ahead to index customization.

   ![Skip cognitive skill step](media/search-get-started-portal/skip-cog-skill-step.png)

### 5 - Set index attributes

In the **Index** page, you should see a list of fields with a data type and a series of checkboxes for setting index attributes. The wizard can generate a fields list based on metadata and by sampling the source data. 

You can bulk-select attributes by clicking the checkbox at the top of an attribute column. Choose **Retrievable** and **Searchable** for every field that should be returned to a client app and subject to full text search processing. You'll notice that integers are not full text or fuzzy searchable (numbers are evaluated verbatim and are often useful in filters).

Review the description of [index attributes](https://docs.microsoft.com/rest/api/searchservice/create-index#bkmk_indexAttrib) and [language analyzers](https://docs.microsoft.com/rest/api/searchservice/language-support) for more information. 

Take a moment to review your selections. Once you run the wizard, physical data structures are created and you won't be able to edit these fields without dropping and recreating all objects.

   ![Blob index definition](media/search-howto-index-json/import-wizard-json-index.png)

### 6 - Create indexer

Fully specified, the wizard creates three distinct objects in your search service. A data source object and index object are saved as named resources in your Azure Cognitive Search service. The last step creates an indexer object. Naming the indexer allows it to exist as a standalone resource, which you can schedule and manage independently of the index and data source object, created in the same wizard sequence.

If you are not familiar with indexers, an *indexer* is a resource in Azure Cognitive Search that crawls an external data source for searchable content. The output of the **Import data** wizard is an indexer that crawls your JSON data source, extracts searchable content, and imports it into an index on Azure Cognitive Search.

   ![Blob indexer definition](media/search-howto-index-json/import-wizard-json-indexer.png)

Click **OK** to run the wizard and create all objects. Indexing commences immediately.

You can monitor data import in the portal pages. Progress notifications indicate indexing status and how many documents are uploaded. 

When indexing is complete, you can use [Search explorer](search-explorer.md) to query your index.

> [!NOTE]
> If you don't see the data you expect, you might need to set more attributes on more fields. Delete the index and indexer you just created, and step through the wizard again, modifying your selections for index attributes in step 5. 

<a name="json-indexer-rest"></a>

## Use REST APIs

You can use the REST API to index JSON blobs, following a three-part workflow common to all indexers in Azure Cognitive Search: create a data source, create an index, create an indexer. Data extraction from blob storage occurs when you submit the Create Indexer request. After this request is finished, you will have a queryable index. 

You can review [REST example code](#rest-example) at the end of this section that shows how to create all three objects. This section also contains details about [JSON parsing modes](#parsing-modes), [single blobs](#parsing-single-blobs), [JSON arrays](#parsing-arrays), and [nested arrays](#nested-json-arrays).

For code-based JSON indexing, use [Postman](search-get-started-postman.md) and the REST API to create these objects:

+ [index](https://docs.microsoft.com/rest/api/searchservice/create-index)
+ [data source](https://docs.microsoft.com/rest/api/searchservice/create-data-source)
+ [indexer](https://docs.microsoft.com/rest/api/searchservice/create-indexer)

Order of operations requires that you create and call objects in this order. In contrast with the portal workflow, a code approach requires an available index to accept the JSON documents sent through the **Create Indexer** request.

JSON blobs in Azure Blob storage are typically either a single JSON document or a JSON "array". The blob indexer in Azure Cognitive Search can parse either construction, depending on how you set the **parsingMode** parameter on the request.

| JSON document | parsingMode | Description | Availability |
|--------------|-------------|--------------|--------------|
| One per blob | `json` | Parses JSON blobs as a single chunk of text. Each JSON blob becomes a single Azure Cognitive Search document. | Generally available in both [REST](https://docs.microsoft.com/rest/api/searchservice/indexer-operations) API and [.NET](https://docs.microsoft.com/dotnet/api/microsoft.azure.search.models.indexer) SDK. |
| Multiple per blob | `jsonArray` | Parses a JSON array in the blob, where each element of the array becomes a separate Azure Cognitive Search document.  | Generally available in both [REST](https://docs.microsoft.com/rest/api/searchservice/indexer-operations) API and [.NET](https://docs.microsoft.com/dotnet/api/microsoft.azure.search.models.indexer) SDK. |
| Multiple per blob | `jsonLines` | Parses a blob which contains multiple JSON entities (an "array") separated by a newline, where each entity becomes a separate Azure Cognitive Search document. | Generally available in both [REST](https://docs.microsoft.com/rest/api/searchservice/indexer-operations) API and [.NET](https://docs.microsoft.com/dotnet/api/microsoft.azure.search.models.indexer) SDK. |

### 1 - Assemble inputs for the request

For each request, you must provide the service name and admin key for Azure Cognitive Search (in the POST header), and the storage account name and key for blob storage. You can use [Postman](search-get-started-postman.md) to send HTTP requests to Azure Cognitive Search.

Copy the following four values into Notepad so that you can paste them into a request:

+ Azure Cognitive Search service name
+ Azure Cognitive Search admin key
+ Azure storage account name
+ Azure storage account key

You can find these values in the portal:

1. In the portal pages for Azure Cognitive Search, copy the search service URL from the Overview page.

2. In the left navigation pane, click **Keys** and then copy either the primary or secondary key (they are equivalent).

3. Switch to the portal pages for your storage account. In the left navigation pane, under **Settings**, click **Access Keys**. This page provides both the account name and key. Copy the storage account name and one of the keys to Notepad.

### 2 - Create a data source

This step provides data source connection information used by the indexer. The data source is a named object in Azure Cognitive Search that persists the connection information. The data source type, `azureblob`, determines which data extraction behaviors are invoked by the indexer. 

Substitute valid values for service name, admin key, storage account, and account key placeholders.

    POST https://[service name].search.windows.net/datasources?api-version=2019-05-06
    Content-Type: application/json
    api-key: [admin key for Azure Cognitive Search]

    {
        "name" : "my-blob-datasource",
        "type" : "azureblob",
        "credentials" : { "connectionString" : "DefaultEndpointsProtocol=https;AccountName=<account name>;AccountKey=<account key>;" },
        "container" : { "name" : "my-container", "query" : "optional, my-folder" }
    }   

### 3 - Create a target search index 

Indexers are paired with an index schema. If you are using the API (rather than the portal), prepare an index in advance so that you can specify it on the indexer operation.

The index stores searchable content in Azure Cognitive Search. To create an index, provide a schema that specifies the fields in a document, attributes, and other constructs that shape the search experience. If you create an index that has the same field names and data types as the source, the indexer will match the source and destination fields, saving you the work of having to explicitly map the fields.

The following example shows a [Create Index](https://docs.microsoft.com/rest/api/searchservice/create-index) request. The index will have a searchable `content` field to store the text extracted from blobs:   

    POST https://[service name].search.windows.net/indexes?api-version=2019-05-06
    Content-Type: application/json
    api-key: [admin key for Azure Cognitive Search]

    {
          "name" : "my-target-index",
          "fields": [
            { "name": "id", "type": "Edm.String", "key": true, "searchable": false },
            { "name": "content", "type": "Edm.String", "searchable": true, "filterable": false, "sortable": false, "facetable": false }
          ]
    }


### 4 - Configure and run the indexer

As with an index and a data source, and indexer is also a named object that you create and reuse on an Azure Cognitive Search service. A fully specified request to create an indexer might look as follows:

    POST https://[service name].search.windows.net/indexers?api-version=2019-05-06
    Content-Type: application/json
    api-key: [admin key for Azure Cognitive Search]

    {
      "name" : "my-json-indexer",
      "dataSourceName" : "my-blob-datasource",
      "targetIndexName" : "my-target-index",
      "schedule" : { "interval" : "PT2H" },
      "parameters" : { "configuration" : { "parsingMode" : "json" } }
    }

Indexer configuration is in the body of the request. It requires a data source and an empty target index that already exists in Azure Cognitive Search. 

Schedule and parameters are optional. If you omit them, the indexer runs immediately, using `json` as the parsing mode.

This particular indexer does not include field mappings. Within the indexer definition, you can leave out **field mappings** if the properties of the source JSON document match the fields of your target search index. 


### REST Example

This section is a recap of all the requests used for creating objects. For a discussion of component parts, see the previous sections in this article.

### Data source request

All indexers require a data source object that provides connection information to existing data. 

    POST https://[service name].search.windows.net/datasources?api-version=2019-05-06
    Content-Type: application/json
    api-key: [admin key for Azure Cognitive Search]

    {
        "name" : "my-blob-datasource",
        "type" : "azureblob",
        "credentials" : { "connectionString" : "DefaultEndpointsProtocol=https;AccountName=<account name>;AccountKey=<account key>;" },
        "container" : { "name" : "my-container", "query" : "optional, my-folder" }
    }  


### Index request

All indexers require a target index that receives the data. The body of the request defines the index schema, consisting of fields, attributed to support the desired behaviors in a searchable index. This index should be empty when you run the indexer. 

    POST https://[service name].search.windows.net/indexes?api-version=2019-05-06
    Content-Type: application/json
    api-key: [admin key for Azure Cognitive Search]

    {
          "name" : "my-target-index",
          "fields": [
            { "name": "id", "type": "Edm.String", "key": true, "searchable": false },
            { "name": "content", "type": "Edm.String", "searchable": true, "filterable": false, "sortable": false, "facetable": false }
          ]
    }


### Indexer request

This request shows a fully-specified indexer. It includes field mappings, which were omitted in previous examples. Recall that "schedule", "parameters", and "fieldMappings" are optional as long as there is an available default. Omitting "schedule" causes the indexer to run immediately. Omitting "parsingMode" causes the index to use the "json" default.

Creating the indexer on Azure Cognitive Search triggers data import. It runs immediately, and thereafter on a schedule if you've provided one.

    POST https://[service name].search.windows.net/indexers?api-version=2019-05-06
    Content-Type: application/json
    api-key: [admin key for Azure Cognitive Search]

    {
      "name" : "my-json-indexer",
      "dataSourceName" : "my-blob-datasource",
      "targetIndexName" : "my-target-index",
      "schedule" : { "interval" : "PT2H" },
      "parameters" : { "configuration" : { "parsingMode" : "json" } },
      "fieldMappings" : [
        { "sourceFieldName" : "/article/text", "targetFieldName" : "text" },
        { "sourceFieldName" : "/article/datePublished", "targetFieldName" : "date" },
        { "sourceFieldName" : "/article/tags", "targetFieldName" : "tags" }
        ]
    }


<a name="json-indexer-dotnet"></a>

## Use .NET SDK

The .NET SDK has full parity with the REST API. We recommend that you review the previous REST API section to learn concepts, workflow, and requirements. You can then refer to following .NET API reference documentation to implement a JSON indexer in managed code.

+ [microsoft.azure.search.models.datasource](https://docs.microsoft.com/dotnet/api/microsoft.azure.search.models.datasource?view=azure-dotnet)
+ [microsoft.azure.search.models.datasourcetype](https://docs.microsoft.com/dotnet/api/microsoft.azure.search.models.datasourcetype?view=azure-dotnet) 
+ [microsoft.azure.search.models.index](https://docs.microsoft.com/dotnet/api/microsoft.azure.search.models.index?view=azure-dotnet) 
+ [microsoft.azure.search.models.indexer](https://docs.microsoft.com/dotnet/api/microsoft.azure.search.models.indexer?view=azure-dotnet)

<a name="parsing-modes"></a>

## Parsing modes

JSON blobs can assume multiple forms. The **parsingMode** parameter on the JSON indexer determines how JSON blob content is parsed and structured in an Azure Cognitive Search index:

| parsingMode | Description |
|-------------|-------------|
| `json`  | Index each blob as a single document. This is the default. |
| `jsonArray` | Choose this mode if your blobs consist of JSON arrays, and you need each element of the array to become a separate document in Azure Cognitive Search. |
|`jsonLines` | Choose this mode if your blobs consist of multiple JSON entities, that are separated by a new line, and you need each entity to become a separate document in Azure Cognitive Search. |

You can think of a document as a single item in search results. If you want each element in the array to show up in search results as an independent item, then use the `jsonArray` or `jsonLines` option as appropriate.

Within the indexer definition, you can optionally use [field mappings](search-indexer-field-mappings.md) to choose which properties of the source JSON document are used to populate your target search index. For `jsonArray` parsing mode, if the array exists as a lower-level property, you can set a document root indicating where the array is placed within the blob.

> [!IMPORTANT]
> When you use `json`, `jsonArray` or `jsonLines` parsing mode, Azure Cognitive Search assumes that all blobs in your data source contain JSON. If you need to support a mix of JSON and non-JSON blobs in the same data source, let us know on [our UserVoice site](https://feedback.azure.com/forums/263029-azure-search).


<a name="parsing-single-blobs"></a>

## Parse single JSON blobs

By default, [Azure Cognitive Search blob indexer](search-howto-indexing-azure-blob-storage.md) parses JSON blobs as a single chunk of text. Often, you want to preserve the structure of your JSON documents. For example, assume you have the following JSON document in Azure Blob storage:

    {
        "article" : {
            "text" : "A hopefully useful article explaining how to parse JSON blobs",
            "datePublished" : "2016-04-13",
            "tags" : [ "search", "storage", "howto" ]    
        }
    }

The blob indexer parses the JSON document into a single Azure Cognitive Search document. The indexer loads an index by matching "text", "datePublished", and "tags" from the source against identically named and typed target index fields.

As noted, field mappings are not required. Given an index with "text", "datePublished, and "tags" fields, the blob indexer can infer the correct mapping without a field mapping present in the request.

<a name="parsing-arrays"></a>

## Parse JSON arrays

Alternatively, you can use the JSON array option. This option is useful when blobs contain an *array of well-formed JSON objects*, and you want each element to become a separate Azure Cognitive Search document. For example, given the following JSON blob, you can populate your Azure Cognitive Search index with three separate documents, each with "id" and "text" fields.  

    [
        { "id" : "1", "text" : "example 1" },
        { "id" : "2", "text" : "example 2" },
        { "id" : "3", "text" : "example 3" }
    ]

For a JSON array, the indexer definition should look similar to the following example. Notice that the parsingMode parameter specifies the `jsonArray` parser. Specifying the right parser and having the right data input are the only two array-specific requirements for indexing JSON blobs.

    POST https://[service name].search.windows.net/indexers?api-version=2019-05-06
    Content-Type: application/json
    api-key: [admin key]

    {
      "name" : "my-json-indexer",
      "dataSourceName" : "my-blob-datasource",
      "targetIndexName" : "my-target-index",
      "schedule" : { "interval" : "PT2H" },
      "parameters" : { "configuration" : { "parsingMode" : "jsonArray" } }
    }

Again, notice that field mappings can be omitted. Assuming an index with identically named "id" and "text" fields, the blob indexer can infer the correct mapping without an explicit field mapping list.

<a name="nested-json-arrays"></a>

## Parse nested arrays
For JSON arrays having nested elements, you can specify a `documentRoot` to indicate a multi-level structure. For example, if your blobs look like this:

    {
        "level1" : {
            "level2" : [
                { "id" : "1", "text" : "Use the documentRoot property" },
                { "id" : "2", "text" : "to pluck the array you want to index" },
                { "id" : "3", "text" : "even if it's nested inside the document" }  
            ]
        }
    }

Use this configuration to index the array contained in the `level2` property:

    {
        "name" : "my-json-array-indexer",
        ... other indexer properties
        "parameters" : { "configuration" : { "parsingMode" : "jsonArray", "documentRoot" : "/level1/level2" } }
    }

## Parse blobs separated by newlines

If your blob contains multiple JSON entities separated by a newline, and you want each element to become a separate Azure Cognitive Search document, you can opt for the JSON lines option. For example, given the following blob (where there are three different JSON entities), you can populate your Azure Cognitive Search index with three separate documents, each with "id" and "text" fields.

    { "id" : "1", "text" : "example 1" }
    { "id" : "2", "text" : "example 2" }
    { "id" : "3", "text" : "example 3" }

For JSON lines, the indexer definition should look similar to the following example. Notice that the parsingMode parameter specifies the `jsonLines` parser. 

    POST https://[service name].search.windows.net/indexers?api-version=2019-05-06
    Content-Type: application/json
    api-key: [admin key]

    {
      "name" : "my-json-indexer",
      "dataSourceName" : "my-blob-datasource",
      "targetIndexName" : "my-target-index",
      "schedule" : { "interval" : "PT2H" },
      "parameters" : { "configuration" : { "parsingMode" : "jsonLines" } }
    }

Again, notice that field mappings can be omitted, similar to the `jsonArray` parsing mode.

## Add field mappings

When source and target fields are not perfectly aligned, you can define a field mapping section in the request body for explicit field-to-field associations.

Currently, Azure Cognitive Search cannot index arbitrary JSON documents directly because it supports only primitive data types, string arrays, and GeoJSON points. However, you can use **field mappings** to pick parts of your JSON document and "lift" them into top-level fields of the search document. To learn about field mappings basics, see [Field mappings in Azure Cognitive Search indexers](search-indexer-field-mappings.md).

Revisiting our example JSON document:

    {
        "article" : {
            "text" : "A hopefully useful article explaining how to parse JSON blobs",
            "datePublished" : "2016-04-13"
            "tags" : [ "search", "storage", "howto" ]    
        }
    }

Assume a search index with the following fields: `text` of type `Edm.String`, `date` of type `Edm.DateTimeOffset`, and `tags` of type `Collection(Edm.String)`. Notice the discrepancy between "datePublished" in the source and `date` field in the index. To map your JSON into the desired shape, use the following field mappings:

    "fieldMappings" : [
        { "sourceFieldName" : "/article/text", "targetFieldName" : "text" },
        { "sourceFieldName" : "/article/datePublished", "targetFieldName" : "date" },
        { "sourceFieldName" : "/article/tags", "targetFieldName" : "tags" }
      ]

The source field names in the mappings are specified using the [JSON Pointer](https://tools.ietf.org/html/rfc6901) notation. You start with a forward slash to refer to the root of your JSON document, then pick the desired property (at arbitrary level of nesting) by using forward slash-separated path.

You can also refer to individual array elements by using a zero-based index. For example, to pick the first element of the "tags" array from the above example, use a field mapping like this:

    { "sourceFieldName" : "/article/tags/0", "targetFieldName" : "firstTag" }

> [!NOTE]
> If a source field name in a field mapping path refers to a property that doesn't exist in JSON, that mapping is skipped without an error. This is done so that we can support documents with a different schema (which is a common use case). Because there is no validation, you need to take care to avoid typos in your field mapping specification.
>
>

## See also

+ [Indexers in Azure Cognitive Search](search-indexer-overview.md)
+ [Indexing Azure Blob Storage with Azure Cognitive Search](search-howto-index-json-blobs.md)
+ [Indexing CSV blobs with Azure Cognitive Search blob indexer](search-howto-index-csv-blobs.md)
+ [Tutorial: Search semi-structured data from Azure Blob storage](search-semi-structured-data.md)<|MERGE_RESOLUTION|>--- conflicted
+++ resolved
@@ -18,13 +18,7 @@
 
 You can use the [portal](#json-indexer-portal), [REST APIs](#json-indexer-rest), or [.NET SDK](#json-indexer-dotnet) to index JSON content. Common to all approaches is that JSON documents are located in a blob container in an Azure Storage account. For guidance on pushing JSON documents from other non-Azure platforms, see [Data import in Azure Cognitive Search](search-what-is-data-import.md).
 
-<<<<<<< HEAD
-JSON blobs in Azure Blob storage are typically either a single JSON document or a collection of JSON entities. For JSON collections, the blob could have an **array** of well-formed JSON elements. Blobs could also be composed of multiple individual JSON entities separated by a newline. The blob indexer in Azure Cognitive Search can parse any such construction, depending on how you set the **parsingMode** parameter on the request.
-
-All JSON parsing modes (`json`, `jsonArray`, `jsonLines`) are now generally available. 
-=======
 JSON blobs in Azure Blob storage are typically either a single JSON document (parsing mode is `json`) or a collection of JSON entities. For collections, the blob could have an **array** of well-formed JSON elements (parsing mode is `jsonArray`). Blobs could also be composed of multiple individual JSON entities separated by a newline (parsing mode is `jsonLines`). The **parsingMode** parameter on the request determines the output structures.
->>>>>>> f5b36c86
 
 > [!NOTE]
 > For more information about indexing multiple search documents from a single blob, see [One-to-many indexing](search-howto-index-one-to-many-blobs.md).
@@ -45,11 +39,7 @@
 
 ### 2 - Start Import data wizard
 
-<<<<<<< HEAD
-In the Overview page of your Azure Cognitive Search service, you can [start the wizard](search-import-data-portal.md) from the command bar, or by clicking **Add Azure Cognitive Search** in the **Blob service** section of your storage account's left navigation pane.
-=======
-In the Overview page of your Azure Search service, you can [start the wizard](search-import-data-portal.md) from the command bar.
->>>>>>> f5b36c86
+In the Overview page of your search service, you can [start the wizard](search-import-data-portal.md) from the command bar.
 
    ![Import data command in portal](./media/search-import-data-portal/import-data-cmd2.png "Start the Import data wizard")
 
