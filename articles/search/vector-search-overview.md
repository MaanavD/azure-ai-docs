--- conflicted
+++ resolved
@@ -12,14 +12,9 @@
 
 # Vector search within Azure Cognitive Search
 
-<<<<<<< HEAD
-
-## What is vector search?
-=======
 > [!IMPORTANT]
 > Vector search is in public preview under [supplemental terms of use](https://azure.microsoft.com/support/legal/preview-supplemental-terms/). It's available through the Azure portal, preview REST API, and [alpha SDKs](https://github.com/Azure/cognitive-search-vector-pr#readme).
 
->>>>>>> c09ec415
 Vector search is a method of information retrieval that aims to overcome the limitations of traditional keyword-based search. Rather than relying solely on lexical analysis and matching of individual query terms, vector search uses machine learning models to capture the meaning of words and phrases in context. This is done by representing documents and queries as vectors in a high-dimensional space, called an embedding. By understanding the intent of the query, vector search can return more relevant results that match the user's needs, even if the exact terms aren't present in the document. Additionally, vector search can be applied to different types of content, such as images and videos, not just text.
 
 ## Embeddings and vectorization
@@ -90,16 +85,4 @@
 
 3. Combine scores: For each document, we sum the reciprocal rank scores obtained from each search system. This gives us a combined score for each document. 
 
-<<<<<<< HEAD
 4. Rank documents based on combined scores: Finally, we sort the documents based on their combined scores, and the resulting list is the fused ranking. -->
-
-
-
-<!-- ## Next steps
-
-+ [Try the quickstart](search-get-started-vector.md) to learn the REST APIs and field definitions used in vector search
-+ [Try the Python](../demo-python/) or [JavaScript](../demo-javascript/) demos to generate embeddings from Azure OpenAI
-+ [Learn more about embeddings](vector-search-how-to.md) and how to use them in Cognitive Search  -->
-=======
-4. Rank documents based on combined scores: Finally, we sort the documents based on their combined scores, and the resulting list is the fused ranking.
->>>>>>> c09ec415
