--- conflicted
+++ resolved
@@ -120,11 +120,7 @@
 
 1. In [Azure portal](https://portal.azure.com), find the Azure Active Directory resource for your subscription.
 
-<<<<<<< HEAD
-If possible, use a managed identity. It is the simplest way of assigning an identity to your search service and should work in most scenarios. If you are using multiple keys for indexes and synonym maps, or if your solution is in a distributed architecture that disqualifies identity-based authentication, use the advanced [externally-managed Azure Active Directory approach](#azure-active-directory-app) described at the end of this article.
-=======
 1. On the left, under **Manage**, select **App registrations**, and then select **New registration**.
->>>>>>> f8e23545
 
 1. Give the registration a name, perhaps a name that is similar to the search application name. Select **Register**.
 
@@ -150,7 +146,7 @@
 
 1. Still in the Azure portal, open your key vault **Overview** page. 
 
-1. Select the **Access policies** on the left, and select**+ Add Access Policy**.
+1. Select the **Access policies** on the left, and select **+ Add Access Policy**.
 
    :::image type="content" source="media/search-manage-encryption-keys/cmk-add-access-policy.png" alt-text="Add new key vault access policy":::
 
@@ -174,11 +170,7 @@
 
 ## 5 - Encrypt content
 
-<<<<<<< HEAD
 To add a customer-managed key on an index, data source, skillset, indexer, or synonym map, you must use the [Search REST API](https://docs.microsoft.com/rest/api/searchservice/) or an SDK. The portal does not expose synonym maps or encryption properties. When you use a valid API indexes, data sources, skillsets, indexers, and synonym maps support a top-level **encryptionKey** property.
-=======
-To add a customer-managed key on an index or synonym map, use a REST API or SDK to create an object whose definition includes `encryptionKey`.
->>>>>>> f8e23545
 
 This example uses the REST API, with values for Azure Key Vault and Azure Active Directory:
 
@@ -187,8 +179,11 @@
   "encryptionKey": {
     "keyVaultUri": "https://demokeyvault.vault.azure.net",
     "keyVaultKeyName": "myEncryptionKey",
-<<<<<<< HEAD
-    "keyVaultKeyVersion": "eaab6a663d59439ebb95ce2fe7d5f660"
+    "keyVaultKeyVersion": "eaab6a663d59439ebb95ce2fe7d5f660",
+    "accessCredentials": {
+      "applicationId": "00000000-0000-0000-0000-000000000000",
+      "applicationSecret": "myApplicationSecret"
+    }
   }
 }
 ```
@@ -196,29 +191,9 @@
 > [!Note]
 > None of these key vault details are considered secret and could be easily retrieved by browsing to the relevant Azure Key Vault key page in Azure portal.
 
-If you are using an Azure Active Directory (AD) application for Key Vault authentication instead of using a managed identity, add the Azure AD application **access credentials** to your encryption key:
-
-```json
-{
-  "encryptionKey": {
-    "keyVaultUri": "https://demokeyvault.vault.azure.net",
-    "keyVaultKeyName": "myEncryptionKey",
-=======
->>>>>>> f8e23545
-    "keyVaultKeyVersion": "eaab6a663d59439ebb95ce2fe7d5f660",
-    "accessCredentials": {
-      "applicationId": "00000000-0000-0000-0000-000000000000",
-      "applicationSecret": "myApplicationSecret"
-    }
-  }
-}
-```
-
-<<<<<<< HEAD
 ## Example: Index encryption
 
 Create an encrypted index using the [Create Index Azure Cognitive Search REST API](https://docs.microsoft.com/rest/api/searchservice/create-index). Use the `encryptionKey` property to specify which encryption key to use.
-=======
 > [!Note]
 > None of these key vault details are considered secret and could be easily retrieved by browsing to the relevant Azure Key Vault key page in Azure portal.
 
@@ -229,7 +204,6 @@
 ### Index encryption
 
 The details of creating a new index via the REST API could be found at [Create Index (REST API)](/rest/api/searchservice/create-index), where the only difference here is specifying the encryption key details as part of the index definition:
->>>>>>> f8e23545
 
 ```json
 {
@@ -262,11 +236,7 @@
 
 ### Synonym map encryption
 
-<<<<<<< HEAD
 Create an encrypted synonym map using the [Create Synonym Map Azure Cognitive Search REST API](https://docs.microsoft.com/rest/api/searchservice/create-synonym-map). Use the `encryptionKey` property to specify which encryption key to use.
-=======
-The details of creating a new synonym map via the REST API can be found at [Create Synonym Map (REST API)](/rest/api/searchservice/create-synonym-map), where the only difference here is specifying the encryption key details as part of the synonym map definition: 
->>>>>>> f8e23545
 
 ```json
 {
@@ -278,7 +248,7 @@
     "keyVaultUri": "https://demokeyvault.vault.azure.net",
     "keyVaultKeyName": "myEncryptionKey",
     "keyVaultKeyVersion": "eaab6a663d59439ebb95ce2fe7d5f660",
-    "activeDirectoryAccessCredentials": {
+    "accessCredentials": {
       "applicationId": "00000000-0000-0000-0000-000000000000",
       "applicationSecret": "myApplicationSecret"
     }
@@ -288,7 +258,6 @@
 
 You can now send the synonym map creation request, and then start using it normally.
 
-<<<<<<< HEAD
 ## Example: Data source encryption
 
 Create an encrypted data source using the [Create Data Source (Azure Cognitive Search REST API)](https://docs.microsoft.com/rest/api/searchservice/create-data-source). Use the `encryptionKey` property to specify which encryption key to use.
@@ -304,7 +273,11 @@
   "encryptionKey": {
     "keyVaultUri": "https://demokeyvault.vault.azure.net",
     "keyVaultKeyName": "myEncryptionKey",
-    "keyVaultKeyVersion": "eaab6a663d59439ebb95ce2fe7d5f660"
+    "keyVaultKeyVersion": "eaab6a663d59439ebb95ce2fe7d5f660",
+    "accessCredentials": {
+      "applicationId": "00000000-0000-0000-0000-000000000000",
+      "applicationSecret": "myApplicationSecret"
+    }
   }
 }
 ```
@@ -326,7 +299,11 @@
   "encryptionKey": {
     "keyVaultUri": "https://demokeyvault.vault.azure.net",
     "keyVaultKeyName": "myEncryptionKey",
-    "keyVaultKeyVersion": "eaab6a663d59439ebb95ce2fe7d5f660"
+    "keyVaultKeyVersion": "eaab6a663d59439ebb95ce2fe7d5f660",
+    "accessCredentials": {
+      "applicationId": "00000000-0000-0000-0000-000000000000",
+      "applicationSecret": "myApplicationSecret"
+    }
   }
 }
 ```
@@ -350,21 +327,17 @@
   "encryptionKey": {
     "keyVaultUri": "https://demokeyvault.vault.azure.net",
     "keyVaultKeyName": "myEncryptionKey",
-    "keyVaultKeyVersion": "eaab6a663d59439ebb95ce2fe7d5f660"
+    "keyVaultKeyVersion": "eaab6a663d59439ebb95ce2fe7d5f660",
+    "accessCredentials": {
+      "applicationId": "00000000-0000-0000-0000-000000000000",
+      "applicationSecret": "myApplicationSecret"
+    }
   }
 }
 ```
 
 You can now send the indexer creation request, and then start using it normally.
 
->[!Important]
-> While **encryptionKey** cannot be added to existing Azure Cognitive Search indexes or synonym maps, it may be updated by providing different values for any of the three key vault details (for example, updating the key version). 
-> When changing to a new Key Vault key or a new key version, any Azure Cognitive Search index or synonym map that uses the key must first be updated to use the new key\version **before** deleting the previous key\version. 
-> Failing to do so will render the index or synonym map unusable, as it won't be able to decrypt the content once key access is lost.   
-> Restoring Key vault access permissions at a later time will restore content access.
-
-## <a name="azure-active-directory-app"></a> Advanced: Use an externally managed Azure Active Directory application
-=======
 >[!Important]
 > While `encryptionKey` cannot be added to existing search indexes or synonym maps, it may be updated by providing different values for any of the three key vault details (for example, updating the key version). 
 > When changing to a new Key Vault key or a new key version, any search index or synonym map that uses the key must first be updated to use the new key\version **before** deleting the previous key\version. 
@@ -373,31 +346,18 @@
 ## Simpler alternative: Trusted service
 
 Depending on tenant configuration and authentication requirements, you might be able to implement a simpler approach for accessing a key vault key. Instead of creating and using an Active Directory application, you can make a search service a trusted service by enabling a system-managed identity for it. You would then use the trusted search service as a security principle, rather than an AD-registered application, to access the key vault key.
->>>>>>> f8e23545
 
 This approach allows you to omit the steps for application registration and application secrets, and simplifies an encryption key definition to just the key vault components (URI, vault name, key version).
 
 In general, a managed identity enables your search service to authenticate to Azure Key Vault without storing credentials (ApplicationID or ApplicationSecret) in code. The lifecycle of this type of managed identity is tied to the lifecycle of your search service, which can only have one managed identity. For more information about how managed identities work, see [What are managed identities for Azure resources](../active-directory/managed-identities-azure-resources/overview.md).
 
 1. Make your search service a trusted service.
-
-<<<<<<< HEAD
-To accommodate such topologies, Azure Cognitive Search supports using Azure Active Directory (Azure AD) applications for authentication between your search service and Key Vault.    
-To create an Azure AD application in the portal:
-=======
    ![Turn on system assigned managed identity](./media/search-managed-identities/turn-on-system-assigned-identity.png "Turn on system assigned managed identity")
->>>>>>> f8e23545
 
 1. When setting up an access policy in Azure Key Vault, choose the trusted search service as the principle (instead of the AD-registered application). Assign the same permissions (multiple GETs, WRAP, UNWRAP) as instructed in the grant access key permissions step.
 
 1. Use a simplified construction of the `encryptionKey` that omits the Active Directory properties.
 
-<<<<<<< HEAD
->[!Important]
-> When deciding to use an Azure AD application of authentication instead of a managed identity, consider the fact that Azure Cognitive Search is not authorized to manage your Azure AD application on your behalf, and it is up to you to manage your Azure AD application, such as periodic rotation of the application authentication key.
-> When changing an Azure AD application or its authentication key, any Azure Cognitive Search index or synonym map that uses that application must first be updated to use the new application ID\key **before** deleting the previous application or its authorization key, and before revoking your Key Vault access to it.
-> Failing to do so will render the index or synonym map unusable, as it won't be able to decrypt the content once key access is lost.
-=======
     ```json
     {
       "encryptionKey": {
@@ -413,7 +373,6 @@
 + You cannot directly grant your search service access permissions to the Key vault (for example, if the search service is in a different Active Directory tenant than the Azure Key Vault).
 
 + A single search service is required to host multiple encrypted indexes\synonym maps, each using a different key from a different Key vault, where each key vault must use **a different identity** for authentication. Because a search service can only have one managed identity, a requirements for multiple identities disqualifies the simplified approach for your scenario.  
->>>>>>> f8e23545
 
 ## Work with encrypted content
 
@@ -430,15 +389,7 @@
 
 ## Next steps
 
-<<<<<<< HEAD
-The following articles review Azure Security architecture and data encryption at rest.
+If you are unfamiliar with Azure security architecture, review the [Azure Security documentation](../security/index.yml), and in particular, this article:
 
 > [!div class="nextstepaction"]
-> [Azure Security documentation](https://docs.microsoft.com/azure/security/)
-> [Data encryption-at-rest](https://docs.microsoft.com/azure/security/fundamentals/encryption-atrest)
-=======
-If you are unfamiliar with Azure security architecture, review the [Azure Security documentation](../security/index.yml), and in particular, this article:
-
-> [!div class="nextstepaction"]
-> [Data encryption-at-rest](../security/fundamentals/encryption-atrest.md)
->>>>>>> f8e23545
+> [Data encryption-at-rest](../security/fundamentals/encryption-atrest.md)