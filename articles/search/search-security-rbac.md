---
title: Use Azure RBAC
titleSuffix: Azure Cognitive Search
description: Use Azure role-based access control (Azure RBAC) for granular permissions on service administration and content tasks.

manager: nitinme
author: HeidiSteen
ms.author: heidist
ms.service: cognitive-search
<<<<<<< HEAD
ms.topic: how-to
ms.date: 11/19/2021
ms.custom: subject-rbac-steps
=======
ms.topic: conceptual
ms.date: 10/04/2021
ms.custom: references_regions 
>>>>>>> a584648a
---

# Use Azure role-based access control (Azure RBAC) in Azure Cognitive Search

Azure provides a global [role-based access control (RBAC) authorization system](../role-based-access-control/role-assignments-portal.md) for all services running on the platform. In Cognitive Search, you can:

+ Use generally available roles for service administration.

+ Use new preview roles for content management (creating and managing indexes and other top-level objects), [**available in preview**](#step-1-preview-sign-up).

> [!NOTE]
> Search Service Contributor is a "generally available" role that has "preview" capabilities. It's the only role that supports a true hybrid of service and content management tasks, allowing all operations on a given search service. To get the preview capabilities of content management on this role, [**sign up for the preview**](#step-1-preview-sign-up).

A few Azure RBAC scenarios are **not** supported, or not covered in this article:

+ Outbound indexer connections are documented in ["Set up an indexer connection to a data source using a managed identity"](search-howto-managed-identities-data-sources.md). For a search service that has a managed identity assigned to it, you can create roles assignments that allow external data services, such as Azure Blob Storage, read-access on blobs by your trusted search service.

+ User identity access over search results (sometimes referred to as row-level security or document-level security) is not supported. For document-level security, a workaround is to use [security filters](search-security-trimming-for-azure-search.md) to trim results by user identity, removing documents for which the requestor should not have access.

## Built-in roles used in Search

In Cognitive Search, built-in roles include generally available and preview roles, whose assigned membership consists of Azure Active Directory users and groups.

Role assignments are cumulative and pervasive across all tools and client libraries used to create or manage a search service. These clients include the Azure portal, Management REST API, Azure PowerShell, Azure CLI, and the management client library of Azure SDKs.

Role assignments can be scoped to the search service or to individual top-level resources, like an index. Using the portal, roles can only be defined for the service, but not specific top-level resources. Use PowerShell or the Azure CLI for [granular access to specific objects](#rbac-single-index).

There are no regional, tier, or pricing restrictions for using Azure RBAC on Azure Cognitive Search, but your search service must be in the Azure public cloud.

| Role | Applies to | Description |
| ---- | ---------- | ----------- |
| [Owner](../role-based-access-control/built-in-roles.md#owner) | Service ops (generally available) | Full access to the search resource, including the ability to assign Azure roles. Subscription administrators are members by default. |
| [Contributor](../role-based-access-control/built-in-roles.md#contributor) | Service ops (generally available) | Same level of access as Owner, minus the ability to assign roles or change authorization options. |
| [Reader](../role-based-access-control/built-in-roles.md#reader) | Service ops (generally available) | Limited access to partial service information. In the portal, the Reader role can access information in the service Overview page, in the Essentials section and under the Monitoring tab. All other tabs and pages are off limits. </br></br>This role has access to service information: resource group, service status, location, subscription name and ID, tags, URL, pricing tier, replicas, partitions, and search units. </br></br>This role also has access to service metrics: search latency, percentage of throttled requests, average queries per second. </br></br>There is no access to API keys, role assignments, content (indexes or synonym maps), or content metrics (storage consumed, number of objects). |
| [Search Service Contributor](../role-based-access-control/built-in-roles.md#search-service-contributor) | Service ops (generally available), and top-level objects (preview) | This role is a combination of Contributor at the service-level, but with full access to all actions on indexes, synonym maps, indexers, data sources, and skillsets through [`Microsoft.Search/searchServices/*`](../role-based-access-control/resource-provider-operations.md#microsoftsearch). This role is for search service administrators who need to fully manage the service. </br></br>Like Contributor, members of this role cannot make or manage role assignments or change authorization options. |
| [Search Index Data Contributor](../role-based-access-control/built-in-roles.md#search-index-data-contributor) | Documents collection (preview) | Provides full access to content in all indexes on the search service. This role is for developers or index owners who need to import, refresh, or query the documents collection of an index. |
| [Search Index Data Reader](../role-based-access-control/built-in-roles.md#search-index-data-reader) | Documents collection (preview) | Provides read-only access to search indexes on the search service. This role is for apps and users who run queries. |

> [!NOTE]
> Azure resources have the concept of [control plane and data plane](../azure-resource-manager/management/control-plane-and-data-plane.md) categories of operations. In Cognitive Search, "control plane" refers to any operation supported in the [Management REST API](/rest/api/searchmanagement/) or equivalent client libraries. The "data plane" refers to operations against the search service endpoint, such as indexing or queries, or any other operation specified in the [Search REST API](/rest/api/searchservice/) or equivalent client libraries. Most roles apply to just one plane. The exception is Search Service Contributor which supports actions across both.

## Step 1: Preview sign-up

**Applies to:** Search Index Data Contributor, Search Index Data Reader, Search Service Contributor

Skip this step if you are using generally available roles (Owner, Contributor, Reader) or if you want just the service-level actions of Search Service Contributor.

New built-in preview roles provide permissions over content on the search service. Although built-in roles are always visible in the Azure portal, preview registration is required to make them operational.

1. Open [Azure portal](https://portal.azure.com/) and find your search service

1. On the left-nav pane, select **Keys**.

1. In the blue banner that mentions the preview, select **Register** to add the feature to your subscription.

   :::image type="content" source="media/search-howto-aad/rbac-signup-portal.png" alt-text="screenshot of how to sign up for the rbac preview in the portal" border="true" :::

You can also sign up for the preview using Azure Feature Exposure Control (AFEC) and searching for *Role Based Access Control for Search Service (Preview)*. For more information on adding preview features, see [Set up preview features in Azure subscription](../azure-resource-manager/management/preview-features.md?tabs=azure-portal).

> [!NOTE]
> Once you add the preview to your subscription, all services in the subscription will be permanently enrolled in the preview. If you don't want RBAC on a given service, you can disable RBAC for data plane operations as described in a later section.

### Preview limitations

Role-based access control for data plane operations, such as creating an index or querying an index, is currently in public preview and available under [supplemental terms of use](https://azure.microsoft.com/support/legal/preview-supplemental-terms/).

There are also a few other limitations to be aware of:

*  Using RBAC may increase the latency of some requests. Each unique combination of service resource (index, indexer, etc.) and service principal that's used in a request will require an authorization check to be done. These authorization checks can add up to 200 milliseconds of latency to a request. 
*  In extreme cases where there are requests coming from a high number of different service principals and targeting different service resources (indexes, indexers, etc.), it's possible that there could be throttling caused by the authorization checks required. Throttling would only happen if hundreds of unique combinations of search service resource and service principal were used within a second.
* The RBAC preview is currently only available in public cloud regions and isn't available in Azure Government, Azure Germany, or Azure China 21Vianet.
* If a subscription is migrated to a new tenant, the RBAC preview will need to be re-enabled. 

## Step 2: Preview configuration

**Applies to:** Search Index Data Contributor, Search Index Data Reader, Search Service Contributor

Skip this step if you are using generally available roles (Owner, Contributor, Reader) or just the service-level actions of Search Service Contributor.

In this step, configure your search service to recognize an **authorization** header on data requests that provide an OAuth2 access token.

### [**Azure portal**](#tab/config-svc-portal)

1. Open the [Azure portal](https://ms.portal.azure.com).

1. Navigate to your search service.

1. Select **Keys** in the left navigation pane.

1. Choose an **API access control** mechanism. 

   | Option | Status | Description |
   |--------|--------|-------------|
   | API Key | Generally available (default) | Requires an [admin or query API keys](search-security-api-keys.md) on the request header for authorization. No roles are used. |
   | Role-based access control | Preview | Requires membership in a role assignment to complete the task, described in the next step. It also requires an authorization header. Choosing this option limits you to clients that support the 2021-04-30-preview REST API. |
   | Both | Preview | Requests are valid using either an API key or an authorization token. |

If you can't save your selection, or if you get "API access control failed to update for search service `<name>`. DisableLocalAuth is preview and not enabled for this subscription", your subscription enrollment hasn't been initiated or it hasn't been processed.

### [**REST API**](#tab/config-svc-rest)

Use the Management REST API version 2021-04-01-Preview, [Create or Update Service](/rest/api/searchmanagement/2021-04-01-preview/services/create-or-update), to configure your service.

If you are using Postman or another web testing tool, see the Tip below for help on setting up the request.

1. Under "properties", set ["AuthOptions"](/rest/api/searchmanagement/2021-04-01-preview/services/create-or-update#dataplaneauthoptions) to "aadOrApiKey".

   Optionally, set ["AadAuthFailureMode"](/rest/api/searchmanagement/2021-04-01-preview/services/create-or-update#aadauthfailuremode) to specify whether 401 is returned instead of 403 when authentication fails. The default of "disableLocalAuth" is false so you don't need to set it, but it's listed below to emphasize that it must be false whenever authOptions are set.

    ```http
    PUT https://management.azure.com/subscriptions/{{subscriptionId}}/resourcegroups/{{resource-group}}/providers/Microsoft.Search/searchServices/{{search-service-name}}?api-version=2021-04-01-Preview
    {
      "location": "{{region}}",
      "sku": {
        "name": "standard"
      },
      "properties": {
        "disableLocalAuth": false,
        "authOptions": {
          "aadOrApiKey": {
            "aadAuthFailureMode": "http401WithBearerChallenge"
          }
        }
      }
   }
    ```

1. [Assign roles](#assign-roles) on the service and verify they are working correctly against the data plane.

> [!TIP]
> Management REST API calls are authenticated through Azure Active Directory. For guidance on setting up a security principle and a request, see this blog post [Azure REST APIs with Postman (2021)](https://blog.jongallant.com/2021/02/azure-rest-apis-postman-2021/). The previous example was tested using the instructions and Postman collection provided in the blog post.

---

<a name="assign-roles"></a>

## Step 3: Assign roles

Roles can be assigned using any of the [supported approaches](../role-based-access-control/role-assignments-steps.md) described in Azure role-based access control documentation.

You must be an **Owner** or have [Microsoft.Authorization/roleAssignments/write](/azure/templates/microsoft.authorization/roleassignments) permissions to manage role assignments.

### [**Azure portal**](#tab/roles-portal)

1. Open the [Azure portal](https://ms.portal.azure.com).

1. Navigate to your search service.

1. Select **Access Control (IAM)** in the left navigation pane.

1. Select **+ Add** > **Add role assignment**.

   ![Access control (IAM) page with Add role assignment menu open.](../../includes/role-based-access-control/media/add-role-assignment-menu-generic.png)

1. Select an applicable role:

   + Owner
   + Contributor
   + Reader
   + Search Service Contributor
   + Search Index Data Contributor (preview)
   + Search Index Data Reader (preview)

1. On the **Members** tab, select the Azure AD user or group identity.

1. On the **Review + assign** tab, select **Review + assign** to assign the role.

### [**PowerShell**](#tab/roles-powershell)

When [using PowerShell to assign roles](../role-based-access-control/role-assignments-powershell.md), call [New-AzRoleAssignment](/powershell/module/az.resources/new-azroleassignment), providing the Azure user or group name, and the scope of the assignment.

Before you start, make sure you load the Azure and AzureAD modules and connect to Azure:

```powershell
Import-Module -Name Az
Import-Module -Name AzureAD
Connect-AzAccount
```

Scoped to the service, your syntax should look similar to the following example:

```powershell
New-AzRoleAssignment -SignInName <email> `
    -RoleDefinitionName "Search Index Data Contributor" `
    -Scope  "/subscriptions/<subscription>/resourceGroups/<resource-group>/providers/Microsoft.Search/searchServices/<search-service>"
```

Scoped to an individual index:

```powershell
New-AzRoleAssignment -SignInName <email> `
    -RoleDefinitionName "Search Index Data Contributor" `
    -Scope  "/subscriptions/<subscription>/resourceGroups/<resource-group>/providers/Microsoft.Search/searchServices/<search-service>/indexes/<index-name>"
```

Recall that you can only scope access to top-level resources, such as indexes, synonym maps, indexers, data sources, and skillsets. You can't control access to search documents (index content) with Azure roles.

---

## Step 4: Test

### [**Azure portal**](#tab/test-portal)

1. Open the [Azure portal](https://ms.portal.azure.com).

1. Navigate to your search service.

1. On the Overview page, select the **Indexes** tab:

   + Members of Search Index Data Reader can use Search Explorer to query the index. You can use any API version to check for access. You should be able to issue queries and view results, but you should not be able to view the index definition.

   + Members of Search Index Data Contributor can select **New Index** to create a new index. Saving a new index will verify write access on the service.

### [**REST API**](#tab/test-rest)

+ Register your application with Azure Active Directory.

+ Revise your code to use a [Search REST API](/rest/api/searchservice/) (any supported version) and set the **Authorization** header on requests, replacing the **api-key** header.

  :::image type="content" source="media/search-security-rbac/rest-authorization-header.png" alt-text="Screenshot of an HTTP request with an Authorization header" border="true":::

For more information on how to acquire a token for a specific environment, see [Microsoft identity platform authentication libraries](../active-directory/develop/reference-v2-libraries.md).

### [**.NET SDK**](#tab/test-csharp)

The Azure SDK for .NET supports an authorization header in the [NuGet Gallery | Azure.Search.Documents 11.4.0-beta.2](https://www.nuget.org/packages/Azure.Search.Documents/11.4.0-beta.2) package.

Additional configuration is required to register an application with Azure Active Directory, and to obtain and pass authorization tokens.

+ When obtaining the OAuth token, the scope is "https://search.azure.com/.default". The SDK requires the audience to be "https://search.azure.com". The ".default" is an Azure AD convention.

+ The SDK validates that the user has the "user_impersonation" scope, which must be granted by your app, but the SDK itself just asks for "https://search.azure.com/.default".

Example of using [client secret credential](/dotnet/api/azure.core.tokencredential):

```csharp
var tokenCredential =  new ClientSecretCredential(aadTenantId, aadClientId, aadSecret);
SearchClient srchclient = new SearchClient(serviceEndpoint, indexName, tokenCredential);
```

Additional details on using [AAD authentication with the Azure SDK for .NET](https://github.com/Azure/azure-sdk-for-net/tree/main/sdk/identity/Azure.Identity) are available in the SDK's GitHub repo.

> [!NOTE]
> If you get a 403 error, verify that your search service is enrolled in the preview program and that your service is configured for preview role assignments.

---

<a name="rbac-single-index"></a>

## Grant access to a single index

In some scenarios, you may want to scope down an application's access to a single resource, such as an index. 

The portal doesn't currently support granting access to just a single index, but it can be done with [PowerShell](../role-based-access-control/role-assignments-powershell.md) or the [Azure CLI](../role-based-access-control/role-assignments-cli.md).

In PowerShell, use [New-AzRoleAssignment](/powershell/module/az.resources/new-azroleassignment), providing the Azure user or group name, and the scope of the assignment.

1. Load the Azure and AzureAD modules and connect to your Azure account:

   ```powershell
   Import-Module -Name Az
   Import-Module -Name AzureAD
   Connect-AzAccount
   ```

1. Add a role assignment scoped to an individual index:

   ```powershell
   New-AzRoleAssignment -ObjectId <objectId> `
       -RoleDefinitionName "Search Index Data Contributor" `
       -Scope  "/subscriptions/<subscription>/resourceGroups/<resource-group>/providers/Microsoft.Search/searchServices/<search-service>/indexes/<index-name>"
   ```

## Create a custom role

If [built-in roles](#built-in-roles-used-in-search) don't provide the right combination of permissions, you can create a [custom role](../role-based-access-control/custom-roles.md) to support the operations you require

For example, you might want to augment a read-only role to include listing the indexes on the search service (Microsoft.Search/searchServices/indexes/read), or create a role that can fully manage indexes, including the ability to create indexes and read data. 

The PowerShell example shows the JSON syntax for creating a custom role.

### [**Azure PowerShell***](#tab/custom-role-ps)

1. Review the [list of atomic permissions](../role-based-access-control/resource-provider-operations.md#microsoftsearch) to determine which ones you need.

1. Set up a PowerShell session to create the custom role. For detailed instructions, see [Azure PowerShell](../role-based-access-control/custom-roles-powershell.md)

1. Provide the role definition as a JSON document. The following example shows the syntax for creating a custom role with PowerShell.

```json
{
  "Name": "Search Index Manager",
  "Id": "88888888-8888-8888-8888-888888888888",
  "IsCustom": true,
  "Description": "Can manage search indexes and read or write to them",
  "Actions": [
    "Microsoft.Search/searchServices/indexes/*",
    
  ],
  "NotActions": [],
  "DataActions": [
      "Microsoft.Search/searchServices/indexes/documents/*"
  ],
  "NotDataActions": [],
  "AssignableScopes": [
    "/subscriptions/{subscriptionId1}"
  ]
}
```

### [**Azure portal**](#tab/custom-role-portal)

1. Review the [list of atomic permissions](../role-based-access-control/resource-provider-operations.md#microsoftsearch) to determine which ones you need.

1. See [Create or update Azure custom roles using the Azure portal](../role-based-access-control/custom-roles-portal.md) for steps.

1. Clone or create a role, or use JSON to specify the custom role (see the Powershell tab for JSON syntax).

### [**REST API**](#tab/custom-role-rest)

1. Review the [list of atomic permissions](../role-based-access-control/resource-provider-operations.md#microsoftsearch) to determine which ones you need.

1. See [Create or update Azure custom roles using the REST API](../role-based-access-control/custom-roles-rest.md) for steps.

1. Clone or create a role, or use JSON to specify the custom role (see the Powershell tab for JSON syntax).

### [**Azure CLI**](#tab/custom-role-cli)

1. Review the [list of atomic permissions](../role-based-access-control/resource-provider-operations.md#microsoftsearch) to determine which ones you need.

1. See [Create or update Azure custom roles using Azure CLI](../role-based-access-control/custom-roles-cli.md) for steps.

1. Clone or create a role, or use JSON to specify the custom role (see the Powershell tab for JSON syntax).

---

## Disable API key authentication

API keys cannot be deleted, but they can be disabled on your service. If you are using Search Service Contributor, Search Index Data Contributor, and Search Index Data Reader roles and Azure AD authentication, you can disable API keys, causing the search service to refuse all data-related requests that pass an API key in the header for content-related requests.

To disable [key-based authentication](search-security-api-keys.md), use the Management REST API version 2021-04-01-Preview and send two consecutive requests for [Update Service](/rest/api/searchmanagement/2021-04-01-preview/services/create-or-update).

Owner or Contributor permissions are required to disable features. Use Postman or another web testing tool to complete the following steps (see Tip below):

1. On the first request, set ["AuthOptions"](/rest/api/searchmanagement/2021-04-01-preview/services/create-or-update#dataplaneauthoptions) to "aadOrApiKey" to enable Azure AD authentication. Notice that the option indicates availability of either approach: Azure AD or the native API keys.

    ```http
    PUT https://management.azure.com/subscriptions/{{subscriptionId}}/resourcegroups/{{resource-group}}/providers/Microsoft.Search/searchServices/{{search-service-name}}?api-version=2021-04-01-Preview
    {
      "location": "{{region}}",
      "sku": {
        "name": "standard"
      },
      "properties": {
        "authOptions": {
          "aadOrApiKey": {
            "aadAuthFailureMode": "http401WithBearerChallenge"
          }
        }
      }
   }
    ```

1. On the second request, set ["disableLocalAuth"](/rest/api/searchmanagement/2021-04-01-preview/services/create-or-update#request-body) to true. This step turns off the API key portion of the "aadOrApiKey" option, leaving you with just Azure AD authentication.

    ```http
    PUT https://management.azure.com/subscriptions/{{subscriptionId}}/resourcegroups/{{resource-group}}/providers/Microsoft.Search/searchServices/{{search-service-name}}?api-version=2021-04-01-Preview
    {
      "location": "{{region}}",
      "sku": {
        "name": "standard"
      },
      "properties": {
        "disableLocalAuth": true
      }
    }
    ```

You cannot combine steps one and two. In step one, "disableLocalAuth" must be false to meet the requirements for setting "AuthOptions", whereas step two changes that value to true.

To re-enable key authentication, rerun the last request, setting "disableLocalAuth" to false. The search service will resume acceptance of API keys on the request automatically (assuming they are specified).

> [!TIP]
> Management REST API calls are authenticated through Azure Active Directory. For guidance on setting up a security principle and a request, see this blog post [Azure REST APIs with Postman (2021)](https://blog.jongallant.com/2021/02/azure-rest-apis-postman-2021/). The previous example was tested using the instructions and Postman collection provided in the blog post.

## Conditional Access

[Conditional Access](../active-directory/conditional-access/overview.md) is a tool in Azure Active Directory used to enforce organizational policies. By using Conditional Access policies, you can apply the right access controls when needed to keep your organization secure. When accessing an Azure Cognitive Search service using role-based access control, Conditional Access can enforce organizational policies.

To enable a Conditional Access policy for Azure Cognitive Search, follow the below steps:

1. [Sign in](https://portal.azure.com) to the Azure portal.

1. Search for **Azure AD Conditional Access**.

1. Select **Policies**.

1. Select **+ New policy**.

1. In the **Cloud apps or actions** section of the policy, add **Azure Cognitive Search** as a cloud app depending on how you want to set up your policy.

1. Update the remaining parameters of the policy. For example, specify which users and groups this policy applies to. 

1. Save the policy.

> [!IMPORTANT]
> If your search service has a managed identity assigned to it, the specific search service will show up as a cloud app that can be included or excluded as part of the Conditional Access policy. Conditional Access policies cannot be enforced on a specific search service. Instead make sure you select the general **Azure Cognitive Search** cloud app.<|MERGE_RESOLUTION|>--- conflicted
+++ resolved
@@ -7,15 +7,9 @@
 author: HeidiSteen
 ms.author: heidist
 ms.service: cognitive-search
-<<<<<<< HEAD
 ms.topic: how-to
 ms.date: 11/19/2021
-ms.custom: subject-rbac-steps
-=======
-ms.topic: conceptual
-ms.date: 10/04/2021
-ms.custom: references_regions 
->>>>>>> a584648a
+ms.custom: subject-rbac-steps, references_regions
 ---
 
 # Use Azure role-based access control (Azure RBAC) in Azure Cognitive Search
@@ -80,14 +74,15 @@
 
 ### Preview limitations
 
-Role-based access control for data plane operations, such as creating an index or querying an index, is currently in public preview and available under [supplemental terms of use](https://azure.microsoft.com/support/legal/preview-supplemental-terms/).
-
-There are also a few other limitations to be aware of:
-
-*  Using RBAC may increase the latency of some requests. Each unique combination of service resource (index, indexer, etc.) and service principal that's used in a request will require an authorization check to be done. These authorization checks can add up to 200 milliseconds of latency to a request. 
-*  In extreme cases where there are requests coming from a high number of different service principals and targeting different service resources (indexes, indexers, etc.), it's possible that there could be throttling caused by the authorization checks required. Throttling would only happen if hundreds of unique combinations of search service resource and service principal were used within a second.
-* The RBAC preview is currently only available in public cloud regions and isn't available in Azure Government, Azure Germany, or Azure China 21Vianet.
-* If a subscription is migrated to a new tenant, the RBAC preview will need to be re-enabled. 
++ This preview is currently only available in Azure public cloud regions and isn't available in Azure Government, Azure Germany, or Azure China 21Vianet.
+
++ This preview capability is available under [supplemental terms of use](https://azure.microsoft.com/support/legal/preview-supplemental-terms/) and should not be enabled in a production environment.
+
++ If a subscription is migrated to a new tenant, the RBAC preview will need to be re-enabled. 
+
++ Adoption of Azure RBAC might increase the latency of some requests. Each unique combination of service resource (index, indexer, etc.) and service principal used on a request will trigger an authorization check. These authorization checks can add up to 200 milliseconds of latency to a request. 
+
++ In rare cases where requests originate from a high number of different service principals, all targeting different service resources (indexes, indexers, etc.), it's possible for the authorization checks to result in throttling. Throttling would only happen if hundreds of unique combinations of search service resource and service principal were used within a second.
 
 ## Step 2: Preview configuration
 
