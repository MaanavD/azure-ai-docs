---
title: Connect using Azure roles
titleSuffix: Azure AI Search
description: Use Azure role-based access control for granular permissions on service administration and content tasks.

manager: nitinme
author: HeidiSteen
ms.author: heidist
ms.service: cognitive-search
ms.topic: how-to
ms.date: 06/03/2024
ms.custom: subject-rbac-steps, references_regions, devx-track-azurepowershell
---

# Connect to Azure AI Search using role-based access controls

Azure provides a global [role-based access control authorization system](../role-based-access-control/role-assignments-portal.yml) for all services running on the platform. In Azure AI Search, you can assign Azure roles for:

> [!div class="checklist"]
> + [Service administration](#assign-roles-for-service-administration)
> + [Development or write-access to a search service](#assign-roles-for-development)
> + [Read-only access for queries](#assign-roles-for-read-only-queries)
> + [Scoped access to a single index](#grant-access-to-a-single-index)

Per-user access over search results (sometimes referred to as *row-level security* or *document-level security*) isn't supported through role assignments. As a workaround, [create security filters](search-security-trimming-for-azure-search.md) that trim results by user identity, removing documents for which the requestor shouldn't have access. See this [Enterprise chat sample using RAG](/azure/developer/python/get-started-app-chat-template) for a demonstration.

Role assignments are cumulative and pervasive across all tools and client libraries. You can assign roles using any of the [supported approaches](../role-based-access-control/role-assignments-steps.md) described in Azure role-based access control documentation.

Role-based access is optional, but recommended. The alternative is [key-based authentication](search-security-api-keys.md), which is the default.

## Prerequisites

+ **Owner**, **User Access Administrator**, or a custom role with [Microsoft.Authorization/roleAssignments/write](/azure/templates/microsoft.authorization/roleassignments) permissions.

+ A search service in any region, on any tier, [enabled for role-based access](search-security-enable-roles.md).

<a name = "built-in-roles-used-in-search"></a>

## Built-in roles used in Azure AI Search

The following roles are built in. If these roles are insufficient, [create a custom role](#create-a-custom-role). 

| Role | Plane | Description  |
| ---- | ------|--------------------- |
| [Owner](../role-based-access-control/built-in-roles.md#owner) | Control & Data | Full access to the control plane of the search resource, including the ability to assign Azure roles. Only the Owner role can enable or disable authentication options or manage roles for other users. Subscription administrators are members by default. </br></br>On the data plane, this role has the same access as the Search Service Contributor role. It includes access to all data plane actions except the ability to query or index documents.|
| [Contributor](../role-based-access-control/built-in-roles.md#contributor) | Control & Data |  Same level of control plane access as Owner, minus the ability to assign roles or change authentication options. </br></br>On the data plane, this role has the same access as the Search Service Contributor role. It includes access to all data plane actions except the ability to query or index documents.|
| [Reader](../role-based-access-control/built-in-roles.md#reader) | Control & Data | Read access across the entire service, including search metrics, content metrics (storage consumed, number of objects), and the object definitions of data plane resources (indexes, indexers, and so on). However, it can't read API keys or read content within indexes. |
| [Search Service Contributor](../role-based-access-control/built-in-roles.md#search-service-contributor) | Control & Data | Read-write access to object definitions (indexes, aliases, synonym maps, indexers, data sources, and skillsets). This role is for developers who create objects, and for administrators who manage a search service and its objects, but without access to index content. Use this role to create, delete, and list indexes, get index definitions, get service information (statistics and quotas), test analyzers, create and manage synonym maps, indexers, data sources, and skillsets. See [`Microsoft.Search/searchServices/*`](../role-based-access-control/resource-provider-operations.md#microsoftsearch) for the permissions list. |
| [Search Index Data Contributor](../role-based-access-control/built-in-roles.md#search-index-data-contributor) | Data | Read-write access to content in indexes. This role is for developers or index owners who need to import, refresh, or query the documents collection of an index. This role doesn't support index creation or management. By default, this role is for all indexes on a search service. See [Grant access to a single index](#grant-access-to-a-single-index) to narrow the scope.  |
| [Search Index Data Reader](../role-based-access-control/built-in-roles.md#search-index-data-reader) | Data |  Read-only access for querying search indexes. This role is for apps and users who run queries. This role doesn't support read access to object definitions. For example, you can't read a search index definition or get search service statistics. By default, this role is for all indexes on a search service. See [Grant access to a single index](#grant-access-to-a-single-index) to narrow the scope.  |

Combine this roles to get sufficient permissions for your use case.


> [!NOTE]
> If you disable Azure role-based access, built-in roles for the control plane (Owner, Contributor, Reader) continue to be available. Disabling role-based access removes just the data-related permissions associated with those roles. If data plane roles are disabled, Search Service Contributor is equivalent to control-plane Contributor.

## Assign roles

In this section, assign roles for:

+ [Service administration](#assign-roles-for-service-administration)

    | Role | ID|
    | --- | --- |
    |`Owner`|8e3af657-a8ff-443c-a75c-2fe8c4bcb635|
    |`Contributor`|b24988ac-6180-42a0-ab88-20f7382dd24c|
    |`Reader`|acdd72a7-3385-48ef-bd42-f606fba81ae7|
    

+ [Development or write-access to a search service](#assign-roles-for-development)

    | Task | Role | ID|
    | --- | --- | --- |
    | CRUD operations | `Search Service Contributor`|7ca78c08-252a-4471-8644-bb5ff32d4ba0|
    | Load documents, run indexing jobs | `Search Index Data Contributor`|8ebe5a00-799e-43f5-93ac-243d3dce84a7|
    | Query an index | `Search Index Data Reader`|1407120a-92aa-4202-b7e9-c0e197c71c8f|

+ [Read-only access for queries](#assign-roles-for-read-only-queries)

    | Role | ID|
    | --- | --- |
    | `Search Index Data Reader` [with PowerShell](search-security-rbac.md?tabs=roles-portal-admin%2Croles-portal%2Croles-portal-query%2Ctest-portal%2Ccustom-role-portal#grant-access-to-a-single-index)|1407120a-92aa-4202-b7e9-c0e197c71c8f|

### Assign roles for service administration

As a service administrator, you can create and configure a search service, and perform all control plane operations described in the [Management REST API](/rest/api/searchmanagement/) or equivalent client libraries. Depending on the role, you can also perform most data plane [Search REST API](/rest/api/searchservice/) tasks.


#### [**Azure portal**](#tab/roles-portal-admin)

1. Sign in to the [Azure portal](https://portal.azure.com).

1. Navigate to your search service.

1. Select **Access Control (IAM)** in the left navigation pane.

1. Select **+ Add** > **Add role assignment**.

1. Select an applicable role:

   + Owner (full access to all data plane and control plane operations, except for query permissions)
   + Contributor (same as Owner, except for permissions to assign roles)
   + Reader (acceptable for monitoring and viewing metrics)

1. On the **Members** tab, select the Microsoft Entra user or group identity.

1. On the **Review + assign** tab, select **Review + assign** to assign the role.

#### [**PowerShell**](#tab/roles-powershell-admin)

When you [use PowerShell to assign roles](../role-based-access-control/role-assignments-powershell.md), call [New-AzRoleAssignment](/powershell/module/az.resources/new-azroleassignment), providing the Azure user or group name, and the scope of the assignment.

This example creates a role assignment scoped to a search service:

```powershell
New-AzRoleAssignment -SignInName <email> `
    -RoleDefinitionName "Reader" `
    -Scope  "/subscriptions/<subscription>/resourceGroups/<resource-group>/providers/Microsoft.Search/searchServices/<search-service>"
```

---

### Assign roles for development

Role assignments are global across the search service. To [scope permissions to a single index](#rbac-single-index), use PowerShell or the Azure CLI to create a custom role.

<<<<<<< HEAD

Another combination of roles that provides full access is Contributor or Owner, plus Search Index Data Reader.

> [!IMPORTANT]
> If you configure role-based access for a service or index and you also provide an API key on the request, the search service uses the API key to authenticate.
=======
> [!NOTE]
> If you make a request, such as a REST call, that includes an API key, and you're also part of a role assignment, the API key takes precedence. For instance, if you have a read-only role assignment but make a request with an admin API key, the permissions granted by the API key override the role assignment. This behavior only applies if both keys and roles are enabled for your search service.
>>>>>>> dc117da1

#### [**Azure portal**](#tab/roles-portal)

1. Sign in to the [Azure portal](https://portal.azure.com).

1. Navigate to your search service.

1. Select **Access Control (IAM)** in the left navigation pane.

1. Select **+ Add** > **Add role assignment**.

   ![Access control (IAM) page with Add role assignment menu open.](~/reusable-content/ce-skilling/azure/media/role-based-access-control/add-role-assignment-menu-generic.png)

1. Select a role:

   + Search Service Contributor (create-read-update-delete operations on indexes, indexers, skillsets, and other top-level objects)
   + Search Index Data Contributor (load documents and run indexing jobs)
   + Search Index Data Reader (query an index)

   Another combination of roles that provides full access is Contributor or Owner, plus Search Index Data Reader.

1. On the **Members** tab, select the Microsoft Entra user or group identity.

1. On the **Review + assign** tab, select **Review + assign** to assign the role.

1. Repeat for the other roles. Most developers need all three.

#### [**PowerShell**](#tab/roles-powershell)

When you [use PowerShell to assign roles](../role-based-access-control/role-assignments-powershell.md), call [New-AzRoleAssignment](/powershell/module/az.resources/new-azroleassignment), providing the Azure user or group name, and the scope of the assignment.

This example creates a role assignment scoped to a search service:

```powershell
New-AzRoleAssignment -SignInName <email> `
    -RoleDefinitionName "Search Index Data Contributor" `
    -Scope  "/subscriptions/<subscription>/resourceGroups/<resource-group>/providers/Microsoft.Search/searchServices/<search-service>"
```

This example creates a role assignment scoped to a specific index:

```powershell
New-AzRoleAssignment -SignInName <email> `
    -RoleDefinitionName "Search Index Data Contributor" `
    -Scope  "/subscriptions/<subscription>/resourceGroups/<resource-group>/providers/Microsoft.Search/searchServices/<search-service>/indexes/<index-name>"
```

---

### Assign roles for read-only queries

Use the Search Index Data Reader role for apps and processes that only need read-access to an index. This is a very specific role. It grants [GET or POST access](/rest/api/searchservice/documents) to the *documents collection of a search index* for search, autocomplete, and suggestions.

It doesn't support GET or LIST operations on an index or other top-level objects, or GET service statistics.

#### [**Azure portal**](#tab/roles-portal-query)

1. Sign in to the [Azure portal](https://portal.azure.com).

1. Navigate to your search service.

1. Select **Access Control (IAM)** in the left navigation pane.

1. Select **+ Add** > **Add role assignment**.

1. Select the **Search Index Data Reader** role.

1. On the **Members** tab, select the Microsoft Entra user or group identity. If you're setting up permissions for another service, you might be using a system or user-managed identity. Choose that option if the role assignment is for a service identity.

1. On the **Review + assign** tab, select **Review + assign** to assign the role.

#### [**PowerShell**](#tab/roles-powershell-query)

When [using PowerShell to assign roles](../role-based-access-control/role-assignments-powershell.md), call [New-AzRoleAssignment](/powershell/module/az.resources/new-azroleassignment), providing the Azure user or group name, and the scope of the assignment.

1. Get your subscription ID, search service resource group, and search service name.

1. Get the object identifier of your Azure service, such as Azure OpenAI.

   ```azurepowershell
    Get-AzADServicePrincipal -SearchString <YOUR AZURE OPENAI RESOURCE NAME>
   ```

1. Get the role definition and review the permissions to make sure this is the role you want.

   ```azurepowershell
   Get-AzRoleDefinition -Name "Search Index Data Reader"
   ```

1. Create the role assignment, substituting valid values for the placeholders.

   ```azurepowershell
   New-AzRoleAssignment -ObjectId YOUR-AZURE-OPENAI-OBJECT-ID -RoleDefinitionName "Search Index Data Reader" -Scope /subscriptions/YOUR-SUBSCRIPTION-ID/resourcegroups/YOUR-RESOURCE-GROUP/providers/Microsoft.Search/searchServices/YOUR-SEARCH-SERVICE-NAME
   ```

1. Here's an example of a role assignment scoped to a specific index:

    ```powershell
    New-AzRoleAssignment -ObjectId YOUR-AZURE-OPENAI-OBJECT-ID `
        -RoleDefinitionName "Search Index Data Reader" `
        -Scope /subscriptions/YOUR-SUBSCRIPTION-ID/resourcegroups/YOUR-RESOURCE-GROUP/providers/Microsoft.Search/searchServices/YOUR-SEARCH-SERVICE-NAME/indexes/YOUR-INDEX-NAME
    ```

---

## Test role assignments

Use a client to test role assignments. Remember that roles are cumulative and inherited roles that are scoped to the subscription or resource group level can't be deleted or denied at the resource (search service) level. 

Make sure that you [register your client application with Microsoft Entra ID](search-howto-aad.md) and have role assignments in place before testing access. 

### [**Azure portal**](#tab/test-portal)

1. Sign in to the [Azure portal](https://portal.azure.com).

1. Navigate to your search service.

1. On the Overview page, select the **Indexes** tab:

   + Search Service Contributors can view and create any object, but can't load documents or query an index. To verify permissions, [create a search index](search-how-to-create-search-index.md#create-an-index).

   + Search Index Data Contributors can load documents. There's no load documents option in the portal outside of Import data wizard, but you can [reset and run an indexer](search-howto-run-reset-indexers.md) to confirm document load permissions.

   + Search Index Data Readers can query the index. To verify permissions, use [Search explorer](search-explorer.md). You should be able to send queries and view results, but you shouldn't be able to view the index definition or create one.

### [**REST API**](#tab/test-rest)

This approach assumes Visual Studio Code with a REST client extension.

1. Open a command shell for Azure CLI and sign in to your Azure subscription.

   ```azurecli
   az login
   ```

1. Get your tenant ID and subscription ID. The ID is used as a variable in a future step. 

   ```azurecli
   az account show
   ```

1. Get an access token.

   ```azurecli
   az account get-access-token --query accessToken --output tsv
   ```

1. In a new text file in Visual Studio Code, paste in these variables:

   ```http
   @baseUrl = PASTE-YOUR-SEARCH-SERVICE-URL-HERE
   @index-name = PASTE-YOUR-INDEX-NAME-HERE
   @token = PASTE-YOUR-TOKEN-HERE
   ```

1. Paste in and then send a request that uses the variables you've specified. For the "Search Index Data Reader" role, you can send a query. You can use any [supported API version](/rest/api/searchservice/search-service-api-versions).

   ```http
   POST https://{{baseUrl}}/indexes/{{index-name}}/docs/search?api-version=2023-11-01 HTTP/1.1
     Content-type: application/json
     Authorization: Bearer {{token}}

       {
            "queryType": "simple",
            "search": "motel",
            "filter": "",
            "select": "HotelName,Description,Category,Tags",
            "count": true
        }
   ```

For more information on how to acquire a token for a specific environment, see [Manage a Azure AI Search service with REST APIs](search-manage-rest.md) and [Microsoft identity platform authentication libraries](../active-directory/develop/reference-v2-libraries.md).

### [**.NET**](#tab/test-csharp)

1. Use the [Azure.Search.Documents](https://www.nuget.org/packages/Azure.Search.Documents) package.

1. Use [Azure.Identity for .NET](/dotnet/api/overview/azure/identity-readme) for token authentication. Microsoft recommends [`DefaultAzureCredential()`](/dotnet/api/azure.identity.defaultazurecredential) for most scenarios.

1. Here's an example of a client connection using `DefaultAzureCredential()`.

    ```csharp
    // Create a SearchIndexClient to send create/delete index commands
    SearchIndexClient adminClient = new SearchIndexClient(serviceEndpoint, new DefaultAzureCredential());

    // Create a SearchClient to load and query documents
    SearchClient srchclient = new SearchClient(serviceEndpoint, indexName, new DefaultAzureCredential());
    ```

1. Here's another example of using [client secret credential](/dotnet/api/azure.core.tokencredential):

    ```csharp
    var tokenCredential =  new ClientSecretCredential(aadTenantId, aadClientId, aadSecret);
    SearchClient srchclient = new SearchClient(serviceEndpoint, indexName, tokenCredential);
    ```

### [**Python**](#tab/test-python)

1. Use [azure.search.documents (Azure SDK for Python)](https://pypi.org/project/azure-search-documents/).

1. Use [Azure.Identity for Python](/python/api/overview/azure/identity-readme) for token authentication.

1. Use [DefaultAzureCredential](/python/api/overview/azure/identity-readme?view=azure-python#authenticate-with-defaultazurecredential&preserve-view=true) if the Python client is an application that executes server-side. Enable [interactive authentication](/python/api/overview/azure/identity-readme?view=azure-python#enable-interactive-authentication-with-defaultazurecredential&preserve-view=true) if the app runs in a browser.

1. Here's an example:

    ```python
    from azure.search.documents import SearchClient
    from azure.identity import DefaultAzureCredential
    
    credential = DefaultAzureCredential()
    endpoint = "https://<mysearch>.search.windows.net"
    index_name = "myindex"
    client = SearchClient(endpoint=endpoint, index_name=index_name, credential=credential)
    ```

### [**JavaScript**](#tab/test-javascript)

1. Use [@azure/search-documents (Azure SDK for JavaScript), version 11.3](https://www.npmjs.com/package/@azure/search-documents).

1. Use [Azure.Identity for JavaScript](/javascript/api/overview/azure/identity-readme) for token authentication.

1. If you're using React, use `InteractiveBrowserCredential` for Microsoft Entra authentication to Search. See [When to use `@azure/identity`](/javascript/api/overview/azure/identity-readme?view=azure-node-latest#when-to-use&preserve-view=true) for details.

### [**Java**](#tab/test-java)

1. Use [azure-search-documents (Azure SDK for Java)](https://central.sonatype.com/artifact/com.azure/azure-search-documents).

1. Use [Azure.Identity for Java](/java/api/overview/azure/identity-readme?view=azure-java-stable&preserve-view=true) for token authentication.

1. Microsoft recommends [DefaultAzureCredential](/java/api/overview/azure/identity-readme?view=azure-java-stable#defaultazurecredential&preserve-view=true) for apps that run on Azure.

---

## Test as current user

If you're already a Contributor or Owner of your search service, you can present a bearer token for your user identity for authentication to Azure AI Search. 

1. Get a bearer token for the current user using the Azure CLI:

    ```azurecli
    az account get-access-token --scope https://search.azure.com/.default
    ```

   Or by using PowerShell:

   ```powershell
   Get-AzAccessToken -ResourceUrl https://search.azure.com
   ```

1. In a new text file in Visual Studio Code, paste in these variables:

   ```http
   @baseUrl = PASTE-YOUR-SEARCH-SERVICE-URL-HERE
   @index-name = PASTE-YOUR-INDEX-NAME-HERE
   @token = PASTE-YOUR-TOKEN-HERE
   ```

1. Paste in and then send a request to confirm access. Here's one that queries the hotels-quickstart index

   ```http
   POST https://{{baseUrl}}/indexes/{{index-name}}/docs/search?api-version=2023-11-01 HTTP/1.1
     Content-type: application/json
     Authorization: Bearer {{token}}

       {
            "queryType": "simple",
            "search": "motel",
            "filter": "",
            "select": "HotelName,Description,Category,Tags",
            "count": true
        }
   ```

<a name="rbac-single-index"></a>

## Grant access to a single index

In some scenarios, you might want to limit an application's access to a single resource, such as an index.

The portal doesn't currently support role assignments at this level of granularity, but it can be done with [PowerShell](../role-based-access-control/role-assignments-powershell.md) or the [Azure CLI](../role-based-access-control/role-assignments-cli.md).

In PowerShell, use [New-AzRoleAssignment](/powershell/module/az.resources/new-azroleassignment), providing the Azure user or group name, and the scope of the assignment.

1. Load the `Azure` and `AzureAD` modules and connect to your Azure account:

   ```powershell
   Import-Module -Name Az
   Import-Module -Name AzureAD
   Connect-AzAccount
   ```

1. Add a role assignment scoped to an individual index:

   ```powershell
   New-AzRoleAssignment -ObjectId <objectId> `
       -RoleDefinitionName "Search Index Data Contributor" `
       -Scope  "/subscriptions/<subscription>/resourceGroups/<resource-group>/providers/Microsoft.Search/searchServices/<search-service>/indexes/<index-name>"
   ```

## Create a custom role

If [built-in roles](#built-in-roles-used-in-search) don't provide the right combination of permissions, you can create a [custom role](../role-based-access-control/custom-roles.md) to support the operations you require.

This example clones **Search Index Data Reader** and then adds the ability to list indexes by name. Normally, listing the indexes on a search service is considered an administrative right.

### [**Azure portal**](#tab/custom-role-portal)

These steps are derived from [Create or update Azure custom roles using the Azure portal](../role-based-access-control/custom-roles-portal.md). Cloning from an existing role is supported in a search service page.

These steps create a custom role that augments search query rights to include listing indexes by name. Typically, listing indexes is considered an admin function.

1. In the Azure portal, navigate to your search service.

1. In the left-navigation pane, select **Access Control (IAM)**.

1. In the action bar, select **Roles**.

1. Right-click **Search Index Data Reader** (or another role) and select **Clone** to open the **Create a custom role** wizard.

1. On the Basics tab, provide a name for the custom role, such as "Search Index Data Explorer", and then select **Next**.

1. On the Permissions tab, select **Add permission**.

1. On the Add permissions tab, search for and then select the **Microsoft Search** tile.

1. Set the permissions for your custom role. At the top of the page, using the default **Actions** selection:

   + Under Microsoft.Search/operations, select **Read : List all available operations**. 
   + Under Microsoft.Search/searchServices/indexes, select **Read : Read Index**.

1. On the same page, switch to **Data actions** and under Microsoft.Search/searchServices/indexes/documents, select **Read : Read Documents**.

   The JSON definition looks like the following example:

   ```json
   {
    "properties": {
        "roleName": "search index data explorer",
        "description": "",
        "assignableScopes": [
            "/subscriptions/0000000000000000000000000000000/resourceGroups/free-search-svc/providers/Microsoft.Search/searchServices/demo-search-svc"
        ],
        "permissions": [
            {
                "actions": [
                    "Microsoft.Search/operations/read",
                    "Microsoft.Search/searchServices/indexes/read"
                ],
                "notActions": [],
                "dataActions": [
                    "Microsoft.Search/searchServices/indexes/documents/read"
                ],
                "notDataActions": []
            }
        ]
      }
    }
    ```

1. Select **Review + create** to create the role. You can now assign users and groups to the role.

### [**Azure PowerShell**](#tab/custom-role-ps)

The PowerShell example shows the JSON syntax for creating a custom role that's a clone of **Search Index Data Reader**, but withe ability to list all indexes by name.

1. Review the [list of atomic permissions](../role-based-access-control/resource-provider-operations.md#microsoftsearch) to determine which ones you need. For this example, you'll need the following:

   ```json
   "Microsoft.Search/operations/read",
   "Microsoft.Search/searchServices/read",
   "Microsoft.Search/searchServices/indexes/read"
   ```

1. Set up a PowerShell session to create the custom role. For detailed instructions, see [Azure PowerShell](../role-based-access-control/custom-roles-powershell.md)

1. Provide the role definition as a JSON document. The following example shows the syntax for creating a custom role with PowerShell.

```json
{
  "Name": "Search Index Data Explorer",
  "Id": "88888888-8888-8888-8888-888888888888",
  "IsCustom": true,
  "Description": "List all indexes on the service and query them.",
  "Actions": [
      "Microsoft.Search/operations/read",
      "Microsoft.Search/searchServices/read"
  ],
  "NotActions": [],
  "DataActions": [
      "Microsoft.Search/searchServices/indexes/read"
  ],
  "NotDataActions": [],
  "AssignableScopes": [
    "/subscriptions/{subscriptionId1}"
  ]
}
```

> [!NOTE]
> If the assignable scope is at the index level, the data action should be `"Microsoft.Search/searchServices/indexes/documents/read"`.

### [**REST API**](#tab/custom-role-rest)

1. Review the [list of atomic permissions](../role-based-access-control/resource-provider-operations.md#microsoftsearch) to determine which ones you need.

1. See [Create or update Azure custom roles using the REST API](../role-based-access-control/custom-roles-rest.md) for steps.

1. Clone or create a role, or use JSON to specify the custom role (see the PowerShell tab for JSON syntax).

### [**Azure CLI**](#tab/custom-role-cli)

1. Review the [list of atomic permissions](../role-based-access-control/resource-provider-operations.md#microsoftsearch) to determine which ones you need.

1. See [Create or update Azure custom roles using Azure CLI](../role-based-access-control/custom-roles-cli.md) for steps.

1. Clone or create a role, or use JSON to specify the custom role (see the PowerShell tab for JSON syntax).

---

## Conditional Access

We recommend [Microsoft Entra Conditional Access](/entra/identity/conditional-access/overview) if you need to enforce organizational policies, such as multifactor authentication.

To enable a Conditional Access policy for Azure AI Search, follow these steps:

1. [Sign in](https://portal.azure.com) to the Azure portal.

1. Search for **Microsoft Entra Conditional Access**.

1. Select **Policies**.

1. Select **New policy**.

1. In the **Cloud apps or actions** section of the policy, add **Azure AI Search** as a cloud app depending on how you want to set up your policy.

1. Update the remaining parameters of the policy. For example, specify which users and groups this policy applies to. 

1. Save the policy.

> [!IMPORTANT]
> If your search service has a managed identity assigned to it, the specific search service will show up as a cloud app that can be included or excluded as part of the Conditional Access policy. Conditional Access policies can't be enforced on a specific search service. Instead make sure you select the general **Azure AI Search** cloud app.

## Limitations

+ Role-based access control can increase the latency of some requests. Each unique combination of service resource (index, indexer, etc.) and service principal triggers an authorization check. These authorization checks can add up to 200 milliseconds of latency per request. 

+ In rare cases where requests originate from a high number of different service principals, all targeting different service resources (indexes, indexers, etc.), it's possible for the authorization checks to result in throttling. Throttling would only happen if hundreds of unique combinations of search service resource and service principal were used within a second.

## Troubleshooting role-based access control issues

When developing applications that use role-based access control for authentication, some common issues might occur:

+ If the authorization token came from a [managed identity](/entra/identity/managed-identities-azure-resources/overview) and the appropriate permissions were recently assigned, it [might take several hours](/entra/identity/managed-identities-azure-resources/managed-identity-best-practice-recommendations#limitation-of-using-managed-identities-for-authorization) for these permissions assignments to take effect.

+ The default configuration for a search service is [key-based authentication](search-security-api-keys.md). If you didn't change the default key setting to **Both** or **Role-based access control**, then all requests using role-based authentication are automatically denied regardless of the underlying permissions.<|MERGE_RESOLUTION|>--- conflicted
+++ resolved
@@ -125,16 +125,10 @@
 
 Role assignments are global across the search service. To [scope permissions to a single index](#rbac-single-index), use PowerShell or the Azure CLI to create a custom role.
 
-<<<<<<< HEAD
-
 Another combination of roles that provides full access is Contributor or Owner, plus Search Index Data Reader.
 
 > [!IMPORTANT]
 > If you configure role-based access for a service or index and you also provide an API key on the request, the search service uses the API key to authenticate.
-=======
-> [!NOTE]
-> If you make a request, such as a REST call, that includes an API key, and you're also part of a role assignment, the API key takes precedence. For instance, if you have a read-only role assignment but make a request with an admin API key, the permissions granted by the API key override the role assignment. This behavior only applies if both keys and roles are enabled for your search service.
->>>>>>> dc117da1
 
 #### [**Azure portal**](#tab/roles-portal)
 
