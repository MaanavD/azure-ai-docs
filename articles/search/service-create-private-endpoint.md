--- conflicted
+++ resolved
@@ -1,11 +1,7 @@
 ---
 title: Create a Private Endpoint for secure connections
 titleSuffix: Azure Cognitive Search
-<<<<<<< HEAD
-description: Currently in preview, restrict access to a search service endpoint using Private Endpoint and a secure VNet connection.
-=======
-description: Set up a private endpoint in a virtual network for a secure connection to an Azure Cognitive Search service.
->>>>>>> 435c99de
+description: Currently in preview, you can restrict access to a search service endpoint using Private Endpoint and a secure VNet connection.
 
 manager: nitinme
 author: mrcarter8
@@ -17,20 +13,10 @@
 
 # Restrict access to Azure Cognitive Search using Private Endpoint and a virtual network connection.
 
-<<<<<<< HEAD
 > [!IMPORTANT] 
 > Support for Private Endpoint is currently available as a limited-access preview. This preview is only available for search services on the **Basic tier**.
 > This preview version is provided without a service level agreement, and it's not recommended for production workloads. For more information, see [Supplemental Terms of Use for Microsoft Azure Previews](https://azure.microsoft.com/support/legal/preview-supplemental-terms/). 
 > The [REST API version 2019-10-01-Preview](search-api-preview.md) provides this feature. There is no portal or .NET SDK support at this time.
-=======
-[Private Endpoints](../private-link/private-endpoint-overview.md) for Azure Cognitive Search allow a client on a virtual network to securely access data in a search index over a [Private Link](../private-link/private-link-overview.md). The private endpoint uses an IP address from the [virtual network address space](../virtual-network/virtual-network-ip-addresses-overview-arm.md#private-ip-addresses) for your search service. Network traffic between the client and the search service traverses over the virtual network and a private link on the Microsoft backbone network, eliminating exposure from the public internet. For a list of other PaaS services that support Private Link, check the [availability section](../private-link/private-link-overview.md#availability) in the product documentation.
-
-> [!Important]
-> Private Endpoints support for Azure Cognitive Search is available as a limited-access preview and not currently intended for production use. Please fill out and submit the [access request form](https://aka.ms/SearchPrivateLinkRequestAccess) if you would like to access the preview. The form requests information about you, your company, and general application architecture. Once we review your request, you'll receive a confirmation email with additional instructions.
->
-> Once you are granted access to the preview, you'll be able to configure Private Endpoints for your service using the Azure portal and REST API version [2019-10-06-Preview](search-api-preview.md).
-> This preview is currently only available for search services on the **Basic** tier and you must use the search API to upload documents to the index.  Support for other service tiers and indexers will come in a future update.
->>>>>>> 435c99de
 
 In this article, learn how to create a new search service that is accessible over secure connections, with no access from public IP addresses. Client connections are allowed from Azure virtual machines deployed in the same virtual network as the service.
 
@@ -44,30 +30,19 @@
 + Increase security for the virtual network by enabling you to block exfiltration of data from the virtual network.
 + Securely connect to your search service from on-premises networks that connect to the virtual network using [VPN](../vpn-gateway/vpn-gateway-about-vpngateways.md) or [ExpressRoutes](../expressroute/expressroute-locations.md) with private-peering.
 
-<<<<<<< HEAD
 > [!NOTE]
 > When the service endpoint is private, some portal features are disabled. You'll be able to view and manage service level information, but portal access to index data and the various components in the service, such as the index, indexer, and skillset definitions, is restricted for security reasons.
 
 ## Request access 
-=======
-## Sign in to Azure
->>>>>>> 435c99de
 
 Click [request access](https://aka.ms/SearchPrivateLinkRequestAccess) to sign up for this preview feature. The form requests information about you, your company, and  general network topology. Once we review your request, you'll receive a confirmation email with additional instructions.
 
 ## Create a VM
 In this section, you will create a virtual network and subnet to host the VM that will be used to access your search service's private endpoint.
 
-<<<<<<< HEAD
 ### Set up the virtual network
 1. Sign in to the [Azure portal](https://portal.azure.com).
 1. On the top left, select **Create a resource** > **Networking** > **Virtual network**.
-=======
-### Create the virtual network
-
-1. From the Azure portal home tab, select **Create a resource** > **Networking** > **Virtual network**.
-
->>>>>>> 435c99de
 1. In **Create virtual network**, enter or select this information:
 
     | Setting | Value |
@@ -131,16 +106,10 @@
 
 1. When you see the **Validation passed** message, select **Create**.
 
-<<<<<<< HEAD
-## Create a Private Endpoint
-
-In this section, create a search service with a Private Endpoint. 
-=======
 
 ## Create your search service with a private endpoint
 
 In this section, you will create a new Azure Cognitive Search service with a Private Endpoint. 
->>>>>>> 435c99de
 
 1. On the top left of main portal page, select **Create a resource** > **Web** > **Azure Cognitive Search**.
 
@@ -187,15 +156,8 @@
 1. Select **Review + create**. You're taken to the **Review + create** page where Azure validates your configuration. 
 
 1. When you see the **Validation passed** message, select **Create**. 
-<<<<<<< HEAD
 1. Once the service is created, browse to the resource that you just created.
-=======
-
-1. Once provisioning of your new service is complete, browse to the resource that you just created.
-
->>>>>>> 435c99de
 1. Select **Keys** from the left content menu.
-
 1. Copy the **Primary admin key** for use in the next step.
 
  
@@ -251,24 +213,16 @@
 1. Close the remote desktop connection to *myVM*. 
 
 ## Clean up resources 
-<<<<<<< HEAD
 
 When you're done using the Private Endpoint, search service account, and the VM, delete the resource group and all of the resources it contains: 
 
-=======
-When you're done using the Private Endpoint, search service, and the VM, delete the resource group and all of the resources it contains:
->>>>>>> 435c99de
 1. Enter *myResourceGroup* in the **Search** box at the top of the portal and select *myResourceGroup* from the search results. 
 1. Select **Delete resource group**. 
 1. Enter *myResourceGroup* for **TYPE THE RESOURCE GROUP NAME** and select **Delete**.
 
 ## Next steps
-<<<<<<< HEAD
 
 In this article, you created a VM on a virtual network and a search service with a Private Endpoint. You connected to the VM from the internet and securely communicated to the search service using Private Link. 
 
 > [!div class="nextstepaction"]
-> [What is Azure Private Endpoint?](../private-link/private-endpoint-overview.md).
-=======
-In this article, you created a VM on a virtual network and a search service with a Private Endpoint. You connected to the VM from the internet and securely communicated to the search service using Private Link. To learn more about Private Endpoint, see [What is Azure Private Endpoint?](../private-link/private-endpoint-overview.md).
->>>>>>> 435c99de
+> [What is Azure Private Endpoint?](../private-link/private-endpoint-overview.md).