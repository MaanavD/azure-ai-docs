---
title: 'Example: Creating a custom cognitive skill with the Bing Entity Search API'
titleSuffix: Azure Cognitive Search
description: Demonstrates using the Bing Entity Search service in a custom skill mapped to an AI-enriched indexing pipeline in Azure Cognitive Search.

manager: nitinme
author: luiscabrer
ms.author: luisca
ms.service: cognitive-search
ms.topic: conceptual
ms.date: 11/04/2019
---

# Example: Create a custom skill using the Bing Entity Search API

In this example, learn how to create a web API custom skill. This skill will accept locations, public figures, and organizations, and return descriptions for them. The example uses an [Azure Function](https://azure.microsoft.com/services/functions/) to wrap the [Bing Entity Search API](https://azure.microsoft.com/services/cognitive-services/bing-entity-search-api/) so that it implements the custom skill interface.

## Prerequisites

+ Read about [custom skill interface](cognitive-search-custom-skill-interface.md) article if you aren't familiar with the input/output interface that a custom skill should implement.

+ [!INCLUDE [cognitive-services-bing-entity-search-signup-requirements](../../includes/cognitive-services-bing-entity-search-signup-requirements.md)]

+ Install [Visual Studio 2019](https://www.visualstudio.com/vs/) or later, including the Azure development workload.

## Create an Azure Function

Although this example uses an Azure Function to host a web API, it isn't required.  As long as you meet the [interface requirements for a cognitive skill](cognitive-search-custom-skill-interface.md), the approach you take is immaterial. Azure Functions, however, make it easy to create a custom skill.

### Create a function app

1. In Visual Studio, select **New** > **Project** from the File menu.

1. In the New Project dialog, select **Installed**, expand **Visual C#** > **Cloud**, select **Azure Functions**, type a Name for your project, and select **OK**. The function app name must be valid as a C# namespace, so don't use underscores, hyphens, or any other non-alphanumeric characters.

1. Select **Azure Functions v2 (.NET Core)**. You could also do it with version 1, but the code written below is based on the v2 template.

1. Select the type to be **HTTP Trigger**

1. For Storage Account, you may select **None**, as you won't need any storage for this function.

1. Select **OK** to create the function project and HTTP triggered function.

### Modify the code to call the Bing Entity Search Service

Visual Studio creates a project and in it a class that contains boilerplate code for the chosen function type. The *FunctionName* attribute on the method sets the name of the function. The *HttpTrigger* attribute specifies that the function is triggered by an HTTP request.

Now, replace all of the content of the file *Function1.cs* with the following code:

```csharp
using System;
using System.Collections.Generic;
using System.IO;
using System.Linq;
using System.Net.Http;
using System.Threading.Tasks;
using Microsoft.AspNetCore.Mvc;
using Microsoft.Azure.WebJobs;
using Microsoft.Azure.WebJobs.Extensions.Http;
using Microsoft.AspNetCore.Http;
using Microsoft.Extensions.Logging;
using Newtonsoft.Json;

namespace SampleSkills
{
    /// <summary>
    /// Sample custom skill that wraps the Bing entity search API to connect it with a 
    /// AI enrichment pipeline.
    /// </summary>
    public static class BingEntitySearch
    {
        #region Credentials
        // IMPORTANT: Make sure to enter your credential and to verify the API endpoint matches yours.
        static readonly string bingApiEndpoint = "https://api.cognitive.microsoft.com/bing/v7.0/entities/";
        static readonly string key = "<enter your api key here>";  
        #endregion

        #region Class used to deserialize the request
        private class InputRecord
        {
            public class InputRecordData
            {
                public string Name { get; set; }
            }

            public string RecordId { get; set; }
            public InputRecordData Data { get; set; }
        }

        private class WebApiRequest
        {
            public List<InputRecord> Values { get; set; }
        }
        #endregion

        #region Classes used to serialize the response

        private class OutputRecord
        {
            public class OutputRecordData
            {
                public string Name { get; set; } = "";
                public string Description { get; set; } = "";
                public string Source { get; set; } = "";
                public string SourceUrl { get; set; } = "";
                public string LicenseAttribution { get; set; } = "";
                public string LicenseUrl { get; set; } = "";
            }

            public class OutputRecordMessage
            {
                public string Message { get; set; }
            }

            public string RecordId { get; set; }
            public OutputRecordData Data { get; set; }
            public List<OutputRecordMessage> Errors { get; set; }
            public List<OutputRecordMessage> Warnings { get; set; }
        }

        private class WebApiResponse
        {
            public List<OutputRecord> Values { get; set; }
        }
        #endregion

        #region Classes used to interact with the Bing API
        private class BingResponse
        {
            public BingEntities Entities { get; set; }
        }
        private class BingEntities
        {
            public BingEntity[] Value { get; set; }
        }

        private class BingEntity
        {
            public class EntityPresentationinfo
            {
                public string[] EntityTypeHints { get; set; }
            }

            public class License
            {
                public string Url { get; set; }
            }

            public class ContractualRule
            {
                public string _type { get; set; }
                public License License { get; set; }
                public string LicenseNotice { get; set; }
                public string Text { get; set; }
                public string Url { get; set; }
            }

            public ContractualRule[] ContractualRules { get; set; }
            public string Description { get; set; }
            public string Name { get; set; }
            public EntityPresentationinfo EntityPresentationInfo { get; set; }
        }
        #endregion

        #region The Azure Function definition

        [FunctionName("EntitySearch")]
        public static async Task<IActionResult> Run(
            [HttpTrigger(AuthorizationLevel.Function, "post", Route = null)] HttpRequest req,
            ILogger log)
        {
            log.LogInformation("Entity Search function: C# HTTP trigger function processed a request.");

            var response = new WebApiResponse
            {
                Values = new List<OutputRecord>()
            };

            string requestBody = new StreamReader(req.Body).ReadToEnd();
            var data = JsonConvert.DeserializeObject<WebApiRequest>(requestBody);

            // Do some schema validation
            if (data == null)
            {
                return new BadRequestObjectResult("The request schema does not match expected schema.");
            }
            if (data.Values == null)
            {
                return new BadRequestObjectResult("The request schema does not match expected schema. Could not find values array.");
            }

            // Calculate the response for each value.
            foreach (var record in data.Values)
            {
                if (record == null || record.RecordId == null) continue;

                OutputRecord responseRecord = new OutputRecord
                {
                    RecordId = record.RecordId
                };

                try
                {
                    responseRecord.Data = GetEntityMetadata(record.Data.Name).Result;
                }
                catch (Exception e)
                {
                    // Something bad happened, log the issue.
                    var error = new OutputRecord.OutputRecordMessage
                    {
                        Message = e.Message
                    };

                    responseRecord.Errors = new List<OutputRecord.OutputRecordMessage>
                    {
                        error
                    };
                }
                finally
                {
                    response.Values.Add(responseRecord);
                }
            }

            return (ActionResult)new OkObjectResult(response);
        }

        #endregion

        #region Methods to call the Bing API
        /// <summary>
        /// Gets metadata for a particular entity based on its name using Bing Entity Search
        /// </summary>
        /// <param name="entityName">The name of the entity to extract data for.</param>
        /// <returns>Asynchronous task that returns entity data. </returns>
        private async static Task<OutputRecord.OutputRecordData> GetEntityMetadata(string entityName)
        {
            var uri = bingApiEndpoint + "?q=" + entityName + "&mkt=en-us&count=10&offset=0&safesearch=Moderate";
            var result = new OutputRecord.OutputRecordData();

            using (var client = new HttpClient())
            using (var request = new HttpRequestMessage {
                Method = HttpMethod.Get,
                RequestUri = new Uri(uri)
            })
            {
                request.Headers.Add("Ocp-Apim-Subscription-Key", key);

                HttpResponseMessage response = await client.SendAsync(request);
                string responseBody = await response?.Content?.ReadAsStringAsync();

                BingResponse bingResult = JsonConvert.DeserializeObject<BingResponse>(responseBody);
                if (bingResult != null)
                {
                    // In addition to the list of entities that could match the name, for simplicity let's return information
                    // for the top match as additional metadata at the root object.
                    return AddTopEntityMetadata(bingResult.Entities?.Value);
                }
            }

            return result;
        }

        private static OutputRecord.OutputRecordData AddTopEntityMetadata(BingEntity[] entities)
        {
            if (entities != null)
            {
                foreach (BingEntity entity in entities.Where(
                    entity => entity?.EntityPresentationInfo?.EntityTypeHints != null
                        && (entity.EntityPresentationInfo.EntityTypeHints[0] == "Person"
                            || entity.EntityPresentationInfo.EntityTypeHints[0] == "Organization"
                            || entity.EntityPresentationInfo.EntityTypeHints[0] == "Location")
                        && !String.IsNullOrEmpty(entity.Description)))
                {
                    var rootObject = new OutputRecord.OutputRecordData
                    {
                        Description = entity.Description,
                        Name = entity.Name
                    };

                    if (entity.ContractualRules != null)
                    {
                        foreach (var rule in entity.ContractualRules)
                        {
                            switch (rule._type)
                            {
                                case "ContractualRules/LicenseAttribution":
                                    rootObject.LicenseAttribution = rule.LicenseNotice;
                                    rootObject.LicenseUrl = rule.License.Url;
                                    break;
                                case "ContractualRules/LinkAttribution":
                                    rootObject.Source = rule.Text;
                                    rootObject.SourceUrl = rule.Url;
                                    break;
                            }
                        }
                    }

                    return rootObject;
                }
            }

            return new OutputRecord.OutputRecordData();
        }
        #endregion
    }
}
```

Make sure to enter your own *key* value in the `key` constant based on the key you got when signing up for the Bing entity search API.

This sample includes all necessary code in a single file for convenience. You can find a slightly more structured version of that same skill, as well as other examples of custom skills in [the power skills repository](https://aka.ms/entity-search-power-skill).

Of course, you may rename the file from `Function1.cs` to `BingEntitySearch.cs`.

## Test the function from Visual Studio

Press **F5** to run the program and test function behaviors. In this case, we'll use the function below to look up two entities. Use Postman or Fiddler to issue a call like the one shown below:

```http
POST https://localhost:7071/api/EntitySearch
```

### Request body
```json
{
    "values": [
        {
            "recordId": "e1",
            "data":
            {
                "name":  "Pablo Picasso"
            }
        },
        {
            "recordId": "e2",
            "data":
            {
                "name":  "Microsoft"
            }
        }
    ]
}
```

### Response
You should see a response similar to the following example:

```json
{
    "values": [
        {
            "recordId": "e1",
            "data": {
                "name": "Pablo Picasso",
                "description": "Pablo Ruiz Picasso was a Spanish painter [...]",
                "source": "Wikipedia",
                "sourceUrl": "http://en.wikipedia.org/wiki/Pablo_Picasso",
                "licenseAttribution": "Text under CC-BY-SA license",
                "licenseUrl": "http://creativecommons.org/licenses/by-sa/3.0/"
            },
            "errors": null,
            "warnings": null
        },
        "..."
    ]
}
```

## Publish the function to Azure

When you're satisfied with the function behavior, you can publish it.

1. In **Solution Explorer**, right-click the project and select **Publish**. Choose **Create New** > **Publish**.

1. If you haven't already connected Visual Studio to your Azure account, select **Add an account....**

1. Follow the on-screen prompts. You're asked to specify a unique name for your app service, the Azure subscription, the resource group, the hosting plan, and the storage account you want to use. You can create a new resource group, a new hosting plan, and a storage account if you don't already have these. When finished, select **Create**

1. After the deployment is complete, notice the Site URL. It is the address of your function app in Azure. 

1. In the [Azure portal](https://portal.azure.com), navigate to the Resource Group, and look for the `EntitySearch` Function you published. Under the **Manage** section, you should see Host Keys. Select the **Copy** icon for the *default* host key.  

## Test the function in Azure

Now that you have the default host key, test your function as follows:

```http
POST https://[your-entity-search-app-name].azurewebsites.net/api/EntitySearch?code=[enter default host key here]
```

### Request Body
```json
{
    "values": [
        {
            "recordId": "e1",
            "data":
            {
                "name":  "Pablo Picasso"
            }
        },
        {
            "recordId": "e2",
            "data":
            {
                "name":  "Microsoft"
            }
        }
    ]
}
```

This example should produce the same result you saw previously when running the function in the local environment.

## Connect to your pipeline
Now that you have a new custom skill, you can add it to your skillset. The example below shows you how to call the skill to add descriptions to organizations in the document (this could be extended to also work on locations and people). Replace `[your-entity-search-app-name]` with the name of your app.

```json
{
    "skills": [
      "[... your existing skills remain here]",  
      {
        "@odata.type": "#Microsoft.Skills.Custom.WebApiSkill",
        "description": "Our new Bing entity search custom skill",
        "uri": "https://[your-entity-search-app-name].azurewebsites.net/api/EntitySearch?code=[enter default host key here]",
          "context": "/document/merged_content/organizations/*",
          "inputs": [
            {
              "name": "name",
              "source": "/document/merged_content/organizations/*"
            }
          ],
          "outputs": [
            {
              "name": "description",
              "targetName": "description"
            }
          ]
      }
  ]
}
```

Here, we're counting on the built-in [entity recognition skill](cognitive-search-skill-entity-recognition.md) to be present in the skillset and to have enriched the document with the list of organizations. For reference, here's an entity extraction skill configuration that would be sufficient in generating the data we need:

```json
{
    "@odata.type": "#Microsoft.Skills.Text.EntityRecognitionSkill",
    "name": "#1",
    "description": "Organization name extraction",
    "context": "/document/merged_content",
    "categories": [ "Organization" ],
    "defaultLanguageCode": "en",
    "inputs": [
        {
            "name": "text",
            "source": "/document/merged_content"
        },
        {
            "name": "languageCode",
            "source": "/document/language"
        }
    ],
    "outputs": [
        {
            "name": "organizations",
            "targetName": "organizations"
        }
    ]
},
```

## Next steps
Congratulations! You've created your first custom enricher. Now you can follow the same pattern to add your own custom functionality. 

<<<<<<< HEAD
+ [Add a custom skill to an AI enrichment pipeline](cognitive-search-custom-skill-interface.md)
=======
+ [Power Skills: a repository of custom skills](https://aka.ms/powerskills)
+ [Add a custom skill to a cognitive search pipeline](cognitive-search-custom-skill-interface.md)
>>>>>>> fa506521
+ [How to define a skillset](cognitive-search-defining-skillset.md)
+ [Create Skillset (REST)](https://docs.microsoft.com/rest/api/searchservice/create-skillset)
+ [How to map enriched fields](cognitive-search-output-field-mapping.md)<|MERGE_RESOLUTION|>--- conflicted
+++ resolved
@@ -474,12 +474,8 @@
 ## Next steps
 Congratulations! You've created your first custom enricher. Now you can follow the same pattern to add your own custom functionality. 
 
-<<<<<<< HEAD
-+ [Add a custom skill to an AI enrichment pipeline](cognitive-search-custom-skill-interface.md)
-=======
 + [Power Skills: a repository of custom skills](https://aka.ms/powerskills)
 + [Add a custom skill to a cognitive search pipeline](cognitive-search-custom-skill-interface.md)
->>>>>>> fa506521
 + [How to define a skillset](cognitive-search-defining-skillset.md)
 + [Create Skillset (REST)](https://docs.microsoft.com/rest/api/searchservice/create-skillset)
 + [How to map enriched fields](cognitive-search-output-field-mapping.md)