--- conflicted
+++ resolved
@@ -8,7 +8,7 @@
 ms.author: heidist
 ms.service: cognitive-search
 ms.topic: conceptual
-ms.date: 11/10/2020
+ms.date: 11/19/2020
 ms.custom: devx-track-csharp
 ---
 
@@ -22,11 +22,7 @@
 
 You can use these features separately or together. To implement these behaviors in Azure Cognitive Search, there is an index and query component. 
 
-<<<<<<< HEAD
-+ In the index, add a suggester to an index. You can use the portal, [REST API](/rest/api/searchservice/create-index), or [.NET SDK](/dotnet/api/azure.search.documents.indexes.models.searchindex.suggesters). The remainder of this article is focused on creating a suggester.
-=======
 + Add a suggester to a search index definition. The remainder of this article is focused on creating a suggester.
->>>>>>> 19f270ea
 
 + Call a suggester-enabled query, in the form of a Suggestion request or Autocomplete request, using one of the [APIs listed below](#how-to-use-a-suggester).
 
@@ -117,44 +113,9 @@
 
 ## Create using .NET
 
-<<<<<<< HEAD
-In C#, define a [SearchSuggester object](/dotnet/api/azure.search.documents.indexes.models.searchsuggester). `Suggesters` is a collection but it can only take one item. 
-
-<!-- ```csharp  OLD SDK
-private static void CreateHotelsIndex(SearchServiceClient serviceClient)
-=======
 In C#, define a [SearchSuggester object](/dotnet/api/azure.search.documents.indexes.models.searchsuggester). `Suggesters` is a collection on a SearchIndex object, but it can only take one item. 
 
 ```csharp
-private static void CreateIndex(string indexName, SearchIndexClient indexClient)
->>>>>>> 19f270ea
-{
-    FieldBuilder fieldBuilder = new FieldBuilder();
-    var searchFields = fieldBuilder.Build(typeof(Hotel));
-
-    //var suggester = new SearchSuggester("sg", sourceFields = "HotelName", "Category");
-
-    var definition = new SearchIndex(indexName, searchFields);
-
-    var suggester = new SearchSuggester("sg", new[] { "HotelName", "Category"});
-
-    definition.Suggesters.Add(suggester);
-
-    indexClient.CreateOrUpdateIndex(definition);
-}
-```
-
-```csharp  NEW SDK COPIED FROM HOWTO DOES NOT INCLUDE SUGGESTER
-private static async Task CreateIndexAsync(string indexName, SearchIndexClient indexClient)
-{
-    FieldBuilder builder = new FieldBuilder();
-    var definition = new SearchIndex(indexName, builder.Build(typeof(Hotel)));
-
-    await indexClient.CreateIndexAsync(definition);
-}
-```
-
-```csharp  INCLUDES SUGGESTER BUT DOESN"T WORK YET
 private static async Task CreateIndexAsync(string indexName, SearchIndexClient indexClient)
 {
     var definition = new SearchIndex()
@@ -170,21 +131,15 @@
 
     await indexClient.CreateIndexAsync(definition);
 }
-``` -->
+```
 
 ## Property reference
 
 |Property      |Description      |
 |--------------|-----------------|
-<<<<<<< HEAD
-|`name`        |The name of the suggester.|
-|`searchMode`  |The strategy used to search for candidate phrases. The only mode currently supported is `analyzingInfixMatching`, which currently matches on the beginning of a term.|
-|`sourceFields`|A list of one or more fields that are the source of the content for suggestions. Fields must be of type `Edm.String` and `Collection(Edm.String)`. If an analyzer is specified on the field, it must be a named analyzer from [this list](/dotnet/api/azure.search.documents.indexes.models.lexicalanalyzername) (not a custom analyzer).<p/> As a best practice, specify only those fields that lend themselves to an expected and appropriate response, whether it's a completed string in a search bar or a dropdown list.<p/>A hotel name is a good candidate because it has precision. Verbose fields like descriptions and comments are too dense. Similarly, repetitive fields, such as categories and tags, are less effective. In the examples, we include "category" anyway to demonstrate that you can include multiple fields. |
-=======
 |`name`        | Specified in the suggester definition, but also called on an Autocomplete or Suggestions request. |
 |`sourceFields`| Specified in the suggester definition. It's a list of one or more fields in the index that are the source of the content for suggestions. Fields must be of type `Edm.String` and `Collection(Edm.String)`. If an analyzer is specified on the field, it must be a named lexical analyzer from [this list](/dotnet/api/azure.search.documents.indexes.models.lexicalanalyzername) (not a custom analyzer).<p/> As a best practice, specify only those fields that lend themselves to an expected and appropriate response, whether it's a completed string in a search bar or a dropdown list.<p/>A hotel name is a good candidate because it has precision. Verbose fields like descriptions and comments are too dense. Similarly, repetitive fields, such as categories and tags, are less effective. In the examples, we include "category" anyway to demonstrate that you can include multiple fields. |
 |`searchMode`  | REST-only parameter, but also visible in the portal. This parameter is not available in the .NET SDK. It indicates the strategy used to search for candidate phrases. The only mode currently supported is `analyzingInfixMatching`, which currently matches on the beginning of a term.|
->>>>>>> 19f270ea
 
 <a name="how-to-use-a-suggester"></a>
 
