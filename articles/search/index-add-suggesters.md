---
<<<<<<< HEAD
title: Autocomplete or typeahead search
=======
title: Create a suggester
>>>>>>> e89291ba
titleSuffix: Azure Cognitive Search
description: Enable type-ahead query actions in Azure Cognitive Search by creating suggesters and formulating requests that invoke autocomplete or autosuggested query terms.

manager: nitinme
author: HeidiSteen
ms.author: heidist
ms.service: cognitive-search
ms.topic: conceptual
<<<<<<< HEAD
ms.date: 03/11/2020
---
# Add autocomplete or suggestions for typeahead search
=======
ms.date: 04/10/2020
---
>>>>>>> e89291ba

# Create a suggester to enable autocomplete and suggestions in Azure Cognitive Search

<<<<<<< HEAD
A suggester supports two typeahead variants: *autocomplete*, which completes the term or phrase you are typing, and *suggestions* that return a short list of matching documents. 

The following screenshot, from the [Create your first app in C#](tutorial-csharp-type-ahead-and-suggestions.md) sample, illustrates typeahead. Autocomplete anticipates what the user might type into the search box. Actual input is "tw", which autocomplete finishes with "in", creating a prospective search term pulled from terms in your index. Suggestions represent search documents (results) instead of potential queries, and are visualized in the dropdown list. For suggestions, you can surface any part of a document that best describes the result. In this example, the suggestions are hotel names. 
=======
In Azure Cognitive Search, "search-as-you-type" or typeahead functionality is based on a **suggester** construct that you add to a [search index](search-what-is-an-index.md). A suggester supports two search-as-you-type variants: *autocomplete*, which completes the term or phrase you are typing, and *suggestions* that return a short list of matching documents.  

The following screenshot, from the [Create your first app in C#](tutorial-csharp-type-ahead-and-suggestions.md) sample, illustrates both experiences. Autocomplete anticipates what the user might type, finishing "tw" with "in" as the prospective search term. Suggestions are actual search results, each one representing a matching document. For suggestions, you can surface any part of a document that best describes the result. In this example, the suggestions are represented by the hotel name field.
>>>>>>> e89291ba

![Visual comparison of autocomplete and suggested queries](./media/index-add-suggesters/hotel-app-suggestions-autocomplete.png "Visual comparison of autocomplete and suggested queries")

You can use these features separately or together. To implement these behaviors in Azure Cognitive Search, there is an index and query component. 

<<<<<<< HEAD
+ In the index, add a suggester to an index. You can use the portal, [REST API](https://docs.microsoft.com/rest/api/searchservice/create-index), or [.NET SDK](https://docs.microsoft.com/dotnet/api/microsoft.azure.search.models.suggester?view=azure-dotnet).
=======
+ In the index, add a suggester to an index. You can use the portal, [REST API](https://docs.microsoft.com/rest/api/searchservice/create-index), or [.NET SDK](https://docs.microsoft.com/dotnet/api/microsoft.azure.search.models.suggester?view=azure-dotnet). The remainder of this article is focused on creating a suggester.
>>>>>>> e89291ba

+ In the query request, call one of the [APIs listed below](#how-to-use-a-suggester).

Search-as-you-type support is enabled on a per-field basis for string fields. You can implement both typeahead behaviors within the same search solution if you want an experience similar to the one indicated in the screenshot. Both requests target the *documents* collection of specific index and responses are returned after a user has provided at least a three character input string.

## What is a suggester?

A suggester is a data structure that supports search-as-you-type behaviors by storing prefixes for matching on partial queries. Similar to tokenized terms, prefixes are stored in inverted indexes, one for each field specified in a suggester fields collection.

When creating prefixes, a suggester has its own analysis chain, similar to the one used for full text search. However, unlike analysis in full text search, a suggester can only use predefined analyzers (standard Lucene, [language analyzers](index-add-language-analyzers.md), or other analyzers in the [predefined analyzer list](index-add-custom-analyzers.md#predefined-analyzers-reference). [Custom analyzers](index-add-custom-analyzers.md) and configurations are specifically disallowed to avoid random configurations that yield poor results.

> [!NOTE]
> If you need to work around the analyzer constraint, use two separate fields for the same content. This will allow one of the fields to have a suggester, while the other can be set up with a custom analyzer configuration.

## Create a suggester

Although a suggester has several properties, it is primarily a collection of fields for which you are enabling a typeahead experience. For example, a travel app might want to enable typeahead search on destinations, cities, and attractions. As such, all three fields would go in the fields collection.

To create a suggester, add one to an index schema. You can have one suggester in an index (specifically, one suggester in the suggesters collection).

### When to create a suggester

The best time to create a suggester is when you are also creating the field definition itself.

If you try to create a suggester using pre-existing fields, the API will disallow it. Typeahead text is created during indexing, when partial terms in two or more character combinations are tokenized alongside whole terms. Given that existing fields are already tokenized, you will have to rebuild the index if you want to add them to a suggester. For more information about reindexing, see [How to rebuild an Azure Cognitive Search index](search-howto-reindex.md).

### Create using the REST API

In the REST API, add suggesters through [Create Index](https://docs.microsoft.com/rest/api/searchservice/create-index) or 
[Update Index](https://docs.microsoft.com/rest/api/searchservice/update-index). 

  ```json
  {
    "name": "hotels",
    "fields": [
      . . .
    ],
    "suggesters": [
      {
        "name": "sg",
        "searchMode": "analyzingInfixMatching",
        "sourceFields": ["hotelName", "category"]
      }
    ],
    "scoringProfiles": [
      . . .
    ]
  }
  ```

### Create using the .NET SDK

In C#, define a [Suggester object](https://docs.microsoft.com/dotnet/api/microsoft.azure.search.models.suggester?view=azure-dotnet). `Suggesters` is a collection but it can only take one item. 

```csharp
private static void CreateHotelsIndex(SearchServiceClient serviceClient)
{
    var definition = new Index()
    {
        Name = "hotels",
        Fields = FieldBuilder.BuildForType<Hotel>(),
        Suggesters = new List<Suggester>() {new Suggester()
            {
                Name = "sg",
                SourceFields = new string[] { "HotelId", "Category" }
            }}
    };

    serviceClient.Indexes.Create(definition);

}
```

### Property reference

|Property      |Description      |
|--------------|-----------------|
|`name`        |The name of the suggester.|
|`searchMode`  |The strategy used to search for candidate phrases. The only mode currently supported is `analyzingInfixMatching`, which performs flexible matching of phrases at the beginning or in the middle of sentences.|
|`sourceFields`|A list of one or more fields that are the source of the content for suggestions. Fields must be of type `Edm.String` and `Collection(Edm.String)`. If an analyzer is specified on the field, it must be a named analyzer from [this list](https://docs.microsoft.com/dotnet/api/microsoft.azure.search.models.analyzername?view=azure-dotnet) (not a custom analyzer).<p/>As a best practice, specify only those fields that lend themselves to an expected and appropriate response, whether it's a completed string in a search bar or a dropdown list.<p/>A hotel name is a good candidate because it has precision. Verbose fields like descriptions and comments are too dense. Similarly, repetitive fields, such as categories and tags, are less effective. In the examples, we include "category" anyway to demonstrate that you can include multiple fields. |

<a name="how-to-use-a-suggester"></a>

## Use a suggester in a query

After a suggester is created, call the appropriate API in your query logic to invoke the feature. 

+ [Suggestions REST API](https://docs.microsoft.com/rest/api/searchservice/suggestions) 
+ [Autocomplete REST API](https://docs.microsoft.com/rest/api/searchservice/autocomplete) 
+ [SuggestWithHttpMessagesAsync method](https://docs.microsoft.com/dotnet/api/microsoft.azure.search.idocumentsoperations.suggestwithhttpmessagesasync?view=azure-dotnet)
+ [AutocompleteWithHttpMessagesAsync method](https://docs.microsoft.com/dotnet/api/microsoft.azure.search.idocumentsoperations.autocompletewithhttpmessagesasync?view=azure-dotnet&viewFallbackFrom=azure-dotnet)

API usage is illustrated in the following call to the Autocomplete REST API. There are two takeaways from this example. First, as with all queries, the operation is against the documents collection of an index. Second, you can add query parameters. While many query parameters are common to both APIs, the list is different for each one.

```http
GET https://[service name].search.windows.net/indexes/[index name]/docs/autocomplete?[query parameters]  
api-key: [admin or query key]
```

If a suggester is not defined in the index, a call to autocomplete or suggestions will fail.

## Sample code

+ [Create your first app in C#](tutorial-csharp-type-ahead-and-suggestions.md) sample demonstrates a suggester construction, suggested queries, autocomplete, and faceted navigation. This code sample runs on a sandbox Azure Cognitive Search service and uses a pre-loaded Hotels index so all you have to do is press F5 to run the application. No subscription or sign-in is necessary.

+ [DotNetHowToAutocomplete](https://github.com/Azure-Samples/search-dotnet-getting-started/tree/master/DotNetHowToAutocomplete) is an older sample containing both C# and Java code. It also demonstrates a suggester construction, suggested queries, autocomplete, and faceted navigation. This code sample uses the hosted [NYCJobs](https://github.com/Azure-Samples/search-dotnet-asp-net-mvc-jobs) sample data. 


## Next steps

We recommend the following example to see how the requests are formulated.

> [!div class="nextstepaction"]
> [Suggestions and autocomplete examples](search-autocomplete-tutorial.md) <|MERGE_RESOLUTION|>--- conflicted
+++ resolved
@@ -1,9 +1,5 @@
 ---
-<<<<<<< HEAD
-title: Autocomplete or typeahead search
-=======
 title: Create a suggester
->>>>>>> e89291ba
 titleSuffix: Azure Cognitive Search
 description: Enable type-ahead query actions in Azure Cognitive Search by creating suggesters and formulating requests that invoke autocomplete or autosuggested query terms.
 
@@ -12,36 +8,20 @@
 ms.author: heidist
 ms.service: cognitive-search
 ms.topic: conceptual
-<<<<<<< HEAD
-ms.date: 03/11/2020
----
-# Add autocomplete or suggestions for typeahead search
-=======
 ms.date: 04/10/2020
 ---
->>>>>>> e89291ba
 
 # Create a suggester to enable autocomplete and suggestions in Azure Cognitive Search
 
-<<<<<<< HEAD
-A suggester supports two typeahead variants: *autocomplete*, which completes the term or phrase you are typing, and *suggestions* that return a short list of matching documents. 
-
-The following screenshot, from the [Create your first app in C#](tutorial-csharp-type-ahead-and-suggestions.md) sample, illustrates typeahead. Autocomplete anticipates what the user might type into the search box. Actual input is "tw", which autocomplete finishes with "in", creating a prospective search term pulled from terms in your index. Suggestions represent search documents (results) instead of potential queries, and are visualized in the dropdown list. For suggestions, you can surface any part of a document that best describes the result. In this example, the suggestions are hotel names. 
-=======
 In Azure Cognitive Search, "search-as-you-type" or typeahead functionality is based on a **suggester** construct that you add to a [search index](search-what-is-an-index.md). A suggester supports two search-as-you-type variants: *autocomplete*, which completes the term or phrase you are typing, and *suggestions* that return a short list of matching documents.  
 
 The following screenshot, from the [Create your first app in C#](tutorial-csharp-type-ahead-and-suggestions.md) sample, illustrates both experiences. Autocomplete anticipates what the user might type, finishing "tw" with "in" as the prospective search term. Suggestions are actual search results, each one representing a matching document. For suggestions, you can surface any part of a document that best describes the result. In this example, the suggestions are represented by the hotel name field.
->>>>>>> e89291ba
 
 ![Visual comparison of autocomplete and suggested queries](./media/index-add-suggesters/hotel-app-suggestions-autocomplete.png "Visual comparison of autocomplete and suggested queries")
 
 You can use these features separately or together. To implement these behaviors in Azure Cognitive Search, there is an index and query component. 
 
-<<<<<<< HEAD
-+ In the index, add a suggester to an index. You can use the portal, [REST API](https://docs.microsoft.com/rest/api/searchservice/create-index), or [.NET SDK](https://docs.microsoft.com/dotnet/api/microsoft.azure.search.models.suggester?view=azure-dotnet).
-=======
 + In the index, add a suggester to an index. You can use the portal, [REST API](https://docs.microsoft.com/rest/api/searchservice/create-index), or [.NET SDK](https://docs.microsoft.com/dotnet/api/microsoft.azure.search.models.suggester?view=azure-dotnet). The remainder of this article is focused on creating a suggester.
->>>>>>> e89291ba
 
 + In the query request, call one of the [APIs listed below](#how-to-use-a-suggester).
 
