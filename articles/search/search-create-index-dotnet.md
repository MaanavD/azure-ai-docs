<properties
    pageTitle="Create an Azure Search index using the .NET SDK | Microsoft Azure | Hosted cloud search service"
    description="Create an index in code using the Azure Search .NET SDK."
    services="search"
    documentationCenter=""
    authors="brjohnstmsft"
    manager=""
    editor=""
    tags="azure-portal"/>

<tags
<<<<<<< HEAD
	ms.service="search"
	ms.devlang="dotnet"
	ms.workload="search"
	ms.topic="get-started-article"
	ms.tgt_pltfrm="na"
	ms.date="02/18/2016"
	ms.author="heidist"/>

# Create an Azure Search index using .NET
=======
    ms.service="search"
    ms.devlang="dotnet"
    ms.workload="search"
    ms.topic="get-started-article"
    ms.tgt_pltfrm="na"
    ms.date="03/09/2016"
    ms.author="brjohnst"/>

# Create an Azure Search index using the .NET SDK
>>>>>>> 79542cca
> [AZURE.SELECTOR]
- [Overview](search-what-is-an-index.md)
- [Portal](search-create-index-portal.md)
- [.NET](search-create-index-dotnet.md)
- [REST](search-create-index-rest-api.md)


This article will walk you through the process of creating an Azure Search [index](https://msdn.microsoft.com/library/azure/dn798941.aspx) using the [Azure Search .NET SDK](https://msdn.microsoft.com/library/azure/dn951165.aspx).

Before following this guide and creating an index, you should have already [created an Azure Search service](search-create-service-portal.md).

Note that all sample code in this article is written in C#. You can find the full source code [on GitHub](http://aka.ms/search-dotnet-howto).

## I. Identify your Azure Search service's admin api-key
Now that you have provisioned an Azure Search service, you are almost ready to issue requests against your service endpoint using the .NET SDK. First, you will need to obtain one of the admin api-keys that was generated for the search service you provisioned. The .NET SDK will send this api-key on every request to your service. Having a valid key establishes trust, on a per request basis, between the application sending the request and the service that handles it.

1. To find your service's api-keys you must log into the [Azure Portal](https://portal.azure.com/)
2. Go to your Azure Search service's blade
3. Click on the "Keys" icon

Your service will have *admin keys* and *query keys*.

  - Your primary and secondary *admin keys* grant full rights to all operations, including the ability to manage the service, create and delete indexes, indexers, and data sources. There are two keys so that you can continue to use the secondary key if you decide to regenerate the primary key, and vice-versa.
  - Your *query keys* grant read-only access to indexes and documents, and are typically distributed to client applications that issue search requests.

For the purposes of creating an index, you can use either your primary or secondary admin key.

<a name="CreateSearchServiceClient"></a>
## II. Create an instance of the SearchServiceClient class
To start using the Azure Search .NET SDK, you will need to create an instance of the `SearchServiceClient` class. This class has several constructors. The one you want takes your search service name and a `SearchCredentials` object as parameters. `SearchCredentials` wraps your api-key.

The code below creates a new `SearchServiceClient` using values for the search service name and api-key that are stored in the application's config file (`app.config` or `web.config`):

```csharp
string searchServiceName = ConfigurationManager.AppSettings["SearchServiceName"];
string adminApiKey = ConfigurationManager.AppSettings["SearchServiceAdminApiKey"];

SearchServiceClient serviceClient = new SearchServiceClient(searchServiceName, new SearchCredentials(adminApiKey));
```

`SearchServiceClient` has an `Indexes` property. This property provides all the methods you need to create, list, update, or delete Azure Search indexes.

> [AZURE.NOTE] The `SearchServiceClient` class manages connections to your search service. In order to avoid opening too many connections, you should try to share a single instance of `SearchServiceClient` in your application if possible. Its methods are thread-safe to enable such sharing.

<a name="DefineIndex"></a>
## III. Define your Azure Search index using the `Index` class
A single call to the `Indexes.Create` method will create your index. This method takes as a parameter an `Index` object that defines your Azure Search index. You need to create an `Index` object and initialize it as follows:

1. Set the `Name` property of the `Index` object to the name of your index.
2. Set the `Fields` property of the `Index` object to an array of `Field` objects. Each of the `Field` objects defines the behavior of a field in your index. You can provide the name of the field to the constructor, along with the data type (or analyzer for string fields). You can also set other properties like `IsSearchable`, `IsFilterable`, etc.

It is important that you keep your search user experience and business needs in mind when designing your index as each `Field` must be assigned the [appropriate properties](https://msdn.microsoft.com/library/azure/dn798941.aspx). These properties control which search features (filtering, faceting, sorting full-text search, etc.) apply to which fields. For any property you do not explicitly set, the `Field` class defaults to disabling the corresponding search feature unless you specifically enable it.

For our example, we've named our index "hotels" and defined our fields as follows:

```csharp
var definition = new Index()
{
    Name = "hotels",
    Fields = new[] 
    { 
        new Field("hotelId", DataType.String)                       { IsKey = true, IsFilterable = true },
        new Field("baseRate", DataType.Double)                      { IsFilterable = true, IsSortable = true, IsFacetable = true },
        new Field("description", DataType.String)                   { IsSearchable = true },
        new Field("description_fr", AnalyzerName.FrLucene),
        new Field("hotelName", DataType.String)                     { IsSearchable = true, IsFilterable = true, IsSortable = true },
        new Field("category", DataType.String)                      { IsSearchable = true, IsFilterable = true, IsSortable = true, IsFacetable = true },
        new Field("tags", DataType.Collection(DataType.String))     { IsSearchable = true, IsFilterable = true, IsFacetable = true },
        new Field("parkingIncluded", DataType.Boolean)              { IsFilterable = true, IsFacetable = true },
        new Field("smokingAllowed", DataType.Boolean)               { IsFilterable = true, IsFacetable = true },
        new Field("lastRenovationDate", DataType.DateTimeOffset)    { IsFilterable = true, IsSortable = true, IsFacetable = true },
        new Field("rating", DataType.Int32)                         { IsFilterable = true, IsSortable = true, IsFacetable = true },
        new Field("location", DataType.GeographyPoint)              { IsFilterable = true, IsSortable = true }
    }
};
```

We have carefully chosen the property values for each `Field` based on how we think they will be used in an application. For example, it is likely that people searching for hotels will be interested in keyword matches on the `description` field, so we enable full-text search for that field by setting `IsSearchable` to `true`.

Please note that exactly one field in your index of type `DataType.String` must be the designated as the _key_ field by setting `IsKey` to `true` (see `hotelId` in the above example).

The index definition above uses a custom language analyzer for the `description_fr` field because it is intended to store French text. See [the Language support topic on MSDN](https://msdn.microsoft.com/library/azure/dn879793.aspx) as well as the corresponding [blog post](https://azure.microsoft.com/blog/language-support-in-azure-search/) for more information about language analyzers.

> [AZURE.NOTE]  Note that by passing `AnalyzerName.FrLucene` in the constructor, the `Field` will automatically be of type `DataType.String` and will have `IsSearchable` set to `true`.

## IV. Create the index
Now that you have an initialized `Index` object, you can create the index simply by calling `Indexes.Create` on your `SearchServiceClient` object:

```csharp
serviceClient.Indexes.Create(definition);
```

For a successful request, the method will return normally. If there is a problem with the request such as an invalid parameter, the method will throw `CloudException`.

When you're done with an index and want to delete it, just call the `Indexes.Delete` method on your `SearchServiceClient`. For example, this is how we would delete the "hotels" index:

```csharp
serviceClient.Indexes.Delete("hotels");
```

> [AZURE.NOTE] The example code in this article uses the synchronous methods of the Azure Search .NET SDK for simplicity. We recommend that you use the asynchronous methods in your own applications to keep them scalable and responsive. For example, in the examples above you could use `CreateAsync` and `DeleteAsync` instead of `Create` and `Delete`.

## Next
After creating an Azure Search index, you will be ready to upload your content into the index so that you can start searching your data. See [Data Import in Azure Search using the .NET SDK](search-import-data-dotnet.md) for details.<|MERGE_RESOLUTION|>--- conflicted
+++ resolved
@@ -9,17 +9,6 @@
     tags="azure-portal"/>
 
 <tags
-<<<<<<< HEAD
-	ms.service="search"
-	ms.devlang="dotnet"
-	ms.workload="search"
-	ms.topic="get-started-article"
-	ms.tgt_pltfrm="na"
-	ms.date="02/18/2016"
-	ms.author="heidist"/>
-
-# Create an Azure Search index using .NET
-=======
     ms.service="search"
     ms.devlang="dotnet"
     ms.workload="search"
@@ -29,7 +18,6 @@
     ms.author="brjohnst"/>
 
 # Create an Azure Search index using the .NET SDK
->>>>>>> 79542cca
 > [AZURE.SELECTOR]
 - [Overview](search-what-is-an-index.md)
 - [Portal](search-create-index-portal.md)
