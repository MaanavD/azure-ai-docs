--- conflicted
+++ resolved
@@ -34,11 +34,7 @@
 
 + [Create an Azure Search service](search-create-service-portal.md) or [find an existing service](https://ms.portal.azure.com/#blade/HubsExtension/BrowseResourceBlade/resourceType/Microsoft.Search%2FsearchServices) under your current subscription. You can use a free service for this quickstart.
 
-<<<<<<< HEAD
 [Visual Studio 2017 or later](https://visualstudio.microsoft.com/downloads/), any edition. Sample code and instructions were tested on the free Community edition.
-=======
-+ [Visual Studio 2017](https://visualstudio.microsoft.com/downloads/), any edition. Sample code and instructions were tested on the free Community edition.
->>>>>>> e814d778
 
 + [DotNetHowTo](https://github.com/Azure-Samples/search-dotnet-getting-started/tree/master/DotNetHowTo) provides the sample solution, a .NET Core console application written in C#, located in the Azure samples GitHub repository. Download and extract the solution. By default, solutions are read-only. Right-click the solution and clear the read-only attribute so that you can modify files. Data is included in the solution.
 
