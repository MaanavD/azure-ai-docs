---
title: Document Layout skill
titleSuffix: Azure AI Search
description: Analyze a document to extract regions of interest and their inter-relationships to produce a syntactical representation (markdown format) in an enrichment pipeline in Azure AI Search.

author: rawan
ms.author: rawan

ms.service: azure-ai-search
ms.custom:
  - references_regions
  - ignite-2024
ms.topic: reference
<<<<<<< HEAD
ms.date: 05/04/2025
=======
ms.date: 05/08/2025
>>>>>>> 2d2cc937
---

# Document Layout skill

[!INCLUDE [Feature preview](./includes/previews/preview-generic.md)]

The **Document Layout** skill analyzes a document to extract regions of interest and their inter-relationships to produce a syntactical representation of the document in Markdown or Text format. This skill uses the [Document Intelligence layout model](/azure/ai-services/document-intelligence/concept-layout) provided in [Azure AI Document Intelligence](/azure/ai-services/document-intelligence/overview). 

This article is the reference documentation for the Document Layout skill. For usage information, see [Structure-aware chunking and vectorization](search-how-to-semantic-chunking.md).

The **Document Layout** skill calls the [Document Intelligence Public preview version 2024-07-31-preview](/rest/api/aiservices/operation-groups?view=rest-aiservices-v4.0%20(2024-07-31-preview)&preserve-view=true). 

Supported regions vary by modality:

+ When you're using AI services keys [to attach your multi-service resource to your skillset](cognitive-search-attach-cognitive-services.md#bill-through-a-resource-key) via the REST API, both your Azure AI Search service and AI multi-service resource must be in the same region. This is only possible in the Azure regions of **East US**, **West Europe**, **North Central US**, **West US 2**. But if you're using a managed identity for [billing through a keyless connection](cognitive-search-attach-cognitive-services.md#bill-through-a-keyless-connection), your Azure AI Search service must be in one of the following regions: **East US**, **West Europe**, **North Central US**, **West US 2**. On the other hand, you can use AI Document Intelligence through an Azure AI multi-service resource in any region where this service is available. See [Product availability by region](https://azure.microsoft.com/explore/global-infrastructure/products-by-region/table).

+ In the [Quickstart wizard](search-import-data-portal.md) in the Azure portal, you can enable document layout detection in the data source connection step. Document layout detection in the portal is available in the following Azure regions: **East US**, **West Europe**, **North Central US**. Create an Azure AI multi-service resource in one of these three regions to get the portal experience.

Supported file formats include:

+ .PDF
+ .JPEG
+ .JPG
+ .PNG
+ .BMP
+ .TIFF
+ .DOCX
+ .XLSX
+ .PPTX
+ .HTML

Several parameters are version-specific. The skills parameter table notes the API version in which a parameter was introduced so that you know whether a version upgrade is required. To use version-specific features such as image and location metadata extraction in **2025-05-01-preview**, you can use the Azure portal, or target a REST API version, or check an Azure SDK change log to see if it supports the feature.

The Azure portal supports most preview features and can be used to create or update a skillset. For updates to the Document Layout skill, edit the skillset JSON definition to add new preview parameters.

> [!NOTE]
> This skill is bound to Azure AI services and requires [a billable resource](cognitive-search-attach-cognitive-services.md) for transactions that exceed 20 documents per indexer per day. Execution of built-in skills is charged at the existing [Azure AI services pay-as-you go price](https://azure.microsoft.com/pricing/details/cognitive-services/).
>

## @odata.type

Microsoft.Skills.Util.DocumentIntelligenceLayoutSkill

## Data limits

+ For PDF and TIFF, up to 2,000 pages can be processed (with a free tier subscription, only the first two pages are processed).
+ Even if the file size for analyzing documents is 500 MB for [Azure AI Document Intelligence paid (S0) tier](https://azure.microsoft.com/pricing/details/cognitive-services/) and 4 MB for [Azure AI Document Intelligence free (F0) tier](https://azure.microsoft.com/pricing/details/cognitive-services/), indexing is subject to the [indexer limits](search-limits-quotas-capacity.md#indexer-limits) of your search service tier.
+ Image dimensions must be between 50 pixels x 50 pixels or 10,000 pixels x 10,000 pixels.
+ If your PDFs are password-locked, remove the lock before running the indexer.

## Supported languages

Refer to [Azure AI Document Intelligence layout model supported languages](/azure/ai-services/document-intelligence/language-support/ocr?view=doc-intel-3.1.0&tabs=read-print%2Clayout-print%2Cgeneral#layout&preserve-view=true) for printed text.

## Limitations

During the public preview, this skill has the following restrictions:

+ The skill isn't suitable for large documents requiring more than 5 minutes of processing in the AI Document Intelligence layout model. The skill times out, but charges still apply to the AI Services multi-services resource if it attaches to the skillset for billing purposes. Ensure documents are optimized to stay within processing limits to avoid unnecessary costs.

  
## Skill parameters

Parameters are case-sensitive.

| Parameter name     | Version | Allowed Values | Description |
|--------------------|-------------|-------------|-------------|
| `outputMode`    | [2024-11-01-preview](/rest/api/searchservice/skillsets/create-or-update?view=rest-searchservice-2024-11-01-preview&preserve-view=true) |`oneToMany` | Controls the cardinality of the output produced by the skill. |
| `markdownHeaderDepth` | [2024-11-01-preview](/rest/api/searchservice/skillsets/create-or-update?view=rest-searchservice-2024-11-01-preview&preserve-view=true) |`h1`, `h2`, `h3`, `h4`, `h5`, `h6(default)` | Only applies if `outputFormat` is set to `markdown`. This parameter describes the deepest nesting level that should be considered. For instance, if the markdownHeaderDepth is `h3`, any sections that are deeper such as `h4`, are rolled into `h3`. |
| `outputFormat`    | [2025-05-01-preview](/rest/api/searchservice/skillsets/create-or-update?view=rest-searchservice-2025-05-01-preview&preserve-view=true) |`markdown(default)`, `text` | **New**. Controls the format of the output generated by the skill. |
| `extractionOptions`    | [2025-05-01-preview](/rest/api/searchservice/skillsets/create-or-update?view=rest-searchservice-2025-05-01-preview&preserve-view=true) |`["images"]`, `["images", "locationMetadata"]`, `["locationMetadata"]` | **New**. Identify any extra content extracted from the document. Define an array of enums that correspond to the content to be included in the output. For instance, if the extractionOptions is `["images", "locationMetadata"]`, the output includes images and location metadata which provides page location information related to where the content was extracted, such as a page number or section. This parameter applies to both output formats.  |
| `chunkingProperties`    | [2025-05-01-preview](/rest/api/searchservice/skillsets/create-or-update?view=rest-searchservice-2025-05-01-preview&preserve-view=true) | See below | **New**. Only applies if `outputFormat` is set to `text`. Options that encapsulate how to chunk text content while recomputing other metadata. |

| ChunkingProperties Parameter     | Version | Allowed Values | Description |
|--------------------|-------------|-------------|-------------|
| `unit`    | [2025-05-01-preview](/rest/api/searchservice/skillsets/create-or-update?view=rest-searchservice-2025-05-01-preview&preserve-view=true) |`Characters`. currently the only allowed value. Chunk length is measured in characters, as opposed to words or tokens | Controls the cardinality of the chunk unit. |
| `maximumLength`    | [2025-05-01-preview](/rest/api/searchservice/skillsets/create-or-update?view=rest-searchservice-2025-05-01-preview&preserve-view=true) | Any integer between 300-50000 | The maximum chunk length in characters as measured by String.Length. |
| `overlapLength`    | [2025-05-01-preview](/rest/api/searchservice/skillsets/create-or-update?view=rest-searchservice-2025-05-01-preview&preserve-view=true) | Integer. The value needs to be less than the half of the `maximumLength` | The length of overlap provided between two text chunks. |

## Skill inputs

| Input name | Description |
|--------------------|-------------|
| `file_data` | The file that content should be extracted from. |

The "file_data" input must be an object defined as:

```json
{
  "$type": "file",
  "data": "BASE64 encoded string of the file"
}
```

Alternatively, it can be defined as:

```json
{
  "$type": "file",
  "url": "URL to download file",
  "sasToken": "OPTIONAL: SAS token for authentication if the URL provided is for a file in blob storage"
}
```

The file reference object can be generated in one of following ways:

+ Setting the `allowSkillsetToReadFileData` parameter on your indexer definition to true. This setting creates a path `/document/file_data` that's an object representing the original file data downloaded from your blob data source. This parameter only applies to files in Azure Blob storage.

+ Having a custom skill returning a JSON object defined that provides `$type`, `data`, or `url` and `sastoken`. The `$type` parameter must be set to `file`, and  `data` must be the base 64-encoded byte array of the file content. The `url` parameter must be a valid URL with access for downloading the file at that location.

## Skill outputs

| Output name      | Description                   |
|---------------|-------------------------------|
| `markdown_document`    | Only applies if `outputFormat` is set to `markdown`. A collection of "sections" objects, which represent each individual section in the Markdown document.|
| `text_sections`    | Only applies if `outputFormat` is set to `text`. A collection of text chunk objects, which represent the text within the bounds of a page (factoring in any more chunking configured), *inclusive* of any section headers themselves. The text chunk object includes locationMetadata if required.|
| `normalized_images`    | Only applies if `outputFormat` is set to `text` and `extractionOptions` includes `images`.A collection of images that were extracted from the document, including locationMetadata if required.|

## Sample definition for markdown output mode
```json
{
  "skills": [
    {
      "description": "Analyze a document",
      "@odata.type": "#Microsoft.Skills.Util.DocumentIntelligenceLayoutSkill",
      "context": "/document",
      "outputMode": "oneToMany", 
      "markdownHeaderDepth": "h3", 
      "inputs": [
        {
          "name": "file_data",
          "source": "/document/file_data"
        }
      ],
      "outputs": [
        {
          "name": "markdown_document", 
          "targetName": "markdown_document" 
        }
      ]
    }
  ]
}
```

## Sample output for markdown output mode

```json
{
  "markdown_document": [
    { 
      "content": "Hi this is Jim \r\nHi this is Joe", 
      "sections": { 
        "h1": "Foo", 
        "h2": "Bar", 
        "h3": "" 
      },
      "ordinal_position": 0
    }, 
    { 
      "content": "Hi this is Lance",
      "sections": { 
         "h1": "Foo", 
         "h2": "Bar", 
         "h3": "Boo" 
      },
      "ordinal_position": 1,
    } 
  ] 
}
```

The value of the `markdownHeaderDepth` controls the number of keys in the "sections" dictionary. In the example skill definition, since the `markdownHeaderDepth` is "h3," there are three keys in the "sections" dictionary: h1, h2, h3.

## Example for text output mode and image and metadata extraction

This example demonstrates how to use the new parameters introduced in the **2025-05-01-preview** to output text content in fixed-sized chunks and extract images along with location metadata from the document.

## Sample definition for text output mode and image and metadata extraction

```json
{
  "skills": [
    {
      "description": "Analyze a document",
      "@odata.type": "#Microsoft.Skills.Util.DocumentIntelligenceLayoutSkill",
      "context": "/document",
      "outputMode": "oneToMany",
      "outputFormat": "text",
      "extractionOptions": ["images", "locationMetadata"],
      "chunkingProperties": {     
          "unit": "characters",
          "maximumLength": 2000, 
          "overlapLength": 200
      },
      "inputs": [
        {
          "name": "file_data",
          "source": "/document/file_data"
        }
      ],
      "outputs": [
        { 
          "name": "text_sections", 
          "targetName": "text_sections" 
        }, 
        { 
          "name": "normalized_images", 
          "targetName": "normalized_images" 
        } 
      ]
    }
  ]
}
```

## Sample output for text output mode and image and metadata extraction

```json
{
  "text_sections": [
      {
        "id": "1_7e6ef1f0-d2c0-479c-b11c-5d3c0fc88f56",
        "content": "the effects of analyzers using Analyze Text (REST). For more information about analyzers, see Analyzers for text processing.During indexing, an indexer only checks field names and types. There's no validation step that ensures incoming content is correct for the corresponding search field in the index.Create an indexerWhen you're ready to create an indexer on a remote search service, you need a search client. A search client can be the Azure portal, a REST client, or code that instantiates an indexer client. We recommend the Azure portal or REST APIs for early development and proof-of-concept testing.Azure portal1. Sign in to the Azure portal 2, then find your search service.2. On the search service Overview page, choose from two options:· Import data wizard: The wizard is unique in that it creates all of the required elements. Other approaches require a predefined data source and index.All services > Azure Al services | Al Search >demo-search-svc Search serviceSearchAdd indexImport dataImport and vectorize dataOverviewActivity logEssentialsAccess control (IAM)Get startedPropertiesUsageMonitoring· Add indexer: A visual editor for specifying an indexer definition.",
        "locationMetadata": {
          "pageNumber": 1,
          "ordinalPosition": 0,
          "boundingPolygons": "[[{\"x\":1.5548,\"y\":0.4036},{\"x\":6.9691,\"y\":0.4033},{\"x\":6.9691,\"y\":0.8577},{\"x\":1.5548,\"y\":0.8581}],[{\"x\":1.181,\"y\":1.0627},{\"x\":7.1393,\"y\":1.0626},{\"x\":7.1393,\"y\":1.7363},{\"x\":1.181,\"y\":1.7365}],[{\"x\":1.1923,\"y\":2.1466},{\"x\":3.4585,\"y\":2.1496},{\"x\":3.4582,\"y\":2.4251},{\"x\":1.1919,\"y\":2.4221}],[{\"x\":1.1813,\"y\":2.6518},{\"x\":7.2464,\"y\":2.6375},{\"x\":7.2486,\"y\":3.5913},{\"x\":1.1835,\"y\":3.6056}],[{\"x\":1.3349,\"y\":3.9489},{\"x\":2.1237,\"y\":3.9508},{\"x\":2.1233,\"y\":4.1128},{\"x\":1.3346,\"y\":4.111}],[{\"x\":1.5705,\"y\":4.5322},{\"x\":5.801,\"y\":4.5326},{\"x\":5.801,\"y\":4.7311},{\"x\":1.5704,\"y\":4.7307}]]"
        },
        "sections": ["sectionHeading"]
      },
      {
        "id": "2_25134f52-04c3-415a-ab3d-80729bd58e67",
        "content": "All services > Azure Al services | Al Search >demo-search-svc | Indexers Search serviceSearch0«Add indexerRefreshDelete:selected: TagsFilter by name ...:selected: Diagnose and solve problemsSearch managementStatusNameIndexesIndexers*Data sourcesRun the indexerBy default, an indexer runs immediately when you create it on the search service. You can override this behavior by setting disabled to true in the indexer definition. Indexer execution is the moment of truth where you find out if there are problems with connections, field mappings, or skillset construction.There are several ways to run an indexer:· Run on indexer creation or update (default).. Run on demand when there are no changes to the definition, or precede with reset for full indexing. For more information, see Run or reset indexers.· Schedule indexer processing to invoke execution at regular intervals.Scheduled execution is usually implemented when you have a need for incremental indexing so that you can pick up the latest changes. As such, scheduling has a dependency on change detection.Indexers are one of the few subsystems that make overt outbound calls to other Azure resources. In terms of Azure roles, indexers don't have separate identities; a connection from the search engine to another Azure resource is made using the system or user- assigned managed identity of a search service. If the indexer connects to an Azure resource on a virtual network, you should create a shared private link for that connection. For more information about secure connections, see Security in Azure Al Search.Check results",
        "locationMetadata": {
          "pageNumber": 2,
          "ordinalPosition": 1,
          "boundingPolygons": "[[{\"x\":2.2041,\"y\":0.4109},{\"x\":4.3967,\"y\":0.4131},{\"x\":4.3966,\"y\":0.5505},{\"x\":2.204,\"y\":0.5482}],[{\"x\":2.5042,\"y\":0.6422},{\"x\":4.8539,\"y\":0.6506},{\"x\":4.8527,\"y\":0.993},{\"x\":2.5029,\"y\":0.9845}],[{\"x\":2.3705,\"y\":1.1496},{\"x\":2.6859,\"y\":1.15},{\"x\":2.6858,\"y\":1.2612},{\"x\":2.3704,\"y\":1.2608}],[{\"x\":3.7418,\"y\":1.1709},{\"x\":3.8082,\"y\":1.171},{\"x\":3.8081,\"y\":1.2508},{\"x\":3.7417,\"y\":1.2507}],[{\"x\":3.9692,\"y\":1.1445},{\"x\":4.0541,\"y\":1.1445},{\"x\":4.0542,\"y\":1.2621},{\"x\":3.9692,\"y\":1.2622}],[{\"x\":4.5326,\"y\":1.2263},{\"x\":5.1065,\"y\":1.229},{\"x\":5.106,\"y\":1.346},{\"x\":4.5321,\"y\":1.3433}],[{\"x\":5.5508,\"y\":1.2267},{\"x\":5.8992,\"y\":1.2268},{\"x\":5.8991,\"y\":1.3408},{\"x\":5.5508,\"y\":1.3408}]]"
        },
        "sections": ["sectionHeading", "title"]
       }
    ],
    "normalized_images": [ 
        { 
            "id": "1_550e8400-e29b-41d4-a716-446655440000", 
            "data": "SGVsbG8sIFdvcmxkIQ==", 
            "imagePath": "aHR0cHM6Ly9henNyb2xsaW5nLmJsb2IuY29yZS53aW5kb3dzLm5ldC9tdWx0aW1vZGFsaXR5L0NyZWF0ZUluZGV4ZXJwNnA3LnBkZg2/normalized_images_0.jpg",  
            "locationMetadata": {
              "pageNumber": 1,
              "ordinalPosition": 0,
              "boundingPolygons": "[[{\"x\":2.0834,\"y\":6.2245},{\"x\":7.1818,\"y\":6.2244},{\"x\":7.1816,\"y\":7.9375},{\"x\":2.0831,\"y\":7.9377}]]"
            }
        },
        { 
            "id": "2_123e4567-e89b-12d3-a456-426614174000", 
            "data": "U29tZSBtb3JlIGV4YW1wbGUgdGV4dA==", 
            "imagePath": "aHR0cHM6Ly9henNyb2xsaW5nLmJsb2IuY29yZS53aW5kb3dzLm5ldC9tdWx0aW1vZGFsaXR5L0NyZWF0ZUluZGV4ZXJwNnA3LnBkZg2/normalized_images_1.jpg",  
            "locationMetadata": {
              "pageNumber": 2,
              "ordinalPosition": 1,
              "boundingPolygons": "[[{\"x\":2.0784,\"y\":0.3734},{\"x\":7.1837,\"y\":0.3729},{\"x\":7.183,\"y\":2.8611},{\"x\":2.0775,\"y\":2.8615}]]"
            } 
        }
    ] 
}
```
The skill uses [Azure AI Document Intelligence](/azure/ai-services/document-intelligence/overview) to compute locationMetadata. Refer to [Document Intelligence layout model](/azure/ai-services/document-intelligence/concept-layout) for details on how pages and bounding polygon coordinates are defined.
The `imagePath` represents the relative path of a stored image. If the knowledge store file projection is configured in the skillset, this path matches the relative path of the image stored in the knowledge store.

## See also

+ [What is document intelligence layout model](/azure/ai-services/document-intelligence/concept-layout)
+ [Built-in skills](cognitive-search-predefined-skills.md)
+ [How to define a skill set](cognitive-search-defining-skillset.md)
+ [Create Indexer (REST API)](/rest/api/searchservice/indexers/create)<|MERGE_RESOLUTION|>--- conflicted
+++ resolved
@@ -11,12 +11,8 @@
   - references_regions
   - ignite-2024
 ms.topic: reference
-<<<<<<< HEAD
-ms.date: 05/04/2025
-=======
 ms.date: 05/08/2025
->>>>>>> 2d2cc937
----
+
 
 # Document Layout skill
 
