### YamlMime:FAQ
metadata:
  title: Azure AI Search FAQ
  titleSuffix: Azure AI Search
  description: Get answers to common questions about Microsoft Azure AI Search service, a cloud hosted search service on Microsoft Azure.
  
  manager: nitinme
  author: HeidiSteen
  ms.author: heidist
  ms.service: cognitive-search
  ms.custom:
    - ignite-2023
  ms.topic: faq
  ms.date: 10/25/2023
title: Azure AI Search Frequently Asked Questions
summary:  Find answers to commonly asked questions about Azure AI Search.

sections:
  - name: General
    questions:
      - question: |
          What is Azure AI Search?
        answer: | 
          Azure AI Search is a service on Azure that provides a dedicated search engine and persistent storage of your searchable content for full text and vector search scenarios. It also includes optional, integrated AI to extract more text and structure from raw content, and to chunk and vectorize content for vector search.

      - question: |
          How do I work with AI Search?
        answer: | 
          The primary workflow is create, load, and query an index. Although you can use the portal for most tasks, Azure AI Search is intended to be used programmatically, handling requests from client code. Programmatic support is provided through REST APIs and client libraries in .NET, Python, Java, and JavaScript SDKs for Azure.

      - question: |
          Are "Azure Search" and "Azure Cognitive Search" and "Azure AI Search" the same product?
        answer: |
          Azure Search was renamed to Azure Cognitive Search in October 2019 to reflect the expanded (yet optional) use of cognitive skills and AI processing in service operations. Azure Cognitive Search was renamed to Azure AI Search in October 2023 to align with Azure AI services. 

      - question: |
          What languages are supported?
        answer: |
          The default analyzer used for tokenization is standard Lucene and its language agnostic. Otherwise, language support is expressed through [language analyzers](index-add-language-analyzers.md#supported-language-analyzers) that apply linguistic rules to inbound (indexing) and outbound (queries) content. Some features, such as [semantic ranking](/rest/api/searchservice/preview-api/search-documents#queryLanguage) and [speller](speller-how-to-add.md#supported-languages), are limited to a subset of languages.

      - question: |
          How do I integrate search into my solution?
        answer: |
          Client code should call the client libraries or REST APIs to connect to a search index, formulate queries, and handle responses. You can also write code that builds and refreshes an index, or runs indexers programmatically or by script.

      - question: |
          Is there functional parity across the various APIs?
        answer: |
          Not always. The REST API is always the first to implement new features in preview API versions, and the generally available versions support all programmatic operations. The client libraries in Azure SDKs will pick up new features over time, but are released on their own schedule.

          Although the REST APIs are first out with newest features, the Azure SDKs provide more coding support, and are recommended over REST unless a required feature is unavailable.

      - question: |
          Can I pause the service and stop billing?
        answer: |
          You can't pause a search service. In Azure AI Search, computing resources are allocated when the service is created. It's not possible to release and reclaim those resources on-demand.

      - question: |
          Can I upgrade, downgrade, rename or move the service?
        answer: |
          Service tier, name, and region are fixed for the lifetime of the service.
          
      - question: |
          If I migrate my search service to another subscription or resource group, should I expect any downtime?
        answer: |
          As long as you follow the [checklist before moving resources](../azure-resource-manager/management/move-resource-group-and-subscription.md) and make sure each step is completed, there shouldn't be any downtime.

  - name: Indexing 
    questions:
      - question: |
          What does "indexing" mean in Azure AI Search?
        answer: |
          It refers to the ingestion, parsing, and storing of textual content and tokens that populate a search index. Indexing creates inverted indexes and other physical data structures that support information retrieval.

      - question: |
          Can I move, backup, and restore indexes?
        answer: |
          There's no native support for index management. Search indexes are considered downstream data structures, accepting content from other data sources that collect operational data. As such, there's no built-in support for backing up and restoring indexes because the expectation is that you would rebuild an index from source data if you deleted it, or wanted to move it.
          
          However, if you want to move an index between search services, you can try the **index-backup-restore** sample code in this [Azure AI Search .NET sample repo](https://github.com/Azure-Samples/azure-search-dotnet-utilities). 
                   
      - question: |
          Can I restore my index or service once it's deleted?
        answer: |
          No, if you delete an Azure AI Search index or service, it can't be recovered. When you delete a search service, all indexes in the service are deleted permanently.   
                    
      - question: |
          Can I index from SQL Database replicas?
        answer: |
          If you're using the search indexer for Azure SQL Database, there are no restrictions on the use of primary or secondary replicas as a data source when building an index from scratch. However, refreshing an index with incremental updates (based on changed records) requires the primary replica. This requirement comes from SQL Database, which guarantees change tracking on primary replicas only. If you try using secondary replicas for an index refresh workload, there's no guarantee you get all of the data.

  - name: Vectors
    questions:
      - question: |
          What is vector search?
        answer: |
          Vector search is a technique that finds the most similar documents by comparing their vector representations. Since the goal of a vector representation is to capture the essential characteristics of an item in a numerical format, it can capture abstract concepts and identify matches even if there are no explicit matches based on keywords or tags. When a user performs a search, the query is summarized into a vector representation and the vector search engine identifies the most similar documents. To improve efficiency on large databases, vector search often provides the approximate nearest neighbors for a query vector. See [Vector search overview](vector-search-overview.md) for the specifics of Azure AI Search's vector search product offering.

      - question: |
          Does Azure AI Search support vector search?
        answer: |
          Azure AI Search supports vector indexing and retrieval. It can vectorize query strings and content if you use the preview and beta libraries. 

      - question: |
          How does vector search work in Azure AI Search?
        answer: |
          With standalone vector search, you first use a deep neural network (DNN), such as a large language model (LLM), to transform content into a vector representation within an embedding space. You can then provide these vectors in a document payload to the search index for indexing. To serve search requests, you use the same DNN from indexing to transform the search query into a vector representation, and vector search finds the most similar vectors and return the corresponding documents.
          
          In Azure AI Search, you can index vector data as fields in documents alongside textual and other types of content. The data type for a vector field is `Collection(Edm.Single)`. 
          
          Vector queries can be issued standalone or in combination with other query types, including term queries and filters in the same search request.

      - question: |
          Can Azure AI Search vectorize my content or queries?
        answer: |
<<<<<<< HEAD
          Today Cognitive Search doesn't perform vectorization. It's up to the application layer to pick the best model for the data and generate embeddings for the content that it indexes and for the queries.
=======
          Integrated vectorization is now in public preview.
>>>>>>> 01fe6a1e

      - question: |
          Does my search service support vector search?
        answer: |
          Most existing services support vector search. If you're using a package or API that supports vector search and index creation fails, the underlying search service doesn't support vector search, and a new service must be created. This can occur for a small subset of services created prior to January 1, 2019.

      - question: |
          Can I add vector search to an existing index?
        answer: |
          If your search service supports vector search, both existing and new indexes can accommodate vector fields.

      - question: |
          Why do I see different vector index size limits between my new search services and existing search services?
        answer: |
          We're rolling out improved vector index size limits worldwide for new search services, but we're still building out infrastructure capacity in certain regions. New search services created in supported regions will see increased vector index size limits. Unfortunately, we can't migrate existing services to the new limits.

      - question: |
          How do I enable vector search on a search index?
        answer: |
          To enable vector search in an index, you should:

          * Add one or more fields of type `Collection(Edm.Single)`, with a "dimensions" property and an "vectorSearchConfiguration" property.
          
          * Add a "vectorSearch" section to the index schema specifying the configuration used by vector search fields, including the parameters of the Approximate Nearest Neighbor algorithm used, like HNSW.
          
          * Use the [**2023-11-01**](/rest/api/searchservice) or an Azure SDK to create or update the index, load documents, and issue queries.

  - name: Queries
    questions:
      - question: |
          Where does query execution occur?
        answer: |
          Queries execute over a single search index that's hosted on your search service. You can't join multiple indexes to search content in two or more indexes, but you can [query same-name indexes in multiple search services](https://github.com/Azure-Samples/azure-search-dotnet-scale/tree/main/multiple-search-services).
              
      - question: |
          Why are there zero matches on terms I know to be valid?
        answer: |
          The most common case isn't knowing that each query type supports different search behaviors and levels of linguistic analyses. Full text search, which is the predominant workload, includes a language analysis phase that breaks down terms to root forms. This aspect of query parsing casts a broader net over possible matches, because the tokenized term matches a greater number of variants.
          
          Wildcard, fuzzy and regex queries, however, aren't analyzed like regular term or phrase queries and can lead to poor recall if the query doesn't match the analyzed form of the word in the search index. For more information on query parsing and analysis, see [query architecture](./search-lucene-query-architecture.md).
          
      - question: |
          Why are my wildcard searches slow?
        answer: |
          Most wildcard search queries, like prefix, fuzzy and regex, are rewritten internally with matching terms in the search index. This extra processing adds to latency. Further, broad search queries, like `a*` for example, are likely to be rewritten with many terms, which can be slow. For performant wildcard searches, consider defining a [custom analyzer](/rest/api/searchservice/custom-analyzers-in-azure-search).

      - question: |
          Can I search across multiple indexes?
        answer: |
          No, a query is always scoped to a single index.
           
      - question: |
          Why is the search score a constant 1.0 for every match?
        answer: |
          Search scores are generated for full text search queries, based on the [statistical properties of matching terms](search-lucene-query-architecture.md#stage-4-scoring), and ordered high to low in the result set. Query types that aren't full text search (wildcard, prefix, regex) aren't ranked by a relevance score. This behavior is by design. A constant score allow matches found through query expansion to be included in the results, without affecting the ranking.
          
          For example, suppose an input of "tour*" in a wildcard search produces matches on "tours", "tourettes", and "tourmaline". Given the nature of these results, there's no way to reasonably infer which terms are more valuable than others. For this reason, term frequencies are ignored when scoring results in queries of types wildcard, prefix, and regex. Search results based on a partial input are given a constant score to avoid bias towards potentially unexpected matches.

  - name: Security
    questions:
      - question: |
          Where does Azure AI Search store customer data?
        answer: |
          It stores your data wherever your service is deployed. Azure AI Search doesn't store customer data outside of the deployment region.

      - question: |
          Does Azure AI Search send customer data to other services for processing?
        answer: |
          Yes, if you use the built-in skills based on Azure AI services, the indexer sends requests to Azure AI services over the internal network. If you add a custom skill, the indexer sends content to the URI provided in the custom skill over the public network.

      - question: |
          Can I control access to search results based on user identity?
        answer: |
          Not exactly. Typically, users who are authorized to run your application are also authorized to see all search results. Azure AI Search doesn't have built-in support for row-level or document-level permissions, but you can implement [security filters](./search-security-trimming-for-azure-search.md) as a workaround. 

      - question: |
          Can I control access to operations based on user identity?
        answer: |
          Yes, you can use [role-based authorization](search-security-rbac.md) for data plane operations over content.

      - question: |
          Can I use the Azure portal to view and manage search content if the search service is behind an IP firewall or a private endpoint?
        answer: |
          You can use the Azure portal on a network-protected search service if you create a network exception that allows client and portal access. For more information, see [connect through an IP firewall](./service-configure-firewall.md#allow-access-from-your-client-and-portal-ip) or [connect through a private endpoint](./service-create-private-endpoint.md#portal-access-private-search-service).

additionalContent: |

  ## Next steps

  If your question isn't answered here, you can refer to the following sources for more questions and answers.
  
     [Stack Overflow: Azure AI Search](https://stackoverflow.com/questions/tagged/azure-search)   
     [How full text search works in Azure AI Search](search-lucene-query-architecture.md)  
     [What is Azure AI Search?](search-what-is-azure-search.md)<|MERGE_RESOLUTION|>--- conflicted
+++ resolved
@@ -113,11 +113,7 @@
       - question: |
           Can Azure AI Search vectorize my content or queries?
         answer: |
-<<<<<<< HEAD
-          Today Cognitive Search doesn't perform vectorization. It's up to the application layer to pick the best model for the data and generate embeddings for the content that it indexes and for the queries.
-=======
           Integrated vectorization is now in public preview.
->>>>>>> 01fe6a1e
 
       - question: |
           Does my search service support vector search?
