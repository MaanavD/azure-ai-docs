### YamlMime:FAQ
metadata:
  title: Cognitive Search FAQ
  titleSuffix: Azure Cognitive Search
  description: Get answers to common questions about Microsoft Azure Cognitive Search service, a cloud hosted search service on Microsoft Azure.
  
  manager: nitinme
  author: HeidiSteen
  ms.author: heidist
  ms.service: cognitive-search
  ms.topic: faq
  ms.date: 06/29/2023
title: Cognitive Search Frequently Asked Questions
summary:  Find answers to commonly asked questions about Azure Cognitive Search.

sections:
  - name: General
    questions:
      - question: |
          What is Azure Cognitive Search?
        answer: | 
          Azure Cognitive Search is a service on Azure that provides a dedicated search engine and persistent storage of your searchable content for full text search scenarios. It also includes optional, integrated AI used during indexing to extract more text and structure from raw content.

      - question: |
          How do I work with Cognitive Search?
        answer: | 
          The primary workflow is create, load, and query an index. Although you can use the portal for most tasks, Cognitive Search is intended to be used programmatically, handling requests from client code. Programmatic support is provided through REST APIs and client libraries in .NET, Python, Java, and JavaScript SDKs for Azure.

      - question: |
          Are "Azure Search" and "Azure Cognitive Search" the same service?
        answer: |
          Azure Search was renamed to Azure Cognitive Search in October 2019 to reflect the expanded (yet optional) use of cognitive skills and AI processing in service operations. 

      - question: |
          What languages are supported?
        answer: |
          The default analyzer used for tokenization is standard Lucene and it's language agnostic. Otherwise, language support is expressed through [language analyzers](index-add-language-analyzers.md#supported-language-analyzers) that apply linguistic rules to inbound (indexing) and outbound (queries) content. Some features, such as [semantic search](/rest/api/searchservice/preview-api/search-documents#queryLanguage) and [speller](speller-how-to-add.md#supported-languages), are limited to a subset of languages.

      - question: |
          How do I integrate search into my solution?
        answer: |
          Client code should call the client libraries or REST APIs to connect to a search index, formulate queries, and handle responses. You can also write code that builds and refreshes an index, or runs indexers programmatically or by script.

      - question: |
          Is there functional parity across the various APIs?
        answer: |
          Not always. The REST API is always the first to implement new features in preview API versions, and the generally available versions support all programmatic operations. The client libraries in Azure SDKs will pick up new features over time, but are released on their own schedule.

          Although the REST APIs are first out with newest features, the Azure SDKs provide more coding support, and are recommended over REST unless a required feature is unavailable.

      - question: |
          Can I pause the service and stop billing?
        answer: |
          You can't pause a search service. In Azure Cognitive Search, computing resources are allocated when the service is created. It's not possible to release and reclaim those resources on-demand.

      - question: |
          Can I upgrade, downgrade, rename or move the service?
        answer: |
          Service tier, name, and region are fixed for the lifetime of the service.
          
      - question: |
          If I migrate my search service to another subscription or resource group, should I expect any downtime?
        answer: |
          As long as you follow the [checklist before moving resources](../azure-resource-manager/management/move-resource-group-and-subscription.md) and make sure each step is completed, there shouldn't be any downtime.

  - name: Indexing 
    questions:
      - question: |
          What does "indexing" mean in Cognitive Search?
        answer: |
          It refers to the ingestion, parsing, and storing of textual content and tokens that populate a search index. Indexing creates inverted indices and other physical data structures that support information retrieval.

      - question: |
          Can I move, backup, and restore indexes?
        answer: |
          There's no native support for index management. Search indexes are considered downstream data structures, accepting content from other data sources that collect operational data. As such, there's no built-in support for backing up and restoring indexes because the expectation is that you would rebuild an index from source data if you deleted it, or wanted to move it.
          
          However, if you want to move an index between search services, you can try the **index-backup-restore** sample code in this [Azure Cognitive Search .NET sample repo](https://github.com/Azure-Samples/azure-search-dotnet-samples). 
                   
      - question: |
          Can I restore my index or service once it's deleted?
        answer: |
          No, if you delete an Azure Cognitive Search index or service, it can't be recovered. When you delete a search service, all indexes in the service are deleted permanently.   
                    
      - question: |
          Can I index from SQL Database replicas?
        answer: |
          If you're using the search indexer for Azure SQL Database, there are no restrictions on the use of primary or secondary replicas as a data source when building an index from scratch. However, refreshing an index with incremental updates (based on changed records) requires the primary replica. This requirement comes from SQL Database, which guarantees change tracking on primary replicas only. If you try using secondary replicas for an index refresh workload, there's no guarantee you get all of the data.

  - name: Vectors
    questions:
      - question: |
          What is vector search?
        answer: |
          Vector search is a technique used in information retrieval to find similar items in a dataset based on their vector representations.

      - question: |
          Does Azure Cognitive Search support vector search?
        answer: |
<<<<<<< HEAD
          Yes. Support for vector search is in public preview and available through the 2023-07-01-Preview REST APIs. Support consists of search fields that contain embeddings that you provide.
=======
          Azure Cognitive Search supports vector indexing and retrieval. Please note, the service does not currently support generating vector embeddings from input content. 
          
          Support for vector search is in public preview and available through the 2023-07-01-Preview REST APIs. Support consists of a new field type called "vector field", which your documents can provide embeddings for. When you issue a search request with a query vector, the service will identify the similar vectors and return the corresponding documents.
>>>>>>> 5515b7ca

      - question: |
          How does vector search work in Azure Cognitive Search?
        answer: |
<<<<<<< HEAD
          In Cognitive Search, you can index vector data as fields in documents alongside textual and other types of content. The data type for a vector field is "Collection(Edm.Single)". Vector fields can be populated using an indexer or by the Push API. 
=======
          With standalone vector search, you first use a DNN, such as a large language model (LLM), to transform content into a vector representation within an embedding space. You can then provide these vectors in a document payload to the search index for indexing. To serve search requests, you use the same DNN from indexing to transform the search query into a vector representation, and vector search finds the most similar vectors and return the corresponding documents.
          
          In Cognitive Search, you can index vector data as fields in documents alongside textual and other types of content. The data type for a vector field is "Collection(Edm.Single)". Vector fields can be populated using an Indexer or by the Push API. 
>>>>>>> 5515b7ca
          
          Vector queries can be issued standalone or in combination with other query types, including term queries and filters in the same search request.

      - question: |
          Can Cognitive Search vectorize my content or queries?
        answer: |
          Today Cognitive Search doesn't perform vectorization. It's up to the application layer to pick the best model for the data and generate embeddings for the content that it indexes and for the queries.

      - question: |
          Cognitive Search has features that are named "vector search" and "semantic search". Is vector search related to semantic search?
        answer: |
          Both "vector search" and "semantic search" are used to improve the relevance of your search results. However, they are orthogonal features, meaning you can use them independently or together. They both leverage deep neural networks (DNNs) to improve relevance, but the models and infrastructure are different for each feature. Please note for vector search, you need to create vector embeddings using a DNN and send the resulting vectors to us for indexing and querying.

          * Vector search adds vectors as a new type of data and allows you to store and retrieve them efficiently. With standalone vector search, you first use a DNN, such as a large language model (LLM), to transform content into a vector representation within an embedding space. You can then provide these vectors in a document payload to the search index for indexing. To serve search requests, you use the same DNN from indexing to transform the search query into a vector representation, and vector search finds the most similar vectors and return the corresponding documents. This opens a whole new set of scenarios that Cognitive Search can enable including multi-modal content retrieval, vector store for applications using Large Language Models (LLMs), recommendation systems, hybrid search scenarios, and more.

          * Semantic search works on the results retrieved by the search engine. Cognitive Search uses deep neural network models from Bing to re-rank to results retrieved by the search engine, increasing the relevance of results that are a closer semantic match to the query. Additionally, Semantic search has features such as answers, captions, and highlights.

          You can use vector search and semantic search together if the search request contains a text query - hybrid search. The search engine uses Reciprocal Rank Fusion to merge results from both vector and term queries before semantic search reranking is applied.

      - question: |
          Does my search service support vector search?
        answer: |
          The majority of existing services will support vector search. If an index containing vector fields fails to be created, the underlying search service does not support vector search and a new service must be created. This may occur for a small subset of services created prior to 2019/01/01. **You must create or update indexes with vector fields using the 2023-07-01-Preview REST API. Your queries must also specify the preview REST API.**

      - question: |
          Can I add vector search to an existing index?
        answer: |
          If your search service supports vector search, both existing and new indexes will support vector search. See "Does my search service support vector search?". **You must create or update indexes with vector fields using the 2023-07-01-Preview REST API. Your queries must also specify the preview REST API.**

      - question: |
          Why do I see different vector index size limits between my new search services and existing search services?
        answer: |
          We are rolling out improved vector index size limits worldwide for new search services, but we are still building out infrastructure capacity in certain regions. New search services created in supported regions will see increased vector index size limits. Unfortunately, we cannot migrate existing services to the new limits.

      - question: |
          How do I enable vector search on a search index?
        answer: |
          To enable vector search in an index, you should:

          * Add one or more fields of type Collection(Edm.Single), with a "dimensions" property and an "vectorSearchConfiguration" property.
          
          * Add vectorSearch section to the index definition specifying the configuration used by vector search fields, including the parameters of the Approximate Nearest Neighbor algorithm used, like HNSW.
          
          * Use the 2023-07-01-Preview API version to create or update the index.

          * Use the 2023-07-01-Preview API to index documents with vector content using an Indexer or the Push API.

  - name: Queries
    questions:
      - question: |
          Where does query execution occur?
        answer: |
          Queries execute over a single search index that's hosted on your search service. You can't join multiple indices to search content in two or more indexes, but you can [query same-name indexes in multiple search services](https://github.com/Azure-Samples/azure-search-dotnet-samples/tree/main/multiple-search-services).
              
      - question: |
          Why are there zero matches on terms I know to be valid?
        answer: |
          The most common case isn't knowing that each query type supports different search behaviors and levels of linguistic analyses. Full text search, which is the predominant workload, includes a language analysis phase that breaks down terms to root forms. This aspect of query parsing casts a broader net over possible matches, because the tokenized term matches a greater number of variants.
          
          Wildcard, fuzzy and regex queries, however, aren't analyzed like regular term or phrase queries and can lead to poor recall if the query doesn't match the analyzed form of the word in the search index. For more information on query parsing and analysis, see [query architecture](./search-lucene-query-architecture.md).
          
      - question: |
          Why are my wildcard searches slow?
        answer: |
          Most wildcard search queries, like prefix, fuzzy and regex, are rewritten internally with matching terms in the search index. This extra processing adds to latency. Further, broad search queries, like `a*` for example, that are likely to be rewritten with many terms can be slow. For performant wildcard searches, consider defining a [custom analyzer](/rest/api/searchservice/custom-analyzers-in-azure-search).

      - question: |
          Can I search across multiple indexes?
        answer: |
          No, a query is always scoped to a single index.
           
      - question: |
          Why is the search score a constant 1.0 for every match?
        answer: |
          Search scores are generated for full text search queries, based on the [statistical properties of matching terms](search-lucene-query-architecture.md#stage-4-scoring), and ordered high to low in the result set. Query types that aren't full text search (wildcard, prefix, regex) aren't ranked by a relevance score. This behavior is by design. A constant score allow matches found through query expansion to be included in the results, without affecting the ranking.
          
          For example, suppose an input of "tour*" in a wildcard search produces matches on "tours", "tourettes", and "tourmaline". Given the nature of these results, there's no way to reasonably infer which terms are more valuable than others. For this reason, term frequencies are ignored when scoring results in queries of types wildcard, prefix, and regex. Search results based on a partial input are given a constant score to avoid bias towards potentially unexpected matches.

  - name: Security
    questions:
      - question: |
          Where does Cognitive Search store customer data?
        answer: |
          It stores your data wherever your service is deployed. Cognitive Search doesn't store customer data outside of the deployment region.

      - question: |
          Does Cognitive Search send customer data to other services for processing?
        answer: |
          Yes, if you use the built-in skills based on Cognitive Services, the indexer sends requests to Cognitive Services over the internal network. If you add a custom skill, the indexer will send content to the URI provided in the custom skill over the public network.

      - question: |
          Can I control access to search results based on user identity?
        answer: |
          Not exactly. Typically, users who are authorized to run your application are also authorized to see all search results. Cognitive Search doesn't have built-in support for row-level or document-level permissions, but you can implement [security filters](./search-security-trimming-for-azure-search.md) as a workaround. 

      - question: |
          Can I control access to operations based on user identity?
        answer: |
          Yes, you can use [role-based authorization](search-security-rbac.md) for data plane operations over content.

      - question: |
          Can I use the Azure portal to view and manage search content if the search service is behind an IP firewall or a private endpoint?
        answer: |
          You can use the Azure portal on a network-protected search service if you create a network exception that allows client and portal access. For more information, see [connect through an IP firewall](./service-configure-firewall.md#allow-access-from-your-client-and-portal-ip) or [connect through a private endpoint](./service-create-private-endpoint.md#portal-access-private-search-service).

additionalContent: |

  ## Next steps

  If your question isn't answered here, you can refer to the following sources for more questions and answers.
  
     [Stack Overflow: Azure Cognitive Search](https://stackoverflow.com/questions/tagged/azure-search)   
     [How full text search works in Azure Cognitive Search](search-lucene-query-architecture.md)  
     [What is Azure Cognitive Search?](search-what-is-azure-search.md)<|MERGE_RESOLUTION|>--- conflicted
+++ resolved
@@ -97,24 +97,16 @@
       - question: |
           Does Azure Cognitive Search support vector search?
         answer: |
-<<<<<<< HEAD
-          Yes. Support for vector search is in public preview and available through the 2023-07-01-Preview REST APIs. Support consists of search fields that contain embeddings that you provide.
-=======
           Azure Cognitive Search supports vector indexing and retrieval. Please note, the service does not currently support generating vector embeddings from input content. 
           
           Support for vector search is in public preview and available through the 2023-07-01-Preview REST APIs. Support consists of a new field type called "vector field", which your documents can provide embeddings for. When you issue a search request with a query vector, the service will identify the similar vectors and return the corresponding documents.
->>>>>>> 5515b7ca
 
       - question: |
           How does vector search work in Azure Cognitive Search?
         answer: |
-<<<<<<< HEAD
-          In Cognitive Search, you can index vector data as fields in documents alongside textual and other types of content. The data type for a vector field is "Collection(Edm.Single)". Vector fields can be populated using an indexer or by the Push API. 
-=======
           With standalone vector search, you first use a DNN, such as a large language model (LLM), to transform content into a vector representation within an embedding space. You can then provide these vectors in a document payload to the search index for indexing. To serve search requests, you use the same DNN from indexing to transform the search query into a vector representation, and vector search finds the most similar vectors and return the corresponding documents.
           
-          In Cognitive Search, you can index vector data as fields in documents alongside textual and other types of content. The data type for a vector field is "Collection(Edm.Single)". Vector fields can be populated using an Indexer or by the Push API. 
->>>>>>> 5515b7ca
+          In Cognitive Search, you can index vector data as fields in documents alongside textual and other types of content. The data type for a vector field is "Collection(Edm.Single)". Vector fields can be populated using an Indexer or by the Push API.
           
           Vector queries can be issued standalone or in combination with other query types, including term queries and filters in the same search request.
 
