### YamlMime:FAQ
metadata:
  title: Frequently asked questions (FAQ)
  titleSuffix: Azure Cognitive Search
  description: Get answers to common questions about Microsoft Azure Cognitive Search service, a cloud hosted search service on Microsoft Azure.
  
  manager: nitinme
  author: HeidiSteen
  ms.author: heidist
  ms.service: cognitive-search
  ms.topic: conceptual
  ms.date: 09/24/2021
    
title: Azure Cognitive Search - frequently asked questions (FAQ)
summary:  Find answers to commonly asked questions about concepts, code, and scenarios related to Azure Cognitive Search.


sections:
  - name: Search service
    questions:
      - question: |
          How is Azure Cognitive Search different from full text search in my DBMS?
        answer: |
          Azure Cognitive Search supports multiple data sources, [linguistic analysis for many languages](/rest/api/searchservice/language-support), [custom analysis for interesting and unusual data inputs](/rest/api/searchservice/custom-analyzers-in-azure-search), search rank controls through [scoring profiles](/rest/api/searchservice/add-scoring-profiles-to-a-search-index), and user-experience features such as typeahead, hit highlighting, and faceted navigation. It also includes other features, such as synonyms and rich query syntax, but those are generally not differentiating features.
          
      - question: |
          Can I pause Azure Cognitive Search service and stop billing?
        answer: |
          You cannot pause the service. Computational and storage resources are allocated for your exclusive use when the service is created. It's not possible to release and reclaim those resources on-demand.

  - name: Indexing Operations
    questions:
      - question: |
          Move, backup, and restore indexes or index snapshots?
        answer: |
          During the development phase, you may want to move your index between search services. For example, you may use a Basic or Free pricing tier to develop your index, and then want to move it to the Standard or higher tier for production use. 
          
          Or, you may want to backup an index snapshot to files that can be used to restore it later. 
          
          You can do all these things with the **index-backup-restore** sample code in this [Azure Cognitive Search .NET sample repo](https://github.com/Azure-Samples/azure-search-dotnet-samples). 
          
          You can also [get an index definition](/rest/api/searchservice/get-index) at any time using the Azure Cognitive Search REST API.
                   
      - question: |
          Can I restore my index or service once it is deleted?
        answer: |
          No, if you delete an Azure Cognitive Search index or service, it cannot be recovered. When you delete an Azure Cognitive Search service, all indexes in the service are deleted permanently. If you delete an Azure resource group that contains one or more Azure Cognitive Search services, all services are deleted permanently.  
          
          Recreating resources such as indexes, indexers, data sources, and skillsets requires that you recreate them from code. 
          
          To recreate an index, you must re-index data from external sources. For this reason, it is recommended that you retain a master copy or backup of the original data in another data store, such as Azure SQL Database or Cosmos DB.
          
          As an alternative, you can use the **index-backup-restore** sample code in this [Azure Cognitive Search .NET sample repo](https://github.com/Azure-Samples/azure-search-dotnet-samples) to back up an index definition and index snapshot to a series of JSON files. Later, you can use the tool and files to restore the index, if needed.  
          
      - question: |
          Can I index from SQL Database replicas (Applies to Azure SQL Database indexers)
        answer: |
          There are no restrictions on the use of primary or secondary replicas as a data source when building an index from scratch. However, refreshing an index with incremental updates (based on changed records) requires the primary replica. This requirement comes from SQL Database, which guarantees change tracking on primary replicas only. If you try using secondary replicas for an index refresh workload, there is no guarantee you get all of the data.

  - name: Search Operations
    questions:
      - question: |
          Can I search across multiple indexes?
        answer: |
          No, this operation is not supported. Search is always scoped to a single index.

      - question: |
          Can I restrict search index access by user identity?
        answer: |
<<<<<<< HEAD
          You can implement [security filters](./search-security-trimming-for-azure-search.md) with `search.in()` filter. The filter composes well with [identity management services like Azure Active Directory (AAD)](./search-security-trimming-for-azure-search-with-aad.md) to trim search results based on defined user group membership. You can also sign up for [role-based access](search-security-rbac.md), currently in public preview.
=======
          You can implement [security filters](./search-security-trimming-for-azure-search.md) with `search.in()` filter. The filter composes well with [identity management services like Azure Active Directory (Azure AD)](./search-security-trimming-for-azure-search-with-aad.md) to trim search results based on defined user group membership. You can also sign up for [role-based access](search-security-rbac.md), currently in public preview.
>>>>>>> 5ff5a776
          
      - question: |
          Why are there zero matches on terms I know to be valid?
        answer: |
          The most common case is not knowing that each query type supports different search behaviors and levels of linguistic analyses. Full text search, which is the predominant workload, includes a language analysis phase that breaks down terms to root forms. This aspect of query parsing casts a broader net over possible matches, because the tokenized term matches a greater number of variants.
          
          Wildcard, fuzzy and regex queries, however, aren't analyzed like regular term or phrase queries and can lead to poor recall if the query does not match the analyzed form of the word in the search index. For more information on query parsing and analysis, see [query architecture](./search-lucene-query-architecture.md).
          
      - question: |
          My wildcard searches are slow.
        answer: |
          Most wildcard search queries, like prefix, fuzzy and regex, are rewritten internally with matching terms in the search index. This extra processing adds to latency. Further, broad search queries, like `a*` for example, that are likely to be rewritten with many terms can be very slow. For performant wildcard searches, consider defining a [custom analyzer](/rest/api/searchservice/custom-analyzers-in-azure-search).
          
      - question: |
          Why is the search rank a constant or equal score of 1.0 for every hit?
        answer: |
          By default, search results are scored based on the [statistical properties of matching terms](search-lucene-query-architecture.md#stage-4-scoring), and ordered high to low in the result set. However, some query types (wildcard, prefix, regex) always contribute a constant score to the overall document score. This behavior is by design. Azure Cognitive Search imposes a constant score to allow matches found through query expansion to be included in the results, without affecting the ranking.
          
          For example, suppose an input of "tour*" in a wildcard search produces matches on "tours", "tourettes", and "tourmaline". Given the nature of these results, there is no way to reasonably infer which terms are more valuable than others. For this reason, we ignore term frequencies when scoring results in queries of types wildcard, prefix, and regex. Search results based on a partial input are given a constant score to avoid bias towards potentially unexpected matches.
          
  - name: Skillset Operations
    questions:
      - question: |
          Are there any tips or tricks to reduce cognitive services charges on ingestion?
        answer: |
          It is understandable that you don't want to execute built-in skills or custom skills more than is absolutely necessary, especially if you are dealing with millions of documents to process. With that in mind, we have added "incremental enrichment" capabilities to skillset execution. In essence, you can provide a cache location (a blob storage connection string) that will be used to store the output of "intermediate" enrichment steps.  That allows the enrichment pipeline to be smart and apply only enrichments that are necessary when you modify your skillset. This will naturally also save indexing time as the pipeline will be more efficient.
          
          Learn more about [incremental enrichment](cognitive-search-incremental-indexing-conceptual.md)
          
  - name: Design patterns
    questions:
      - question: |
          What is the best approach for implementing localized search?
        answer: |
          Most customers choose dedicated fields over a collection when it comes to supporting different locales (languages) in the same index. Locale-specific fields make it possible to assign an appropriate analyzer. For example, assigning the Microsoft French Analyzer to a field  containing French strings. It also simplifies filtering. If you know a query is initiated on a fr-fr page, you could limit search results to this field. Or, create a [scoring profile](/rest/api/searchservice/add-scoring-profiles-to-a-search-index) to give the field more relative weight. Azure Cognitive Search supports over [50 language analyzers](./search-language-support.md) to choose from.
          
additionalContent: |

  ## See also
     [StackOverflow: Azure Cognitive Search](https://stackoverflow.com/questions/tagged/azure-search)   
     [How full text search works in Azure Cognitive Search](search-lucene-query-architecture.md)  
     [What is Azure Cognitive Search?](search-what-is-azure-search.md)<|MERGE_RESOLUTION|>--- conflicted
+++ resolved
@@ -67,11 +67,7 @@
       - question: |
           Can I restrict search index access by user identity?
         answer: |
-<<<<<<< HEAD
-          You can implement [security filters](./search-security-trimming-for-azure-search.md) with `search.in()` filter. The filter composes well with [identity management services like Azure Active Directory (AAD)](./search-security-trimming-for-azure-search-with-aad.md) to trim search results based on defined user group membership. You can also sign up for [role-based access](search-security-rbac.md), currently in public preview.
-=======
           You can implement [security filters](./search-security-trimming-for-azure-search.md) with `search.in()` filter. The filter composes well with [identity management services like Azure Active Directory (Azure AD)](./search-security-trimming-for-azure-search-with-aad.md) to trim search results based on defined user group membership. You can also sign up for [role-based access](search-security-rbac.md), currently in public preview.
->>>>>>> 5ff5a776
           
       - question: |
           Why are there zero matches on terms I know to be valid?
