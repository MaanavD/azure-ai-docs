--- conflicted
+++ resolved
@@ -189,11 +189,7 @@
       - question: |
           Does Cognitive Search send customer data to other services for processing?
         answer: |
-<<<<<<< HEAD
-          Yes, if you use the built-in skills based on Azure AI services, the indexer sends requests to Azure AI services over the internal network. If you add a custom skill, the indexer will send content to the URI provided in the custom skill over the public network.
-=======
-          Yes, if you use the built-in skills based on Cognitive Services, the indexer sends requests to Cognitive Services over the internal network. If you add a custom skill, the indexer sends content to the URI provided in the custom skill over the public network.
->>>>>>> ed8f11a3
+          Yes, if you use the built-in skills based on Azure AI services, the indexer sends requests to Azure AI services over the internal network. If you add a custom skill, the indexer sends content to the URI provided in the custom skill over the public network.
 
       - question: |
           Can I control access to search results based on user identity?
