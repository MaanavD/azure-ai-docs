---
title: Agentic retrieval
titleSuffix: Azure AI Search
description: Learn about agentic retrieval concepts, architecture, and use cases.

manager: nitinme
author: HeidiSteen
ms.author: heidist
ms.service: azure-ai-search
ms.topic: concept-article
ms.custom: references_regions
<<<<<<< HEAD
ms.date: 05/08/2025
=======
ms.date: 05/06/2025
>>>>>>> 193a863c
---

# Agentic retrieval in Azure AI Search

[!INCLUDE [Feature preview](./includes/previews/preview-generic.md)]

<<<<<<< HEAD
In Azure AI Search, *agentic retrieval* is a new parallel query processing architecture that generates multiple subqueries from a single retrieval request, producing high-quality grounding data for chat and generative AI solutions.

Programmatically, agentic retrieval is supported through a new Agents object in the 2025-05-01-preview data plane REST API and in Azure SDK prerelease packages that provide the feature. An agent's retrieval response is designed for downstream consumption by other agents and chat apps based on generative AI.

## Why use agentic retrieval

You should use agentic retrieval when you want to customize a chat experience with high-quality inputs that include your proprietary data. The grounding data is built from queries against indexed documents (plain text and vectors) in Azure AI Search. The custom experience is powered by a new retrieval pipeline in Azure AI Search that adds query expansion powered by a conversational language model for query planning. Query execution is through the search engine on your search service, using the best and most effective relevance enhancements in Azure AI Search. The output is intended for integration into custom chat solutions, particularly those patterned after an agent-to-agent approach.

The *agentic* aspect is a reasoning step in query planning processing that's performed by a large language model (LLM). The LLM is tasked with designing multiple subqueries based on the user query, any chat history that provides context, and parameters on the request. The response includes metadata about query execution and reference data.
=======
In Azure AI Search, *agentic retrieval* is a new parallel query processing architecture that uses conversational language models to generate multiple subqueries for a single retrieval request, incorporating conversation history and semantic ranking to produce high quality grounding data for custom chat and generative AI solutions.

Programmatically, agentic retrieval is supported through a new Agents object in the newest preview data plane REST API 2025-05-01-preview and in Azure SDK prerelease packages that provide the feature. An agent's retrieval response is designed for downstream consumption by other agents and chat apps that provide natural language user interactions.

## Why use agentic retrieval

You should use agentic retrieval when you want to customize a chat experience with high quality inputs that include your proprietary data.

The *agentic* aspect is a reasoning step in query planning processing that's performed by a supported large language model (LLM) that you provide. The LLM is tasked with designing multiple subqueries based on: user questions, chat history, and parameters on the request. The subqueries target your indexed documents (plain text and vectors) in Azure AI Search.

The *retrieval* component is the ability to run subqueries simultaneously, merge results, semantically rank results, and return a three-part response that includes grounding data for the next conversation turn, reference data so that you can inspect the source content, and an activity plan that shows query execution steps.

Query expansion and parallel execution, plus the retrieval response, are the key capabilities of agentic retrieval that make it the best choice for generative AI (RAG) applications.
<!-- Queries target a new retrieval pipeline in AI Search supports parallel processing, expanding the scope of single request to include subqueries Query execution runs on your search service, utilizing the best and most effective relevance enhancements in Azure AI Search, including semantic ranker. Output is intended for integration into custom chat solutions, particularly those patterned after an agent-to-agent approach. -->
>>>>>>> 193a863c

Agentic retrieval adds latency to query processing, but it makes up for it by adding these capabilities:

+ Reads in chat history as an input to the retrieval pipeline.
+ Rewrites an original query into multiple subqueries using synonym maps (optional) and LLM-generated paraphrasing.
+ Corrects spelling mistakes.
<<<<<<< HEAD
+ Deconstructs a complex query that contains multiple "asks" into component parts. For example: "find me a hotel near the beach, with airport transportation, and that's within walking distance of vegetarian restaurants."
+ Executes all subqueries simultaneously.
+ Outputs a unified result as a single string. Alternatively, you can extract parts of the response for your solution.
=======
+ Deconstructs a complex query that contains multiple "asks" into component parts (for example, "find me a hotel near the beach, with airport transportation, and that's within walking distance of vegetarian restaurants")
+ Executes all subqueries in simultaneously.
+ Outputs a unified result as a single string. Alternatively, you can extract parts of the response for your solution. Metadata about query execution and reference data is included in the response.
>>>>>>> 193a863c

Agentic retrieval invokes the entire query processing pipeline multiple times for each query request, but it does so in parallel, preserving the efficiency and performance necessary for a reasonable user experience.

> [!NOTE]
> Including an LLM in query planning adds latency to a query pipeline. You can mitigate the effects by using faster models, such as gpt-4o-mini, and summarizing the message threads. Nonetheless, you should expect longer query times with this pipeline.

## Agentic retrieval architecture

Agentic retrieval is designed for a conversational search experience that includes an LLM. An important part of agentic retrieval is that an entire chat conversation can be included as inputs in subsequent queries, providing context and nuance for more relevant responses.

<!-- Insert architecture diagram here -->
Agentic retrieval has these components:

| Component | Resource | Usage |
|-----------|----------|-------|
<<<<<<< HEAD
| LLM (gpt-4o series) | Azure OpenAI | Formulates subqueries for the query plan. Potentially used to provide an answer based on the grounding data, but you can use any model you want for this step. |
| Search index | Azure AI Search | Contains plain text and vector content, a semantic configuration, and other elements as needed. |
=======
| LLM (gpt-4o and gpt-4.1 series) | Azure OpenAI | Formulates subqueries for the query plan. You can use these models for other downstream operations. Specifically, you can send the unified response string to one of these models and ask it ground its answer on the string. |
 Search index | Azure AI Search | Contains plain text and vector content, a semantic configuration, other elements as needed. |
>>>>>>> 193a863c
| Agent | Azure AI Search | Connects to your model, providing parameters and inputs to build a query plan. |
| Retrieval engine | Azure AI Search | Executes on the LLM-generated query plan and other parameters, returning a rich response that includes content and query plan metadata. Queries are keyword, vector, and hybrid. Results are merged and ranked. |
| Semantic ranker | Azure AI Search | Provides L2 reranking, promoting the most relevant matches. Semantic ranker is required for agentic retrieval. |

Your solution should include a tool or app that drives the pipeline. An agentic retrieval pipeline concludes with the response object that provides grounding data. Your solution should handle the response, including passing it to an LLM to generate an answer, which you render inline in the user conversation. For more information about this step, see [Build an agent-to-agent retrieval solution](search-agentic-retrieval-how-to-pipeline.md).

<!-- Insert multiquery pipeline diagram here -->
Agentic retrieval has these processes:

+ Requests for agentic retrieval are initiated by calls to an agent on Azure AI Search.
+ Agents connect to an LLM and provide conversation history as input. How much history is configurable by the number of messages you provide.
+ LLMs look at the conversation and determine whether to break it up into subqueries. The number of subqueries depends on what the LLM decides and whether the `maxDocsForReranker` parameter is higher than 50. A new subquery is defined for each 50-document batch sent to semantic ranker.
+ Subqueries execute simultaneously on Azure AI Search and generate structured results and extracted references.
+ Results are ranked and merged.
+ Agent responses are formulated and returned as a three-part response consisting of a unified result (a long string), a reference array, and an activities array that enumerates all operations.

Your search index determines query execution and any optimizations that occur during query execution. This includes your semantic configuration, as well as optional scoring profiles, synonym maps, analyzers, and normalizers (if you add filters).

## Availability and pricing

<<<<<<< HEAD
Agentic retrieval is available to search services on the Basic tier or higher in [regions that support semantic ranker](search-region-support.md).

Billing for agentic retrieval has two parts:

+ Billing for query planning is pay-as-you-go in Azure OpenAI. It's token based for both input and output tokens. The model you assign to the agent is charged for token usage. For example, if you use gpt-4o, the token charge appears in the bill for gpt-4o.

+ Billing for semantic ranking during query execution. This billing is token based and is pay-as-you-go on the Azure AI Search side through semantic ranker. Semantic ranker, which is a premium billable feature, is an integral part of agentic retrieval. You're charged on the Azure AI Search side for token inputs to the semantic ranking models.
=======
Agentic retrieval is available in [all regions that provide semantic ranker](search-region-support.md), on all tiers except the free tier.

Agentic retrieval billing has two parts:

+ Billing for query planning is pay-as-you-go in Azure OpenAI. It's token based for both input and output tokens. The model you assign to the agent is the one charged for token usage. For example, if you use gpt-4o, the token charge appears in the bill for gpt-4o.

+ Billing for semantic ranking during query execution. Billing is suspended during the initial roll-out phase, from May 19 through June 30, 2025. On July 1, billing will be token based and is pay-as-you-go on the Azure AI Search side through the semantic ranker. Semantic ranker, which is a premium billable feature, is an integral part of agentic retrieval. You're charged on the Azure AI Search side for token inputs to the semantic ranking models. 
>>>>>>> 193a863c

Semantic ranking is performed for every subquery in the plan. Semantic ranking charges are based on the number of tokens returned by each subquery.

  | Aspect | Classic single-query pipeline | Agentic retrieval multi-query pipeline |
  |--------|------------------------|----------------------------|
  | Unit | Query based (1,000 queries) per unit of currency| Token based (1 million tokens per unit of currency) |
  | Cost per unit | Uniform cost per query | Uniform cost per token |
  | Cost estimation | Estimate query count | Estimate token usage |
  | Free tier| 1,000 free queries | 50 million free tokens |

> [!NOTE]
> Existing semantic ranker billing is unchanged if you're using it outside of agentic retrieval. For pricing without agentic retrieval, see the [Azure AI Search pricing page](https://azure.microsoft.com/pricing/details/search/).

### Example: Estimate costs

Agentic retrieval has two billing models: billing from Azure OpenAI (query planning) and billing from Azure AI Search for semantic ranking (query execution).

The prices shown in this article are hypothetical. They're used to illustrate the estimation process. Your costs could be lower. For the actual price of transactions, see [Azure OpenAI pricing](https://azure.microsoft.com/pricing/details/cognitive-services/openai-service/#pricing). For query execution, there's no charge for semantic ranking for agentic retrieval in the initial public preview.

#### Estimated billing costs for query planning

To estimate the query plan costs as pay-as-you-go in Azure OpenAI, let's assume gpt-4o-mini:

<<<<<<< HEAD
+ 15 cents for 1 million input tokens.
+ 60 cents for 1 million output tokens.
+ Assume small chat conversations of 2,000 input tokens.
+ Assume an average output plan size of 350 tokens.
=======
+ 15 cents for 1 million input tokens
+ 60 cents for 1 million output tokens
+ 2,000 input tokens for average chat conversation size
+ 350 tokens for average output plan size
>>>>>>> 193a863c

#### Estimated billing costs for query execution

To estimate the semantic ranking costs associated with agentic retrieval, start with an idea of what an average document in your index looks like. For example, you might approximate:

+ 10,000 chunks, where each chunk is one to two paragraphs of a PDF.
+ 500 tokens per chunk.
+ Each subquery reranks up to 50 chunks.
+ On average, there are three subqueries per query plan.

#### Calculating price of execution

1. Assume we make 2,000 agentic retrievals with three subqueries per plan. This gives us about 6,000 total queries.

1. Rerank 50 chunks per subquery, which is 300,000 total chunks.

1. Average chunk is 500 tokens, so the total tokens for reranking is 150 million.

1. Given a hypothetical price of 0.022 per token, $3.30 is the total cost for reranking in US dollars.

1. Moving on to query plan costs: 2,000 input tokens multiplied by 2,000 agentic retrievals equal 4 million input tokens for a total of 60 cents.

1. Estimate the output costs based on an average of 350 tokens. If we multiply 350 by 2,000 agentic retrievals, we get 700,000 output tokens total for a total of 42 cents.

Putting it all together, you'd pay about $3.30 for semantic ranking in Azure AI Search, 60 cents for input tokens in Azure OpenAI, and 42 cents for output tokens in Azure OpenAI, for $1.02 for query planning total. The combined cost for the full execution is $4.02.

## How to get started

You must use the REST APIs or a prerelease Azure SDK page that provides the functionality. At this time, there's no Azure portal or Azure AI Foundry portal support.

Choose any of these options for your next step.

<!-- + Watch this demo. -->
+ Quickstart. Learn the basic workflow using sample data and a prepared index and queries.

+ How-to guides for a closer look at building an agentic retrieval pipeline:

  + [Create an agent](search-agentic-retrieval-how-to-create.md)
  + [Use an agent to retrieve data](search-agentic-retrieval-how-to-retrieve.md)
  + [Build an agent-to-agent retrieval solution](search-agentic-retrieval-how-to-pipeline.md).

+ REST API reference, Agents.

+ [Azure OpenAI Demo](https://github.com/Azure-Samples/azure-search-openai-demo), updated to use agentic retrieval.

<!-- 
•Query Pipeline Recap: The query pipeline includes stages: Query Preprocessing (Query Rewriting, Vectorization, Text analysis), Ranking (Vector Search, Keyword Search, Fusion, Semantic Ranking), and Synthesis (Results for LLM, Extractive Answers, Contextualized Captions).

•RAG Query Challenges: RAG queries fail due to difficulties in retrieving relevant results, exact match searches, chatbot clarifications, and filter conditions. Examples and reasons for failures are discussed.

Agentic Retrieval Engine: The Agentic Retrieval Engine uses an AOAI model for query planning, producing sub-queries, and merging results. It supports explainability and debugging, and includes all existing search functionalities.

•Query Planning: Query planning involves processing conversation history with an AOAI Model (gpt-4o-mini) to classify queries into categories like 'Xbox sign-in troubleshooting' and 'Xbox PIN rejection troubleshooting'.

•Query Activity: Query activity involves planning and executing queries using the AOAI Model, producing sub-queries, and processing them through a pipeline for ranking and extracting references.

•Extracted Response for LLM: The process of extracting responses for troubleshooting guides involves a query pipeline, reference extraction, and merging results. A table lists extracted documents with reference IDs.

Extracted Response Example: Troubleshooting steps for Xbox sign-in issues include verifying email/password, checking internet, and updating software. For PIN issues, check sequence and reset if needed. Sources are cited.

•Agentic Retrieval vs Query Pipeline: Comparison of Agentic Retrieval and Query Pipeline: Agentic Retrieval supports multi-turn input, plans subqueries, and provides document references and activity logs, while Query Pipeline uses a single query and lists results.

•Cost Comparison: Cost comparison between Query Pipeline and Agentic Retrieval Engine: Query Pipeline has a uniform cost per query with a free tier of 1,000 queries, while Agentic Retrieval Engine has a uniform cost per token with a free tier of 50 million tokens.

Token Usage: Token usage in query planning and ranking involves AOAI input tokens generating subqueries, and ranking input tokens used in a query pipeline for document retrieval and semantic ranking.

•Roadmap: Potential features include Multiple Index Search, Iterative Search, Filtered Search, Query Planning Customization, Federation, Answer Generation, and Authority Checking.

•Features under each model: Comparison of features under traditional search model: BYOM Query planning and Reranking are listed, with a section for answers left blank --><|MERGE_RESOLUTION|>--- conflicted
+++ resolved
@@ -9,31 +9,15 @@
 ms.service: azure-ai-search
 ms.topic: concept-article
 ms.custom: references_regions
-<<<<<<< HEAD
 ms.date: 05/08/2025
-=======
-ms.date: 05/06/2025
->>>>>>> 193a863c
----
 
 # Agentic retrieval in Azure AI Search
 
 [!INCLUDE [Feature preview](./includes/previews/preview-generic.md)]
 
-<<<<<<< HEAD
-In Azure AI Search, *agentic retrieval* is a new parallel query processing architecture that generates multiple subqueries from a single retrieval request, producing high-quality grounding data for chat and generative AI solutions.
+In Azure AI Search, *agentic retrieval* is a new parallel query processing architecture that uses conversational language models to generate multiple subqueries for a single retrieval request, incorporating conversation history and semantic ranking to produce high quality grounding data for custom chat and generative AI solutions.
 
 Programmatically, agentic retrieval is supported through a new Agents object in the 2025-05-01-preview data plane REST API and in Azure SDK prerelease packages that provide the feature. An agent's retrieval response is designed for downstream consumption by other agents and chat apps based on generative AI.
-
-## Why use agentic retrieval
-
-You should use agentic retrieval when you want to customize a chat experience with high-quality inputs that include your proprietary data. The grounding data is built from queries against indexed documents (plain text and vectors) in Azure AI Search. The custom experience is powered by a new retrieval pipeline in Azure AI Search that adds query expansion powered by a conversational language model for query planning. Query execution is through the search engine on your search service, using the best and most effective relevance enhancements in Azure AI Search. The output is intended for integration into custom chat solutions, particularly those patterned after an agent-to-agent approach.
-
-The *agentic* aspect is a reasoning step in query planning processing that's performed by a large language model (LLM). The LLM is tasked with designing multiple subqueries based on the user query, any chat history that provides context, and parameters on the request. The response includes metadata about query execution and reference data.
-=======
-In Azure AI Search, *agentic retrieval* is a new parallel query processing architecture that uses conversational language models to generate multiple subqueries for a single retrieval request, incorporating conversation history and semantic ranking to produce high quality grounding data for custom chat and generative AI solutions.
-
-Programmatically, agentic retrieval is supported through a new Agents object in the newest preview data plane REST API 2025-05-01-preview and in Azure SDK prerelease packages that provide the feature. An agent's retrieval response is designed for downstream consumption by other agents and chat apps that provide natural language user interactions.
 
 ## Why use agentic retrieval
 
@@ -45,22 +29,15 @@
 
 Query expansion and parallel execution, plus the retrieval response, are the key capabilities of agentic retrieval that make it the best choice for generative AI (RAG) applications.
 <!-- Queries target a new retrieval pipeline in AI Search supports parallel processing, expanding the scope of single request to include subqueries Query execution runs on your search service, utilizing the best and most effective relevance enhancements in Azure AI Search, including semantic ranker. Output is intended for integration into custom chat solutions, particularly those patterned after an agent-to-agent approach. -->
->>>>>>> 193a863c
 
 Agentic retrieval adds latency to query processing, but it makes up for it by adding these capabilities:
 
 + Reads in chat history as an input to the retrieval pipeline.
 + Rewrites an original query into multiple subqueries using synonym maps (optional) and LLM-generated paraphrasing.
 + Corrects spelling mistakes.
-<<<<<<< HEAD
 + Deconstructs a complex query that contains multiple "asks" into component parts. For example: "find me a hotel near the beach, with airport transportation, and that's within walking distance of vegetarian restaurants."
 + Executes all subqueries simultaneously.
-+ Outputs a unified result as a single string. Alternatively, you can extract parts of the response for your solution.
-=======
-+ Deconstructs a complex query that contains multiple "asks" into component parts (for example, "find me a hotel near the beach, with airport transportation, and that's within walking distance of vegetarian restaurants")
-+ Executes all subqueries in simultaneously.
 + Outputs a unified result as a single string. Alternatively, you can extract parts of the response for your solution. Metadata about query execution and reference data is included in the response.
->>>>>>> 193a863c
 
 Agentic retrieval invokes the entire query processing pipeline multiple times for each query request, but it does so in parallel, preserving the efficiency and performance necessary for a reasonable user experience.
 
@@ -76,13 +53,8 @@
 
 | Component | Resource | Usage |
 |-----------|----------|-------|
-<<<<<<< HEAD
-| LLM (gpt-4o series) | Azure OpenAI | Formulates subqueries for the query plan. Potentially used to provide an answer based on the grounding data, but you can use any model you want for this step. |
+| LLM (gpt-4o and gpt-4.1 series) | Azure OpenAI | Formulates subqueries for the query plan. You can use these models for other downstream operations. Specifically, you can send the unified response string to one of these models and ask it ground its answer on the string. |
 | Search index | Azure AI Search | Contains plain text and vector content, a semantic configuration, and other elements as needed. |
-=======
-| LLM (gpt-4o and gpt-4.1 series) | Azure OpenAI | Formulates subqueries for the query plan. You can use these models for other downstream operations. Specifically, you can send the unified response string to one of these models and ask it ground its answer on the string. |
- Search index | Azure AI Search | Contains plain text and vector content, a semantic configuration, other elements as needed. |
->>>>>>> 193a863c
 | Agent | Azure AI Search | Connects to your model, providing parameters and inputs to build a query plan. |
 | Retrieval engine | Azure AI Search | Executes on the LLM-generated query plan and other parameters, returning a rich response that includes content and query plan metadata. Queries are keyword, vector, and hybrid. Results are merged and ranked. |
 | Semantic ranker | Azure AI Search | Provides L2 reranking, promoting the most relevant matches. Semantic ranker is required for agentic retrieval. |
@@ -103,23 +75,13 @@
 
 ## Availability and pricing
 
-<<<<<<< HEAD
-Agentic retrieval is available to search services on the Basic tier or higher in [regions that support semantic ranker](search-region-support.md).
+Agentic retrieval is available in [all regions that provide semantic ranker](search-region-support.md), on all tiers except the free tier.
 
 Billing for agentic retrieval has two parts:
-
-+ Billing for query planning is pay-as-you-go in Azure OpenAI. It's token based for both input and output tokens. The model you assign to the agent is charged for token usage. For example, if you use gpt-4o, the token charge appears in the bill for gpt-4o.
-
-+ Billing for semantic ranking during query execution. This billing is token based and is pay-as-you-go on the Azure AI Search side through semantic ranker. Semantic ranker, which is a premium billable feature, is an integral part of agentic retrieval. You're charged on the Azure AI Search side for token inputs to the semantic ranking models.
-=======
-Agentic retrieval is available in [all regions that provide semantic ranker](search-region-support.md), on all tiers except the free tier.
-
-Agentic retrieval billing has two parts:
 
 + Billing for query planning is pay-as-you-go in Azure OpenAI. It's token based for both input and output tokens. The model you assign to the agent is the one charged for token usage. For example, if you use gpt-4o, the token charge appears in the bill for gpt-4o.
 
 + Billing for semantic ranking during query execution. Billing is suspended during the initial roll-out phase, from May 19 through June 30, 2025. On July 1, billing will be token based and is pay-as-you-go on the Azure AI Search side through the semantic ranker. Semantic ranker, which is a premium billable feature, is an integral part of agentic retrieval. You're charged on the Azure AI Search side for token inputs to the semantic ranking models. 
->>>>>>> 193a863c
 
 Semantic ranking is performed for every subquery in the plan. Semantic ranking charges are based on the number of tokens returned by each subquery.
 
@@ -143,17 +105,10 @@
 
 To estimate the query plan costs as pay-as-you-go in Azure OpenAI, let's assume gpt-4o-mini:
 
-<<<<<<< HEAD
 + 15 cents for 1 million input tokens.
 + 60 cents for 1 million output tokens.
-+ Assume small chat conversations of 2,000 input tokens.
-+ Assume an average output plan size of 350 tokens.
-=======
-+ 15 cents for 1 million input tokens
-+ 60 cents for 1 million output tokens
-+ 2,000 input tokens for average chat conversation size
-+ 350 tokens for average output plan size
->>>>>>> 193a863c
++ 2,000 input tokens for average chat conversation size.
++ 350 tokens for average output plan size.
 
 #### Estimated billing costs for query execution
 
