---
title: Introduction to Azure Cognitive Search
titleSuffix: Azure Cognitive Search
description: Azure Cognitive  Search is a fully managed cloud search service from Microsoft. Learn about use cases, the development workflow, comparisons to other Microsoft search products, and how to get started.

manager: nitinme
author: HeidiSteen
ms.author: heidist
ms.service: cognitive-search
ms.topic: overview
<<<<<<< HEAD
ms.date: 09/23/2021
=======
ms.date: 09/28/2021
>>>>>>> adf54da9
ms.custom: contperf-fy21q1
---
# What is Azure Cognitive Search?

Azure Cognitive Search ([formerly known as "Azure Search"](whats-new.md#new-service-name)) is a cloud search service that gives developers infrastructure, APIs, and tools for building a rich search experience over private, heterogeneous content in web, mobile, and enterprise applications.

<<<<<<< HEAD
Search is foundational to any app that surfaces text content to users, with common scenarios including catalog or document search, retail, or knowledge mining for data science.
=======
Search is foundational to any app that surfaces text content to users, with common scenarios including catalog or document search, online retail, or knowledge mining for data science.
>>>>>>> adf54da9

When you create a search service, you'll work with the following capabilities:

+ A search engine for full text search with storage for user-owned content in a search index
+ Rich indexing, with [text analysis](search-analyzers.md) and [optional AI enrichment](cognitive-search-concept-intro.md) for advanced content extraction and transformation
+ Rich query capabilities, including simple syntax, full Lucene syntax, and typeahead search
+ Programmability through REST APIs and client libraries in Azure SDKs for .NET, Python, Java, and JavaScript
+ Azure integration at the data layer, machine learning layer, and AI (Cognitive Services)

Architecturally, a search service sits between the external data stores that contain your un-indexed data, and your client app that sends query requests to a search index and handles the response.

![Azure Cognitive Search architecture](media/search-what-is-azure-search/azure-search-diagram.svg "Azure Cognitive Search architecture")

Across the Azure platform, Cognitive Search can integrate with other Azure services in the form of *indexers* that automate data ingestion/retrieval from Azure data sources, and *skillsets* that incorporate consumable AI from Cognitive Services, such as image and natural language processing, or custom AI that you create in Azure Machine Learning or wrap inside Azure Functions.

## Inside a search service

On the search service itself, the two primary workloads are *indexing* and *querying*. 

+ [Indexing](search-what-is-an-index.md) is an intake process that loads content into to your search service and makes it searchable. Internally, inbound text is processed into tokens and stored in inverted indexes for fast scans. You can upload any text that is in the form of JSON documents.

  Additionally, if your content includes mixed files, you have the option of adding *AI enrichment* through [cognitive skills](cognitive-search-working-with-skillsets.md). AI enrichment can extract text embedded in application files, and also infer text and structure from non-text files by analyzing the content. 

  The skills providing the analysis are predefined ones from Microsoft, or custom skills that you create. The subsequent analysis and transformations can result in new information and structures that did not previously exist, providing high utility for many search and knowledge mining scenarios.

+ [Querying](search-query-overview.md) can happen once an index is populated with searchable text, when your client app sends query requests to a search service and handles responses. All query execution is over a search index that you create, own, and store in your service. In your client app, the search experience is defined using APIs from Azure Cognitive Search, and can include relevance tuning, autocomplete, synonym matching, fuzzy matching, pattern matching, filter, and sort.

Functionality is exposed through a simple [REST API](/rest/api/searchservice/) or [.NET SDK](search-howto-dotnet-sdk.md) that masks the inherent complexity of information retrieval. You can also use the Azure portal for service administration and content management, with tools for prototyping and querying your indexes and skillsets. Because the service runs in the cloud, infrastructure and availability are managed by Microsoft.

## Why use Cognitive Search?

Azure Cognitive Search is well suited for the following application scenarios:

+ Consolidate heterogeneous content into a private, user-defined search index. Offload indexing and query workloads onto a dedicated search service.

+ Easily implement search-related features: relevance tuning, faceted navigation, filters (including geo-spatial search), synonym mapping, and autocomplete.

+ Transform large undifferentiated text or image files, or application files stored in Azure Blob Storage or Cosmos DB, into searchable JSON documents. This is achieved during index through [cognitive skills](cognitive-search-concept-intro.md) that add external processing.

+ Add linguistic or custom text analysis. If you have non-English content, Azure Cognitive Search supports both Lucene analyzers and Microsoft's natural language processors. You can also configure analyzers to achieve specialized processing of raw content, such as filtering out diacritics, or recognizing and preserving patterns in strings.

For more information about specific functionality, see [Features of Azure Cognitive Search](search-features-list.md)

## How to get started

An end-to-end exploration of core search features can be achieved in four steps:

1. [**Create a search service**](search-create-service-portal.md) at the shared Free tier or a [billable tier](https://azure.microsoft.com/pricing/details/search/) for dedicated resources used only by your service. All quickstarts and tutorials can be completed on a shared service.

1. [**Create a search index**](search-what-is-an-index.md) using the portal, [REST API](/rest/api/searchservice/create-index), [.NET SDK](search-howto-dotnet-sdk.md), or another SDK. The index schema defines the structure of searchable content.

1. [**Upload content**](search-what-is-data-import.md) using the ["push" model](tutorial-optimize-indexing-push-api.md) to push JSON documents from any source, or use the ["pull" model (indexers)](search-indexer-overview.md) if your source data is on Azure.

1. [**Query an index**](search-query-overview.md) using [Search explorer](search-explorer.md) in the portal, [REST API](search-get-started-rest.md), [.NET SDK](/dotnet/api/azure.search.documents.searchclient.search), or another SDK.

For initial exploration, start with the [**Import data wizard**](search-get-started-portal.md) and a built-in Azure data source to create, load, and query an index in minutes.

For help with complex or custom solutions, [**contact a partner**](resource-partners-knowledge-mining.md) with deep expertise in Cognitive Search technology.

## Compare search options

Customers often ask how Azure Cognitive Search compares with other search-related solutions. The following table summarizes key differences.

| Compared to | Key differences |
|-------------|-----------------|
| Microsoft Search | [Microsoft Search](/microsoftsearch/overview-microsoft-search) is for Microsoft 365 authenticated users who need to query over content in SharePoint. It's offered as a ready-to-use search experience, enabled and configured by administrators, with the ability to accept external content through connectors from Microsoft and other sources. If this describes your scenario, then Microsoft Search with Microsoft 365 is an attractive option to explore.<br/><br/>In contrast, Azure Cognitive Search executes queries over an index that you define, populated with data and documents you own, often from diverse sources. Azure Cognitive Search has crawler capabilities for some Azure data sources through [indexers](search-indexer-overview.md), but you can push any JSON document that conforms to your index schema into a single, consolidated searchable resource. You can also customize the indexing pipeline to include machine learning and lexical analyzers. Because Cognitive Search is built to be a plug-in component in larger solutions, you can integrate search into almost any app, on any platform.|
|Bing | [Bing Web Search API](../cognitive-services/bing-web-search/index.yml) searches the indexes on Bing.com for matching terms you submit. Indexes are built from HTML, XML, and other web content on public sites. Built on the same foundation, [Bing Custom Search](/azure/cognitive-services/bing-custom-search/) offers the same crawler technology for web content types, scoped to individual web sites.<br/><br/>In Cognitive Search, you can define and populate the index. You can use [indexers](search-indexer-overview.md) to crawl data on Azure data sources, or push any index-conforming JSON document to your search service. |
|Database search | Many database platforms include a built-in search experience. SQL Server has [full text search](/sql/relational-databases/search/full-text-search). Cosmos DB and similar technologies have queryable indexes. When evaluating products that combine search and storage, it can be challenging to determine which way to go. Many solutions use both: DBMS for storage, and Azure Cognitive Search for specialized search features.<br/><br/>Compared to DBMS search, Azure Cognitive Search stores content from heterogeneous sources and offers specialized text processing features such as linguistic-aware text processing (stemming, lemmatization, word forms) in [56 languages](/rest/api/searchservice/language-support). It also supports autocorrection of misspelled words, [synonyms](/rest/api/searchservice/synonym-map-operations), [suggestions](/rest/api/searchservice/suggestions), [scoring controls](/rest/api/searchservice/add-scoring-profiles-to-a-search-index), [facets](search-faceted-navigation.md),  and [custom tokenization](/rest/api/searchservice/custom-analyzers-in-azure-search). The [full text search engine](search-lucene-query-architecture.md) in Azure Cognitive Search is built on Apache Lucene, an industry standard in information retrieval. However, while Azure Cognitive Search persists data in the form of an inverted index, it is not a replacement for true data storage and we don't recommend using it in that capacity. For more information, see this [forum post](https://stackoverflow.com/questions/40101159/can-azure-search-be-used-as-a-primary-database-for-some-data). <br/><br/>Resource utilization is another inflection point in this category. Indexing and some query operations are often computationally intensive. Offloading search from the DBMS to a dedicated solution in the cloud preserves system resources for transaction processing. Furthermore, by externalizing search, you can easily adjust scale to match query volume.|
|Dedicated search solution | Assuming you have decided on dedicated search with full spectrum functionality, a final categorical comparison is between on premises solutions or a cloud service. Many search technologies offer controls over indexing and query pipelines, access to richer query and filtering syntax, control over rank and relevance, and features for self-directed and intelligent search. <br/><br/>A cloud service is the right choice if you want a turn-key solution with minimal overhead and maintenance, and adjustable scale. <br/><br/>Within the cloud paradigm, several providers offer comparable baseline features, with full-text search, geo-search, and the ability to handle a certain level of ambiguity in search inputs. Typically, it's a [specialized feature](search-features-list.md), or the ease and overall simplicity of APIs, tools, and management that determines the best fit. |

Among cloud providers, Azure Cognitive Search is strongest for full text search workloads over content stores and databases on Azure, for apps that rely primarily on search for both information retrieval and content navigation. 

Key strengths include:

+ Azure data integration (crawlers) at the indexing layer
+ Azure Private Link integration to support off-internet security requirements
+ Integration with AI processing to make unsearchable content types text-searchable.
+ Linguistic and custom analysis, with analyzers for solid full text search in 56 languages
+ [Critical features](search-features-list.md): rich query language, relevance tuning, faceting, autocomplete, synonyms, geo-search, and result composition.
+ Azure scale, reliability, and world-class availability

Among our customers, those able to leverage the widest range of features in Azure Cognitive Search include online catalogs, line-of-business programs, and document discovery applications.

## Watch this video

In this 15-minute video, review the main capabilities of Azure Cognitive Search.

>[!VIDEO https://www.youtube.com/embed/kOJU0YZodVk?version=3]<|MERGE_RESOLUTION|>--- conflicted
+++ resolved
@@ -8,22 +8,14 @@
 ms.author: heidist
 ms.service: cognitive-search
 ms.topic: overview
-<<<<<<< HEAD
-ms.date: 09/23/2021
-=======
 ms.date: 09/28/2021
->>>>>>> adf54da9
 ms.custom: contperf-fy21q1
 ---
 # What is Azure Cognitive Search?
 
 Azure Cognitive Search ([formerly known as "Azure Search"](whats-new.md#new-service-name)) is a cloud search service that gives developers infrastructure, APIs, and tools for building a rich search experience over private, heterogeneous content in web, mobile, and enterprise applications.
 
-<<<<<<< HEAD
-Search is foundational to any app that surfaces text content to users, with common scenarios including catalog or document search, retail, or knowledge mining for data science.
-=======
 Search is foundational to any app that surfaces text content to users, with common scenarios including catalog or document search, online retail, or knowledge mining for data science.
->>>>>>> adf54da9
 
 When you create a search service, you'll work with the following capabilities:
 
