--- conflicted
+++ resolved
@@ -1,13 +1,7 @@
 ---
-<<<<<<< HEAD
 title: Built-in policy definitions for Azure AI Search
 description: Lists Azure Policy built-in policy definitions for Azure AI Search. These built-in policy definitions provide common approaches to managing your Azure resources.
-ms.date: 10/23/2023
-=======
-title: Built-in policy definitions for Azure Cognitive Search
-description: Lists Azure Policy built-in policy definitions for Azure Cognitive Search. These built-in policy definitions provide common approaches to managing your Azure resources.
 ms.date: 11/03/2023
->>>>>>> b9e6a969
 ms.topic: reference
 author: HeidiSteen
 ms.author: heidist
