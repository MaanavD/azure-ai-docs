--- conflicted
+++ resolved
@@ -39,15 +39,9 @@
 |-------|------|
 | Image extraction (AI enrichment) <sup>1, 2</sup> | Per 1000 images. See the [pricing page](https://azure.microsoft.com/pricing/details/search/#pricing). |
 | Custom Entity Lookup skill (AI enrichment) <sup>1</sup> | Per 1000 text records. See the [pricing page](https://azure.microsoft.com/pricing/details/search/#pricing) |
-<<<<<<< HEAD
-| Built-in skills  (AI enrichment) <sup>1</sup> | Number of transactions, billed at the same rate as if you had performed the task by calling Azure AI services directly. You can process 20 documents per indexer per day for free. Larger or more frequent workloads require a multi-resource Azure AI services key. |
-| Semantic Search <sup>1</sup> | Number of queries of "queryType=semantic", billed at a progressive rate. See the [pricing page](https://azure.microsoft.com/pricing/details/search/#pricing). |
-| Private Endpoints <sup>1</sup> | Billed as long as the endpoint exists, and billed for bandwidth. |
-=======
-| [Built-in skills](cognitive-search-predefined-skills.md)  (AI enrichment) <sup>1</sup> | Number of transactions, billed at the same rate as if you had performed the task by calling Cognitive Services directly. You can process 20 documents per indexer per day for free. Larger or more frequent workloads require a multi-resource Cognitive Services key. |
+| [Built-in skills](cognitive-search-predefined-skills.md)  (AI enrichment) <sup>1</sup> | Number of transactions, billed at the same rate as if you had performed the task by calling Azure AI services directly. You can process 20 documents per indexer per day for free. Larger or more frequent workloads require a multi-resource Azure AI services key. |
 | [Semantic search](semantic-search-overview.md) <sup>1</sup> | Number of queries of "queryType=semantic", billed at a progressive rate. See the [pricing page](https://azure.microsoft.com/pricing/details/search/#pricing). |
 | [Shared private link](search-indexer-howto-access-private.md) <sup>1</sup> | [Billed for bandwidth](https://azure.microsoft.com/pricing/details/private-link/) as long as the shared private link exists and is used. |
->>>>>>> ed8f11a3
 
 <sup>1</sup> Applies only if you use or enable the feature.
 
