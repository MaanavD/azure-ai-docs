---
title: Common Errors and Warnings
titleSuffix: Azure Cognitive Search
description: This article provides information and solutions to common errors and warnings you might encounter during AI enrichment in Azure Cognitive Search.

manager: nitinme
author: amotley
ms.author: abmotley
<<<<<<< HEAD
ms.service: search
=======
ms.service: cognitive-search
>>>>>>> ff0a6cfe
ms.topic: conceptual
ms.date: 10/04/2019
---

# Common errors and warnings of the AI enrichment pipeline in Azure Cognitive Search

This article provides information and solutions to common errors and warnings you might encounter during AI enrichment in Azure Cognitive Search.

## Errors
Indexing stops when the error count exceeds ['maxFailedItems'](cognitive-search-concept-troubleshooting.md#tip-3-see-what-works-even-if-there-are-some-failures). 

If you want indexers to ignore these errors (and skip over "failed documents"), consider updating the `maxFailedItems` and `maxFailedItemsPerBatch` as described [here](https://docs.microsoft.com/rest/api/searchservice/create-indexer#general-parameters-for-all-indexers).

> [!NOTE]
> Each failed document along with its document key (when available) will show up as an error in the indexer execution status. You can utilize the [index api](https://docs.microsoft.com/rest/api/searchservice/addupdate-or-delete-documents) to manually upload the documents at a later point if you have set the indexer to tolerate failures.

The following sections can help you resolve errors, allowing indexing to continue.

### Could not read document
Indexer was unable to read the document from the data source. This can happen due to:

| Reason | Example | Action |
| --- | --- | --- |
| inconsistent field types across different documents | Type of value has a mismatch with column type. Couldn't store `'{47.6,-122.1}'` in authors column.  Expected type is JArray. | Ensure that the type of each field is the same across different documents. For example, if the first document `'startTime'` field is a DateTime, and in the second document it's a string, this error will be hit. |
| errors from the data source's underlying service | (from Cosmos DB) `{"Errors":["Request rate is large"]}` | Check your storage instance to ensure it's healthy. You may need to adjust your scaling/partitioning. |
| transient issues | A transport-level error has occurred when receiving results from the server. (provider: TCP Provider, error: 0 - An existing connection was forcibly closed by the remote host | Occasionally there are unexpected connectivity issues. Try running the document through your indexer again later. |

### Could not extract document content
Indexer with a Blob data source was unable to extract the content from the document (for example, a PDF file). This can happen due to:

| Reason | Example | Action |
| --- | --- | --- |
| blob is over the size limit | Document is `'150441598'` bytes, which exceeds the maximum size `'134217728'` bytes for document extraction for your current service tier. | [blob indexing errors](search-howto-indexing-azure-blob-storage.md#dealing-with-errors) |
| blob has unsupported content type | Document has unsupported content type `'image/png'` | [blob indexing errors](search-howto-indexing-azure-blob-storage.md#dealing-with-errors) |
| blob is encrypted | Document could not be processed - it may be encrypted or password protected. | [blob settings](search-howto-indexing-azure-blob-storage.md#controlling-which-parts-of-the-blob-are-indexed) |
| transient issues | Error processing blob: The request was aborted: The request was canceled. | Occasionally there are unexpected connectivity issues. Try running the document through your indexer again later. |

### Could not parse document
Indexer read the document from the data source, but there was an issue converting the document content into the specified field mapping schema. This can happen due to:

| Reason | Example | Action |
| --- | --- | --- |
| The document key is missing | Document key cannot be missing or empty | Ensure all documents have valid document keys |
| The document key is invalid | Document key cannot be longer than 1024 characters | Modify the document key to meet the validation requirements. |
| Could not apply field mapping to a field | Could not apply mapping function `'functionName'` to field `'fieldName'`. Array cannot be null. Parameter name: bytes | Double check the [field mappings](search-indexer-field-mappings.md) defined on the indexer, and compare with the data of the specified field of the failed document. It may be necessary to modify the field mappings or the document data. |
| Could not read field value | Could not read the value of column `'fieldName'` at index `'fieldIndex'`. A transport-level error has occurred when receiving results from the server. (provider: TCP Provider, error: 0 - An existing connection was forcibly closed by the remote host.) | These errors are typically due to unexpected connectivity issues with the data source's underlying service. Try running the document through your indexer again later. |

### Could not index document
The document was read and processed, but the indexer could not add it to the search index. This can happen due to:

| Reason | Example | Action |
| --- | --- | --- |
| A field contains a term that is too large | A term in your document is larger than the [32 KB limit](search-limits-quotas-capacity.md#api-request-limits) | You can avoid this restriction by ensuring the field is not configured as filterable, facetable, or sortable.
| Document is too large to be indexed | A document is larger than the [maximum api request size](search-limits-quotas-capacity.md#api-request-limits) | [How to index large data sets](search-howto-large-index.md)

### Skill input 'languageCode' has the following language codes 'X,Y,Z', at least one of which is invalid.
One or more of the values passed into the optional `languageCode` input of a downstream skill is not supported. This can occur if you are passing the output of the [LanguageDetectionSkill](cognitive-search-skill-language-detection.md) to subsequent skills, and the output consists of more languages than are supported in those downstream skills.

If you know that your data set is all in one language, you should remove the [LanguageDetectionSkill](cognitive-search-skill-language-detection.md) and the `languageCode` skill input and use the `defaultLanguageCode` skill parameter for that skill instead, assuming the language is supported for that skill.

If you know that your data set contains multiple languages and thus you need the [LanguageDetectionSkill](cognitive-search-skill-language-detection.md) and `languageCode` input, consider adding a [ConditionalSkill](cognitive-search-skill-conditional.md) to filter out the text with languages that are not supported before passing in the text to the downstream skill.  Here is an example of what this might look like for the EntityRecognitionSkill:

```json
{
    "@odata.type": "#Microsoft.Skills.Util.ConditionalSkill",
    "context": "/document",
    "inputs": [
        { "name": "condition", "source": "= $(/document/language) == 'de' || $(/document/language) == 'en' || $(/document/language) == 'es' || $(/document/language) == 'fr' || $(/document/language) == 'it'" },
        { "name": "whenTrue", "source": "/document/content" },
        { "name": "whenFalse", "source": "= null" }
    ],
    "outputs": [ { "name": "output", "targetName": "supportedByEntityRecognitionSkill" } ]
}
```

Here are some references for the currently supported languages for each of the skills that may produce this error message:
* [Text Analytics Supported Languages](https://docs.microsoft.com/azure/cognitive-services/text-analytics/text-analytics-supported-languages) (for the [KeyPhraseExtractionSkill](cognitive-search-skill-keyphrases.md), [EntityRecognitionSkill](cognitive-search-skill-entity-recognition.md), and [SentimentSkill](cognitive-search-skill-sentiment.md))
* [Translator Supported Languages](https://docs.microsoft.com/azure/cognitive-services/translator/language-support) (for the [Text TranslationSkill](cognitive-search-skill-text-translation.md))
* [Text SplitSkill](cognitive-search-skill-textsplit.md) Supported Languages: `da, de, en, es, fi, fr, it, ko, pt`

### Skill did not execute within the time limit
There are two cases under which you may encounter this error message, each of which should be treated differently. Please follow the instructions below depending on what skill returned this error for you.

#### Built-in Cognitive Service skills
Many of the built-in cognitive skills, such as language detection, entity recognition, or OCR, are backed by a Cognitive Service API endpoint. Sometimes there are transient issues with these endpoints and a request will time out. For transient issues, there is no remedy except to wait and try again. As a mitigation, consider setting your indexer to [run on a schedule](search-howto-schedule-indexers.md). Scheduled indexing picks up where it left off. Assuming transient issues are resolved, indexing and cognitive skill processing should be able to continue on the next scheduled run.

#### Custom skills
If you encounter a timeout error with a custom skill you have created, there are a couple of things you can try. First, review your custom skill and ensure that it is not getting stuck in an infinite loop and that it is returning a result consistently. Once you have confirmed that is the case, determine what the execution time of your skill is. If you didn't explicitly set a `timeout` value on your custom skill definition, then the default `timeout` is 30 seconds. If 30 seconds is not long enough for your skill to execute, you may specify a higher `timeout` value on your custom skill definition. Here is an example of a custom skill definition where the timeout is set to 90 seconds:

```json
  {
        "@odata.type": "#Microsoft.Skills.Custom.WebApiSkill",
        "uri": "<your custom skill uri>",
        "batchSize": 1,
        "timeout": "PT90S",
        "context": "/document",
        "inputs": [
          {
            "name": "input",
            "source": "/document/content"
          }
        ],
        "outputs": [
          {
            "name": "output",
            "targetName": "output"
          }
        ]
      }
```

The maximum value that you can set for the `timeout` parameter is 230 seconds.  If your custom skill is unable to execute consistently within 230 seconds, you may consider reducing the `batchSize` of your custom skill so that it will have fewer documents to process within a single execution.  If you have already set your `batchSize` to 1, you will need to rewrite the skill to be able to execute in under 230 seconds or otherwise split it into multiple custom skills so that the execution time for any single custom skill is a maximum of 230 seconds. Review the [custom skill documentation](cognitive-search-custom-skill-web-api.md) for more information.

### Could not '`MergeOrUpload`' | '`Delete`' document to the search index

The document was read and processed, but the indexer could not add it to the search index. This can happen due to:

| Reason | Example | Action |
| --- | --- | --- |
| A term in your document is larger than the [32 KB limit](search-limits-quotas-capacity.md#api-request-limits) | A field contains a term that is too large | You can avoid this restriction by ensuring the field is not configured as filterable, facetable, or sortable.
| A document is larger than the [maximum api request size](search-limits-quotas-capacity.md#api-request-limits) | Document is too large to be indexed | [How to index large data sets](search-howto-large-index.md)
| Trouble connecting to the target index (that persists after retries) because the service is under other load, such as querying or indexing. | Failed to establish connection to update index. Search service is under heavy load. | [Scale up your search service](search-capacity-planning.md)
| Search service is being patched for service update, or is in the middle of a topology reconfiguration. | Failed to establish connection to update index. Search service is currently down/Search service is undergoing a transition. | Configure service with at least 3 replicas for 99.9% availability per [SLA documentation](https://azure.microsoft.com/support/legal/sla/search/v1_0/)
| Failure in the underlying compute/networking resource (rare) | Failed to establish connection to update index. An unknown failure occurred. | Configure indexers to [run on a schedule](search-howto-schedule-indexers.md) to pick up from a failed state.

##  Warnings
Warnings do not stop indexing, but they do indicate conditions that could result in unexpected outcomes. Whether you take action or not depends on the data and your scenario.

### Skill input was truncated
Cognitive Skills have limits to the length of text that can be analyzed at once. If the text input of these skills are over that limit, we will truncate the text to meet the limit, and then perform the enrichment on that truncated text. This means that the skill is executed, but not over all of your data.

In the example LanguageDetectionSkill below, the `'text'` input field may trigger this warning if it is over the character limit. You can find the skill input limits in the [skills documentation](cognitive-search-predefined-skills.md).

```json
 {
    "@odata.type": "#Microsoft.Skills.Text.LanguageDetectionSkill",
    "inputs": [
      {
        "name": "text",
        "source": "/document/text"
      }
    ],
    "outputs": [...]
  }
```

If you want to ensure that all text is analyzed, consider using the [Split skill](cognitive-search-skill-textsplit.md).<|MERGE_RESOLUTION|>--- conflicted
+++ resolved
@@ -6,11 +6,7 @@
 manager: nitinme
 author: amotley
 ms.author: abmotley
-<<<<<<< HEAD
-ms.service: search
-=======
 ms.service: cognitive-search
->>>>>>> ff0a6cfe
 ms.topic: conceptual
 ms.date: 10/04/2019
 ---
