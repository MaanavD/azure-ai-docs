--- conflicted
+++ resolved
@@ -204,10 +204,6 @@
 
 If you want to ensure that all text is analyzed, consider using the [Split skill](cognitive-search-skill-textsplit.md).
 
-<<<<<<< HEAD
-### Could not map output field 'X' to search index
-Output field mappings which reference non-existent/null data will produce warnings for each document and results in an empty index field. Double check your output field mapping source paths for possible typos or set a default value using the [Conditional skill](cognitive-search-skill-conditional.md#sample-skill-definition-2-set-a-default-value-for-a-value-that-doesnt-exist).
-=======
 ### Web API skill response contains warnings
 Indexer was able to run a skill in the skillset, but the response from the Web API request indicated there were warnings during execution. Review the warnings to understand how your data is impacted and whether or not action is required.
 
@@ -221,4 +217,6 @@
 It is possible to override this behavior, enabling incremental progress and suppressing this warning by using the `assumeOrderByHighWatermarkColumn` configuration property.
 
 [More information about Cosmos DB incremental progress and custom queries.](https://go.microsoft.com/fwlink/?linkid=2099593)
->>>>>>> cb8b2a7e
+
+### Could not map output field 'X' to search index
+Output field mappings which reference non-existent/null data will produce warnings for each document and results in an empty index field. Double check your output field mapping source paths for possible typos or set a default value using the [Conditional skill](cognitive-search-skill-conditional.md#sample-skill-definition-2-set-a-default-value-for-a-value-that-doesnt-exist).