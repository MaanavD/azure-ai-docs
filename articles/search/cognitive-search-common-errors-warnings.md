--- conflicted
+++ resolved
@@ -208,7 +208,6 @@
 If you want to ensure that all text is analyzed, consider using the [Split skill](cognitive-search-skill-textsplit.md).
 
 ### Web API skill response contains warnings
-<<<<<<< HEAD
 Indexer was able to run a skill in the skillset, but the response from the Web API request indicated there were warnings during execution. Review the warnings to understand how your data is impacted and whether or not action is required.
 
 ### The current indexer configuration does not support incremental progress
@@ -224,6 +223,5 @@
 
 ### Could not map output field 'X' to search index
 Output field mappings that reference non-existent/null data will produce warnings for each document and result in an empty index field. To workaround this issue, double-check your output field mapping source paths for possible typos, or set a default value using the [Conditional skill](cognitive-search-skill-conditional.md#sample-skill-definition-2-set-a-default-value-for-a-value-that-doesnt-exist).
-=======
-Indexer was able to run a skill in the skillset, but the response from the Web API request indicated there were warnings during execution. Review the warnings to understand how your data is impacted and whether or not action is required.
->>>>>>> 0e4dbb07
+
+Indexer was able to run a skill in the skillset, but the response from the Web API request indicated there were warnings during execution. Review the warnings to understand how your data is impacted and whether or not action is required.