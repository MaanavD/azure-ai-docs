--- conflicted
+++ resolved
@@ -35,13 +35,7 @@
 
 When you enable roles for the data plane, the change is effective immediately, but wait a few seconds before assigning roles.
 
-<<<<<<< HEAD
-The default failure mode is `http401WithBearerChallenge`. Alternatively, you can set the failure mode to `http403`. 
-=======
-Once role-based access is enabled, the search service recognizes an **authorization** header on data plane requests that provide an OAuth2 access token.
-
 The default failure mode for unauthorized requests is `http401WithBearerChallenge`. Alternatively, you can set the failure mode to `http403`. 
->>>>>>> 14908ce6
 
 ### [**Azure portal**](#tab/config-svc-portal)
 
