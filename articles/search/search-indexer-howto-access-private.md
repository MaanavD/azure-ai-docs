---
title: Connect through a private endpoint
titleSuffix: Azure Cognitive Search
description: Configure indexer connections to access content from other Azure resources that are protected through a private endpoint.

manager: nitinme
author: arv100kri
ms.author: arjagann
ms.service: cognitive-search
ms.custom: ignite-2022
ms.topic: how-to
ms.date: 02/22/2023
---

# Make outbound connections through a private endpoint

If you have an Azure PaaS resource that has a private connection enabled through [Azure Private Link](../private-link/private-link-overview.md), you'll need to create a *shared private link* to reach those resources from Azure Cognitive Search. This article walks you through the steps for creating, testing, and managing a private link.

## When to use a shared private link

Cognitive Search makes outbound calls to other Azure PaaS resources in the following scenarios:

+ Indexer connection requests to supported data sources
+ Indexer (skillset) connections to Azure Storage for caching enrichments or writing to a knowledge store
+ Encryption key requests to Azure Key Vault
+ Custom skill requests to Azure Functions or similar resource

For those service-to-service communication scenarios, Search typically sends a request over a public internet connection. However, if your data, key vault, or function is accessed through a [private endpoint](../private-link/private-endpoint-overview.md), then your search service needs a way to reach that endpoint. The mechanism by which a search service connects to a private endpoint is called a *shared private link*.

A shared private link is:

+ Created using Azure Cognitive Search tooling, APIs, or SDKs
+ Approved by the Azure PaaS resource owner
+ Used internally by Search on a private connection to a specific Azure resource

Only your search service can use the private links that it creates, and there can be only one shared private link created on your service for each resource and sub-resource combination.

Once you set up the private link, it's used automatically whenever Search connects to that PaaS resource. You don't need to modify the connection string or alter the client you're using to issue the requests, although the device used for the connection must connect using an authorized IP in the Azure PaaS resource's firewall.

> [!NOTE]
> There are two scenarios for using [Azure Private Link](../private-link/private-link-overview.md) and Azure Cognitive Search together. Creating a shared private link is one scenario, relevant when an *outbound* connection to Azure PaaS requires a private connection. The second scenario is [configure search for a private *inbound* connection](service-create-private-endpoint.md) from clients that run in a virtual network. While both scenarios have a dependency on Azure Private Link, they are independent. You can create a shared private link without having to configure your own search service for a private endpoint.

### Limitations

When evaluating shared private links for your scenario, remember these constraints.

+ Several of the resource types used in a shared private link are in preview. If you're connecting to a preview resource (Azure Database for MySQL, Azure Functions, or Azure SQL Managed Instance), use a preview version of the Management REST API to create the shared private link. These versions include `2020-08-01-preview` or `2021-04-01-preview`.

+ Indexer execution must use the private execution environment that's specific to your search service. Private endpoint connections aren't supported from the multi-tenant environment. The configuration setting for this requirement is covered in this article.

## Prerequisites

+ An Azure Cognitive Search at the Basic tier or higher. If you're using [AI enrichment](cognitive-search-concept-intro.md) and skillsets, the tier must be Standard 2 (S2) or higher. See [Service limits](search-limits-quotas-capacity.md#shared-private-link-resource-limits) for details.

+ An Azure PaaS resource from the following list of supported resource types, configured to run in a virtual network, with a private endpoint created through Azure Private Link.

+ You should have a minimum of Contributor permissions on both Azure Cognitive Search and the Azure PaaS resource for which you're creating the shared private link.

<a name="group-ids"></a>

### Supported resource types

You can create a shared private link for the following resources.

| Resource type                     | Sub-resource (or Group ID) |
|-----------------------------------|----------------------------|
| Microsoft.Storage/storageAccounts <sup>1</sup> | `blob`, `table`, `dfs`, `file` |
| Microsoft.DocumentDB/databaseAccounts <sup>2</sup>| `Sql` |
| Microsoft.Sql/servers | `sqlServer` |
| Microsoft.KeyVault/vaults | `vault` |
| Microsoft.DBforMySQL/servers (preview) | `mysqlServer`|
| Microsoft.Web/sites (preview) <sup>3</sup> | `sites` |
| Microsoft.Sql/managedInstances (preview) <sup>4</sup>| `managedInstance` |

<sup>1</sup> If Azure Storage and Azure Cognitive Search are in the same region, the connection to storage is made over the Microsoft backbone network, which means a shared private link is redundant for this configuration. However, if you already set up a private endpoint for Azure Storage, you should also set up a shared private link or the connection is refused on the storage side. Also, if you're using multiple storage formats for various scenarios in search, make sure to create a separate shared private link for each sub-resource.

<sup>2</sup> The `Microsoft.DocumentDB/databaseAccounts` resource type is used for indexer connections to Azure Cosmos DB for NoSQL. The provider name and group ID are case-sensitive.

<sup>3</sup> The `Microsoft.Web/sites` resource type is used for App service and Azure functions. In the context of Azure Cognitive Search, an Azure function is the more likely scenario. An Azure function is commonly used for hosting the logic of a custom skill. Azure Function has Consumption, Premium and Dedicated [App Service hosting plans](../app-service/overview-hosting-plans.md). The [App Service Environment (ASE)](../app-service/environment/overview.md) and [Azure Kubernetes Service (AKS)](../aks/intro-kubernetes.md) aren't supported at this time.

<sup>4</sup> Although `Microsoft.Sql/managedInstances` is listed in the search **Networking** portal page, creating a shared private link to Azure SQL Managed Instance (preview) requires using the REST API, Azure PowerShell, or the Azure CLI with the `az rest` command. The portal doesn't currently construct a valid fully qualified domain name for SQL Managed instances. For a workaround, see [Create a shared private link for SQL Managed Instance](#create-a-shared-private-link-for-a-sql-managed-instance).

### Private endpoint verification

1. Sign in to [Azure portal](https://portal.azure.com/).

1. Type "private link" in the top search bar, and then select **Private Link** to open the Private Link Center.

1. Select **Private endpoints** to view existing endpoints. The Azure PaaS resource for which you're creating a shared private link must have a private endpoint in this list. See [Manage private endpoint connections](../private-link/manage-private-endpoint.md?tabs=manage-private-link-powershell#manage-private-endpoint-connections-on-azure-paas-resources) for details.

These Private Link tutorials provide steps for creating a private endpoint for Azure PaaS:

+ [Tutorial: Connect to a storage account using an Azure Private Endpoint](../private-link/tutorial-private-endpoint-storage-portal.md)

+ [Tutorial: Connect to an Azure Cosmos DB account using an Azure Private Endpoint](../private-link/tutorial-private-endpoint-cosmosdb-portal.md)

+ [Tutorial: Connect to a web app using an Azure Private Endpoint](../private-link/tutorial-private-endpoint-webapp-portal.md)

## 1 - Create a shared private link

Use the Azure portal, Management REST API, the Azure CLI, or Azure PowerShell to create a shared private link.

Here are a few tips:

+ Give the private link a meaningful name. In the Azure PaaS resource, a shared private link appears alongside other private endpoints. A name like "shared-private-link-for-search" can remind you how it's used.

+ Don't skip the [private link verification](#private-endpoint-verification) step. It's possible to create a shared private link for an Azure PaaS resource that doesn't have a private endpoint. The link won't work if the resource isn't registered.

+ SQL managed instance has extra requirements for creating a private link. Currently, you can't use the portal or the Azure CLI `az search` command because neither one formulates a valid URI. Instead, follow the instructions in [Create a shared private link for SQL Managed Instance](#create-a-shared-private-link-for-a-sql-managed-instance) in this article for a workaround.

When you complete these steps, you have a shared private link that's provisioned in a pending state. **It takes several minutes to create the link**. Once it's created, the resource owner needs to approve the request before it's operational.

### [**Azure portal**](#tab/portal-create)

1. [Sign in to Azure portal](https://portal.azure.com) and [find your search service](https://portal.azure.com/#blade/HubsExtension/BrowseResourceBlade/resourceType/Microsoft.Storage%2storageAccounts/).

1. Under **Settings** on the left navigation pane, select **Networking**.

1. On the **Shared Private Access** tab, select **+ Add Shared Private Access**.

1. Select either **Connect to an Azure resource in my directory** or **Connect to an Azure resource by resource ID or alias**.

1. If you select the first option (recommended), the portal helps you pick the appropriate Azure resource and fills in other properties, such as the group ID of the resource and the resource type.

   ![Screenshot of the "Add Shared Private Access" pane, showing a guided experience for creating a shared private link resource. ](media\search-indexer-howto-secure-access\new-shared-private-link-resource.png)

1. If you select the second option, enter the Azure resource ID manually and choose the appropriate group ID from the list at the beginning of this article.

   ![Screenshot of the "Add Shared Private Access" pane, showing the manual experience for creating a shared private link resource.](media\search-indexer-howto-secure-access\new-shared-private-link-resource-manual.png)

1. Confirm the provisioning status is "Updating".

   ![Screenshot of the "Add Shared Private Access" pane, showing the resource creation in progress. ](media\search-indexer-howto-secure-access\new-shared-private-link-resource-progress.png)

1. Once the resource is successfully created, the provisioning state of the resource changes to "Succeeded".

   ![Screenshot of the "Add Shared Private Access" pane, showing the resource creation completed. ](media\search-indexer-howto-secure-access\new-shared-private-link-resource-success.png)

### [**REST API**](#tab/rest-create)

> [!NOTE]
> Preview API versions, either `2020-08-01-preview` or `2021-04-01-preview`, are required for group IDs that are in preview. The following resource types are in preview: `managedInstance`, `mySqlServer`, `sites`. 
> For `managedInstance`, see [create a shared private link for SQL Managed Instance](#create-a-shared-private-link-for-a-sql-managed-instance) for help formulating a fully qualified domain name.

While tools like Azure portal, Azure PowerShell, or the Azure CLI have built-in mechanisms for account sign-in, a REST client like Postman needs to provide a bearer token that allows your request to go through. 

Because it's easy and quick, this section uses Azure CLI steps for getting a bearer token. For more durable approaches, see [Manage with REST](search-manage-rest.md).

1. Open a command line and run `az login` for Azure sign-in.

1. Show the active account and subscription. Verify that this subscription is the same one that has the Azure PaaS resource for which you're creating the shared private link.

   ```azurecli
   az account show
   ```

   Change the subscription if it's not the right one:

   ```azurecli
   az account set --subscription {{Azure PaaS subscription ID}}
   ```

1. Create a bearer token, and then copy the entire token (everything between the quotation marks).

   ```azurecli
   az account get-access-token
   ```

1. Switch to a REST client and set up a [GET Shared Private Link Resource](/rest/api/searchmanagement/2020-08-01/shared-private-link-resources/get). This step allows you to review existing shared private links to ensure you're not duplicating a link. There can be only one shared private link for each resource and sub-resource combination.

    ```http
    GET https://https://management.azure.com/subscriptions/{{subscriptionId}}/resourceGroups/{{rg-name}}/providers/Microsoft.Search/searchServices/{{service-name}}/sharedPrivateLinkResources?api-version={{api-version}}
    ```

1. On the **Authorization** tab, select **Bearer Token** and then paste in the token.

1. Set the content type to JSON.

1. Send the request. You should get a list of all shared private link resources that exist for your search service. Make sure there's no existing shared private link for the resource and sub-resource combination.

1. Formulate a PUT request to [Create or Update Shared Private Link](/rest/api/searchmanagement/2020-08-01/shared-private-link-resources/create-or-update) for the Azure PaaS resource. Provide a URI and request body similar to the following example:

    ```http
    PUT https://https://management.azure.com/subscriptions/{{subscriptionId}}/resourceGroups/{{rg-name}}/providers/Microsoft.Search/searchServices/{{service-name}}/sharedPrivateLinkResources/{{shared-private-link-name}}?api-version={{api-version}}
    {
        "properties":
         {
            "groupID": "blob",
            "privateLinkResourceId": "/subscriptions/{{subscriptionId}}/resourceGroups/{{rg-name}}/providers/Microsoft.Storage/storageAccounts/{{storage-account-name}}",
            "provisioningState": "",
            "requestMessage": "Please approve this request.",
            "resourceRegion": "",
            "status": ""
         }
    }
    ```

1. As before, provide the bearer token and make sure the content type is JSON. 

   If the Azure PaaS resource is in a different subscription, use the Azure CLI to change the subscription, and then get a bearer token that is valid for that subscription:

   ```azurecli
   az account set --subscription {{Azure PaaS subscription ID}}

   az account get-access-token
   ```

1. Send the request. To check the status, rerun the first GET Shared Private Link request to monitor the provisioning state as it transitions from updating to succeeded.

### [**PowerShell**](#tab/ps-create)

See [Manage with PowerShell](search-manage-powershell.md) for instructions on getting started.

First, use [Get-AzSearchSharedPrivateLinkResource](/powershell/module/az.search/get-azsearchprivatelinkresource) to review any existing shared private links to ensure you're not duplicating a link. There can be only one shared private link for each resource and sub-resource combination.

```azurepowershell
Get-AzSearchSharedPrivateLinkResource -ResourceGroupName <search-service-resource-group-name> -ServiceName <search-service-name>
```

Use [New-AzSearchSharedPrivateLinkResource](/powershell/module/az.search/new-azsearchsharedprivatelinkresource) to create a shared private link, substituting valid values for the placeholders. This example is for blob storage.

```azurepowershell
New-AzSearchSharedPrivateLinkResource -ResourceGroupName <search-service-resource-group-name> -ServiceName <search-service-name> -Name <spl-name> -PrivateLinkResourceId /subscriptions/<alphanumeric-subscription-ID>/resourceGroups/<storage-resource-group-name>/providers/Microsoft.Storage/storageAccounts/myBlobStorage -GroupId blob -RequestMessage "Please approve"
```

Rerun the first request to monitor the provisioning state as it transitions from updating to succeeded.

### [**Azure CLI**](#tab/cli-create)

See [Manage with the Azure CLI](search-manage-azure-cli.md) for instructions on getting started.

<<<<<<< HEAD
First, use [az-search-shared-private-link-resource list](/cli/azure/search/shared-private-link-resource#az-search-shared-private-link-resource-list) to review any existing shared private links to ensure you're not duplicating a link. There can be only one shared private link for each resource and sub-resource combination.
=======
First, use [az-search-shared-private-link-resource list](/cli/azure/search/shared-private-link-resource) to review any existing shared private links to ensure you're not duplicating a link. There can be only one shared private link for each resource and sub-resource combination.
>>>>>>> 538925d4

```azurecli
az search shared-private-link-resource list --service-name {{your-search-service-name}} --resource-group {{your-search-service-resource-group}}
```

Use [az-search-shared-private-link-resource create](/cli/azure/search/shared-private-link-resource?view=azure-cli-latest#az-search-shared-private-link-resource-create&preserve-view=true) for the next step. This example is for Azure Cosmos DB for NoSQL.

The syntax is case-sensitive, so make sure that the group ID is `Sql` and the provider name is `Microsoft.DocumentDB`.

```azurecli
az search shared-private-link-resource create --name {{your-shared-private-link-name}} --service-name {{your-search-service-name}} --resource-group {{your-search-service-resource-group}} --group-id Sql --resource-id "/subscriptions/{{your-subscription-ID}}/{{your-cosmos-db-resource-group}}/providers/Microsoft.DocumentDB/databaseAccounts/{{your-cosmos-db-account-name}}" 
```

Rerun the first request to monitor the provisioning state as it transitions from updating to succeeded.

---

### Shared private link creation workflow

A `202 Accepted` response is returned on success. The process of creating an outbound private endpoint is a long-running (asynchronous) operation. It involves deploying the following resources:

+ A private endpoint, allocated with a private IP address in a `"Pending"` state. The private IP address is obtained from the address space that's allocated to the virtual network of the execution environment for the search service-specific private indexer. Upon approval of the private endpoint, any communication from Azure Cognitive Search to the Azure resource originates from the private IP address and a secure private link channel.

+ A private DNS zone for the type of resource, based on the group ID. By deploying this resource, you ensure that any DNS lookup to the private resource utilizes the IP address that's associated with the private endpoint.

### Create a shared private link for a SQL Managed Instance

Currently, you can't create a shared private link for a SQL Managed Instance using the Azure portal or the `az search` module of the Azure CLI. The URI for a SQL Managed Instance includes a DNS zone as part of it's fully qualified domain name (FQDN), and currently neither the portal nor `az search` in the Azure CLI support that part. 

As a workaround, choose an approach that provides a `resourceRegion` parameter. This parameter takes the [DNS Zone](/azure/azure-sql/managed-instance/connectivity-architecture-overview#virtual-cluster-connectivity-architecture) of the SQL Managed Instance, which is inserted in the URI to create the FQDN.

Approaches that provide `resourceRegion` include the Management REST API or the Azure CLI using the `az rest` command. This section explains how to the Azure CLI with `az rest` to create a shared private link for a SQL managed instance.

1. Get the [DNS Zone](/azure/azure-sql/managed-instance/connectivity-architecture-overview#virtual-cluster-connectivity-architecture) for the `resourceRegion` parameter. 

   The DNS zone is part of the domain name of the SQL Managed Instance. For example, if the FQDN of the SQL Managed Instance is `my-sql-managed-instance.a1b22c333d44.database.windows.net`, the DNS zone is `a1b22c333d44`. See [Create an Azure SQL Managed Instance](/azure/azure-sql/managed-instance/instance-create-quickstart) for instructions on how to retrieve connection details, such as the DNS zone.

1. Create a JSON file for the body of the create shared private link request. Save the file locally. In the Azure CLI, type `dir` to view the current location. The following is an example of what a *create-pe.json* file might contain:

   ```json
   {
       "name": "{{shared-private-link-name}}",
       "properties": {
           "privateLinkResourceId": "/subscriptions/{{target-resource-subscription-ID}}/resourceGroups/{{target-resource-rg}}/providers/Microsoft.Sql/managedInstances/{{target-resource-name}}",
           "resourceRegion": "a1b22c333d44",
           "groupId": "managedInstance",
           "requestMessage": "please approve",
       }
   }
   ```

1. Using the Azure CLI, call the `az rest` command to use the [Management REST API](/rest/api/searchmanagement/2021-04-01-preview/shared-private-link-resources/create-or-update) of Azure Cognitive Search. 

   Because shared private link support for SQL managed instances is still in preview, you need a preview version of the REST API. You can use either `2021-04-01-preview` or `2020-08-01-preview`.

   ```azurecli
   az rest --method put --uri https://management.azure.com/subscriptions/{{search-service-subscription-ID}}/resourceGroups/{{search service-resource-group}}/providers/Microsoft.Search/searchServices/{{search-service-name}}/sharedPrivateLinkResources/{{shared-private-link-name}}?api-version=2020-08-01 --body @create-pe.json
   ```

<!-- 
1. Check the response. The `PUT` call to create the shared private endpoint returns an `Azure-AsyncOperation` header value that looks like the following:

   `"Azure-AsyncOperation": "https://management.azure.com/subscriptions/00000000-0000-0000-0000-000000000000/resourceGroups/contoso/providers/Microsoft.Search/searchServices/contoso-search/sharedPrivateLinkResources/blob-pe/operationStatuses/08586060559526078782?api-version=2020-08-01"`

   You can poll for the status by manually querying the `Azure-AsyncOperationHeader` value.

   ```azurecli
   az rest --method get --uri https://management.azure.com/subscriptions/00000000-0000-0000-0000-000000000000/resourceGroups/contoso/providers/Microsoft.Search/searchServices/contoso-search/sharedPrivateLinkResources/blob-pe/operationStatuses/08586060559526078782?api-version=2020-08-01
   ```
 -->

## 2 - Approve the private endpoint connection

The resource owner must approve the connection request you created. This section assumes the portal for this step, but you can also use the REST APIs of the Azure PaaS resource. [Private Endpoint Connections (Storage Resource Provider)](/rest/api/storagerp/privateendpointconnections) and [Private Endpoint Connections (Cosmos DB Resource Provider)](/rest/api/cosmos-db-resource-provider/2022-05-15/private-endpoint-connections) are two examples.

1. In the Azure portal, open the **Networking** page of the Azure PaaS resource.

1. Find the section that lists the private endpoint connections. The following example is for a storage account. 

   ![Screenshot of the Azure portal, showing the "Private endpoint connections" pane.](media\search-indexer-howto-secure-access\storage-privateendpoint-approval.png)

1. Select the connection, and then select **Approve**. It can take a few minutes for the status to be updated in the portal.

   ![Screenshot of the Azure portal, showing an "Approved" status on the "Private endpoint connections" pane.](media\search-indexer-howto-secure-access\storage-privateendpoint-after-approval.png)

After the private endpoint connection request is approved, traffic is *capable* of flowing through the private endpoint. After the private endpoint is approved, Azure Cognitive Search creates the necessary DNS zone mappings in the DNS zone that's created for it.

## 3 - Check shared private link status

On the Azure Cognitive Search side, you can confirm request approval by revisiting the Shared Private Access tab of the search service **Networking** page. Connection state should be approved.

   ![Screenshot of the Azure portal, showing an "Approved" shared private link resource.](media\search-indexer-howto-secure-access\new-shared-private-link-resource-approved.png)

Alternatively, you can also obtain connection state by using the [GET Shared Private Link API](/rest/api/searchmanagement/2021-04-01-preview/shared-private-link-resources/get).

```dotnetcli
az rest --method get --uri https://management.azure.com/subscriptions/00000000-0000-0000-0000-000000000000/resourceGroups/contoso/providers/Microsoft.Search/searchServices/contoso-search/sharedPrivateLinkResources/blob-pe?api-version=2020-08-01
```

This would return a JSON, where the connection state shows up as "status" under the "properties" section. Following is an example for a storage account.

```json
{
      "name": "blob-pe",
      "properties": {
        "privateLinkResourceId": "/subscriptions/00000000-0000-0000-0000-000000000000/resourceGroups/contoso/providers/Microsoft.Storage/storageAccounts/contoso-storage",
        "groupId": "blob",
        "requestMessage": "please approve",
        "status": "Approved",
        "resourceRegion": null,
        "provisioningState": "Succeeded"
      }
}
```

If the provisioning state (`properties.provisioningState`) of the resource is "Succeeded" and connection state(`properties.status`) is "Approved", it means that the shared private link resource is functional and the indexer can be configured to communicate over the private endpoint.

## 4 - Configure the indexer to run in the private environment

[Indexer execution](search-indexer-securing-resources.md#indexer-execution-environment) occurs in either a private environment that's specific to the search service, or a multi-tenant environment that's used internally to offload expensive skillset processing for multiple customers. 

The execution environment is usually transparent, but once you start building firewall rules or establishing private connections, you have to take indexer execution into account. For a private connection, configure indexer execution to always run in the private environment. 

This step shows you how to configure the indexer to run in the private environment using the REST API. You can also set the execution environment using the JSON editor in the portal.

> [!NOTE]
> You can perform this step before the private endpoint connection is approved. However, until the private endpoint connection shows as approved, any existing indexer that tries to communicate with a secure resource (such as the storage account) will end up in a transient failure state and new indexers will fail to be created.

1. Create the data source definition, index, and skillset (if you're using one) as you would normally. There are no properties in any of these definitions that vary when using a shared private endpoint.

1. [Create an indexer](/rest/api/searchservice/create-indexer) that points to the data source, index, and skillset that you created in the preceding step. In addition, force the indexer to run in the private execution environment by setting the indexer `executionEnvironment` configuration property to `private`.

    ```json
    {
        "name": "indexer",
        "dataSourceName": "blob-datasource",
        "targetIndexName": "index",
        "parameters": {
            "configuration": {
                "executionEnvironment": "private"
            }
        },
        "fieldMappings": []
    }
    ```

    Following is an example of the request in Postman.

    ![Screenshot showing the creation of an indexer on the Postman user interface.](media\search-indexer-howto-secure-access\create-indexer.png)

After the indexer is created successfully, it should connect to the Azure resource over the private endpoint connection. You can monitor the status of the indexer by using the [Indexer Status API](/rest/api/searchservice/get-indexer-status).

> [!NOTE]
> If you already have existing indexers, you can update them via the [PUT API](/rest/api/searchservice/create-indexer) by setting the `executionEnvironment` to `private` or using the JSON editor in the portal.

## 5 - Test the shared private link

1. If you haven't done so already, verify that your Azure PaaS resource refuses connections from the public internet. If connections are accepted, review the DNS settings in the **Networking** page of your Azure PaaS resource.

1. Choose a tool that can invoke an outbound request scenario, such as an indexer connection to a private endpoint. An easy choice is using the **Import data** wizard, but you can also try the Postman app and REST APIs for more precision. Assuming that your search service isn't also configured for a private connection, the REST client connection to Search can be over the public internet.

1. Set the connection string to the private Azure PaaS resource. The format of the connection string doesn't change for shared private link. The search service invokes the shared private link internally.

   For indexer workloads, the connection string is in the data source definition. An example of a data source might look like this:

   ```http
    {
      "name": "my-blob-ds",
      "type": "azureblob",
      "subtype": null,
      "credentials": {
        "connectionString": "DefaultEndpointsProtocol=https;AccountName=<YOUR-STORAGE-ACCOUNT>;AccountKey=..."
      }
   ```

1. For indexer workloads, remember to set the execution environment in the indexer definition. An example of an indexer definition might look like this:

   ```http
   "name": "indexer",
   "dataSourceName": "my-blob-ds",
   "targetIndexName": "my-index",
   "parameters": {
      "configuration": {
          "executionEnvironment": "private"
          }
      },
   "fieldMappings": []
   }
   ```

1. Run the indexer. If the indexer execution succeeds and the search index is populated, the shared private link is working.

## Troubleshooting

+ If your indexer creation fails with "Data source credentials are invalid," check the approval status of the shared private link before debugging the connection. If the status is `Approved`, check the `properties.provisioningState` property. If it's `Incomplete`, there might be a problem with underlying dependencies. In this case, reissue the `PUT` request to re-create the shared private link. You might also need to repeat the approval step.

+ If indexers fail consistently or intermittently, check the [`executionEnvironment` property](/rest/api/searchservice/update-indexer) on the indexer. The value should be set to `private`. If you didn't set this property, and indexer runs succeeded in the past, it's because the search service used a private environment of its own accord. A search service moves processing out of the standard environment if the system is under load.

+ If you get an error when creating a shared private link, check [service limits](search-limits-quotas-capacity.md) to verify that you're under the quota for your tier.

## Next steps

Learn more about private endpoints and other secure connection methods:

+ [Troubleshoot issues with shared private link resources](troubleshoot-shared-private-link-resources.md)
+ [What are private endpoints?](../private-link/private-endpoint-overview.md)
+ [DNS configurations needed for private endpoints](../private-link/private-endpoint-dns.md)
+ [Indexer access to content protected by Azure network security features](search-indexer-securing-resources.md)<|MERGE_RESOLUTION|>--- conflicted
+++ resolved
@@ -229,11 +229,7 @@
 
 See [Manage with the Azure CLI](search-manage-azure-cli.md) for instructions on getting started.
 
-<<<<<<< HEAD
-First, use [az-search-shared-private-link-resource list](/cli/azure/search/shared-private-link-resource#az-search-shared-private-link-resource-list) to review any existing shared private links to ensure you're not duplicating a link. There can be only one shared private link for each resource and sub-resource combination.
-=======
 First, use [az-search-shared-private-link-resource list](/cli/azure/search/shared-private-link-resource) to review any existing shared private links to ensure you're not duplicating a link. There can be only one shared private link for each resource and sub-resource combination.
->>>>>>> 538925d4
 
 ```azurecli
 az search shared-private-link-resource list --service-name {{your-search-service-name}} --resource-group {{your-search-service-resource-group}}
