---
title: Return a semantic answer
titleSuffix: Azure AI Search
description: Describes the composition of a semantic answer and how to obtain answers from a result set.

manager: nitinme
author: HeidiSteen
ms.author: heidist
ms.service: cognitive-search
ms.custom:
  - ignite-2023
ms.topic: conceptual
ms.date: 10/04/2023
---

<<<<<<< HEAD
# Return a semantic answer in Azure Cognitive Search
=======
# Return a semantic answer in Azure AI Search
>>>>>>> 01fe6a1e

When invoking [semantic ranking and captions](semantic-how-to-query-request.md), you can optionally extract content from the top-matching documents that "answers" the query directly. One or more answers can be included in the response, which you can then render on a search page to improve the user experience of your app.

A semantic answer is verbatim content in your search index that a reading comprehension model has recognized as an answer to the query posed in the request. It's not a generated answer. For guidance on a chat-style user interaction model that uses generative AI to compose answers from your content, see [Retrieval Augmented Generation (RAG)](retrieval-augmented-generation-overview.md).

In this article, learn how to request a semantic answer, unpack the response, and find out what content characteristics are most conducive to producing high-quality answers.

## Prerequisites

All prerequisites that apply to [semantic queries](semantic-how-to-query-request.md#prerequisites) also apply to answers, including [service tier and region](semantic-search-overview.md#availability-and-pricing).

+ Query logic must include the semantic query parameters "queryType=semantic", plus the "answers" parameter. Required parameters are discussed in this article.

+ Query strings entered by the user must be recognizable as a question (what, where, when, how).

+ Search documents in the index must contain text having the characteristics of an answer, and that text must exist in one of the fields listed in the [semantic configuration](semantic-how-to-query-request.md#2---create-a-semantic-configuration). For example, given a query "what is a hash table", if none of the fields in the semantic configuration contain passages that include "A hash table is ...", then it's unlikely an answer is returned.

> [!NOTE]
> Starting in 2021-04-30-Preview, in [Create or Update Index (Preview)](/rest/api/searchservice/preview-api/create-or-update-index) requests, a `"semanticConfiguration"` is required for specifying input fields for semantic ranking.

## What is a semantic answer?

A semantic answer is a substructure of a [semantic query response](semantic-how-to-query-request.md). It consists of one or more verbatim passages from a search document, formulated as an answer to a query that looks like a question. To return an answer, phrases or sentences must exist in a search document that have the language characteristics of an answer, and the query itself must be posed as a question.

Azure AI Search uses a machine reading comprehension model to recognize and pick the best answer. The model produces a set of potential answers from the available content, and when it reaches a high enough confidence level, it proposes one as an answer.

Answers are returned as an independent, top-level object in the query response payload that you can choose to render on  search pages, along side search results. Structurally, it's an array element within the response consisting of text, a document key, and a confidence score.

<a name="query-params"></a>

## Formulate a REST query for "answers"

To return a semantic answer, the query must have the semantic `"queryType"`, `"queryLanguage"`, `"semanticConfiguration"`, and the `"answers"` parameters. Specifying these parameters doesn't guarantee an answer, but the request must include them for answer processing to occur.


```json
{
    "search": "how do clouds form",
    "queryType": "semantic",
    "queryLanguage": "en-us",
    "semanticConfiguration": "my-semantic-config",
    "answers": "extractive|count-3",
    "captions": "extractive|highlight-true",
    "count": "true"
}
```

+ A query string must not be null and should be formulated as question.

+ `"queryType"` must be set to "semantic.

+ `"queryLanguage"` must be one of the values from the [supported languages list (REST API)](/rest/api/searchservice/preview-api/search-documents#queryLanguage).

+ A `"semanticConfiguration"` determines which string fields provide tokens to the extraction model. The same fields that produce captions also produce answers. See [Create a semantic configuration](semantic-how-to-query-request.md#2---create-a-semantic-configuration) for details.

+ For `"answers"`, parameter construction is `"answers": "extractive"`, where the default number of answers returned is one. You can increase the number of answers by adding a `count` as shown in the above example, up to a maximum of 10.  Whether you need more than one answer depends on the user experience of your app, and how you want to render results.

## Unpack an "answer" from the response

Answers are provided in the `"@search.answers"` array, which appears first in the query response. Each answer in the array includes:

+ Document key
+ Text or content of the answer, in plain text or with formatting
+ Confidence score

If an answer is indeterminate, the response shows up as `"@search.answers": []`. The answers array is followed by the value array, which is the standard response in a semantic query.

Given the query "how do clouds form", the following example illustrates an answer:

```json
{
    "@search.answers": [
        {
            "key": "4123",
            "text": "Sunlight heats the land all day, warming that moist air and causing it to rise high into the   atmosphere until it cools and condenses into water droplets. Clouds generally form where air is ascending (over land in this case),   but not where it is descending (over the river).",
            "highlights": "Sunlight heats the land all day, warming that moist air and causing it to rise high into the   atmosphere until it cools and condenses into water droplets. Clouds generally form<em> where air is ascending</em> (over land in this case),   but not where it is<em> descending</em> (over the river).",
            "score": 0.94639826
        }
    ],
    "value": [
        {
            "@search.score": 0.5479723,
            "@search.rerankerScore": 1.0321671911515296,
            "@search.captions": [
                {
                    "text": "Like all clouds, it forms when the air reaches its dew point—the temperature at which an air mass is cool enough for its water vapor to condense into liquid droplets. This false-color image shows valley fog, which is common in the Pacific Northwest of North America.",
                    "highlights": "Like all<em> clouds</em>, it<em> forms</em> when the air reaches its dew point—the temperature at    which an air mass is cool enough for its water vapor to condense into liquid droplets. This false-color image shows valley<em> fog</em>, which is common in the Pacific Northwest of North America."
                }
            ],
            "title": "Earth Atmosphere",
            "content": "Fog is essentially a cloud lying on the ground. Like all clouds, it forms when the air reaches its dew point—the temperature at  \n\nwhich an air mass is cool enough for its water vapor to condense into liquid droplets.\n\nThis false-color image shows valley fog, which is common in the Pacific Northwest of North America. On clear winter nights, the \n\nground and overlying air cool off rapidly, especially at high elevations. Cold air is denser than warm air, and it sinks down into the \n\nvalleys. The moist air in the valleys gets chilled to its dew point, and fog forms. If undisturbed by winds, such fog may persist for \n\ndays. The Terra satellite captured this image of foggy valleys northeast of Vancouver in February 2010.\n\n\n",
            "locations": [
                "Pacific Northwest",
                "North America",
                "Vancouver"
            ]
        }
    ]
}

```

When designing a search results page that includes answers, be sure to handle cases where answers aren't found.

Within @search.answers:

+ **"key"** is the document key or ID of the match. Given a document key, you can use [Lookup Document](/rest/api/searchservice/lookup-document) API to retrieve any or all parts of the search document to include on the search page or a detail page.

+ **"text"** and **"highlights"** provide identical content, in both plain text and with highlights. 

  By default, highlights are styled as `<em>`, which you can override using the existing highlightPreTag and highlightPostTag parameters. As noted elsewhere, the substance of an answer is verbatim content from a search document. The extraction model looks for characteristics of an answer to find the appropriate content, but doesn't compose new language in the response.

+ **"score"** is a confidence score that reflects the strength of the answer. If there are multiple answers in the response, this score is used to determine the order. Top answers and top captions can be derived from different search documents, where the top answer originates from one document, and the top caption from another, but in general the same documents appear in the top positions within each array.

Answers are followed by the **"value"** array, which always includes scores, captions, and any fields that are retrievable by default. If you specified the select parameter, the "value" array is limited to the fields that you specified. See [Configure semantic ranking](semantic-how-to-query-request.md) for details.

## Tips for producing high-quality answers

For best results, return semantic answers on a document corpus having the following characteristics:

+ The "semanticConfiguration" must include fields that offer sufficient text in which an answer is likely to be found. Fields more likely to contain answers should be listed first in "prioritizedContentFields". Only verbatim text from a document can appear as an answer.

+ Query strings must not be null (search=`*`) and the string should have the characteristics of a question, such as "what is" or "how to", as opposed to a keyword search consisting of terms or phrases in arbitrary order. If the query string doesn't appear to be a question, answer processing is skipped, even if the request specifies "answers" as a query parameter.

+ Semantic extraction and summarization have limits over how many tokens per document can be analyzed in a timely fashion. In practical terms, if you have large documents that run into hundreds of pages, try to break up the content into smaller documents first.

## Next steps

+ [Semantic ranking overview](semantic-search-overview.md)
+ [Configure BM25 ranking](index-ranking-similarity.md)
+ [Configure semantic ranking](semantic-how-to-query-request.md)<|MERGE_RESOLUTION|>--- conflicted
+++ resolved
@@ -13,11 +13,7 @@
 ms.date: 10/04/2023
 ---
 
-<<<<<<< HEAD
-# Return a semantic answer in Azure Cognitive Search
-=======
 # Return a semantic answer in Azure AI Search
->>>>>>> 01fe6a1e
 
 When invoking [semantic ranking and captions](semantic-how-to-query-request.md), you can optionally extract content from the top-matching documents that "answers" the query directly. One or more answers can be included in the response, which you can then render on a search page to improve the user experience of your app.
 
