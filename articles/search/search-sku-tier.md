---
title: Choose a pricing tier or SKU for Azure Search service - Azure Search
description: 'Azure Search can be provisioned at these SKUs: Free, Basic, and Standard, where Standard is available in various resource configurations and capacity levels.'
services: search
author: HeidiSteen
manager: cgronlun
tags: azure-portal
ms.service: search
ms.topic: conceptual
<<<<<<< HEAD
ms.date: 05/02/2019
=======
ms.date: 04/15/2019
>>>>>>> 30431b8d
ms.author: heidist
ms.custom: seodec2018
---

# Choose a pricing tier for Azure Search

In Azure Search, a [resource is created](search-create-service-portal.md) at a pricing tier or SKU that is fixed for the lifetime of the service. Tiers include **Free**, **Basic**, **Standard**, or **Storage Optimized**.  **Standard** and **Storage Optimized** are available in several configurations and capacities. 

Most customers start with the **Free** tier for evaluation and then graduate to one of the higher paid tiers for development and production deployments. You can complete all quickstarts and tutorials on the **Free** tier, including those for resource-intensive cognitive search.

> [!NOTE]
> The Storage Optimized service tiers are currently available as a preview at discounted pricing for testing and experimentation purposes with the goal of gathering feedback. Final pricing will be announced later when these tiers are generally available. We advise against using these tiers for production applications.

Tiers reflect the characteristics of the hardware hosting the service (rather than features) and are differentiated by:

+ Number of indexes you can create
+ Size and speed of partitions (physical storage)

Although all tiers, including the **Free** tier, generally offer feature parity, larger workloads can dictate requirements for higher tiers. For example, [AI-indexing with Cognitive Services](cognitive-search-concept-intro.md) has long-running skills that time out on a free service unless the data set happens to be small.

> [!NOTE] 
> The exception to feature parity is [indexers](search-indexer-overview.md), which are not available on S3HD.
>

Within a tier, you can [adjust replica and partition resources](search-capacity-planning.md) to increase or decrease scale. You could start with one or two of each, and then temporarily raise your computational power for a heavy indexing workload. The ability to tune resource levels within a tier adds flexibility, but also slightly complicates your analysis. You might have to experiment to see whether a lower tier with higher resources/replicas offers better value and performance than a higher tier with lower resourcing. To learn more about when and why you would adjust capacity, see [Performance and optimization considerations](search-performance-optimization.md).

## Tiers for Azure Search

The following table lists the available tiers. Other sources of tier information include the [pricing page](https://azure.microsoft.com/pricing/details/search/), [service and data limits](search-limits-quotas-capacity.md), and the portal page when provisioning a service.

|Tier | Capacity |
|-----|-------------|
|Free | Shared with other subscribers. Non-scalable, limited to 3 indexes and 50 MB storage. |
|Basic | Dedicated computing resources for production workloads at a smaller scale. One 2 GB partition and up to three replicas. |
|Standard 1 (S1) | From S1 on up, dedicated machines with more storage and processing capacity at every level. Partition size is 25 GB/partition (max 300 GB per service) for S1. |
|Standard 2 (S2) | Similar to S1 but with 100 GB/partitions (max 1.2 TB per service) |
|Standard 3 (S3) | 200 GB/partition (max 2.4 TB per service) |
|Standard 3 High-density (S3-HD) | High density is a *hosting mode* for S3. The underlying hardware is optimized for a large number of smaller indexes, intended for multitenancy scenarios. S3-HD has the same per-unit charge as S3 but the hardware is optimized for fast file reads on a large number of smaller indexes.|
|Storage Optimized 1 (L1) | 1 TB/partition (max 12 TB per service) |
|Storage Optimized 2 (L2) | 2 TB/partition (max 24 TB per service) |

> [!NOTE] 
> The Storage Optimized tiers offer larger storage capacity at a lower price per TB than the Standard tiers. The primary tradeoff is higher query latency, which you should validate for your specific application requirements.  To learn more about performance considerations of this tier, see [Performance and optimization considerations](search-performance-optimization.md).
>

## How billing works

In Azure Search, there are three ways to incur costs in Aure Search, and there are fixed and variable components. This section looks at each billing component in turn.

### 1. Core service costs (fixed and variable)

For the service itself, the minimum charge is the first search unit (1 replica x 1 partition), and this amount is fixed for the lifetime of the service because the service cannot run on anything less than this configuration. 

Beyond the minimum, you can add replicas and partitions independently. For example, you can add only replicas or only partitions. Incremental increases in capacity through replicas and partitions constitute the variable cost component. 

Billing is based on a [formula (replicas x partitions x rate)](#search-units). The rate you are charged depends on the pricing tier you select.

In the following screenshot, per unit pricing is indicated for Free, Basic, and S1 (S2, S3, L1, and L2 are not shown). If you created a **Basic**, **Standard**, or **Storage Optimized** service, your monthly cost would average the value that appears for *price-1* and *price-2* respectively. Unit costs go up for each tier because the computational power and storage capacity is greater at each consecutive tier. The rates for Azure Search are published on the [Azure Search pricing page](https://azure.microsoft.com/pricing/details/search/).

![Per unit pricing](./media/search-sku-tier/per-unit-pricing.png "Per unit pricing")

When costing out a search solution, notice that pricing and capacity are not linear (doubling capacity more than doubles the cost). For an example of how of the formula works, see ["How to allocate replicas and partitions"](search-capacity-planning.md#how-to-allocate-replicas-and-partitions).


### 2. Data egress charges during indexing

Use of [Azure Search indexers](search-indexer-overview.md) can result in billing impact depending on where the services are located. You can eliminate data egress charges entirely if you create the Azure Search service in the same region as your data. The following points are from the [bandwidth pricing page](https://azure.microsoft.com/pricing/details/bandwidth/).

+ Microsoft does not charge for any inbound data to any service on Azure, or for any outbound data from Azure Search.

+ In multi-service solutions, there are no charges for data crossing the wire when all services are in the same region.

Charges do apply for outbound data if services are in different regions. Such charges are not part of your Azure Search bill per se, but they are mentioned here because if you are using data or AI-enriched indexers to pull data from different regions, you'll see those costs reflected in your overall bill. 

### 3. AI-enriched indexing using Cognitive Services

For [AI-indexing with Cognitive Services](cognitive-search-concept-intro.md), you should plan on attaching a billable Cognitive Services resource at the S0 pricing tier for pay-as-you-go processing. There is no "fixed cost" associated with attaching Cognitive Services. You pay only for the processing you need.

Image extraction during document cracking is an Azure Search charge, billed based on the number of images extracted from your documents. Text extraction is currently free. 

Other enrichments, such as natural language processing, are based on [built-in cognitive skills](cognitive-search-predefined-skills.md) are billed against a Cognitive Services resource, at the same rate as if you had performed the task using Cognitive Services directly. For more information, see [Attach a Cognitive Services resource with a skillset](cognitive-search-attach-cognitive-services.md).

<a name="search-units"></a>

### Billing based on search units

For Azure Search operations, the most important billing concept to understand is a *search unit* (SU). Because Azure Search depends on both replicas and partitions for indexing and queries, it doesn't make sense to bill by just one or the other. Instead, billing is based on a composite of both. 

SU is the product of *replica* and *partitions* used by a service: **`(R X P = SU)`**

Every service starts with one SU (one replica multiplied by one partition) as the minimum. The maximum for any service is 36 SUs, which can be achieved in multiple ways: 6 partitions x 6 replicas, or 3 partitions x 12 replicas, to name a few. It's common to use less than total capacity. For example, a 3-replica, 3-partition service, billed as 9 SUs. You can review [this chart](search-capacity-planning.md#chart) to see valid combinations at a glance.

The billing rate is **hourly per SU**, with each tier having a progressively higher rate. Higher tiers come with larger and speedier partitions, contributing to an overall higher hourly rate for that tier. Rates for each tier can be found on [Pricing Details](https://azure.microsoft.com/pricing/details/search/). 

Most customers bring just a portion of total capacity online, holding the rest in reserve. In terms of billing, it's the number of partitions and replicas that you bring online, calculated using the SU formula, that determines what you actually pay on an hourly basis.

### Billing for image extraction in cognitive search

If you are extracting images from files in a cognitive search indexing pipeline, you are charged for that operation in your Azure Search bill. The parameter that triggers image extraction is **imageAction** in an [indexer configuration](https://docs.microsoft.com/rest/api/searchservice/create-indexer#indexer-parameters). If **imageAction** is set to none (default), there are no charges for image extraction.

Pricing is subject to change, but is always documented on the [Pricing Details](https://azure.microsoft.com/pricing/details/search/) page for Azure Search. 

### Billing for built-in skills in cognitive search

When you set up an enrichment pipeline, any [built-in skills](cognitive-search-predefined-skills.md) used in the pipeline are based on machine learning models. Those models are provided by Cognitive Services. Usage of those models during indexing is billed at the same rate as if you had requested the resource directly.

For example, assume a pipeline consisting of optical character recognition (OCR) against scanned image JPEG files, where the resulting text is pushed into an Azure Search index for free-form search queries. Your indexing pipeline would include an indexer with the [OCR skill](cognitive-search-skill-ocr.md), and that skill would be [attached to a Cognitive Services resource](cognitive-search-attach-cognitive-services.md). When you run the indexer, charges appear on your Cognitive Resources bill for OCR execution.

## Tips for reducing costs

You cannot shut down the service to lower the bill. Dedicated resources are operational 24-7, allocated for your exclusive use, for the lifetime of your service. The only way to lower a bill is by reducing replicas and partitions to a low level that still provides acceptable performance and [SLA compliance](https://azure.microsoft.com/support/legal/sla/search/v1_0/). 

One lever for reducing costs is choosing a tier with a lower hourly rate. S1 hourly rates are lower than S2 or S3 rates. Assuming that you provision a service aimed at the lower end of your load projections, if you outgrow the service, you could create a second larger-tiered service, rebuild your indexes on that second service, and then delete the first one. 

If you have done capacity planning for on premises servers, you know that it's common to "buy up" so that you can handle projected growth. But with a cloud service, you can pursue cost savings more aggressively because you are not locked in to a specific purchase. You can always switch to a higher-tiered service if the current one is insufficient.

### Capacity drill-down

In Azure Search, capacity is structured as *replicas* and *partitions*. 

+ Replicas are instances of the search service, where each replica hosts one load-balanced copy of an index. For example, a service with 6 replicas has 6 copies of every index loaded in the service. 

+ Partitions store indexes and automatically split searchable data: two partitions split your index in half, three partitions into thirds, and so forth. In terms of capacity, *partition size* is the primary differentiating feature across tiers.

> [!NOTE]
> All **Standard** and **Storage Optimized** tiers support [flexible combinations replica and partitions](search-capacity-planning.md#chart) so that you can [weight your system for speed or storage](search-performance-optimization.md) by changing the balance. **Basic** offers up three replicas for high availability but has only one partition. **Free** tiers do not provide dedicated resources: computing resources are shared by multiple subscribers.

### More about service limits

Services host resources, such as indexes, indexers, and so forth. Each tier imposes [service limits](search-limits-quotas-capacity.md) on the quantity of resources you can create. As such, a cap on the number of indexes (and other objects) is the second differentiating feature across tiers. As you review each option in the portal, note the limits on number of indexes. Other resources, such as indexers, data sources, and skillsets, are pegged to index limits.

## Consumption patterns

Most customers start with the **Free** service, which they keep indefinitely, and then choose one of the **Standard** or **Storage Optimized** tiers for serious development or production workloads. 

![Azure search tiers](./media/search-sku-tier/tiers.png "Azure search pricing tiers")

On either end, **Basic** and **S3 HD** exist for important but atypical consumption patterns. **Basic** is for small production workloads: it offers SLA, dedicated resources, high availability, but modest storage, topping out at 2 GB total. This tier was engineered for customers who consistently under utilized available capacity. At the far end, **S3 HD** is for workloads typical of ISVs, partners, [multitenant solutions](search-modeling-multitenant-saas-applications.md), or any configuration calling for a large number of small indexes. It's often self-evident when **Basic** or **S3 HD** tier is the right fit, but if you want confirmation you can post to [StackOverflow](https://stackoverflow.com/questions/tagged/azure-search) or [contact Azure Support](https://azure.microsoft.com/support/options/) for further guidance.

Shifting focus to the more commonly used standard tiers, **S1-S3** are a progression of increasing levels of capacity, with inflection points on partition size and maximums on numbers of indexes, indexers, and corollary resources:

|  | S1 | S2 | S3 |  |  |  |  |
|--|----|----|----|--|--|--|--|
| partition size|  25 GB | 100 GB | 200 GB |  |  |  |  |
| index and indexer limits| 50 | 200 | 200 |  |  |  |  |

**S1** is a common choice when dedicated resources and multiple partitions become a necessity. With partitions of 25 GB for up to 12 partitions, the per-service limit on **S1** is 300 GB total if you maximize partitions over replicas (see [Allocate partitions and replicas](search-capacity-planning.md#chart) for more balanced compositions.)

Portal and pricing pages put the focus on partition size and storage, but for each tier, all compute capabilities (disk capacity, speed, CPUs) grow linearly with price. An **S2** replica is faster than **S1**, and **S3** is faster than **S2**. **S3** tiers break the generally linear compute-pricing pattern with disproportionately faster I/O. If you anticipate I/O as the bottleneck, an **S3** gives you much more IOPS than lower tiers.

**S3** and **S3 HD** are backed by identical high capacity infrastructure but each one reaches its maximum limit in different ways. **S3** targets a smaller number of very large indexes. As such, its maximum limit is resource-bound (2.4 TB for each service). **S3 HD** targets a large number of very small indexes. At 1,000 indexes, **S3 HD** reaches its limits in the form of index constraints. If you are an **S3 HD** customer who requires more than 1,000 indexes, contact Microsoft Support for information on how to proceed.

> [!NOTE]
> Previously, document limits were a consideration but are no longer applicable for new services. For more information about conditions under which document limits still apply, see [Service limits: document limits](search-limits-quotas-capacity.md#document-limits).
>

Storage Optimized tiers, **L1-L2**, are ideal for applications with large data requirements, but a relatively low number of end users where minimizing query latency is not the top priority.  

|  | L1 | L2 |  |  |  |  |  |
|--|----|----|--|--|--|--|--|
| partition size|  1 TB | 2 TB |  |  |  |  |  |
| index and indexer limits| 10 | 10 |  |  |  |  |  |

*L2* offers twice the overall storage capacity to an *L1*.  Choose your tier based on the maximum amount of data you think your index needs.  The *L1* tier partitions scale up in 1 TB increments to a maximum of 12 TB, while the *L2* increase by 2 TBs per partition up to a maximum of 24 TB.

## Evaluate capacity

Capacity and costs of running the service go hand-in-hand. Tiers impose limits on two levels (storage and resources), so you should think about both because whichever one you reach first is the effective limit. 

Business requirements typically dictate the number of indexes you will need. For example, a global index for a large repository of documents, or perhaps multiple indexes based on region, application, or business niche.

To determine the size of an index, you have to [build one](search-create-index-portal.md). The data structure in Azure Search is primarily an [inverted index](https://en.wikipedia.org/wiki/Inverted_index), which has different characteristics than source data. For an inverted index, size and complexity are determined by content, not necessarily the amount of data you feed into it. A large data source with massive redundancy could result in a smaller index than a smaller dataset containing highly variable content. As such, it's rarely possible to infer index size based on the size of the original data set.

> [!NOTE] 
> Although estimating future needs for indexes and storage can feel like guesswork, it's worth doing. If a tier's capacity turns out to be too low, you will need to provision a new service at the higher tier and then [reload your indexes](search-howto-reindex.md). There is no in-place upgrade of the same service from one SKU to another.
>

### Step 1: Develop rough estimates using the Free tier

One approach for estimating capacity is to start with the **Free** tier. Recall that the **Free** service offers up to 3 indexes, 50 MB of storage, and 2 minutes of indexing time. It can be challenging to estimate a projected index size with these constraints, but the following example illustrates an approach:

+ [Create a free service](search-create-service-portal.md)
+ Prepare a small, representative data set (assume five thousand documents and ten percent sample size)
+ [Build an initial index](search-create-index-portal.md) and note its size in the portal (assume 30 MB)

Assuming the sample was both representative and ten percent of the entire data source, a 30 MB index becomes approximately 300 MB if all documents are indexed. Armed with this preliminary number, you might double that amount to budget for two indexes (development and production), for a total of 600 MB in storage requirements. This is easily satisfied by the **Basic** tier, so you would start there.

### Step 2: Develop refined estimates using a billable tier

Some customers prefer to start with dedicated resources that can accommodate larger sampling and processing times, and then develop realistic estimates of index quantity, size, and query volumes during development. Initially, a service is provisioned based on a best-guess estimate, and then as the development project matures, teams usually know whether the existing service is over or under capacity for projected production workloads. 

1. [Review service limits at each tier](https://docs.microsoft.com/azure/search/search-limits-quotas-capacity#index-limits) to determine whether lower tiers can support the quantity of indexes you need. Across the **Basic**-**S1**-**S2** tiers, index limits are 15-50-200, respectively.  The **Storage Optimized** tier has a limit of 10 indexes since it is designer to support a low number of very large indexes.

1. [Create a service at a billable tier](search-create-service-portal.md):

    + Start low, on **Basic** or **S1** if you are at the beginning of your learning curve.
    + Start high, at **S2** or even **S3**, if large-scale indexing and query loads are self-evident.
    + Storage optimized, at **L1** or **L2**, if you are indexing a large amount of data and query load is relatively low, such as an internal business application.

1. [Build an initial index](search-create-index-portal.md) to determine how source data translates to an index. This is the only way to estimate index size.

1. [Monitor storage, service limits, query volume, and latency](search-monitor-usage.md) in the portal. The portal shows you queries per second, throttled queries, and search latency; all of which can help you decide if you selected the right tier. Aside from portal metrics, you can configure deep monitoring, such as clickthrough analysis, by enabling [search traffic analytics](search-traffic-analytics.md). 

Index number and size are equally relevant to your analysis because maximum limits are reached through full utilization of storage (partitions) or by maximum limits on resources (indexes, indexers, and so forth), whichever comes first. The portal helps you keep track of both, showing current usage and maximum limits side by side on the Overview page.

> [!NOTE]
> Storage requirements can be over-inflated if documents contain extraneous data. Ideally, documents contain only the data you need for the search experience. Binary data is non-searchable and should be stored separately (perhaps in an Azure table or blob storage) with a field in the index to hold a URL reference to the external data. The maximum size of an individual document is 16 MB (or less if you are bulk uploading multiple documents in one request). [Service limits in Azure Search](search-limits-quotas-capacity.md) has more information.
>

**Query volume considerations**

Queries-per-second (QPS) is a metric that gains prominence during performance tuning, but is generally not a tier consideration unless you expect high query volume at the outset.

The standard tiers can deliver a balance of replicas to partitions, supporting faster query turnaround through additional replicas for loading balancing and additional partitions for parallel processing. You can tune for performance after the service is provisioned.

Customers who expect strong sustained query volumes from the outset should consider higher **Standard** tiers, backed by more powerful hardware. You can then take partitions and replicas offline, or even switch to a lower tier service, if those query volumes fail to materialize. For more information on how to calculate query throughput, see [Azure Search performance and optimization](search-performance-optimization.md).

The storage optimized tiers lean toward large data workloads, supporting more overall index storage available, where query latency requirements are somewhat relaxed.  Additional replicas should still be leveraged for loading balancing and additional partitions for parallel processing. You can tune for performance after the service is provisioned.

**Service level agreements**

The **Free** tier and preview features do not come with [service level agreements (SLAs)](https://azure.microsoft.com/support/legal/sla/search/v1_0/). For all billable tiers, SLAs take effect when you provision sufficient redundancy for your service. Two or more replicas are required for query (read) SLA. Three or more replicas are required for query and indexing (read-write) SLA. The number of partitions is not an SLA consideration. 

## Tips for tier evaluation

+ Learn how to build efficient indexes, and which refresh methodologies are the least impactful. We recommend [search traffic analytics](search-traffic-analytics.md) for the insights gained on query activity.

+ Allow metrics to build around queries and collect data around usage patterns (queries during business hours, indexing during off-peak hours), and use this data to inform future service provisioning decisions. While not practical at an hourly or daily cadence, you can dynamically adjust partitions and resources to accommodate planned changes in query volumes, or unplanned but sustained changes if levels hold long enough to warrant taking action.

+ Remember that the only downside of under-provisioning is that you might have to tear down a service if actual requirements are greater than you estimated. To avoid service disruption, you would create a new service in the same subscription at a higher tier and run it side by side until all apps and requests target the new endpoint.

## Next steps

Start with a **Free** tier and build an initial index using a subset of your data to understand its characteristics. The data structure in Azure Search is an inverted index, where size and complexity of an inverted index is determined by content. Remember that highly redundant content tends to result in a smaller index than highly irregular content. As such, it is content characteristics rather than the size of the data set that determines index storage requirements.

Once you have an initial idea of index size, [provision a billable service](search-create-service-portal.md) at one of the tiers discussed in this article, either **Basic**, **Standard**, or **Storage Optimized** tier. Relax any artificial constraints on data sizing and [rebuild your index](search-howto-reindex.md) to include all of the data you actually want to be searchable.

[Allocate partitions and replicas](search-capacity-planning.md) as needed to get the performance and scale you require.

If performance and capacity are fine, you are done. Otherwise, re-create a search service at a different tier that more closely aligns with your needs.

> [!NOTE]
> For more help with your questions, post to [StackOverflow](https://stackoverflow.com/questions/tagged/azure-search) or [contact Azure Support](https://azure.microsoft.com/support/options/).<|MERGE_RESOLUTION|>--- conflicted
+++ resolved
@@ -7,11 +7,7 @@
 tags: azure-portal
 ms.service: search
 ms.topic: conceptual
-<<<<<<< HEAD
 ms.date: 05/02/2019
-=======
-ms.date: 04/15/2019
->>>>>>> 30431b8d
 ms.author: heidist
 ms.custom: seodec2018
 ---
