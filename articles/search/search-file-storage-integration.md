---
title: Azure Files indexer (preview)
titleSuffix: Azure Cognitive Search
description: Set up an Azure Files indexer to automate indexing of file shares in Azure Cognitive Search.
manager: nitinme
author: mattmsft
ms.author: magottei
ms.service: cognitive-search
ms.topic: how-to
ms.date: 02/21/2022
---

# Index data from Azure Files

> [!IMPORTANT] 
> Azure Files indexer is currently in public preview under [Supplemental Terms of Use](https://azure.microsoft.com/support/legal/preview-supplemental-terms/). Use a [preview REST API (2020-06-30-preview or later)](search-api-preview.md) to create the indexer data source.

In this article, learn how to configure an [**indexer**](search-indexer-overview.md) that imports content from Azure File Storage and makes it searchable in Azure Cognitive Search. Inputs to the indexer are your files in a single share. Output is a search index with searchable content and metadata stored in individual fields.

This article supplements [**Create an indexer**](search-howto-create-indexers.md) with information that's specific to indexing files in Azure Storage. It uses the REST APIs to demonstrate a three-part workflow common to all indexers: create a data source, create an index, create an indexer. Data extraction occurs when you submit the Create Indexer request.

## Prerequisites

+ [Azure Files](../storage/files/storage-how-to-use-files-portal.md), Transaction Optimized tier.

+ An [SMB file share](../storage/files/files-smb-protocol.md) providing the source content. [NFS shares](../storage/files/files-nfs-protocol.md#support-for-azure-storage-features) are not supported.

+ Files containing text. If you have binary data, you can include [AI enrichment](cognitive-search-concept-intro.md) for image analysis.

+ Read permissions on Azure Storage. A "full access" connection string includes a key that grants access to the content, but if you're using Azure roles instead, make sure the [search service managed identity](search-howto-managed-identities-data-sources.md) has **Data and Reader** permissions.

+ A REST client, such as [Postman](search-get-started-rest.md) or [Visual Studio Code with the extension for Azure Cognitive Search](search-get-started-vs-code.md) to send REST calls that create the data source, index, and indexer.

## Supported document formats

The Azure Files indexer can extract text from the following document formats:

[!INCLUDE [search-document-data-sources](../../includes/search-blob-data-sources.md)]

## Define the data source

The data source definition specifies the data to index, credentials, and policies for identifying changes in the data. A data source is defined as an independent resource so that it can be used by multiple indexers.

1. [Create or update a data source](/rest/api/searchservice/preview-api/create-or-update-data-source) to set its definition, using a preview API version 2020-06-30-Preview or 2021-04-30-Preview for "type": `"azurefile"`.

    ```json
    {
        "name" : "my-file-datasource",
        "type" : "azurefile",
        "credentials" : { "connectionString" : "DefaultEndpointsProtocol=https;AccountName=<account name>;AccountKey=<account key>;" },
        "container" : { "name" : "my-file-share", "query" : "<optional-directory-name>" }
    }
    ```

1. Set "type" to `"azurefile"` (required).

1. Set "credentials" to an Azure Storage connection string. The next section describes the supported formats.

1. Set "container" to the root file share, and use "query" to specify any subfolders.

A data source definition can also include [soft deletion policies](search-howto-index-changed-deleted-blobs.md), if you want the indexer to delete a search document when the source document is flagged for deletion.

<a name="Credentials"></a>

### Supported credentials and connection strings

Indexers can connect to a file share using the following connections.

| Full access storage account connection string |
|-----------------------------------------------|
|`{ "connectionString" : "DefaultEndpointsProtocol=https;AccountName=<your storage account>;AccountKey=<your account key>;" }` |
| You can get the connection string from the Storage account page in Azure portal by selecting **Access keys** in the left navigation pane. Make sure to select a full connection string and not just a key. |

| Managed identity connection string |
|------------------------------------|
|`{ "connectionString" : "ResourceId=/subscriptions/<your subscription ID>/resourceGroups/<your resource group name>/providers/Microsoft.Storage/storageAccounts/<your storage account name>/;" }`|
|This connection string does not require an account key, but you must have previously configured a search service to [connect using a managed identity](search-howto-managed-identities-data-sources.md).|

| Storage account shared access signature** (SAS) connection string |
|-------------------------------------------------------------------|
| `{ "connectionString" : "BlobEndpoint=https://<your account>.blob.core.windows.net/;SharedAccessSignature=?sv=2016-05-31&sig=<the signature>&spr=https&se=<the validity end time>&srt=co&ss=b&sp=rl;" }` |
| The SAS should have the list and read permissions on containers and objects (blobs in this case). |

| Container shared access signature |
|-----------------------------------|
| `{ "connectionString" : "ContainerSharedAccessUri=https://<your storage account>.blob.core.windows.net/<container name>?sv=2016-05-31&sr=c&sig=<the signature>&se=<the validity end time>&sp=rl;" }` |
| The SAS should have the list and read permissions on the container. For more information, see [Using Shared Access Signatures](../storage/common/storage-sas-overview.md). |

> [!NOTE]
> If you use SAS credentials, you will need to update the data source credentials periodically with renewed signatures to prevent their expiration. If SAS credentials expire, the indexer will fail with an error message similar to "Credentials provided in the connection string are invalid or have expired".  

## Add search fields to an index

In the [search index](search-what-is-an-index.md), add fields to accept the content and metadata of your Azure files. 

1. [Create or update an index](/rest/api/searchservice/create-index) to define search fields that will store file content and metadata:

    ```http
    POST /indexes?api-version=2020-06-30
    {
      "name" : "my-search-index",
      "fields": [
          { "name": "ID", "type": "Edm.String", "key": true, "searchable": false },
          { "name": "content", "type": "Edm.String", "searchable": true, "filterable": false },
          { "name": "metadata_storage_name", "type": "Edm.String", "searchable": false, "filterable": true, "sortable": true  },
          { "name": "metadata_storage_path", "type": "Edm.String", "searchable": false, "filterable": true, "sortable": true },
          { "name": "metadata_storage_size", "type": "Edm.Int64", "searchable": false, "filterable": true, "sortable": true  },
          { "name": "metadata_storage_content_type", "type": "Edm.String", "searchable": true, "filterable": true, "sortable": true }        
      ]
    }
    ```

1. Create a document key field ("key": true). For blob content, the best candidates are metadata properties. Metadata properties often include characters, such as `/` and `-`, that are invalid for document keys. Because the indexer has a "base64EncodeKeys" property (true by default), it automatically encodes the metadata property, with no configuration or field mapping required.

   + **`metadata_storage_path`** (default) full path to the object or file

   + **`metadata_storage_name`** usable only if names are unique

   + A custom metadata property that you add to blobs. This option requires that your blob upload process adds that metadata property to all blobs. Since the key is a required property, any blobs that are missing a value will fail to be indexed. If you use a custom metadata property as a key, avoid making changes to that property. Indexers will add duplicate documents for the same blob if the key property changes.

1. Add a "content" field to store extracted text from each file through the blob's "content" property. You aren't required to use this name, but doing so lets you take advantage of implicit field mappings. 

1. Add fields for standard metadata properties. In file indexing, the standard metadata properties are the same as blob metadata properties. The file indexer automatically creates internal field mappings for these properties that converts hyphenated property names to underscored property names. You still have to add the fields you want to use the index definition, but you can omit creating field mappings in the data source.

    + **metadata_storage_name** (`Edm.String`) - the file name. For example, if you have a file /my-share/my-folder/subfolder/resume.pdf, the value of this field is `resume.pdf`.
    + **metadata_storage_path** (`Edm.String`) - the full URI of the file, including the storage account. For example, `https://myaccount.file.core.windows.net/my-share/my-folder/subfolder/resume.pdf`
    + **metadata_storage_content_type** (`Edm.String`) - content type as specified by the code you used to upload the file. For example, `application/octet-stream`.
    + **metadata_storage_last_modified** (`Edm.DateTimeOffset`) - last modified timestamp for the file. Azure Cognitive Search uses this timestamp to identify changed files, to avoid reindexing everything after the initial indexing.
    + **metadata_storage_size** (`Edm.Int64`) - file size in bytes.
    + **metadata_storage_content_md5** (`Edm.String`) - MD5 hash of the file content, if available.
    + **metadata_storage_sas_token** (`Edm.String`) - A temporary SAS token that can be used by [custom skills](cognitive-search-custom-skill-interface.md) to get access to the file. This token shouldn't be stored for later use as it might expire.

## Configure and run the file indexer

Once the index and data source have been created, you're ready to create the indexer. Indexer configuration specifies the inputs, parameters, and properties controlling run time behaviors.

1. [Create or update an indexer](/rest/api/searchservice/create-indexer) by giving it a name and referencing the data source and target index:

    ```http
    POST https://[service name].search.windows.net/indexers?api-version=2020-06-30
    {
      "name" : "my-file-indexer",
      "dataSourceName" : "my-file-datasource",
      "targetIndexName" : "my-search-index",
      "parameters": {
<<<<<<< HEAD
          "batchSize": null,
          "maxFailedItems": null,
          "maxFailedItemsPerBatch": null,
          "base64EncodeKeys": null,
          "configuration:" {
              "indexedFileNameExtensions" : ".pdf,.docx",
              "excludedFileNameExtensions" : ".png,.jpeg" 
          }
=======
        "batchSize": null,
        "maxFailedItems": null,
        "maxFailedItemsPerBatch": null,
        "base64EncodeKeys": null,
        "configuration": {
            "indexedFileNameExtensions" : ".pdf,.docx",
            "excludedFileNameExtensions" : ".png,.jpeg" 
        }
>>>>>>> 4fd1610e
      },
      "schedule" : { },
      "fieldMappings" : [ ]
    }
    ```

1. In the optional "configuration" section, provide any inclusion or exclusion criteria. If left unspecified, all files in the file share are retrieved.

   If both `indexedFileNameExtensions` and `excludedFileNameExtensions` parameters are present, Azure Cognitive Search first looks at `indexedFileNameExtensions`, then at `excludedFileNameExtensions`. If the same file extension is present in both lists, it will be excluded from indexing.

1. [Specify field mappings](search-indexer-field-mappings.md) if there are differences in field name or type, or if you need multiple versions of a source field in the search index.

   In file indexing, you can often omit field mappings because the indexer has built-in support for mapping the "content" and metadata properties to similarly named and typed fields in an index. For metadata properties, the indexer will automatically replace hyphens `-` with underscores in the search index.

1. See [Create an indexer](search-howto-create-indexers.md) for more information about other properties.

An indexer runs automatically when it's created. You can prevent this by setting "disabled" to true. To control indexer execution, [run an indexer on demand](search-howto-run-reset-indexers.md) or [put it on a schedule](search-howto-schedule-indexers.md).

## Check indexer status

To monitor the indexer status and execution history, send a [Get Indexer Status](/rest/api/searchservice/get-indexer-status) request:

```http
GET https://myservice.search.windows.net/indexers/myindexer/status?api-version=2020-06-30
  Content-Type: application/json  
  api-key: [admin key]
```

The response includes status and the number of items processed. It should look similar to the following example:

```json
    {
        "status":"running",
        "lastResult": {
            "status":"success",
            "errorMessage":null,
            "startTime":"2022-02-21T00:23:24.957Z",
            "endTime":"2022-02-21T00:36:47.752Z",
            "errors":[],
            "itemsProcessed":1599501,
            "itemsFailed":0,
            "initialTrackingState":null,
            "finalTrackingState":null
        },
        "executionHistory":
        [
            {
                "status":"success",
                "errorMessage":null,
                "startTime":"2022-02-21T00:23:24.957Z",
                "endTime":"2022-02-21T00:36:47.752Z",
                "errors":[],
                "itemsProcessed":1599501,
                "itemsFailed":0,
                "initialTrackingState":null,
                "finalTrackingState":null
            },
            ... earlier history items
        ]
    }
```

Execution history contains up to 50 of the most recently completed executions, which are sorted in the reverse chronological order so that the latest execution comes first.

## Next steps

You can now [run the indexer](search-howto-run-reset-indexers.md), [monitor status](search-howto-monitor-indexers.md), or [schedule indexer execution](search-howto-schedule-indexers.md). The following articles apply to indexers that pull content from Azure Storage:

+ [Change detection and deletion detection](search-howto-index-changed-deleted-blobs.md)
+ [Index large data sets](search-howto-large-index.md)<|MERGE_RESOLUTION|>--- conflicted
+++ resolved
@@ -143,25 +143,14 @@
       "dataSourceName" : "my-file-datasource",
       "targetIndexName" : "my-search-index",
       "parameters": {
-<<<<<<< HEAD
-          "batchSize": null,
-          "maxFailedItems": null,
-          "maxFailedItemsPerBatch": null,
-          "base64EncodeKeys": null,
-          "configuration:" {
-              "indexedFileNameExtensions" : ".pdf,.docx",
-              "excludedFileNameExtensions" : ".png,.jpeg" 
-          }
-=======
-        "batchSize": null,
-        "maxFailedItems": null,
-        "maxFailedItemsPerBatch": null,
-        "base64EncodeKeys": null,
-        "configuration": {
+         "batchSize": null,
+         "maxFailedItems": null,
+         "maxFailedItemsPerBatch": null,
+         "base64EncodeKeys": null,
+         "configuration": {
             "indexedFileNameExtensions" : ".pdf,.docx",
             "excludedFileNameExtensions" : ".png,.jpeg" 
         }
->>>>>>> 4fd1610e
       },
       "schedule" : { },
       "fieldMappings" : [ ]
