---
title: Run or reset indexers
titleSuffix: Azure Cognitive Search
description: Run indexers in full, or reset an indexer, skills, or individual documents to refresh all or part of a search index or knowledge store.
author: HeidiSteen
manager: nitinme
ms.author: heidist
ms.service: cognitive-search
ms.custom: ignite-2022
ms.topic: how-to
ms.date: 12/06/2022
---

# Run or reset indexers, skills, or documents

In Azure Cognitive Search, there are several ways to run an indexer:

+ [Run when creating or updating an indexer](search-howto-create-indexers.md), assuming it's not created in "disabled" mode.
+ [Run on a schedule](search-howto-schedule-indexers.md) to invoke execution at regular intervals.
+ Run on demand, with or without a "reset".
<<<<<<< HEAD

This article explains how to run indexers on demand, with and without a reset.
=======

This article explains how to run indexers on demand, with and without a reset.

## Run without reset

[Run Indexer](/rest/api/searchservice/run-indexer) will detect and process only what it necessary to synchronize the search index with changes in the underlying data source. Incremental indexing starts by locating an internal high-water mark to find the last updated search document, which becomes the starting point for indexer execution over new and updated documents in the data source.

Change detection is essential for determining what's new or updated in the data source. If the content is unchanged, Run has no effect. Blob storage has built-in change detection through its LastModified property. Other data sources, such as Azure SQL or Azure Cosmos DB, have to be configured for change detection before the indexer can read new and updated rows. 
>>>>>>> 6bac381f

## Indexer execution

Indexing doesn't run in the background. Instead, the search service will balance all indexing jobs against ongoing queries and object management actions (such as creating or updating indexes). When running indexers, you should expect to see [some query latency](search-performance-analysis.md#impact-of-indexing-on-queries) if indexing volumes are large.

You can run multiple indexers at one time, but each indexer itself is single-instance. Starting a new instance while the indexer is already in execution produces this error: `"Failed to run indexer "<indexer name>" error: "Another indexer invocation is currently in progress; concurrent invocations are not allowed."`

Indexer limits vary by the workload. For each workload, the following job limits apply.

| Workload | Maximum duration | Maximum jobs | Execution environment <sup>1</sup> |
|----------|------------------|---------------------|-----------------------------|
| Text-based indexing | 2 or 24 hours <sup>2</sup> | One per search unit <sup>3</sup> | Typically runs on the search service. It may also run on internally managed, multi-tenant content processing cluster. |
| Skills-based indexing | 2 hours | Indeterminate | Typically runs on an internally managed, multi-tenant content processing cluster, depending on how complex the skillset is. A simple skill might execute on your search service if the service has capacity. Otherwise, skills-based indexer jobs execute off-service. Because the content processing cluster is multi-tenant, nodes are added to meet demand. If you experience a delay in on-demand or scheduled execution, it's probably because the system is either adding nodes or waiting for one to become available.|

<sup>1</sup> Indexers have an internal execution environment that's determined by the search service. The execution environment is either your search service or a multi-tenant environment that's managed and secured by Microsoft at no extra cost. You can't control or configure which environment is used. Using an internally managed cluster for content processing leaves more service-specific resources available for routine operations like queries and text indexing.

<sup>2</sup> Indexer-based indexing is subject to a 2-hour maximum duration. Currently, some indexers have a longer 24-hour maximum execution window, but that behavior isn’t the norm. The longer window only applies if a service or its indexers can’t be internally migrated to the newer runtime behavior. If more than 2 hours are needed to process all of the data, [enable change detection](search-howto-create-indexers.md#change-detection-and-internal-state) and [schedule the indexer](search-howto-schedule-indexers.md) to run at 2-hour intervals.

<sup>3</sup> Search units can be [flexible combinations](search-capacity-planning.md#partition-and-replica-combinations) of partitions and replicas, and maximum indexer jobs aren't tied to one or the other. In other words, if you have four units, you can have four text-based indexer jobs running concurrently, no matter how the search units are deployed.

> [!TIP]
> If you are [indexing a large data set](search-howto-large-index.md), you can stretch processing out by putting the indexer [on a schedule](search-howto-schedule-indexers.md). For the full list of all indexer-related limits, see [indexer limits](search-limits-quotas-capacity.md#indexer-limits)

## Resetting indexers

After the initial run, an indexer keeps track of which search documents have been indexed through an internal *high-water mark*. The marker is never exposed, but internally the indexer knows where it last stopped, so that it can pick up where it left off on the next run.

<<<<<<< HEAD
Change detection is essential for determining what's new or updated in the data source. If the content is unchanged, Run has no effect. If indexer execution history says that a run was successful with `0/0` documents processed, it means that the indexer didn't find any new or changed rows or blobs in the underlying data source.

Indexers use the change detection capabilities of the underlying data source. Azure Storage has built-in change detection through its LastModified property. Other data sources, such as Azure SQL or Azure Cosmos DB, have to be configured for change detection before the indexer can read new and updated rows. 

## Resetting indexers

After the initial run, an indexer keeps track of which search documents have been indexed through an internal *high-water mark*. The marker is never exposed, but internally the indexer knows where it last stopped, so that it can pick up where it left off on the next run.

=======
>>>>>>> 6bac381f
If you need to rebuild all or part of an index, you can clear the indexer's high-water mark through a reset. Reset APIs are available at decreasing levels in the object hierarchy:

+ [Reset Indexers](#reset-indexers) clears the high-water mark and performs a full reindex of all documents
+ [Reset Documents (preview)](#reset-docs) reindexes a specific document or list of documents
+ [Reset Skills (preview)](#reset-skills) invokes skill processing for a specific skill

<<<<<<< HEAD
After reset, follow with a Run command to reprocess new and existing documents. Orphaned search documents having no counterpart in the data source can't be removed through reset/run. If you need to delete documents, see [Add, Update or Delete Documents](/rest/api/searchservice/addupdate-or-delete-documents) instead.
=======
After reset, follow with a Run command to reprocess new and existing documents. Orphaned search documents having no counterpart in the data source cannot be removed through reset/run. If you need to delete documents, see [Add, Update or Delete Documents](/rest/api/searchservice/addupdate-or-delete-documents) instead.
>>>>>>> 6bac381f

<a name="reset-indexers"></a>

## How to reset and run indexers

Reset clears the high-water mark. All documents in the search index will be flagged for full overwrite, without inline updates or merging into existing content. For indexers with a skillset and [enrichment caching](cognitive-search-incremental-indexing-conceptual.md), resetting the index will also implicitly reset the skillset. 

The actual work occurs when you follow a reset with a Run command:

+ All new documents found the underlying source will be added to the search index. 
+ All documents that exist in both the data source and search index will be overwritten in the search index. 
+ Any enriched content created from skillsets will be rebuilt. The enrichment cache, if one is enabled, is refreshed.

As previously noted, reset is a passive operation: you must follow up a Run request to rebuild the index. 

Reset/run operations apply to a search index or a knowledge store, to specific documents or projections, and to cached enrichments if a reset explicitly or implicitly includes skills.

Reset also applies to create and update operations. It will not trigger deletion or clean up of orphaned documents in the search index. For more information about deleting documents, see [Add, Update or Delete Documents](/rest/api/searchservice/AddUpdate-or-Delete-Documents).

Once you reset an indexer, you can't undo the action.

### [**Azure portal**](#tab/portal)

1. [Sign in to Azure portal](https://portal.azure.com) and open the search service page.
1. On the **Overview** page, select the **Indexers** tab.
1. Select an indexer.
1. Select the **Reset** command, and then select **Yes** to confirm the action.
1. Refresh the page to show the status. You can select the item to view its details.
1. Select **Run** to start indexer processing, or wait for the next scheduled execution.

   :::image type="content" source="media/search-howto-run-reset-indexers/portal-reset.png" alt-text="Screenshot of indexer execution portal page, with Reset command highlighted." border="true":::

### [**REST**](#tab/reset-indexer-rest)

The following example illustrates [**Reset Indexer**](/rest/api/searchservice/reset-indexer) and [**Run Indexer**](/rest/api/searchservice/run-indexer) REST calls. Use [**Get Indexer Status**](/rest/api/searchservice/get-indexer-status) to check results.

There are no parameters or properties for any of these calls.

```http
POST /indexers/[indexer name]/reset?api-version=[api-version]
```

```http
POST /indexers/[indexer name]/run?api-version=[api-version]
```

```http
GET /indexers/[indexer name]/status?api-version=[api-version]
```

### [**.NET SDK (C#)**](#tab/reset-indexer-csharp)

The following example (from [azure-search-dotnet-samples/multiple-data-sources/](https://github.com/Azure-Samples/azure-search-dotnet-samples/blob/master/multiple-data-sources/v11/src/Program.cs)) illustrates the [**ResetIndexers**](/dotnet/api/azure.search.documents.indexes.searchindexerclient.resetindexer) and [**RunIndexers**](/dotnet/api/azure.search.documents.indexes.searchindexerclient.runindexer) methods in the Azure .NET SDK.

```csharp
// Reset the indexer if it already exists
try
{
    await indexerClient.GetIndexerAsync(blobIndexer.Name);
    //Rest the indexer if it exsits.
    await indexerClient.ResetIndexerAsync(blobIndexer.Name);
}
catch (RequestFailedException ex) when (ex.Status == 404) { }

await indexerClient.CreateOrUpdateIndexerAsync(blobIndexer);

// Run indexer
Console.WriteLine("Running Blob Storage indexer...\n");

try
{
    await indexerClient.RunIndexerAsync(blobIndexer.Name);
}
catch (RequestFailedException ex) when (ex.Status == 429)
{
    Console.WriteLine("Failed to run indexer: {0}", ex.Message);
}
```

---

<a name="reset-skills"></a>

## How to reset skills (preview)

For indexers that have skillsets, you can reset individual skills to force processing of just that skill and any downstream skills that depend on its output. The [enrichment cache](search-howto-incremental-index.md), if you enabled it, is also refreshed. 

[Reset Skills](/rest/api/searchservice/preview-api/reset-skills) is currently REST-only, available through `api-version=2020-06-30-Preview` or later.

```http
POST /skillsets/[skillset name]/resetskills?api-version=2020-06-30-Preview
{
    "skillNames" : [
        "#1",
        "#5",
        "#6"
    ]
}
```

You can specify individual skills, as indicated in the example above, but if any of those skills require output from unlisted skills (#2 through #4), unlisted skills will run unless the cache can provide the necessary information. In order for this to be true, cached enrichments for skills #2 through #4 must not have dependency on #1 (listed for reset).

If no skills are specified, the entire skillset is executed and if caching is enabled, the cache is also refreshed.

Remember to follow up with Run Indexer to invoke actual processing.

<a name="reset-docs"></a>

## How to reset docs (preview)

The [Reset Documents API](/rest/api/searchservice/preview-api/reset-documents) accepts a list of document keys so that you can refresh specific documents. If specified, the reset parameters become the sole determinant of what gets processed, regardless of other changes in the underlying data. For example, if 20 blobs were added or updated since the last indexer run, but you only reset one document, only that document is processed.

On a per-document basis, all fields in that search document are refreshed with values from the data source. You can't pick and choose which fields to refresh. 

If the document is enriched through a skillset and has cached data, the  skillset is invoked for just the specified documents, and the cache is updated for the reprocessed documents.

When you're testing this API for the first time, the following APIs can help you validate and test the behaviors:

1. Call [Get Indexer Status](/rest/api/searchservice/get-indexer-status) with API version `api-version=2020-06-30-Preview` or later, to check reset status and execution status. You can find information about the reset request at the end of the status response.

1. Call [Reset Documents](/rest/api/searchservice/preview-api/reset-documents) with API version `api-version=2020-06-30-Preview` or later, to specify which documents to process.

    ```http
    POST https://[service name].search.windows.net/indexers/[indexer name]/resetdocs?api-version=2020-06-30-Preview
    {
        "documentKeys" : [
            "1001",
            "4452"
        ]
    }
    ```

    + The document keys provided in the request are values from the search index, which can be different from the corresponding fields in the data source. If you're unsure of the key value, [send a query](search-query-create.md) to return the value.You can use `select` to return just the document key field.

    + For blobs that are parsed into multiple search documents (where parsingMode is set to [jsonLines or jsonArrays](search-howto-index-json-blobs.md), or [delimitedText](search-howto-index-csv-blobs.md)), the document key is generated by the indexer and might be unknown to you. In this scenario, a query for the document key to return the correct value.

1. Call [Run Indexer](/rest/api/searchservice/run-indexer) (any API version) to process the documents you specified. Only those specific documents are indexed.

1. Call [Run Indexer](/rest/api/searchservice/run-indexer) a second time to process from the last high-water mark.

1. Call [Search Documents](/rest/api/searchservice/search-documents) to check for updated values, and also to return document keys if you're unsure of the value. Use `"select": "<field names>"` if you want to limit which fields appear in the response.

### Overwriting the document key list

Calling Reset Documents API multiple times with different keys appends the new keys to the list of document keys reset. Calling the API with the **`overwrite`** parameter set to true will overwrite the current list with the new one:

```http
POST https://[service name].search.windows.net/indexers/[indexer name]/resetdocs?api-version=2020-06-30-Preview
{
    "documentKeys" : [
        "200",
        "630"
    ],
    "overwrite": true
}
```

## Check reset status "currentState"

To check reset status and to see which document keys are queued up for processing, following these steps.

1. Call [Get Indexer Status](/rest/api/searchservice/get-indexer-status) with `api-version=06-30-2020-Preview` or later. 

   The preview API will return the **`currentState`** section, found at the end of the response.

    ```json
    "currentState": {
        "mode": "indexingResetDocs",
        "allDocsInitialTrackingState": "{\"LastFullEnumerationStartTime\":\"2021-02-06T19:02:07.0323764+00:00\",\"LastAttemptedEnumerationStartTime\":\"2021-02-06T19:02:07.0323764+00:00\",\"NameHighWaterMark\":null}",
        "allDocsFinalTrackingState": "{\"LastFullEnumerationStartTime\":\"2021-02-06T19:02:07.0323764+00:00\",\"LastAttemptedEnumerationStartTime\":\"2021-02-06T19:02:07.0323764+00:00\",\"NameHighWaterMark\":null}",
        "resetDocsInitialTrackingState": null,
        "resetDocsFinalTrackingState": null,
        "resetDocumentKeys": [
            "200",
            "630"
        ]
    }
    ```

1. Check the "mode":

   For Reset Skills, "mode" should be set to **`indexingAllDocs`** (because potentially all documents are affected, in terms of the fields that are populated through AI enrichment).

   For Reset Documents, "mode" should be set to **`indexingResetDocs`**. The indexer retains this status until all the document keys provided in the reset documents call are processed, during which time no other indexer jobs will execute while the operation is progressing. Finding all of the documents in the document keys list requires cracking each document to locate and match on the key, and this can take a while if the data set is large. If a blob container contains hundreds of blobs, and the docs you want to reset are at the end, the indexer won't find the matching blobs until all of the others have been checked first.

1. After the documents are reprocessed, run Get Indexer Status again. The indexer returns to the **`indexingAllDocs`** mode and will process any new or updated documents on the next run.

## Next steps

Reset APIs are used to inform the scope of the next indexer run. For actual processing, you'll need to invoke an on-demand indexer run or allow a scheduled job to complete the work. After the run is finished, the indexer returns to normal processing, whether that is on a schedule or on-demand processing.

After you reset and rerun indexer jobs, you can monitor status from the search service, or obtain detailed information through resource logging.

+ [Indexer operations (REST)](/rest/api/searchservice/indexer-operations)
+ [Monitor search indexer status](search-howto-monitor-indexers.md)
+ [Collect and analyze log data](monitor-azure-cognitive-search.md)
+ [Schedule an indexer](search-howto-schedule-indexers.md)<|MERGE_RESOLUTION|>--- conflicted
+++ resolved
@@ -18,19 +18,19 @@
 + [Run when creating or updating an indexer](search-howto-create-indexers.md), assuming it's not created in "disabled" mode.
 + [Run on a schedule](search-howto-schedule-indexers.md) to invoke execution at regular intervals.
 + Run on demand, with or without a "reset".
-<<<<<<< HEAD
 
 This article explains how to run indexers on demand, with and without a reset.
-=======
-
-This article explains how to run indexers on demand, with and without a reset.
 
 ## Run without reset
 
 [Run Indexer](/rest/api/searchservice/run-indexer) will detect and process only what it necessary to synchronize the search index with changes in the underlying data source. Incremental indexing starts by locating an internal high-water mark to find the last updated search document, which becomes the starting point for indexer execution over new and updated documents in the data source.
 
-Change detection is essential for determining what's new or updated in the data source. If the content is unchanged, Run has no effect. Blob storage has built-in change detection through its LastModified property. Other data sources, such as Azure SQL or Azure Cosmos DB, have to be configured for change detection before the indexer can read new and updated rows. 
->>>>>>> 6bac381f
+Change detection is essential for determining what's new or updated in the data source. Indexers use the change detection capabilities of the underlying data source to determine what's new or updated in the data source. 
+
++ Azure Storage has built-in change detection through its LastModified property
++ Other data sources, such as Azure SQL or Azure Cosmos DB, have to be configured for change detection before the indexer can read new and updated rows. 
+
+If the underlying content is unchanged, a run operation has no effect. In this case, idexer execution history will indicate `0\0` documents processed.
 
 ## Indexer execution
 
@@ -58,28 +58,13 @@
 
 After the initial run, an indexer keeps track of which search documents have been indexed through an internal *high-water mark*. The marker is never exposed, but internally the indexer knows where it last stopped, so that it can pick up where it left off on the next run.
 
-<<<<<<< HEAD
-Change detection is essential for determining what's new or updated in the data source. If the content is unchanged, Run has no effect. If indexer execution history says that a run was successful with `0/0` documents processed, it means that the indexer didn't find any new or changed rows or blobs in the underlying data source.
-
-Indexers use the change detection capabilities of the underlying data source. Azure Storage has built-in change detection through its LastModified property. Other data sources, such as Azure SQL or Azure Cosmos DB, have to be configured for change detection before the indexer can read new and updated rows. 
-
-## Resetting indexers
-
-After the initial run, an indexer keeps track of which search documents have been indexed through an internal *high-water mark*. The marker is never exposed, but internally the indexer knows where it last stopped, so that it can pick up where it left off on the next run.
-
-=======
->>>>>>> 6bac381f
 If you need to rebuild all or part of an index, you can clear the indexer's high-water mark through a reset. Reset APIs are available at decreasing levels in the object hierarchy:
 
 + [Reset Indexers](#reset-indexers) clears the high-water mark and performs a full reindex of all documents
 + [Reset Documents (preview)](#reset-docs) reindexes a specific document or list of documents
 + [Reset Skills (preview)](#reset-skills) invokes skill processing for a specific skill
 
-<<<<<<< HEAD
-After reset, follow with a Run command to reprocess new and existing documents. Orphaned search documents having no counterpart in the data source can't be removed through reset/run. If you need to delete documents, see [Add, Update or Delete Documents](/rest/api/searchservice/addupdate-or-delete-documents) instead.
-=======
 After reset, follow with a Run command to reprocess new and existing documents. Orphaned search documents having no counterpart in the data source cannot be removed through reset/run. If you need to delete documents, see [Add, Update or Delete Documents](/rest/api/searchservice/addupdate-or-delete-documents) instead.
->>>>>>> 6bac381f
 
 <a name="reset-indexers"></a>
 
