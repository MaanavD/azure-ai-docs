---
title: Index large data set using built-in indexers - Azure Search
description: Learn strategies for large data indexing or computationally intensive indexing through batch mode, resourcing, and techniques for scheduled, parallel, and distributed indexing.
services: search
author: HeidiSteen
manager: nitinme

ms.service: search
ms.topic: conceptual
ms.date: 09/19/2019
ms.author: heidist

---
# How to index large data sets in Azure Search

As data volumes grow or processing needs change, you might find that simple or default indexing strategies are no longer practical. For Azure Search, there are several approaches for accommodating larger data sets, ranging from how you structure a data upload request, to using a source-specific indexer for scheduled and distributed workloads.

The same techniques also apply to long-running processes. In particular, the steps outlined in [parallel indexing](#parallel-indexing) are helpful for computationally intensive indexing, such as image analysis or natural language processing in [cognitive search pipelines](cognitive-search-concept-intro.md).

The following sections explore three techniques for indexing large amounts of data.

## Option 1: Pass multiple documents

<<<<<<< HEAD
One of the simplest mechanisms for indexing a larger data set is to submit multiple documents or records in a single request. As long as the entire payload is under 16 MB, a request can handle up to 1000 documents in a bulk upload operation. These limits apply whether you are using the [REST API](https://docs.microsoft.com/rest/api/searchservice/addupdate-or-delete-documents) or [IndexBatch](https://docs.microsoft.com/dotnet/api/microsoft.azure.search.models.indexbatch) in the .NET SDK. For either API, you would package 1000 documents in the body of each request.
=======
One of the simplest mechanisms for indexing a larger data set is to submit multiple documents or records in a single request. As long as the entire payload is under 16 MB, a request can handle up to 1000 documents in a bulk upload operation. These limits apply whether you are using the [Add Documents REST API](https://docs.microsoft.com/rest/api/searchservice/addupdate-or-delete-documents) or the [Index method](https://docs.microsoft.com/dotnet/api/microsoft.azure.search.documentsoperationsextensions.index?view=azure-dotnet) in the .NET SDK. For either API, you would package 1000 documents in the body of each request.
>>>>>>> 3b19e713

Batch indexing is implemented for individual requests using REST or .NET, or through indexers. A few indexers operate under different limits. Specifically, Azure Blob indexing sets batch size at 10 documents in recognition of the larger average document size. For indexers based on the [Create Indexer REST API](https://docs.microsoft.com/rest/api/searchservice/Create-Indexer), you can set the `BatchSize` argument to customize this setting to better match the characteristics of your data. 

> [!NOTE]
> To keep document size down, avoid adding non-queryable data to an index. Images and other binary data are not directly searchable and shouldn't be stored in the index. To integrate non-queryable data into search results, you should define a non-searchable field that stores a URL reference to the resource.

## Option 2: Add resources

Services that are provisioned at one of the [Standard pricing tiers](search-sku-tier.md) often have underutilized capacity for both storage and workloads (queries or indexing), which makes [increasing the partition and replica counts](search-capacity-planning.md) an obvious solution for accommodating larger data sets. For best results, you need both resources: partitions for storage, and replicas for the data ingestion work.

Increasing replicas and partitions are billable events that increase your cost, but unless you are continuously indexing under maximum load, you can add scale for the duration of the indexing process, and then adjust resource levels back downward after indexing is finished.

## Option 3: Use indexers

[Indexers](search-indexer-overview.md) are used to crawl supported Azure data sources for searchable content. While not specifically intended for large-scale indexing, several indexer capabilities are particularly useful for accommodating larger data sets:

+ Schedulers allow you to parcel out indexing at regular intervals so that you can spread it out over time.
+ Scheduled indexing can resume at the last known stopping point. If a data source is not fully crawled within a 24-hour window, the indexer will resume indexing on day two at wherever it left off.
+ Partitioning data into smaller individual data sources enables parallel processing. You can break up source data into smaller components, such as into multiple containers in Azure Blob storage, and then create corresponding, multiple [data source objects](https://docs.microsoft.com/rest/api/searchservice/create-data-source) in Azure Search that can be indexed in parallel.

> [!NOTE]
> Indexers are data-source-specific, so using an indexer approach is only viable for selected data sources on Azure: [SQL Database](search-howto-connecting-azure-sql-database-to-azure-search-using-indexers.md), [Blob storage](search-howto-indexing-azure-blob-storage.md), [Table storage](search-howto-indexing-azure-tables.md), [Cosmos DB](search-howto-index-cosmosdb.md).

### Scheduled indexing

Indexer scheduling is an important mechanism for processing large data sets, as well as slow-running processes like image analysis in a cognitive search pipeline. Indexer processing operates within a 24-hour window. If processing fails to finish within 24 hours, the behaviors of indexer scheduling can work to your advantage. 

By design, scheduled indexing starts at specific intervals, with a job typically completing before resuming at the next scheduled interval. However, if processing does not complete within the interval, the indexer stops (because it ran out of time). At the next interval, processing resumes where it last left off, with the system keeping track of where that occurs. 

In practical terms, for index loads spanning several days, you can put the indexer on a 24-hour schedule. When indexing resumes for the next 24-hour cycle, it restarts at the last known good document. In this way, an indexer can work its way through a document backlog over a series of days until all unprocessed documents are processed. For more information about this approach, see [Indexing large datasets in Azure Blob storage](search-howto-indexing-azure-blob-storage.md#indexing-large-datasets). For more information about setting schedules in general, see [Create Indexer REST API](https://docs.microsoft.com/rest/api/searchservice/Create-Indexer#request-syntax) or see [How to schedule indexers for Azure Search](search-howto-schedule-indexers.md).

<a name="parallel-indexing"></a>

### Parallel indexing

A parallel indexing strategy is based on indexing multiple data sources in unison, where each data source definition specifies a subset of the data. 

For non-routine, computationally intensive indexing requirements - such as OCR on scanned documents in a cognitive search pipeline, image analysis, or natural language processing - a parallel indexing strategy is often the right approach for completing a long-running process in the shortest time. If you can eliminate or reduce query requests, parallel indexing on a service that is not simultaneously handling queries is your best strategy option for working through a large body of slow-processing content. 

Parallel processing has these elements:

+ Subdivide source data among multiple containers or multiple virtual folders inside the same container. 
+ Map each mini data set to its own [data source](https://docs.microsoft.com/rest/api/searchservice/create-data-source), paired to its own [indexer](https://docs.microsoft.com/rest/api/searchservice/create-indexer).
+ For cognitive search, reference the same [skillset](https://docs.microsoft.com/rest/api/searchservice/create-skillset) in each indexer definition.
+ Write into the same target search index. 
+ Schedule all indexers to run at the same time.

> [!NOTE]
> Azure Search does not support dedicating replicas or partitions to specific workloads. The risk of heavy concurrent indexing is overburdening your system to the detriment of query performance. If you have a test environment, implement parallel indexing there first to understand the tradeoffs.

### How to configure parallel indexing

For indexers, processing capacity is loosely based on one indexer subsystem for each service unit (SU) used by your search service. Multiple concurrent indexers are possible on Azure Search services provisioned on Basic or Standard tiers having at least two replicas. 

1. In the [Azure portal](https://portal.azure.com), on your search service dashboard **Overview** page, check the **Pricing tier** to confirm it can accommodate parallel indexing. Both Basic and Standard tiers offer multiple replicas.

2. In **Settings** > **Scale**, [increase replicas](search-capacity-planning.md) for parallel processing: one additional replica for each indexer workload. Leave a sufficient number for existing query volume. Sacrificing query workloads for indexing is not a good tradeoff.

3. Distribute data into multiple containers at a level that Azure Search indexers can reach. This could be multiple tables in Azure SQL Database, multiple containers in Azure Blob storage, or multiple collections. Define one data source object for each table or container.

4. Create and schedule multiple indexers to run in parallel:

   + Assume a service with six replicas. Configure six indexers, each one mapped to a data source containing one-sixth of the data set for a 6-way split of the entire data set. 

   + Point each indexer to the same index. For cognitive search workloads, point each indexer to the same skillset.

   + Within each indexer definition, schedule the same run-time execution pattern. For example, `"schedule" : { "interval" : "PT8H", "startTime" : "2018-05-15T00:00:00Z" }` creates a schedule on 2018-05-15 on all indexers, running at eight-hour intervals.

At the scheduled time, all indexers begin execution, loading data, applying enrichments (if you configured a cognitive search pipeline), and writing to the index. Azure Search does not lock the index for updates. Concurrent writes are managed, with retry if a particular write does not succeed on first attempt.

> [!Note]
> When increasing replicas, consider increasing the partition count if index size is projected to increase significantly. Partitions store slices of indexed content; the more partitions you have, the smaller the slice each one has to store.

## See also

+ [Indexer overview](search-indexer-overview.md)
+ [Indexing in the portal](search-import-data-portal.md)
+ [Azure SQL Database indexer](search-howto-connecting-azure-sql-database-to-azure-search-using-indexers.md)
+ [Azure Cosmos DB indexer](search-howto-index-cosmosdb.md)
+ [Azure Blob Storage indexer](search-howto-indexing-azure-blob-storage.md)
+ [Azure Table Storage indexer](search-howto-indexing-azure-tables.md)
+ [Security in Azure Search](search-security-overview.md)<|MERGE_RESOLUTION|>--- conflicted
+++ resolved
@@ -21,11 +21,7 @@
 
 ## Option 1: Pass multiple documents
 
-<<<<<<< HEAD
-One of the simplest mechanisms for indexing a larger data set is to submit multiple documents or records in a single request. As long as the entire payload is under 16 MB, a request can handle up to 1000 documents in a bulk upload operation. These limits apply whether you are using the [REST API](https://docs.microsoft.com/rest/api/searchservice/addupdate-or-delete-documents) or [IndexBatch](https://docs.microsoft.com/dotnet/api/microsoft.azure.search.models.indexbatch) in the .NET SDK. For either API, you would package 1000 documents in the body of each request.
-=======
 One of the simplest mechanisms for indexing a larger data set is to submit multiple documents or records in a single request. As long as the entire payload is under 16 MB, a request can handle up to 1000 documents in a bulk upload operation. These limits apply whether you are using the [Add Documents REST API](https://docs.microsoft.com/rest/api/searchservice/addupdate-or-delete-documents) or the [Index method](https://docs.microsoft.com/dotnet/api/microsoft.azure.search.documentsoperationsextensions.index?view=azure-dotnet) in the .NET SDK. For either API, you would package 1000 documents in the body of each request.
->>>>>>> 3b19e713
 
 Batch indexing is implemented for individual requests using REST or .NET, or through indexers. A few indexers operate under different limits. Specifically, Azure Blob indexing sets batch size at 10 documents in recognition of the larger average document size. For indexers based on the [Create Indexer REST API](https://docs.microsoft.com/rest/api/searchservice/Create-Indexer), you can set the `BatchSize` argument to customize this setting to better match the characteristics of your data. 
 
