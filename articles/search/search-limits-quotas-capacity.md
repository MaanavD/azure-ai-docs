--- conflicted
+++ resolved
@@ -138,11 +138,7 @@
 
 <sup>4</sup> Maximum of 30 skills per skillset.
 
-<<<<<<< HEAD
-<sup>5</sup> Regarding the 2 or 24 hour maximum duration for indexers: a 2-hour maximum is the most common and it's what you should plan for. The 24-hour limit is from an older indexer implementation. If you have unscheduled indexers that run continuously for 24 hours, it's because those indexers couldn't be migrated to the newer runtime behavior. For indexing jobs that can't finish within two hours, put the indexer on a [2-hour schedule](search-howto-schedule-indexers.md). When the first 2-hour interval is complete, the indexer picks up where it left off when starting the next 2-hour interval.
-=======
 <sup>5</sup> Regarding the 2 or 24 hour maximum duration for indexers: a 2-hour maximum is the most common and it's what you should plan for. The 24-hour limit is from an older indexer implementation. If you have unscheduled indexers that run continuously for 24 hours, it's because those indexers couldn't be migrated to the newer infrastructure. As a general rule, for indexing jobs that can't finish within two hours, put the indexer on a [2-hour schedule](search-howto-schedule-indexers.md). When the first 2-hour interval is complete, the indexer picks up where it left off when starting the next 2-hour interval.
->>>>>>> d48d429a
 
 <sup>6</sup> Skillset execution, and image analysis in particular, are computationally intensive and consume disproportionate amounts of available processing power. Running time for these workloads has been shortened to give other jobs in the queue more opportunity to run.
 
