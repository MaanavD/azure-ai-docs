---
title: Service limits for tiers and skus
titleSuffix: Azure Cognitive Search
description: Service limits used for capacity planning and maximum limits on requests and responses for Azure Cognitive Search.

manager: nitinme
author: HeidiSteen
ms.author: heidist
ms.service: cognitive-search
ms.topic: conceptual
<<<<<<< HEAD
ms.date: 11/24/2020
=======
ms.date: 12/15/2020
>>>>>>> 42f99ced
---

# Service limits in Azure Cognitive Search

Maximum limits on storage, workloads, and quantities of indexes and other objects depend on whether you [provision Azure Cognitive Search](search-create-service-portal.md) at **Free**, **Basic**, **Standard**, or **Storage Optimized** pricing tiers.

+ **Free** is a multi-tenant shared service that comes with your Azure subscription. 

+ **Basic** provides dedicated computing resources for production workloads at a smaller scale, but shares some networking infrastructure with other tenants.

+ **Standard** runs on dedicated machines with more storage and processing capacity at every level. Standard comes in four levels: S1, S2, S3, and S3 HD. S3 High Density (S3 HD) is engineered for [multi-tenancy](search-modeling-multitenant-saas-applications.md) and large quantities of small indexes (three thousand indexes per service). S3 HD does not provide the [indexer feature](search-indexer-overview.md) and data ingestion must leverage APIs that push data from source to index. 

+ **Storage Optimized** runs on dedicated machines with more total storage, storage bandwidth, and memory than **Standard**. This tier targets large, slow-changing indexes. Storage Optimized comes in two levels: L1 and L2.

## Subscription limits
[!INCLUDE [azure-search-limits-per-subscription](../../includes/azure-search-limits-per-subscription.md)]

## Storage limits
[!INCLUDE [azure-search-limits-per-service](../../includes/azure-search-limits-per-service.md)]

<a name="index-limits"></a>

## Index limits

| Resource | Free | Basic&nbsp;<sup>1</sup>  | S1 | S2 | S3 | S3&nbsp;HD | L1 | L2 |
| -------- | ---- | ------------------- | --- | --- | --- | --- | --- | --- |
| Maximum indexes |3 |5 or 15 |50 |200 |200 |1000 per partition or 3000 per service |10 |10 |
| Maximum simple fields per index |1000 |100 |1000 |1000 |1000 |1000 |1000 |1000 |
| Maximum complex collection fields per index |40 |40 |40 |40 |40 |40 |40 |40 |
| Maximum elements across all complex collections per document&nbsp;<sup>2</sup> |3000 |3000 |3000 |3000 |3000 |3000 |3000 |3000 |
| Maximum depth of complex fields |10 |10 |10 |10 |10 |10 |10 |10 |
| Maximum [suggesters](/rest/api/searchservice/suggesters) per index |1 |1 |1 |1 |1 |1 |1 |1 |
| Maximum [scoring profiles](/rest/api/searchservice/add-scoring-profiles-to-a-search-index) per index |100 |100 |100 |100 |100 |100 |100 |100 |
| Maximum functions per profile |8 |8 |8 |8 |8 |8 |8 |8 |

<sup>1</sup> Basic services created before December 2017 have lower limits (5 instead of 15) on indexes. Basic tier is the only SKU with a lower limit of 100 fields per index.

<sup>2</sup> An upper limit exists for elements because having a large number of them significantly increases the storage required for your index. An element of a complex collection is defined as a member of that collection. For example, assume a [Hotel document with a Rooms complex collection](search-howto-complex-data-types.md#indexing-complex-types), each room in the Rooms collection is considered an element. During indexing, the indexing engine can safely process a maximum of 3000 elements across the document as a whole. [This limit](search-api-migration.md#upgrade-to-2019-05-06) was introduced in `api-version=2019-05-06` and applies to complex collections only, and not to string collections or to complex fields.

<a name="document-limits"></a>

## Document limits 

As of October 2018, there are no longer any document count limits for any new service created at any billable tier (Basic, S1, S2, S3, S3 HD) in any region. Older services created prior to October 2018 may still be subject to document count limits.

To determine whether your service has document limits, use the [GET Service Statistics REST API](/rest/api/searchservice/get-service-statistics). Document limits are reflected in the response, with `null` indicating no limits.

> [!NOTE]
> Although there are no document limits imposed by the service, there is a shard limit of approximately 24 billion documents per index on Basic, S1, S2, and S3 search services. For S3 HD, the shard limit is 2 billion documents per index. Each element of a complex collection counts as a separate document in terms of shard limits.

### Document size limits per API call

The maximum document size when calling an Index API is approximately 16 megabytes.

Document size is actually a limit on the size of the Index API request body. Since you can pass a batch of multiple documents to the Index API at once, the size limit realistically depends on how many documents are in the batch. For a batch with a single document, the maximum document size is 16 MB of JSON.

When estimating document size, remember to consider only those fields that can be consumed by a search service. Any binary or image data in source documents should be omitted from your calculations.  

## Indexer limits

Maximum running times exist to provide balance and stability to the service as a whole, but larger data sets might need more indexing time than the maximum allows. If an indexing job cannot complete within the maximum time allowed, try running it on a schedule. The scheduler keeps track of indexing status. If a scheduled indexing job is interrupted for any reason, the indexer can pick up where it last left off at the next scheduled run.


| Resource | Free&nbsp;<sup>1</sup> | Basic&nbsp;<sup>2</sup>| S1 | S2 | S3 | S3&nbsp;HD&nbsp;<sup>3</sup>|L1 |L2 |
| -------- | ----------------- | ----------------- | --- | --- | --- | --- | --- | --- |
| Maximum indexers |3 |5 or 15|50 |200 |200 |N/A |10 |10 |
| Maximum datasources |3 |5 or 15 |50 |200 |200 |N/A |10 |10 |
| Maximum skillsets <sup>4</sup> |3 |5 or 15 |50 |200 |200 |N/A |10 |10 |
| Maximum indexing load per invocation |10,000 documents |Limited only by maximum documents |Limited only by maximum documents |Limited only by maximum documents |Limited only by maximum documents |N/A |No limit |No limit |
| Minimum schedule | 5 minutes |5 minutes |5 minutes |5 minutes |5 minutes |5 minutes |5 minutes | 5 minutes |
| Maximum running time| 1-3 minutes |24 hours |24 hours |24 hours |24 hours |N/A  |24 hours |24 hours |
| Maximum running time for indexers with a skillset <sup>5</sup> | 3-10 minutes |2 hours |2 hours |2 hours |2 hours |N/A  |2 hours |2 hours |
| Blob indexer: maximum blob size, MB |16 |16 |128 |256 |256 |N/A  |256 |256 |
| Blob indexer: maximum characters of content extracted from a blob |32,000 |64,000 |4&nbsp;million |8&nbsp;million |16&nbsp;million |N/A |4&nbsp;million |4&nbsp;million |

<sup>1</sup> Free services have indexer maximum execution time of 3 minutes for blob sources and 1 minute for all other data sources. For AI indexing that calls into Cognitive Services, free services are limited to 20 free transactions per day, where a transaction is defined as a document that successfully passes through the enrichment pipeline.

<sup>2</sup> Basic services created before December 2017 have lower limits (5 instead of 15) on indexers, data sources, and skillsets.

<sup>3</sup> S3 HD services do not include indexer support.

<sup>4</sup> Maximum of 30 skills per skillset.

<sup>5</sup> AI enrichment and image analysis are computationally intensive and consume disproportionate amounts of available processing power. Running time for these workloads has been shortened to give other jobs in the queue more opportunity to run.

> [!NOTE]
> As stated in the [Index limits](#index-limits), indexers will also enforce the upper limit of 3000 elements across all complex collections per document starting with the latest GA API version that supports complex types (`2019-05-06`) onwards. This means that if you've created your indexer with a prior API version, you will not be subject to this limit. To preserve maximum compatibility, an indexer that was created with a prior API version and then updated with an API version `2019-05-06` or later, will still be **excluded** from the limits. Customers should be aware of the adverse impact of having very large complex collections (as stated previously) and we highly recommend creating any new indexers with the latest GA API version.

## Shared private link resource limits

Indexers can access other Azure resources [over private endpoints](search-indexer-howto-access-private.md) managed via the [shared private link resource API](/rest/api/searchmanagement/sharedprivatelinkresources). This section describes the limits associated with this capability.

| Resource | Free | Basic | S1 | S2 | S3 | S3 HD | L1 | L2
| --- | --- | --- | --- | --- | --- | --- | --- | --- |
| Private endpoint indexer support | No | Yes | Yes | Yes | Yes | No | Yes | Yes |
| Private endpoint support for indexers with a skillset<sup>1</sup> | No | No | No | Yes | Yes | No | Yes | Yes |
| Maximum private endpoints | N/A | 10 or 30 | 100 | 400 | 400 | N/A | 20 | 20 |
| Maximum distinct resource types<sup>2</sup> | N/A | 4 | 7 | 15 | 15 | N/A | 4 | 4 |

<sup>1</sup> AI enrichment and image analysis are computationally intensive and consume disproportionate amounts of available processing power. For this reason, private connections are disabled on lower tiers to avoid an adverse impact on the performance and stability of the search service itself.

<sup>2</sup> The number of distinct resource types are computed as the number of unique `groupId` values used across all shared private link resources for a given search service, irrespective of the status of the resource.

## Synonym limits

Maximum number of synonym maps varies by tier. Each rule can have up to 20 expansions, where an expansion is an equivalent term. For example, given "cat", association with "kitty", "feline", and "felis" (the genus for cats) would count as 3 expansions.

| Resource | Free | Basic | S1 | S2 | S3 | S3-HD |L1 | L2 |
| -------- | -----|------ |----|----|----|-------|---|----|
| Maximum synonym maps |3 |3|5 |10 |20 |20 | 10 | 10 |
| Maximum number of rules per map |5000 |20000|20000 |20000 |20000 |20000 | 20000 | 20000  |

## Queries per second (QPS)

QPS estimates must be developed independently by every customer. Index size and complexity, query size and complexity, and the amount of traffic are primary determinants of QPS. There is no way to offer meaningful estimates when such factors are unknown.

Estimates are more predictable when calculated on services running on dedicated resources (Basic and Standard tiers). You can estimate QPS more closely because you have control over more of the parameters. For guidance on how to approach estimation, see [Azure Cognitive Search performance and optimization](search-performance-optimization.md).

For the Storage Optimized tiers (L1 and L2), you should expect a lower query throughput and higher latency than the Standard tiers.

## Data limits (AI enrichment)

An [AI enrichment pipeline](cognitive-search-concept-intro.md) that makes calls to a Text Analytics resource for [entity recognition](cognitive-search-skill-entity-recognition.md), [key phrase extraction](cognitive-search-skill-keyphrases.md), [sentiment analysis](cognitive-search-skill-sentiment.md), [language detection](cognitive-search-skill-language-detection.md), and [personal-information detection](cognitive-search-skill-pii-detection.md) is subject to data limits. The maximum size of a record should be 50,000 characters as measured by [`String.Length`](/dotnet/api/system.string.length). If you need to break up your data before sending it to the sentiment analyzer, use the [Text Split skill](cognitive-search-skill-textsplit.md).

## Throttling limits

Service operations, search query and indexing requests are throttled as the system approaches peak capacity. Throttling behaves differently for different APIs. Query APIs (Search/Suggest/Autocomplete) and indexing APIs throttle dynamically based on the load on the service. Index APIs and service operations API have static request rate limits. 

Static rate request limits for operations related to an index:

+ List Indexes (GET /indexes): 3 per second per search unit
+ Get Index (GET /indexes/myindex): 10 per second per search unit
+ Create Index (POST /indexes): 12 per minute per search unit
+ Create or Update Index (PUT /indexes/myindex): 6 per second per search unit
+ Delete Index (DELETE /indexes/myindex): 12 per minute per search unit 

Static rate request limits for operations related to a service:

+ Service Statistics (GET /servicestats): 4 per second per search unit

## API request limits
* Maximum of 16 MB per request <sup>1</sup>
* Maximum 8 KB URL length
* Maximum 1000 documents per batch of index uploads, merges, or deletes
* Maximum 32 fields in $orderby clause
* Maximum search term size is 32,766 bytes (32 KB minus 2 bytes) of UTF-8 encoded text

<sup>1</sup> In Azure Cognitive Search, the body of a request is subject to an upper limit of 16 MB, imposing a practical limit on the contents of individual fields or collections that are not otherwise constrained by theoretical limits (see [Supported data types](/rest/api/searchservice/supported-data-types) for more information about field composition and restrictions).

## API response limits
* Maximum 1000 documents returned per page of search results
* Maximum 100 suggestions returned per Suggest API request

## API key limits
API keys are used for service authentication. There are two types. Admin keys are specified in the request header and grant full read-write access to the service. Query keys are read-only, specified on the URL, and typically distributed to client applications.

* Maximum of 2 admin keys per service
* Maximum of 50 query keys per service<|MERGE_RESOLUTION|>--- conflicted
+++ resolved
@@ -8,11 +8,7 @@
 ms.author: heidist
 ms.service: cognitive-search
 ms.topic: conceptual
-<<<<<<< HEAD
-ms.date: 11/24/2020
-=======
-ms.date: 12/15/2020
->>>>>>> 42f99ced
+ms.date: 02/01/2020
 ---
 
 # Service limits in Azure Cognitive Search
