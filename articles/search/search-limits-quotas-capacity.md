---
title: Service limits for tiers and skus
titleSuffix: Azure Cognitive Search
description: Service limits used for capacity planning and maximum limits on requests and responses for Azure Cognitive Search.

manager: nitinme
author: HeidiSteen
ms.author: heidist
ms.service: cognitive-search
ms.topic: conceptual
ms.date: 08/21/2020
---

# Service limits in Azure Cognitive Search

Maximum limits on storage, workloads, and quantities of indexes and other objects depend on whether you [provision Azure Cognitive Search](search-create-service-portal.md) at **Free**, **Basic**, **Standard**, or **Storage Optimized** pricing tiers.

+ **Free** is a multi-tenant shared service that comes with your Azure subscription. 

+ **Basic** provides dedicated computing resources for production workloads at a smaller scale, but shares some networking infrastructure with other tenants.

+ **Standard** runs on dedicated machines with more storage and processing capacity at every level. Standard comes in four levels: S1, S2, S3, and S3 HD. S3 High Density (S3 HD) is engineered for [multi-tenancy](search-modeling-multitenant-saas-applications.md) and large quantities of small indexes (three thousand indexes per service). S3 HD does not provide the [indexer feature](search-indexer-overview.md) and data ingestion must leverage APIs that push data from source to index. 

+ **Storage Optimized** runs on dedicated machines with more total storage, storage bandwidth, and memory than **Standard**. This tier targets large, slow-changing indexes. Storage Optimized comes in two levels: L1 and L2.

## Subscription limits
[!INCLUDE [azure-search-limits-per-subscription](../../includes/azure-search-limits-per-subscription.md)]

## Storage limits
[!INCLUDE [azure-search-limits-per-service](../../includes/azure-search-limits-per-service.md)]

<a name="index-limits"></a>

## Index limits

| Resource | Free | Basic&nbsp;<sup>1</sup>  | S1 | S2 | S3 | S3&nbsp;HD | L1 | L2 |
| -------- | ---- | ------------------- | --- | --- | --- | --- | --- | --- |
| Maximum indexes |3 |5 or 15 |50 |200 |200 |1000 per partition or 3000 per service |10 |10 |
| Maximum simple fields per index |1000 |100 |1000 |1000 |1000 |1000 |1000 |1000 |
| Maximum complex collection fields per index |40 |40 |40 |40 |40 |40 |40 |40 |
| Maximum elements across all complex collections per document&nbsp;<sup>2</sup> |3000 |3000 |3000 |3000 |3000 |3000 |3000 |3000 |
| Maximum depth of complex fields |10 |10 |10 |10 |10 |10 |10 |10 |
| Maximum [suggesters](/rest/api/searchservice/suggesters) per index |1 |1 |1 |1 |1 |1 |1 |1 |
| Maximum [scoring profiles](/rest/api/searchservice/add-scoring-profiles-to-a-search-index) per index |100 |100 |100 |100 |100 |100 |100 |100 |
| Maximum functions per profile |8 |8 |8 |8 |8 |8 |8 |8 |

<sup>1</sup> Basic services created before December 2017 have lower limits (5 instead of 15) on indexes. Basic tier is the only SKU with a lower limit of 100 fields per index.

<sup>2</sup> Having a very large number of elements in complex collections per document currently causes high storage utilization. This is a known issue. In the meantime, a limit of 3000 is a safe upper bound for all service tiers. This limit is only enforced for indexing operations that utilize the earliest generally available (GA) API version that supports complex type fields (`2019-05-06`) onwards. To not break clients who might be using earlier preview API versions (that support complex type fields), we will not be enforcing this limit for indexing operations that use these preview API versions. Note that preview API versions are not meant to be used for production scenarios and we highly recommend customers move to the latest GA API version.

<a name="document-limits"></a>

## Document limits 

As of October 2018, there are no longer any document count limits for any new service created at any billable tier (Basic, S1, S2, S3, S3 HD) in any region. Older services created prior to October 2018 may still be subject to document count limits.

To determine whether your service has document limits, use the [GET Service Statistics REST API](/rest/api/searchservice/get-service-statistics). Document limits are reflected in the response, with `null` indicating no limits.

> [!NOTE]
> Although there are no document limits imposed by the service, there is a shard limit of approximately 24 billion documents per index on Basic, S1, S2, and S3 search services. For S3 HD, the shard limit is 2 billion documents per index. Each element of a complex collection counts as a separate document in terms of shard limits.

### Document size limits per API call

The maximum document size when calling an Index API is approximately 16 megabytes.

Document size is actually a limit on the size of the Index API request body. Since you can pass a batch of multiple documents to the Index API at once, the size limit realistically depends on how many documents are in the batch. For a batch with a single document, the maximum document size is 16 MB of JSON.

When estimating document size, remember to consider only those fields that can be consumed by a search service. Any binary or image data in source documents should be omitted from your calculations.  

## Indexer limits

Maximum running times exist to provide balance and stability to the service as a whole, but larger data sets might need more indexing time than the maximum allows. If an indexing job cannot complete within the maximum time allowed, try running it on a schedule. The scheduler keeps track of indexing status. If a scheduled indexing job is interrupted for any reason, the indexer can pick up where it last left off at the next scheduled run.


| Resource | Free&nbsp;<sup>1</sup> | Basic&nbsp;<sup>2</sup>| S1 | S2 | S3 | S3&nbsp;HD&nbsp;<sup>3</sup>|L1 |L2 |
| -------- | ----------------- | ----------------- | --- | --- | --- | --- | --- | --- |
| Maximum indexers |3 |5 or 15|50 |200 |200 |N/A |10 |10 |
| Maximum datasources |3 |5 or 15 |50 |200 |200 |N/A |10 |10 |
| Maximum skillsets <sup>4</sup> |3 |5 or 15 |50 |200 |200 |N/A |10 |10 |
| Maximum indexing load per invocation |10,000 documents |Limited only by maximum documents |Limited only by maximum documents |Limited only by maximum documents |Limited only by maximum documents |N/A |No limit |No limit |
| Minimum schedule | 5 minutes |5 minutes |5 minutes |5 minutes |5 minutes |5 minutes |5 minutes | 5 minutes |
<<<<<<< HEAD
| Maximum running time <sup>5</sup> | 1-3 minutes |24 hours |24 hours |24 hours |24 hours |N/A  |24 hours |24 hours |
| Maximum running time with skillset <sup>5</sup> | 3-10 minutes |2 hours |2 hours |2 hours |2 hours |N/A  |2 hours |2 hours |
=======
| Maximum running time| 1-3 minutes |24 hours |24 hours |24 hours |24 hours |N/A  |24 hours |24 hours |
| Maximum running time for indexers with a skillset <sup>5</sup> | 3-10 minutes |2 hours |2 hours |2 hours |2 hours |N/A  |2 hours |2 hours |
>>>>>>> 458e82b1
| Blob indexer: maximum blob size, MB |16 |16 |128 |256 |256 |N/A  |256 |256 |
| Blob indexer: maximum characters of content extracted from a blob |32,000 |64,000 |4&nbsp;million |8&nbsp;million |16&nbsp;million |N/A |4&nbsp;million |4&nbsp;million |

<sup>1</sup> Free services have indexer maximum execution time of 3 minutes for blob sources and 1 minute for all other data sources. For AI indexing that calls into Cognitive Services, free services are limited to 20 free transactions per day, where a transaction is defined as a document that successfully passes through the enrichment pipeline.

<sup>2</sup> Basic services created before December 2017 have lower limits (5 instead of 15) on indexers, data sources, and skillsets.

<sup>3</sup> S3 HD services do not include indexer support.

<sup>4</sup> Maximum of 30 skills per skillset.

<sup>5</sup> AI enrichment and image analysis are computationally intensive and consume disproportionate amounts of available processing power. Running time for these workloads has been shortened to give other jobs in the queue more opportunity to run.

> [!NOTE]
> As stated in the [Index limits](#index-limits), indexers will also enforce the upper limit of 3000 elements across all complex collections per document starting with the latest GA API version that supports complex types (`2019-05-06`) onwards. This means that if you've created your indexer with a prior API version, you will not be subject to this limit. To preserve maximum compatibility, an indexer that was created with a prior API version and then updated with an API version `2019-05-06` or later, will still be **excluded** from the limits. Customers should be aware of the adverse impact of having very large complex collections (as stated previously) and we highly recommend creating any new indexers with the latest GA API version.

### Shared private link resource limits

> [!NOTE]
> Indexers can access resources securely over private endpoints managed via the [shared private link resource API](https://docs.microsoft.com/rest/api/searchmanagement/sharedprivatelinkresources) as described in [this how-to guide](search-indexer-howto-access-private.md)

| Resource | Free | Basic | S1 | S2 | S3 | S3 HD | L1 | L2
| --- | --- | --- | --- | --- | --- | --- | --- | --- |
| Private endpoint indexer support | No | Yes | Yes | Yes | Yes | No | No | No |
| Private endpoint indexer support with skillset<sup>1</sup> | No | No | No | Yes | Yes | No | No | No |
| Maximum private endpoints | N/A | 10 or 30 | 100 | 400 | 400 | N/A | N/A | N/A |
| Maximum distinct resource types<sup>2</sup> | N/A | 4 | 7 | 15 | 15 | N/A | N/A | N/A |

<sup>1</sup> AI enrichment and image analysis are computationally intensive and consume disproportionate amounts of available processing power, and therefore for lower search service tiers setting them to run in the private environment might have adverse impact on performance and stability of the search service.

<sup>2</sup> The number of distinct resource types are computed as the number of unique `groupId` values used across all shared private link resources for a given search service, irrespective of the status of the resource.

## Synonym limits

Maximum number of synonym maps varies by tier. Each rule can have up to 20 expansions, where an expansion is an equivalent term. For example, given "cat", association with "kitty", "feline", and "felis" (the genus for cats) would count as 3 expansions.

| Resource | Free | Basic | S1 | S2 | S3 | S3-HD |L1 | L2 |
| -------- | -----|------ |----|----|----|-------|---|----|
| Maximum synonym maps |3 |3|5 |10 |20 |20 | 10 | 10 |
| Maximum number of rules per map |5000 |20000|20000 |20000 |20000 |20000 | 20000 | 20000  |

## Queries per second (QPS)

QPS estimates must be developed independently by every customer. Index size and complexity, query size and complexity, and the amount of traffic are primary determinants of QPS. There is no way to offer meaningful estimates when such factors are unknown.

Estimates are more predictable when calculated on services running on dedicated resources (Basic and Standard tiers). You can estimate QPS more closely because you have control over more of the parameters. For guidance on how to approach estimation, see [Azure Cognitive Search performance and optimization](search-performance-optimization.md).

For the Storage Optimized tiers (L1 and L2), you should expect a lower query throughput and higher latency than the Standard tiers.

## Data limits (AI enrichment)

An [AI enrichment pipeline](cognitive-search-concept-intro.md) that makes calls to a Text Analytics resource for [entity recognition](cognitive-search-skill-entity-recognition.md), [key phrase extraction](cognitive-search-skill-keyphrases.md), [sentiment analysis](cognitive-search-skill-sentiment.md), [language detection](cognitive-search-skill-language-detection.md), and [personal-information detection](cognitive-search-skill-pii-detection.md) is subject to data limits. The maximum size of a record should be 50,000 characters as measured by [`String.Length`](/dotnet/api/system.string.length). If you need to break up your data before sending it to the sentiment analyzer, use the [Text Split skill](cognitive-search-skill-textsplit.md).

## Throttling limits

Search query and indexing requests are throttled as the system approaches peak capacity. Throttling behaves differently for different APIs. Query APIs (Search/Suggest/Autocomplete) and indexing APIs throttle dynamically based on the load on the service. Index APIs have static request rate limits. 

Static rate request limits for operations related to an index:

+ List Indexes (GET /indexes): 5 per second per search unit
+ Get Index (GET /indexes/myindex): 10 per second per search unit
+ Create Index (POST /indexes): 12 per minute per search unit
+ Create or Update Index (PUT /indexes/myindex): 6 per second per search unit
+ Delete Index (DELETE /indexes/myindex): 12 per minute per search unit 

## API request limits
* Maximum of 16 MB per request <sup>1</sup>
* Maximum 8 KB URL length
* Maximum 1000 documents per batch of index uploads, merges, or deletes
* Maximum 32 fields in $orderby clause
* Maximum search term size is 32,766 bytes (32 KB minus 2 bytes) of UTF-8 encoded text

<sup>1</sup> In Azure Cognitive Search, the body of a request is subject to an upper limit of 16 MB, imposing a practical limit on the contents of individual fields or collections that are not otherwise constrained by theoretical limits (see [Supported data types](/rest/api/searchservice/supported-data-types) for more information about field composition and restrictions).

## API response limits
* Maximum 1000 documents returned per page of search results
* Maximum 100 suggestions returned per Suggest API request

## API key limits
API keys are used for service authentication. There are two types. Admin keys are specified in the request header and grant full read-write access to the service. Query keys are read-only, specified on the URL, and typically distributed to client applications.

* Maximum of 2 admin keys per service
* Maximum of 50 query keys per service<|MERGE_RESOLUTION|>--- conflicted
+++ resolved
@@ -79,13 +79,8 @@
 | Maximum skillsets <sup>4</sup> |3 |5 or 15 |50 |200 |200 |N/A |10 |10 |
 | Maximum indexing load per invocation |10,000 documents |Limited only by maximum documents |Limited only by maximum documents |Limited only by maximum documents |Limited only by maximum documents |N/A |No limit |No limit |
 | Minimum schedule | 5 minutes |5 minutes |5 minutes |5 minutes |5 minutes |5 minutes |5 minutes | 5 minutes |
-<<<<<<< HEAD
-| Maximum running time <sup>5</sup> | 1-3 minutes |24 hours |24 hours |24 hours |24 hours |N/A  |24 hours |24 hours |
-| Maximum running time with skillset <sup>5</sup> | 3-10 minutes |2 hours |2 hours |2 hours |2 hours |N/A  |2 hours |2 hours |
-=======
 | Maximum running time| 1-3 minutes |24 hours |24 hours |24 hours |24 hours |N/A  |24 hours |24 hours |
 | Maximum running time for indexers with a skillset <sup>5</sup> | 3-10 minutes |2 hours |2 hours |2 hours |2 hours |N/A  |2 hours |2 hours |
->>>>>>> 458e82b1
 | Blob indexer: maximum blob size, MB |16 |16 |128 |256 |256 |N/A  |256 |256 |
 | Blob indexer: maximum characters of content extracted from a blob |32,000 |64,000 |4&nbsp;million |8&nbsp;million |16&nbsp;million |N/A |4&nbsp;million |4&nbsp;million |
 
@@ -110,7 +105,7 @@
 | Resource | Free | Basic | S1 | S2 | S3 | S3 HD | L1 | L2
 | --- | --- | --- | --- | --- | --- | --- | --- | --- |
 | Private endpoint indexer support | No | Yes | Yes | Yes | Yes | No | No | No |
-| Private endpoint indexer support with skillset<sup>1</sup> | No | No | No | Yes | Yes | No | No | No |
+| Private endpoint support for indexers with a skillset<sup>1</sup> | No | No | No | Yes | Yes | No | No | No |
 | Maximum private endpoints | N/A | 10 or 30 | 100 | 400 | 400 | N/A | N/A | N/A |
 | Maximum distinct resource types<sup>2</sup> | N/A | 4 | 7 | 15 | 15 | N/A | N/A | N/A |
 
