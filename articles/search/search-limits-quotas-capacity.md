--- conflicted
+++ resolved
@@ -119,7 +119,6 @@
 
 <sup>5</sup> Cognitive search workloads and image analysis in Azure blob indexing have shorter running times than regular text indexing. Image analysis and natural language processing are computationally intensive and consume disproportionate amounts of available processing power. Running time was reduced to give other jobs in the queue an opportunity to run.  
 
-<<<<<<< HEAD
 ## Synonym limits
 
 The maximum number of synonym maps allowed varies by pricing tier. Each rule can have up to 20 expansions, where an expansion is an equivalvent term. For example, given "cat", association with "kitty", "feline", and "felis" (the genus for cats) would count as 3 expansions.
@@ -129,8 +128,6 @@
 | Maximum synonym maps |3 |3|5 |10 |20 |20 | 10 | 10 |
 | Maximum number of rules per map |5000 |20000|20000 |20000 |20000 |20000 | 20000 | 20000  |
 
-=======
->>>>>>> ecca7319
 ## Queries per second (QPS)
 
 QPS estimates must be developed independently by every customer. Index size and complexity, query size and complexity, and the amount of traffic are primary determinants of QPS. There is no way to offer meaningful estimates when such factors are unknown.
