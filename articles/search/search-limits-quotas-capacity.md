--- conflicted
+++ resolved
@@ -8,11 +8,7 @@
 ms.author: heidist
 ms.service: cognitive-search
 ms.topic: conceptual
-<<<<<<< HEAD
-ms.date: 10/01/2020
-=======
 ms.date: 10/14/2020
->>>>>>> 290dc841
 ---
 
 # Service limits in Azure Cognitive Search
