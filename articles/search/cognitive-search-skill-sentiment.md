--- conflicted
+++ resolved
@@ -11,11 +11,7 @@
 
 # Sentiment cognitive skill (v2)
 
-<<<<<<< HEAD
-The **Sentiment** skill (v2) evaluates unstructured text along a positive-negative continuum, and for each record, returns a numeric score between 0 and 1. Scores close to 1 indicate positive sentiment, and scores close to 0 indicate negative sentiment. This skill uses the machine learning models provided by [Text Analytics](../ai-services/language-service/overview.md) in Cognitive Services.
-=======
 The **Sentiment** skill (v2) evaluates unstructured text along a positive-negative continuum, and for each record, returns a numeric score between 0 and 1. Scores close to 1 indicate positive sentiment, and scores close to 0 indicate negative sentiment. This skill uses the machine learning models provided by [Text Analytics](../ai-services/language-service/overview.md) in Azure AI services.
->>>>>>> 84b03e65
 
 > [!IMPORTANT]
 > The Sentiment skill (v2) (**Microsoft.Skills.Text.SentimentSkill**) is now discontinued replaced by [Microsoft.Skills.Text.V3.SentimentSkill](cognitive-search-skill-sentiment-v3.md). Follow the recommendations in [Deprecated cognitive search skills](cognitive-search-skill-deprecated.md) to migrate to a supported skill.
