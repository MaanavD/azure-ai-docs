---
title: AI enrichment concepts
titleSuffix: Azure Cognitive Search
description: Content extraction, natural language processing (NLP) and image processing are used to create searchable content in Azure Cognitive Search indexes with both pre-defined cognitive skills and custom AI algorithms.

manager: nitinme
author: HeidiSteen
ms.author: heidist
ms.service: cognitive-search
ms.topic: conceptual
<<<<<<< HEAD
ms.date: 06/15/2020
---
# AI enrichment in Azure Cognitive Search

AI enrichment is a capability of Azure Cognitive Search indexing used to extract text from images, blobs, and other unstructured data sources. Enrichment and extraction make your content more searchable in an [index](search-what-is-an-index.md) or [knowledge store](knowledge-store-concept-intro.md). 

Extraction and enrichment are implemented using *cognitive skills* attached to the indexing pipeline. You can use built-in skills from Microsoft or embed external processing into a [*custom skill*](cognitive-search-create-custom-skill-example.md) that you create. Examples of a custom skill might be a custom entity module or document classifier targeting a specific domain such as finance, scientific publications, or medicine.
=======
ms.date: 06/18/2020
---
# AI enrichment in Azure Cognitive Search

AI enrichment is an extension of [indexers](search-indexer-overview.md) that can be used to extract text from images, blobs, and other unstructured data sources. Enrichment and extraction make your content more searchable in indexer output objects, either a [search index](search-what-is-an-index.md) or a [knowledge store](knowledge-store-concept-intro.md). 

Extraction and enrichment are implemented using *cognitive skills* attached to the indexer-driven pipeline. You can use built-in skills from Microsoft or embed external processing into a [*custom skill*](cognitive-search-create-custom-skill-example.md) that you create. Examples of a custom skill might be a custom entity module or document classifier targeting a specific domain such as finance, scientific publications, or medicine.
>>>>>>> 6c4dc0eb

Built-in skills fall into these categories: 

+ **Natural language processing** skills include [entity recognition](cognitive-search-skill-entity-recognition.md), [language detection](cognitive-search-skill-language-detection.md), [key phrase extraction](cognitive-search-skill-keyphrases.md), text manipulation, [sentiment detection](cognitive-search-skill-sentiment.md), and [PII detection](cognitive-search-skill-pii-detection.md). With these skills, unstructured text is mapped as searchable and filterable fields in an index.

+ **Image processing** skills include [Optical Character Recognition (OCR)](cognitive-search-skill-ocr.md) and identification of [visual features](cognitive-search-skill-image-analysis.md), such as facial detection, image interpretation, image recognition (famous people and landmarks) or attributes like image orientation. These skills create text representations of image content, making it searchable using the query capabilities of Azure Cognitive Search.

![Enrichment pipeline diagram](./media/cognitive-search-intro/cogsearch-architecture.png "enrichment pipeline overview")

Built-in skills in Azure Cognitive Search are based on pre-trained machine learning models in Cognitive Services APIs: [Computer Vision](https://docs.microsoft.com/azure/cognitive-services/computer-vision/) and [Text Analytics](https://docs.microsoft.com/azure/cognitive-services/text-analytics/overview). You can attach a Cognitive Services resource if you want to leverage these resources during content processing.

Natural language and image processing is applied during the data ingestion phase, with results becoming part of a document's composition in a searchable index in Azure Cognitive Search. Data is sourced as an Azure data set and then pushed through an indexing pipeline using whichever [built-in skills](cognitive-search-predefined-skills.md) you need.  

## When to use AI enrichment

You should consider using built-in cognitive skills if your raw content is unstructured text, image content, or content that needs language detection and translation. Applying AI through the built-in cognitive skills can unlock this content, increasing its value and utility in your search and data science apps. 

Additionally, you might consider adding a custom skill if you have open-source, third-party, or first-party code that you'd like to integrate into the pipeline. Classification models that identify salient characteristics of various document types fall into this category, but any package that adds value to your content could be used.

### More about built-in skills

A [skillset](cognitive-search-defining-skillset.md) that's assembled using built-in skills is well suited for the following application scenarios:

+ Scanned documents (JPEG) that you want to make full-text searchable. You can attach an optical character recognition (OCR) skill to identify, extract, and ingest text from JPEG files.

+ PDFs with combined image and text. Text in PDFs can be extracted during indexing without the use of enrichment steps, but the addition of image and natural language processing can often produce a better outcome than a standard indexing provides.

+ Multi-lingual content against which you want to apply language detection and possibly text translation.

+ Unstructured or semi-structured documents containing content that has inherent meaning or context that is hidden in the larger document. 

  Blobs in particular often contain a large body of content that is packed into a singled "field". By attaching image and natural language processing skills to an indexer, you can create new information that is extant in the raw content, but not otherwise surfaced as distinct fields. Some ready-to-use built-in cognitive skills that can help: key phrase extraction, sentiment analysis, and entity recognition (people, organizations, and locations).

  Additionally, built-in skills can also be used restructure content through text split, merge, and shape operations.

### More about custom skills

Custom skills can support more complex scenarios, such as recognizing forms, or custom entity detection using a model that you provide and wrap in the [custom skill web interface](cognitive-search-custom-skill-interface.md). Several examples of custom skills include [Forms Recognizer](/azure/cognitive-services/form-recognizer/overview), integration of the [Bing Entity Search API](https://docs.microsoft.com/azure/search/cognitive-search-create-custom-skill-example), and [custom entity recognition](https://github.com/Microsoft/SkillsExtractorCognitiveSearch).

<a name="enrichment-steps"> ## Steps in an enrichment pipeline </a>

An enrichment pipeline is based on [*indexers*](search-indexer-overview.md). Indexers populate an index based on field-to-field mappings between the index and your data source for document cracking. Skills, now attached to indexers, intercept and enrich documents according to the skillset(s) you define. Once indexed, you can access content via search requests through all [query types supported by Azure Cognitive Search](search-query-overview.md).  If you are new to indexers, this section walks you through the steps.

### Step 1: Connection and document cracking phase

At the start of the pipeline, you have unstructured text or non-text content (such as images, scanned documents, or JPEG files). Data must exist in an Azure data storage service that can be accessed by an indexer. Indexers can "crack" source documents to extract text from source data. Document cracking is the process of extracting or creating text content from non-text sources during indexing.

![Document cracking phase](./media/cognitive-search-intro/document-cracking-phase-blowup.png "document cracking")

 Supported sources include Azure blob storage, Azure table storage, Azure SQL Database, and Azure Cosmos DB. Text-based content can be extracted from the following file types: PDFs, Word, PowerPoint, CSV files. For the full list, see [Supported formats](search-howto-indexing-azure-blob-storage.md#supported-document-formats). Indexing takes time so start with a small, representative data set and then build it up incrementally as your solution matures.

### Step 2: Cognitive skills and enrichment phase

Enrichment is performed with *cognitive skills* performing atomic operations. For example, once you have cracked a PDF, you can apply entity recognition, language detection, or key phrase extraction to produce new fields in your index that are not available natively in the source. Altogether, the collection of skills used in your pipeline is called a *skillset*.  

![Enrichment phase](./media/cognitive-search-intro/enrichment-phase-blowup.png "enrichment phase")

A skillset is based on [built-in cognitive skills](cognitive-search-predefined-skills.md) or [custom skills](cognitive-search-create-custom-skill-example.md) you provide and connect to the skillset. A skillset can be minimal or highly complex, and determines not only the type of processing, but also the order of operations. A skillset plus the field mappings defined as part of an indexer fully specifies the enrichment pipeline. For more information about pulling all of these pieces together, see [Define a skillset](cognitive-search-defining-skillset.md).

Internally, the pipeline generates a collection of enriched documents. You can decide which parts of the enriched documents should be mapped to indexable fields in your search index. For example, if you applied the key phrase extraction and the entity recognition skills, those new fields would become part of the enriched document, and can be mapped to fields on your index. See [Annotations](cognitive-search-concept-annotations-syntax.md) to learn more about input/output formations.

#### Add a knowledgeStore element to save enrichments

[Search REST api-version=2019-05-06-Preview](search-api-preview.md) extends skillsets with a `knowledgeStore` definition that provides an Azure storage connection and projections that describe how the enrichments are stored. This is in addition to your index. In a standard AI pipeline, enriched documents are transitory, used only during indexing and then discarded. With knowledge store, enriched documents are preserved. For more information, see [Knowledge store (preview)](knowledge-store-concept-intro.md).

### Step 3: Search index and query-based access

When processing is finished, you have a search index consisting of enriched documents, fully text-searchable in Azure Cognitive Search. [Querying the index](search-query-overview.md) is how developers and users access the enriched content generated by the pipeline. 

![Index with search icon](./media/cognitive-search-intro/search-phase-blowup.png "Index with search icon")

The index is like any other you might create for Azure Cognitive Search: you can supplement with custom analyzers, invoke fuzzy search queries, add filtered search, or experiment with scoring profiles to reshape the search results.

Indexes are generated from an index schema that defines the fields, attributes, and other constructs attached to a specific index, such as scoring profiles and synonym maps. Once an index is defined and populated, you can index incrementally to pick up new and updated source documents. Certain modifications require a full rebuild. You should use a small data set until the schema design is stable. For more information, see [How to rebuild an index](search-howto-reindex.md).

**Checklist: A typical workflow**

1. Subset your Azure source data into a representative sample. Indexing takes time so start with a small, representative data set and then build it up incrementally as your solution matures.

1. Create a [data source object](https://docs.microsoft.com/rest/api/searchservice/create-data-source) in Azure Cognitive Search to provide a connection string for data retrieval.

1. Create a [skillset](https://docs.microsoft.com/rest/api/searchservice/create-skillset) with enrichment steps.

1. Define the [index schema](https://docs.microsoft.com/rest/api/searchservice/create-index). The *Fields* collection includes fields from source data. You should also stub out additional fields to hold generated values for content created during enrichment.

1. Define the [indexer](https://docs.microsoft.com/rest/api/searchservice/create-indexer) referencing the data source, skillset, and index.

1. Within the indexer, add *outputFieldMappings*. This section maps output from the skillset (in step 3) to the inputs fields in the index schema (in step 4).

1. Send *Create Indexer* request you just created (a POST request with an indexer definition in the request body) to express the indexer in Azure Cognitive Search. This step is how you run the indexer, invoking the pipeline.

1. Run queries to evaluate results and modify code to update skillsets, schema, or indexer configuration.

1. [Reset the indexer](search-howto-reindex.md) before rebuilding the pipeline.

## Next steps

+ [AI enrichment documentation links](cognitive-search-resources-documentation.md)
+ [Example: Creating a custom skill for AI enrichment (C#)](cognitive-search-create-custom-skill-example.md)
+ [Quickstart: Try AI enrichment in a portal walk-through](cognitive-search-quickstart-blob.md)
+ [Tutorial: Learn about the AI enrichment APIs](cognitive-search-tutorial-blob.md)
+ [Knowledge store (preview)](knowledge-store-concept-intro.md)
+ [Create a knowledge store in REST](knowledge-store-create-rest.md)
+ [Troubleshooting tips](cognitive-search-concept-troubleshooting.md)<|MERGE_RESOLUTION|>--- conflicted
+++ resolved
@@ -8,15 +8,6 @@
 ms.author: heidist
 ms.service: cognitive-search
 ms.topic: conceptual
-<<<<<<< HEAD
-ms.date: 06/15/2020
----
-# AI enrichment in Azure Cognitive Search
-
-AI enrichment is a capability of Azure Cognitive Search indexing used to extract text from images, blobs, and other unstructured data sources. Enrichment and extraction make your content more searchable in an [index](search-what-is-an-index.md) or [knowledge store](knowledge-store-concept-intro.md). 
-
-Extraction and enrichment are implemented using *cognitive skills* attached to the indexing pipeline. You can use built-in skills from Microsoft or embed external processing into a [*custom skill*](cognitive-search-create-custom-skill-example.md) that you create. Examples of a custom skill might be a custom entity module or document classifier targeting a specific domain such as finance, scientific publications, or medicine.
-=======
 ms.date: 06/18/2020
 ---
 # AI enrichment in Azure Cognitive Search
@@ -24,7 +15,6 @@
 AI enrichment is an extension of [indexers](search-indexer-overview.md) that can be used to extract text from images, blobs, and other unstructured data sources. Enrichment and extraction make your content more searchable in indexer output objects, either a [search index](search-what-is-an-index.md) or a [knowledge store](knowledge-store-concept-intro.md). 
 
 Extraction and enrichment are implemented using *cognitive skills* attached to the indexer-driven pipeline. You can use built-in skills from Microsoft or embed external processing into a [*custom skill*](cognitive-search-create-custom-skill-example.md) that you create. Examples of a custom skill might be a custom entity module or document classifier targeting a specific domain such as finance, scientific publications, or medicine.
->>>>>>> 6c4dc0eb
 
 Built-in skills fall into these categories: 
 
