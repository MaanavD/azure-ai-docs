---
title: 'Python Quickstart: Create, load, and query indexes using Azure Search REST APIs - Azure Search'
description: Explains how to create an index, load data, and run queries using Python, Jupyter Notebooks, and the Azure Search REST API.

ms.date: 07/11/2019
author: heidisteen
manager: cgronlun
ms.author: heidist
services: search
ms.service: search
ms.devlang: rest-api
ms.topic: conceptual
ms.custom: seodec2018
---
# Quickstart: Create an Azure Search index in Python using Jupyter notebooks
> [!div class="op_single_selector"]
> * [Python (REST)](search-get-started-python.md)
> * [PowerShell (REST)](search-create-index-rest-api.md)
> * [C#](search-create-index-dotnet.md)
> * [Postman (REST)](search-get-started-postman.md)
> * [Portal](search-create-index-portal.md)
> 

Build a Jupyter notebook that creates, loads, and queries an Azure Search index using Python and the [Azure Search REST APIs](https://docs.microsoft.com/rest/api/searchservice/). This article explains how to build a notebook step by step. Alternatively, you can [download and run a finished Jupyter Python notebook](https://github.com/Azure-Samples/azure-search-python-samples).

If you don't have an Azure subscription, create a [free account](https://azure.microsoft.com/free/?WT.mc_id=A261C142F) before you begin.

## Prerequisites

The following services and tools are required for this quickstart. 

+ [Anaconda 3.x](https://www.anaconda.com/distribution/#download-section), providing Python 3.x and Jupyter Notebooks.

+ [Create an Azure Search service](search-create-service-portal.md) or [find an existing service](https://ms.portal.azure.com/#blade/HubsExtension/BrowseResourceBlade/resourceType/Microsoft.Search%2FsearchServices) under your current subscription. You can use the Free tier for this quickstart. 

## Get a key and URL

REST calls require the service URL and an access key on every request. A search service is created with both, so if you added Azure Search to your subscription, follow these steps to get the necessary information:

1. [Sign in to the Azure portal](https://portal.azure.com/), and in your search service **Overview** page, get the URL. An example endpoint might look like `https://mydemo.search.windows.net`.

1. In **Settings** > **Keys**, get an admin key for full rights on the service. There are two interchangeable admin keys, provided for business continuity in case you need to roll one over. You can use either the primary or secondary key on requests for adding, modifying, and deleting objects.

![Get an HTTP endpoint and access key](media/search-get-started-postman/get-url-key.png "Get an HTTP endpoint and access key")

All requests require an api-key on every request sent to your service. Having a valid key establishes trust, on a per request basis, between the application sending the request and the service that handles it.

## Connect to Azure Search

In this task, start a Jupyter notebook and verify that you can connect to Azure Search. You'll do this by requesting a list of indexes from your service. On Windows with Anaconda3, you can use Anaconda Navigator to launch a notebook.

1. Create a new Python3 notebook.

1. In the first cell, load the libraries used for working with JSON and formulating HTTP requests.

   ```python
   import json
   import requests
   from pprint import pprint
   ```

1. In the second cell, input the request elements that will be constants on every request. Replace the search service name (YOUR-SEARCH-SERVICE-NAME) and admin API key (YOUR-ADMIN-API-KEY) with valid values. 

   ```python
   endpoint = 'https://<YOUR-SEARCH-SERVICE-NAME>.search.windows.net/'
   api_version = '?api-version=2019-05-06'
   headers = {'Content-Type': 'application/json',
           'api-key': '<YOUR-ADMIN-API-KEY>' }
   ```

1. In the third cell, formulate the request. This GET request targets the indexes collection of your search service and selects the name property of existing indexes.

   ```python
   url = endpoint + "indexes" + api_version + "&$select=name"
   response  = requests.get(url, headers=headers)
   index_list = response.json()
   pprint(index_list)
   ```

1. Run each step. If indexes exist, the response contains a list of index names. In the screenshot below, the service already has an azureblob-index and a realestate-us-sample index.

   ![Python script in Jupyter notebook with HTTP requests to Azure Search](media/search-get-started-python/connect-azure-search.png "Python script in Jupyter notebook with HTTP requests to Azure Search")

   In contrast, an empty index collection returns this response: `{'@odata.context': 'https://mydemo.search.windows.net/$metadata#indexes(name)', 'value': []}`

## 1 - Create an index

Unless you are using the portal, an index must exist on the service before you can load data. This step uses the [Create Index REST API](https://docs.microsoft.com/rest/api/searchservice/create-index) to push an index schema to the service.

Required elements of an index include a name, a fields collection, and a key. The fields collection defines the structure of a *document*. Each field has a name, type, and attributes that determine how the field is used (for example, whether it is full-text searchable, filterable, or retrievable in search results). Within an index, one of the fields of type `Edm.String` must be designated as the *key* for document identity.

This index is named "hotels-quickstart" and has the field definitions you see below. It's a subset of a larger [Hotels index](https://github.com/Azure-Samples/azure-search-sample-data/blob/master/hotels/Hotels_IndexDefinition.JSON) used in other walkthroughs. We trimmed it in this quickstart for brevity.

1. In the next cell, paste the following example into a cell to provide the schema. 

    ```python
    index_schema = {
       "name": "hotels-quickstart",  
       "fields": [
         {"name": "HotelId", "type": "Edm.String", "key": "true", "filterable": "true"},
         {"name": "HotelName", "type": "Edm.String", "searchable": "true", "filterable": "false", "sortable": "true", "facetable": "false"},
         {"name": "Description", "type": "Edm.String", "searchable": "true", "filterable": "false", "sortable": "false", "facetable": "false", "analyzer": "en.lucene"},
         {"name": "Description_fr", "type": "Edm.String", "searchable": "true", "filterable": "false", "sortable": "false", "facetable": "false", "analyzer": "fr.lucene"},
         {"name": "Category", "type": "Edm.String", "searchable": "true", "filterable": "true", "sortable": "true", "facetable": "true"},
         {"name": "Tags", "type": "Collection(Edm.String)", "searchable": "true", "filterable": "true", "sortable": "false", "facetable": "true"},
         {"name": "ParkingIncluded", "type": "Edm.Boolean", "filterable": "true", "sortable": "true", "facetable": "true"},
         {"name": "LastRenovationDate", "type": "Edm.DateTimeOffset", "filterable": "true", "sortable": "true", "facetable": "true"},
         {"name": "Rating", "type": "Edm.Double", "filterable": "true", "sortable": "true", "facetable": "true"},
         {"name": "Address", "type": "Edm.ComplexType", 
         "fields": [
         {"name": "StreetAddress", "type": "Edm.String", "filterable": "false", "sortable": "false", "facetable": "false", "searchable": "true"},
         {"name": "City", "type": "Edm.String", "searchable": "true", "filterable": "true", "sortable": "true", "facetable": "true"},
         {"name": "StateProvince", "type": "Edm.String", "searchable": "true", "filterable": "true", "sortable": "true", "facetable": "true"},
         {"name": "PostalCode", "type": "Edm.String", "searchable": "true", "filterable": "true", "sortable": "true", "facetable": "true"},
         {"name": "Country", "type": "Edm.String", "searchable": "true", "filterable": "true", "sortable": "true", "facetable": "true"}
        ]
       }
      ]
    }
    ```

2. In another cell, formulate the request. This PUT request targets the indexes collection of your search service and creates an index based on the index schema you provided in the previous cell.

   ```python
   url = endpoint + "indexes" + api_version
   response  = requests.post(url, headers=headers, json=index_schema)
   index = response.json()
   pprint(index)
   ```

3. Run each step.

   The response includes the JSON representation of the schema. The following screenshot is showing just a portion of the response.

    ![Request to create an index](media/search-get-started-python/create-index.png "Request to create an index")

> [!Tip]
> Another way to verify index creation is to check the Indexes list in the portal.

<a name="load-documents"></a>

## 2 - Load documents

To push documents, use an HTTP POST request to your index's URL endpoint. The REST API is [Add, Update, or Delete Documents](https://docs.microsoft.com/rest/api/searchservice/addupdate-or-delete-documents). Documents originate from [HotelsData](https://github.com/Azure-Samples/azure-search-sample-data/blob/master/hotels/HotelsData_toAzureSearch.JSON) on GitHub.

1. In a new cell, provide four documents that conform to the index schema. Specify an upload action for each document.

    ```python
    documents = {
        "value": [
        {
        "@search.action": "upload",
        "HotelId": "1",
        "HotelName": "Secret Point Motel",
        "Description": "The hotel is ideally located on the main commercial artery of the city in the heart of New York. A few minutes away is Time's Square and the historic centre of the city, as well as other places of interest that make New York one of America's most attractive and cosmopolitan cities.",
        "Description_fr": "L'hôtel est idéalement situé sur la principale artère commerciale de la ville en plein cœur de New York. A quelques minutes se trouve la place du temps et le centre historique de la ville, ainsi que d'autres lieux d'intérêt qui font de New York l'une des villes les plus attractives et cosmopolites de l'Amérique.",
        "Category": "Boutique",
        "Tags": [ "pool", "air conditioning", "concierge" ],
        "ParkingIncluded": "false",
        "LastRenovationDate": "1970-01-18T00:00:00Z",
        "Rating": 3.60,
        "Address": {
            "StreetAddress": "677 5th Ave",
            "City": "New York",
            "StateProvince": "NY",
            "PostalCode": "10022",
            "Country": "USA"
            }
        },
        {
        "@search.action": "upload",
        "HotelId": "2",
        "HotelName": "Twin Dome Motel",
        "Description": "The hotel is situated in a  nineteenth century plaza, which has been expanded and renovated to the highest architectural standards to create a modern, functional and first-class hotel in which art and unique historical elements coexist with the most modern comforts.",
        "Description_fr": "L'hôtel est situé dans une place du XIXe siècle, qui a été agrandie et rénovée aux plus hautes normes architecturales pour créer un hôtel moderne, fonctionnel et de première classe dans lequel l'art et les éléments historiques uniques coexistent avec le confort le plus moderne.",
        "Category": "Boutique",
        "Tags": [ "pool", "free wifi", "concierge" ],
        "ParkingIncluded": "false",
        "LastRenovationDate": "1979-02-18T00:00:00Z",
        "Rating": 3.60,
        "Address": {
            "StreetAddress": "140 University Town Center Dr",
            "City": "Sarasota",
            "StateProvince": "FL",
            "PostalCode": "34243",
            "Country": "USA"
            }
        },
        {
        "@search.action": "upload",
        "HotelId": "3",
        "HotelName": "Triple Landscape Hotel",
        "Description": "The Hotel stands out for its gastronomic excellence under the management of William Dough, who advises on and oversees all of the Hotel’s restaurant services.",
        "Description_fr": "L'hôtel est situé dans une place du XIXe siècle, qui a été agrandie et rénovée aux plus hautes normes architecturales pour créer un hôtel moderne, fonctionnel et de première classe dans lequel l'art et les éléments historiques uniques coexistent avec le confort le plus moderne.",
        "Category": "Resort and Spa",
        "Tags": [ "air conditioning", "bar", "continental breakfast" ],
        "ParkingIncluded": "true",
        "LastRenovationDate": "2015-09-20T00:00:00Z",
        "Rating": 4.80,
        "Address": {
            "StreetAddress": "3393 Peachtree Rd",
            "City": "Atlanta",
            "StateProvince": "GA",
            "PostalCode": "30326",
            "Country": "USA"
            }
        },
        {
        "@search.action": "upload",
        "HotelId": "4",
        "HotelName": "Sublime Cliff Hotel",
        "Description": "Sublime Cliff Hotel is located in the heart of the historic center of Sublime in an extremely vibrant and lively area within short walking distance to the sites and landmarks of the city and is surrounded by the extraordinary beauty of churches, buildings, shops and monuments. Sublime Cliff is part of a lovingly restored 1800 palace.",
        "Description_fr": "Le sublime Cliff Hotel est situé au coeur du centre historique de sublime dans un quartier extrêmement animé et vivant, à courte distance de marche des sites et monuments de la ville et est entouré par l'extraordinaire beauté des églises, des bâtiments, des commerces et Monuments. Sublime Cliff fait partie d'un Palace 1800 restauré avec amour.",
        "Category": "Boutique",
        "Tags": [ "concierge", "view", "24-hour front desk service" ],
        "ParkingIncluded": "true",
        "LastRenovationDate": "1960-02-06T00:00:00Z",
        "Rating": 4.60,
        "Address": {
            "StreetAddress": "7400 San Pedro Ave",
            "City": "San Antonio",
            "StateProvince": "TX",
            "PostalCode": "78216",
            "Country": "USA"
            }
        }
    ]
    }
    ```   

2. In another cell, formulate the request. This POST request targets the docs collection of the hotels-quickstart index and pushes the documents provided in the previous step.

   ```python
   url = endpoint + "indexes/hotels-quickstart/docs/index" + api_version
   response  = requests.post(url, headers=headers, json=documents)
   index_content = response.json()
   pprint(index_content)
   ```

3. Run each step to push the documents to an index in your search service. Results should look similar to the following example. 

    ![Send documents to an index](media/search-get-started-python/load-index.png "Send documents to an index")

## 3 - Search an index

This step shows you how to query an index using the [Search Documents REST API](https://docs.microsoft.com/rest/api/searchservice/search-documents).

1. In a cell, provide a query expression that executes an empty search (search=*), returning an unranked list (search score  = 1.0) of arbitrary documents. By default, Azure Search returns 50 matches at a time. As structured, this query returns an entire document structure and values. Add $count=true to get a count of all documents in the results.

   ```python
   searchstring = '&search=*&$count=true'
   ```

1. In a new cell, provide the following example to search on the terms "hotels" and "wifi". Add $select to specify which fields to include in the search results.

   ```python
   searchstring = '&search=hotels wifi&$count=true&$select=HotelId,HotelName'
   ```

1. In another cell, formulate a request. This GET request targets the docs collection of the hotels-quickstart index, and attaches the query you specified in the previous step.

   ```python
   url = endpoint + "indexes/hotels-quickstart/docs" + api_version + searchstring
   response  = requests.get(url, headers=headers, json=searchstring)
   query = response.json()
   pprint(query)
   ```

1. Run each step. Results should look similar to the following output. 

    ![Search an index](media/search-get-started-python/search-index.png "Search an index")

1. Try a few other query examples to get a feel for the syntax. You can replace the `searchstring` with the following examples and then rerun the search request. 

   Apply a filter: 

   ```python
   searchstring = '&search=*&$filter=Rating gt 4&$select=HotelId,HotelName,Description,Rating'
   ```

   Take the top two results:

   ```python
   searchstring = '&search=boutique&$top=2&$select=HotelId,HotelName,Description,Category'
   ```

    Order by a specific field:

   ```python
   searchstring = '&search=pool&$orderby=Address/City&$select=HotelId, HotelName, Address/City, Address/StateProvince, Tags'
   ```

## Clean up

When you're working in your own subscription, it's a good idea at the end of a project to identify whether you still need the resources you created. Resources left running can cost you money. You can delete resources individually or delete the resource group to delete the entire set of resources.

You can find and manage resources in the portal, using the **All resources** or **Resource groups** link in the left-navigation pane.

<<<<<<< HEAD
   ```python
  url = endpoint + "indexes/hotels-quickstart" + api_version
  response  = requests.delete(url, headers=headers)
   ```

You can verify index deletion by requesting a list of existing indexes. If hotels-quickstart is gone, then you know your request succeeded.

```python
url = endpoint + "indexes" + api_version + "&$select=name"

response = requests.get(url, headers=headers)
index_list = response.json()
pprint(index_list)
```
=======
If you are using a free service, remember that you are limited to three indexes, indexers, and data sources. You can delete individual items in the portal to stay under the limit. 
>>>>>>> 5536d877

## Next steps

As a simplification, this quickstart uses an abbreviated version of the Hotels index. You can create the full version to try out more interesting queries. To get the full version and all 50 documents, run the **Import data** wizard, selecting *hotels-sample* from the built-in sample data sources.

> [!div class="nextstepaction"]
> [Quickstart: Create an index in the Azure portal](search-get-started-portal.md)<|MERGE_RESOLUTION|>--- conflicted
+++ resolved
@@ -296,24 +296,7 @@
 
 You can find and manage resources in the portal, using the **All resources** or **Resource groups** link in the left-navigation pane.
 
-<<<<<<< HEAD
-   ```python
-  url = endpoint + "indexes/hotels-quickstart" + api_version
-  response  = requests.delete(url, headers=headers)
-   ```
-
-You can verify index deletion by requesting a list of existing indexes. If hotels-quickstart is gone, then you know your request succeeded.
-
-```python
-url = endpoint + "indexes" + api_version + "&$select=name"
-
-response = requests.get(url, headers=headers)
-index_list = response.json()
-pprint(index_list)
-```
-=======
 If you are using a free service, remember that you are limited to three indexes, indexers, and data sources. You can delete individual items in the portal to stay under the limit. 
->>>>>>> 5536d877
 
 ## Next steps
 
