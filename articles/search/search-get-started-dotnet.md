---
<<<<<<< HEAD
title: 'Search an index in .NET'
=======
title: 'Create a search index in .NET'
>>>>>>> f16b1245
titleSuffix: Azure Cognitive Search
description: In this C# quickstart, learn how to connect and send queries to a search service on Azure.

manager: nitinme
author: HeidiSteen
ms.author: heidist
ms.service: cognitive-search
ms.devlang: dotnet
ms.topic: quickstart
<<<<<<< HEAD
ms.date: 06/11/2020

---
# Quickstart: Search an index in C# using the .NET SDK

Create a .NET Core C# console application that connects to an Azure Cognitive Search service and submits query requests. The index is depoyed and managed by Microsoft so that you can focus on connections and queries.
=======
ms.date: 06/07/2020

---
# Quickstart: Create a search index in .NET
> [!div class="op_single_selector"]
> * [C#](search-get-started-dotnet.md)
> * [Portal](search-get-started-portal.md)
> * [PowerShell](search-create-index-rest-api.md)
> * [Python](search-get-started-python.md)
> * [Postman](search-get-started-postman.md)
>*

Create a .NET Core console application in C# that creates, loads, and queries an Azure Cognitive Search index using Visual Studio and the [Azure Cognitive Search .NET SDK](https://aka.ms/search-sdk). 

This article explains how to create the application step by step. You could also [download and run the complete application](https://github.com/Azure-Samples/azure-search-dotnet-samples/tree/master/Quickstart) if you want to jump ahead to the code.

> [!NOTE]
> The demo code in this article uses the synchronous methods of the Azure Cognitive Search .NET SDK for simplicity. However, for production scenarios, we recommend using the asynchronous methods in your own applications to keep them scalable and responsive. For example, you could use `CreateAsync` and `DeleteAsync` instead of `Create` and `Delete`.
>>>>>>> f16b1245

## Prerequisites

Before you begin, you must have the following:

<<<<<<< HEAD
+ [Visual Studio](https://visualstudio.microsoft.com/downloads/), any edition.
=======
+ An Azure account with an active subscription. [Create an account for free](https://azure.microsoft.com/free/).

+ An Azure Cognitive Search service. [Create a service](search-create-service-portal.md) or [find an existing service](https://ms.portal.azure.com/#blade/HubsExtension/BrowseResourceBlade/resourceType/Microsoft.Search%2FsearchServices) under your current subscription. You can use a free service for this quickstart. 

+ [Visual Studio](https://visualstudio.microsoft.com/downloads/), any edition. Sample code and instructions were tested on the free Community edition.

<a name="get-service-info"></a>

## Get a key and URL

Calls to the service require a URL endpoint and an access key on every request. A search service is created with both, so if you added Azure Cognitive Search to your subscription, follow these steps to get the necessary information:

1. [Sign in to the Azure portal](https://portal.azure.com/), and in your search service **Overview** page, get the URL. An example endpoint might look like `https://mydemo.search.windows.net`.

2. In **Settings** > **Keys**, get an admin key for full rights on the service. There are two interchangeable admin keys, provided for business continuity in case you need to roll one over. You can use either the primary or secondary key on requests for adding, modifying, and deleting objects.

   Get the query key as well. It's a best practice to issue query requests with read-only access.

![Get an HTTP endpoint and access key](media/search-get-started-postman/get-url-key.png "Get an HTTP endpoint and access key")

All requests require an api-key on every request sent to your service. Having a valid key establishes trust, on a per request basis, between the application sending the request and the service that handles it.

## Set up your environment

Begin by opening Visual Studio and creating a new Console App project that can run on .NET Core.

### Install NuGet packages

The [Azure Cognitive Search .NET SDK](https://aka.ms/search-sdk) consists of a few client libraries that are distributed as NuGet packages.

For this project, use version 9 of the `Microsoft.Azure.Search` NuGet package and the latest `Microsoft.Extensions.Configuration.Json` NuGet package.

1. In **Tools** > **NuGet Package Manager**, select **Manage NuGet Packages for Solution...**. 
>>>>>>> f16b1245

## Create a .NET Core console app

1. In Visual Studio, create a new project using the Console App (.NET Core) template for C#.

1. Install the Azure Cognitive Search client library for .NET with NuGet. In **Tools** > **NuGet Package Manager**, select **Manage NuGet Packages for Solution**.

1. Browse for **Azure.Search.Documents** with **pre-release** selected to install the newest SDK.

1. Choose **version 1.0.0-preview.3** and click **Install**.

    :::image type="content" source="./media/search-get-started-dotnet/package-install.png" alt-text="Install package" border="true":::

1. Open **Program.cs** and overwrite the template with the following code:

    ```csharp
    using System;
    using Azure;
    using Azure.Search.Documents;
    using Azure.Search.Documents.Models;

    namespace quickstart_dotnet
    {
        class Program
        {
            static void Main(string[] args)
            {
                string serviceName = "azs-playground";
                string indexName = "nycjobs";
                string apiKey = "252044BE3886FE4A8E3BAA4F595114BB";

                // Create a SearchClient to send queries
                Uri serviceEndpoint = new Uri($"https://{serviceName}.search.windows.net/");
                AzureKeyCredential credential = new AzureKeyCredential(apiKey);
                SearchClient client = new SearchClient(serviceEndpoint, indexName, credential);

                // Select the top 5 jobs related to city research scientist
                string queryExpression = "city research scientist";

                SearchResults<SearchDocument> response = client.Search(queryExpression, new SearchOptions { Size = 5 });
                foreach (SearchResult<SearchDocument> result in response.GetResults())
                {
                    // Print out the title and job description 
                    string title = (string)result.Document["business_title"];
                    string description = (string)result.Document["job_description"];
                    Console.WriteLine($"{title}\n{description}\n");
                }
            }
        }
    }
    ```

## Send your first search query

Press **F5** to build and run the console application. The query is a simple free text search over the phrase "SQL Server Database Administrator".

Five search results, composed of the job title and job description, are returned to the console. While not entirely visible in the screenshot, the terms are in each description.


    :::image type="content" source="./media/search-get-started-dotnet/results-first-query.png" alt-text="Results of the first query" border="true":::



<!-- 
   ADD FIELDS TO RESULTS
            SearchResults<SearchDocument> response = client.Search(queryExpression, new SearchOptions { Size = 5 });
            foreach (SearchResult<SearchDocument> result in response.GetResults())
            {
                // Print out the title and job description 
                string title = (string)result.Document["business_title"];
                string jobNum = (string)result.Document["job_id"];
                string location = (string)result.Document["work_location"];
                string type = (string)result.Document["posting_type"];
                string description = (string)result.Document["job_description"];
                Console.WriteLine($"{title}\n{jobNum}\n{location}\n{type}\n{description}\n");
            } -->




<!-- ## Set up your environment

## 3 - Search an index

You can get query results as soon as the first document is indexed, but actual testing of your index should wait until all documents are indexed. 

This section adds two pieces of functionality: query logic, and results. For queries, use the [`Search`](https://docs.microsoft.com/dotnet/api/microsoft.azure.search.documentsoperationsextensions.search?view=azure-dotnet
) method. This method takes search text as well as other [parameters](https://docs.microsoft.com/dotnet/api/microsoft.azure.search.models.searchparameters?view=azure-dotnet). 

The [`DocumentsSearchResult`](https://docs.microsoft.com/dotnet/api/microsoft.azure.search.models.documentsearchresult-1?view=azure-dotnet) class represents the results.


1. In Program.cs, create a WriteDocuments method that prints search results to the console.

    ```csharp
    private static void WriteDocuments(DocumentSearchResult<Hotel> searchResults)
    {
        foreach (SearchResult<Hotel> result in searchResults.Results)
        {
            Console.WriteLine(result.Document);
        }

        Console.WriteLine();
    }
    ```

1. Create a RunQueries method to execute queries and return results. Results are Hotel objects. You can use the select parameter to surface individual fields. If a field is not included in the select parameter, its corresponding Hotel property will be null.

    ```csharp
    private static void RunQueries(ISearchIndexClient indexClient)
    {
        SearchParameters parameters;
        DocumentSearchResult<Hotel> results;

        // Query 4 -filtered query
        Console.WriteLine("Query 4: Filter on ratings greater than 4");
        Console.WriteLine("Returning only these fields: HotelName, Rating:\n");
        parameters =
            new SearchParameters()
            {
                Filter = "Rating gt 4",
                Select = new[] { "HotelName", "Rating" }
            };
        results = indexClient.Documents.Search<Hotel>("*", parameters);
        WriteDocuments(results);

        // Query 5 - top 2 results
        Console.WriteLine("Query 5: Search on term 'boutique'");
        Console.WriteLine("Sort by rating in descending order, taking the top two results");
        Console.WriteLine("Returning only these fields: HotelId, HotelName, Category, Rating:\n");
        parameters =
            new SearchParameters()
            {
                OrderBy = new[] { "Rating desc" },
                Select = new[] { "HotelId", "HotelName", "Category", "Rating" },
                Top = 2
            };
        results = indexClient.Documents.Search<Hotel>("boutique", parameters);
        WriteDocuments(results);
    }
    ```

    There are two [ways of matching terms in a query](search-query-overview.md#types-of-queries): full-text search, and filters. A full-text search query searches for one or more terms in `IsSearchable` fields in your index. A filter is a boolean expression that is evaluated over `IsFilterable` fields in an index. You can use full-text search and filters together or separately.

    Both searches and filters are performed using the `Documents.Search` method. A search query can be passed in the `searchText` parameter, while a filter expression can be passed in the `Filter` property of the `SearchParameters` class. To filter without searching, just pass `"*"` for the `searchText` parameter. To search without filtering, just leave the `Filter` property unset, or do not pass in a `SearchParameters` instance at all.

1. In Program.cs, in main, uncomment the lines for "3 - Search". 

    ```csharp
    // Uncomment next 2 lines in "3 - Search an index"
    Console.WriteLine("{0}", "Searching documents...\n");
    RunQueries(indexClient);
    ```
1. The solution is now finished. Press F5 to rebuild the app and run the program in its entirety. 

    Output includes the same messages as before, with addition of query information and results.

 -->
## Next steps

In this C# quickstart, you ran a series queries against an available index, including a simple term search, filtered search, wildcard search, and proximity search.

Now that you're familiar with a few of the more common query forms, explore index creation and data ingestion with this C# tutorial:

> [!div class="nextstepaction"]
> [Index Azure SQL data using the .NET SDK](search-indexer-tutorial.md)<|MERGE_RESOLUTION|>--- conflicted
+++ resolved
@@ -1,9 +1,5 @@
 ---
-<<<<<<< HEAD
 title: 'Search an index in .NET'
-=======
-title: 'Create a search index in .NET'
->>>>>>> f16b1245
 titleSuffix: Azure Cognitive Search
 description: In this C# quickstart, learn how to connect and send queries to a search service on Azure.
 
@@ -13,75 +9,18 @@
 ms.service: cognitive-search
 ms.devlang: dotnet
 ms.topic: quickstart
-<<<<<<< HEAD
 ms.date: 06/11/2020
 
 ---
 # Quickstart: Search an index in C# using the .NET SDK
 
 Create a .NET Core C# console application that connects to an Azure Cognitive Search service and submits query requests. The index is depoyed and managed by Microsoft so that you can focus on connections and queries.
-=======
-ms.date: 06/07/2020
-
----
-# Quickstart: Create a search index in .NET
-> [!div class="op_single_selector"]
-> * [C#](search-get-started-dotnet.md)
-> * [Portal](search-get-started-portal.md)
-> * [PowerShell](search-create-index-rest-api.md)
-> * [Python](search-get-started-python.md)
-> * [Postman](search-get-started-postman.md)
->*
-
-Create a .NET Core console application in C# that creates, loads, and queries an Azure Cognitive Search index using Visual Studio and the [Azure Cognitive Search .NET SDK](https://aka.ms/search-sdk). 
-
-This article explains how to create the application step by step. You could also [download and run the complete application](https://github.com/Azure-Samples/azure-search-dotnet-samples/tree/master/Quickstart) if you want to jump ahead to the code.
-
-> [!NOTE]
-> The demo code in this article uses the synchronous methods of the Azure Cognitive Search .NET SDK for simplicity. However, for production scenarios, we recommend using the asynchronous methods in your own applications to keep them scalable and responsive. For example, you could use `CreateAsync` and `DeleteAsync` instead of `Create` and `Delete`.
->>>>>>> f16b1245
 
 ## Prerequisites
 
 Before you begin, you must have the following:
 
-<<<<<<< HEAD
 + [Visual Studio](https://visualstudio.microsoft.com/downloads/), any edition.
-=======
-+ An Azure account with an active subscription. [Create an account for free](https://azure.microsoft.com/free/).
-
-+ An Azure Cognitive Search service. [Create a service](search-create-service-portal.md) or [find an existing service](https://ms.portal.azure.com/#blade/HubsExtension/BrowseResourceBlade/resourceType/Microsoft.Search%2FsearchServices) under your current subscription. You can use a free service for this quickstart. 
-
-+ [Visual Studio](https://visualstudio.microsoft.com/downloads/), any edition. Sample code and instructions were tested on the free Community edition.
-
-<a name="get-service-info"></a>
-
-## Get a key and URL
-
-Calls to the service require a URL endpoint and an access key on every request. A search service is created with both, so if you added Azure Cognitive Search to your subscription, follow these steps to get the necessary information:
-
-1. [Sign in to the Azure portal](https://portal.azure.com/), and in your search service **Overview** page, get the URL. An example endpoint might look like `https://mydemo.search.windows.net`.
-
-2. In **Settings** > **Keys**, get an admin key for full rights on the service. There are two interchangeable admin keys, provided for business continuity in case you need to roll one over. You can use either the primary or secondary key on requests for adding, modifying, and deleting objects.
-
-   Get the query key as well. It's a best practice to issue query requests with read-only access.
-
-![Get an HTTP endpoint and access key](media/search-get-started-postman/get-url-key.png "Get an HTTP endpoint and access key")
-
-All requests require an api-key on every request sent to your service. Having a valid key establishes trust, on a per request basis, between the application sending the request and the service that handles it.
-
-## Set up your environment
-
-Begin by opening Visual Studio and creating a new Console App project that can run on .NET Core.
-
-### Install NuGet packages
-
-The [Azure Cognitive Search .NET SDK](https://aka.ms/search-sdk) consists of a few client libraries that are distributed as NuGet packages.
-
-For this project, use version 9 of the `Microsoft.Azure.Search` NuGet package and the latest `Microsoft.Extensions.Configuration.Json` NuGet package.
-
-1. In **Tools** > **NuGet Package Manager**, select **Manage NuGet Packages for Solution...**. 
->>>>>>> f16b1245
 
 ## Create a .NET Core console app
 
