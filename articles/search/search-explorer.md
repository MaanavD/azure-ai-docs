---
title: "Quickstart: Search explorer query tool"
titleSuffix: Azure AI Search
description: Search explorer is a query tool in the Azure portal that sends query requests to a search index in Azure AI Search. Use it to learn syntax, test query expressions, or inspect a search document.
manager: nitinme
author: HeidiSteen
ms.author: heidist
ms.service: cognitive-search
ms.topic: quickstart
<<<<<<< HEAD
ms.date: 11/10/2023
ms.custom: mode-ui
=======
ms.date: 07/11/2023
ms.custom:
  - mode-ui
  - ignite-2023
>>>>>>> afdfa561
---

# Quickstart: Use Search explorer to run queries in the Azure portal

In this quickstart, learn how to use **Search explorer**, a built-in query tool in the Azure portal used for running queries against a search index in Azure AI Search. Use it to test a query or filter expression, or confirm whether content exists in the index.

This quickstart uses an existing index to demonstrate Search explorer. 

## Prerequisites

Before you begin, have the following prerequisites in place:

+ An Azure account with an active subscription. [Create an account for free](https://azure.microsoft.com/free/).

+ An Azure AI Search service. [Create a service](search-create-service-portal.md) or [find an existing service](https://portal.azure.com/#blade/HubsExtension/BrowseResourceBlade/resourceType/Microsoft.Search%2FsearchServices) under your current subscription. You can use a free service for this quickstart. 

+ The *realestate-us-sample-index* is used for this quickstart. To create the index, use the [**Import data wizard**](search-import-data-portal.md), choose the built-in sample data, and step through the wizard using all of the default values.

  :::image type="content" source="media/search-explorer/search-explorer-sample-data.png" alt-text="Screenshot of the sample data sets available in the Import data wizard." border="true":::  

## Start Search explorer

1. In the [Azure portal](https://portal.azure.com), open the search overview page from the dashboard or [find your service](https://portal.azure.com/#blade/HubsExtension/BrowseResourceBlade/resourceType/Microsoft.Search%2FsearchServices).

1. Open Search explorer from the command bar:

   :::image type="content" source="media/search-explorer/search-explorer-cmd2.png" alt-text="Search explorer command in portal" border="true":::

    Or use the embedded **Search explorer** tab on an open index:

   :::image type="content" source="media/search-explorer/search-explorer-tab.png" alt-text="Search explorer tab" border="true":::

## Unspecified query

In Search explorer, POST requests are formulated internally using the [Search REST API](/rest/api/searchservice/search-documents), with responses returned as verbose JSON documents.

For a first look at content, execute an empty search by clicking **Search** with no terms provided. An empty search is useful as a first query because it returns entire documents so that you can review document composition. On an empty search, there's no search score and documents are returned in arbitrary order (`"@search.score": 1` for all documents). By default, 50 documents are returned in a search request.

Equivalent syntax for an empty search is `*` or `search=*`.
   
   ```http
   search=*
   ```

   **Results**
   
   :::image type="content" source="media/search-explorer/search-explorer-example-empty.png" alt-text="Unqualified or empty query example" border="true":::

## Free text search

Free-form queries, with or without operators, are useful for simulating user-defined queries sent from a custom app to Azure AI Search. Only those fields attributed as **Searchable** in the index definition are scanned for matches. 

Notice that when you provide search criteria, such as query terms or expressions, search rank comes into play. The following example illustrates a free text search. The "@search.score" is a relevance score computed for the match using the [default scoring algorithm](index-ranking-similarity.md#default-scoring-algorithm).

   ```http
   Seattle apartment "Lake Washington" miele OR thermador appliance
   ```

   **Results**

   You can use Ctrl-F to search within results for specific terms of interest.

   :::image type="content" source="media/search-explorer/search-explorer-example-freetext.png" alt-text="Free text query example" border="true":::

## Count of matching documents 

Add **$count=true** to get the number of matches found in an index. On an empty search, count is the total number of documents in the index. On a qualified search, it's the number of documents matching the query input. Recall that the service returns the top 50 matches by default, so the count might indicate more matches in the index than what's returned in the results.

   ```http
   $count=true
   ```

   **Results**

   :::image type="content" source="media/search-explorer/search-explorer-example-count.png" alt-text="Count of matching documents in index" border="true":::

## Limit fields in search results

Add [**$select**](search-query-odata-select.md) to limit results to the explicitly named fields for more readable output in **Search explorer**. To keep the previously mentioned parameters in the query, use **&** to separate each parameter.

   ```http
   search=seattle condo&$select=listingId,beds,baths,description,street,city,price&$count=true
   ```

   **Results**

   :::image type="content" source="media/search-explorer/search-explorer-example-selectfield.png" alt-text="Restrict fields in search results" border="true":::

## Return next batch of results

Azure AI Search returns the top 50 matches based on the search rank. To get the next set of matching documents, append **$top=100,&$skip=50** to increase the result set to 100 documents (default is 50, maximum is 1000), skipping the first 50 documents. You can check the document key (listingID) to identify a document. 

Recall that you need to provide search criteria, such as a query term or expression, to get ranked results. Notice that search scores decrease the deeper you reach into search results.

   ```http
   search=seattle condo&$select=listingId,beds,baths,description,street,city,price&$count=true&$top=100&$skip=50
   ```

   **Results**

   :::image type="content" source="media/search-explorer/search-explorer-example-topskip.png" alt-text="Return next batch of search results" border="true":::

## Filter expressions (greater than, less than, equal to)

Use the [**$filter**](search-query-odata-filter.md) parameter when you want to specify precise criteria rather than free text search. The field must be attributed as **Filterable** in the index. This example searches for bedrooms greater than 3:

   ```http
   search=seattle condo&$filter=beds gt 3&$count=true
   ```
   
   **Results**

   :::image type="content" source="media/search-explorer/search-explorer-example-filter.png" alt-text="Filter by criteria" border="true":::

## Sorting results

Add [**$orderby**](search-query-odata-orderby.md) to sort results by another field besides search score. The field must be attributed as **Sortable** in the index. An example expression you can use to test this out is:

   ```http
   search=seattle condo&$select=listingId,beds,price&$filter=beds gt 3&$count=true&$orderby=price asc
   ```
   
   **Results**

   :::image type="content" source="media/search-explorer/search-explorer-example-ordery.png" alt-text="Change the sort order" border="true":::

Both **$filter** and **$orderby** expressions are OData constructions. For more information, see [Filter OData syntax](/rest/api/searchservice/odata-expression-syntax-for-azure-search).

<a name="start-search-explorer"></a>

## Takeaways

In this quickstart, you used **Search explorer** to query an index using the REST API.

+ Results are returned as verbose JSON documents so that you can view document construction and content, in entirety. The **$select** parameter in a query expression can limit which fields are returned.

+ Search results are composed of all fields marked as **Retrievable** in the index. To view field attributes in the portal, select *realestate-us-sample* in the **Indexes** list on the search overview page, and then open the **Fields** tab.

+ Keyword search, similar to what you might enter in a commercial web browser, are useful for testing an end-user experience. For example, assuming the built-in real estate sample index, you could enter "Seattle apartments lake washington", and then you can use Ctrl-F to find terms within the search results. 

+ Query and filter expressions are articulated in a syntax implemented by Azure AI Search. The default is a [simple syntax](/rest/api/searchservice/simple-query-syntax-in-azure-search), but you can optionally use [full Lucene](/rest/api/searchservice/lucene-query-syntax-in-azure-search) for more powerful queries. [Filter expressions](/rest/api/searchservice/odata-expression-syntax-for-azure-search) are articulated in an OData syntax.

## Clean up resources

When you're working in your own subscription, it's a good idea at the end of a project to identify whether you still need the resources you created. Resources left running can cost you money. You can delete resources individually or delete the resource group to delete the entire set of resources.

You can find and manage resources in the portal, using the **All resources** or **Resource groups** link in the left-navigation pane.

If you're using a free service, remember that you're limited to three indexes, indexers, and data sources. You can delete individual items in the portal to stay under the limit. 

## Next steps

To learn more about query structures and syntax, use Postman or an equivalent tool to create query expressions that use more parts of the API. The [Search REST API](/rest/api/searchservice/search-documents) is especially helpful for learning and exploration.

> [!div class="nextstepaction"]
> [Create a basic query in Postman](search-get-started-rest.md)<|MERGE_RESOLUTION|>--- conflicted
+++ resolved
@@ -7,15 +7,10 @@
 ms.author: heidist
 ms.service: cognitive-search
 ms.topic: quickstart
-<<<<<<< HEAD
-ms.date: 11/10/2023
-ms.custom: mode-ui
-=======
-ms.date: 07/11/2023
+ms.date: 11/15/2023
 ms.custom:
   - mode-ui
   - ignite-2023
->>>>>>> afdfa561
 ---
 
 # Quickstart: Use Search explorer to run queries in the Azure portal
