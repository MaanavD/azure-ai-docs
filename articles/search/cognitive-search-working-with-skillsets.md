--- conflicted
+++ resolved
@@ -73,11 +73,7 @@
 
 ## Generate enriched data 
 
-<<<<<<< HEAD
-Let’s now step through the hotel reviews skillset, you can follow the [tutorial](knowledge-store-connect-powerbi.md) to create the skillset or [view](https://github.com/Azure-Samples/azure-search-postman-samples/) the skillset. We are going to look at:
-=======
 Let's now step through the hotel reviews skillset, you can follow the [tutorial](knowledge-store-connect-powerbi.md) to create the skillset or [view](https://github.com/Azure-Samples/azure-search-postman-samples/) the skillset. We are going to look at:
->>>>>>> a07f2fdb
 
 * how the enrichment tree evolves with the execution of each skill 
 * how the context and inputs work to determine how many times a skill executes 
