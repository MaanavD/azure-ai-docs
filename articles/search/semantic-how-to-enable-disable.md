---
title: Enable or disable semantic ranking
<<<<<<< HEAD
titleSuffix: Azure Cognitive Search
description: Steps for turning semantic ranking on or off in Cognitive Search.
=======
titleSuffix: Azure AI Search
description: Steps for turning semantic ranking on or off in Azure AI Search.
>>>>>>> 01fe6a1e

manager: nitinme
author: HeidiSteen
ms.author: heidist
ms.service: cognitive-search
ms.custom:
  - ignite-2023
ms.topic: how-to
ms.date: 10/04/2023
---

# Enable or disable semantic ranking

Semantic ranking is a premium feature that's billed by usage. By default, semantic ranking is disabled on all services. 

## Enable semantic ranking

Follow these steps to enable [semantic ranking](semantic-search-overview.md) at the service level. Once enabled, it's available to all indexes. You can't turn it on or off for specific indexes.

### [**Azure portal**](#tab/enable-portal)

1. Open the [Azure portal](https://portal.azure.com).

1. Navigate to your search service. The service must be a billable tier.

1. Determine whether the service region supports semantic ranking:

   1. Find your service region in the overview page in the Azure portal.

   1. Check the [Products Available by Region](https://azure.microsoft.com/global-infrastructure/services/?products=search) page on the Azure web site to see if your region is listed.

1. On the left-nav pane, select **Semantic ranking**.

1. Select either the **Free plan** or the **Standard plan**. You can switch between the free plan and the standard plan at any time.

:::image type="content" source="media/semantic-search-overview/semantic-search-billing.png" alt-text="Screenshot of enabling semantic ranking in the Azure portal." border="true":::

The free plan is capped at 1,000 queries per month. After the first 1,000 queries in the free plan, you'll receive an error message letting you know you've exhausted your quota the next time you issue a semantic query. When this happens, you need to upgrade to the standard plan to continue using semantic ranking.

### [**REST**](#tab/enable-rest)

<<<<<<< HEAD
To enable semantic ranking using the REST API, you can use the [Create or Update Service API](/rest/api/searchmanagement/2021-04-01-preview/services/create-or-update#searchsemanticsearch).
=======
To enable semantic ranking using the REST API, you can use the [Create or Update Service API](/rest/api/searchmanagement/services/create-or-update?view=rest-searchmanagement-2023-11-01&tabs=HTTP#searchsemanticsearch&preserve-view=true).
>>>>>>> 01fe6a1e

Management REST API calls are authenticated through Microsoft Entra ID. See [Manage your Azure AI Search service with REST APIs](search-manage-rest.md) for instructions on how to authenticate.

<<<<<<< HEAD
* Management REST API version 2021-04-01-Preview provides the configuration property.
=======
* Management REST API version 2023-11-01 provides the configuration property.
>>>>>>> 01fe6a1e

* Owner or Contributor permissions are required to enable or disable features. 

> [!NOTE]
> Create or Update supports two HTTP methods: PUT and PATCH. Both PUT and PATCH can be used to update existing services, but only PUT can be used to create a new service. If PUT is used to update an existing service, it replaces all properties in the service with their defaults if they are not specified in the request. When PATCH is used to update an existing service, it only replaces properties that are specified in the request. When using PUT to update an existing service, it's possible to accidentally introduce an unexpected scaling or configuration change. When enabling semantic ranking on an existing service, it's recommended to use PATCH instead of PUT.

```http
PATCH https://management.azure.com/subscriptions/{{subscriptionId}}/resourcegroups/{{resource-group}}/providers/Microsoft.Search/searchServices/{{search-service-name}}?api-version=2023-11-01
    {
      "properties": {
        "semanticSearch": "standard"
      }
    }
```

---

## Disable semantic ranking using the REST API

<<<<<<< HEAD
To reverse feature enablement, or for full protection against accidental usage and charges, you can disable semantic ranking using the [Create or Update Service API](/rest/api/searchmanagement/2021-04-01-preview/services/create-or-update#searchsemanticsearch) on your search service. After the feature is disabled, any requests that include the semantic query type will be rejected.
=======
To reverse feature enablement, or for full protection against accidental usage and charges, you can disable semantic ranking using the [Create or Update Service API](/rest/api/searchmanagement/services/create-or-update#searchsemanticsearch) on your search service. After the feature is disabled, any requests that include the semantic query type will be rejected.
>>>>>>> 01fe6a1e

Management REST API calls are authenticated through Microsoft Entra ID. See [Manage your Azure AI Search service with REST APIs](search-manage-rest.md) for instructions on how to authenticate.

```http
PATCH https://management.azure.com/subscriptions/{{subscriptionId}}/resourcegroups/{{resource-group}}/providers/Microsoft.Search/searchServices/{{search-service-name}}?api-version=2023-11-01
    {
      "properties": {
        "semanticSearch": "disabled"
      }
    }
```

To re-enable semantic ranking, rerun the above request, setting "semanticSearch" to either "free" (default) or "standard".

## Next steps

[Configure semantic ranking](semantic-how-to-query-request.md) so that you can test out semantic ranking on your content.<|MERGE_RESOLUTION|>--- conflicted
+++ resolved
@@ -1,12 +1,7 @@
 ---
 title: Enable or disable semantic ranking
-<<<<<<< HEAD
-titleSuffix: Azure Cognitive Search
-description: Steps for turning semantic ranking on or off in Cognitive Search.
-=======
 titleSuffix: Azure AI Search
 description: Steps for turning semantic ranking on or off in Azure AI Search.
->>>>>>> 01fe6a1e
 
 manager: nitinme
 author: HeidiSteen
@@ -48,19 +43,11 @@
 
 ### [**REST**](#tab/enable-rest)
 
-<<<<<<< HEAD
-To enable semantic ranking using the REST API, you can use the [Create or Update Service API](/rest/api/searchmanagement/2021-04-01-preview/services/create-or-update#searchsemanticsearch).
-=======
 To enable semantic ranking using the REST API, you can use the [Create or Update Service API](/rest/api/searchmanagement/services/create-or-update?view=rest-searchmanagement-2023-11-01&tabs=HTTP#searchsemanticsearch&preserve-view=true).
->>>>>>> 01fe6a1e
 
 Management REST API calls are authenticated through Microsoft Entra ID. See [Manage your Azure AI Search service with REST APIs](search-manage-rest.md) for instructions on how to authenticate.
 
-<<<<<<< HEAD
-* Management REST API version 2021-04-01-Preview provides the configuration property.
-=======
 * Management REST API version 2023-11-01 provides the configuration property.
->>>>>>> 01fe6a1e
 
 * Owner or Contributor permissions are required to enable or disable features. 
 
@@ -80,11 +67,7 @@
 
 ## Disable semantic ranking using the REST API
 
-<<<<<<< HEAD
-To reverse feature enablement, or for full protection against accidental usage and charges, you can disable semantic ranking using the [Create or Update Service API](/rest/api/searchmanagement/2021-04-01-preview/services/create-or-update#searchsemanticsearch) on your search service. After the feature is disabled, any requests that include the semantic query type will be rejected.
-=======
 To reverse feature enablement, or for full protection against accidental usage and charges, you can disable semantic ranking using the [Create or Update Service API](/rest/api/searchmanagement/services/create-or-update#searchsemanticsearch) on your search service. After the feature is disabled, any requests that include the semantic query type will be rejected.
->>>>>>> 01fe6a1e
 
 Management REST API calls are authenticated through Microsoft Entra ID. See [Manage your Azure AI Search service with REST APIs](search-manage-rest.md) for instructions on how to authenticate.
 
