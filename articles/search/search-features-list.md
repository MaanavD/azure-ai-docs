--- conflicted
+++ resolved
@@ -39,12 +39,7 @@
 | Vector filters | [Apply filters before or after query execution](vector-search-filters.md) for greater precision during information retrieval. |
 | Hybrid information retrieval | Search for concepts and keywords in a single [hybrid query request](hybrid-search-how-to-query.md). </p>[**Hybrid search**](hybrid-search-overview.md) consolidates vector and text search, with optional semantic ranking and relevance tuning for best results.|
 | Integrated data chunking and vectorization (preview) | Native data chunking through [Text Split skill](cognitive-search-skill-textsplit.md) and native vectorization through [vectorizers](vector-search-how-to-configure-vectorizer.md)  and the [AzureOpenAIEmbeddingModel skill](cognitive-search-skill-azure-openai-embedding.md). </p>[**Integrated vectorization** (preview)](vector-search-integrated-vectorization.md) provides an end-to-end indexing pipeline from source files to queries.|
-<<<<<<< HEAD
-| **Import and vectorize data** (preview)| A wizard in the Azure portal that creates a full indexing pipeline that includes data chunking and vectorization. The wizard creates all of the objects and configuration settings. |
-| Hybrid information retrieval | Search for concepts and keywords in a single [hybrid query request](hybrid-search-how-to-query.md). [**Hybrid search**](hybrid-search-overview.md) consolidates vector and text search, with optional semantic ranking and relevance tuning for best results.|
-=======
 | **Import and vectorize data** (preview)| A [new wizard](search-get-started-portal-import-vectors.md) in the Azure portal that creates a full indexing pipeline that includes data chunking and vectorization. The wizard creates all of the objects and configuration settings. |
->>>>>>> aaa392c8
 
 ## AI enrichment and knowledge mining
 
