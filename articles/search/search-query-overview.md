---
title: Query types 
titleSuffix: Azure Cognitive Search
description: Learn about the types of queries supported in Cognitive Search, including free text, filter, autocomplete and suggestions, geo-search, system queries, and document lookup.

manager: nitinme
author: HeidiSteen
ms.author: heidist
ms.service: cognitive-search
ms.topic: conceptual
<<<<<<< HEAD
ms.date: 12/02/2020
=======
ms.date: 12/14/2020
>>>>>>> d9535e3d
---
# Querying in Azure Cognitive Search

<<<<<<< HEAD
In Azure Cognitive Search, a query is a full specification of a round-trip operation, including parameters that inform query execution, as well as parameters that shape the response.
=======
Azure Cognitive Search offers a rich query language to support a broad range of scenarios, from free text search, to highly-specified query patterns. This article describes query requests, and what kinds of queries you can create.
>>>>>>> d9535e3d

In Cognitive Search, a query is a full specification of a round-trip **`search`** operation, with parameters that both inform query execution and shape the response coming back. Parameters and parsers determine the type of query request. The following query example is a free text query with a boolean operator, using the [Search Documents (REST API)](/rest/api/searchservice/search-documents), targeting the [hotels-sample-index](search-get-started-portal.md) documents collection.

```http
<<<<<<< HEAD
=======
POST https://[service name].search.windows.net/indexes/hotels-sample-index/docs/search?api-version=2020-06-30
>>>>>>> d9535e3d
{
    "queryType": "simple"
    "search": "`New York` +restaurant",
    "searchFields": "Description, Address/City, Tags",
    "select": "HotelId, HotelName, Description, Rating, Address/City, Tags",
    "top": "10",
    "count": "true",
    "orderby": "Rating desc"
}
```

Parameters used during query execution include:

+ **`queryType`** sets the parser, which is either the [default simple query parser](search-query-simple-examples.md) (optimal for full text search), or the [full Lucene query parser](search-query-lucene-examples.md) used for advanced query constructs like regular expressions, proximity search, fuzzy and wildcard search, to name a few.

<<<<<<< HEAD
+ **`search`** provides the match criteria, usually whole terms or phrases, but often accompanied by boolean operators. Single standalone terms are *term* queries. Quote-enclosed multi-part queries are *phrase* queries. Unspecified (`search=*`), with no match criteria and using null or default parameters, a query executes against all searchable fields as a full text search operation, returning an unscored result set in arbitrary order.
=======
+ **`search`** provides the match criteria, usually whole terms or phrases, with or without operators. Any field that is attributed as *searchable* in the index schema is a candidate for this parameter.
>>>>>>> d9535e3d

+ **`searchFields`** constrains query execution to specific searchable fields.

Parameters used to shape the response:

+ **`select`** specifies which fields to return in the response. Only fields marked as *retrievable* in the index can be used in a select statement.

+ **`top`** returns the specified number of best-matching documents. In this example, only 10 hits are returned. You can use top and skip (not shown) to page the results.

+ **`count`** tells you how many documents in the entire index match overall, which can be more than what are returned. 

+ **`orderby`** is used if you want to sort results by a value, such as a rating or location. Otherwise, the default is to use the relevance score to rank results. A  field must be attributed as *sortable* to be a candidate for this parameter.

The above list is representative but not exhaustive. For the full list of parameters on a query request, see [Search Documents (REST API)](/rest/api/searchservice/search-documents).

<a name="types-of-queries"></a>

## Types of queries

With a few notable exceptions, a query request iterates over inverted indexes that are structured for fast scans, where a match can be found in potentially any field, within any number of search documents. In Cognitive Search, the primary methodology for finding matches is either full text search or filters, but you can also implement other well-known search experiences like autocomplete, or geo-location search. The rest of this article summarizes queries in Cognitive Search and provides links to more information and examples.

## Full text search

If your search app includes a search box that collects term inputs, then full text search is probably the query operation backing that experience. Full text search accepts terms or phrases passed in a **`search`** parameter in all *searchable* fields in your index. Optional boolean operators in the query string can specify inclusion or exclusion criteria. Both the simple parser and full parser support full text search.

In Cognitive Search, full text search is built on the Apache Lucene query engine. Query strings in full text search undergo lexical analysis to make scans more efficient. Analysis includes lower-casing all terms, removing stop words like "the", and reducing terms to primitive root forms. The default analyzer is Standard Lucene.

When matching terms are found, the query engine reconstitutes a search document containing the match using the document key or ID to assemble field values, ranks the documents in order of relevance, and returns the top 50 (by default) in the response or a different number if you specified **`top`**.

If you're implementing full text search, understanding how your content is tokenized will help you debug any query anomalies. Queries over hyphenated strings or special characters could necessitate using an analyzer other than the default standard Lucene to ensure the index contains the right tokens. You can override the default with [language analyzers](index-add-language-analyzers.md#language-analyzer-list) or [specialized analyzers](index-add-custom-analyzers.md#AnalyzerTable) that modify lexical analysis. One example is [keyword](https://lucene.apache.org/core/6_6_1/analyzers-common/org/apache/lucene/analysis/core/KeywordAnalyzer.html) that treats the entire contents of a field as a single token. This is useful for data like zip codes, IDs, and some product names. For more information, see [Partial term search and patterns with special characters](search-query-partial-matching.md).

If you anticipate heavy use of Boolean operators, which is more likely in indexes that contain large text blocks (a content field or long descriptions), be sure to test queries with the **`searchMode=Any|All`** parameter to evaluate the impact of that setting on boolean search.

## Autocomplete and suggested queries

[Autocomplete or suggested results](search-autocomplete-tutorial.md) are alternatives to **`search`** that fire successive query requests based on partial string inputs (after each character) in a search-as-you-type experience. You can use **`autocomplete`** and **`suggestions`** parameter together or separately, as described in [this tutorial](tutorial-csharp-type-ahead-and-suggestions.md), but you cannot use them with **`search`**. Both completed terms and suggested queries are derived from index contents. The engine will never return a string or suggestion that is non-existent in your index. For more information, see [Autocomplete (REST API)](/rest/api/searchservice/autocomplete) and [Suggestions (REST API)](/rest/api/searchservice/suggestions).

## Filter search

Filters are widely used in apps that include Cognitive Search. On application pages, filters are often visualized as facets in link navigation structures for user-directed filtering. Filters are also used internally to expose slices of indexed content. For example, you might initialize a search page using a filter on a product category, or a language if an index contains fields in both English and French.

You might also need filters to invoke a specialized query form, as described in the following table. You can use a filter with an unspecified search (**`search=*`**) or with a query string that includes terms, phrases, operators, and patterns.

| Filter scenario | Description |
|-----------------|-------------|
| Range filters | In Azure Cognitive Search, range queries are built using the filter parameter. For more information and examples, see [Range filter example](search-query-simple-examples.md#example-4-range-filters). |
| Geo-location search | If a searchable field is of [Edm.GeographyPoint type](/rest/api/searchservice/supported-data-types), you can create a filter expression for "find near me" or map-based search controls. Fields that drive geo-search contain coordinates. For more information and an example, see [Geo-search example](search-query-simple-examples.md#example-5-geo-search). |
| Faceted navigation | A facet navigation structure becomes instrumental in user-directed navigation when you invoke a filter in response to an `onclick` event on a facet. As such, facets and filters go hand-in-hand. If you add facet navigation, you will need filters to complete the experience. For more information, see [How to build a facet filter](search-filters-facets.md). |

> [!NOTE]
> Text that's used in a filter expression is not analyzed during query processing. The text input is presumed to be a verbatim case-sensitive character pattern that either succeeds or fails on the match. Filter expressions are constructed using [OData syntax](query-odata-filter-orderby-syntax.md) and passed in a **`filter`** parameter in all *filterable* fields in your index. For more information, see [Filters in Azure Cognitive Search](search-filters.md).

## Document look-up

In contrast with the previously described query forms, this one retrieves a single [search document by ID](/rest/api/searchservice/lookup-document), with no corresponding index search or scan. Only the one document is requested and returned. When a user selects an item in search results, retrieving the document and populating a details page with fields is a typical response, and a document look-up is the operation that supports it.

## Advanced search: fuzzy, wildcard, proximity, regex

An advanced query form depends on the Full Lucene parser and operators that trigger a specific query behavior.

| Query type | Usage | Examples and more information |
|------------|--------|------------------------------|
| [Fielded search](query-lucene-syntax.md#bkmk_fields) | **`search`**  parameter, **`queryType=full`**  | Build a composite query expression targeting a single field. <br/>[Fielded search example](search-query-lucene-examples.md#example-2-fielded-search) |
| [fuzzy search](query-lucene-syntax.md#bkmk_fuzzy) | **`search`** parameter, **`queryType=full`** | Matches on terms having a similar construction or spelling. <br/>[Fuzzy search example](search-query-lucene-examples.md#example-3-fuzzy-search) |
| [proximity search](query-lucene-syntax.md#bkmk_proximity) | **`search`** parameter, **`queryType=full`** | Finds terms that are near each other in a document. <br/>[Proximity search example](search-query-lucene-examples.md#example-4-proximity-search) |
| [term boosting](query-lucene-syntax.md#bkmk_termboost) | **`search`** parameter, **`queryType=full`** | Ranks a document higher if it contains the boosted term, relative to others that don't. <br/>[Term boosting example](search-query-lucene-examples.md#example-5-term-boosting) |
| [regular expression search](query-lucene-syntax.md#bkmk_regex) | **`search`** parameter, **`queryType=full`** | Matches based on the contents of a regular expression. <br/>[Regular expression example](search-query-lucene-examples.md#example-6-regex) |
|  [wildcard or prefix search](query-lucene-syntax.md#bkmk_wildcard) | **`search`** parameter with ***`~`** or **`?`**, **`queryType=full`**| Matches based on a prefix and tilde (`~`) or single character (`?`). <br/>[Wildcard search example](search-query-lucene-examples.md#example-7-wildcard-search) |

## Next steps

For a closer look at query implementation, review the examples for each syntax. If you are new to full text search, a closer look at what the query engine does might be an equally good choice.

+ [Simple query examples](search-query-simple-examples.md)
+ [Lucene syntax query examples for building advanced queries](search-query-lucene-examples.md)
+ [How full text search works in Azure Cognitive Search](search-lucene-query-architecture.md)<|MERGE_RESOLUTION|>--- conflicted
+++ resolved
@@ -8,27 +8,16 @@
 ms.author: heidist
 ms.service: cognitive-search
 ms.topic: conceptual
-<<<<<<< HEAD
-ms.date: 12/02/2020
-=======
 ms.date: 12/14/2020
->>>>>>> d9535e3d
 ---
 # Querying in Azure Cognitive Search
 
-<<<<<<< HEAD
-In Azure Cognitive Search, a query is a full specification of a round-trip operation, including parameters that inform query execution, as well as parameters that shape the response.
-=======
 Azure Cognitive Search offers a rich query language to support a broad range of scenarios, from free text search, to highly-specified query patterns. This article describes query requests, and what kinds of queries you can create.
->>>>>>> d9535e3d
 
 In Cognitive Search, a query is a full specification of a round-trip **`search`** operation, with parameters that both inform query execution and shape the response coming back. Parameters and parsers determine the type of query request. The following query example is a free text query with a boolean operator, using the [Search Documents (REST API)](/rest/api/searchservice/search-documents), targeting the [hotels-sample-index](search-get-started-portal.md) documents collection.
 
 ```http
-<<<<<<< HEAD
-=======
 POST https://[service name].search.windows.net/indexes/hotels-sample-index/docs/search?api-version=2020-06-30
->>>>>>> d9535e3d
 {
     "queryType": "simple"
     "search": "`New York` +restaurant",
@@ -44,11 +33,7 @@
 
 + **`queryType`** sets the parser, which is either the [default simple query parser](search-query-simple-examples.md) (optimal for full text search), or the [full Lucene query parser](search-query-lucene-examples.md) used for advanced query constructs like regular expressions, proximity search, fuzzy and wildcard search, to name a few.
 
-<<<<<<< HEAD
-+ **`search`** provides the match criteria, usually whole terms or phrases, but often accompanied by boolean operators. Single standalone terms are *term* queries. Quote-enclosed multi-part queries are *phrase* queries. Unspecified (`search=*`), with no match criteria and using null or default parameters, a query executes against all searchable fields as a full text search operation, returning an unscored result set in arbitrary order.
-=======
 + **`search`** provides the match criteria, usually whole terms or phrases, with or without operators. Any field that is attributed as *searchable* in the index schema is a candidate for this parameter.
->>>>>>> d9535e3d
 
 + **`searchFields`** constrains query execution to specific searchable fields.
 
