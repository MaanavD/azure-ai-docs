--- conflicted
+++ resolved
@@ -34,11 +34,7 @@
 ## Identify your Azure Search service's query api-key
 Now that you have created an Azure Search index, you are almost ready to issue queries using the .NET SDK. First, you will need to obtain one of the query api-keys that was generated for the search service you provisioned. The .NET SDK will send this api-key on every request to your service. Having a valid key establishes trust, on a per request basis, between the application sending the request and the service that handles it.
 
-<<<<<<< HEAD
-1. To find your service's api-keys you must log into the [Azure portal](https://portal.azure.com/)
-=======
 1. To find your service's api-keys you can sign in to the [Azure portal](https://portal.azure.com/)
->>>>>>> 382bbb82
 2. Go to your Azure Search service's blade
 3. Click on the "Keys" icon
 
