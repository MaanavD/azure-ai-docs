--- conflicted
+++ resolved
@@ -13,11 +13,8 @@
 
 # Monitoring Azure Cognitive Search
 
-<<<<<<< HEAD
-[Azure Monitor](../azure-monitor/overview.md) is enabled with every subscription to provide monitoring capabilities over all Azure resources, including Cognitive Search. When you sign up for search, Azure Monitor collects [**activity logs**](/azure/azure-monitor/data-sources#azure-activity-log) and [**metrics**](/azure/azure-monitor/essentials/data-platform-metrics) as soon as you start using the service. 
-=======
-[Azure Monitor](../azure-monitor/overview.md) is enabled with every subscription to provide monitoring capabilities over all Azure resources, including Cognitive Search. When you sign up for search, Azure Monitor collects [**activity logs**](../azure-monitor/agents/data-sources.md#azure-activity-log) and [**metrics**](../azure-monitor/essentials/data-platform-metrics.md) as soon as you start using the service. 
->>>>>>> 8a19e030
+[Azure Monitor](../azure-monitor/overview.md) is enabled with every subscription to provide monitoring capabilities over all Azure resources, including Cognitive Search. When you sign up for search, Azure Monitor collects [**activity logs**](../azure-monitor/data-sources.md#azure-activity-log) and [**metrics**](../azure-monitor/essentials/data-platform-metrics.md) as soon as you start using the service. 
+
 
 Optionally, you can enable diagnostic settings to collect [**resource logs**](../azure-monitor/essentials/resource-logs.md). Resource logs contain detailed information about search service operations that's useful for deeper analysis and investigation. 
 
@@ -54,11 +51,7 @@
 
 ## Monitor activity logs
 
-<<<<<<< HEAD
-In Azure Cognitive Search, [**activity logs**](/azure/azure-monitor/data-sources#azure-activity-log) reflect control plane activity, such as service and capacity updates, or API key usage or management. Activity logs are collected [free of charge](/azure/azure-monitor/usage-estimated-costs#pricing-model), with no configuration required. Data retention is 90 days, but you can configure durable storage for longer retention.
-=======
-In Azure Cognitive Search, [**activity logs**](../azure-monitor/agents/data-sources.md#azure-activity-log) reflect control plane activity, such as service and capacity updates, or API key usage or management. Activity logs are collected [free of charge](../azure-monitor/usage-estimated-costs.md#pricing-model), with no configuration required. Data retention is 90 days, but you can configure durable storage for longer retention.
->>>>>>> 8a19e030
+In Azure Cognitive Search, [**activity logs**](../azure-monitor/data-sources.md#azure-activity-log) reflect control plane activity, such as service and capacity updates, or API key usage or management. Activity logs are collected [free of charge](../azure-monitor/usage-estimated-costs.md#pricing-model), with no configuration required. Data retention is 90 days, but you can configure durable storage for longer retention.
 
 1. In the Azure portal, find your search service. From the menu on the left, select **Activity logs** to view the logs for your search service.
 
