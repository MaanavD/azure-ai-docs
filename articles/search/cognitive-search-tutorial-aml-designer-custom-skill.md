---
title: "Example: Create and deploy a custom skill with Azure Machine Learning designer"
titleSuffix: Azure Cognitive Search
description: This example demonstrates how to use Azure Machine Learning designer to build and deploy a custom AML skill for Azure Cognitive Search's AI enrichment pipeline.
manager: luiscab
author: vkurpad
ms.author: vikurpad
ms.service: cognitive-search
ms.topic: conceptual
ms.date: 04/16/2021
---

# Example: Build and deploy a custom skill with Azure Machine Learning designer

[Azure Machine Learning designer](../machine-learning/concept-designer.md) is an easy to use interactive canvas to create machine learning models for tasks like regression and classification. Invoking the model created by the designer in a Cognitive Search enrichment pipeline requires a few additional steps. In this example, you will create a simple regression model to predict the price of an automobile and invoke the inferencing endpoint as an AML skill. 

<<<<<<< HEAD
Follow the [Regression - Automobile Price Prediction (Advanced)](https://github.com/Azure/MachineLearningDesigner/blob/master/articles/samples/regression-automobile-price-prediction-compare-algorithms.md) tutorial in the [examples pipelines & datasets](../machine-learning/samples-designer.md) documentation page to create a model that predicts the price of an automobile given the different features.
=======
Follow the [Regression - Automobile Price Prediction (Advanced)](https://github.com/Azure/MachineLearningDesigner/blob/master/articles/samples/regression-automobile-price-prediction-compare-algorithms.md) tutorial in the [examples pipelines & datasets](../machine-learning/concept-designer.md) documentation page to create a model that predicts the price of an automobile given the different features.
>>>>>>> e29f2776

> [!IMPORTANT] 
> Deploying the model following the real time inferencing process will result in a valid endpoint, but not one that you can use with the AML skill in Cognitive Search. 

## Register model and download assets

Once you have a model trained, [register the trained model](../machine-learning/how-to-deploy-model-designer.md) and follow the steps to download all the files in the `trained_model_outputs` folder or download only the `score.py` and `conda_env.yml` files from the models artifacts page. You will edit the scoring script before the model is deployed as a real-time inferencing endpoint.


## Edit the scoring script for use with Cognitive Search 

Cognitive Search enrichment pipelines work on a single document and generate a request that contains the inputs for a single prediction. The downloaded `score.py` accepts a list of records and returns a list of predictions as a serialized JSON string. You will be making two changes to the `score.py`

* Edit the script to work with a single input record, not a list
* Edit the script to return a JSON object with a single property, the predicted price.

Open the downloaded `score.py` and edit the `run(data)` function. The function is currently setup to expect the following input as described in the model's `_samples.json` file.

```json
[
  {
    "symboling": 2,
    "make": "mitsubishi",
    "fuel-type": "gas",
    "aspiration": "std",
    "num-of-doors": "two",
    "body-style": "hatchback",
    "drive-wheels": "fwd",
    "engine-location": "front",
    "wheel-base": 93.7,
    "length": 157.3,
    "width": 64.4,
    "height": 50.8,
    "curb-weight": 1944,
    "engine-type": "ohc",
    "num-of-cylinders": "four",
    "engine-size": 92,
    "fuel-system": "2bbl",
    "bore": 2.97,
    "stroke": 3.23,
    "compression-ratio": 9.4,
    "horsepower": 68.0,
    "peak-rpm": 5500.0,
    "city-mpg": 31,
    "highway-mpg": 38,
    "price": 6189.0
  },
  {
    "symboling": 0,
    "make": "toyota",
    "fuel-type": "gas",
    "aspiration": "std",
    "num-of-doors": "four",
    "body-style": "wagon",
    "drive-wheels": "fwd",
    "engine-location": "front",
    "wheel-base": 95.7,
    "length": 169.7,
    "width": 63.6,
    "height": 59.1,
    "curb-weight": 2280,
    "engine-type": "ohc",
    "num-of-cylinders": "four",
    "engine-size": 92,
    "fuel-system": "2bbl",
    "bore": 3.05,
    "stroke": 3.03,
    "compression-ratio": 9.0,
    "horsepower": 62.0,
    "peak-rpm": 4800.0,
    "city-mpg": 31,
    "highway-mpg": 37,
    "price": 6918.0
  },
  {
    "symboling": 1,
    "make": "honda",
    "fuel-type": "gas",
    "aspiration": "std",
    "num-of-doors": "two",
    "body-style": "sedan",
    "drive-wheels": "fwd",
    "engine-location": "front",
    "wheel-base": 96.5,
    "length": 169.1,
    "width": 66.0,
    "height": 51.0,
    "curb-weight": 2293,
    "engine-type": "ohc",
    "num-of-cylinders": "four",
    "engine-size": 110,
    "fuel-system": "2bbl",
    "bore": 3.15,
    "stroke": 3.58,
    "compression-ratio": 9.1,
    "horsepower": 100.0,
    "peak-rpm": 5500.0,
    "city-mpg": 25,
    "highway-mpg": 31,
    "price": 10345.0
  }
]
```

Your changes will ensure that the model can accept the input generated by Cognitive Search during indexing, which is a single record.

```json
{
    "symboling": 2,
    "make": "mitsubishi",
    "fuel-type": "gas",
    "aspiration": "std",
    "num-of-doors": "two",
    "body-style": "hatchback",
    "drive-wheels": "fwd",
    "engine-location": "front",
    "wheel-base": 93.7,
    "length": 157.3,
    "width": 64.4,
    "height": 50.8,
    "curb-weight": 1944,
    "engine-type": "ohc",
    "num-of-cylinders": "four",
    "engine-size": 92,
    "fuel-system": "2bbl",
    "bore": 2.97,
    "stroke": 3.23,
    "compression-ratio": 9.4,
    "horsepower": 68.0,
    "peak-rpm": 5500.0,
    "city-mpg": 31,
    "highway-mpg": 38,
    "price": 6189.0
}
```

Replace lines 27 through 30 with
```python

    for key, val in data.items():
        input_entry[key].append(decode_nan(val))
```
You will also need to edit the output that the script generates from a string to a JSON object. Edit the return statement (line 37) in the original file to:
```python
    output = result.data_frame.values.tolist()
    return {
        "predicted_price": output[0][-1]
    }
```

Here is the updated `run` function with the changes in input format and the predicted output that will accept a single record as an input and return a JSON object with the predicted price.

```python
def run(data):
    data = json.loads(data)
    input_entry = defaultdict(list)
    # data is now a JSON object not a list of JSON objects
    for key, val in data.items():
        input_entry[key].append(decode_nan(val))

    data_frame_directory = create_dfd_from_dict(input_entry, schema_data)
    score_module = ScoreModelModule()
    result, = score_module.run(
        learner=model,
        test_data=DataTable.from_dfd(data_frame_directory),
        append_or_result_only=True)
    #return json.dumps({"result": result.data_frame.values.tolist()})
    output = result.data_frame.values.tolist()
    # return the last column of the the first row of the dataframe
    return  {
        "predicted_price": output[0][-1]
    }
```
## Register and deploy the model

With your changes saved, you can now register the model in the portal. Select register model and provide it with a valid name. Choose `Other` for Model Framework, `Custom` for Framework Name and `1.0` for Framework Version. Select the `Upload folder` option and select the folder with the updated `score.py` and `conda_env.yaml`.

Select the model and select on the `Deploy` action. The deployment step assumes you have an AKS inferencing cluster provisioned. Container instances are currently not supported in Cognitive Search.
 1. Provide a valid endpoint name
2. Select the compute type of `Azure Kubernetes Service`
3. Select the compute name for your inference cluster
4. Toggle `enable authentication` to on
5. Select `Key-based authentication` for the type
6. Select the updated `score.py` for `entry script file`
7. Select the  `conda_env.yaml` for `conda dependencies file`
8. Select the deploy button to deploy your new endpoint.

## Integrate with Cognitive Search

To integrate the newly created endpoint with Cognitive Search
1. Add a JSON file containing a single automobile record to a blob container
<<<<<<< HEAD
2. Configure a AI enrichment pipeline using the [import data workflow](./cognitive-search-quickstart-blob.md). Be sure to select `JSON` as the `parsing mode`
=======
2. Configure a AI enrichment pipeline using the [import data workflow](cognitive-search-quickstart-blob.md). Be sure to select `JSON` as the `parsing mode`
>>>>>>> e29f2776
3. On the `Add Enrichments` tab, select a single skill `Extract people names` as a placeholder.
4. Add a new field to the index called `predicted_price` of type `Edm.Double`, set the Retrievable property to true.
5. Complete the import data process

### Add the AML Skill to the skillset

From the list of skillsets, select the skillset you created. You will now edit the skillset to replace the people identification skill with the AML skill to predict prices. 
On the Skillset Definition (JSON) tab, select `Azure Machine Learning (AML)` from the skills dropdown. Select the workspace, for the AML skill to discover your endpoint, the workspace and search service need to be in the same Azure subscription.
Select the endpoint that you created earlier in the tutorial.
Validate that the skill is populated with the URI and authentication information as configured when you deployed the endpoint. Copy the skill template and replace the skill in the skillset.
Edit the skill to:
1. Set the name to a valid name
2. Add a description
3. Set degreesOfParallelism to 1
4. Set the context to `/document`
5. Set the inputs to all the required inputs, see the sample skill definition below
6. Set the outputs to capture the predicted price returned.

```json
{
      "@odata.type": "#Microsoft.Skills.Custom.AmlSkill",
      "name": "AMLdemo",
      "description": "AML Designer demo",
      "context": "/document",
      "uri": "Your AML endpoint",
      "key": "Your AML endpoint key",
      "resourceId": null,
      "region": null,
      "timeout": "PT30S",
      "degreeOfParallelism": 1,
      "inputs": [
        {
          "name": "symboling",
          "source": "/document/symboling"
        },
        {
          "name": "make",
          "source": "/document/make"
        },
        {
          "name": "fuel-type",
          "source": "/document/fuel-type"
        },
        {
          "name": "aspiration",
          "source": "/document/aspiration"
        },
        {
          "name": "num-of-doors",
          "source": "/document/num-of-doors"
        },
        {
          "name": "body-style",
          "source": "/document/body-style"
        },
        {
          "name": "drive-wheels",
          "source": "/document/drive-wheels"
        },
        {
          "name": "engine-location",
          "source": "/document/engine-location"
        },
        {
          "name": "wheel-base",
          "source": "/document/wheel-base"
        },
        {
          "name": "length",
          "source": "/document/length"
        },
        {
          "name": "width",
          "source": "/document/width"
        },
        {
          "name": "height",
          "source": "/document/height"
        },
        {
          "name": "curb-weight",
          "source": "/document/curb-weight"
        },
        {
          "name": "engine-type",
          "source": "/document/engine-type"
        },
        {
          "name": "num-of-cylinders",
          "source": "/document/num-of-cylinders"
        },
        {
          "name": "engine-size",
          "source": "/document/engine-size"
        },
        {
          "name": "fuel-system",
          "source": "/document/fuel-system"
        },
        {
          "name": "bore",
          "source": "/document/bore"
        },
        {
          "name": "stroke",
          "source": "/document/stroke"
        },
        {
          "name": "compression-ratio",
          "source": "/document/compression-ratio"
        },
        {
          "name": "horsepower",
          "source": "/document/horsepower"
        },
        {
          "name": "peak-rpm",
          "source": "/document/peak-rpm"
        },
        {
          "name": "city-mpg",
          "source": "/document/city-mpg"
        },
        {
          "name": "highway-mpg",
          "source": "/document/highway-mpg"
        },
        {
          "name": "price",
          "source": "/document/price"
        }
      ],
      "outputs": [
        {
          "name": "predicted_price",
          "targetName": "predicted_price"
        }
      ]
    }
```
### Update the indexer output field mappings

The indexer output field mappings determine what enrichments are saved to the index. Replace the output field mappings section of the indexer with the snippet below:

```json
"outputFieldMappings": [
    {
      "sourceFieldName": "/document/predicted_price",
      "targetFieldName": "predicted_price"
    }
  ]
```

You can now run your indexer and validate that the `predicted_price` property is populated in the index with the result from your AML skill output.

## Next steps

> [!div class="nextstepaction"]
> [Review the custom skill web api](./cognitive-search-custom-skill-web-api.md)

> [Learn more about adding custom skills to the enrichment pipeline](./cognitive-search-custom-skill-interface.md)

> [Learn more about the AML skill](./cognitive-search-tutorial-aml-custom-skill.md)<|MERGE_RESOLUTION|>--- conflicted
+++ resolved
@@ -14,11 +14,7 @@
 
 [Azure Machine Learning designer](../machine-learning/concept-designer.md) is an easy to use interactive canvas to create machine learning models for tasks like regression and classification. Invoking the model created by the designer in a Cognitive Search enrichment pipeline requires a few additional steps. In this example, you will create a simple regression model to predict the price of an automobile and invoke the inferencing endpoint as an AML skill. 
 
-<<<<<<< HEAD
-Follow the [Regression - Automobile Price Prediction (Advanced)](https://github.com/Azure/MachineLearningDesigner/blob/master/articles/samples/regression-automobile-price-prediction-compare-algorithms.md) tutorial in the [examples pipelines & datasets](../machine-learning/samples-designer.md) documentation page to create a model that predicts the price of an automobile given the different features.
-=======
 Follow the [Regression - Automobile Price Prediction (Advanced)](https://github.com/Azure/MachineLearningDesigner/blob/master/articles/samples/regression-automobile-price-prediction-compare-algorithms.md) tutorial in the [examples pipelines & datasets](../machine-learning/concept-designer.md) documentation page to create a model that predicts the price of an automobile given the different features.
->>>>>>> e29f2776
 
 > [!IMPORTANT] 
 > Deploying the model following the real time inferencing process will result in a valid endpoint, but not one that you can use with the AML skill in Cognitive Search. 
@@ -210,11 +206,7 @@
 
 To integrate the newly created endpoint with Cognitive Search
 1. Add a JSON file containing a single automobile record to a blob container
-<<<<<<< HEAD
-2. Configure a AI enrichment pipeline using the [import data workflow](./cognitive-search-quickstart-blob.md). Be sure to select `JSON` as the `parsing mode`
-=======
 2. Configure a AI enrichment pipeline using the [import data workflow](cognitive-search-quickstart-blob.md). Be sure to select `JSON` as the `parsing mode`
->>>>>>> e29f2776
 3. On the `Add Enrichments` tab, select a single skill `Extract people names` as a placeholder.
 4. Add a new field to the index called `predicted_price` of type `Edm.Double`, set the Retrievable property to true.
 5. Complete the import data process
