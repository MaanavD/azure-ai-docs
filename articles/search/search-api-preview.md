--- conflicted
+++ resolved
@@ -26,15 +26,6 @@
 
 + [Azure Data Lake Storage Gen2 indexer (preview)](search-howto-index-azure-data-lake-storage.md) can index content and metadata from Data Lake Storage Gen2.
 
-<<<<<<< HEAD
-+ [Document Extraction (preview)](cognitive-search-skill-document-extraction.md) is a cognitive skill used during indexing that allows you to extract the contents of a file from within a skillset. Previously, document cracking only occurred prior to skillset execution. With the addition of this skill, you can also perform this operation within skillset execution.
-
-+ [Text Translation (preview)](cognitive-search-skill-text-translation.md) is a cognitive skill used during indexing that evaluates text and, for each record, returns the text translated to the specified target language.
-
-+ [PII Detection (preview)](cognitive-search-skill-pii-detection.md) is a cognitive skill used during indexing that allows you to extract and mask personally identifiable information from text.
-
-=======
->>>>>>> d22bbe28
 + [Knowledge store](knowledge-store-concept-intro.md) is a new destination of an AI-based enrichment pipeline. The physical data structure exists in Azure Blob storage and Azure Table storage, and it is created and populated when you run an indexer that has an attached cognitive skillset. The definition of a knowledge store itself is specified within a skillset definition. Within the knowledge store definition, you control the physical structures of your data through *projection* elements that determine how data is shaped, whether data is stored in Table storage or Blob storage, and whether there are multiple views.
 
 ## Earlier preview features
