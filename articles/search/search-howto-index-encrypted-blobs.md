--- conflicted
+++ resolved
@@ -69,11 +69,7 @@
 
 1. Go to your Azure Key Vault service in the Azure portal. [Create an access policy](/azure/key-vault/general/assign-access-policy-portal) in the Azure Key Vault that grants key access to the custom skill.
 
-<<<<<<< HEAD
 1. From the left pane, select **Access policies**, and then select **+ Create** to start the **Create an access policy** wizard.
-=======
-1. On the left pane, select **Access policies**, and then select **+ Create** to start the **Create an access policy** wizard.
->>>>>>> 4623bafa
 
     :::image type="content" source="media/indexing-encrypted-blob-files/keyvault-access-policies.png" alt-text="Screenshot of the Access Policy command in the left pane." border="true":::
 
