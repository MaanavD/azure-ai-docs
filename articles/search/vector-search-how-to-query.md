--- conflicted
+++ resolved
@@ -437,11 +437,7 @@
 
 Azure OpenAI embedding models use cosine similarity, so if you're using Azure OpenAI embedding models, `cosine` is the recommended metric. Other supported ranking metrics include `euclidean` and `dotProduct`.
 
-<<<<<<< HEAD
-Multiple sets are created if the query targets multiple vector fields, or if the query is a hybrid of vector and full text search, with or without the optional semantic reranking capabilities of [semantic ranking](semantic-search-overview.md). Within vector search, a vector query can only target one internal vector index. So for [multiple vector fields](#multiple-vector-fields) and [multiple vector queries](#multiple-vector-queries), the search engine generates multiple queries that target the respective vector indexes of each field. Output is a set of ranked results for each query, which are fused using RRF. For more information, see [Vector query execution and scoring](vector-search-ranking.md).
-=======
 Multiple sets are created if the query targets multiple vector fields, or if the query is a hybrid of vector and full text search, with or without [semantic ranking](semantic-search-overview.md). Within vector search, a vector query can only target one internal vector index. So for [multiple vector fields](#multiple-vector-fields) and [multiple vector queries](#multiple-vector-queries), the search engine generates multiple queries that target the respective vector indexes of each field. Output is a set of ranked results for each query, which are fused using RRF. For more information, see [Vector query execution and scoring](vector-search-ranking.md).
->>>>>>> d9376fd0
 
 ## Next steps
 
