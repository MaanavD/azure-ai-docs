---
title: Attach Azure AI services to a skillset
titleSuffix: Azure Cognitive Search
description: Learn how to attach an Azure AI multi-service resource to an AI enrichment pipeline in Azure Cognitive Search.

author: HeidiSteen
ms.author: heidist
ms.service: cognitive-search
ms.topic: how-to
ms.date: 05/31/2023

---

# Attach an Azure AI multi-service resource to a skillset in Azure Cognitive Search

When configuring an optional [AI enrichment pipeline](cognitive-search-concept-intro.md) in Azure Cognitive Search, you can enrich a limited number of documents free of charge. For larger and more frequent workloads, you should attach a billable [**Azure AI multi-service resource**](../ai-services/cognitive-services-apis-create-account.md). 

A multi-service resource references "Azure AI services" as the offering, rather than individual services, with access granted through a single API key. This key is specified in a [**skillset**](/rest/api/searchservice/create-skillset) and allows Microsoft to charge you for using these APIs:

+ [Azure AI Vision](../ai-services/computer-vision/overview.md) for image analysis and optical character recognition (OCR)
+ [Language service](../ai-services/language-service/overview.md) for language detection, entity recognition, sentiment analysis, and key phrase extraction
+ [Translator](../ai-services/translator/translator-overview.md) for machine text translation

> [!TIP]
> Azure provides infrastructure for you to monitor billing and budgets. For more information about monitoring Azure AI services, see [Plan and manage costs for Azure AI services](../ai-services/plan-manage-costs.md).

## Set the resource key

You can use the Azure portal, REST API, or an Azure SDK to attach a billable resource to a skillset.

If you leave the property unspecified, your search service attempts to use the free enrichments available to your indexer on a daily basis. Execution of billable skills stops at 20 transactions per indexer invocation and a "Time Out" message appears in indexer execution history.

### [**Azure portal**](#tab/portal)

1. [Sign in to Azure portal](https://portal.azure.com).

1. Create an [Azure AI multi-service resource](../ai-services/cognitive-services-apis-create-account.md) in the [same region](#same-region-requirement) as your search service.

1. Add the key to a skillset definition:

   + If using the [Import data wizard](search-import-data-portal.md), enter the key in the second step, "Add AI enrichments".

   + If adding the key to a new or existing skillset, provide the key in the **Azure AI services** tab.

   :::image type="content" source="media/cognitive-search-attach-cognitive-services/attach-existing2.png" alt-text="Screenshot of the key page." border="true":::

### [**REST**](#tab/cogkey-rest)

1. Create an [Azure AI multi-service resource](../ai-services/cognitive-services-apis-create-account.md) in the [same region](#same-region-requirement) as your search service.

1. Create or update a skillset, specifying `cognitiveServices` section in the body of the [skillset request](/rest/api/searchservice/create-skillset):

```http
PUT https://[servicename].search.windows.net/skillsets/[skillset name]?api-version=2020-06-30
api-key: [admin key]
Content-Type: application/json
{
    "name": "skillset name",
    "skills": 
    [
      {
        "@odata.type": "#Microsoft.Skills.Text.V3.EntityRecognitionSkill",
        "categories": [ "Organization" ],
        "defaultLanguageCode": "en",
        "inputs": [
          {
            "name": "text", "source": "/document/content"
          }
        ],
        "outputs": [
          {
            "name": "organizations", "targetName": "organizations"
          }
        ]
      }
    ],
    "cognitiveServices": {
        "@odata.type": "#Microsoft.Azure.Search.CognitiveServicesByKey",
        "description": "mycogsvcs",
        "key": "<your key goes here>"
    }
}
```

### [**.NET SDK**](#tab/cogkey-csharp)

The following code snippet is from [azure-search-dotnet-samples](https://github.com/Azure-Samples/azure-search-dotnet-samples/blob/master/tutorial-ai-enrichment/v11/Program.cs), trimmed for brevity.

```csharp
IConfigurationBuilder builder = new ConfigurationBuilder().AddJsonFile("appsettings.json");
IConfigurationRoot configuration = builder.Build();

string searchServiceUri = configuration["SearchServiceUri"];
string adminApiKey = configuration["SearchServiceAdminApiKey"];
string cognitiveServicesKey = configuration["CognitiveServicesKey"];

SearchIndexerClient indexerClient = new SearchIndexerClient(new Uri(searchServiceUri), new AzureKeyCredential(adminApiKey));

// Create the skills
Console.WriteLine("Creating the skills...");
OcrSkill ocrSkill = CreateOcrSkill();
MergeSkill mergeSkill = CreateMergeSkill();

// Create the skillset
Console.WriteLine("Creating or updating the skillset...");
List<SearchIndexerSkill> skills = new List<SearchIndexerSkill>();
skills.Add(ocrSkill);
skills.Add(mergeSkill);

SearchIndexerSkillset skillset = CreateOrUpdateDemoSkillSet(indexerClient, skills, cognitiveServicesKey);
```

---

## Remove the key

Enrichments are a billable feature. If you no longer need to call Cognitive Services, follow these instructions to remove the multi-region key and prevent use of the external resource. Without the key, the skillset reverts to the default allocation of 20 free transactions per indexer, per day. Execution of billable skills stops at 20 transactions and a "Time Out" message appears in indexer execution history when the allocation is used up.

### [**Azure portal**](#tab/portal-remove)

1. [Sign in to Azure portal](https://portal.azure.com) and open the search service **Overview** page.

1. Under **Skillsets**, select the skillset containing the key you want to remove.

   :::image type="content" source="media/cognitive-search-attach-cognitive-services/select-skillset.png" alt-text="Screenshot of the skillset page." border="true" lightbox="media/cognitive-search-attach-cognitive-services/select-skillset.png":::

1. Scroll to the end of the file. 

1. Remove the key from the JSON and save the skillset.

   :::image type="content" source="media/cognitive-search-attach-cognitive-services/remove-key-save.png" alt-text="Screenshot of the skillset JSON." border="true" lightbox="media/cognitive-search-attach-cognitive-services/remove-key-save.png":::

### [**REST**](#tab/cogkey-rest-remove)

1. [Get Skillset](/rest/api/searchservice/get-skillset) so that you have the full definition.

1. Formulate an [Update Skillset](/rest/api/searchservice/update-skillset) request, providing the JSON definition of the skillset.

1. Remove the key in the body of the definition, and then send the request:

    ```http
    PUT https://[servicename].search.windows.net/skillsets/[skillset name]?api-version=2020-06-30
    api-key: [admin key]
    Content-Type: application/json
    {
        "name": "skillset name",
        "skills": 
        [
          {
            "@odata.type": "#Microsoft.Skills.Text.V3.EntityRecognitionSkill",
            "categories": [ "Organization" ],
            "defaultLanguageCode": "en",
            "inputs": [
              {
                "name": "text", "source": "/document/content"
              }
            ],
            "outputs": [
              {
                "name": "organizations", "targetName": "organizations"
              }
            ]
          }
        ],
        "cognitiveServices": {
            "@odata.type": "#Microsoft.Azure.Search.CognitiveServicesByKey",
            "description": "mycogsvcs",
            "key": ""
        }
    }
    ```

    Alternatively, you can set "cognitiveServices" to null:

    ```json
    "cognitiveServices": null,
    ```

---

<a name="same-region-requirement"></a>

## How the key is used

Key-based billing applies when API calls to Azure AI services resources exceed 20 API calls per indexer, per day. 

<<<<<<< HEAD
The key is used for billing, but not for enrichment operations' connections. For connections, a search service [connects over the internal network](search-security-overview.md#internal-traffic) to an Azure AI multi-service resource that's co-located in the [same physical region](https://azure.microsoft.com/global-infrastructure/services/?products=search). Most regions that offer Cognitive Search also offer Azure AI services. If you attempt AI enrichment in a region that doesn't have both services, you'll see this message: "Provided key isn't a valid CognitiveServices type key for the region of your search service."
=======
The key is used for billing, but not for enrichment operations' connections. For connections, a search service [connects over the internal network](search-security-overview.md#internal-traffic) to a Cognitive Services resource that's colocated in the [same physical region](https://azure.microsoft.com/global-infrastructure/services/?products=search). Most regions that offer Cognitive Search also offer Cognitive Services. If you attempt AI enrichment in a region that doesn't have both services, you'll see this message: "Provided key isn't a valid CognitiveServices type key for the region of your search service."
>>>>>>> 13d926b8

Currently, billing for [built-in skills](cognitive-search-predefined-skills.md) requires a public connection from Cognitive Search to Azure AI services. Disabling public network access breaks billing. If disabling public networks is a requirement, you can configure a [Custom Web API skill](cognitive-search-custom-skill-interface.md) implemented with an [Azure Function](cognitive-search-create-custom-skill-example.md) that supports [private endpoints](../azure-functions/functions-create-vnet.md) and add the [Cognitive Service resource to the same VNET](/azure/ai-services/cognitive-services-virtual-networks). In this way, you can call Azure AI services resource directly from the custom skill using private endpoints.

> [!NOTE]
> Some built-in skills are based on non-regional Azure AI services (for example, the [Text Translation Skill](cognitive-search-skill-text-translation.md)). Using a non-regional skill means that your request might be serviced in a region other than the Azure Cognitive Search region. For more information on non-regional services, see the [Azure AI services product by region](https://aka.ms/allinoneregioninfo) page.

### Key requirements special cases

[Custom Entity Lookup](cognitive-search-skill-custom-entity-lookup.md) is metered by Azure Cognitive Search, not Azure AI services, but it requires an Azure AI multi-service resource key to unlock transactions beyond 20 per indexer, per day. For this skill only, the resource key unblocks the number of transactions, but is unrelated to billing.

## Free enrichments

AI enrichment offers a small quantity of free processing  of billable enrichments so that you can complete short exercises without having to attach an Azure AI multi-service resource. Free enrichments are 20 documents per day, per indexer. You can [reset the indexer](search-howto-run-reset-indexers.md) to reset the counter if you want to repeat an exercise.

Some enrichments are always free: 

+ Utility skills that don't call Azure AI services (namely, [Conditional](cognitive-search-skill-conditional.md), [Document Extraction](cognitive-search-skill-document-extraction.md), [Shaper](cognitive-search-skill-shaper.md), [Text Merge](cognitive-search-skill-textmerger.md), and [Text Split skills](cognitive-search-skill-textsplit.md)) aren't billable.

+ Text extraction from PDF documents and other application files is nonbillable. Text extraction occurs during the [document cracking](search-indexer-overview.md#document-cracking) phase and isn't technically an enrichment, but it occurs during AI enrichment and is thus noted here.

## Billable enrichments

 During AI enrichment, Cognitive Search calls the Azure AI services APIs for [built-in skills](cognitive-search-predefined-skills.md) that are based on Azure AI Vision, Translator, and Azure AI Language. 

Billable built-in skills that make backend calls to Azure AI services include [Entity Linking](cognitive-search-skill-entity-linking-v3.md), [Entity Recognition](cognitive-search-skill-entity-recognition-v3.md), [Image Analysis](cognitive-search-skill-image-analysis.md), [Key Phrase Extraction](cognitive-search-skill-keyphrases.md), [Language Detection](cognitive-search-skill-language-detection.md), [OCR](cognitive-search-skill-ocr.md), [Personally Identifiable Information (PII) Detection](cognitive-search-skill-pii-detection.md), [Sentiment](cognitive-search-skill-sentiment-v3.md), and [Text Translation](cognitive-search-skill-text-translation.md).

Image extraction is an Azure Cognitive Search operation that occurs when documents are cracked prior to enrichment. Image extraction is billable on all tiers, except for 20 free daily extractions on the free tier. Image extraction costs apply to image files inside blobs, embedded images in other files (PDF and other app files), and for images extracted using [Document Extraction](cognitive-search-skill-document-extraction.md). For image extraction pricing, see the [Azure Cognitive Search pricing page](https://azure.microsoft.com/pricing/details/search/).

> [!TIP]
> To lower the cost of skillset processing, enable [incremental enrichment (preview)](cognitive-search-incremental-indexing-conceptual.md) to cache and reuse any enrichments that are unaffected by changes made to a skillset. Caching requires Azure Storage (see [pricing](https://azure.microsoft.com/pricing/details/storage/blobs/) but the cumulative cost of skillset execution is lower if existing enrichments can be reused, especially for skillsets that use image extraction and analysis.

## Example: Estimate costs

To estimate the costs associated with Cognitive Search indexing, start with an idea of what an average document looks like so you can run some numbers. For example, you might approximate:

+ 1,000 PDFs.
+ Six pages each.
+ One image per page (6,000 images).
+ 3,000 characters per page.

Assume a pipeline that consists of document cracking of each PDF, image and text extraction, optical character recognition (OCR) of images, and entity recognition of organizations.

<<<<<<< HEAD
The prices shown in this article are hypothetical. They're used to illustrate the estimation process. Your costs could be lower. For the actual prices of transactions, see See [Azure AI services pricing](https://azure.microsoft.com/pricing/details/cognitive-services).
=======
The prices shown in this article are hypothetical. They're used to illustrate the estimation process. Your costs could be lower. For the actual price of transactions, see [Cognitive Services pricing](https://azure.microsoft.com/pricing/details/cognitive-services).
>>>>>>> 13d926b8

1. For document cracking with text and image content, text extraction is currently free. For 6,000 images, assume $1 for every 1,000 images extracted. That's a cost of $6.00 for this step.

1. For OCR of 6,000 images in English, the OCR cognitive skill uses the best algorithm (DescribeText). Assuming a cost of $2.50 per 1,000 images to be analyzed, you would pay $15.00 for this step.

1. For entity extraction, you'd have a total of three text records per page. Each record is 1,000 characters. Three text records per page multiplied by 6,000 pages equal 18,000 text records. Assuming $2.00 per 1,000 text records, this step would cost $36.00.

Putting it all together, you'd pay about $57.00 to ingest 1,000 PDF documents of this type with the described skillset.

## Next steps

+ [Azure Cognitive Search pricing page](https://azure.microsoft.com/pricing/details/search/)
+ [How to define a skillset](cognitive-search-defining-skillset.md)
+ [Create Skillset (REST)](/rest/api/searchservice/create-skillset)
+ [How to map enriched fields](cognitive-search-output-field-mapping.md)<|MERGE_RESOLUTION|>--- conflicted
+++ resolved
@@ -15,11 +15,12 @@
 
 When configuring an optional [AI enrichment pipeline](cognitive-search-concept-intro.md) in Azure Cognitive Search, you can enrich a limited number of documents free of charge. For larger and more frequent workloads, you should attach a billable [**Azure AI multi-service resource**](../ai-services/cognitive-services-apis-create-account.md). 
 
-A multi-service resource references "Azure AI services" as the offering, rather than individual services, with access granted through a single API key. This key is specified in a [**skillset**](/rest/api/searchservice/create-skillset) and allows Microsoft to charge you for using these APIs:
+A multi-service resource references a subset of "Azure AI services" as the offering, rather than individual services, with access granted through a single API key. This key is specified in a [**skillset**](/rest/api/searchservice/create-skillset) and allows Microsoft to charge you for using these services:
 
 + [Azure AI Vision](../ai-services/computer-vision/overview.md) for image analysis and optical character recognition (OCR)
-+ [Language service](../ai-services/language-service/overview.md) for language detection, entity recognition, sentiment analysis, and key phrase extraction
-+ [Translator](../ai-services/translator/translator-overview.md) for machine text translation
++ [Azure AI Language](../ai-services/language-service/overview.md) for language detection, entity recognition, sentiment analysis, and key phrase extraction
++ [Azure AI Speech](../ai-services/speech-service/overview.md) for speech to text and text to speech
++ [Azure AI Translator](../ai-services/translator/translator-overview.md) for machine text translation
 
 > [!TIP]
 > Azure provides infrastructure for you to monitor billing and budgets. For more information about monitoring Azure AI services, see [Plan and manage costs for Azure AI services](../ai-services/plan-manage-costs.md).
@@ -114,7 +115,7 @@
 
 ## Remove the key
 
-Enrichments are a billable feature. If you no longer need to call Cognitive Services, follow these instructions to remove the multi-region key and prevent use of the external resource. Without the key, the skillset reverts to the default allocation of 20 free transactions per indexer, per day. Execution of billable skills stops at 20 transactions and a "Time Out" message appears in indexer execution history when the allocation is used up.
+Enrichments are a billable feature. If you no longer need to call Azure AI services, follow these instructions to remove the multi-region key and prevent use of the external resource. Without the key, the skillset reverts to the default allocation of 20 free transactions per indexer, per day. Execution of billable skills stops at 20 transactions and a "Time Out" message appears in indexer execution history when the allocation is used up.
 
 ### [**Azure portal**](#tab/portal-remove)
 
@@ -184,13 +185,9 @@
 
 Key-based billing applies when API calls to Azure AI services resources exceed 20 API calls per indexer, per day. 
 
-<<<<<<< HEAD
-The key is used for billing, but not for enrichment operations' connections. For connections, a search service [connects over the internal network](search-security-overview.md#internal-traffic) to an Azure AI multi-service resource that's co-located in the [same physical region](https://azure.microsoft.com/global-infrastructure/services/?products=search). Most regions that offer Cognitive Search also offer Azure AI services. If you attempt AI enrichment in a region that doesn't have both services, you'll see this message: "Provided key isn't a valid CognitiveServices type key for the region of your search service."
-=======
-The key is used for billing, but not for enrichment operations' connections. For connections, a search service [connects over the internal network](search-security-overview.md#internal-traffic) to a Cognitive Services resource that's colocated in the [same physical region](https://azure.microsoft.com/global-infrastructure/services/?products=search). Most regions that offer Cognitive Search also offer Cognitive Services. If you attempt AI enrichment in a region that doesn't have both services, you'll see this message: "Provided key isn't a valid CognitiveServices type key for the region of your search service."
->>>>>>> 13d926b8
-
-Currently, billing for [built-in skills](cognitive-search-predefined-skills.md) requires a public connection from Cognitive Search to Azure AI services. Disabling public network access breaks billing. If disabling public networks is a requirement, you can configure a [Custom Web API skill](cognitive-search-custom-skill-interface.md) implemented with an [Azure Function](cognitive-search-create-custom-skill-example.md) that supports [private endpoints](../azure-functions/functions-create-vnet.md) and add the [Cognitive Service resource to the same VNET](/azure/ai-services/cognitive-services-virtual-networks). In this way, you can call Azure AI services resource directly from the custom skill using private endpoints.
+The key is used for billing, but not for enrichment operations' connections. For connections, a search service [connects over the internal network](search-security-overview.md#internal-traffic) to an Azure AI services resource that's colocated in the [same physical region](https://azure.microsoft.com/global-infrastructure/services/?products=search). Most regions that offer Cognitive Search also offer other Azure AI services such as Language. If you attempt AI enrichment in a region that doesn't have both services, you'll see this message: "Provided key isn't a valid CognitiveServices type key for the region of your search service."
+
+Currently, billing for [built-in skills](cognitive-search-predefined-skills.md) requires a public connection from Cognitive Search to another Azure AI service. Disabling public network access breaks billing. If disabling public networks is a requirement, you can configure a [Custom Web API skill](cognitive-search-custom-skill-interface.md) implemented with an [Azure Function](cognitive-search-create-custom-skill-example.md) that supports [private endpoints](../azure-functions/functions-create-vnet.md) and add the [Azure AI services resource to the same VNET](/azure/ai-services/cognitive-services-virtual-networks). In this way, you can call Azure AI services resource directly from the custom skill using private endpoints.
 
 > [!NOTE]
 > Some built-in skills are based on non-regional Azure AI services (for example, the [Text Translation Skill](cognitive-search-skill-text-translation.md)). Using a non-regional skill means that your request might be serviced in a region other than the Azure Cognitive Search region. For more information on non-regional services, see the [Azure AI services product by region](https://aka.ms/allinoneregioninfo) page.
@@ -231,11 +228,7 @@
 
 Assume a pipeline that consists of document cracking of each PDF, image and text extraction, optical character recognition (OCR) of images, and entity recognition of organizations.
 
-<<<<<<< HEAD
-The prices shown in this article are hypothetical. They're used to illustrate the estimation process. Your costs could be lower. For the actual prices of transactions, see See [Azure AI services pricing](https://azure.microsoft.com/pricing/details/cognitive-services).
-=======
-The prices shown in this article are hypothetical. They're used to illustrate the estimation process. Your costs could be lower. For the actual price of transactions, see [Cognitive Services pricing](https://azure.microsoft.com/pricing/details/cognitive-services).
->>>>>>> 13d926b8
+The prices shown in this article are hypothetical. They're used to illustrate the estimation process. Your costs could be lower. For the actual price of transactions, see [Azure AI services pricing](https://azure.microsoft.com/pricing/details/cognitive-services).
 
 1. For document cracking with text and image content, text extraction is currently free. For 6,000 images, assume $1 for every 1,000 images extracted. That's a cost of $6.00 for this step.
 
