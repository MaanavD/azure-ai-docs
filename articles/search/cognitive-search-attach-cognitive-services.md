---
title: Attach Azure AI services to a skillset
titleSuffix: Azure Cognitive Search
description: Learn how to attach an Azure AI multi-service resource to an AI enrichment pipeline in Azure Cognitive Search.
author: HeidiSteen
ms.author: heidist
ms.service: cognitive-search
ms.topic: how-to
ms.date: 05/31/2023

---

# Attach an Azure AI multi-service resource to a skillset in Azure Cognitive Search

<<<<<<< HEAD
When configuring an optional [AI enrichment pipeline](cognitive-search-concept-intro.md) in Azure Cognitive Search, you can enrich a limited number of documents free of charge. For larger and more frequent workloads, you should attach a billable [**multi-service Cognitive Services resource**](../ai-services/cognitive-services-apis-create-account.md). 
=======
When configuring an optional [AI enrichment pipeline](cognitive-search-concept-intro.md) in Azure Cognitive Search, you can enrich a limited number of documents free of charge. For larger and more frequent workloads, you should attach a billable [**Azure AI multi-service resource**](../ai-services/cognitive-services-apis-create-account.md). 
>>>>>>> 84b03e65

A multi-service resource references a subset of "Azure AI services" as the offering, rather than individual services, with access granted through a single API key. This key is specified in a [**skillset**](/rest/api/searchservice/create-skillset) and allows Microsoft to charge you for using these services:

<<<<<<< HEAD
+ [Computer Vision](../ai-services/computer-vision/overview.md) for image analysis and optical character recognition (OCR)
+ [Language service](../ai-services/language-service/overview.md) for language detection, entity recognition, sentiment analysis, and key phrase extraction
+ [Translator](../ai-services/translator/translator-overview.md) for machine text translation

> [!TIP]
> Azure provides infrastructure for you to monitor billing and budgets. For more information about monitoring Cognitive Services, see [Plan and manage costs for Azure Cognitive Services](../ai-services/plan-manage-costs.md).
=======
+ [Azure AI Vision](../ai-services/computer-vision/overview.md) for image analysis and optical character recognition (OCR)
+ [Azure AI Language](../ai-services/language-service/overview.md) for language detection, entity recognition, sentiment analysis, and key phrase extraction
+ [Azure AI Speech](../ai-services/speech-service/overview.md) for speech to text and text to speech
+ [Azure AI Translator](../ai-services/translator/translator-overview.md) for machine text translation

> [!TIP]
> Azure provides infrastructure for you to monitor billing and budgets. For more information about monitoring Azure AI services, see [Plan and manage costs for Azure AI services](../ai-services/plan-manage-costs.md).
>>>>>>> 84b03e65

## Set the resource key

You can use the Azure portal, REST API, or an Azure SDK to attach a billable resource to a skillset.

If you leave the property unspecified, your search service attempts to use the free enrichments available to your indexer on a daily basis. Execution of billable skills stops at 20 transactions per indexer invocation and a "Time Out" message appears in indexer execution history.

### [**Azure portal**](#tab/portal)

1. [Sign in to Azure portal](https://portal.azure.com).

<<<<<<< HEAD
1. Create a [multi-service Cognitive Services resource](../ai-services/cognitive-services-apis-create-account.md) in the [same region](#same-region-requirement) as your search service.
=======
1. Create an [Azure AI multi-service resource](../ai-services/cognitive-services-apis-create-account.md) in the [same region](#same-region-requirement) as your search service.
>>>>>>> 84b03e65

1. Add the key to a skillset definition:

   + If using the [Import data wizard](search-import-data-portal.md), enter the key in the second step, "Add AI enrichments".

   + If adding the key to a new or existing skillset, provide the key in the **Azure AI services** tab.

   :::image type="content" source="media/cognitive-search-attach-cognitive-services/attach-existing2.png" alt-text="Screenshot of the key page." border="true":::

### [**REST**](#tab/cogkey-rest)

<<<<<<< HEAD
1. Create a [multi-service Cognitive Services resource](../ai-services/cognitive-services-apis-create-account.md) in the [same region](#same-region-requirement) as your search service.
=======
1. Create an [Azure AI multi-service resource](../ai-services/cognitive-services-apis-create-account.md) in the [same region](#same-region-requirement) as your search service.
>>>>>>> 84b03e65

1. Create or update a skillset, specifying `cognitiveServices` section in the body of the [skillset request](/rest/api/searchservice/create-skillset):

```http
PUT https://[servicename].search.windows.net/skillsets/[skillset name]?api-version=2020-06-30
api-key: [admin key]
Content-Type: application/json
{
    "name": "skillset name",
    "skills": 
    [
      {
        "@odata.type": "#Microsoft.Skills.Text.V3.EntityRecognitionSkill",
        "categories": [ "Organization" ],
        "defaultLanguageCode": "en",
        "inputs": [
          {
            "name": "text", "source": "/document/content"
          }
        ],
        "outputs": [
          {
            "name": "organizations", "targetName": "organizations"
          }
        ]
      }
    ],
    "cognitiveServices": {
        "@odata.type": "#Microsoft.Azure.Search.CognitiveServicesByKey",
        "description": "mycogsvcs",
        "key": "<your key goes here>"
    }
}
```

### [**.NET SDK**](#tab/cogkey-csharp)

The following code snippet is from [azure-search-dotnet-samples](https://github.com/Azure-Samples/azure-search-dotnet-samples/blob/master/tutorial-ai-enrichment/v11/Program.cs), trimmed for brevity.

```csharp
IConfigurationBuilder builder = new ConfigurationBuilder().AddJsonFile("appsettings.json");
IConfigurationRoot configuration = builder.Build();

string searchServiceUri = configuration["SearchServiceUri"];
string adminApiKey = configuration["SearchServiceAdminApiKey"];
string cognitiveServicesKey = configuration["CognitiveServicesKey"];

SearchIndexerClient indexerClient = new SearchIndexerClient(new Uri(searchServiceUri), new AzureKeyCredential(adminApiKey));

// Create the skills
Console.WriteLine("Creating the skills...");
OcrSkill ocrSkill = CreateOcrSkill();
MergeSkill mergeSkill = CreateMergeSkill();

// Create the skillset
Console.WriteLine("Creating or updating the skillset...");
List<SearchIndexerSkill> skills = new List<SearchIndexerSkill>();
skills.Add(ocrSkill);
skills.Add(mergeSkill);

SearchIndexerSkillset skillset = CreateOrUpdateDemoSkillSet(indexerClient, skills, cognitiveServicesKey);
```

---

## Remove the key

Enrichments are a billable feature. If you no longer need to call Azure AI services, follow these instructions to remove the multi-region key and prevent use of the external resource. Without the key, the skillset reverts to the default allocation of 20 free transactions per indexer, per day. Execution of billable skills stops at 20 transactions and a "Time Out" message appears in indexer execution history when the allocation is used up.

### [**Azure portal**](#tab/portal-remove)

1. [Sign in to Azure portal](https://portal.azure.com) and open the search service **Overview** page.

1. Under **Skillsets**, select the skillset containing the key you want to remove.

   :::image type="content" source="media/cognitive-search-attach-cognitive-services/select-skillset.png" alt-text="Screenshot of the skillset page." border="true" lightbox="media/cognitive-search-attach-cognitive-services/select-skillset.png":::

1. Scroll to the end of the file. 

1. Remove the key from the JSON and save the skillset.

   :::image type="content" source="media/cognitive-search-attach-cognitive-services/remove-key-save.png" alt-text="Screenshot of the skillset JSON." border="true" lightbox="media/cognitive-search-attach-cognitive-services/remove-key-save.png":::

### [**REST**](#tab/cogkey-rest-remove)

1. [Get Skillset](/rest/api/searchservice/get-skillset) so that you have the full definition.

1. Formulate an [Update Skillset](/rest/api/searchservice/update-skillset) request, providing the JSON definition of the skillset.

1. Remove the key in the body of the definition, and then send the request:

    ```http
    PUT https://[servicename].search.windows.net/skillsets/[skillset name]?api-version=2020-06-30
    api-key: [admin key]
    Content-Type: application/json
    {
        "name": "skillset name",
        "skills": 
        [
          {
            "@odata.type": "#Microsoft.Skills.Text.V3.EntityRecognitionSkill",
            "categories": [ "Organization" ],
            "defaultLanguageCode": "en",
            "inputs": [
              {
                "name": "text", "source": "/document/content"
              }
            ],
            "outputs": [
              {
                "name": "organizations", "targetName": "organizations"
              }
            ]
          }
        ],
        "cognitiveServices": {
            "@odata.type": "#Microsoft.Azure.Search.CognitiveServicesByKey",
            "description": "mycogsvcs",
            "key": ""
        }
    }
    ```

    Alternatively, you can set "cognitiveServices" to null:

    ```json
    "cognitiveServices": null,
    ```

---

<a name="same-region-requirement"></a>

## How the key is used

Key-based billing applies when API calls to Azure AI services resources exceed 20 API calls per indexer, per day. 

The key is used for billing, but not for enrichment operations' connections. For connections, a search service [connects over the internal network](search-security-overview.md#internal-traffic) to an Azure AI services resource that's colocated in the [same physical region](https://azure.microsoft.com/global-infrastructure/services/?products=search). Most regions that offer Cognitive Search also offer other Azure AI services such as Language. If you attempt AI enrichment in a region that doesn't have both services, you'll see this message: "Provided key isn't a valid CognitiveServices type key for the region of your search service."

Currently, billing for [built-in skills](cognitive-search-predefined-skills.md) requires a public connection from Cognitive Search to another Azure AI service. Disabling public network access breaks billing. If disabling public networks is a requirement, you can configure a [Custom Web API skill](cognitive-search-custom-skill-interface.md) implemented with an [Azure Function](cognitive-search-create-custom-skill-example.md) that supports [private endpoints](../azure-functions/functions-create-vnet.md) and add the [Azure AI services resource to the same VNET](../ai-services/cognitive-services-virtual-networks.md). In this way, you can call Azure AI services resource directly from the custom skill using private endpoints.

> [!NOTE]
> Some built-in skills are based on non-regional Azure AI services (for example, the [Text Translation Skill](cognitive-search-skill-text-translation.md)). Using a non-regional skill means that your request might be serviced in a region other than the Azure Cognitive Search region. For more information on non-regional services, see the [Azure AI services product by region](https://aka.ms/allinoneregioninfo) page.

### Key requirements special cases

[Custom Entity Lookup](cognitive-search-skill-custom-entity-lookup.md) is metered by Azure Cognitive Search, not Azure AI services, but it requires an Azure AI multi-service resource key to unlock transactions beyond 20 per indexer, per day. For this skill only, the resource key unblocks the number of transactions, but is unrelated to billing.

## Free enrichments

AI enrichment offers a small quantity of free processing  of billable enrichments so that you can complete short exercises without having to attach an Azure AI multi-service resource. Free enrichments are 20 documents per day, per indexer. You can [reset the indexer](search-howto-run-reset-indexers.md) to reset the counter if you want to repeat an exercise.

Some enrichments are always free: 

+ Utility skills that don't call Azure AI services (namely, [Conditional](cognitive-search-skill-conditional.md), [Document Extraction](cognitive-search-skill-document-extraction.md), [Shaper](cognitive-search-skill-shaper.md), [Text Merge](cognitive-search-skill-textmerger.md), and [Text Split skills](cognitive-search-skill-textsplit.md)) aren't billable.

+ Text extraction from PDF documents and other application files is nonbillable. Text extraction occurs during the [document cracking](search-indexer-overview.md#document-cracking) phase and isn't technically an enrichment, but it occurs during AI enrichment and is thus noted here.

## Billable enrichments

 During AI enrichment, Cognitive Search calls the Azure AI services APIs for [built-in skills](cognitive-search-predefined-skills.md) that are based on Azure AI Vision, Translator, and Azure AI Language. 

Billable built-in skills that make backend calls to Azure AI services include [Entity Linking](cognitive-search-skill-entity-linking-v3.md), [Entity Recognition](cognitive-search-skill-entity-recognition-v3.md), [Image Analysis](cognitive-search-skill-image-analysis.md), [Key Phrase Extraction](cognitive-search-skill-keyphrases.md), [Language Detection](cognitive-search-skill-language-detection.md), [OCR](cognitive-search-skill-ocr.md), [Personally Identifiable Information (PII) Detection](cognitive-search-skill-pii-detection.md), [Sentiment](cognitive-search-skill-sentiment-v3.md), and [Text Translation](cognitive-search-skill-text-translation.md).

Image extraction is an Azure Cognitive Search operation that occurs when documents are cracked prior to enrichment. Image extraction is billable on all tiers, except for 20 free daily extractions on the free tier. Image extraction costs apply to image files inside blobs, embedded images in other files (PDF and other app files), and for images extracted using [Document Extraction](cognitive-search-skill-document-extraction.md). For image extraction pricing, see the [Azure Cognitive Search pricing page](https://azure.microsoft.com/pricing/details/search/).

> [!TIP]
> To lower the cost of skillset processing, enable [incremental enrichment (preview)](cognitive-search-incremental-indexing-conceptual.md) to cache and reuse any enrichments that are unaffected by changes made to a skillset. Caching requires Azure Storage (see [pricing](https://azure.microsoft.com/pricing/details/storage/blobs/) but the cumulative cost of skillset execution is lower if existing enrichments can be reused, especially for skillsets that use image extraction and analysis.

## Example: Estimate costs

To estimate the costs associated with Cognitive Search indexing, start with an idea of what an average document looks like so you can run some numbers. For example, you might approximate:

+ 1,000 PDFs.
+ Six pages each.
+ One image per page (6,000 images).
+ 3,000 characters per page.

Assume a pipeline that consists of document cracking of each PDF, image and text extraction, optical character recognition (OCR) of images, and entity recognition of organizations.

The prices shown in this article are hypothetical. They're used to illustrate the estimation process. Your costs could be lower. For the actual price of transactions, see [Azure AI services pricing](https://azure.microsoft.com/pricing/details/cognitive-services).

1. For document cracking with text and image content, text extraction is currently free. For 6,000 images, assume $1 for every 1,000 images extracted. That's a cost of $6.00 for this step.

1. For OCR of 6,000 images in English, the OCR cognitive skill uses the best algorithm (DescribeText). Assuming a cost of $2.50 per 1,000 images to be analyzed, you would pay $15.00 for this step.

1. For entity extraction, you'd have a total of three text records per page. Each record is 1,000 characters. Three text records per page multiplied by 6,000 pages equal 18,000 text records. Assuming $2.00 per 1,000 text records, this step would cost $36.00.

Putting it all together, you'd pay about $57.00 to ingest 1,000 PDF documents of this type with the described skillset.

## Next steps

+ [Azure Cognitive Search pricing page](https://azure.microsoft.com/pricing/details/search/)
+ [How to define a skillset](cognitive-search-defining-skillset.md)
+ [Create Skillset (REST)](/rest/api/searchservice/create-skillset)
+ [How to map enriched fields](cognitive-search-output-field-mapping.md)<|MERGE_RESOLUTION|>--- conflicted
+++ resolved
@@ -12,22 +12,10 @@
 
 # Attach an Azure AI multi-service resource to a skillset in Azure Cognitive Search
 
-<<<<<<< HEAD
-When configuring an optional [AI enrichment pipeline](cognitive-search-concept-intro.md) in Azure Cognitive Search, you can enrich a limited number of documents free of charge. For larger and more frequent workloads, you should attach a billable [**multi-service Cognitive Services resource**](../ai-services/cognitive-services-apis-create-account.md). 
-=======
 When configuring an optional [AI enrichment pipeline](cognitive-search-concept-intro.md) in Azure Cognitive Search, you can enrich a limited number of documents free of charge. For larger and more frequent workloads, you should attach a billable [**Azure AI multi-service resource**](../ai-services/cognitive-services-apis-create-account.md). 
->>>>>>> 84b03e65
 
 A multi-service resource references a subset of "Azure AI services" as the offering, rather than individual services, with access granted through a single API key. This key is specified in a [**skillset**](/rest/api/searchservice/create-skillset) and allows Microsoft to charge you for using these services:
 
-<<<<<<< HEAD
-+ [Computer Vision](../ai-services/computer-vision/overview.md) for image analysis and optical character recognition (OCR)
-+ [Language service](../ai-services/language-service/overview.md) for language detection, entity recognition, sentiment analysis, and key phrase extraction
-+ [Translator](../ai-services/translator/translator-overview.md) for machine text translation
-
-> [!TIP]
-> Azure provides infrastructure for you to monitor billing and budgets. For more information about monitoring Cognitive Services, see [Plan and manage costs for Azure Cognitive Services](../ai-services/plan-manage-costs.md).
-=======
 + [Azure AI Vision](../ai-services/computer-vision/overview.md) for image analysis and optical character recognition (OCR)
 + [Azure AI Language](../ai-services/language-service/overview.md) for language detection, entity recognition, sentiment analysis, and key phrase extraction
 + [Azure AI Speech](../ai-services/speech-service/overview.md) for speech to text and text to speech
@@ -35,7 +23,6 @@
 
 > [!TIP]
 > Azure provides infrastructure for you to monitor billing and budgets. For more information about monitoring Azure AI services, see [Plan and manage costs for Azure AI services](../ai-services/plan-manage-costs.md).
->>>>>>> 84b03e65
 
 ## Set the resource key
 
@@ -47,11 +34,7 @@
 
 1. [Sign in to Azure portal](https://portal.azure.com).
 
-<<<<<<< HEAD
-1. Create a [multi-service Cognitive Services resource](../ai-services/cognitive-services-apis-create-account.md) in the [same region](#same-region-requirement) as your search service.
-=======
 1. Create an [Azure AI multi-service resource](../ai-services/cognitive-services-apis-create-account.md) in the [same region](#same-region-requirement) as your search service.
->>>>>>> 84b03e65
 
 1. Add the key to a skillset definition:
 
@@ -63,11 +46,7 @@
 
 ### [**REST**](#tab/cogkey-rest)
 
-<<<<<<< HEAD
-1. Create a [multi-service Cognitive Services resource](../ai-services/cognitive-services-apis-create-account.md) in the [same region](#same-region-requirement) as your search service.
-=======
 1. Create an [Azure AI multi-service resource](../ai-services/cognitive-services-apis-create-account.md) in the [same region](#same-region-requirement) as your search service.
->>>>>>> 84b03e65
 
 1. Create or update a skillset, specifying `cognitiveServices` section in the body of the [skillset request](/rest/api/searchservice/create-skillset):
 
