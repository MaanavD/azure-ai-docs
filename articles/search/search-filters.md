---
title: Filter on search results
titleSuffix: Azure Cognitive Search
description: Filter by user security identity, language, geo-location, or numeric values to reduce search results on queries in Azure Cognitive Search, a hosted cloud search service on Microsoft Azure.

manager: nitinme
author: HeidiSteen
ms.author: heidist
ms.service: cognitive-search
ms.topic: conceptual
ms.date: 09/28/2021
ms.custom: devx-track-csharp
---
# Filters in Azure Cognitive Search 

A *filter* provides value-based criteria for selecting documents used in a query. A filter can be a single value or an OData [filter expression](search-query-odata-filter.md). In contrast with full text search, a filter value or expression only returns a strict match.

<<<<<<< HEAD
Some search experiences, such as faceted navigation, depend on filters as part of the implementation, but you can use filters anytime you want to scope a query to specific values. If instead your goal is to scope a query to specific fields, there are alternative methods, described below.
=======
Some search experiences, such as [faceted navigation](search-faceted-navigation.md), depend on filters as part of the implementation, but you can use filters anytime you want to scope a query to specific values. If instead your goal is to scope a query to specific fields, there are alternative methods, described below.
>>>>>>> adf54da9

## When to use a filter

Filters are foundational to several search experiences, including "find near me", faceted navigation, and security filters that show only  those documents a user is allowed to see. If you implement any one of these experiences, a filter is required. It's the filter attached to the search query that provides the geolocation coordinates, the facet category selected by the user, or the security ID of the requestor.

Common scenarios include the following:

+ Slice search results based on content in the index. Given a schema with hotel location, categories, and amenities, you might create a filter to explicitly match on criteria (in Seattle, on the water, with a view). 

+ Implement a search experience comes with a filter requirement:

  + [Faceted navigation](search-faceted-navigation.md) uses a filter to pass back the facet category selected by the user.
  + Geo-search uses a filter to pass coordinates of the current location in "find near me" apps. 
  + [Security filters](search-security-trimming-for-azure-search.md) pass security identifiers as filter criteria, where a match in the index serves as a proxy for access rights to the document.

+ Do a "numbers search". Numeric fields are retrievable and can appear in search results, but they are not searchable (subject to full text search) individually. If you need selection criteria based on numeric data, use a filter.

### Alternative methods for reducing scope

If you want a narrowing effect in your search results, filters are not your only choice. These alternatives could be a better fit, depending on your objective:

+ `searchFields` query parameter restricts search to specific fields. For example, if your index provides separate fields for English and Spanish descriptions, you can use searchFields to target which fields to use for full text search. 

+ `$select` parameter is used to specify which fields to include in a result set, effectively trimming the response before sending it to the calling application. This parameter does not refine the query or reduce the document collection, but if a smaller response is your goal, this parameter is an option to consider. 

For more information about either parameter, see [Search Documents > Request > Query parameters](/rest/api/searchservice/search-documents#query-parameters).

## How filters are executed

At query time, a filter parser accepts criteria as input, converts the expression into atomic Boolean expressions represented as a tree, and then evaluates the filter tree over filterable fields in an index.

Filtering occurs in tandem with search, qualifying which documents to include in downstream processing for document retrieval and relevance scoring. When paired with a search string, the filter effectively reduces the recall set of the subsequent search operation. When used alone (for example, when the query string is empty where `search=*`), the filter criteria is the sole input. 

## Defining filters

Filters are OData expressions, articulated in the [filter syntax](search-query-odata-filter.md) supported by Cognitive Search.

You can specify one filter for each **search** operation, but the filter itself can include multiple fields, multiple criteria, and if you use an **ismatch** function, multiple full-text search expressions. In a multi-part filter expression, you can specify predicates in any order (subject to the rules of operator precedence). There is no appreciable gain in performance if you try to rearrange predicates in a particular sequence.

One of the limits on a filter expression is the maximum size limit of the request. The entire request, inclusive of the filter, can be a maximum of 16 MB for POST, or 8 KB for GET. There is also a limit on the number of clauses in your filter expression. A good rule of thumb is that if you have hundreds of clauses, you are at risk of running into the limit. We recommend designing your application in such a way that it does not generate filters of unbounded size.

The following examples represent prototypical filter definitions in several APIs.

```http
# Option 1:  Use $filter for GET
GET https://[service name].search.windows.net/indexes/hotels/docs?api-version=2020-06-30&search=*&$filter=Rooms/any(room: room/BaseRate lt 150.0)&$select=HotelId, HotelName, Rooms/Description, Rooms/BaseRate

# Option 2: Use filter for POST and pass it in the request body
POST https://[service name].search.windows.net/indexes/hotels/docs/search?api-version=2020-06-30
{
    "search": "*",
    "filter": "Rooms/any(room: room/BaseRate lt 150.0)",
    "select": "HotelId, HotelName, Rooms/Description, Rooms/BaseRate"
}
```

```csharp
    parameters =
        new SearchParameters()
        {
            Filter = "Rooms/any(room: room/BaseRate lt 150.0)",
            Select = new[] { "HotelId", "HotelName", "Rooms/Description" ,"Rooms/BaseRate"}
        };

    var results = searchIndexClient.Documents.Search("*", parameters);
```

## Filter patterns

The following examples illustrate several usage patterns for filter scenarios. For more ideas, see [OData expression syntax > Examples](./search-query-odata-filter.md#examples).

+ Standalone **$filter**, without a query string, useful when the filter expression is able to fully qualify documents of interest. Without a query string, there is no lexical or linguistic analysis, no scoring, and no ranking. Notice the search string is just an asterisk, which means "match all documents".

  ```json
  {
    "search": "*",
    "filter": "Rooms/any(room: room/BaseRate ge 60 and room/BaseRate lt 300) and Address/City eq 'Honolulu"
  }
  ```

+ Combination of query string and **$filter**, where the filter creates the subset, and the query string provides the term inputs for full text search over the filtered subset. The addition of terms (walking distance theaters) introduces search scores in the results, where documents that best match the terms are ranked higher. Using a filter with a query string is the most common usage pattern.

  ```json
  {
    "search": "walking distance theaters",
    "filter": "Rooms/any(room: room/BaseRate ge 60 and room/BaseRate lt 300) and Address/City eq 'Seattle'"
  }

+ Compound queries, separated by "or", each with its own filter criteria (for example, 'beagles' in 'dog' or 'siamese' in 'cat'). Expressions combined with `or` are evaluated individually, with the union of documents matching each expression sent back in the response. This usage pattern is achieved through the `search.ismatchscoring` function. You can also use the non-scoring version, `search.ismatch`.

   ```http
   # Match on hostels rated higher than 4 OR 5-star motels.
   $filter=search.ismatchscoring('hostel') and Rating ge 4 or search.ismatchscoring('motel') and Rating eq 5

   # Match on 'luxury' or 'high-end' in the description field OR on category exactly equal to 'Luxury'.
   $filter=search.ismatchscoring('luxury | high-end', 'Description') or Category eq 'Luxury'&$count=true
   ```

  It is also possible to combine full-text search via `search.ismatchscoring` with filters using `and` instead of `or`, but this is functionally equivalent to using the `search` and `$filter` parameters in a search request. For example, the following two queries produce the same result:

  ```http
  $filter=search.ismatchscoring('pool') and Rating ge 4

  search=pool&$filter=Rating ge 4
  ```

## Field requirements for filtering

In the REST API, filterable is *on* by default for simple fields. Filterable fields increase index size; be sure to set `"filterable": false` for fields that you don't plan to actually use in a filter. For more information about settings for field definitions, see [Create Index](/rest/api/searchservice/create-index).

In the .NET SDK, the filterable is *off* by default. You can make a field filterable by setting the [IsFilterable property](/dotnet/api/azure.search.documents.indexes.models.searchfield.isfilterable) of the corresponding [SearchField](/dotnet/api/azure.search.documents.indexes.models.searchfield) object to `true`. In the example below, the attribute is set on the `BaseRate` property of a model class that maps to the index definition.

```csharp
[IsFilterable, IsSortable, IsFacetable]
public double? BaseRate { get; set; }
```

### Making an existing field filterable

You can't modify existing fields to make them filterable. Instead, you need to add a new field, or rebuild the index. For more information about rebuilding an index or repopulating fields, see [How to rebuild an Azure Cognitive Search index](search-howto-reindex.md).

## Text filter fundamentals

Text filters match string fields against literal strings that you provide in the filter: `$filter=Category eq 'Resort and Spa'`

Unlike full-text search, there is no lexical analysis or word-breaking for text filters, so comparisons are for exact matches only. For example, assume a field *f* contains "sunny day", `$filter=f eq 'Sunny'` does not match, but `$filter=f eq 'sunny day'` will. 

Text strings are case-sensitive. There is no lower-casing of upper-cased words: `$filter=f eq 'Sunny day'` will not find "sunny day".

### Approaches for filtering on text

| Approach | Description | When to use |
|----------|-------------|-------------|
| [`search.in`](search-query-odata-search-in-function.md) | A function that matches a field against a delimited list of strings. | Recommended for [security filters](search-security-trimming-for-azure-search.md) and for any filters where many raw text values need to be matched with a string field. The **search.in** function is designed for speed and is much faster than explicitly comparing the field against each string using `eq` and `or`. | 
| [`search.ismatch`](search-query-odata-full-text-search-functions.md) | A function that allows you to mix full-text search operations with strictly Boolean filter operations in the same filter expression. | Use **search.ismatch** (or its scoring equivalent, **search.ismatchscoring**) when you want multiple search-filter combinations in one request. You can also use it for a *contains* filter to filter on a partial string within a larger string. |
| [`$filter=field operator string`](search-query-odata-comparison-operators.md) | A user-defined expression composed of fields, operators, and values. | Use this when you want to find exact matches between a string field and a string value. |

## Numeric filter fundamentals

Numeric fields are not `searchable` in the context of full text search. Only strings are subject to full text search. For example, if you enter 99.99 as a search term, you won't get back items priced at $99.99. Instead, you would see items that have the number 99 in string fields of the document. Thus, if you have numeric data, the assumption is that you will use them for filters, including ranges, facets, groups, and so forth. 

Documents that contain numeric fields (price, size, SKU, ID) provide those values in search results if the field is marked `retrievable`. The point here is that full text search itself is not applicable to numeric field types.

## Next steps

First, try **Search explorer** in the portal to submit queries with **$filter** parameters. The [real-estate-sample index](search-get-started-portal.md) provides interesting results for the following filtered queries when you paste them into the search bar:

```
# Geo-filter returning documents within 5 kilometers of Redmond, Washington state
# Use $count=true to get a number of hits returned by the query
# Use $select to trim results, showing values for named fields only
# Use search=* for an empty query string. The filter is the sole input

search=*&$count=true&$select=description,city,postCode&$filter=geo.distance(location,geography'POINT(-122.121513 47.673988)') le 5

# Numeric filters use comparison like greater than (gt), less than (lt), not equal (ne)
# Include "and" to filter on multiple fields (baths and bed)
# Full text search is on John Leclerc, matching on John or Leclerc

search=John Leclerc&$count=true&$select=source,city,postCode,baths,beds&$filter=baths gt 3 and beds gt 4

# Text filters can also use comparison operators
# Wrap text in single or double quotes and use the correct case
# Full text search is on John Leclerc, matching on John or Leclerc

search=John Leclerc&$count=true&$select=source,city,postCode,baths,beds&$filter=city gt 'Seattle'
```

To work with more examples, see [OData Filter Expression Syntax > Examples](./search-query-odata-filter.md#examples).

## See also

+ [How full text search works in Azure Cognitive Search](search-lucene-query-architecture.md)
+ [Search Documents REST API](/rest/api/searchservice/search-documents)
+ [Simple query syntax](/rest/api/searchservice/simple-query-syntax-in-azure-search)
+ [Lucene query syntax](/rest/api/searchservice/lucene-query-syntax-in-azure-search)
+ [Supported data types](/rest/api/searchservice/supported-data-types)<|MERGE_RESOLUTION|>--- conflicted
+++ resolved
@@ -15,11 +15,7 @@
 
 A *filter* provides value-based criteria for selecting documents used in a query. A filter can be a single value or an OData [filter expression](search-query-odata-filter.md). In contrast with full text search, a filter value or expression only returns a strict match.
 
-<<<<<<< HEAD
-Some search experiences, such as faceted navigation, depend on filters as part of the implementation, but you can use filters anytime you want to scope a query to specific values. If instead your goal is to scope a query to specific fields, there are alternative methods, described below.
-=======
 Some search experiences, such as [faceted navigation](search-faceted-navigation.md), depend on filters as part of the implementation, but you can use filters anytime you want to scope a query to specific values. If instead your goal is to scope a query to specific fields, there are alternative methods, described below.
->>>>>>> adf54da9
 
 ## When to use a filter
 
