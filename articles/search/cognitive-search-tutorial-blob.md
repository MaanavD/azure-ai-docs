---
title: 'REST Tutorial: Build an AI enrichment pipeline using cognitive search - Azure Search'
description: Step through an example of text extraction and natural language processing over content in JSON blobs using Postman and the Azure Search REST APIs. 
manager: nitinme
author: luiscabrer
services: search
ms.service: search
ms.topic: tutorial
ms.date: 08/23/2019
ms.author: luisca
ms.subservice: cognitive-search
#Customer intent: As a developer, I want an introduction to the core APIs.
---

# Tutorial: Add structure to "unstructured content" with cognitive search

If you have unstructured text or image content, the [cognitive search](cognitive-search-concept-intro.md) feature of Azure Search can help you extract information and create new content that is useful for full-text search or knowledge mining scenarios. Although cognitive search can process image files (JPG, PNG, TIFF), this tutorial focuses on word-based content, applying language detection and text analytics to create new fields and information that you can leverage in queries, facets, and filters.

> [!div class="checklist"]
> * Start with whole documents (unstructured text) such as PDF, MD, DOCX, and PPTX in Azure Blob storage.
> * Define a pipeline that extracts text, detects language, recognizes entities, and detects key phrases.
> * Define an index to store the output (raw content, plus pipeline-generated name-value pairs).
> * Execute the pipeline to start transformations and analysis, and to create and load the index.
> * Explore results using full text search and a rich query syntax.

You'll need several services to complete this walkthrough, plus the [Postman desktop app](https://www.getpostman.com/) or another Web testing tool to make REST API calls. 

If you don't have an Azure subscription, open a [free account](https://azure.microsoft.com/free/?WT.mc_id=A261C142F) before you begin.

## Download files

1. Open this [OneDrive folder](https://1drv.ms/f/s!As7Oy81M_gVPa-LCb5lC_3hbS-4) and on the top-left corner, click **Download** to copy the files to your computer. 

1. Right-click the zip file and select **Extract All**. There are 14 files of various types. You'll use 7 for this exercise.

## 1 - Create services

This walkthrough uses Azure Search for indexing and queries, Cognitive Services for AI enrichment, and Azure Blob storage to provide the data. If possible, create all three services in the same region and resource group for proximity and manageability. In practice, your Azure Storage account can be in any region.

<<<<<<< HEAD
+ [Create an Azure Search service](search-create-service-portal.md) or [find an existing service](https://ms.portal.azure.com/#blade/HubsExtension/BrowseResourceBlade/resourceType/Microsoft.Search%2FsearchServices) under your current subscription. You can use a free service for this tutorial.

+ [Create an Azure storage account](https://docs.microsoft.com/azure/storage/common/storage-quickstart-create-account) for storing the sample data.

+ [Postman desktop app](https://www.getpostman.com/) is used for making REST calls to Azure Search.

+ [Sample data](https://1drv.ms/f/s!As7Oy81M_gVPa-LCb5lC_3hbS-4) consists of a small file set of different types. 
=======
### Start with Azure Storage

1. [Sign in to the Azure portal](https://portal.azure.com/) and click **+ Create Resource**.

1. Search for *storage account* and select Microsoft's Storage Account offering.

   ![Create Storage account](media/cognitive-search-tutorial-blob/storage-account.png "Create Storage account")
>>>>>>> 47fb3bed

1. In the Basics tab, the following items are required. Accept the defaults for everything else.

   + **Resource group**. Select an existing one or create a new one, but use the same group for all services so that you can manage them collectively.

   + **Storage account name**. If you think you might have multiple resources of the same type, use the name to disambiguate by type and region, for example *blobstoragewestus*. 

   + **Location**. If possible, choose the same location used for Azure Search and Cognitive Services. A single location voids bandwidth charges.

   + **Account Kind**. Choose the default, *StorageV2 (general purpose v2)*.

1. Click **Review + Create** to create the service.

1. Once it's created, click **Go to the resource** to open the Overview page.

1. Click **Blobs** service.

1. Click **+ Container** to create a container and name it *cog-search-demo*.

1. Select *cog-search-demo* and then click **Upload** to open the folder where you saved the download files. Select all of the non-image files. You should have 7 files. Click **OK** to upload.

<<<<<<< HEAD
   You must create the storage account in the same region as Azure Search.

1. After the container is created, open it and select **Upload** on the command bar to upload the sample files you downloaded in a previous step.
=======
   ![Upload sample files](media/cognitive-search-tutorial-blob/sample-files.png "Upload sample files")
>>>>>>> 47fb3bed

1. Before you leave Azure Storage, get a connection string so that you can formulate a connection in Azure Search. 

   1. Browse back to the Overview page of your storage account (we used *blobstragewestus* as an example). 
   
   1. In the left navigation pane, select **Access keys** and copy one of the connection strings. 

   The connection string is a URL similar to the following example:

      ```http
      DefaultEndpointsProtocol=https;AccountName=cogsrchdemostorage;AccountKey=<your account key>;EndpointSuffix=core.windows.net
      ```

1. Save the connection string to Notepad. You'll need it later when setting up the data source connection.

### Cognitive Services

AI enrichment in cognitive search is backed by Cognitive Services, including Text Analytics and Computer Vision for natural language and image processing. If your objective was to complete an actual prototype or project, you would at this point provision Cognitive Services (in the same region as Azure Search) so that you can attach it to indexing operations.

For this exercise, however, you can skip resource provisioning because Azure Search can connect to Cognitive Services behind the scenes and give you 20 free transactions per indexer run. Since this tutorial uses 7 transactions, the free allocation is sufficient. For larger projects, plan on provisioning Cognitive Services at the pay-as-you-go S0 tier. For more information, see [Attach Cognitive Services](cognitive-search-attach-cognitive-services.md).

### Azure Search

The third component is Azure Search, which you can [create in the portal](search-create-service-portal.md). You can use the Free tier to complete this walkthrough. 

As with Azure Blob storage, take a moment to collect the access key. Further on, when you begin structuring requests, you will need to provide the endpoint and admin api-key used to authenticate each request.

### Get an admin api-key and URL for Azure Search

1. [Sign in to the Azure portal](https://portal.azure.com/), and in your search service **Overview** page, get the name of your search service. You can confirm your service name by reviewing the endpoint URL. If your endpoint URL were `https://mydemo.search.windows.net`, your service name would be `mydemo`.

2. In **Settings** > **Keys**, get an admin key for full rights on the service. There are two interchangeable admin keys, provided for business continuity in case you need to roll one over. You can use either the primary or secondary key on requests for adding, modifying, and deleting objects.

    Get the query key as well. It's a best practice to issue query requests with read-only access.

![Get the service name and admin and query keys](media/search-get-started-nodejs/service-name-and-keys.png)

All requests require an api-key in the header of every request sent to your service. A valid key establishes trust, on a per request basis, between the application sending the request and the service that handles it.

## 2 - Set up Postman

Start Postman and set up an HTTP request. If you are unfamiliar with this tool, see [Explore Azure Search REST APIs using Postman](search-get-started-postman.md).

The request methods used in this tutorial are **POST**, **PUT**, and **GET**. You'll use the methods to make four API calls to your search service: create a data source, a skillset, an index, and an indexer.

In Headers, set "Content-type" to `application/json` and set `api-key` to the admin api-key of your Azure Search service. Once you set the headers, you can use them for every request in this exercise.

  ![Postman request URL and header](media/search-get-started-postman/postman-url.png "Postman request URL and header")

## 3 - Create the pipeline

In Azure Search, AI processing occurs during indexing (or data ingestion). This part of the walkthrough creates four objects: data source, index definition, skillset, indexer. 

### Step 1: Create a data source

A [data source object](https://docs.microsoft.com/rest/api/searchservice/create-data-source) provides the connection string to the Blob container containing the files.

1. Use **POST** and the following URL, replacing YOUR-SERVICE-NAME with the actual name of your service.

   ```http
   https://[YOUR-SERVICE-NAME].search.windows.net/datasources?api-version=2019-05-06
   ```

1. In request **Body**, copy the following JSON definition, replacing the `connectionString` with the actual connection of your storage account. 

   Remember to edit the container name as well. We suggested "cog-search-demo" for the container name in an earlier step.

    ```json
    {
      "name" : "cog-search-demo-ds",
      "description" : "Demo files to demonstrate cognitive search capabilities.",
      "type" : "azureblob",
      "credentials" :
      { "connectionString" :
        "DefaultEndpointsProtocol=https;AccountName=<YOUR-STORAGE-ACCOUNT>;AccountKey=<YOUR-ACCOUNT-KEY>;"
      },
      "container" : { "name" : "<YOUR-BLOB-CONTAINER-NAME>" }
    }
    ```
1. Send the request. You should see a status code of 201 confirming success. 

If you got a 403 or 404 error, check the request construction: `api-version=2019-05-06` should be on the endpoint, `api-key` should be in the Header after `Content-Type`, and its value must be valid for a search service. You might want to run the JSON document through an online JSON validator to make sure the syntax is correct. 

### Step 2: Create a skillset

A [skillset object](https://docs.microsoft.com/rest/api/searchservice/create-skillset) is a set of enrichment steps applied to your content. 

1. Use **PUT** and the following URL, replacing YOUR-SERVICE-NAME with the actual name of your service.

    ```http
    https://[YOUR-SERVICE-NAME].search.windows.net/skillsets/cog-search-demo-ss?api-version=2019-05-06
    ```

1. In request **Body**, copy the JSON definition below. This skillset consists of the following built-in skills.

   | Skill                 | Description    |
   |-----------------------|----------------|
   | [Entity Recognition](cognitive-search-skill-entity-recognition.md) | Extracts the names of people, organizations, and locations from content in the blob container. |
   | [Language Detection](cognitive-search-skill-language-detection.md) | Detects the content's language. |
   | [Text Split](cognitive-search-skill-textsplit.md)  | Breaks large content into smaller chunks before calling the key phrase extraction skill. Key phrase extraction accepts inputs of 50,000 characters or less. A few of the sample files need splitting up to fit within this limit. |
   | [Key Phrase Extraction](cognitive-search-skill-keyphrases.md) | Pulls out the top key phrases. |

   Each skill executes on the content of the document. During processing, Azure Search cracks each document to read content from different file formats. Found text originating in the source file is placed into a generated ```content``` field, one for each document. As such, the input becomes ```"/document/content"```.

   For key phrase extraction, because we use the text splitter skill to break larger files into pages, the context for the key phrase extraction skill is ```"document/pages/*"``` (for each page in the document) instead of ```"/document/content"```.

    ```json
    {
      "description": "Extract entities, detect language and extract key-phrases",
      "skills":
      [
        {
          "@odata.type": "#Microsoft.Skills.Text.EntityRecognitionSkill",
          "categories": [ "Person", "Organization", "Location" ],
          "defaultLanguageCode": "en",
          "inputs": [
            { "name": "text", "source": "/document/content" }
          ],
          "outputs": [
            { "name": "persons", "targetName": "persons" },
            { "name": "organizations", "targetName": "organizations" },
            { "name": "locations", "targetName": "locations" }
          ]
        },
        {
          "@odata.type": "#Microsoft.Skills.Text.LanguageDetectionSkill",
          "inputs": [
            { "name": "text", "source": "/document/content" }
          ],
          "outputs": [
            { "name": "languageCode", "targetName": "languageCode" }
          ]
        },
        {
          "@odata.type": "#Microsoft.Skills.Text.SplitSkill",
          "textSplitMode" : "pages",
          "maximumPageLength": 4000,
          "inputs": [
            { "name": "text", "source": "/document/content" },
            { "name": "languageCode", "source": "/document/languageCode" }
          ],
          "outputs": [
            { "name": "textItems", "targetName": "pages" }
          ]
        },
        {
          "@odata.type": "#Microsoft.Skills.Text.KeyPhraseExtractionSkill",
          "context": "/document/pages/*",
          "inputs": [
            { "name": "text", "source": "/document/pages/*" },
            { "name":"languageCode", "source": "/document/languageCode" }
          ],
          "outputs": [
            { "name": "keyPhrases", "targetName": "keyPhrases" }
          ]
        }
      ]
    }
    ```
    A graphical representation of the skillset is shown below. 

    ![Understand a skillset](media/cognitive-search-tutorial-blob/skillset.png "Understand a skillset")

1. Send the request. Postman should return a status code of 201 confirming success. 

> [!NOTE]
> Outputs can be mapped to an index, used as input to a downstream skill, or both as is the case with language code. In the index, a language code is useful for filtering. As an input, language code is used by text analysis skills to inform the linguistic rules around word breaking. For more information about skillset fundamentals, see [How to define a skillset](cognitive-search-defining-skillset.md).

### Step 3: Create an index

An [index](https://docs.microsoft.com/rest/api/searchservice/create-index) provides the schema used to create the physical expression of your content in inverted indexes and other constructs in Azure Search. The largest component of an index is the fields collection, where data type and attributes determine contents and behaviors in Azure Search.

1. Use **PUT** and the following URL, replacing YOUR-SERVICE-NAME with the actual name of your service, to name your index.

   ```http
   https://[YOUR-SERVICE-NAME].search.windows.net/indexes/cog-search-demo-idx?api-version=2019-05-06
   ```

1. In request **Body**, copy the following JSON definition. The `content` field stores the document itself. Additional fields for `languageCode`, `keyPhrases`, and `organizations` represent new information (fields and values) created by the skillset.

    ```json
    {
      "fields": [
        {
          "name": "id",
          "type": "Edm.String",
          "key": true,
          "searchable": true,
          "filterable": false,
          "facetable": false,
          "sortable": true
        },
        {
          "name": "metadata_storage_name",
          "type": "Edm.String",
          "searchable": false,
          "filterable": false,
          "facetable": false,
          "sortable": false
        },
        {
          "name": "content",
          "type": "Edm.String",
          "sortable": false,
          "searchable": true,
          "filterable": false,
          "facetable": false
        },
        {
          "name": "languageCode",
          "type": "Edm.String",
          "searchable": true,
          "filterable": false,
          "facetable": false
        },
        {
          "name": "keyPhrases",
          "type": "Collection(Edm.String)",
          "searchable": true,
          "filterable": false,
          "facetable": false
        },
        {
          "name": "persons",
          "type": "Collection(Edm.String)",
          "searchable": true,
          "sortable": false,
          "filterable": true,
          "facetable": true
        },
        {
          "name": "organizations",
          "type": "Collection(Edm.String)",
          "searchable": true,
          "sortable": false,
          "filterable": true,
          "facetable": true
        },
        {
          "name": "locations",
          "type": "Collection(Edm.String)",
          "searchable": true,
          "sortable": false,
          "filterable": true,
          "facetable": true
        }
      ]
    }
    ```

1. Send the request. Postman should return a status code of 201 confirming success. 

### Step 4: Create and run an indexer

An [Indexer](https://docs.microsoft.com/rest/api/searchservice/create-indexer) drives the pipeline. The three components you have created thus far (data source, skillset, index) are inputs to an indexer. Creating the indexer on Azure Search is the event that puts the entire pipeline into motion. 

1. Use **PUT** and the following URL, replacing YOUR-SERVICE-NAME with the actual name of your service, to name your indexer.

   ```http
   https://[servicename].search.windows.net/indexers/cog-search-demo-idxr?api-version=2019-05-06
   ```

1. In request **Body**, copy the JSON definition below. Notice the field mapping elements; these mappings are important because they define the data flow. 

   The `fieldMappings` are processed before the skillset, sending content from the data source to target fields in an index. You'll use field mappings to send existing, unmodified content to the index. If field names and types are the same at both ends, no mapping is required.

   The `outputFieldMappings` are for fields created by skills, and thus processed after the skillset has run. The references to `sourceFieldNames` in `outputFieldMappings` don't exist until document cracking or enrichment creates them. The `targetFieldName` is a field in an index, defined in the index schema.

    ```json
    {
      "name":"cog-search-demo-idxr",	
      "dataSourceName" : "cog-search-demo-ds",
      "targetIndexName" : "cog-search-demo-idx",
      "skillsetName" : "cog-search-demo-ss",
      "fieldMappings" : [
        {
          "sourceFieldName" : "metadata_storage_path",
          "targetFieldName" : "id",
          "mappingFunction" :
            { "name" : "base64Encode" }
        },
        {
          "sourceFieldName" : "metadata_storage_name",
          "targetFieldName" : "metadata_storage_name",
          "mappingFunction" :
            { "name" : "base64Encode" }
        },
        {
          "sourceFieldName" : "content",
          "targetFieldName" : "content"
        }
      ],
      "outputFieldMappings" :
      [
        {
          "sourceFieldName" : "/document/persons",
          "targetFieldName" : "persons"
        },
        {
          "sourceFieldName" : "/document/organizations",
          "targetFieldName" : "organizations"
        },
        {
          "sourceFieldName" : "/document/locations",
          "targetFieldName" : "locations"
        },
        {
          "sourceFieldName" : "/document/pages/*/keyPhrases/*",
          "targetFieldName" : "keyPhrases"
        },
        {
          "sourceFieldName": "/document/languageCode",
          "targetFieldName": "languageCode"
        }
      ],
      "parameters":
      {
        "maxFailedItems":-1,
        "maxFailedItemsPerBatch":-1,
        "configuration":
        {
          "dataToExtract": "contentAndMetadata",
          "parsingMode": "default",
          "firstLineContainsHeaders": false,
          "delimitedTextDelimiter": ","
        }
      }
    }
    ```

1. Send the request. Postman should return a status code of 201 confirming successful processing. 

   Expect this step to take several minutes to complete. Even though the data set is small, analytical skills are computation-intensive. 

> [!NOTE]
> Creating an indexer invokes the pipeline. If there are problems reaching the data, mapping inputs and outputs, or order of operations, they appear at this stage. To re-run the pipeline with code or script changes, you might need to drop objects first. For more information, see [Reset and re-run](#reset).

#### About indexer parameters

The script sets ```"maxFailedItems"```  to -1, which instructs the indexing engine to ignore errors during data import. This is acceptable because there are so few documents in the demo data source. For a larger data source, you would set the value to greater than 0.

The ```"dataToExtract":"contentAndMetadata"``` statement tells the indexer to automatically extract the content from different file formats as well as metadata related to each file. 

When content is extracted, you can set ```imageAction``` to extract text from images found in the data source. The ```"imageAction":"generateNormalizedImages"``` configuration, combined with the OCR Skill and Text Merge Skill, tells the indexer to extract text from the images (for example, the word "stop" from a traffic Stop sign), and embed it as part of the content field. This behavior applies to both the images embedded in the documents (think of an image inside a PDF), as well as images found in the data source, for instance a JPG file.

## 4 - Monitor indexing

Indexing and enrichment commence as soon as you submit the Create Indexer request. Depending on which cognitive skills you defined, indexing can take a while. To find out whether the indexer is still running, send the following request to check the indexer status.

1. Use **GET** and the following URL, replacing YOUR-SERVICE-NAME with the actual name of your service, to name your indexer.

   ```http
   https://[YOUR-SERVICE-NAME].search.windows.net/indexers/cog-search-demo-idxr/status?api-version=2019-05-06
   ```

1. Review the response to learn whether the indexer is running, or to view error and warning information.  

If you are using the Free tier, the following message is expected: `"Could not extract content or metadata from your document. Truncated extracted text to '32768' characters". This message appears because blob indexing on the Free tier has a[32K limit on character extraction](search-limits-quotas-capacity.md#indexer-limits). You won't see this message for this data set on higher tiers. 

> [!NOTE]
> Warnings are common in some scenarios and do not always indicate a problem. For example, if a blob container includes image files, and the pipeline doesn't handle images, you'll get a warning stating that images were not processed.

## 5 - Search

Now that you've created new fields and information, let's run some queries to understand the value of cognitive search as it relates to a typical search scenario.

Recall that we started with blob content, where the entire document is packaged into a single `content` field. You can search this field and find matches to your queries.

1. Use **GET** and the following URL, replacing YOUR-SERVICE-NAME with the actual name of your service, to search for instances of a term or phrase, returning the `content` field and a count of the matching documents.

   ```http
   https://[YOUR-SERVICE-NAME].search.windows.net/indexes/cog-search-demo-idx?search=*&$count=true&$select=content?api-version=2019-05-06
   ```
   
   The results of this query return document contents, which is the same result you would get if used the blob indexer without the cognitive search pipeline. This field is searchable, but unworkable if you want to use facets, filters, or autocomplete.

   ![Content field output](media/cognitive-search-tutorial-blob/content-output.png "Content field output")
   
1. For the second query, return some of the new fields created by the pipeline (persons, organizations, locations, languageCode). We're omitting keyPhrases for brevity, but you should include it if you want to see those values.

   ```http
   https://mydemo.search.windows.net/indexes/cog-search-demo-idx/docs?search=*&$count=true&$select=metadata_storage_name,persons,organizations,locations,languageCode&api-version=2019-05-06
   ```
   The fields in the $select statement contain new information created from the natural language processing capabilities of Cognitive Services. As you might expect, there is some noise in the results and variation across documents, but in many instances, the analytical models produce accurate results.

   The following image shows results for Satya Nadella's open letter upon assuming the CEO role at Microsoft.

   ![Pipeline output](media/cognitive-search-tutorial-blob/pipeline-output.png "Pipeline output")

1. To see how you might take advantage of these fields, add a facet parameter to return an aggregation of matching documents by location.

   ```http
   https://[YOUR-SERVICE-NAME].search.windows.net/indexes/cog-search-demo-idx/docs?search=*&facet=locations&api-version=2019-05-06
   ``` 

   In this example, for each location, there are 2 or 3 matches.

   ![Facet output](media/cognitive-search-tutorial-blob/facet-output.png "Facet output")
   

1. In this final example, apply a filter on the organizations collection, returning two matches for filter criteria based on NASDAQ.

   ```http
   cog-search-demo-idx/docs?search=*&$filter=organizations/any(organizations: organizations eq 'NASDAQ')&$select=metadata_storage_name,organizations&$count=true&api-version=2019-05-06
   ```

These queries illustrate a few of the ways you can work with query syntax and filters on new fields created by cognitive search.For more query examples, see [Examples in Search Documents REST API](https://docs.microsoft.com/rest/api/searchservice/search-documents#bkmk_examples), [Simple syntax query examples](search-query-simple-examples.md), and [Full Lucene query examples](search-query-lucene-examples.md).

<a name="reset"></a>

## Reset and rerun

In the early experimental stages of pipeline development, the most practical approach for design iterations is to delete the objects from Azure Search and allow your code to rebuild them. Resource names are unique. Deleting an object lets you recreate it using the same name.

To reindex your documents with the new definitions:

1. Delete the indexer, index, and skillset.
2. Modify objects.
3. Recreate on your service to run the pipeline. 

You can use the portal to delete indexes, indexers, and skillsets, or use **DELETE** and provide URLs to each object. The following command deletes an indexer.

```http
DELETE https://[YOUR-SERVICE-NAME]].search.windows.net/indexers/cog-search-demo-idxr?api-version=2019-05-06
```

Status code 204 is returned on successful deletion.

As your code matures, you might want to refine a rebuild strategy. For more information, see [How to rebuild an index](search-howto-reindex.md).

## Takeaways

This tutorial demonstrates the basic steps for building an enriched indexing pipeline through the creation of component parts: a data source, skillset, index, and indexer.

[Predefined skills](cognitive-search-predefined-skills.md) were introduced, along with skillset definition and the mechanics of chaining skills together through inputs and outputs. You also learned that `outputFieldMappings` in the indexer definition is required for routing enriched values from the pipeline into a searchable index on an Azure Search service.

Finally, you learned how to test results and reset the system for further iterations. You learned that issuing queries against the index returns the output created by the enriched indexing pipeline. 

## Clean up resources

The fastest way to clean up after a tutorial is by deleting the resource group containing the Azure Search service and Azure Blob service. Assuming you put both services in the same group, delete the resource group now to permanently delete everything in it, including the services and any stored content that you created for this tutorial. In the portal, the resource group name is on the Overview page of each service.

## Next steps

Customize or extend the pipeline with custom skills. Creating a custom skill and adding it to a skillset allows you to onboard text or image analysis that you write yourself. 

> [!div class="nextstepaction"]
> [Example: Creating a custom skill for cognitive search](cognitive-search-create-custom-skill-example.md)<|MERGE_RESOLUTION|>--- conflicted
+++ resolved
@@ -37,15 +37,6 @@
 
 This walkthrough uses Azure Search for indexing and queries, Cognitive Services for AI enrichment, and Azure Blob storage to provide the data. If possible, create all three services in the same region and resource group for proximity and manageability. In practice, your Azure Storage account can be in any region.
 
-<<<<<<< HEAD
-+ [Create an Azure Search service](search-create-service-portal.md) or [find an existing service](https://ms.portal.azure.com/#blade/HubsExtension/BrowseResourceBlade/resourceType/Microsoft.Search%2FsearchServices) under your current subscription. You can use a free service for this tutorial.
-
-+ [Create an Azure storage account](https://docs.microsoft.com/azure/storage/common/storage-quickstart-create-account) for storing the sample data.
-
-+ [Postman desktop app](https://www.getpostman.com/) is used for making REST calls to Azure Search.
-
-+ [Sample data](https://1drv.ms/f/s!As7Oy81M_gVPa-LCb5lC_3hbS-4) consists of a small file set of different types. 
-=======
 ### Start with Azure Storage
 
 1. [Sign in to the Azure portal](https://portal.azure.com/) and click **+ Create Resource**.
@@ -53,7 +44,6 @@
 1. Search for *storage account* and select Microsoft's Storage Account offering.
 
    ![Create Storage account](media/cognitive-search-tutorial-blob/storage-account.png "Create Storage account")
->>>>>>> 47fb3bed
 
 1. In the Basics tab, the following items are required. Accept the defaults for everything else.
 
@@ -75,13 +65,7 @@
 
 1. Select *cog-search-demo* and then click **Upload** to open the folder where you saved the download files. Select all of the non-image files. You should have 7 files. Click **OK** to upload.
 
-<<<<<<< HEAD
-   You must create the storage account in the same region as Azure Search.
-
-1. After the container is created, open it and select **Upload** on the command bar to upload the sample files you downloaded in a previous step.
-=======
    ![Upload sample files](media/cognitive-search-tutorial-blob/sample-files.png "Upload sample files")
->>>>>>> 47fb3bed
 
 1. Before you leave Azure Storage, get a connection string so that you can formulate a connection in Azure Search. 
 
