---
title: Create a skillset
titleSuffix: Azure AI Search
description: A skillset defines steps for content extraction, natural language processing, and image analysis. A skillset is attached to indexer. It's used to enrich and extract information from source data for indexing in Azure AI Search.
author: HeidiSteen
ms.author: heidist
ms.service: cognitive-search
ms.custom:
  - ignite-2023
ms.topic: conceptual
ms.date: 01/10/2024
---

# Create a skillset in Azure AI Search

![indexer stages](media/cognitive-search-defining-skillset/indexer-stages-skillset.png "indexer stages")

A skillset defines operations that generate textual content and structure from documents that contain images or unstructured text. Examples are OCR for images, entity recognition for undifferentiated text, and text translation. A skillset executes after text and images are extracted from an external data source, and after [field mappings](search-indexer-field-mappings.md) are processed.

This article explains how to create a skillset using [REST APIs](/rest/api/searchservice/create-skillset), but the same concepts and steps apply to other programming languages. 

Rules for skillset definition include:

+ A unique name within the skillset collection. A skillset is a top-level resource that can be used by any indexer.
+ At least one skill. Three to five skills are typical. The maximum is 30.
+ A skillset can repeat skills of the same type (for example, multiple Shaper skills).
+ A skillset supports chained operations, looping, and branching.

Indexers drive skillset execution. You need an [indexer](search-howto-create-indexers.md), [data source](search-data-sources-gallery.md), and [index](search-what-is-an-index.md) before you can test your skillset.

> [!TIP]
> Enable [enrichment caching](cognitive-search-incremental-indexing-conceptual.md) to reuse the content you've already processed and lower the cost of development.

## Add a skillset definition

Start with the basic structure. In the [Create Skillset REST API](/rest/api/searchservice/create-skillset), the body of the request is authored in JSON and has the following sections:

```json
{
   "name":"skillset-template",
   "description":"A description makes the skillset self-documenting (comments aren't allowed in JSON itself)",
   "skills":[
       
   ],
   "cognitiveServices":{
      "@odata.type":"#Microsoft.Azure.Search.CognitiveServicesByKey",
      "description":"An Azure AI services resource in the same region as Azure AI Search",
      "key":"<Your-Cognitive-Services-Multiservice-Key>"
   },
   "knowledgeStore":{
      "storageConnectionString":"<Your-Azure-Storage-Connection-String>",
      "projections":[
         {
            "tables":[ ],
            "objects":[ ],
            "files":[ ]
         }
      ]
    },
    "encryptionKey":{ }
}
```

After the name and description, a skillset has four main properties:

+ `skills` array, an unordered [collection of skills](cognitive-search-predefined-skills.md). Skills can be utilitarian (like splitting text), transformational (based on AI from Azure AI services), or custom skills that you provide. An example of a skills array is provided in the next section.

+ `cognitiveServices` is used for [billable skills](cognitive-search-predefined-skills.md) that call Azure AI services APIs. Remove this section if you aren't using billable skills or Custom Entity Lookup. [Attach a resource](cognitive-search-attach-cognitive-services.md) if you are.

+ `knowledgeStore` (optional) specifies an Azure Storage account and settings for projecting skillset output into tables, blobs, and files in Azure Storage. Remove this section if you don't need it, otherwise [specify a knowledge store](knowledge-store-create-rest.md).

+ `encryptionKey` (optional) specifies an Azure Key Vault and [customer-managed keys](search-security-manage-encryption-keys.md) used to encrypt sensitive content (descriptions, connection strings, keys) in a skillset definition. Remove this property if you aren't using customer-managed encryption.

## Add skills

Inside the skillset definition, the skills array specifies which skills to execute. Three to five skills are common, but you can add as many skills as necessary, subject to [service limits](search-limits-quotas-capacity.md#indexer-limits).

The end result of an enrichment pipeline is textual content in either a search index or a knowledge store. For this reason, most skills either create text from images (OCR text, captions, tags), or analyze existing text to create new information (entities, key phrases, sentiment). Skills that operate independently are processed in parallel. Skills that depend on each other specify the output of one skill (such as key phrases) as the input of second skill (such as text translation). The search service determines the order of skill execution and the execution environment.

All skills have a type, context, inputs, and outputs. A skill might optionally have a name and description. The following example shows two unrelated [built-in skills](cognitive-search-predefined-skills.md) so that you can compare the basic structure.

```json
"skills": [
    {
        "@odata.type": "#Microsoft.Skills.Text.V3.EntityRecognitionSkill",
        "name": "#1",
        "description": "This skill detects organizations in the source content",
        "context": "/document",
        "categories": [
            "Organization"
        ],
        "inputs": [
            {
                "name": "text",
                "source": "/document/content"
            }
        ],
        "outputs": [
            {
                "name": "organizations",
                "targetName": "orgs"
            }
        ]
    },
    {
        "name": "#2",
        "description": "This skill detects corporate logos in the source files",
        "@odata.type": "#Microsoft.Skills.Vision.ImageAnalysisSkill",
        "context": "/document/normalized_images/*",
        "visualFeatures": [
            "brands"
        ],
        "inputs": [
            {
                "name": "image",
                "source": "/document/normalized_images/*"
            }
        ],
        "outputs": [
            {
                "name": "brands"
            }
        ]
    }
]
```

Each skill is unique in terms of its input values and the parameters that it takes. [Skill reference documentation](cognitive-search-predefined-skills.md) describes all of the parameters and properties of a given skill. Although there are differences, most skills share a common set and are similarly patterned. 

> [!NOTE]
> You can build complex skillsets with looping and branching using the [Conditional skill](cognitive-search-skill-conditional.md) to create the expressions. The syntax is based on the [JSON Pointer](https://tools.ietf.org/html/rfc6901) path notation, with a few modifications to identify nodes in the enrichment tree. A `"/"` traverses a level lower in the tree and `"*"` acts as a for-each operator in the context. Numerous examples in this article illustrate the [the syntax](cognitive-search-skill-annotation-language.md). 

## Set skill context

Each skill has a [context property](cognitive-search-working-with-skillsets.md#skill-context) that determines the level at which operations take place. If the "context" property isn't explicitly set, the default is `"/document"`, where the context is the whole document (the skill is called once per document).

```json
"skills":[
  {
    "@odata.type": "#Microsoft.Skills.Text.V3.EntityRecognitionSkill",
    "context": "/document",
    "inputs": [],
    "outputs": []
  },
  {
      "@odata.type": "#Microsoft.Skills.Vision.ImageAnalysisSkill",
      "context": "/document/normalized_images/*",
      "visualFeatures": [],
      "inputs": [],
      "outputs": []
  }
]
```

Context is usually set to one of the following examples:

| Context example | Description |
|-----------------|-------------|
| "context": "/document"  | (Default) Inputs and outputs are at the document level. |
| "context": "/document/pages/*" | Some skills like sentiment analysis perform better over smaller chunks of text. If you're splitting a large content field into pages or sentences, the context should be over each component part. |
| "context": "/document/normalized_images/*" | For image content, inputs and outputs are one per image in the parent document. |

Context also determines where outputs are produced in the [enrichment tree](cognitive-search-working-with-skillsets.md#enrichment-tree). For example, the Entity Recognition skill returns a property called `"organizations"`, captured as `orgs`. If the context is `"/document"`, then an "organizations" node is added as a child of `"/document"`. If you then wanted to reference this node in downstream skills, the path would be `"/document/orgs"`.

## Define inputs

Skills read from and write to an enriched document. Skill inputs specify the origin of the incoming data. It's often the root node of the enriched document. For blobs, a typical skill input is the document's content property. 

[Skill reference documentation](cognitive-search-predefined-skills.md) for each skill describes the inputs it can consume. Each input has a "name" that identifies a specific input, and a "source" that specifies the location fo the data in the enriched document. The following example is from the Entity Recognition skill:

```json
"inputs": [
    {
        "name": "text", 
        "source": "/document/content"
    },
    {
        "name": "languageCode", 
        "source": "/document/language"
    }
]
```

+ Skills can have multiple inputs. The "name" is the specific input. For Entity Recognition, the specific inputs are "text" and "languageCode". 

+ The "source" property specifies which field or row provides the content to be processed. For text-based skills, the source is a field in the document or row that provides text. For image-based skills, the node providing the input is normalized images.

  | Source example | Description |
  |-----------------|-------------|
  | "source": "/document"  | For a tabular data set, a document corresponds to a row.|
  | "source": "/document/content"  | For blobs, the source is usually the blob's content property. |
  | "source": "/document/some-named-field" | For text-based skills, such as entity recognition or key phrase extraction, the origin should be a field that contains sufficient text to be analyzed, such as a "description" or "summary". |
  | "source": "/document/normalized_images/*" | For image content, the source is image that's been normalized during document cracking. |

If the skill iterates over an array, both context and input source should include `/*` in the correct positions.

## Define outputs

Each skill is designed to emit specific kinds of output, which are referenced by name in the skillset. A skill output has a "name" and an optional "targetName".

[Skill reference documentation](cognitive-search-predefined-skills.md) for each skill describes the outputs it can produce. The following example is from the Entity Recognition skill:

```json
"outputs": [
    {
        "name": "persons", 
        "targetName": "people"
    },
    {
        "name": "organizations", 
        "targetName": "orgs"
    },
    {
        "name": "locations", 
        "targetName": "places"
    }
]
```

+ Skills can have multiple outputs. The "name" identifies a specific output. For example, for Entity Recognition, output can be "persons", "locations", "organizations", among others. 

+ "targetName" specifies the name you would like this node to have in the enriched document. This is useful if skill outputs have the same name. If you have multiple skills that return the same output, use the `"targetName"` for name disambiguation in enrichment node paths. If the target name is unspecified, the name property is used for both.

Some situations call for referencing each element of an array separately. For example, suppose you want to pass *each element* of `"/document/orgs"` separately to another skill. To do so, add an asterisk to the path: `"/document/orgs/*"`.

Skill output is written to the enriched document as a new node in the enrichment tree. It might be a simple value, such as a sentiment score or language code. It could also be a collection, such as a list of organizations, people, or locations. Skill output can also be a complex structure, as is the case with the Shaper skill. The inputs of the skill determine the composition of the shape, but the output is the named object, which can be referenced in a search index, a knowledge store projection, or another skill by its name.

## Add a custom skill

This section includes an example of a [custom skill](cognitive-search-custom-skill-web-api.md). The URI points to an Azure Function, which in turn invokes the model or transformation that you provide. For more information, see [Define a custom interface](cognitive-search-custom-skill-interface.md).

Although the custom skill is executing code that is external to the pipeline, in a skills array, it's just another skill. Like the built-in skills, it has a type, context, inputs, and outputs. It also reads and writes to an enrichment tree, just as the built-in skills do. Notice that the "context" field is set to `"/document/orgs/*"` with an asterisk, meaning the enrichment step is called *for each* organization under `"/document/orgs"`.

Output, such as the company description in this example, is generated for each organization that's identified. When referring to the node in a downstream step (for example, in key phrase extraction), you would use the path `"/document/orgs/*/companyDescription"` to do so. 

```json
{
  "@odata.type": "#Microsoft.Skills.Custom.WebApiSkill",
  "description": "This skill calls an Azure function, which in turn calls custom code",
  "uri": "https://indexer-e2e-webskill.azurewebsites.net/api/InvokeCode?code=foo",
  "httpHeaders": {
      "Ocp-Apim-Subscription-Key": "foobar"
  },
  "context": "/document/orgs/*",
  "inputs": [
    {
      "name": "query",
      "source": "/document/orgs/*"
    }
  ],
  "outputs": [
    {
      "name": "description",
      "targetName": "companyDescription"
    }
  ]
}
```

## Send output to a destination

Although skill output can be optionally cached for reuse purposes, it's usually temporary and exists only while skill execution is in progress.

+ To send output to a field in a search index, [create an output field mapping](cognitive-search-output-field-mapping.md) in an indexer.

+ To send output to a knowledge store, [create a projection](knowledge-store-projection-overview.md). 

+ To send output to a downstream skill, reference the output by its node name, such as `"/document/organization"`, in the downstream skill's input source property. See [Reference an annotation](cognitive-search-concept-annotations-syntax.md) for examples.

## Tips for a first skillset

+ Try the [**Import data** wizard](search-import-data-portal.md). 

  The wizard automates several steps that can be challenging the first time around. It defines the skillset, index, and indexer, including field mappings and output field mappings. It also defines projections in a knowledge store if you're using one. For some skills, such as OCR or image analysis, the wizard adds utility skills that merge the image and text content that was separated during document cracking.

  After the wizard runs, you can open each object in the Azure portal to view its JSON definition.

<<<<<<< HEAD
+ Try [Debug Sessions](cognitive-search-debug-session.md) to invoke skillset execution over a target document and inspect the enriched document that the skillset creates. You can view and modify input and output settings and values. This tutorial is a good place to start: [utorial: Debug a skillset using Debug Sessions](cognitive-search-tutorial-debug-sessions.md).
=======
+ Try [Debug Sessions](cognitive-search-debug-session.md) to invoke skillset execution over a target document and inspect the enriched document that the skillset creates. You can view and modify input and output settings and values. This tutorial is a good place to start: [Tutorial: Debug a skillset using Debug Sessions](cognitive-search-tutorial-debug-sessions.md).
>>>>>>> 1660fd19

## Next steps

Context and input source fields are paths to nodes in an enrichment tree. As a next step, learn more about the path syntax for nodes in an enrichment tree.

> [!div class="nextstepaction"]
> [Referencing annotations in a skillset](cognitive-search-concept-annotations-syntax.md)<|MERGE_RESOLUTION|>--- conflicted
+++ resolved
@@ -275,11 +275,7 @@
 
   After the wizard runs, you can open each object in the Azure portal to view its JSON definition.
 
-<<<<<<< HEAD
-+ Try [Debug Sessions](cognitive-search-debug-session.md) to invoke skillset execution over a target document and inspect the enriched document that the skillset creates. You can view and modify input and output settings and values. This tutorial is a good place to start: [utorial: Debug a skillset using Debug Sessions](cognitive-search-tutorial-debug-sessions.md).
-=======
 + Try [Debug Sessions](cognitive-search-debug-session.md) to invoke skillset execution over a target document and inspect the enriched document that the skillset creates. You can view and modify input and output settings and values. This tutorial is a good place to start: [Tutorial: Debug a skillset using Debug Sessions](cognitive-search-tutorial-debug-sessions.md).
->>>>>>> 1660fd19
 
 ## Next steps
 
