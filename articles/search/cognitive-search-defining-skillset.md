--- conflicted
+++ resolved
@@ -23,15 +23,9 @@
 + A skillset is a top-level resource, which means it can be created once and referenced by many indexers.
 + A skillset must contain at least one skill.
 + A skillset can repeat skills of the same type (for example, multiple Shaper skills).
-<<<<<<< HEAD
 
 Recall that [indexers](search-howto-create-indexers.md) drive skillset execution, which means that you will also need a [data source](search-data-sources-gallery.md) and [index](search-what-is-an-index.md) before you can test your skillset.
 
-=======
-
-Recall that [indexers](search-howto-create-indexers.md) drive skillset execution, which means that you will also need a [data source](search-data-sources-gallery.md) and [index](search-what-is-an-index.md) before you can test your skillset.
-
->>>>>>> ab3df45f
 > [!TIP]
 > In the early stages of skillset design, we recommend that you enable [enrichment caching](cognitive-search-incremental-indexing-conceptual.md) to lower the cost of development. You might also consider projecting skillset output to a [knowledge store](knowledge-store-concept-intro.md) so that you can view output more easily. Both caching and knowledge store require Azure Storage. You can use the same resource for both tasks.
 
@@ -77,11 +71,7 @@
 
 ## Example of a skills array
 
-<<<<<<< HEAD
-The skills array specifies which skills to execute. This example shows two built-in skills, with a third for a custom skill that is part of the skillset, but executes externally in a module that you provide.
-=======
 The skills array specifies which skills to execute. This example shows two built-in skills that are unrelated. Both will iterate over the same documents, but neither consumes the output of the other.
->>>>>>> ab3df45f
 
 ```json
 "skills":[
@@ -138,7 +128,6 @@
     {
       "name": "text",
       "source": "/document/content"
-<<<<<<< HEAD
     }
   ],
   "outputs": [
@@ -146,62 +135,37 @@
       "name": "organizations",
       "targetName": "orgs"
     }
-=======
+  ]
+}
+```
+
++ Common parameters include `"odata.type"` which uniquely identifies the skill, `inputs`, and `outputs`. The other properties, namely`"categories"` and `"defaultLanguageCode"`, are examples of properties that are specific to Entity Recognition. 
+
++ `"context"` is a node in an enrichment tree and it represents the level at which operations take place. All skills have this property. If the `"context"` field is not explicitly set, the default context is the document. In the example, the context is the whole document, meaning that the entity recognition skill is called once per document.
+
+  The context also determines where outputs are also produced in the enrichment tree. In this example, the skill returns a property called `organizations`, captured as `orgs`, which is added as a child node of `"/document"`. In downstream skills, the path to this newly-created enrichment node is `"/document/orgs"`. For a particular document, the value of `"/document/orgs"` is an array of organizations extracted from the text (for example: `["Microsoft", "LinkedIn"]`).
+
++ This skill has one input called "text", with a source input set to `"/document/content"`. An input's name is a valid value that's defined for the skill. The source is a path to a node in the enrichment tree. In this example, the skill operates on the *content* field of each document, which is a standard field created by the Azure Blob indexer. 
+
++ Outputs exist only during processing. To chain this output to a downstream skill's input, reference the output as `"/document/orgs"`. To send output to a field in a search index, [create an output field mapping](cognitive-search-output-field-mapping.md) in an indexer. To send output to a knowledge store, [create a projection](knowledge-store-projection-overview.md).
+
+Outputs from the one skill can conflict with outputs from a different skill. If you have multiple skills returning the same output, use the `targetName` for name disambiguation in enrichment node paths.
+
+Some situations call for referencing each element of an array separately. For example, suppose you want to pass *each element* of `"/document/orgs"` separately to another skill. To do so, add an asterisk to the path: `"/document/orgs/*"` 
+
+The second skill for sentiment analysis follows the same pattern as the first enricher. It takes `"/document/content"` as input, and returns a sentiment score for each content instance. Since you did not set the `"context"` field explicitly, the output (mySentiment) is now a child of `"/document"`.
+
+```json
+{
+  "@odata.type": "#Microsoft.Skills.Text.SentimentSkill",
+  "inputs": [
+    {
+      "name": "text",
+      "source": "/document/content"
     }
   ],
   "outputs": [
     {
-      "name": "organizations",
-      "targetName": "orgs"
-    }
->>>>>>> ab3df45f
-  ]
-}
-```
-
-+ Common parameters include `"odata.type"` which uniquely identifies the skill, `inputs`, and `outputs`. The other properties, namely`"categories"` and `"defaultLanguageCode"`, are examples of properties that are specific to Entity Recognition. 
-<<<<<<< HEAD
-
-+ `"context"` is a node in an enrichment tree and it represents the level at which operations take place. All skills have this property. If the `"context"` field is not explicitly set, the default context is the document. In the example, the context is the whole document, meaning that the entity recognition skill is called once per document.
-
-  The context also determines where outputs are also produced in the enrichment tree. In this example, the skill returns a property called `organizations`, captured as `orgs`, which is added as a child node of `"/document"`. In downstream skills, the path to this newly-created enrichment node is `"/document/orgs"`. For a particular document, the value of `"/document/orgs"` is an array of organizations extracted from the text (for example: `["Microsoft", "LinkedIn"]`).
-
-+ This skill has one input called "text", with a source input set to `"/document/content"`. An input's name is a valid value that's defined for the skill. The source is a path to a node in the enrichment tree. In this example, the skill operates on the *content* field of each document, which is a standard field created by the Azure Blob indexer. 
-
-+ Outputs exist only during processing. To chain this output to a downstream skill's input, reference the output as `"/document/orgs"`. To send output to a field in a search index, [create an output field mapping](cognitive-search-output-field-mapping.md) in an indexer. To send output to a knowledge store, [create a projection](knowledge-store-projection-overview.md).
-
-Outputs from the one skill can conflict with outputs from a different skill. If you have multiple skills returning the same output, use the `targetName` for name disambiguation in enrichment node paths.
-
-Some situations call for referencing each element of an array separately. For example, suppose you want to pass *each element* of `"/document/orgs"` separately to another skill. To do so, add an asterisk to the path: `"/document/orgs/*"` 
-
-=======
-
-+ `"context"` is a node in an enrichment tree and it represents the level at which operations take place. All skills have this property. If the `"context"` field is not explicitly set, the default context is the document. In the example, the context is the whole document, meaning that the entity recognition skill is called once per document.
-
-  The context also determines where outputs are also produced in the enrichment tree. In this example, the skill returns a property called `organizations`, captured as `orgs`, which is added as a child node of `"/document"`. In downstream skills, the path to this newly-created enrichment node is `"/document/orgs"`. For a particular document, the value of `"/document/orgs"` is an array of organizations extracted from the text (for example: `["Microsoft", "LinkedIn"]`).
-
-+ This skill has one input called "text", with a source input set to `"/document/content"`. An input's name is a valid value that's defined for the skill. The source is a path to a node in the enrichment tree. In this example, the skill operates on the *content* field of each document, which is a standard field created by the Azure Blob indexer. 
-
-+ Outputs exist only during processing. To chain this output to a downstream skill's input, reference the output as `"/document/orgs"`. To send output to a field in a search index, [create an output field mapping](cognitive-search-output-field-mapping.md) in an indexer. To send output to a knowledge store, [create a projection](knowledge-store-projection-overview.md).
-
-Outputs from the one skill can conflict with outputs from a different skill. If you have multiple skills returning the same output, use the `targetName` for name disambiguation in enrichment node paths.
-
-Some situations call for referencing each element of an array separately. For example, suppose you want to pass *each element* of `"/document/orgs"` separately to another skill. To do so, add an asterisk to the path: `"/document/orgs/*"` 
-
->>>>>>> ab3df45f
-The second skill for sentiment analysis follows the same pattern as the first enricher. It takes `"/document/content"` as input, and returns a sentiment score for each content instance. Since you did not set the `"context"` field explicitly, the output (mySentiment) is now a child of `"/document"`.
-
-```json
-{
-  "@odata.type": "#Microsoft.Skills.Text.SentimentSkill",
-  "inputs": [
-    {
-      "name": "text",
-      "source": "/document/content"
-    }
-  ],
-  "outputs": [
-    {
       "name": "score",
       "targetName": "mySentiment"
     }
@@ -210,11 +174,8 @@
 ```
 
 ## Adding a custom skill
-<<<<<<< HEAD
-=======
 
 Below is an example of a [custom skill](cognitive-search-custom-skill-web-api.md). The URI points to an Azure Function, which in turn invokes the model or transformation that you provide. For more information, see [Define a custom interface](cognitive-search-custom-skill-interface.md).
->>>>>>> ab3df45f
 
 Context, inputs, and outputs read and write to an enrichment tree, just as the built-in skills do. Notice that the "context" field is set to `"/document/orgs/*"` with an asterisk, meaning the enrichment step is called *for each* organization under `"/document/orgs"`.
 
@@ -244,15 +205,6 @@
 }
 ```
 
-<<<<<<< HEAD
-This definition is a [custom skill](cognitive-search-custom-skill-web-api.md) that calls a web API as part of the enrichment process. For each organization identified by entity recognition, this skill calls a web API to find the description of that organization. The orchestration of when to call the web API and how to flow the information received is handled internally by the enrichment engine. However, the initialization necessary for calling this custom API must be provided in the JSON (such as uri, httpHeaders, and the inputs expected). For guidance in creating a custom web API for the enrichment pipeline, see [How to define a custom interface](cognitive-search-custom-skill-interface.md).
-
-Notice that the "context" field is set to `"/document/orgs/*"` with an asterisk, meaning the enrichment step is called *for each* organization under `"/document/orgs"`. 
-
-Output, in this case a company description, is generated for each organization identified. When referring to the description in a downstream step (for example, in key phrase extraction), you would use the path ```"/document/orgs/*/description"``` to do so. 
-
-=======
->>>>>>> ab3df45f
 ## Skills output
 
 The skillset generates enriched documents that collect the output of each enrichment step. Consider the following example of unstructured text:
