---
<<<<<<< HEAD
title: Create a knowledge store using REST
titleSuffix: Azure Cognitive Search
description: Create an Azure Cognitive Search knowledge store for persisting enrichments from an enrichment pipeline, using the REST API and Postman.

=======
title: 'Create a knowledge store by using REST - Azure Search'
description: Use the REST API and Postman to create an Azure Search knowledge store for persisting enrichments from a cognitive search pipeline.
>>>>>>> 5af53ebd
author: lobrien
manager: nitinme
ms.author: laobri
ms.service: search
ms.topic: tutorial
ms.date: 10/04/2019
---
<<<<<<< HEAD

# Create an Azure Cognitive Search knowledge store using REST

Knowledge store is a feature in Azure Cognitive Search that persists output from an AI enrichment pipeline for later analysis or other downstream processing. An AI-enriched pipeline accepts image files or unstructured text files, indexes them using Azure Cognitive Search, applies AI enrichments from Cognitive Services (such as image analysis and natural language processing), and then saves results to a knowledge store in Azure storage. You can then use tools like Power BI or Storage Explorer to explore the knowledge store.
=======
# Create an Azure Search knowledge store by using REST

The knowledge store feature in Azure Search persists output from an AI enrichment pipeline for later analysis or other downstream processing. An AI-enriched pipeline accepts image files or unstructured text files, indexes them by using Azure Search, applies AI enrichments from Azure Cognitive Services (such as image analysis and natural language processing), and then saves the results to a knowledge store in Azure Storage. You can use tools like Power BI or Storage Explorer in the Azure portal to explore the knowledge store.

In this article, you use the REST API interface to ingest, index, and apply AI enrichments to a set of hotel reviews. The hotel reviews are imported into Azure Blob storage. The results are saved as a knowledge store in Azure Table storage.
>>>>>>> 5af53ebd

After you create the knowledge store, you can learn about how to access the knowledge store by using [Storage Explorer](knowledge-store-view-storage-explorer.md) or [Power BI](knowledge-store-connect-power-bi.md).

## Create services

Create the following services:

<<<<<<< HEAD
+ [Create an Azure Cognitive Search service](search-create-service-portal.md) or [find an existing service](https://ms.portal.azure.com/#blade/HubsExtension/BrowseResourceBlade/resourceType/Microsoft.Search%2FsearchServices) under your current subscription. You can use a free service for this tutorial.

+ [Create an Azure storage account](https://docs.microsoft.com/azure/storage/common/storage-quickstart-create-account) for storing the sample data and the knowledge store. Your storage account must use the same location (such as US-West) for your Azure Cognitive Search service. The *Account kind* must be *StorageV2 (general purpose V2)* (default) or *Storage (general purpose V1)*.

+ Recommended: [Postman desktop app](https://www.getpostman.com/) for sending requests to Azure Cognitive Search. You can use the REST API with any tool capable of working with HTTP requests and responses. Postman is a good choice for exploring REST APIs and will be used in this article. Further, the [source code](https://github.com/Azure-Samples/azure-search-postman-samples/blob/master/knowledge-store/KnowledgeStore.postman_collection.json) for this article includes a Postman collection of requests. 
=======
- Create an [Azure Search service](search-create-service-portal.md) or [find an existing service](https://ms.portal.azure.com/#blade/HubsExtension/BrowseResourceBlade/resourceType/Microsoft.Search%2FsearchServices) in your current subscription. You can use a free service for this tutorial.

- Create an [Azure storage account](https://docs.microsoft.com/azure/storage/common/storage-quickstart-create-account) to store the sample data and the knowledge store. Your storage account must use the same location (such as US-West) for your Azure Search service. The value for **Account kind** must be **StorageV2 (general purpose V2)** (default) or **Storage (general purpose V1)**.

- Recommended: Get the [Postman desktop app](https://www.getpostman.com/) for sending requests to Azure Search. You can use the REST API with any tool that's capable of working with HTTP requests and responses. Postman is a good choice for exploring REST APIs. We use Postman in this article. Also, the [source code](https://github.com/Azure-Samples/azure-search-postman-samples/blob/master/knowledge-store/KnowledgeStore.postman_collection.json) for this article includes a Postman collection of requests. 
>>>>>>> 5af53ebd

## Store the data

Load the hotel reviews CSV file into Azure Blob storage so it can be accessed by an Azure Cognitive Search indexer and fed through the AI enrichment pipeline.

### Create a blob container by using the data

1. Download the [hotel review data](https://knowledgestoredemo.blob.core.windows.net/hotel-reviews/HotelReviews_Free.csv?st=2019-07-29T17%3A51%3A30Z&se=2021-07-30T17%3A51%3A00Z&sp=rl&sv=2018-03-28&sr=c&sig=LnWLXqFkPNeuuMgnohiz3jfW4ijePeT5m2SiQDdwDaQ%3D) saved in a CSV file (HotelReviews_Free.csv). This data originates from Kaggle.com and contains customer feedback about hotels.
1. Sign in to the [Azure portal](https://portal.azure.com) and go to your Azure storage account.
1. Create a [blob container](https://docs.microsoft.com/azure/storage/blobs/storage-quickstart-blobs-portal). To create the container, in the left menu for your storage account, select **Blobs**, and then select **Container**.
1. For the new container **Name**, enter **hotel-reviews**.
1. For **Public Access Level**, select any value. We used the default.
1. Select **OK** to create the blob container.
1. Open the new **hotels-review** container, select **Upload**, and then select the HotelReviews-Free.csv file you downloaded in the first step.

    ![Upload the data](media/knowledge-store-create-portal/upload-command-bar.png "Upload the hotel reviews")

1. Select **Upload** to import the CSV file into Azure Blob storage. The new container is shown:

    ![Create the blob container](media/knowledge-store-create-portal/hotel-reviews-blob-container.png "Create the blob container")

## Configure Postman

Install and set up Postman.

### Download and install Postman

1. Download the [Postman collection source code](https://github.com/Azure-Samples/azure-search-postman-samples/blob/master/knowledge-store/KnowledgeStore.postman_collection.json).
1. Select **File** > **Import** to import the source code into Postman.
1. Select the **Collections** tab, and then select the **...** (ellipsis) button.
1. Select **Edit**. 
   
   ![Postman app showing navigation](media/knowledge-store-create-rest/postman-edit-menu.png "Go to the Edit menu in Postman")
1. In the **Edit** dialog box, select the **Variables** tab. 

On the **Variables** tab, you can add values that Postman swaps in every time it encounters a specific variable inside double braces. For example, Postman replaces the symbol `{{admin-key}}` with the current value that you set for `admin-key`. Postman makes the substitution in URLs, headers, the request body, and so on. 

<<<<<<< HEAD
You'll find the value for `admin-key` in the search service's **Keys** tab. You'll need to change `search-service-name` and `storage-account-name` to the values you chose in [Step 1](#1---create-services). Set `storage-connection-string` from the value in the Storage Account's **Access Keys** tab. The other values you can leave unchanged.
=======
To get the value for `admin-key`, go to the Azure Search service and select the **Keys** tab. Change `search-service-name` and `storage-account-name` to the values you chose in [Create services](#create-services). Set `storage-connection-string` by using the value on the storage account's **Access Keys** tab. You can leave the defaults for the other values.
>>>>>>> 5af53ebd

![Postman app variables tab](media/knowledge-store-create-rest/postman-variables-window.png "Postman's variables window")


| Variable    | Where to get it |
|-------------|-----------------|
<<<<<<< HEAD
| `admin-key` | Search service, **Keys** tab              |
| `api-version` | Leave as "2019-05-06-Preview" |
| `datasource-name` | Leave as "hotel-reviews-ds" | 
| `indexer-name` | Leave as "hotel-reviews-ixr" | 
| `index-name` | Leave as "hotel-reviews-ix" | 
| `search-service-name` | Search service, main name. URL is `https://{{search-service-name}}.search.windows.net` | 
| `skillset-name` | Leave as "hotel-reviews-ss" | 
| `storage-account-name` | Storage Account, main name | 
| `storage-connection-string` | Storage Account, **Access Keys** tab, **key1** **Connection string** | 
| `storage-container-name` | Leave as "hotel-reviews" | 
=======
| `admin-key` | On the **Keys** tab of the Azure Search service.  |
| `api-version` | Leave as **2019-05-06-Preview**. |
| `datasource-name` | Leave as **hotel-reviews-ds**. | 
| `indexer-name` | Leave as **hotel-reviews-ixr**. | 
| `index-name` | Leave as **hotel-reviews-ix**. | 
| `search-service-name` | The main name of the Azure Search service. The URL is `https://{{search-service-name}}.search.windows.net`. | 
| `skillset-name` | Leave as **hotel-reviews-ss**. | 
| `storage-account-name` | The storage account main name. | 
| `storage-connection-string` | In the storage account, on the **Access Keys** tab, select **key1** > **Connection string**. | 
| `storage-container-name` | Leave as **hotel-reviews**. | 
>>>>>>> 5af53ebd

### Review the request collection in Postman

When you create a knowledge store, you must issue four HTTP requests: 

<<<<<<< HEAD
1. A PUT request to create the index. This index holds the data used and returned by Azure Cognitive Search.
1. A POST request to create the datasource. This datasource connects your Azure Cognitive Search behavior to the data and knowledge store's storage account. 
1. A PUT request to create the skillset. The skillset specifies the enrichments applied to your data and the structure of the knowledge store.
1. A PUT request to create the indexer. Running the indexer reads the data, applies the skillset, and stores the results. You must run this request last.
=======
- **PUT request to create the index**: This index holds the data that Azure Search uses and returns.
- **POST request to create the datasource**: This datasource connects your Azure Search behavior to the data and knowledge store's storage account. 
- **PUT request to create the skillset**: The skillset specifies the enrichments that are applied to your data and the structure of the knowledge store.
- **PUT request to create the indexer**: Running the indexer reads the data, applies the skillset, and stores the results. You must run this request last.
>>>>>>> 5af53ebd

The [source code](https://github.com/Azure-Samples/azure-search-postman-samples/blob/master/knowledge-store/KnowledgeStore.postman_collection.json) contains a Postman collection that has the four requests. To issue the requests, in Postman, select the tab for the request. Then, add `api-key` and `Content-Type` request headers. Set the value of `api-key` to `{{admin-key}}`. Set the value `Content-type` to `application/json`. 

![Screenshot showing Postman's interface for headers](media/knowledge-store-create-rest/postman-headers-ui.png)

> [!Note]
> You must set `api-key` and `Content-type` headers in all your requests. If Postman recognizes a variable, the variable appears in 
> orange text, as with `{{admin-key}}` in the preceding screenshot. If the variable is misspelled, it appears in red text.
>

<<<<<<< HEAD
## 4 - Create an Azure Cognitive Search index

You need to create an Azure Cognitive Search index to represent the data on which you're interested in searching, filtering, and doing enhancements. You create the index by issuing a PUT request to `https://{{search-service-name}}.search.windows.net/indexes/{{index-name}}?api-version={{api-version}}`. Postman will replace symbols enclosed in double braces, such as `{{search-service-name}}`, `{{index-name}}`, and `{{api-version}}` with the values specified in [Step 3](#3---configure-postman). If you're using another tool to issue your REST commands, you'll have to substitute those variables yourself.

Specify the structure of your Azure Cognitive Search index in the body of the request. In Postman, after setting the `api-key` and `Content-type` headers, switch to the **Body** pane of the request. You should see the following JSON, but if not, choose **Raw** and **JSON (application/json)** and paste the following code as the body:
=======
## Create an Azure Search index

Create an Azure Search index to represent the data that you're interested in searching, filtering, and applying enhancements to. Create the index by issuing a PUT request to `https://{{search-service-name}}.search.windows.net/indexes/{{index-name}}?api-version={{api-version}}`. Postman replaces symbols that are enclosed in double braces (such as `{{search-service-name}}`, `{{index-name}}`, and `{{api-version}}`) with the values that you set in [Configure Postman](#configure-postman). If you use a different tool to issue your REST commands, you must substitute those variables yourself.

Set the structure of your Azure Search index in the body of the request. In Postman, after you set the `api-key` and `Content-type` headers, go to the **Body** pane of the request. You should see the following JSON. If you don't, select **Raw** > **JSON (application/json)**, and then paste the following code as the body:
>>>>>>> 5af53ebd

```JSON
{
    "name": "{{index-name}}",
    "fields": [
        { "name": "address", "type": "Edm.String", "searchable": false, "filterable": false, "sortable": false, "facetable": false },
        { "name": "categories", "type": "Edm.String", "searchable": false, "filterable": false, "sortable": false, "facetable": false },
        { "name": "city", "type": "Edm.String", "filterable": false, "sortable": false, "facetable": false },
        { "name": "country", "type": "Edm.String", "searchable": false, "filterable": false, "sortable": false, "facetable": false },
        { "name": "latitude", "type": "Edm.String", "searchable": false, "filterable": false, "sortable": false, "facetable": false },
        { "name": "longitude", "type": "Edm.String", "searchable": false, "filterable": false, "sortable": false, "facetable": false },
        { "name": "name", "type": "Edm.String", "filterable": false, "sortable": false, "facetable": false },
        { "name": "postalCode", "type": "Edm.String", "searchable": false, "filterable": false, "sortable": false, "facetable": false },
        { "name": "province", "type": "Edm.String", "searchable": false, "filterable": false, "sortable": false, "facetable": false },
        { "name": "reviews_date", "type": "Edm.DateTimeOffset", "searchable": false, "filterable": false, "sortable": false, "facetable": false },
        { "name": "reviews_dateAdded", "type": "Edm.DateTimeOffset", "searchable": false, "filterable": false, "sortable": false, "facetable": false },
        { "name": "reviews_rating", "type": "Edm.String", "searchable": false, "filterable": false, "sortable": false, "facetable": false },
        { "name": "reviews_text", "type": "Edm.String", "filterable": false,  "sortable": false, "facetable": false },
        { "name": "reviews_title", "type": "Edm.String", "searchable": false, "filterable": false, "sortable": false, "facetable": false },
        { "name": "reviews_username", "type": "Edm.String", "searchable": false, "filterable": false, "sortable": false, "facetable": false },
        { "name": "AzureSearch_DocumentKey", "type": "Edm.String", "searchable": false, "filterable": false, "sortable": false, "facetable": false, "key": true },
        { "name": "metadata_storage_content_type", "type": "Edm.String", "searchable": false, "filterable": false, "sortable": false, "facetable": false },
        { "name": "metadata_storage_size", "type": "Edm.Int64", "searchable": false, "filterable": false, "sortable": false, "facetable": false},
        { "name": "metadata_storage_last_modified", "type": "Edm.DateTimeOffset", "searchable": false, "filterable": false, "sortable": false, "facetable": false },
        { "name": "metadata_storage_name", "type": "Edm.String", "searchable": false, "filterable": false, "sortable": false, "facetable": false },
        { "name": "metadata_storage_path", "type": "Edm.String", "searchable": false, "filterable": false, "sortable": false, "facetable": false },
        { "name": "Sentiment", "type": "Collection(Edm.Double)", "searchable": false, "filterable": true, "retrievable": true, "sortable": false, "facetable": true },
        { "name": "Language", "type": "Edm.String", "filterable": true, "sortable": false, "facetable": true },
        { "name": "Keyphrases", "type": "Collection(Edm.String)", "filterable": true, "sortable": false, "facetable": true }
    ]
}

```

This index definition is a combination of data that you'd like to present to the user (the name of the hotel, review content, the date), search metadata, and AI enhancement data (Sentiment, Keyphrases, and Language).

Select **Send** to issue the PUT request. You should see the status `201 - Created`. If you see a different status, in the **Body** pane, look for a JSON response that contains an error message. 

## Create the datasource

<<<<<<< HEAD
Now, you need to connect Azure Cognitive Search to the hotel data you stored in [Step 2](#2---store-the-data). Creating the datasource is done with a POST to `https://{{search-service-name}}.search.windows.net/datasources?api-version={{api-version}}`. Again, you'll need to set the `api-key` and `Content-Type` headers as specified previously. 
=======
Next, connect Azure Search to the hotel data you stored in [Store the data](#store-the-data). To create the datasource, send a POST request to `https://{{search-service-name}}.search.windows.net/datasources?api-version={{api-version}}`. You must set the `api-key` and `Content-Type` headers as discussed earlier. 
>>>>>>> 5af53ebd

In Postman, go to the **Create Datasource** request, and then to the **Body** pane. You should see the following code:

```json
{
  "name" : "{{datasource-name}}",
  "description" : "Demo files to demonstrate knowledge store capabilities.",
  "type" : "azureblob",
  "credentials" : { "connectionString" : "{{storage-connection-string}}" },
  "container" : { "name" : "{{storage-container-name}}" }
}
```

Select **Send** to issue the POST request. 

## Create the skillset 

The next step is to specify the skillset, which specifies both the enhancements to be applied and the knowledge store where the results will be stored. In Postman, select the **Create the Skillset** tab. This request sends a PUT to `https://{{search-service-name}}.search.windows.net/skillsets/{{skillset-name}}?api-version={{api-version}}`. Set the `api-key` and `Content-type` headers as you did earlier. 

There are two large top-level objects: `skills` and `knowledgeStore`. Each object inside the `skills` object is an enrichment service. Each enrichment service has `inputs` and `outputs`. The `LanguageDetectionSkill` has an output `targetName` of `Language`. The value of this node is used by most of the other skills as an input. The source is `document/Language`. The capability of using the output of one node as the input to another is even more evident in `ShaperSkill`, which specifies how the data flows into the tables of the knowledge store.

The `knowledge_store` object connects to the storage account via the `{{storage-connection-string}}` Postman variable. `knowledge_store` contains a set of mappings between the enhanced document and tables and columns in the knowledge store. 

To generate the skillset, select the **Send** button in Postman to PUT the request:

```json
{
    "name": "{{skillset-name}}",
    "description": "Skillset to detect language, extract key phrases, and detect sentiment",
    "skills": [ 
    	{
            "@odata.type": "#Microsoft.Skills.Text.SplitSkill", 
            "context": "/document/reviews_text", "textSplitMode": "pages", "maximumPageLength": 5000,
            "inputs": [ 
                { "name": "text", "source": "/document/reviews_text" },
                { "name": "languageCode", "source": "/document/Language" }
            ],
            "outputs": [
                { "name": "textItems", "targetName": "pages" }
            ]
        },
        {
            "@odata.type": "#Microsoft.Skills.Text.SentimentSkill",
            "context": "/document/reviews_text/pages/*",
            "inputs": [
                { "name": "text", "source": "/document/reviews_text/pages/*" },
                { "name": "languageCode", "source": "/document/Language" }
            ],
            "outputs": [
                { "name": "score", "targetName": "Sentiment" }
            ]
        },
        {
            "@odata.type": "#Microsoft.Skills.Text.LanguageDetectionSkill",
            "context": "/document",
            "inputs": [
                { "name": "text", "source": "/document/reviews_text" }
            ],
            "outputs": [
                { "name": "languageCode", "targetName": "Language" }
            ]
        },
        {
            "@odata.type": "#Microsoft.Skills.Text.KeyPhraseExtractionSkill",
            "context": "/document/reviews_text/pages/*",
            "inputs": [
                { "name": "text",  "source": "/document/reviews_text/pages/*" },
                { "name": "languageCode",  "source": "/document/Language" }
            ],
            "outputs": [
                { "name": "keyPhrases" , "targetName": "Keyphrases" }
            ]
        },
        {
            "@odata.type": "#Microsoft.Skills.Util.ShaperSkill",
            "context": "/document",
            "inputs": [
                { "name": "name",  "source": "/document/name" },
                { "name": "reviews_date",  "source": "/document/reviews_date" },
                { "name": "reviews_rating",  "source": "/document/reviews_rating" },
                { "name": "reviews_text",  "source": "/document/reviews_text" },
                { "name": "reviews_title",  "source": "/document/reviews_title" },
                { "name": "AzureSearch_DocumentKey",  "source": "/document/AzureSearch_DocumentKey" },
                { 
                    "name": "pages",
                    "sourceContext": "/document/reviews_text/pages/*",
                    "inputs": [
                        { "name": "SentimentScore", "source": "/document/reviews_text/pages/*/Sentiment" },
                        { "name": "LanguageCode", "source": "/document/Language" },
                        { "name": "Page", "source": "/document/reviews_text/pages/*" },
                        { 
                            "name": "keyphrase", "sourceContext": "/document/reviews_text/pages/*/Keyphrases/*",
                            "inputs": [
                                { "name": "Keyphrases", "source": "/document/reviews_text/pages/*/Keyphrases/*" }
                            ]
                        }
                    ]
                }
            ],
            "outputs": [
                { "name": "output" , "targetName": "tableprojection" }
            ]
        }
    ],
    "knowledgeStore": {
        "storageConnectionString": "{{storage-connection-string}}",
        "projections": [
            {
                "tables": [
                    { "tableName": "hotelReviewsDocument", "generatedKeyName": "Documentid", "source": "/document/tableprojection" },
                    { "tableName": "hotelReviewsPages", "generatedKeyName": "Pagesid", "source": "/document/tableprojection/pages/*" },
                    { "tableName": "hotelReviewsKeyPhrases", "generatedKeyName": "KeyPhrasesid", "source": "/document/tableprojection/pages/*/keyphrase/*" },
                    { "tableName": "hotelReviewsSentiment", "generatedKeyName": "Sentimentid", "source": "/document/tableprojection/pages/*/sentiment/*" }
                ],
                "objects": []
            },
            {
                "tables": [
                    { 
                        "tableName": "hotelReviewsInlineDocument", "generatedKeyName": "Documentid", "sourceContext": "/document",
                        "inputs": [
                            { "name": "name", "source": "/document/name"},
                            { "name": "reviews_date", "source": "/document/reviews_date"},
                            { "name": "reviews_rating", "source": "/document/reviews_rating"},
                            { "name": "reviews_text", "source": "/document/reviews_text"},
                            { "name": "reviews_title", "source": "/document/reviews_title"},
                            { "name": "AzureSearch_DocumentKey", "source": "/document/AzureSearch_DocumentKey" }
                        ]
                    },
                    { 
                        "tableName": "hotelReviewsInlinePages", "generatedKeyName": "Pagesid", "sourceContext": "/document/reviews_text/pages/*",
                        "inputs": [
                            { "name": "SentimentScore", "source": "/document/reviews_text/pages/*/Sentiment"},
                            { "name": "LanguageCode", "source": "/document/Language"},
                            { "name": "Page", "source": "/document/reviews_text/pages/*" }
                        ]
                    },
                    { 
                        "tableName": "hotelReviewsInlineKeyPhrases", "generatedKeyName": "kpidv2", "sourceContext": "/document/reviews_text/pages/*/Keyphrases/*",
                        "inputs": [
                            { "name": "Keyphrases", "source": "/document/reviews_text/pages/*/Keyphrases/*" }
                        ]
                    }
                ],
                "objects": []
            }
        ]
    }
}
```

## Create the indexer

The final step is to create the indexer. The indexer reads the data and activates the skillset. In Postman, select the **Create Indexer** request, and then review the body. The definition of the indexer refers to several other resources that you already created: the datasource, the index, and the skillset. 

The `parameters/configuration` object controls how the indexer ingests the data. In this case, the input data is in a single document that has a header line and comma-separated values. The document key is a unique identifier for the document. Before encoding, the document key is the URL of the source document. Finally, the skillset output values, like language code, sentiment, and key phrases, are mapped to their locations in the document. Although there's a single value for `Language`, `Sentiment` is applied to each element in the array of `pages`. `Keyphrases` is an array that's also applied to each element in the `pages` array.

<<<<<<< HEAD
After you've set the `api-key` and `Content-type` headers and confirmed that the Body of the request is similar to the source code that follows, press **Send** in Postman. Postman will PUT the request to `https://{{search-service-name}}.search.windows.net/indexers/{{indexer-name}}?api-version={{api-version}}`. Azure Cognitive Search will create and run the indexer. 
=======
After you set the `api-key` and `Content-type` headers and confirm that the body of the request is similar to the following source code, select **Send** in Postman. Postman sends a PUT request to `https://{{search-service-name}}.search.windows.net/indexers/{{indexer-name}}?api-version={{api-version}}`. Azure Search creates and runs the indexer. 
>>>>>>> 5af53ebd

```json
{
    "name": "{{indexer-name}}",
    "dataSourceName": "{{datasource-name}}",
    "skillsetName": "{{skillset-name}}",
    "targetIndexName": "{{index-name}}",
    "parameters": {
        "configuration": {
            "dataToExtract": "contentAndMetadata",
            "parsingMode": "delimitedText",
            "firstLineContainsHeaders": true,
            "delimitedTextDelimiter": ","
        }
    },
    "fieldMappings": [
        {
            "sourceFieldName": "AzureSearch_DocumentKey",
            "targetFieldName": "AzureSearch_DocumentKey",
            "mappingFunction": { "name": "base64Encode" }
        }
    ],
    "outputFieldMappings": [
        { "sourceFieldName": "/document/reviews_text/pages/*/Keyphrases/*", "targetFieldName": "Keyphrases" },
        { "sourceFieldName": "/document/Language", "targetFieldName": "Language" },
        { "sourceFieldName": "/document/reviews_text/pages/*/Sentiment", "targetFieldName": "Sentiment" }
    ]
}
```

## Run the indexer 

<<<<<<< HEAD
In the Azure portal, navigate to the search service's **Overview** and select the **Indexers** tab. Click on the **hotels-reviews-ixr** you created in the previous step. If the indexer has not already run, press the **Run** button. The indexing task may raise some warnings relating to language recognition as the data include some reviews written in languages that are not yet supported by the cognitive skills. 

## Next steps

Now that you've enriched your data using Cognitive Services and projected the results into a knowledge store, you can use Storage Explorer or Power BI to explore your enriched data set.
=======
In the Azure portal, go to the Azure Search service's **Overview** page. Select the **Indexers** tab, and then select **hotels-reviews-ixr**. If the indexer hasn't already run, select **Run**. The indexing task might raise some warnings related to language recognition. The data includes some reviews that are written in languages that aren't yet supported by the cognitive skills. 

## Next steps

Now that you've enriched your data by using Cognitive Services and projected the results to a knowledge store, you can use Storage Explorer or Power BI to explore your enriched data set.
>>>>>>> 5af53ebd

To learn how to explore this knowledge store by using Storage Explorer, see this walkthrough:

> [!div class="nextstepaction"]
> [View with Storage Explorer](knowledge-store-view-storage-explorer.md)

To learn how to connect this knowledge store to Power BI, see this walkthrough:

> [!div class="nextstepaction"]
> [Connect with Power BI](knowledge-store-connect-power-bi.md)

If you want to repeat this exercise or try a different AI enrichment walkthrough, delete the **hotel-reviews-idxr** indexer. Deleting the indexer resets the free daily transaction counter to zero.<|MERGE_RESOLUTION|>--- conflicted
+++ resolved
@@ -1,13 +1,8 @@
 ---
-<<<<<<< HEAD
 title: Create a knowledge store using REST
 titleSuffix: Azure Cognitive Search
-description: Create an Azure Cognitive Search knowledge store for persisting enrichments from an enrichment pipeline, using the REST API and Postman.
-
-=======
-title: 'Create a knowledge store by using REST - Azure Search'
-description: Use the REST API and Postman to create an Azure Search knowledge store for persisting enrichments from a cognitive search pipeline.
->>>>>>> 5af53ebd
+description:Use the REST API and Postman to create an Azure Cognitive Search knowledge store for persisting enrichments from an AI enrichment pipeline.
+
 author: lobrien
 manager: nitinme
 ms.author: laobri
@@ -15,18 +10,11 @@
 ms.topic: tutorial
 ms.date: 10/04/2019
 ---
-<<<<<<< HEAD
-
-# Create an Azure Cognitive Search knowledge store using REST
-
-Knowledge store is a feature in Azure Cognitive Search that persists output from an AI enrichment pipeline for later analysis or other downstream processing. An AI-enriched pipeline accepts image files or unstructured text files, indexes them using Azure Cognitive Search, applies AI enrichments from Cognitive Services (such as image analysis and natural language processing), and then saves results to a knowledge store in Azure storage. You can then use tools like Power BI or Storage Explorer to explore the knowledge store.
-=======
-# Create an Azure Search knowledge store by using REST
-
-The knowledge store feature in Azure Search persists output from an AI enrichment pipeline for later analysis or other downstream processing. An AI-enriched pipeline accepts image files or unstructured text files, indexes them by using Azure Search, applies AI enrichments from Azure Cognitive Services (such as image analysis and natural language processing), and then saves the results to a knowledge store in Azure Storage. You can use tools like Power BI or Storage Explorer in the Azure portal to explore the knowledge store.
+# Create an Azure Cognitive Search knowledge store by using REST
+
+The knowledge store feature in Azure Cognitive Search persists output from an AI enrichment pipeline for later analysis or other downstream processing. An AI-enriched pipeline accepts image files or unstructured text files, indexes them by using Azure Cognitive Search, applies AI enrichments from Azure Cognitive Services (such as image analysis and natural language processing), and then saves the results to a knowledge store in Azure Storage. You can use tools like Power BI or Storage Explorer in the Azure portal to explore the knowledge store.
 
 In this article, you use the REST API interface to ingest, index, and apply AI enrichments to a set of hotel reviews. The hotel reviews are imported into Azure Blob storage. The results are saved as a knowledge store in Azure Table storage.
->>>>>>> 5af53ebd
 
 After you create the knowledge store, you can learn about how to access the knowledge store by using [Storage Explorer](knowledge-store-view-storage-explorer.md) or [Power BI](knowledge-store-connect-power-bi.md).
 
@@ -34,19 +22,11 @@
 
 Create the following services:
 
-<<<<<<< HEAD
-+ [Create an Azure Cognitive Search service](search-create-service-portal.md) or [find an existing service](https://ms.portal.azure.com/#blade/HubsExtension/BrowseResourceBlade/resourceType/Microsoft.Search%2FsearchServices) under your current subscription. You can use a free service for this tutorial.
-
-+ [Create an Azure storage account](https://docs.microsoft.com/azure/storage/common/storage-quickstart-create-account) for storing the sample data and the knowledge store. Your storage account must use the same location (such as US-West) for your Azure Cognitive Search service. The *Account kind* must be *StorageV2 (general purpose V2)* (default) or *Storage (general purpose V1)*.
-
-+ Recommended: [Postman desktop app](https://www.getpostman.com/) for sending requests to Azure Cognitive Search. You can use the REST API with any tool capable of working with HTTP requests and responses. Postman is a good choice for exploring REST APIs and will be used in this article. Further, the [source code](https://github.com/Azure-Samples/azure-search-postman-samples/blob/master/knowledge-store/KnowledgeStore.postman_collection.json) for this article includes a Postman collection of requests. 
-=======
-- Create an [Azure Search service](search-create-service-portal.md) or [find an existing service](https://ms.portal.azure.com/#blade/HubsExtension/BrowseResourceBlade/resourceType/Microsoft.Search%2FsearchServices) in your current subscription. You can use a free service for this tutorial.
-
-- Create an [Azure storage account](https://docs.microsoft.com/azure/storage/common/storage-quickstart-create-account) to store the sample data and the knowledge store. Your storage account must use the same location (such as US-West) for your Azure Search service. The value for **Account kind** must be **StorageV2 (general purpose V2)** (default) or **Storage (general purpose V1)**.
-
-- Recommended: Get the [Postman desktop app](https://www.getpostman.com/) for sending requests to Azure Search. You can use the REST API with any tool that's capable of working with HTTP requests and responses. Postman is a good choice for exploring REST APIs. We use Postman in this article. Also, the [source code](https://github.com/Azure-Samples/azure-search-postman-samples/blob/master/knowledge-store/KnowledgeStore.postman_collection.json) for this article includes a Postman collection of requests. 
->>>>>>> 5af53ebd
+- Create an [Azure Cognitive Search service](search-create-service-portal.md) or [find an existing service](https://ms.portal.azure.com/#blade/HubsExtension/BrowseResourceBlade/resourceType/Microsoft.Search%2FsearchServices) in your current subscription. You can use a free service for this tutorial.
+
+- Create an [Azure storage account](https://docs.microsoft.com/azure/storage/common/storage-quickstart-create-account) to store the sample data and the knowledge store. Your storage account must use the same location (such as US-West) for your Azure Cognitive Search service. The value for **Account kind** must be **StorageV2 (general purpose V2)** (default) or **Storage (general purpose V1)**.
+
+- Recommended: Get the [Postman desktop app](https://www.getpostman.com/) for sending requests to Azure Cognitive Search. You can use the REST API with any tool that's capable of working with HTTP requests and responses. Postman is a good choice for exploring REST APIs. We use Postman in this article. Also, the [source code](https://github.com/Azure-Samples/azure-search-postman-samples/blob/master/knowledge-store/KnowledgeStore.postman_collection.json) for this article includes a Postman collection of requests. 
 
 ## Store the data
 
@@ -84,56 +64,32 @@
 
 On the **Variables** tab, you can add values that Postman swaps in every time it encounters a specific variable inside double braces. For example, Postman replaces the symbol `{{admin-key}}` with the current value that you set for `admin-key`. Postman makes the substitution in URLs, headers, the request body, and so on. 
 
-<<<<<<< HEAD
-You'll find the value for `admin-key` in the search service's **Keys** tab. You'll need to change `search-service-name` and `storage-account-name` to the values you chose in [Step 1](#1---create-services). Set `storage-connection-string` from the value in the Storage Account's **Access Keys** tab. The other values you can leave unchanged.
-=======
-To get the value for `admin-key`, go to the Azure Search service and select the **Keys** tab. Change `search-service-name` and `storage-account-name` to the values you chose in [Create services](#create-services). Set `storage-connection-string` by using the value on the storage account's **Access Keys** tab. You can leave the defaults for the other values.
->>>>>>> 5af53ebd
+To get the value for `admin-key`, go to the Azure Cognitive Search service and select the **Keys** tab. Change `search-service-name` and `storage-account-name` to the values you chose in [Create services](#create-services). Set `storage-connection-string` by using the value on the storage account's **Access Keys** tab. You can leave the defaults for the other values.
 
 ![Postman app variables tab](media/knowledge-store-create-rest/postman-variables-window.png "Postman's variables window")
 
 
 | Variable    | Where to get it |
 |-------------|-----------------|
-<<<<<<< HEAD
-| `admin-key` | Search service, **Keys** tab              |
-| `api-version` | Leave as "2019-05-06-Preview" |
-| `datasource-name` | Leave as "hotel-reviews-ds" | 
-| `indexer-name` | Leave as "hotel-reviews-ixr" | 
-| `index-name` | Leave as "hotel-reviews-ix" | 
-| `search-service-name` | Search service, main name. URL is `https://{{search-service-name}}.search.windows.net` | 
-| `skillset-name` | Leave as "hotel-reviews-ss" | 
-| `storage-account-name` | Storage Account, main name | 
-| `storage-connection-string` | Storage Account, **Access Keys** tab, **key1** **Connection string** | 
-| `storage-container-name` | Leave as "hotel-reviews" | 
-=======
-| `admin-key` | On the **Keys** tab of the Azure Search service.  |
+| `admin-key` | On the **Keys** page of the Azure Cognitive Search service.  |
 | `api-version` | Leave as **2019-05-06-Preview**. |
 | `datasource-name` | Leave as **hotel-reviews-ds**. | 
 | `indexer-name` | Leave as **hotel-reviews-ixr**. | 
 | `index-name` | Leave as **hotel-reviews-ix**. | 
-| `search-service-name` | The main name of the Azure Search service. The URL is `https://{{search-service-name}}.search.windows.net`. | 
+| `search-service-name` | The name of the Azure Cognitive Search service. The URL is `https://{{search-service-name}}.search.windows.net`. | 
 | `skillset-name` | Leave as **hotel-reviews-ss**. | 
-| `storage-account-name` | The storage account main name. | 
+| `storage-account-name` | The storage account name. | 
 | `storage-connection-string` | In the storage account, on the **Access Keys** tab, select **key1** > **Connection string**. | 
 | `storage-container-name` | Leave as **hotel-reviews**. | 
->>>>>>> 5af53ebd
 
 ### Review the request collection in Postman
 
 When you create a knowledge store, you must issue four HTTP requests: 
 
-<<<<<<< HEAD
-1. A PUT request to create the index. This index holds the data used and returned by Azure Cognitive Search.
-1. A POST request to create the datasource. This datasource connects your Azure Cognitive Search behavior to the data and knowledge store's storage account. 
-1. A PUT request to create the skillset. The skillset specifies the enrichments applied to your data and the structure of the knowledge store.
-1. A PUT request to create the indexer. Running the indexer reads the data, applies the skillset, and stores the results. You must run this request last.
-=======
-- **PUT request to create the index**: This index holds the data that Azure Search uses and returns.
-- **POST request to create the datasource**: This datasource connects your Azure Search behavior to the data and knowledge store's storage account. 
+- **PUT request to create the index**: This index holds the data that Azure Cognitive Search uses and returns.
+- **POST request to create the datasource**: This datasource connects your Azure Cognitive Search behavior to the data and knowledge store's storage account. 
 - **PUT request to create the skillset**: The skillset specifies the enrichments that are applied to your data and the structure of the knowledge store.
 - **PUT request to create the indexer**: Running the indexer reads the data, applies the skillset, and stores the results. You must run this request last.
->>>>>>> 5af53ebd
 
 The [source code](https://github.com/Azure-Samples/azure-search-postman-samples/blob/master/knowledge-store/KnowledgeStore.postman_collection.json) contains a Postman collection that has the four requests. To issue the requests, in Postman, select the tab for the request. Then, add `api-key` and `Content-Type` request headers. Set the value of `api-key` to `{{admin-key}}`. Set the value `Content-type` to `application/json`. 
 
@@ -144,19 +100,11 @@
 > orange text, as with `{{admin-key}}` in the preceding screenshot. If the variable is misspelled, it appears in red text.
 >
 
-<<<<<<< HEAD
-## 4 - Create an Azure Cognitive Search index
-
-You need to create an Azure Cognitive Search index to represent the data on which you're interested in searching, filtering, and doing enhancements. You create the index by issuing a PUT request to `https://{{search-service-name}}.search.windows.net/indexes/{{index-name}}?api-version={{api-version}}`. Postman will replace symbols enclosed in double braces, such as `{{search-service-name}}`, `{{index-name}}`, and `{{api-version}}` with the values specified in [Step 3](#3---configure-postman). If you're using another tool to issue your REST commands, you'll have to substitute those variables yourself.
-
-Specify the structure of your Azure Cognitive Search index in the body of the request. In Postman, after setting the `api-key` and `Content-type` headers, switch to the **Body** pane of the request. You should see the following JSON, but if not, choose **Raw** and **JSON (application/json)** and paste the following code as the body:
-=======
-## Create an Azure Search index
-
-Create an Azure Search index to represent the data that you're interested in searching, filtering, and applying enhancements to. Create the index by issuing a PUT request to `https://{{search-service-name}}.search.windows.net/indexes/{{index-name}}?api-version={{api-version}}`. Postman replaces symbols that are enclosed in double braces (such as `{{search-service-name}}`, `{{index-name}}`, and `{{api-version}}`) with the values that you set in [Configure Postman](#configure-postman). If you use a different tool to issue your REST commands, you must substitute those variables yourself.
-
-Set the structure of your Azure Search index in the body of the request. In Postman, after you set the `api-key` and `Content-type` headers, go to the **Body** pane of the request. You should see the following JSON. If you don't, select **Raw** > **JSON (application/json)**, and then paste the following code as the body:
->>>>>>> 5af53ebd
+## Create an Azure Cognitive Search index
+
+Create an Azure Cognitive Search index to represent the data that you're interested in searching, filtering, and applying enhancements to. Create the index by issuing a PUT request to `https://{{search-service-name}}.search.windows.net/indexes/{{index-name}}?api-version={{api-version}}`. Postman replaces symbols that are enclosed in double braces (such as `{{search-service-name}}`, `{{index-name}}`, and `{{api-version}}`) with the values that you set in [Configure Postman](#configure-postman). If you use a different tool to issue your REST commands, you must substitute those variables yourself.
+
+Set the structure of your Azure Cognitive Search index in the body of the request. In Postman, after you set the `api-key` and `Content-type` headers, go to the **Body** pane of the request. You should see the following JSON. If you don't, select **Raw** > **JSON (application/json)**, and then paste the following code as the body:
 
 ```JSON
 {
@@ -197,11 +145,7 @@
 
 ## Create the datasource
 
-<<<<<<< HEAD
-Now, you need to connect Azure Cognitive Search to the hotel data you stored in [Step 2](#2---store-the-data). Creating the datasource is done with a POST to `https://{{search-service-name}}.search.windows.net/datasources?api-version={{api-version}}`. Again, you'll need to set the `api-key` and `Content-Type` headers as specified previously. 
-=======
-Next, connect Azure Search to the hotel data you stored in [Store the data](#store-the-data). To create the datasource, send a POST request to `https://{{search-service-name}}.search.windows.net/datasources?api-version={{api-version}}`. You must set the `api-key` and `Content-Type` headers as discussed earlier. 
->>>>>>> 5af53ebd
+Next, connect Azure Cognitive Search to the hotel data you stored in [Store the data](#store-the-data). To create the datasource, send a POST request to `https://{{search-service-name}}.search.windows.net/datasources?api-version={{api-version}}`. You must set the `api-key` and `Content-Type` headers as discussed earlier. 
 
 In Postman, go to the **Create Datasource** request, and then to the **Body** pane. You should see the following code:
 
@@ -359,11 +303,7 @@
 
 The `parameters/configuration` object controls how the indexer ingests the data. In this case, the input data is in a single document that has a header line and comma-separated values. The document key is a unique identifier for the document. Before encoding, the document key is the URL of the source document. Finally, the skillset output values, like language code, sentiment, and key phrases, are mapped to their locations in the document. Although there's a single value for `Language`, `Sentiment` is applied to each element in the array of `pages`. `Keyphrases` is an array that's also applied to each element in the `pages` array.
 
-<<<<<<< HEAD
-After you've set the `api-key` and `Content-type` headers and confirmed that the Body of the request is similar to the source code that follows, press **Send** in Postman. Postman will PUT the request to `https://{{search-service-name}}.search.windows.net/indexers/{{indexer-name}}?api-version={{api-version}}`. Azure Cognitive Search will create and run the indexer. 
-=======
-After you set the `api-key` and `Content-type` headers and confirm that the body of the request is similar to the following source code, select **Send** in Postman. Postman sends a PUT request to `https://{{search-service-name}}.search.windows.net/indexers/{{indexer-name}}?api-version={{api-version}}`. Azure Search creates and runs the indexer. 
->>>>>>> 5af53ebd
+After you set the `api-key` and `Content-type` headers and confirm that the body of the request is similar to the following source code, select **Send** in Postman. Postman sends a PUT request to `https://{{search-service-name}}.search.windows.net/indexers/{{indexer-name}}?api-version={{api-version}}`. Azure Cognitive Search creates and runs the indexer. 
 
 ```json
 {
@@ -396,19 +336,11 @@
 
 ## Run the indexer 
 
-<<<<<<< HEAD
-In the Azure portal, navigate to the search service's **Overview** and select the **Indexers** tab. Click on the **hotels-reviews-ixr** you created in the previous step. If the indexer has not already run, press the **Run** button. The indexing task may raise some warnings relating to language recognition as the data include some reviews written in languages that are not yet supported by the cognitive skills. 
+In the Azure portal, go to the Azure Cognitive Search service's **Overview** page. Select the **Indexers** tab, and then select **hotels-reviews-ixr**. If the indexer hasn't already run, select **Run**. The indexing task might raise some warnings related to language recognition. The data includes some reviews that are written in languages that aren't yet supported by the cognitive skills. 
 
 ## Next steps
 
-Now that you've enriched your data using Cognitive Services and projected the results into a knowledge store, you can use Storage Explorer or Power BI to explore your enriched data set.
-=======
-In the Azure portal, go to the Azure Search service's **Overview** page. Select the **Indexers** tab, and then select **hotels-reviews-ixr**. If the indexer hasn't already run, select **Run**. The indexing task might raise some warnings related to language recognition. The data includes some reviews that are written in languages that aren't yet supported by the cognitive skills. 
-
-## Next steps
-
 Now that you've enriched your data by using Cognitive Services and projected the results to a knowledge store, you can use Storage Explorer or Power BI to explore your enriched data set.
->>>>>>> 5af53ebd
 
 To learn how to explore this knowledge store by using Storage Explorer, see this walkthrough:
 
