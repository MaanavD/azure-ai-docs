--- conflicted
+++ resolved
@@ -358,13 +358,9 @@
       href: search-query-understand-collection-filters.md
     - name: Filter by language
       href: search-filters-language.md
-<<<<<<< HEAD
     - name: Normalize text
       href: search-normalizers.md
-  - name: Results
-=======
   - name: Relevance
->>>>>>> f2cfe806
     items:
     - name: Similarity ranking
       href: index-ranking-similarity.md
