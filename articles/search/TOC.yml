- name: Azure Search Documentation
  href: index.yml
- name: Overview
  items:
  - name: What is Azure Search?
    href: search-what-is-azure-search.md
- name: Quickstarts
  expanded: true
  items:
  - name: Create a service
    href: search-create-service-portal.md
  - name: Portal
    items:
    - name: Load and query an index
      href: search-get-started-portal.md
    - name: Enrich with AI (cognitive search)
      href: cognitive-search-quickstart-blob.md
  - name: C#
    items:
    - name: 1 - Create an index
      href: search-create-index-dotnet.md
    - name: 2 - Load data
      href: search-import-data-dotnet.md
    - name: 3 - Search an index
      href: search-query-dotnet.md
  - name: Postman
    href: search-fiddler.md
  - name: PowerShell
    href: search-create-index-rest-api.md
  - name: Python
    href: search-get-started-python.md
- name: Tutorials
  items:
  - name: Create your first app
    items:
    - name: 1 - Basic search page
      href: tutorial-csharp-create-first-app.md
    - name: 2 - Add results paging
      href: tutorial-csharp-paging.md
    - name: 3 - Add type-ahead
      href: tutorial-csharp-type-ahead-and-suggestions.md
  - name: Index Azure SQL Database
    href: search-indexer-tutorial.md
  - name: Index Azure JSON blobs
    href: search-semi-structured-data.md
  - name: Enrich with AI (cognitive search)
    items:
    - name: C#
<<<<<<< HEAD
      href: cognitive-search-tutorial-blob-dotnet.md
    - name: REST
      href: cognitive-search-tutorial-blob.md
    - name: Python
      href: cognitive-search-tutorial-blob-python.md
=======
      href: cognitive-search-tutorial-blob-dotnet.md 
>>>>>>> f9f14e13
- name: Samples
  items:
  - name: Azure code samples
    href: https://azure.microsoft.com/resources/samples/?service=search
- name: Training
  items:
  - name: Knowledge mining bootcamp
    href: https://azure.github.io/LearnAI-KnowledgeMiningBootcamp/
  - name: Add search to apps (Pluralsight)
    href: https://www.pluralsight.com/courses/azure-adding-search-abilities-apps
  - name: Microsoft Azure Developer course (Pluralsight)
    href: https://www.pluralsight.com/courses/microsoft-azure-textual-content-search-enabling
- name: Concepts
  items:
  - name: Full-text search
    href: search-lucene-query-architecture.md
  - name: Cognitive search
    href: cognitive-search-concept-intro.md
  - name: Knowledge store 
    href: knowledge-store-concept-intro.md
  - name: Projections
    href: knowledge-store-projection-overview.md
- name: How-to guides
  items:
  - name: Planning
    items:
    - name: Choose a tier
      href: search-sku-tier.md
    - name: Service limits
      href: search-limits-quotas-capacity.md
    - name: Scale partitions and replicas
      href: search-capacity-planning.md
    - name: Deployment strategies and best practices
      href: search-performance-optimization.md
    - name: Multitenant architecture
      href: search-modeling-multitenant-saas-applications.md
  - name: Security
    items:
    - name: Security overview
      href: search-security-overview.md
    - name: Service key management
      href: search-security-api-keys.md
    - name: Role-based admin access
      href: search-security-rbac.md
    - name: Security filters
      href: search-security-trimming-for-azure-search.md
    - name: Filter on AAD identities
      href: search-security-trimming-for-azure-search-with-aad.md
    - name: Manage encryption keys (preview)
      href: search-security-manage-encryption-keys.md
  - name: Development
    items:
    - name: API versions
      href: search-api-versions.md
    - name: Develop in .NET
      href: search-howto-dotnet-sdk.md
    - name: Develop in Node.js
      href: search-get-started-nodejs.md
    - name: Develop in Java
      href: search-get-started-java.md
    - name: Upgrade the SDK
      items:
      - name: .NET SDK 9.0
        href: search-dotnet-sdk-migration-version-9.md
      - name: .NET SDK 5.0
        href: search-dotnet-sdk-migration-version-5.md
      - name: .NET SDK 3.0
        href: search-dotnet-sdk-migration.md
      - name: .NET SDK 1.1
        href: search-dotnet-sdk-migration-version-1.md
      - name: .NET Management SDK
        href: search-dotnet-mgmt-sdk-migration.md
    - name: Upgrade the REST API
      href: search-api-migration.md
  - name: Create indexes
    items:
    - name: Create a basic index
      href: search-what-is-an-index.md
    - name: Create an index (portal)
      href: search-create-index-portal.md
    - name: Analyzers
      items:
      - name: Adding analyzers
        href: search-analyzers.md
      - name: Add a language analyzer
        href: index-add-language-analyzers.md
      - name: Add a custom analyzer
        href: index-add-custom-analyzers.md
    - name: Typeahead
      items:
      - name: Create a suggester
        href: index-add-suggesters.md
      - name: Add suggestions or autocomplete
        href: search-autocomplete-tutorial.md
    - name: Synonyms
      items:
      - name: Add synonyms
        href: search-synonyms.md
      - name: Synonyms example
        href: search-synonyms-tutorial-sdk.md
    - name: Model complex data types
      href: search-howto-complex-data-types.md
    - name: Model relational data
      href: search-example-adventureworks-modeling.md
    - name: Model multi-level facets
      href: search-example-adventureworks-multilevel-faceting.md
  - name: Load data
    items:
    - name: Data import overview
      href: search-what-is-data-import.md
    - name: Import data (portal)
      href: search-import-data-portal.md
    - name: Rebuild an index
      href: search-howto-reindex.md
    - name: Index large data sets
      href: search-howto-large-index.md
    - name: Handle concurrent updates
      href: search-howto-concurrency.md
  - name: Load data with indexers
    items:
    - name: Indexers overview
      href: search-indexer-overview.md
    - name: Azure Table Storage indexer
      href: search-howto-indexing-azure-tables.md
    - name: Azure SQL DB indexer
      href: search-howto-connecting-azure-sql-database-to-azure-search-using-indexers.md
    - name: Azure Cosmos DB indexer
      href: search-howto-index-cosmosdb.md
    - name: Azure Blob Storage indexer
      items:      
      - name: Set up a blob indexer
        href: search-howto-indexing-azure-blob-storage.md
      - name: Index one-to-many blobs
        href: search-howto-index-one-to-many-blobs.md
      - name: Index CSV blobs
        href: search-howto-index-csv-blobs.md
      - name: Index JSON blobs
        href: search-howto-index-json-blobs.md
    - name: Schedule indexers
      href: search-howto-schedule-indexers.md
    - name: Map fields
      href: search-indexer-field-mappings.md
    - name: Connect to SQL Server VMs
      href: search-howto-connecting-azure-sql-iaas-to-azure-search-using-indexers.md
    - name: Troubleshoot common issues
      href: search-indexer-troubleshooting.md
  - name: Enrich with AI
    items:
    - name: Attach a Cognitive Services resource
      href: cognitive-search-attach-cognitive-services.md
    - name: Skillsets
      items:
      - name: Define a skillset
        href: cognitive-search-defining-skillset.md
      - name: Reference an annotation    
        href: cognitive-search-concept-annotations-syntax.md
      - name: Map to index fields
        href: cognitive-search-output-field-mapping.md
      - name: Process and extract information from images
        href: cognitive-search-concept-image-scenarios.md
    - name: Custom skills
      items:
      - name: Integrate custom skills
        href: cognitive-search-custom-skill-interface.md
      - name: Example - Azure Functions
        href: cognitive-search-create-custom-skill-example.md
      - name: Example - Containers
        href: https://go.microsoft.com/fwlink/?linkid=2089500 
    - name: Troubleshooting tips
      href: cognitive-search-concept-troubleshooting.md
    - name: Documentation links
      href: cognitive-search-resources-documentation.md
  - name: Knowledge store (preview)
    items:
    - name: How to get started
      href: knowledge-store-howto.md
  - name: Query data
    items:
    - name: Create a basic query
      href: search-query-overview.md
    - name: Search Explorer (portal)
      href: search-explorer.md
    - name: Simple query syntax
      href: query-simple-syntax.md
    - name: Full Lucene query syntax
      href: query-lucene-syntax.md
    - name: Examples (simple syntax)
      href: search-query-simple-examples.md
    - name: Examples (full Lucene)
      href: search-query-lucene-examples.md
    - name: moreLikeThis (preview)
      href: search-more-like-this.md
  - name: Use filters
    items:
    - name: Filter overview
      href: search-filters.md
    - name: Facet filters
      href: search-filters-facets.md
    - name: Add faceted navigation
      href: search-faceted-navigation.md
    - name: Troubleshoot collection filters
      href: search-query-troubleshoot-collection-filters.md
    - name: Understand collection filters
      href: search-query-understand-collection-filters.md
  - name: Handle results
    items:
    - name: Page-related features
      href: search-pagination-page-layout.md
  - name: Relevance tuning
    items:
    - name: Add scoring profiles
      href: index-add-scoring-profiles.md
  - name: Administration
    items:
    - name: Portal administration
      href: search-manage.md
    - name: PowerShell administration
      href: search-manage-powershell.md
  - name: Monitoring
    items:
    - name: Monitor activity and logging
      href: search-monitor-usage.md
    - name: Search traffic analytics
      href: search-traffic-analytics.md
- name: Reference
  items:
  - name: Azure CLI
    href: https://docs.microsoft.com/cli/azure/search?view=azure-cli-latest
  - name: Azure PowerShell
    href: /powershell/module/az.search 
  - name: .NET
    href: /dotnet/api/?term=microsoft.azure.search
  - name: .NET (Management)
    href: /dotnet/api/?term=microsoft.azure.management.search
  - name: Python (Management)
    href: /python/api/?view=azure-python&term=search
  - name: REST
    href: /rest/api/searchservice
  - name: REST (Management)
    href: /rest/api/searchmanagement
  - name: REST (Preview)
    href: search-api-preview.md
  - name: Resource Manager template
    href: /azure/templates/microsoft.search/searchservices
  - name: OData language reference
    items:
    - name: Overview
      href: query-odata-filter-orderby-syntax.md
    - name: $filter
      href: search-query-odata-filter.md
    - name: $orderby
      href: search-query-odata-orderby.md
    - name: $select
      href: search-query-odata-select.md
    - name: any, all
      href: search-query-odata-collection-operators.md
    - name: eq, ne, gt, lt, ge, le
      href: search-query-odata-comparison-operators.md
    - name: search.ismatch, search.ismatchscoring
      href: search-query-odata-full-text-search-functions.md
    - name: geo.distance, geo.intersects
      href: search-query-odata-geo-spatial-functions.md
    - name: and, or, not
      href: search-query-odata-logical-operators.md
    - name: search.in
      href: search-query-odata-search-in-function.md
    - name: search.score
      href: search-query-odata-search-score-function.md
    - name: OData Language Grammar
      href: search-query-odata-syntax-reference.md
  - name: Cognitive skills reference
    href: cognitive-search-predefined-skills.md
    items:
    - name: Key Phrase Extraction 
      href: cognitive-search-skill-keyphrases.md
    - name: Language Detection
      href: cognitive-search-skill-language-detection.md
    - name: Named Entity Recognition
      href: cognitive-search-skill-named-entity-recognition.md
    - name: Entity Recognition
      href: cognitive-search-skill-entity-recognition.md
    - name: Text Merger
      href: cognitive-search-skill-textmerger.md
    - name: Text Split
      href: cognitive-search-skill-textsplit.md 
    - name: Sentiment
      href: cognitive-search-skill-sentiment.md
    - name: Image Analysis
      href: cognitive-search-skill-image-analysis.md
    - name: OCR
      href: cognitive-search-skill-ocr.md
    - name: Shaper
      href: cognitive-search-skill-shaper.md
    - name: Conditional
      href: cognitive-search-skill-conditional.md
    - name: Deprecated Skills
      href: cognitive-search-skill-deprecated.md
  - name: Custom skills
    items:
    - name: Custom Web API
      href: cognitive-search-custom-skill-web-api.md
- name: Resources
  items:
  - name: Azure Community Support
    href: https://azure.microsoft.com/support/community/?product=search
  - name: Azure Updates
    href: https://azure.microsoft.com/updates/?product=search
  - name: Demo sites
    items:
    - name: Financial files demo
      href: https://wolterskluwereap.azurewebsites.net/
    - name: JFK files demo
      href: https://aka.ms/jfkfiles
    - name: NYC Jobs demo
      href: https://aka.ms/azjobsdemo
    - name: Search use cases
      href: https://searchsamples.azurewebsites.net/
  - name: FAQ
    href: search-faq-frequently-asked-questions.md
  - name: Pricing
    href: https://azure.microsoft.com/pricing/details/search/
  - name: Videos
    href: https://azure.microsoft.com/resources/videos/index/?services=search<|MERGE_RESOLUTION|>--- conflicted
+++ resolved
@@ -46,15 +46,11 @@
   - name: Enrich with AI (cognitive search)
     items:
     - name: C#
-<<<<<<< HEAD
       href: cognitive-search-tutorial-blob-dotnet.md
     - name: REST
       href: cognitive-search-tutorial-blob.md
     - name: Python
       href: cognitive-search-tutorial-blob-python.md
-=======
-      href: cognitive-search-tutorial-blob-dotnet.md 
->>>>>>> f9f14e13
 - name: Samples
   items:
   - name: Azure code samples
