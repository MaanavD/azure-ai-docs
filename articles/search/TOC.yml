- name: Azure Cognitive Search Documentation
  href: index.yml
- name: Overview
  expanded: true
  items:
  - name: What is Cognitive Search?
    href: search-what-is-azure-search.md
  - name: Features in Cognitive Search
    href: search-features-list.md
  - name: What's new in Cognitive Search
    href: whats-new.md
- name: Quickstarts
  items:
  - name: Portal
    items:
    - name: Create a service
      href: search-create-service-portal.md
    - name: Create an index
      href: search-get-started-portal.md
    - name: Create a demo app
      href: search-create-app-portal.md
    - name: Create a skillset
      href: cognitive-search-quickstart-blob.md
    - name: Create a knowledge store
      href: knowledge-store-create-portal.md
    - name: Query with Search explorer
      href: search-explorer.md
  - name: ARM template
    displayName: Resource Manager 
    href: search-get-started-arm.md
  - name: C#
    href: search-get-started-dotnet.md
  - name: Java
    href: search-get-started-java.md
  - name : JavaScript
    href: search-get-started-javascript.md
  - name: REST
    href: search-get-started-rest.md
  - name: PowerShell
    href: search-get-started-powershell.md
  - name: Python
    href: search-get-started-python.md
- name: Tutorials
  items:
  - name: Create a C# app
    items:
    - name: 1 - Basic search page
      href: tutorial-csharp-create-first-app.md
    - name: 2 - Add results paging
      href: tutorial-csharp-paging.md
    - name: 3 - Add type-ahead
      href: tutorial-csharp-type-ahead-and-suggestions.md
    - name: 4 - Add facets
      href: tutorial-csharp-facets.md
    - name: 5 - Add results ordering
      href: tutorial-csharp-orders.md
  - name: Index Azure data
    items:
    - name: Index Azure SQL Database
      href: search-indexer-tutorial.md
    - name: Index Azure JSON blobs
      href: search-semi-structured-data.md
    - name: Index multiple Azure data sources 
      href: tutorial-multiple-data-sources.md
  - name: Index any data
    href: tutorial-optimize-indexing-push-api.md
  - name: Use AI to create content
    items:
    - name: C#
      href: cognitive-search-tutorial-blob-dotnet.md
    - name: REST
      href: cognitive-search-tutorial-blob.md
    - name: Python
      href: cognitive-search-tutorial-blob-python.md
  - name: Debug a skillset
    href: cognitive-search-tutorial-debug-sessions.md
  - name: Create a custom analyzer
    href: tutorial-create-custom-analyzer.md
  - name: Query from Power Apps   
    href: search-howto-powerapps.md  
- name: Samples
  items:
  - name: C# samples
    href: samples-dotnet.md
  - name: Java samples
    href: samples-java.md
  - name: JavaScript samples
    href: samples-javascript.md
  - name: Python samples
    href: samples-python.md
  - name: REST samples
    href: /samples/browse/?expanded=azure&languages=http&products=azure-cognitive-search
- name: Concepts
  items:
  - name: Full-text search
    href: search-lucene-query-architecture.md
  - name: Relevance scoring
    href: index-similarity-and-scoring.md
  - name: Indexers
    href: search-indexer-overview.md
  - name: AI enrichment
    href: cognitive-search-concept-intro.md
    items:
    - name: Skillsets
      href: cognitive-search-working-with-skillsets.md
    - name: Debug sessions
      href: cognitive-search-debug-session.md
    - name: Knowledge store 
      href: knowledge-store-concept-intro.md
    - name: Projections
      href: knowledge-store-projection-overview.md
    - name: Incremental enrichment
      href: cognitive-search-incremental-indexing-conceptual.md
  - name: Security
    items:
    - name: Security overview
      href: search-security-overview.md
    - name: Security controls by Azure Policy
      displayName: regulatory, compliance, standards, domains
      href: ./security-controls-policy.md
    - name: Accessing protected content
      href: search-indexer-securing-resources.md
    - name: Security baseline
      href: security-baseline.md
- name: How-to guides
  items:
  - name: Create indexes and constructs
    items:
    - name: Create an index
      href: search-what-is-an-index.md
    - name: Create a multi-language index
      href: search-language-support.md
    - name: Analyzers
      items:
      - name: Adding analyzers
        href: search-analyzers.md
      - name: Add a language analyzer
        href: index-add-language-analyzers.md
      - name: Add a custom analyzer
        href: index-add-custom-analyzers.md
    - name: Synonyms
      items:
      - name: Add synonyms
        href: search-synonyms.md
      - name: Synonyms example
        href: search-synonyms-tutorial-sdk.md
    - name: Model complex data types
      href: search-howto-complex-data-types.md
    - name: Model relational data
      href: index-sql-relational-data.md
  - name: Import any data
    items:
    - name: Data import overview
      href: search-what-is-data-import.md
    - name: Import data (portal)
      href: search-import-data-portal.md
    - name: Rebuild an index
      href: search-howto-reindex.md
    - name: Index large data sets
      href: search-howto-large-index.md
    - name: Handle concurrent updates
      href: search-howto-concurrency.md
  - name: Import Azure data (indexers)
    items:
    - name: Work with indexers
      items:
      - name: Monitor indexers
        href: search-howto-monitor-indexers.md
      - name: Schedule indexers
        href: search-howto-schedule-indexers.md
      - name: Map fields
        href: search-indexer-field-mappings.md
    - name: Connect with managed identities
      items:
      - name: Managed identities overview
        href: search-howto-managed-identities-data-sources.md
      - name: Azure Storage
        href: search-howto-managed-identities-storage.md
      - name: Azure Cosmos DB
        href: search-howto-managed-identities-cosmos-db.md
      - name: SQL Database
        href: search-howto-managed-identities-sql.md
    - name: Azure Blobs
      items:      
      - name: Search over blobs
        href: search-blob-storage-integration.md
      - name: Understand blobs with AI
        href: search-blob-ai-integration.md
      - name: Configure a blob indexer
        href: search-howto-indexing-azure-blob-storage.md
      - name: Index changed and deleted blobs
        href: search-howto-index-changed-deleted-blobs.md
      - name: Index one-to-many blobs
        href: search-howto-index-one-to-many-blobs.md
      - name: Index plain text
        href: search-howto-index-plaintext-blobs.md
      - name: Index CSV blobs
        href: search-howto-index-csv-blobs.md
      - name: Index JSON blobs
        href: search-howto-index-json-blobs.md
      - name: Index encrypted blobs
        href: search-howto-index-encrypted-blobs.md
    - name: Azure Tables
      href: search-howto-indexing-azure-tables.md
    - name: Azure Cosmos DB
      href: search-howto-index-cosmosdb.md
    - name: Azure Data Lake Storage Gen2
      href: search-howto-index-azure-data-lake-storage.md
    - name: Azure SQL Databases
      href: search-howto-connecting-azure-sql-database-to-azure-search-using-indexers.md
    - name: Azure SQL Managed Instances
      href: search-howto-connecting-azure-sql-mi-to-azure-search-using-indexers.md
    - name: Azure SQL Server VMs
      href: search-howto-connecting-azure-sql-iaas-to-azure-search-using-indexers.md
  - name: Use skills (AI)
    items:
    - name: Attach a Cognitive Services resource
      href: cognitive-search-attach-cognitive-services.md
    - name: Skillsets
      items:
      - name: Define a skillset
        href: cognitive-search-defining-skillset.md
      - name: Reference an annotation    
        href: cognitive-search-concept-annotations-syntax.md
      - name: Map to index fields
        href: cognitive-search-output-field-mapping.md
      - name: Process image files
        href: cognitive-search-concept-image-scenarios.md
      - name: Cache (incremental) enrichment
        href: search-howto-incremental-index.md
    - name: Custom skills
      items:
      - name: Integrate custom skills
        href: cognitive-search-custom-skill-interface.md
      - name: Example - Azure Functions (Python)
        href: cognitive-search-custom-skill-python.md
      - name: Example - Azure Functions
        href: cognitive-search-create-custom-skill-example.md
      - name: Example - Azure Form Recognizer
        href: cognitive-search-custom-skill-form.md
      - name: Example - Azure Machine Learning
        href: cognitive-search-tutorial-aml-custom-skill.md
    - name: Design tips
      href: cognitive-search-concept-troubleshooting.md
    - name: Knowledge store
      items:
      - name: Create using REST and Postman
        href: knowledge-store-create-rest.md
      - name: View with Storage Explorer
        href: knowledge-store-view-storage-explorer.md
      - name: Connect with Power BI
        href: knowledge-store-connect-power-bi.md  
      - name: Projection examples
        href: knowledge-store-projections-examples.md  
  - name: Query
    items:
    - name: Query types and composition
      href: search-query-overview.md
    - name: Create a basic query
      href: search-query-create.md
    - name: Use simple syntax (examples)
      href: search-query-simple-examples.md
    - name: Use full Lucene (examples)
      href: search-query-lucene-examples.md
    - name: Partial terms and special characters
      href: search-query-partial-matching.md
    - name: Fuzzy search
      href: search-query-fuzzy.md
    - name: Autocomplete "Search-as-you-type"
      items:
      - name: Create a suggester
        href: index-add-suggesters.md
      - name: Add autocomplete and suggestions
        href: search-autocomplete-tutorial.md
    - name: Syntax reference
      items:
      - name: Simple query syntax
        href: query-simple-syntax.md
      - name: Full Lucene query syntax
        href: query-lucene-syntax.md
      - name: moreLikeThis (preview)
        href: search-more-like-this.md
  - name: Filter
    items:
    - name: Filter overview
      href: search-filters.md
    - name: Facet filters
      href: search-filters-facets.md
    - name: Add faceted navigation
      href: search-faceted-navigation.md
    - name: Troubleshoot collection filters
      href: search-query-troubleshoot-collection-filters.md
    - name: Understand collection filters
      href: search-query-understand-collection-filters.md
    - name: Filter by language
      href: search-filters-language.md
  - name: Results
    items:
    - name: Work with results
      href: search-pagination-page-layout.md
    - name: Scoring profiles 
      href: index-add-scoring-profiles.md
    - name: Similarity algorithm
      href: index-ranking-similarity.md
  - name: Plan
    items:
    - name: Choose a tier
      href: search-sku-tier.md
    - name: Estimate capacity and cost
      href: search-sku-manage-costs.md
    - name: Adjust capacity
      href: search-capacity-planning.md
    - name: Service limits
      href: search-limits-quotas-capacity.md
    - name: Scale for performance
      href: search-performance-optimization.md
    - name: Multitenant architecture
      href: search-modeling-multitenant-saas-applications.md
  - name: Develop
    items:
    - name: API versions
      href: search-api-versions.md
    - name: Preview feature list
      href: search-api-preview.md
    - name: Develop in .NET
      items:
      - name: Use Azure.Search.Documents
        href: search-howto-dotnet-sdk.md
      - name: Use Microsoft.Azure.Search
        href: search-howto-dotnet-sdk-v10.md
      - name: Legacy quickstart (Microsoft.Azure.Search)
        href: search-get-started-dotnet-v10.md
    - name: Upgrade the SDK
      items:
      - name: .NET SDK 11.0
        href: search-dotnet-sdk-migration-version-11.md
      - name: .NET SDK 10.0
        href: search-dotnet-sdk-migration-version-10.md
      - name: .NET SDK 9.0
        href: search-dotnet-sdk-migration-version-9.md
      - name: .NET SDK 5.0
        href: search-dotnet-sdk-migration-version-5.md
      - name: .NET SDK 3.0
        href: search-dotnet-sdk-migration.md
      - name: .NET SDK 1.1
        href: search-dotnet-sdk-migration-version-1.md
      - name: .NET Management SDK
        href: search-dotnet-mgmt-sdk-migration.md
    - name: Upgrade the REST API
      href: search-api-migration.md
  - name: Security
    items:
    - name: Data encryption
      items:
      - name: Customer-managed keys
        href: search-security-manage-encryption-keys.md
      - name: Get key information
        href: search-security-get-encryption-keys.md
    - name: Inbound security
      items:
      - name: API access keys
        href: search-security-api-keys.md
      - name: Configure an IP firewall
        href: service-configure-firewall.md
      - name: Create a private endpoint
        href: service-create-private-endpoint.md
<<<<<<< HEAD
    - name: Document-level security
      items:
      - name: Security filters
        href: search-security-trimming-for-azure-search.md
      - name: Filter on user identities
        href: search-security-trimming-for-azure-search-with-aad.md
=======
>>>>>>> 88455aa5
    - name: Outbound security (indexers)  
      items:
      - name: Access over an IP range
        href: search-indexer-howto-access-ip-restricted.md
      - name: Access through trusted service exception
        href: search-indexer-howto-access-trusted-service-exception.md
      - name: Access through private endpoints
        href: search-indexer-howto-access-private.md
    - name: Identity-based access
      items:
      - name: Security filters
        href: search-security-trimming-for-azure-search.md
      - name: Filter on user identities
        href: search-security-trimming-for-azure-search-with-aad.md
  - name: Manage
    items:
    - name: Portal
      href: search-manage.md
    - name: PowerShell
      href: search-manage-powershell.md
    - name: Move service across regions
      href: search-howto-move-across-regions.md
    - name: Role-based admin access
      href: search-security-rbac.md
  - name: Monitor
    items:
    - name: Fundamentals
      href: search-monitor-usage.md
    - name: Diagnostic logging
      href: search-monitor-logs.md
    - name: Visualize diagnostic logs
      href: search-monitor-logs-powerbi.md
    - name: Monitor query activity
      href: search-monitor-queries.md
    - name: Search traffic analytics
      href: search-traffic-analytics.md
  - name: Troubleshoot
    items:
    - name: Indexer issues
      href: search-indexer-troubleshooting.md
    - name: Indexer errors and warnings
      href: cognitive-search-common-errors-warnings.md
- name: Reference
  items:
  - name: Azure CLI
    href: /cli/azure/search
  - name: Azure PowerShell
    href: /powershell/module/az.search 
  - name: Resource Manager template
    href: /azure/templates/microsoft.search/searchservices
  - name: REST
    items:
    - name: Search API (Stable)
      href: /rest/api/searchservice
    - name: Search API (Preview)
      href: /rest/api/searchservice/index-preview
    - name: Management API (Stable)
      href: /rest/api/searchmanagement
    - name: Management API (Preview)
      href: /rest/api/searchmanagement/index-preview
  - name: .NET
    items:
    - name: Search API
      href: /dotnet/api/overview/azure/search.documents-readme
    - name: Management API
      href: /dotnet/api/overview/azure/search/management
  - name: Java
    items:
    - name: Search API
      href: /java/api/overview/azure/search-documents-readme
    - name: Management API
      href: /java/api/overview/azure/search/management
  - name: JavaScript
    items:
    - name: Search API
      href: /javascript/api/overview/azure/search-documents-readme
    - name: Management API
      href: /javascript/api/overview/azure/search/management
  - name: Python
    items:
    - name: Search API
      href: /python/api/overview/azure/search-documents-readme
    - name: Management API
      href: /python/api/overview/azure/search/management
  - name: OData language reference
    items:
    - name: Overview
      href: query-odata-filter-orderby-syntax.md
    - name: $filter
      href: search-query-odata-filter.md
    - name: $orderby
      href: search-query-odata-orderby.md
    - name: $select
      href: search-query-odata-select.md
    - name: any, all
      href: search-query-odata-collection-operators.md
    - name: eq, ne, gt, lt, ge, le
      href: search-query-odata-comparison-operators.md
    - name: search.ismatch, search.ismatchscoring
      href: search-query-odata-full-text-search-functions.md
    - name: geo.distance, geo.intersects
      href: search-query-odata-geo-spatial-functions.md
    - name: and, or, not
      href: search-query-odata-logical-operators.md
    - name: search.in
      href: search-query-odata-search-in-function.md
    - name: search.score
      href: search-query-odata-search-score-function.md
    - name: OData Language Grammar
      href: search-query-odata-syntax-reference.md
  - name: Skills reference
    items:
    - name: Built-in skills
      items: 
      - name: Overview
        href: cognitive-search-predefined-skills.md
      - name: Conditional
        href: cognitive-search-skill-conditional.md
      - name: Custom Entity Lookup
        href: cognitive-search-skill-custom-entity-lookup.md 
      - name: Document Extraction
        href: cognitive-search-skill-document-extraction.md
      - name: Entity Recognition
        href: cognitive-search-skill-entity-recognition.md
      - name: Image Analysis
        href: cognitive-search-skill-image-analysis.md
      - name: Key Phrase Extraction 
        href: cognitive-search-skill-keyphrases.md
      - name: Language Detection
        href: cognitive-search-skill-language-detection.md
      - name: OCR
        href: cognitive-search-skill-ocr.md
      - name: PII Detection
        href: cognitive-search-skill-pii-detection.md  
      - name: Sentiment
        href: cognitive-search-skill-sentiment.md
      - name: Shaper
        href: cognitive-search-skill-shaper.md
      - name: Text Merger
        href: cognitive-search-skill-textmerger.md
      - name: Text Split
        href: cognitive-search-skill-textsplit.md 
      - name: Text Translation
        href: cognitive-search-skill-text-translation.md
    - name: Custom skills
      items:
      - name: Azure Machine Learning (AML)
        href: cognitive-search-aml-skill.md
      - name: Custom Web API
        href: cognitive-search-custom-skill-web-api.md
    - name: Deprecated skills
      href: cognitive-search-skill-deprecated.md
      items:
      - name: Named Entity Recognition
        href: cognitive-search-skill-named-entity-recognition.md
  - name: Azure Policy built-ins
    displayName: samples, policies, definitions
    href: ./policy-reference.md
- name: Resources
  items:
  - name: Azure Community Support
    href: https://azure.microsoft.com/support/community/?product=search
  - name: Azure Updates
    href: https://azure.microsoft.com/updates/?product=search
  - name: Feedback Forum (UserVoice)
    href:  https://feedback.azure.com/forums/263029-azure-search 
  - name: Compliance and certifications
    href: https://azure.microsoft.com/resources/microsoft-azure-compliance-offerings/
  - name: Documentation links (knowledge mining)
    href: cognitive-search-resources-documentation.md
  - name: Demo sites
    items:
    - name: Financial files demo
      href: https://wolterskluwereap.azurewebsites.net/
    - name: JFK files demo
      href: https://www.microsoft.com/en-us/ai/ai-lab-jfk-files
    - name: NYC Jobs demo
      href: https://azjobsdemo.azurewebsites.net/
  - name: Training
    items:
    - name: Introduction (Microsoft Learn)
      href: /learn/modules/intro-to-azure-search/
    - name: Add search to apps (Pluralsight)
      href: https://www.pluralsight.com/courses/azure-adding-search-abilities-apps
    - name: Developer course (Pluralsight)
      href: https://www.pluralsight.com/courses/microsoft-azure-textual-content-search-enabling
  - name: FAQ
    href: search-faq-frequently-asked-questions.md
  - name: Pricing
    href: https://azure.microsoft.com/pricing/details/search/
  - name: Videos
    href: https://azure.microsoft.com/resources/videos/index/?services=search<|MERGE_RESOLUTION|>--- conflicted
+++ resolved
@@ -364,15 +364,6 @@
         href: service-configure-firewall.md
       - name: Create a private endpoint
         href: service-create-private-endpoint.md
-<<<<<<< HEAD
-    - name: Document-level security
-      items:
-      - name: Security filters
-        href: search-security-trimming-for-azure-search.md
-      - name: Filter on user identities
-        href: search-security-trimming-for-azure-search-with-aad.md
-=======
->>>>>>> 88455aa5
     - name: Outbound security (indexers)  
       items:
       - name: Access over an IP range
