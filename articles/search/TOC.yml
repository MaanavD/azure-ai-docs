- name: Azure Cognitive Search Documentation
  href: index.yml
- name: Overview
  expanded: true
  items:
  - name: What is Cognitive Search?
    href: search-what-is-azure-search.md
  - name: Features in Cognitive Search
    href: search-features-list.md
  - name: What's new in Cognitive Search
    href: whats-new.md
- name: Quickstarts
  items:
  - name: Portal
    items:
    - name: Create a service
      href: search-create-service-portal.md
    - name: Create an index
      href: search-get-started-portal.md
    - name: Create a demo app
      href: search-create-app-portal.md
    - name: Create a skillset
      href: cognitive-search-quickstart-blob.md
    - name: Create a knowledge store
      href: knowledge-store-create-portal.md
    - name: Query with Search explorer
      href: search-explorer.md
  - name: ARM template
    displayName: Resource Manager 
    href: search-get-started-arm.md
  - name: C#
    href: search-get-started-dotnet.md
  - name: Java
    href: search-get-started-java.md
  - name : Node.js
    href: search-get-started-nodejs.md
  - name: Postman
    href: search-get-started-postman.md
  - name: PowerShell
    href: search-get-started-powershell.md
  - name: Python
    href: search-get-started-python.md
- name: Tutorials
  items:
  - name: Create a C# app
    items:
    - name: 1 - Basic search page
      href: tutorial-csharp-create-first-app.md
    - name: 2 - Add results paging
      href: tutorial-csharp-paging.md
    - name: 3 - Add type-ahead
      href: tutorial-csharp-type-ahead-and-suggestions.md
    - name: 4 - Add facets
      href: tutorial-csharp-facets.md
    - name: 5 - Add results ordering
      href: tutorial-csharp-orders.md
  - name: Index Azure data
    items:
    - name: Index Azure SQL Database
      href: search-indexer-tutorial.md
    - name: Index Azure JSON blobs
      href: search-semi-structured-data.md
    - name: Index multiple Azure data sources 
      href: tutorial-multiple-data-sources.md
  - name: Index any data
    href: tutorial-optimize-indexing-push-api.md
  - name: Use AI to create content
    items:
    - name: C#
      href: cognitive-search-tutorial-blob-dotnet.md
    - name: REST
      href: cognitive-search-tutorial-blob.md
    - name: Python
      href: cognitive-search-tutorial-blob-python.md
  - name: Debug a skillset
    href: cognitive-search-tutorial-debug-sessions.md
  - name: Create a custom analyzer
    href: tutorial-create-custom-analyzer.md
  - name: Query from Power Apps   
    href: search-howto-powerapps.md  
- name: Samples
  items:
  - name: C# samples
    href: /samples/browse/?languages=csharp&products=azure-cognitive-search
  - name: Java samples
    href: /samples/browse/?languages=java&products=azure-cognitive-search
  - name: JavaScript samples
    href: /samples/browse/?languages=javascript&products=azure-cognitive-search
  - name: Python samples
    href: /samples/browse/?languages=python&products=azure-cognitive-search
  - name: REST samples
    href: /samples/browse/?expanded=azure&languages=http&products=azure-cognitive-search
- name: Concepts
  items:
  - name: Full-text search
    href: search-lucene-query-architecture.md
  - name: Indexers
    href: search-indexer-overview.md
  - name: AI enrichment
    href: cognitive-search-concept-intro.md
    items:
    - name: Skillsets
      href: cognitive-search-working-with-skillsets.md
    - name: Debug sessions
      href: cognitive-search-debug-session.md
    - name: Knowledge store 
      href: knowledge-store-concept-intro.md
    - name: Projections
      href: knowledge-store-projection-overview.md
    - name: Incremental enrichment
      href: cognitive-search-incremental-indexing-conceptual.md
  - name: Security
    items:
    - name: Security overview
      href: search-security-overview.md
    - name: Security controls by Azure Policy
      displayName: regulatory, compliance, standards, domains
      href: ./security-controls-policy.md
    - name: Securing indexer resources
      href: search-indexer-securing-resources.md
- name: How-to guides
  items:
  - name: Create indexes and constructs
    items:
    - name: Create an index
      href: search-what-is-an-index.md
    - name: Create a multi-language index
      href: search-language-support.md
    - name: Analyzers
      items:
      - name: Adding analyzers
        href: search-analyzers.md
      - name: Add a language analyzer
        href: index-add-language-analyzers.md
      - name: Add a custom analyzer
        href: index-add-custom-analyzers.md
    - name: Synonyms
      items:
      - name: Add synonyms
        href: search-synonyms.md
      - name: Synonyms example
        href: search-synonyms-tutorial-sdk.md
    - name: Model complex data types
      href: search-howto-complex-data-types.md
    - name: Model relational data
      href: index-sql-relational-data.md
  - name: Import any data
    items:
    - name: Data import overview
      href: search-what-is-data-import.md
    - name: Import data (portal)
      href: search-import-data-portal.md
    - name: Rebuild an index
      href: search-howto-reindex.md
    - name: Index large data sets
      href: search-howto-large-index.md
    - name: Handle concurrent updates
      href: search-howto-concurrency.md
  - name: Import Azure data (indexers)
    items:
    - name: Work with indexers
      items:
<<<<<<< HEAD
      - name: Azure Blobs
        items:      
        - name: Search over blobs
          href: search-blob-storage-integration.md
        - name: Understand blobs with AI
          href: search-blob-ai-integration.md
        - name: Configure a blob indexer
          href: search-howto-indexing-azure-blob-storage.md
        - name: Index one-to-many blobs
          href: search-howto-index-one-to-many-blobs.md
        - name: Index CSV blobs
          href: search-howto-index-csv-blobs.md
        - name: Index JSON blobs
          href: search-howto-index-json-blobs.md
        - name: Index encrypted blobs
          href: search-howto-index-encrypted-blobs.md
      - name: Azure Tables
        href: search-howto-indexing-azure-tables.md
      - name: Azure Cosmos DB
        href: search-howto-index-cosmosdb.md
      - name: Azure Data Lake Storage Gen2
        href: search-howto-index-azure-data-lake-storage.md
      - name: SQL Database
        href: search-howto-connecting-azure-sql-database-to-azure-search-using-indexers.md
      - name: SQL Managed Instances
        href: search-howto-connecting-azure-sql-mi-to-azure-search-using-indexers.md
      - name: SQL Server VMs
        href: search-howto-connecting-azure-sql-iaas-to-azure-search-using-indexers.md
    - name: Connect using managed identities
=======
      - name: Configure indexers
        href: search-indexer-overview.md
      - name: Monitor indexers
        href: search-howto-monitor-indexers.md
      - name: Schedule indexers
        href: search-howto-schedule-indexers.md
      - name: Map fields
        href: search-indexer-field-mappings.md
    - name: Connect with managed identities
>>>>>>> 1a1ccfb2
      items:
      - name: Managed identities overview
        href: search-howto-managed-identities-data-sources.md
      - name: Azure Storage
        href: search-howto-managed-identities-storage.md
      - name: Azure Cosmos DB
        href: search-howto-managed-identities-cosmos-db.md
      - name: SQL Database
        href: search-howto-managed-identities-sql.md
    - name: Azure Blobs
      items:      
      - name: Search over blobs
        href: search-blob-storage-integration.md
      - name: Understand blobs with AI
        href: search-blob-ai-integration.md
      - name: Configure a blob indexer
        href: search-howto-indexing-azure-blob-storage.md
      - name: Index one-to-many blobs
        href: search-howto-index-one-to-many-blobs.md
      - name: Index CSV blobs
        href: search-howto-index-csv-blobs.md
      - name: Index JSON blobs
        href: search-howto-index-json-blobs.md
    - name: Azure Tables
      href: search-howto-indexing-azure-tables.md
    - name: Azure Cosmos DB
      href: search-howto-index-cosmosdb.md
    - name: Azure Data Lake Storage Gen2
      href: search-howto-index-azure-data-lake-storage.md
    - name: Azure SQL Databases
      href: search-howto-connecting-azure-sql-database-to-azure-search-using-indexers.md
    - name: Azure SQL Managed Instances
      href: search-howto-connecting-azure-sql-mi-to-azure-search-using-indexers.md
    - name: Azure SQL Server VMs
      href: search-howto-connecting-azure-sql-iaas-to-azure-search-using-indexers.md
  - name: Use skills (AI)
    items:
    - name: Attach a Cognitive Services resource
      href: cognitive-search-attach-cognitive-services.md
    - name: Skillsets
      items:
      - name: Define a skillset
        href: cognitive-search-defining-skillset.md
      - name: Reference an annotation    
        href: cognitive-search-concept-annotations-syntax.md
      - name: Map to index fields
        href: cognitive-search-output-field-mapping.md
      - name: Process image files
        href: cognitive-search-concept-image-scenarios.md
      - name: Cache (incremental) enrichment
        href: search-howto-incremental-index.md
    - name: Custom skills
      items:
      - name: Integrate custom skills
        href: cognitive-search-custom-skill-interface.md
      - name: Example - Azure Functions (Python)
        href: cognitive-search-custom-skill-python.md
      - name: Example - Azure Functions
        href: cognitive-search-create-custom-skill-example.md
      - name: Example - Azure Form Recognizer
        href: cognitive-search-custom-skill-form.md
      - name: Example - Azure Machine Learning
        href: cognitive-search-tutorial-aml-custom-skill.md
    - name: Design tips
      href: cognitive-search-concept-troubleshooting.md
    - name: Knowledge store
      items:
      - name: Create using REST and Postman
        href: knowledge-store-create-rest.md
      - name: View with Storage Explorer
        href: knowledge-store-view-storage-explorer.md
      - name: Connect with Power BI
        href: knowledge-store-connect-power-bi.md  
      - name: Projection examples
        href: knowledge-store-projections-examples.md  
  - name: Query
    items:
    - name: Query types and composition
      href: search-query-overview.md
    - name: Create a simple query
      href: search-query-simple-examples.md
    - name: Use full Lucene syntax
      href: search-query-lucene-examples.md
    - name: Partial terms and special characters
      href: search-query-partial-matching.md
    - name: Fuzzy search
      href: search-query-fuzzy.md
    - name: Autocomplete "Search-as-you-type"
      items:
      - name: Create a suggester
        href: index-add-suggesters.md
      - name: Add autocomplete and suggestions
        href: search-autocomplete-tutorial.md
    - name: Syntax reference
      items:
      - name: Simple query syntax
        href: query-simple-syntax.md
      - name: Full Lucene query syntax
        href: query-lucene-syntax.md
      - name: moreLikeThis (preview)
        href: search-more-like-this.md
  - name: Filter
    items:
    - name: Filter overview
      href: search-filters.md
    - name: Facet filters
      href: search-filters-facets.md
    - name: Add faceted navigation
      href: search-faceted-navigation.md
    - name: Troubleshoot collection filters
      href: search-query-troubleshoot-collection-filters.md
    - name: Understand collection filters
      href: search-query-understand-collection-filters.md
    - name: Filter by language
      href: search-filters-language.md
  - name: Results
    items:
    - name: Work with results
      href: search-pagination-page-layout.md
    - name: Relevance scoring
      href: index-similarity-and-scoring.md
    - name: Scoring profiles 
      href: index-add-scoring-profiles.md
    - name: Similarity algorithm
      href: index-ranking-similarity.md
  - name: Plan
    items:
    - name: Choose a tier
      href: search-sku-tier.md
    - name: Service limits
      href: search-limits-quotas-capacity.md
    - name: Adjust capacity
      href: search-capacity-planning.md
    - name: Scale for performance
      href: search-performance-optimization.md
    - name: Multitenant architecture
      href: search-modeling-multitenant-saas-applications.md
  - name: Develop
    items:
    - name: API versions
      href: search-api-versions.md
    - name: Preview feature list
      href: search-api-preview.md
    - name: Develop in .NET
      items:
      - name: Use Microsoft.Azure.Search (v10)
        href: search-howto-dotnet-sdk.md
      - name: Get started (v10)
        href: search-get-started-dotnet-v10.md
    - name: Upgrade the SDK
      items:
      - name: .NET SDK 11.0
        href: search-dotnet-sdk-migration-version-11.md
      - name: .NET SDK 10.0
        href: search-dotnet-sdk-migration-version-10.md
      - name: .NET SDK 9.0
        href: search-dotnet-sdk-migration-version-9.md
      - name: .NET SDK 5.0
        href: search-dotnet-sdk-migration-version-5.md
      - name: .NET SDK 3.0
        href: search-dotnet-sdk-migration.md
      - name: .NET SDK 1.1
        href: search-dotnet-sdk-migration-version-1.md
      - name: .NET Management SDK
        href: search-dotnet-mgmt-sdk-migration.md
    - name: Upgrade the REST API
      href: search-api-migration.md
  - name: Security
    items:
    - name: Data encryption
      items:
      - name: Customer-managed keys
        href: search-security-manage-encryption-keys.md
      - name: Get key information
        href: search-security-get-encryption-keys.md
    - name: Inbound security
      items:
      - name: API access keys
        href: search-security-api-keys.md
      - name: Configure an IP firewall
        href: service-configure-firewall.md
      - name: Create a private endpoint
        href: service-create-private-endpoint.md
    - name: Identity-based access
      items:
      - name: Security filters
        href: search-security-trimming-for-azure-search.md
      - name: Filter on user identities
        href: search-security-trimming-for-azure-search-with-aad.md
    - name: Outbound security (indexers)  
      items:
      - name: Access over an IP range
        href: search-indexer-howto-access-ip-restricted.md
      - name: Access through trusted service exception
        href: search-indexer-howto-access-trusted-service-exception.md
      - name: Access through private endpoints
        href: search-indexer-howto-access-private.md
  - name: Manage
    items:
    - name: Portal
      href: search-manage.md
    - name: PowerShell
      href: search-manage-powershell.md
    - name: Move service across regions
      href: search-howto-move-across-regions.md
    - name: Role-based admin access
      href: search-security-rbac.md
  - name: Monitor
    items:
    - name: Fundamentals
      href: search-monitor-usage.md
    - name: Diagnostic logging
      href: search-monitor-logs.md
    - name: Visualize diagnostic logs
      href: search-monitor-logs-powerbi.md
    - name: Monitor query activity
      href: search-monitor-queries.md
    - name: Search traffic analytics
      href: search-traffic-analytics.md
  - name: Troubleshoot
    items:
    - name: Indexer issues
      href: search-indexer-troubleshooting.md
    - name: Indexer errors and warnings
      href: cognitive-search-common-errors-warnings.md
- name: Reference
  items:
  - name: Azure CLI
    href: /cli/azure/search?view=azure-cli-latest
  - name: Azure PowerShell
    href: /powershell/module/az.search 
  - name: Resource Manager template
    href: /azure/templates/microsoft.search/searchservices
  - name: REST
    items:
    - name: Search API (Stable)
      href: /rest/api/searchservice
    - name: Search API (Preview)
      href: /rest/api/searchservice/index-preview
    - name: Management API (Stable)
      href: /rest/api/searchmanagement
    - name: Management API (Preview)
      href: /rest/api/searchmanagement/index-preview
  - name: .NET
    items:
    - name: Search API
      href: /dotnet/api/overview/azure/search.documents-readme
    - name: Management API
      href: /dotnet/api/overview/azure/search/management
  - name: Java
    items:
    - name: Search API
      href: /java/api/overview/azure/search-documents-readme
    - name: Management API
      href: /java/api/overview/azure/search/management
  - name: JavaScript
    items:
    - name: Search API
      href: /javascript/api/overview/azure/search-documents-readme
    - name: Management API
      href: /javascript/api/overview/azure/search/management
  - name: Python
    items:
    - name: Search API
      href: /python/api/overview/azure/search-documents-readme
    - name: Management API
      href: /python/api/overview/azure/search/management
  - name: OData language reference
    items:
    - name: Overview
      href: query-odata-filter-orderby-syntax.md
    - name: $filter
      href: search-query-odata-filter.md
    - name: $orderby
      href: search-query-odata-orderby.md
    - name: $select
      href: search-query-odata-select.md
    - name: any, all
      href: search-query-odata-collection-operators.md
    - name: eq, ne, gt, lt, ge, le
      href: search-query-odata-comparison-operators.md
    - name: search.ismatch, search.ismatchscoring
      href: search-query-odata-full-text-search-functions.md
    - name: geo.distance, geo.intersects
      href: search-query-odata-geo-spatial-functions.md
    - name: and, or, not
      href: search-query-odata-logical-operators.md
    - name: search.in
      href: search-query-odata-search-in-function.md
    - name: search.score
      href: search-query-odata-search-score-function.md
    - name: OData Language Grammar
      href: search-query-odata-syntax-reference.md
  - name: Skills reference
    items:
    - name: Built-in skills
      items: 
      - name: Overview
        href: cognitive-search-predefined-skills.md
      - name: Conditional
        href: cognitive-search-skill-conditional.md
      - name: Custom Entity Lookup
        href: cognitive-search-skill-custom-entity-lookup.md 
      - name: Document Extraction
        href: cognitive-search-skill-document-extraction.md
      - name: Entity Recognition
        href: cognitive-search-skill-entity-recognition.md
      - name: Image Analysis
        href: cognitive-search-skill-image-analysis.md
      - name: Key Phrase Extraction 
        href: cognitive-search-skill-keyphrases.md
      - name: Language Detection
        href: cognitive-search-skill-language-detection.md
      - name: OCR
        href: cognitive-search-skill-ocr.md
      - name: PII Detection
        href: cognitive-search-skill-pii-detection.md  
      - name: Sentiment
        href: cognitive-search-skill-sentiment.md
      - name: Shaper
        href: cognitive-search-skill-shaper.md
      - name: Text Merger
        href: cognitive-search-skill-textmerger.md
      - name: Text Split
        href: cognitive-search-skill-textsplit.md 
      - name: Text Translation
        href: cognitive-search-skill-text-translation.md
    - name: Custom skills
      items:
      - name: Azure Machine Learning (AML)
        href: cognitive-search-aml-skill.md
      - name: Custom Web API
        href: cognitive-search-custom-skill-web-api.md
    - name: Deprecated skills
      href: cognitive-search-skill-deprecated.md
      items:
      - name: Named Entity Recognition
        href: cognitive-search-skill-named-entity-recognition.md
  - name: Azure Policy built-ins
    displayName: samples, policies, definitions
    href: ./policy-reference.md
- name: Resources
  items:
  - name: Azure Community Support
    href: https://azure.microsoft.com/support/community/?product=search
  - name: Azure Updates
    href: https://azure.microsoft.com/updates/?product=search
  - name: Feedback Forum (UserVoice)
    href:  https://feedback.azure.com/forums/263029-azure-search 
  - name: Compliance and certifications
    href: https://azure.microsoft.com/resources/microsoft-azure-compliance-offerings/
  - name: Documentation links (knowledge mining)
    href: cognitive-search-resources-documentation.md
  - name: Demo sites
    items:
    - name: Financial files demo
      href: https://wolterskluwereap.azurewebsites.net/
    - name: JFK files demo
      href: https://www.microsoft.com/en-us/ai/ai-lab-jfk-files
  - name: Training
    items:
    - name: Introduction (Microsoft Learn)
      href: /learn/modules/intro-to-azure-search/
    - name: Add search to apps (Pluralsight)
      href: https://www.pluralsight.com/courses/azure-adding-search-abilities-apps
    - name: Developer course (Pluralsight)
      href: https://www.pluralsight.com/courses/microsoft-azure-textual-content-search-enabling
  - name: FAQ
    href: search-faq-frequently-asked-questions.md
  - name: Pricing
    href: https://azure.microsoft.com/pricing/details/search/
  - name: Videos
    href: https://azure.microsoft.com/resources/videos/index/?services=search<|MERGE_RESOLUTION|>--- conflicted
+++ resolved
@@ -160,37 +160,6 @@
     items:
     - name: Work with indexers
       items:
-<<<<<<< HEAD
-      - name: Azure Blobs
-        items:      
-        - name: Search over blobs
-          href: search-blob-storage-integration.md
-        - name: Understand blobs with AI
-          href: search-blob-ai-integration.md
-        - name: Configure a blob indexer
-          href: search-howto-indexing-azure-blob-storage.md
-        - name: Index one-to-many blobs
-          href: search-howto-index-one-to-many-blobs.md
-        - name: Index CSV blobs
-          href: search-howto-index-csv-blobs.md
-        - name: Index JSON blobs
-          href: search-howto-index-json-blobs.md
-        - name: Index encrypted blobs
-          href: search-howto-index-encrypted-blobs.md
-      - name: Azure Tables
-        href: search-howto-indexing-azure-tables.md
-      - name: Azure Cosmos DB
-        href: search-howto-index-cosmosdb.md
-      - name: Azure Data Lake Storage Gen2
-        href: search-howto-index-azure-data-lake-storage.md
-      - name: SQL Database
-        href: search-howto-connecting-azure-sql-database-to-azure-search-using-indexers.md
-      - name: SQL Managed Instances
-        href: search-howto-connecting-azure-sql-mi-to-azure-search-using-indexers.md
-      - name: SQL Server VMs
-        href: search-howto-connecting-azure-sql-iaas-to-azure-search-using-indexers.md
-    - name: Connect using managed identities
-=======
       - name: Configure indexers
         href: search-indexer-overview.md
       - name: Monitor indexers
@@ -200,7 +169,6 @@
       - name: Map fields
         href: search-indexer-field-mappings.md
     - name: Connect with managed identities
->>>>>>> 1a1ccfb2
       items:
       - name: Managed identities overview
         href: search-howto-managed-identities-data-sources.md
@@ -224,6 +192,8 @@
         href: search-howto-index-csv-blobs.md
       - name: Index JSON blobs
         href: search-howto-index-json-blobs.md
+      - name: Index encrypted blobs
+        href: search-howto-index-encrypted-blobs.md
     - name: Azure Tables
       href: search-howto-indexing-azure-tables.md
     - name: Azure Cosmos DB
