- name: Azure Cognitive Search Documentation
  href: index.yml
- name: Overview
  expanded: true
  items:
  - name: What is Azure Cognitive Search?
    href: search-what-is-azure-search.md
  - name: What's new
    href: whats-new.md
- name: Quickstarts
  items:
  - name: Create a service
    href: search-create-service-portal.md
  - name: Portal
    items:
    - name: Create a search index
      href: search-get-started-portal.md
    - name: Create a cognitive skillset
      href: cognitive-search-quickstart-blob.md
    - name: Create a knowledge store
      href: knowledge-store-create-portal.md
  - name: C#
    href: search-get-started-dotnet.md
  - name: Java
    href: search-get-started-java.md
  - name : Node.js
    href: search-get-started-nodejs.md
  - name: Postman
    href: search-get-started-postman.md
  - name: PowerShell
    href: search-get-started-powershell.md
  - name: Python
    href: search-get-started-python.md
- name: Tutorials
  items:
  - name: Create your first C# app
    items:
    - name: 1 - Basic search page
      href: tutorial-csharp-create-first-app.md
    - name: 2 - Add results paging
      href: tutorial-csharp-paging.md
    - name: 3 - Add type-ahead
      href: tutorial-csharp-type-ahead-and-suggestions.md
    - name: 4 - Add facets
      href: tutorial-csharp-facets.md
    - name: 5 - Add results ordering
      href: tutorial-csharp-orders.md
  - name: Index Azure SQL Database
    href: search-indexer-tutorial.md
  - name: Index Azure JSON blobs
    href: search-semi-structured-data.md
  - name: Index multiple Azure data sources 
    href: tutorial-multiple-data-sources.md
  - name: Enrich with AI (cognitive search)
    items:
    - name: C#
      href: cognitive-search-tutorial-blob-dotnet.md
    - name: REST
      href: cognitive-search-tutorial-blob.md
    - name: Python
      href: cognitive-search-tutorial-blob-python.md
- name: Samples
  items:
  - name: C# samples
    href: https://docs.microsoft.com/samples/browse/?products=azure-search&languages=csharp
  - name: Java samples
    href: https://docs.microsoft.com/samples/browse/?products=azure-search&languages=java
  - name: JavaScript samples
    href: https://docs.microsoft.com/samples/browse/?products=azure-search&languages=javascript
  - name: Python samples
    href: https://docs.microsoft.com/samples/browse/?products=azure-search&languages=python
  - name: REST samples
    href: https://docs.microsoft.com/samples/browse/?products=azure-search&languages=rest
- name: Training
  items:
  - name: Introduction (Microsoft Learn)
    href: https://docs.microsoft.com/learn/modules/intro-to-azure-search/
  - name: Add search to apps (Pluralsight)
    href: https://www.pluralsight.com/courses/azure-adding-search-abilities-apps
  - name: Developer course (Pluralsight)
    href: https://www.pluralsight.com/courses/microsoft-azure-textual-content-search-enabling
- name: Concepts
  items:
  - name: Full-text search
    href: search-lucene-query-architecture.md
  - name: Indexers
    href: search-indexer-overview.md
  - name: AI enrichment
    href: cognitive-search-concept-intro.md
  - name: Skillsets
    href: cognitive-search-working-with-skillsets.md
  - name: Knowledge store 
    href: knowledge-store-concept-intro.md
  - name: Projections
    href: knowledge-store-projection-overview.md
  - name: Incremental indexing
    href: cognitive-search-incremental-indexing-conceptual.md
- name: How-to guides
  items:
  - name: Planning
    items:
    - name: Choose a tier
      href: search-sku-tier.md
    - name: Service limits
      href: search-limits-quotas-capacity.md
    - name: Scale partitions and replicas
      href: search-capacity-planning.md
    - name: Deployment strategies and best practices
      href: search-performance-optimization.md
    - name: Multitenant architecture
      href: search-modeling-multitenant-saas-applications.md
  - name: Security
    items:
    - name: Security overview
      href: search-security-overview.md
    - name: Service key management
      href: search-security-api-keys.md
    - name: Role-based admin access
      href: search-security-rbac.md
    - name: Security filters
      href: search-security-trimming-for-azure-search.md
    - name: Filter on AAD identities
      href: search-security-trimming-for-azure-search-with-aad.md
    - name: Manage encryption keys
      href: search-security-manage-encryption-keys.md
  - name: Development
    items:
    - name: API versions
      href: search-api-versions.md
    - name: Develop in .NET
      href: search-howto-dotnet-sdk.md
    - name: Upgrade the SDK
      items:
      - name: .NET SDK 10.0
        href: search-dotnet-sdk-migration-version-10.md
      - name: .NET SDK 9.0
        href: search-dotnet-sdk-migration-version-9.md
      - name: .NET SDK 5.0
        href: search-dotnet-sdk-migration-version-5.md
      - name: .NET SDK 3.0
        href: search-dotnet-sdk-migration.md
      - name: .NET SDK 1.1
        href: search-dotnet-sdk-migration-version-1.md
      - name: .NET Management SDK
        href: search-dotnet-mgmt-sdk-migration.md
    - name: Upgrade the REST API
      href: search-api-migration.md
  - name: Creating indexes
    items:
    - name: Create a basic index
      href: search-what-is-an-index.md
    - name: Create an index (portal)
      href: search-create-index-portal.md
    - name: Create a multi-language index
      href: search-language-support.md
    - name: Analyzers
      items:
      - name: Adding analyzers
        href: search-analyzers.md
      - name: Add a language analyzer
        href: index-add-language-analyzers.md
      - name: Add a custom analyzer
        href: index-add-custom-analyzers.md
    - name: Typeahead
      items:
      - name: Create a suggester
        href: index-add-suggesters.md
      - name: Add suggestions or autocomplete
        href: search-autocomplete-tutorial.md
    - name: Synonyms
      items:
      - name: Add synonyms
        href: search-synonyms.md
      - name: Synonyms example
        href: search-synonyms-tutorial-sdk.md
    - name: Model complex data types
      href: search-howto-complex-data-types.md
    - name: Model relational data
      href: index-sql-relational-data.md
  - name: Import (indexing)
    items:
    - name: Data import overview
      href: search-what-is-data-import.md
    - name: Import data (portal)
      href: search-import-data-portal.md
    - name: Rebuild an index
      href: search-howto-reindex.md
    - name: Index large data sets
      href: search-howto-large-index.md
    - name: Handle concurrent updates
      href: search-howto-concurrency.md
  - name: Indexing Azure Blob data
    items:      
    - name: Use AI with blob data
      href: search-blob-ai-integration.md
    - name: Add full text search
      href: search-blob-storage-integration.md
    - name: Set up a blob indexer
      href: search-howto-indexing-azure-blob-storage.md
    - name: Set up an Azure Data Lake Storage Gen2 indexer
      href: search-howto-index-azure-data-lake-storage.md
    - name: Index one-to-many blobs
      href: search-howto-index-one-to-many-blobs.md
    - name: Index CSV blobs
      href: search-howto-index-csv-blobs.md
    - name: Index JSON blobs
      href: search-howto-index-json-blobs.md
  - name: Indexing with "indexers"
    items:
    - name: Indexers overview
      href: search-indexer-overview.md
    - name: Azure Table Storage indexer
      href: search-howto-indexing-azure-tables.md
    - name: Azure SQL DB indexer
      href: search-howto-connecting-azure-sql-database-to-azure-search-using-indexers.md
    - name: Azure Cosmos DB indexer
      href: search-howto-index-cosmosdb.md
    - name: Schedule indexers
      href: search-howto-schedule-indexers.md
    - name: Map fields
      href: search-indexer-field-mappings.md
    - name: Connect to SQL Managed Instance
      href: search-howto-connecting-azure-sql-mi-to-azure-search-using-indexers.md
    - name: Connect to SQL Server VMs
      href: search-howto-connecting-azure-sql-iaas-to-azure-search-using-indexers.md
    - name: Monitor indexers
      href: search-howto-monitor-indexers.md
  - name: Enrich with AI
    items:
    - name: Attach a Cognitive Services resource
      href: cognitive-search-attach-cognitive-services.md
    - name: Skillsets
      items:
      - name: Define a skillset
        href: cognitive-search-defining-skillset.md
      - name: Reference an annotation    
        href: cognitive-search-concept-annotations-syntax.md
      - name: Map to index fields
        href: cognitive-search-output-field-mapping.md
      - name: Process and extract information from images
        href: cognitive-search-concept-image-scenarios.md
      - name: Set up incremental indexing
        href: search-howto-incremental-index.md
    - name: Custom skills
      items:
      - name: Integrate custom skills
        href: cognitive-search-custom-skill-interface.md
      - name: Example - Azure Functions
        href: cognitive-search-create-custom-skill-example.md
      - name: Example - Containers
        href: https://go.microsoft.com/fwlink/?linkid=2089500 
    - name: Troubleshooting tips
      href: cognitive-search-concept-troubleshooting.md
    - name: Documentation links
      href: cognitive-search-resources-documentation.md
    - name: Knowledge store
      items:
      - name: Create using REST and Postman
        href: knowledge-store-create-rest.md
      - name: View with Storage Explorer
        href: knowledge-store-view-storage-explorer.md
      - name: Connect with Power BI
<<<<<<< HEAD
        href: knowledge-store-connect-power-bi.md
    - name: Troubleshoot enrichment issues
      href: cognitive-search-common-errors-warnings.md    
  - name: Querying
=======
        href: knowledge-store-connect-power-bi.md    
  - name: Query documents
>>>>>>> 71e4503a
    items:
    - name: Query types and composition
      href: search-query-overview.md
    - name: Create a simple query
      href: search-query-simple-examples.md
    - name: Use full Lucene syntax
      href: search-query-lucene-examples.md
    - name: Use Search Explorer (portal)
      href: search-explorer.md
<<<<<<< HEAD
    - name: Find patterns in whole or partial terms
      href: search-query-partial-matching.md
    - name: Syntax reference
      items:
      - name: Simple query syntax
        href: query-simple-syntax.md
      - name: Full Lucene query syntax
        href: query-lucene-syntax.md
      - name: moreLikeThis (preview)
        href: search-more-like-this.md
=======
    - name: Simple query syntax
      href: query-simple-syntax.md
    - name: Full Lucene query syntax
      href: query-lucene-syntax.md
    - name: moreLikeThis query parameter
      href: search-more-like-this.md
>>>>>>> 71e4503a
  - name: Apply filters
    items:
    - name: Filter overview
      href: search-filters.md
    - name: Facet filters
      href: search-filters-facets.md
    - name: Add faceted navigation
      href: search-faceted-navigation.md
    - name: Troubleshoot collection filters
      href: search-query-troubleshoot-collection-filters.md
    - name: Understand collection filters
      href: search-query-understand-collection-filters.md
    - name: Example of multi-level facets
      href: search-example-adventureworks-multilevel-faceting.md
  - name: Handle results
    items:
    - name: Page-related features
      href: search-pagination-page-layout.md
    - name: Relevance tuning (scoring profiles)
      href: index-add-scoring-profiles.md
  - name: Manage and monitor
    items:
    - name: Portal administration
      href: search-manage.md
    - name: PowerShell administration
      href: search-manage-powershell.md
    - name: Monitor activity and logging
      href: search-monitor-usage.md
  - name: Troubleshoot
    items:
    - name: Indexer issues
      href: search-indexer-troubleshooting.md
    - name: Indexer errors and warnings
      href: cognitive-search-common-errors-warnings.md
- name: Reference
  items:
  - name: Azure CLI
    href: https://docs.microsoft.com/cli/azure/search?view=azure-cli-latest
  - name: Azure PowerShell
    href: /powershell/module/az.search 
  - name: .NET
    href: /dotnet/api/?term=microsoft.azure.search
  - name: .NET (Management)
    href: /dotnet/api/?term=microsoft.azure.management.search
  - name: Python (Management)
    href: /python/api/?view=azure-python&term=search
  - name: REST
    href: /rest/api/searchservice
  - name: REST (Management)
    href: /rest/api/searchmanagement
  - name: REST (Preview)
    href: search-api-preview.md
  - name: Resource Manager template
    href: /azure/templates/microsoft.search/searchservices
  - name: OData language reference
    items:
    - name: Overview
      href: query-odata-filter-orderby-syntax.md
    - name: $filter
      href: search-query-odata-filter.md
    - name: $orderby
      href: search-query-odata-orderby.md
    - name: $select
      href: search-query-odata-select.md
    - name: any, all
      href: search-query-odata-collection-operators.md
    - name: eq, ne, gt, lt, ge, le
      href: search-query-odata-comparison-operators.md
    - name: search.ismatch, search.ismatchscoring
      href: search-query-odata-full-text-search-functions.md
    - name: geo.distance, geo.intersects
      href: search-query-odata-geo-spatial-functions.md
    - name: and, or, not
      href: search-query-odata-logical-operators.md
    - name: search.in
      href: search-query-odata-search-in-function.md
    - name: search.score
      href: search-query-odata-search-score-function.md
    - name: OData Language Grammar
      href: search-query-odata-syntax-reference.md
  - name: Cognitive skills reference
    href: cognitive-search-predefined-skills.md
    items:
    - name: Key Phrase Extraction 
      href: cognitive-search-skill-keyphrases.md
    - name: Language Detection
      href: cognitive-search-skill-language-detection.md
    - name: Entity Recognition
      href: cognitive-search-skill-entity-recognition.md
    - name: Text Merger
      href: cognitive-search-skill-textmerger.md
    - name: Text Split
      href: cognitive-search-skill-textsplit.md 
    - name: Sentiment
      href: cognitive-search-skill-sentiment.md
    - name: Text Translation
      href: cognitive-search-skill-text-translation.md
    - name: Image Analysis
      href: cognitive-search-skill-image-analysis.md
    - name: OCR
      href: cognitive-search-skill-ocr.md
    - name: Shaper
      href: cognitive-search-skill-shaper.md
    - name: Conditional
      href: cognitive-search-skill-conditional.md
    - name: Document Extraction
      href: cognitive-search-skill-document-extraction.md
  - name: Custom skills
    items:
    - name: Custom Web API
      href: cognitive-search-custom-skill-web-api.md
  - name: Deprecated Skills
    href: cognitive-search-skill-deprecated.md
    items:
    - name: Named Entity Recognition
      href: cognitive-search-skill-named-entity-recognition.md
- name: Resources
  items:
  - name: Azure Community Support
    href: https://azure.microsoft.com/support/community/?product=search
  - name: Azure Updates
    href: https://azure.microsoft.com/updates/?product=search
  - name: Feedback Forum (UserVoice)
    href:  https://feedback.azure.com/forums/263029-azure-search 
  - name: Demo sites
    items:
    - name: Financial files demo
      href: https://wolterskluwereap.azurewebsites.net/
    - name: JFK files demo
      href: https://aka.ms/jfkfiles
    - name: NYC Jobs demo
      href: https://aka.ms/azjobsdemo
    - name: Search use cases
      href: https://searchsamples.azurewebsites.net/
  - name: FAQ
    href: search-faq-frequently-asked-questions.md
  - name: Pricing
    href: https://azure.microsoft.com/pricing/details/search/
  - name: Videos
    href: https://azure.microsoft.com/resources/videos/index/?services=search<|MERGE_RESOLUTION|>--- conflicted
+++ resolved
@@ -260,15 +260,8 @@
       - name: View with Storage Explorer
         href: knowledge-store-view-storage-explorer.md
       - name: Connect with Power BI
-<<<<<<< HEAD
-        href: knowledge-store-connect-power-bi.md
-    - name: Troubleshoot enrichment issues
-      href: cognitive-search-common-errors-warnings.md    
-  - name: Querying
-=======
         href: knowledge-store-connect-power-bi.md    
   - name: Query documents
->>>>>>> 71e4503a
     items:
     - name: Query types and composition
       href: search-query-overview.md
@@ -278,7 +271,6 @@
       href: search-query-lucene-examples.md
     - name: Use Search Explorer (portal)
       href: search-explorer.md
-<<<<<<< HEAD
     - name: Find patterns in whole or partial terms
       href: search-query-partial-matching.md
     - name: Syntax reference
@@ -289,14 +281,6 @@
         href: query-lucene-syntax.md
       - name: moreLikeThis (preview)
         href: search-more-like-this.md
-=======
-    - name: Simple query syntax
-      href: query-simple-syntax.md
-    - name: Full Lucene query syntax
-      href: query-lucene-syntax.md
-    - name: moreLikeThis query parameter
-      href: search-more-like-this.md
->>>>>>> 71e4503a
   - name: Apply filters
     items:
     - name: Filter overview
