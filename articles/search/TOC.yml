- name: Azure Cognitive Search Documentation
  href: index.yml
- name: Overview
  expanded: true
  items:
  - name: What is Azure Cognitive Search?
    href: search-what-is-azure-search.md
  - name: What's new
    href: whats-new.md
- name: Quickstarts
  items:
  - name: Create a service
    href: search-create-service-portal.md
  - name: Portal
    items:
    - name: Create an index
      href: search-get-started-portal.md
    - name: Create an app
      href: search-create-app-portal.md
    - name: Create a cognitive skillset
      href: cognitive-search-quickstart-blob.md
    - name: Create a knowledge store
      href: knowledge-store-create-portal.md
  - name: C#
    href: search-get-started-dotnet.md
  - name: Java
    href: search-get-started-java.md
  - name : Node.js
    href: search-get-started-nodejs.md
  - name: Postman
    href: search-get-started-postman.md
  - name: PowerShell
    href: search-get-started-powershell.md
  - name: Python
    href: search-get-started-python.md
- name: Tutorials
  items:
  - name: Create your first C# app
    items:
    - name: 1 - Basic search page
      href: tutorial-csharp-create-first-app.md
    - name: 2 - Add results paging
      href: tutorial-csharp-paging.md
    - name: 3 - Add type-ahead
      href: tutorial-csharp-type-ahead-and-suggestions.md
    - name: 4 - Add facets
      href: tutorial-csharp-facets.md
    - name: 5 - Add results ordering
      href: tutorial-csharp-orders.md
  - name: Index Azure SQL Database
    href: search-indexer-tutorial.md
  - name: Index Azure JSON blobs
    href: search-semi-structured-data.md
  - name: Index multiple Azure data sources 
    href: tutorial-multiple-data-sources.md
  - name: Enrich with AI (cognitive search)
    items:
    - name: C#
      href: cognitive-search-tutorial-blob-dotnet.md
    - name: REST
      href: cognitive-search-tutorial-blob.md
    - name: Python
      href: cognitive-search-tutorial-blob-python.md
- name: Samples
  items:
  - name: C# samples
    href: https://docs.microsoft.com/samples/browse/?products=azure-cognitive-search&languages=csharp
  - name: Java samples
    href: https://docs.microsoft.com/samples/browse/?products=azure-cognitive-search&languages=java
  - name: JavaScript samples
    href: https://docs.microsoft.com/samples/browse/?products=azure-cognitive-search&languages=javascript
  - name: Python samples
    href: https://docs.microsoft.com/samples/browse/?products=azure-cognitive-search&languages=python
  - name: REST samples
    href: https://docs.microsoft.com/samples/browse/?products=azure-cognitive-search&languages=rest
- name: Training
  items:
  - name: Introduction (Microsoft Learn)
    href: https://docs.microsoft.com/learn/modules/intro-to-azure-search/
  - name: Add search to apps (Pluralsight)
    href: https://www.pluralsight.com/courses/azure-adding-search-abilities-apps
  - name: Developer course (Pluralsight)
    href: https://www.pluralsight.com/courses/microsoft-azure-textual-content-search-enabling
- name: Concepts
  items:
  - name: Full-text search
    href: search-lucene-query-architecture.md
  - name: Indexers
    href: search-indexer-overview.md
  - name: AI enrichment
    href: cognitive-search-concept-intro.md
  - name: Skillsets
    href: cognitive-search-working-with-skillsets.md
  - name: Knowledge store 
    href: knowledge-store-concept-intro.md
  - name: Projections
    href: knowledge-store-projection-overview.md
  - name: Incremental enrichment
    href: cognitive-search-incremental-indexing-conceptual.md
- name: How-to guides
  items:
  - name: Planning
    items:
    - name: Choose a tier
      href: search-sku-tier.md
    - name: Service limits
      href: search-limits-quotas-capacity.md
    - name: Scale partitions and replicas
      href: search-capacity-planning.md
    - name: Deployment strategies and best practices
      href: search-performance-optimization.md
    - name: Multitenant architecture
      href: search-modeling-multitenant-saas-applications.md
  - name: Security
    items:
    - name: Security overview
      href: search-security-overview.md
    - name: Create a private endpoint
      href: service-create-private-endpoint.md
    - name: Service key management
      href: search-security-api-keys.md
    - name: Role-based admin access
      href: search-security-rbac.md
    - name: Security filters
      href: search-security-trimming-for-azure-search.md
    - name: Filter on AAD identities
      href: search-security-trimming-for-azure-search-with-aad.md
    - name: Manage encryption keys
      href: search-security-manage-encryption-keys.md
  - name: Development
    items:
    - name: API versions
      href: search-api-versions.md
    - name: Preview APIs
      href: search-api-preview.md
    - name: Develop in .NET
      href: search-howto-dotnet-sdk.md
    - name: Upgrade the SDK
      items:
      - name: .NET SDK 10.0
        href: search-dotnet-sdk-migration-version-10.md
      - name: .NET SDK 9.0
        href: search-dotnet-sdk-migration-version-9.md
      - name: .NET SDK 5.0
        href: search-dotnet-sdk-migration-version-5.md
      - name: .NET SDK 3.0
        href: search-dotnet-sdk-migration.md
      - name: .NET SDK 1.1
        href: search-dotnet-sdk-migration-version-1.md
      - name: .NET Management SDK
        href: search-dotnet-mgmt-sdk-migration.md
    - name: Upgrade the REST API
      href: search-api-migration.md
  - name: Create an index
    items:
    - name: Create a basic index
      href: search-what-is-an-index.md
    - name: Create an index (portal)
      href: search-create-index-portal.md
    - name: Create a multi-language index
      href: search-language-support.md
    - name: Analyzers
      items:
      - name: Adding analyzers
        href: search-analyzers.md
      - name: Add a language analyzer
        href: index-add-language-analyzers.md
      - name: Add a custom analyzer
        href: index-add-custom-analyzers.md
    - name: Typeahead
      items:
      - name: Create a suggester
        href: index-add-suggesters.md
      - name: Add suggestions or autocomplete
        href: search-autocomplete-tutorial.md
    - name: Synonyms
      items:
      - name: Add synonyms
        href: search-synonyms.md
      - name: Synonyms example
        href: search-synonyms-tutorial-sdk.md
    - name: Model complex data types
      href: search-howto-complex-data-types.md
    - name: Model relational data
      href: index-sql-relational-data.md
  - name: Indexing (import)
    items:
    - name: Data import overview
      href: search-what-is-data-import.md
    - name: Import data (portal)
      href: search-import-data-portal.md
    - name: Rebuild an index
      href: search-howto-reindex.md
    - name: Index large data sets
      href: search-howto-large-index.md
    - name: Handle concurrent updates
      href: search-howto-concurrency.md
  - name: Use an indexer
    items:
    - name: Configure indexers
      href: search-indexer-overview.md
    - name: Map fields
      href: search-indexer-field-mappings.md
    - name: Monitor indexers
      href: search-howto-monitor-indexers.md
    - name: Schedule indexers
      href: search-howto-schedule-indexers.md
    - name: Data sources
      items:
      - name: Azure Blobs
        items:      
        - name: Search over blobs
          href: search-blob-storage-integration.md
        - name: Understand blobs with AI
          href: search-blob-ai-integration.md
        - name: Configure a blob indexer
          href: search-howto-indexing-azure-blob-storage.md
        - name: Index one-to-many blobs
          href: search-howto-index-one-to-many-blobs.md
        - name: Index CSV blobs
          href: search-howto-index-csv-blobs.md
        - name: Index JSON blobs
          href: search-howto-index-json-blobs.md
      - name: Azure Cosmos DB
        href: search-howto-index-cosmosdb.md
      - name: Azure Data Lake Storage Gen2
        href: search-howto-index-azure-data-lake-storage.md
      - name: Azure SQL Database
        href: search-howto-connecting-azure-sql-database-to-azure-search-using-indexers.md
      - name: Azure Table Storage
        href: search-howto-indexing-azure-tables.md
      - name: SQL Managed Instances
        href: search-howto-connecting-azure-sql-mi-to-azure-search-using-indexers.md
      - name: SQL Server VMs
        href: search-howto-connecting-azure-sql-iaas-to-azure-search-using-indexers.md
  - name: AI enrichment
    items:
    - name: Attach a Cognitive Services resource
      href: cognitive-search-attach-cognitive-services.md
    - name: Skillsets
      items:
      - name: Define a skillset
        href: cognitive-search-defining-skillset.md
      - name: Reference an annotation    
        href: cognitive-search-concept-annotations-syntax.md
      - name: Map to index fields
        href: cognitive-search-output-field-mapping.md
      - name: Extract information from images
        href: cognitive-search-concept-image-scenarios.md
      - name: Cache (incremental) enrichment
        href: search-howto-incremental-index.md
    - name: Custom skills
      items:
      - name: Integrate custom skills
        href: cognitive-search-custom-skill-interface.md
      - name: Example - Azure Functions (Python)
        href: cognitive-search-custom-skill-python.md
      - name: Example - Azure Functions
        href: cognitive-search-create-custom-skill-example.md
      - name: Example - Containers
        href: https://go.microsoft.com/fwlink/?linkid=2089500 
    - name: Design tips
      href: cognitive-search-concept-troubleshooting.md
    - name: Documentation links
      href: cognitive-search-resources-documentation.md
    - name: Knowledge store
      items:
      - name: Create using REST and Postman
        href: knowledge-store-create-rest.md
      - name: View with Storage Explorer
        href: knowledge-store-view-storage-explorer.md
      - name: Connect with Power BI
        href: knowledge-store-connect-power-bi.md    
  - name: Query documents
    items:
    - name: Query types and composition
      href: search-query-overview.md
    - name: Create a simple query
      href: search-query-simple-examples.md
    - name: Use full Lucene syntax
      href: search-query-lucene-examples.md
    - name: Use Search Explorer (portal)
      href: search-explorer.md
    - name: Special characters and partial terms
      href: search-query-partial-matching.md
    - name: Syntax reference
      items:
      - name: Simple query syntax
        href: query-simple-syntax.md
      - name: Full Lucene query syntax
        href: query-lucene-syntax.md
      - name: moreLikeThis (preview)
        href: search-more-like-this.md
  - name: Apply filters
    items:
    - name: Filter overview
      href: search-filters.md
    - name: Facet filters
      href: search-filters-facets.md
    - name: Add faceted navigation
      href: search-faceted-navigation.md
    - name: Troubleshoot collection filters
      href: search-query-troubleshoot-collection-filters.md
    - name: Understand collection filters
      href: search-query-understand-collection-filters.md
    - name: Example of multi-level facets
      href: search-example-adventureworks-multilevel-faceting.md
  - name: Handle results
    items:
    - name: Page-related features
      href: search-pagination-page-layout.md
    - name: Relevance tuning (scoring profiles)
      href: index-add-scoring-profiles.md
  - name: Manage and monitor
    items:
    - name: Portal administration
      href: search-manage.md
    - name: PowerShell administration
      href: search-manage-powershell.md
    - name: Monitor activity and logging
      href: search-monitor-usage.md
    - name: Search traffic analytics
      href: search-traffic-analytics.md
  - name: Troubleshoot
    items:
    - name: Indexer issues
      href: search-indexer-troubleshooting.md
    - name: Indexer errors and warnings
      href: cognitive-search-common-errors-warnings.md
- name: Reference
  items:
  - name: Azure CLI
    href: /cli/azure/search?view=azure-cli-latest
  - name: Azure PowerShell
    href: /powershell/module/az.search 
  - name: Resource Manager template
    href: /azure/templates/microsoft.search/searchservices
  - name: .NET
    items:
    - name: microsoft.azure.search
      href: /dotnet/api/overview/azure/search?view=azure-dotnet
    - name: microsoft.azure.management.search
      href: /dotnet/api/overview/azure/search/management?view=azure-dotnet
  - name: REST
    items:
    - name: Search 2019-05-06
      href: /rest/api/searchservice
    - name: Search 2019-05-06-Preview
      href: /rest/api/searchservice/index-2019-05-06-preview
    - name: Management 2015-08-15
      href: /rest/api/searchmanagement
    - name: Management 2019-10-01-Preview
      href: /rest/api/searchmanagement/index-2019-10-01-preview
  - name: Python
    items:
    - name: Management API
      href: /python/api/overview/azure/search?view=azure-python
  - name: OData language reference
    items:
    - name: Overview
      href: query-odata-filter-orderby-syntax.md
    - name: $filter
      href: search-query-odata-filter.md
    - name: $orderby
      href: search-query-odata-orderby.md
    - name: $select
      href: search-query-odata-select.md
    - name: any, all
      href: search-query-odata-collection-operators.md
    - name: eq, ne, gt, lt, ge, le
      href: search-query-odata-comparison-operators.md
    - name: search.ismatch, search.ismatchscoring
      href: search-query-odata-full-text-search-functions.md
    - name: geo.distance, geo.intersects
      href: search-query-odata-geo-spatial-functions.md
    - name: and, or, not
      href: search-query-odata-logical-operators.md
    - name: search.in
      href: search-query-odata-search-in-function.md
    - name: search.score
      href: search-query-odata-search-score-function.md
    - name: OData Language Grammar
      href: search-query-odata-syntax-reference.md
<<<<<<< HEAD
  - name: Skills reference
=======
  - name: Cognitive skills reference
    href: cognitive-search-predefined-skills.md
    items:
    - name: Key Phrase Extraction 
      href: cognitive-search-skill-keyphrases.md
    - name: Language Detection
      href: cognitive-search-skill-language-detection.md
    - name: Entity Recognition
      href: cognitive-search-skill-entity-recognition.md
    - name: Text Merger
      href: cognitive-search-skill-textmerger.md
    - name: Text Split
      href: cognitive-search-skill-textsplit.md 
    - name: Sentiment
      href: cognitive-search-skill-sentiment.md
    - name: Text Translation
      href: cognitive-search-skill-text-translation.md
    - name: Image Analysis
      href: cognitive-search-skill-image-analysis.md
    - name: OCR
      href: cognitive-search-skill-ocr.md
    - name: Shaper
      href: cognitive-search-skill-shaper.md
    - name: Conditional
      href: cognitive-search-skill-conditional.md
    - name: Document Extraction
      href: cognitive-search-skill-document-extraction.md
    - name: PII Detection
      href: cognitive-search-skill-pii-detection.md  
  - name: Custom skills
>>>>>>> e5be7832
    items:
    - name: Built-in skills
      items:
      - name: Overview
        href: cognitive-search-predefined-skills.md
      - name: Key Phrase Extraction 
        href: cognitive-search-skill-keyphrases.md
      - name: Language Detection
        href: cognitive-search-skill-language-detection.md
      - name: Entity Recognition
        href: cognitive-search-skill-entity-recognition.md
      - name: Text Merger
        href: cognitive-search-skill-textmerger.md
      - name: Text Split
        href: cognitive-search-skill-textsplit.md 
      - name: Sentiment
        href: cognitive-search-skill-sentiment.md
      - name: Text Translation
        href: cognitive-search-skill-text-translation.md
      - name: Image Analysis
        href: cognitive-search-skill-image-analysis.md
      - name: OCR
        href: cognitive-search-skill-ocr.md
      - name: Shaper
        href: cognitive-search-skill-shaper.md
      - name: Conditional
        href: cognitive-search-skill-conditional.md
      - name: Document Extraction
        href: cognitive-search-skill-document-extraction.md
    - name: Custom skills
      items:
      - name: Custom Web API
        href: cognitive-search-custom-skill-web-api.md
    - name: Deprecated skills
      href: cognitive-search-skill-deprecated.md
      items:
      - name: Named Entity Recognition
        href: cognitive-search-skill-named-entity-recognition.md
- name: Resources
  items:
  - name: Azure Community Support
    href: https://azure.microsoft.com/support/community/?product=search
  - name: Azure Updates
    href: https://azure.microsoft.com/updates/?product=search
  - name: Feedback Forum (UserVoice)
    href:  https://feedback.azure.com/forums/263029-azure-search 
  - name: Demo sites
    items:
    - name: Financial files demo
      href: https://wolterskluwereap.azurewebsites.net/
    - name: JFK files demo
      href: https://aka.ms/jfkfiles
    - name: NYC Jobs demo
      href: https://aka.ms/azjobsdemo
    - name: Search use cases
      href: https://searchsamples.azurewebsites.net/
  - name: FAQ
    href: search-faq-frequently-asked-questions.md
  - name: Pricing
    href: https://azure.microsoft.com/pricing/details/search/
  - name: Videos
    href: https://azure.microsoft.com/resources/videos/index/?services=search<|MERGE_RESOLUTION|>--- conflicted
+++ resolved
@@ -345,8 +345,8 @@
     items:
     - name: Search 2019-05-06
       href: /rest/api/searchservice
-    - name: Search 2019-05-06-Preview
-      href: /rest/api/searchservice/index-2019-05-06-preview
+    - name: Reset Skills (api-version=2019-05-06-Preview)
+      href: preview-api-resetskills.md
     - name: Management 2015-08-15
       href: /rest/api/searchmanagement
     - name: Management 2019-10-01-Preview
@@ -381,69 +381,38 @@
       href: search-query-odata-search-score-function.md
     - name: OData Language Grammar
       href: search-query-odata-syntax-reference.md
-<<<<<<< HEAD
   - name: Skills reference
-=======
-  - name: Cognitive skills reference
-    href: cognitive-search-predefined-skills.md
-    items:
-    - name: Key Phrase Extraction 
-      href: cognitive-search-skill-keyphrases.md
-    - name: Language Detection
-      href: cognitive-search-skill-language-detection.md
-    - name: Entity Recognition
-      href: cognitive-search-skill-entity-recognition.md
-    - name: Text Merger
-      href: cognitive-search-skill-textmerger.md
-    - name: Text Split
-      href: cognitive-search-skill-textsplit.md 
-    - name: Sentiment
-      href: cognitive-search-skill-sentiment.md
-    - name: Text Translation
-      href: cognitive-search-skill-text-translation.md
-    - name: Image Analysis
-      href: cognitive-search-skill-image-analysis.md
-    - name: OCR
-      href: cognitive-search-skill-ocr.md
-    - name: Shaper
-      href: cognitive-search-skill-shaper.md
-    - name: Conditional
-      href: cognitive-search-skill-conditional.md
-    - name: Document Extraction
-      href: cognitive-search-skill-document-extraction.md
-    - name: PII Detection
-      href: cognitive-search-skill-pii-detection.md  
-  - name: Custom skills
->>>>>>> e5be7832
     items:
     - name: Built-in skills
-      items:
+      items: 
       - name: Overview
         href: cognitive-search-predefined-skills.md
+      - name: Conditional
+        href: cognitive-search-skill-conditional.md
+      - name: Document Extraction
+        href: cognitive-search-skill-document-extraction.md
+      - name: Entity Recognition
+        href: cognitive-search-skill-entity-recognition.md
+      - name: Image Analysis
+        href: cognitive-search-skill-image-analysis.md
       - name: Key Phrase Extraction 
         href: cognitive-search-skill-keyphrases.md
       - name: Language Detection
         href: cognitive-search-skill-language-detection.md
-      - name: Entity Recognition
-        href: cognitive-search-skill-entity-recognition.md
+      - name: OCR
+        href: cognitive-search-skill-ocr.md
+      - name: PII Detection
+        href: cognitive-search-skill-pii-detection.md  
+      - name: Sentiment
+        href: cognitive-search-skill-sentiment.md
+      - name: Shaper
+        href: cognitive-search-skill-shaper.md
       - name: Text Merger
         href: cognitive-search-skill-textmerger.md
       - name: Text Split
         href: cognitive-search-skill-textsplit.md 
-      - name: Sentiment
-        href: cognitive-search-skill-sentiment.md
       - name: Text Translation
         href: cognitive-search-skill-text-translation.md
-      - name: Image Analysis
-        href: cognitive-search-skill-image-analysis.md
-      - name: OCR
-        href: cognitive-search-skill-ocr.md
-      - name: Shaper
-        href: cognitive-search-skill-shaper.md
-      - name: Conditional
-        href: cognitive-search-skill-conditional.md
-      - name: Document Extraction
-        href: cognitive-search-skill-document-extraction.md
     - name: Custom skills
       items:
       - name: Custom Web API
