--- conflicted
+++ resolved
@@ -589,13 +589,10 @@
       items:
       - name: Named Entity Recognition
         href: cognitive-search-skill-named-entity-recognition.md
-<<<<<<< HEAD
+      - name: Entity Recognition
+        href: cognitive-search-skill-entity-recognition.md
       - name: Sentiment
         href: cognitive-search-skill-sentiment.md
-=======
-      - name: Entity Recognition
-        href: cognitive-search-skill-entity-recognition.md
->>>>>>> 79b0fc0e
   - name: Azure Policy built-ins
     displayName: samples, policies, definitions
     href: ./policy-reference.md
