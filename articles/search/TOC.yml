- name: Azure Cognitive Search Documentation
  href: index.yml
- name: Overview
  items:
  - name: What is Azure Cognitive Search?
    href: search-what-is-azure-search.md
  - name: What's new
    href: whats-new.md
- name: Quickstarts
  expanded: true
  items:
  - name: Portal
    items:
    - name: Create a service
      href: search-create-service-portal.md
    - name: Create an index
      href: search-get-started-portal.md
    - name: Create an app
      href: search-create-app-portal.md
    - name: Create a skillset
      href: cognitive-search-quickstart-blob.md
    - name: Create a knowledge store
      href: knowledge-store-create-portal.md
  - name: C#
    href: search-get-started-dotnet.md
  - name: Java
    href: search-get-started-java.md
  - name : Node.js
    href: search-get-started-nodejs.md
  - name: Postman
    href: search-get-started-postman.md
  - name: PowerShell
    href: search-get-started-powershell.md
  - name: Python
    href: search-get-started-python.md
- name: Tutorials
  items:
  - name: Create your first C# app
    items:
    - name: 1 - Basic search page
      href: tutorial-csharp-create-first-app.md
    - name: 2 - Add results paging
      href: tutorial-csharp-paging.md
    - name: 3 - Add type-ahead
      href: tutorial-csharp-type-ahead-and-suggestions.md
    - name: 4 - Add facets
      href: tutorial-csharp-facets.md
    - name: 5 - Add results ordering
      href: tutorial-csharp-orders.md
  - name: Index Azure SQL Database
    href: search-indexer-tutorial.md
  - name: Index Azure JSON blobs
    href: search-semi-structured-data.md
  - name: Index multiple Azure data sources 
    href: tutorial-multiple-data-sources.md
  - name: Enrich with AI (cognitive search)
    items:
    - name: C#
      href: cognitive-search-tutorial-blob-dotnet.md
    - name: REST
      href: cognitive-search-tutorial-blob.md
    - name: Python
      href: cognitive-search-tutorial-blob-python.md
- name: Samples
  items:
  - name: C# samples
    href: https://docs.microsoft.com/samples/browse/?products=azure-cognitive-search&languages=csharp
  - name: Java samples
    href: https://docs.microsoft.com/samples/browse/?products=azure-cognitive-search&languages=java
  - name: JavaScript samples
    href: https://docs.microsoft.com/samples/browse/?products=azure-cognitive-search&languages=javascript
  - name: Python samples
    href: https://docs.microsoft.com/samples/browse/?products=azure-cognitive-search&languages=python
  - name: REST samples
    href: https://docs.microsoft.com/samples/browse/?products=azure-cognitive-search&languages=rest
- name: Training
  items:
  - name: Introduction (Microsoft Learn)
    href: https://docs.microsoft.com/learn/modules/intro-to-azure-search/
  - name: Add search to apps (Pluralsight)
    href: https://www.pluralsight.com/courses/azure-adding-search-abilities-apps
  - name: Developer course (Pluralsight)
    href: https://www.pluralsight.com/courses/microsoft-azure-textual-content-search-enabling
- name: Concepts
  items:
  - name: Full-text search
    href: search-lucene-query-architecture.md
  - name: Indexers
    href: search-indexer-overview.md
  - name: AI enrichment
    href: cognitive-search-concept-intro.md
  - name: Skillsets
    href: cognitive-search-working-with-skillsets.md
  - name: Knowledge store 
    href: knowledge-store-concept-intro.md
  - name: Projections
    href: knowledge-store-projection-overview.md
  - name: Incremental enrichment
    href: cognitive-search-incremental-indexing-conceptual.md
- name: How-to guides
  items:
<<<<<<< HEAD
  - name: Create indexes and constructs
=======
  - name: Planning
    items:
    - name: Choose a tier
      href: search-sku-tier.md
    - name: Service limits
      href: search-limits-quotas-capacity.md
    - name: Adjust capacity
      href: search-capacity-planning.md
    - name: Scale for performance
      href: search-performance-optimization.md
    - name: Move service across regions
      href: search-howto-move-across-regions.md
    - name: Multitenant architecture
      href: search-modeling-multitenant-saas-applications.md
  - name: Security
    items:
    - name: Security overview
      href: search-security-overview.md
    - name: Create a private endpoint
      href: service-create-private-endpoint.md
    - name: Service key management
      href: search-security-api-keys.md
    - name: Role-based admin access
      href: search-security-rbac.md
    - name: Security filters
      href: search-security-trimming-for-azure-search.md
    - name: Filter on AAD identities
      href: search-security-trimming-for-azure-search-with-aad.md
    - name: Manage encryption keys
      href: search-security-manage-encryption-keys.md
  - name: Development
    items:
    - name: API versions
      href: search-api-versions.md
    - name: Preview feature list
      href: search-api-preview.md
    - name: Develop in .NET
      href: search-howto-dotnet-sdk.md
    - name: Upgrade the SDK
      items:
      - name: .NET SDK 10.0
        href: search-dotnet-sdk-migration-version-10.md
      - name: .NET SDK 9.0
        href: search-dotnet-sdk-migration-version-9.md
      - name: .NET SDK 5.0
        href: search-dotnet-sdk-migration-version-5.md
      - name: .NET SDK 3.0
        href: search-dotnet-sdk-migration.md
      - name: .NET SDK 1.1
        href: search-dotnet-sdk-migration-version-1.md
      - name: .NET Management SDK
        href: search-dotnet-mgmt-sdk-migration.md
    - name: Upgrade the REST API
      href: search-api-migration.md
  - name: Create an index
>>>>>>> c97643ba
    items:
    - name: Create a basic index
      href: search-what-is-an-index.md
    - name: Create an index (portal)
      href: search-create-index-portal.md
    - name: Create a multi-language index
      href: search-language-support.md
    - name: Analyzers
      items:
      - name: Adding analyzers
        href: search-analyzers.md
      - name: Add a language analyzer
        href: index-add-language-analyzers.md
      - name: Add a custom analyzer
        href: index-add-custom-analyzers.md
    - name: Typeahead
      items:
      - name: Create a suggester
        href: index-add-suggesters.md
      - name: Add suggestions or autocomplete
        href: search-autocomplete-tutorial.md
    - name: Synonyms
      items:
      - name: Add synonyms
        href: search-synonyms.md
      - name: Synonyms example
        href: search-synonyms-tutorial-sdk.md
    - name: Model complex data types
      href: search-howto-complex-data-types.md
    - name: Model relational data
      href: index-sql-relational-data.md
  - name: Ingest data
    items:
    - name: Data import overview
      href: search-what-is-data-import.md
    - name: Import data (portal)
      href: search-import-data-portal.md
    - name: Rebuild an index
      href: search-howto-reindex.md
    - name: Index large data sets
      href: search-howto-large-index.md
    - name: Handle concurrent updates
      href: search-howto-concurrency.md
  - name: Ingest using indexers
    items:
    - name: Configure indexers
      href: search-indexer-overview.md
    - name: Map fields
      href: search-indexer-field-mappings.md
    - name: Monitor indexers
      href: search-howto-monitor-indexers.md
    - name: Schedule indexers
      href: search-howto-schedule-indexers.md
    - name: Data sources
      items:
      - name: Azure Blobs
        items:      
        - name: Search over blobs
          href: search-blob-storage-integration.md
        - name: Understand blobs with AI
          href: search-blob-ai-integration.md
        - name: Configure a blob indexer
          href: search-howto-indexing-azure-blob-storage.md
        - name: Index one-to-many blobs
          href: search-howto-index-one-to-many-blobs.md
        - name: Index CSV blobs
          href: search-howto-index-csv-blobs.md
        - name: Index JSON blobs
          href: search-howto-index-json-blobs.md
      - name: Azure Cosmos DB
        href: search-howto-index-cosmosdb.md
      - name: Azure Data Lake Storage Gen2
        href: search-howto-index-azure-data-lake-storage.md
      - name: Azure SQL Database
        href: search-howto-connecting-azure-sql-database-to-azure-search-using-indexers.md
      - name: Azure Table Storage
        href: search-howto-indexing-azure-tables.md
      - name: SQL Managed Instances
        href: search-howto-connecting-azure-sql-mi-to-azure-search-using-indexers.md
      - name: SQL Server VMs
        href: search-howto-connecting-azure-sql-iaas-to-azure-search-using-indexers.md
  - name: Ingest using AI
    items:
    - name: Attach a Cognitive Services resource
      href: cognitive-search-attach-cognitive-services.md
    - name: Skillsets
      items:
      - name: Define a skillset
        href: cognitive-search-defining-skillset.md
      - name: Reference an annotation    
        href: cognitive-search-concept-annotations-syntax.md
      - name: Map to index fields
        href: cognitive-search-output-field-mapping.md
      - name: Extract information from images
        href: cognitive-search-concept-image-scenarios.md
      - name: Cache (incremental) enrichment
        href: search-howto-incremental-index.md
    - name: Custom skills
      items:
      - name: Integrate custom skills
        href: cognitive-search-custom-skill-interface.md
      - name: Example - Azure Functions (Python)
        href: cognitive-search-custom-skill-python.md
      - name: Example - Azure Functions
        href: cognitive-search-create-custom-skill-example.md
      - name: Example - Containers
        href: https://go.microsoft.com/fwlink/?linkid=2089500 
    - name: Design tips
      href: cognitive-search-concept-troubleshooting.md
    - name: Documentation links
      href: cognitive-search-resources-documentation.md
    - name: Knowledge store
      items:
      - name: Create using REST and Postman
        href: knowledge-store-create-rest.md
      - name: View with Storage Explorer
        href: knowledge-store-view-storage-explorer.md
      - name: Connect with Power BI
        href: knowledge-store-connect-power-bi.md  
      - name: Projection examples
        href: knowledge-store-projections-examples.md  
  - name: Query documents
    items:
    - name: Query types and composition
      href: search-query-overview.md
    - name: Create a simple query
      href: search-query-simple-examples.md
    - name: Use full Lucene syntax
      href: search-query-lucene-examples.md
    - name: Use Search Explorer (portal)
      href: search-explorer.md
    - name: Special characters and partial terms
      href: search-query-partial-matching.md
    - name: Syntax reference
      items:
      - name: Simple query syntax
        href: query-simple-syntax.md
      - name: Full Lucene query syntax
        href: query-lucene-syntax.md
      - name: moreLikeThis (preview)
        href: search-more-like-this.md
  - name: Filter
    items:
    - name: Filter overview
      href: search-filters.md
    - name: Facet filters
      href: search-filters-facets.md
    - name: Add faceted navigation
      href: search-faceted-navigation.md
    - name: Troubleshoot collection filters
      href: search-query-troubleshoot-collection-filters.md
    - name: Understand collection filters
      href: search-query-understand-collection-filters.md
    - name: Example of multi-level facets
      href: search-example-adventureworks-multilevel-faceting.md
  - name: Handle results
    items:
    - name: Page-related features
      href: search-pagination-page-layout.md
    - name: Relevance tuning (scoring profiles)
      href: index-add-scoring-profiles.md
  - name: Plan
    items:
    - name: Choose a tier
      href: search-sku-tier.md
    - name: Service limits
      href: search-limits-quotas-capacity.md
    - name: Adjust capacity
      href: search-capacity-planning.md
    - name: Scale for performance
      href: search-performance-optimization.md
    - name: Multitenant architecture
      href: search-modeling-multitenant-saas-applications.md
  - name: Program
    items:
    - name: API versions
      href: search-api-versions.md
    - name: Preview feature list
      href: search-api-preview.md
    - name: Develop in .NET
      href: search-howto-dotnet-sdk.md
    - name: Upgrade the SDK
      items:
      - name: .NET SDK 10.0
        href: search-dotnet-sdk-migration-version-10.md
      - name: .NET SDK 9.0
        href: search-dotnet-sdk-migration-version-9.md
      - name: .NET SDK 5.0
        href: search-dotnet-sdk-migration-version-5.md
      - name: .NET SDK 3.0
        href: search-dotnet-sdk-migration.md
      - name: .NET SDK 1.1
        href: search-dotnet-sdk-migration-version-1.md
      - name: .NET Management SDK
        href: search-dotnet-mgmt-sdk-migration.md
    - name: Upgrade the REST API
      href: search-api-migration.md
  - name: Secure
    items:
    - name: Security overview
      href: search-security-overview.md
    - name: Create a private endpoint
      href: service-create-private-endpoint.md
    - name: Service key management
      href: search-security-api-keys.md
    - name: Role-based admin access
      href: search-security-rbac.md
    - name: Security filters
      href: search-security-trimming-for-azure-search.md
    - name: Filter on AAD identities
      href: search-security-trimming-for-azure-search-with-aad.md
    - name: Manage encryption keys
      href: search-security-manage-encryption-keys.md
  - name: Manage
    items:
    - name: Portal
      href: search-manage.md
    - name: PowerShell
      href: search-manage-powershell.md
  - name: Monitor
    items:
    - name: Fundamentals
      href: search-monitor-usage.md
    - name: Diagnostic logging
      href: search-monitor-logs.md   
    - name: Monitor query activity
      href: search-monitor-queries.md 
    - name: Search traffic analytics
      href: search-traffic-analytics.md
  - name: Troubleshoot
    items:
    - name: Indexer issues
      href: search-indexer-troubleshooting.md
    - name: Indexer errors and warnings
      href: cognitive-search-common-errors-warnings.md
- name: Reference
  items:
  - name: Azure CLI
    href: /cli/azure/search?view=azure-cli-latest
  - name: Azure PowerShell
    href: /powershell/module/az.search 
  - name: Resource Manager template
    href: /azure/templates/microsoft.search/searchservices
  - name: .NET
    items:
    - name: microsoft.azure.search
      href: /dotnet/api/overview/azure/search?view=azure-dotnet
    - name: microsoft.azure.management.search
      href: /dotnet/api/overview/azure/search/management?view=azure-dotnet
  - name: REST
    items:
    - name: Search 2019-05-06
      href: /rest/api/searchservice
    - name: Search 2019-05-06-Preview
      href: /rest/api/searchservice/index-2019-05-06-preview
    - name: Management 2015-08-15
      href: /rest/api/searchmanagement
    - name: Management 2019-10-01-Preview
      href: /rest/api/searchmanagement/index-2019-10-01-preview
  - name: Python
    items:
    - name: Management API
      href: /python/api/overview/azure/search?view=azure-python
  - name: OData language reference
    items:
    - name: Overview
      href: query-odata-filter-orderby-syntax.md
    - name: $filter
      href: search-query-odata-filter.md
    - name: $orderby
      href: search-query-odata-orderby.md
    - name: $select
      href: search-query-odata-select.md
    - name: any, all
      href: search-query-odata-collection-operators.md
    - name: eq, ne, gt, lt, ge, le
      href: search-query-odata-comparison-operators.md
    - name: search.ismatch, search.ismatchscoring
      href: search-query-odata-full-text-search-functions.md
    - name: geo.distance, geo.intersects
      href: search-query-odata-geo-spatial-functions.md
    - name: and, or, not
      href: search-query-odata-logical-operators.md
    - name: search.in
      href: search-query-odata-search-in-function.md
    - name: search.score
      href: search-query-odata-search-score-function.md
    - name: OData Language Grammar
      href: search-query-odata-syntax-reference.md
  - name: Skills reference
    items:
    - name: Built-in skills
      items: 
      - name: Overview
        href: cognitive-search-predefined-skills.md
      - name: Conditional
        href: cognitive-search-skill-conditional.md
      - name: Custom Entity Lookup
        href: cognitive-search-skill-custom-entity-lookup.md 
      - name: Document Extraction
        href: cognitive-search-skill-document-extraction.md
      - name: Entity Recognition
        href: cognitive-search-skill-entity-recognition.md
      - name: Image Analysis
        href: cognitive-search-skill-image-analysis.md
      - name: Key Phrase Extraction 
        href: cognitive-search-skill-keyphrases.md
      - name: Language Detection
        href: cognitive-search-skill-language-detection.md
      - name: OCR
        href: cognitive-search-skill-ocr.md
      - name: PII Detection
        href: cognitive-search-skill-pii-detection.md  
      - name: Sentiment
        href: cognitive-search-skill-sentiment.md
      - name: Shaper
        href: cognitive-search-skill-shaper.md
      - name: Text Merger
        href: cognitive-search-skill-textmerger.md
      - name: Text Split
        href: cognitive-search-skill-textsplit.md 
      - name: Text Translation
        href: cognitive-search-skill-text-translation.md
    - name: Custom skills
      items:
      - name: Custom Web API
        href: cognitive-search-custom-skill-web-api.md
    - name: Deprecated skills
      href: cognitive-search-skill-deprecated.md
      items:
      - name: Named Entity Recognition
        href: cognitive-search-skill-named-entity-recognition.md
- name: Resources
  items:
  - name: Azure Community Support
    href: https://azure.microsoft.com/support/community/?product=search
  - name: Azure Updates
    href: https://azure.microsoft.com/updates/?product=search
  - name: Feedback Forum (UserVoice)
    href:  https://feedback.azure.com/forums/263029-azure-search 
  - name: Demo sites
    items:
    - name: Financial files demo
      href: https://wolterskluwereap.azurewebsites.net/
    - name: JFK files demo
      href: https://aka.ms/jfkfiles
    - name: NYC Jobs demo
      href: https://aka.ms/azjobsdemo
    - name: Search use cases
      href: https://searchsamples.azurewebsites.net/
  - name: FAQ
    href: search-faq-frequently-asked-questions.md
  - name: Pricing
    href: https://azure.microsoft.com/pricing/details/search/
  - name: Videos
    href: https://azure.microsoft.com/resources/videos/index/?services=search<|MERGE_RESOLUTION|>--- conflicted
+++ resolved
@@ -99,65 +99,7 @@
     href: cognitive-search-incremental-indexing-conceptual.md
 - name: How-to guides
   items:
-<<<<<<< HEAD
   - name: Create indexes and constructs
-=======
-  - name: Planning
-    items:
-    - name: Choose a tier
-      href: search-sku-tier.md
-    - name: Service limits
-      href: search-limits-quotas-capacity.md
-    - name: Adjust capacity
-      href: search-capacity-planning.md
-    - name: Scale for performance
-      href: search-performance-optimization.md
-    - name: Move service across regions
-      href: search-howto-move-across-regions.md
-    - name: Multitenant architecture
-      href: search-modeling-multitenant-saas-applications.md
-  - name: Security
-    items:
-    - name: Security overview
-      href: search-security-overview.md
-    - name: Create a private endpoint
-      href: service-create-private-endpoint.md
-    - name: Service key management
-      href: search-security-api-keys.md
-    - name: Role-based admin access
-      href: search-security-rbac.md
-    - name: Security filters
-      href: search-security-trimming-for-azure-search.md
-    - name: Filter on AAD identities
-      href: search-security-trimming-for-azure-search-with-aad.md
-    - name: Manage encryption keys
-      href: search-security-manage-encryption-keys.md
-  - name: Development
-    items:
-    - name: API versions
-      href: search-api-versions.md
-    - name: Preview feature list
-      href: search-api-preview.md
-    - name: Develop in .NET
-      href: search-howto-dotnet-sdk.md
-    - name: Upgrade the SDK
-      items:
-      - name: .NET SDK 10.0
-        href: search-dotnet-sdk-migration-version-10.md
-      - name: .NET SDK 9.0
-        href: search-dotnet-sdk-migration-version-9.md
-      - name: .NET SDK 5.0
-        href: search-dotnet-sdk-migration-version-5.md
-      - name: .NET SDK 3.0
-        href: search-dotnet-sdk-migration.md
-      - name: .NET SDK 1.1
-        href: search-dotnet-sdk-migration-version-1.md
-      - name: .NET Management SDK
-        href: search-dotnet-mgmt-sdk-migration.md
-    - name: Upgrade the REST API
-      href: search-api-migration.md
-  - name: Create an index
->>>>>>> c97643ba
     items:
     - name: Create a basic index
       href: search-what-is-an-index.md
@@ -279,7 +221,7 @@
         href: knowledge-store-connect-power-bi.md  
       - name: Projection examples
         href: knowledge-store-projections-examples.md  
-  - name: Query documents
+  - name: Query
     items:
     - name: Query types and composition
       href: search-query-overview.md
@@ -313,7 +255,7 @@
       href: search-query-understand-collection-filters.md
     - name: Example of multi-level facets
       href: search-example-adventureworks-multilevel-faceting.md
-  - name: Handle results
+  - name: Results
     items:
     - name: Page-related features
       href: search-pagination-page-layout.md
@@ -331,7 +273,7 @@
       href: search-performance-optimization.md
     - name: Multitenant architecture
       href: search-modeling-multitenant-saas-applications.md
-  - name: Program
+  - name: Develop
     items:
     - name: API versions
       href: search-api-versions.md
@@ -377,6 +319,8 @@
       href: search-manage.md
     - name: PowerShell
       href: search-manage-powershell.md
+    - name: Move service across regions
+      href: search-howto-move-across-regions.md
   - name: Monitor
     items:
     - name: Fundamentals
