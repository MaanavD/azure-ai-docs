- name: Azure AI Search Documentation
  href: index.yml
- name: Overview
  expanded: true
  items:
  - name: What's Azure AI Search?
    href: search-what-is-azure-search.md
  - name: New in Search
    href: whats-new.md
  - name: Features
    href: search-features-list.md
  - name: FAQ
    href: search-faq-frequently-asked-questions.yml
- name: Quickstarts
  items:
  - name: Vector search
    href: search-get-started-vector.md
  - name: Full text search
    href: search-get-started-text.md
  - name: Semantic reranking
    href: search-get-started-semantic.md
  - name: Chat with your data (Azure OpenAI Studio)
    href:  /azure/ai-services/openai/use-your-data-quickstart?context=/azure/search/context/context
  - name: Portal
    items:
    - name: Keyword search wizard
      href: search-get-started-portal.md
    - name: Vector search wizard
      href: search-get-started-portal-import-vectors.md
    - name: Image search wizard
      href: search-get-started-portal-image-search.md
    - name: Create a demo app
      href: search-create-app-portal.md
    - name: Create a skillset
      href: cognitive-search-quickstart-blob.md
    - name: Create a knowledge store
      href: knowledge-store-create-portal.md
    - name: Query with Search Explorer
      href: search-explorer.md
  - name: REST
    href: search-get-started-rest.md
  - name: PowerShell
    href: search-get-started-powershell.md
  - name: Deployment
    items:
    - name: ARM template
      displayName: Resource Manager 
      href: search-get-started-arm.md
    - name: Bicep
      displayName: ARM, Resource Manager, Template
      href: search-get-started-bicep.md
    - name: Terraform
      href: search-get-started-terraform.md
- name: Tutorials
  items:
  - name: Add search to static web apps
    items: 
    - name: C#
      items: 
      - name: Overview
        href: tutorial-csharp-overview.md
      - name: Create a search index
        href: tutorial-csharp-create-load-index.md
      - name: Deploy static web app
        href: tutorial-csharp-deploy-static-web-app.md
      - name: Explore the code
        href: tutorial-csharp-search-query-integration.md          
    - name: JavaScript 
      items:         
      - name: Overview
        href: tutorial-javascript-overview.md
      - name: Create a search index
        href: tutorial-javascript-create-load-index.md
      - name: Deploy static web app
        href: tutorial-javascript-deploy-static-web-app.md
      - name: Explore the code
        href: tutorial-javascript-search-query-integration.md
    - name: Python 
      items:         
      - name: Overview
        href: tutorial-python-overview.md
      - name: Create a search index
        href: tutorial-python-create-load-index.md
      - name: Deploy static web app
        href: tutorial-python-deploy-static-web-app.md
      - name: Explore the code
        href: tutorial-python-search-query-integration.md
  - name: Add search to ASP.NET Core (MVC)
    href: tutorial-csharp-create-mvc-app.md             
  - name: Indexing tutorials
    items:
    - name: Index any data
      href: tutorial-optimize-indexing-push-api.md
    - name: Index at scale (Apache Spark)
      href: search-synapseml-cognitive-services.md
    - name: Index Azure SQL Database
      href: search-indexer-tutorial.md
    - name: Index Azure JSON blobs
      href: search-semi-structured-data.md
    - name: Index multiple Azure data sources 
      href: tutorial-multiple-data-sources.md
    - name: Index encrypted blobs
      href: search-howto-index-encrypted-blobs.md
  - name: Skills tutorials
    items:
    - name: C#
      href: cognitive-search-tutorial-blob-dotnet.md
    - name: REST
      href: cognitive-search-tutorial-blob.md
    - name: Debug a skillset
      href: cognitive-search-tutorial-debug-sessions.md
  - name: Create a custom analyzer
    href: tutorial-create-custom-analyzer.md
  - name: Query from Power Apps   
    href: search-howto-powerapps.md
- name: Samples
  items:
  - name: C# samples
    href: samples-dotnet.md
  - name: Java samples
    href: samples-java.md
  - name: JavaScript samples
    href: samples-javascript.md
  - name: Python samples
    href: samples-python.md
  - name: REST samples
    href: samples-rest.md
  - name: Vector samples
    href: https://github.com/Azure/azure-search-vector-samples
- name: Concepts
  items:
  - name: Data
    items:
    - name: Search index
      href: search-what-is-an-index.md
    - name: Vector store
      href: vector-store.md
    - name: Knowledge store 
      href: knowledge-store-concept-intro.md
    - name: Data import strategies
      href: search-what-is-data-import.md
    - name: Indexers
      href: search-indexer-overview.md
  - name: Applied AI
    items:
    - name: Built-in vectorization (preview)
      href: vector-search-integrated-vectorization.md
    - name: AI enrichment during indexing
      href: cognitive-search-concept-intro.md
    - name: Enrichment cache
      href: cognitive-search-incremental-indexing-conceptual.md
    - name: Skillsets
      href: cognitive-search-working-with-skillsets.md
  - name: Retrieval
    items:
    - name: Full-text search
      href: search-lucene-query-architecture.md
    - name: Vector search
      href: vector-search-overview.md
    - name: Hybrid search
      href: hybrid-search-overview.md
    - name: Retrieval Augmented Generation (RAG)
      href: retrieval-augmented-generation-overview.md
    - name: Other query types
      href: search-query-overview.md
  - name: Relevance
    items:
    - name: Semantic ranking
      href: semantic-search-overview.md
    - name: BM25 ranking
      href: index-similarity-and-scoring.md
    - name: Vector ranking
      href: vector-search-ranking.md
    - name: Hybrid ranking (RRF)
      href: hybrid-search-ranking.md
  - name: Security
    items:
    - name: Security overview
      href: search-security-overview.md
    - name: Secure access to external data
      href: search-indexer-securing-resources.md
    - name: Security controls by Azure Policy
      displayName: regulatory, compliance, standards, domains
      href: ./security-controls-policy.md
    - name: Security baseline
      href: /security/benchmark/azure/baselines/cognitive-search-security-baseline?toc=/azure/search/TOC.json
- name: How-to guides
  items:
  - name: Service management
    items:
    - name: Create a search service
      href: search-create-service-portal.md
    - name: Choose a tier
      href: search-sku-tier.md
    - name: Service limits
      href: search-limits-quotas-capacity.md
    - name: Plan and manage capacity
      href: search-capacity-planning.md
    - name: Plan and manage costs
      href: search-sku-manage-costs.md
    - name: Availability and recovery
      href: search-reliability.md
    - name: Availability migration guidance
      href: ../reliability/migrate-search-service.md
    - name: Multi-tenancy
      href: search-modeling-multitenant-saas-applications.md
    - name: Manage
      items:
      - name: Manage in the portal
        href: search-manage.md
      - name: Manage with PowerShell
        href: search-manage-powershell.md
      - name: Manage with Azure CLI
        href: search-manage-azure-cli.md
      - name: Manage with REST
        href: search-manage-rest.md
      - name: Move service across regions
        href: search-howto-move-across-regions.md
  - name: Index management
    items:
    - name: Create a search index
      href: search-how-to-create-search-index.md
    - name: Create an index alias
      href: search-how-to-alias.md
    - name: Load an index
      href: search-how-to-load-search-index.md
    - name: Index large data sets
      href: search-howto-large-index.md
    - name: Drop and rebuild an index
      href: search-howto-reindex.md
    - name: Indexers
      items:
      - name: Create an indexer
        href: search-howto-create-indexers.md
      - name: Run or reset indexers
        href: search-howto-run-reset-indexers.md
      - name: Schedule an indexer
        href: search-howto-schedule-indexers.md
      - name: Define field mappings
        href: search-indexer-field-mappings.md
      - name: Portal indexing
        items:
        - name: Import data wizard
          href: search-import-data-portal.md
      - name: Indexing whole files
        items:
        - name: Content metadata properties
          href: search-blob-metadata-properties.md
        - name: Index one-to-many
          href: search-howto-index-one-to-many-blobs.md
        - name: Index plain text
          href: search-howto-index-plaintext-blobs.md
        - name: Index CSV
          href: search-howto-index-csv-blobs.md
        - name: Index JSON
          href: search-howto-index-json-blobs.md
      - name: Troubleshooting guidance
        href: search-indexer-troubleshooting.md
      - name: Troubleshoot indexer errors and warnings
        href: cognitive-search-common-errors-warnings.md
    - name: Data sources (indexers)
      items:
        - name: Data sources gallery
          href: search-data-sources-gallery.md
        - name: Azure Storage
          items:
          - name: Search over blobs
            href: search-blob-storage-integration.md
          - name: ADLS Gen2
            href: search-howto-index-azure-data-lake-storage.md
          - name: Blobs
            href: search-howto-indexing-azure-blob-storage.md
          - name: Files
            href: search-file-storage-integration.md
          - name: Tables
            href: search-howto-indexing-azure-tables.md
          - name: Index changed and deleted content
            href: search-howto-index-changed-deleted-blobs.md
        - name: Azure Cosmos DB
          items:
          - name: Azure Cosmos DB for NoSQL
            href: search-howto-index-cosmosdb.md
          - name: Azure Cosmos DB for MongoDB
            href: search-howto-index-cosmosdb-mongodb.md
          - name: Azure Cosmos DB for Apache Gremlin
            href: search-howto-index-cosmosdb-gremlin.md
        - name: Azure DB for MySQL
          href: search-howto-index-mysql.md
        - name: Azure SQL
          items:
          - name: Azure SQL Databases
            href: search-howto-connecting-azure-sql-database-to-azure-search-using-indexers.md
          - name: Azure SQL Managed Instances
            href: search-howto-connecting-azure-sql-mi-to-azure-search-using-indexers.md
          - name: Azure SQL Server VMs
            href: search-howto-connecting-azure-sql-iaas-to-azure-search-using-indexers.md
        - name: OneLake files
          href: search-how-to-index-onelake-files.md
        - name: SharePoint in Microsoft 365
          href: search-howto-index-sharepoint-online.md
    - name: Skillsets
      items:
      - name: Create a skillset
        href: cognitive-search-defining-skillset.md
      - name: Attach an Azure AI resource
        href: cognitive-search-attach-cognitive-services.md
      - name: Create an index projection for a secondary index
        href: index-projections-concept-intro.md
      - name: Debug sessions overview
        href: cognitive-search-debug-session.md
      - name: Debug a skillset
        href: cognitive-search-how-to-debug-skillset.md
      - name: Reference a skill output
        href: cognitive-search-concept-annotations-syntax.md
      - name: Map to index fields
        href: cognitive-search-output-field-mapping.md
      - name: Process image files
        href: cognitive-search-concept-image-scenarios.md
      - name: Cache (incremental) enrichment
        href: search-howto-incremental-index.md
      - name: Design tips
        href: cognitive-search-concept-troubleshooting.md
      - name: Custom skills
        items:
        - name: Integrate custom skills
          href: cognitive-search-custom-skill-interface.md
        - name: Scale out custom skills
          href: cognitive-search-custom-skill-scale.md
        - name: Example - Bing Entity Search
          href: cognitive-search-create-custom-skill-example.md
  - name: Vector search
    items:
    - name: Create a vector index
      href: vector-search-how-to-create-index.md
    - name: Index binary data for vector search (preview)
      href: vector-search-how-to-index-binary-data.md
    - name: Query vectors
      href: vector-search-how-to-query.md
    - name: Filter vectors
      href: vector-search-filters.md
    - name: Vector quotas and staying under limits
      href: vector-search-index-size.md
    - name: Configure quantization and storage (preview)
      href: vector-search-how-to-configure-compression-storage.md
    - name: Configure a vectorizer for queries (preview)
      href: vector-search-how-to-configure-vectorizer.md
    - name: Chunk documents
      href: vector-search-how-to-chunk-documents.md
    - name: Generate embeddings
      href: vector-search-how-to-generate-embeddings.md
    - name: Integrated vectorization with Azure AI Studio models
      href: vector-search-integrated-vectorization-ai-studio.md
  - name: Keyword search
    items:
    - name: Full text query
      href: search-query-create.md
    - name: Typeahead query
      href: search-add-autocomplete-suggestions.md
    - name: Query examples (simple syntax)
      href: search-query-simple-examples.md
    - name: Add spell check
      href: speller-how-to-add.md
    - name: Add synonyms
      href: search-synonyms.md
    - name: Add a suggester for typeahead
      href: index-add-suggesters.md
    - name: Design a multilingual index
      href: search-language-support.md
    - name: Model complex data types
      href: search-howto-complex-data-types.md
    - name: Model relational data
      href: index-sql-relational-data.md
    - name: Analyzers
      items:
      - name: Analyzers overview
        href: search-analyzers.md
      - name: Add a language analyzer
        href: index-add-language-analyzers.md
      - name: Add a custom analyzer
        href: index-add-custom-analyzers.md
    - name: Filters
      items:
      - name: Filters in text queries
        href: search-filters.md
      - name: Add faceted navigation
        href: search-faceted-navigation.md
      - name: Understand collection filters
        href: search-query-understand-collection-filters.md
      - name: Troubleshoot collection filters
        href: search-query-troubleshoot-collection-filters.md
      - name: Normalize text for filters
        href: search-normalizers.md
    - name: Search results 
      items:
      - name: Paging, sorting, and formatting
        href: search-pagination-page-layout.md
      - name: Return a semantic answer
        href: semantic-answers.md
    - name: Advanced queries
      items:
      - name: Use full Lucene (examples)
        href: search-query-lucene-examples.md
      - name: Partial terms and special characters
        href: search-query-partial-matching.md
      - name: Fuzzy search
        href: search-query-fuzzy.md
  - name: Hybrid search
    href: hybrid-search-how-to-query.md
  - name: Ranking and relevance
    items:
    - name: Enable or disable semantic ranking
      href: semantic-how-to-enable-disable.md      
    - name: Configure semantic ranking
      href: semantic-how-to-configure.md
    - name: Configure BM25 ranking
      href: index-ranking-similarity.md
    - name: Add semantic ranking to queries
      href: semantic-how-to-query-request.md
    - name: Add a scoring profile
      href: index-add-scoring-profiles.md
  - name: Security
    items:
    - name: Configure network access
      href: service-configure-firewall.md
    - name: Enable role-based access
      href: search-security-enable-roles.md
    - name: Assign roles (users and groups)
      href: search-security-rbac.md
    - name: Inbound connections
      items:
      - name: Connect using API keys
        href: search-security-api-keys.md
      - name: Code without keys
<<<<<<< HEAD
        href: keyless-connections.md
      - name: Configure an IP firewall
        href: service-configure-firewall.md
=======
        href: keyless-connections.md       
      - name: Configure apps for Microsoft Entra ID
        href: search-howto-aad.md
>>>>>>> 14908ce6
      - name: Create a private endpoint
        href: service-create-private-endpoint.md
      - name: Troubleshoot private connections
        href: troubleshoot-shared-private-link-resources.md
    - name: Outbound connections
      items:
      - name: Configure a managed identity
        href: search-howto-managed-identities-data-sources.md
      - name: Connect as a trusted service
        href: search-indexer-howto-access-trusted-service-exception.md
      - name: Connect using a managed identity
        items:
        - name: Azure Storage
          href: search-howto-managed-identities-storage.md
        - name: Azure Cosmos DB
          href: search-howto-managed-identities-cosmos-db.md
        - name: SQL Database
          href: search-howto-managed-identities-sql.md
        - name: SQL Managed Instance
          href: search-index-azure-sql-managed-instance-with-managed-identity.md
      - name: Connect through a firewall
        href: search-indexer-howto-access-ip-restricted.md
      - name: Connect through a shared private link
        href: search-indexer-howto-access-private.md
      - name: Connect to a SQL managed instance private endpoint
        href: search-indexer-how-to-access-private-sql.md
    - name: Data encryption
      items:
      - name: Customer-managed keys
        href: search-security-manage-encryption-keys.md
      - name: Find encrypted objects
        href: search-security-get-encryption-keys.md
    - name: Document-level security
      href: search-security-trimming-for-azure-search.md
  - name: Development
    items:
    - name: API versions
      href: search-api-versions.md
    - name: Preview features
      href: search-api-preview.md
    - name: Upgrade the REST API
      href: search-api-migration.md
    - name: Upgrade .NET libraries
      href: search-dotnet-sdk-migration-version-11.md
    - name: Develop in .NET
      href: search-howto-dotnet-sdk.md
    - name: Manage with Azure SDKs
      href: search-dotnet-mgmt-sdk-migration.md
    - name: Handle concurrent updates
      href: search-howto-concurrency.md
  - name: Monitoring and performance
    items:
    - name: Monitor
      href: monitor-azure-cognitive-search.md
    - name: Monitor queries
      href: search-monitor-queries.md
    - name: Monitor indexer-based indexing
      href: search-howto-monitor-indexers.md
    - name: Monitor client-side interactions
      href: search-traffic-analytics.md
    - name: Visualize resource logs
      href: search-monitor-logs-powerbi.md
    - name: Performance analysis
      href: search-performance-analysis.md
    - name: Performance benchmarks
      href: performance-benchmarks.md
    - name: Tips for better performance
      href: search-performance-tips.md
  - name: Knowledge store
    items:
    - name: Knowledge store overview
      href: knowledge-store-concept-intro.md
    - name: Knowledge store projections overview
      href: knowledge-store-projection-overview.md
    - name: Create using REST
      href: knowledge-store-create-rest.md
    - name: Shape data
      href: knowledge-store-projection-shape.md
    - name: Define projections
      href: knowledge-store-projections-examples.md 
    - name: Projection example
      href: knowledge-store-projection-example-long.md
    - name: Connect with Power BI
      href: knowledge-store-connect-power-bi.md
- name: Responsible AI
  items:
  - name: Transparency note
    href: /legal/search/transparency-note?context=/azure/search/context/context
- name: Reference
  items:
  - name: REST API reference
    items:
    - name: Search REST API
      href: /rest/api/searchservice
    - name: Management REST API
      href: /rest/api/searchmanagement
  - name: Azure SDK reference
    items:
    - name: .NET
      items:
      - name: Azure.Search.Documents
        href: /dotnet/api/overview/azure/search.documents-readme
      - name: Azure.ResourceManager.Search
        href: /dotnet/api/overview/azure/resourcemanager.search-readme
    - name: Java
      items:
      - name: com.azure.search.documents
        href: /java/api/overview/azure/search-documents-readme
      - name: com.azure.resourcemanager.search
        href: /java/api/overview/azure/search/management
    - name: JavaScript
      items:
      - name: azure/search-documents
        href: /javascript/api/overview/azure/search-documents-readme
      - name: azure/arm-search
        href: /javascript/api/@azure/arm-search/
    - name: Python
      items:
      - name: azure-search-documents
        href: /python/api/overview/azure/search-documents-readme
      - name: azure-mgmt-search
        href: /python/api/azure-mgmt-search/
  - name: Data reference
    items:
    - name: Data types
      href: /rest/api/searchservice/supported-data-types
    - name: Data types for indexer data sources
      href: /rest/api/searchservice/data-type-map-for-indexers-in-azure-search
    - name: Stopwords reference
      href: reference-stopwords.md
  - name: Query reference
    items:
    - name: Simple query syntax
      href: query-simple-syntax.md
    - name: Full Lucene query syntax
      href: query-lucene-syntax.md
    - name: moreLikeThis (preview)
      href: search-more-like-this.md
    - name: OData language reference
      items:
      - name: Overview
        href: query-odata-filter-orderby-syntax.md
      - name: $filter
        href: search-query-odata-filter.md
      - name: $orderby
        href: search-query-odata-orderby.md
      - name: $select
        href: search-query-odata-select.md
      - name: any, all
        href: search-query-odata-collection-operators.md
      - name: eq, ne, gt, lt, ge, le
        href: search-query-odata-comparison-operators.md
      - name: search.ismatch, search.ismatchscoring
        href: search-query-odata-full-text-search-functions.md
      - name: geo.distance, geo.intersects
        href: search-query-odata-geo-spatial-functions.md
      - name: and, or, not
        href: search-query-odata-logical-operators.md
      - name: search.in
        href: search-query-odata-search-in-function.md
      - name: search.score
        href: search-query-odata-search-score-function.md
      - name: OData Language Grammar
        href: search-query-odata-syntax-reference.md
  - name: Resource management
    items:
    - name: Azure CLI
      href: /cli/azure/search
    - name: Azure PowerShell
      href: /powershell/module/az.search 
    - name: Azure Resource Manager template
      href: /azure/templates/microsoft.search/searchservices
    - name: Azure Policy built-ins
      displayName: samples, policies, definitions
      href: ./policy-reference.md
    - name: Monitoring data reference
      href: monitor-azure-cognitive-search-data-reference.md
  - name: Skills reference
    items:
    - name: Overview
      href: cognitive-search-predefined-skills.md
    - name: Annotation reference language
      href: cognitive-search-skill-annotation-language.md
    - name: Azure AI resource skills
      items: 
      - name: Entity Linking (v3)
        href: cognitive-search-skill-entity-linking-v3.md
      - name: Entity Recognition (v3)
        href: cognitive-search-skill-entity-recognition-v3.md
      - name: Image Analysis
        href: cognitive-search-skill-image-analysis.md
      - name: Key Phrase Extraction 
        href: cognitive-search-skill-keyphrases.md
      - name: Language Detection
        href: cognitive-search-skill-language-detection.md
      - name: OCR
        href: cognitive-search-skill-ocr.md
      - name: PII Detection
        href: cognitive-search-skill-pii-detection.md  
      - name: Sentiment (v3)
        href: cognitive-search-skill-sentiment-v3.md
      - name: Text Translation
        href: cognitive-search-skill-text-translation.md
      - name: AI Vision multimodal embeddings
        href: cognitive-search-skill-vision-vectorize.md
    - name: Azure AI Search utility skills (nonbillable)
      items:
      - name: Conditional
        href: cognitive-search-skill-conditional.md
      - name: Document Extraction
        href: cognitive-search-skill-document-extraction.md
      - name: Shaper
        href: cognitive-search-skill-shaper.md
      - name: Text Merger
        href: cognitive-search-skill-textmerger.md
      - name: Text Split
        href: cognitive-search-skill-textsplit.md
    - name: Azure OpenAI skills
      items:
      - name: Azure OpenAI Embedding
        href: cognitive-search-skill-azure-openai-embedding.md 
    - name: Custom skills
      items:
      - name: Azure Machine Learning (AML)
        href: cognitive-search-aml-skill.md
      - name: Custom Entity Lookup
        href: cognitive-search-skill-custom-entity-lookup.md
      - name: Custom Web API
        href: cognitive-search-custom-skill-web-api.md
    - name: Deprecated skills
      href: cognitive-search-skill-deprecated.md
      items:
      - name: Named Entity Recognition (v2)
        href: cognitive-search-skill-named-entity-recognition.md
      - name: Entity Recognition (v2)
        href: cognitive-search-skill-entity-recognition.md
      - name: Sentiment (v2)
        href: cognitive-search-skill-sentiment.md
  - name: Vectorizers reference
    items:
    - name: Azure OpenAI
      href: vector-search-vectorizer-azure-open-ai.md
    - name: Azure AI Vision
      href: vector-search-vectorizer-ai-services-vision.md
    - name: Azure AI Studio model catalog
      href: vector-search-vectorizer-azure-machine-learning-ai-studio-catalog.md
    - name: Custom Web API
      href: vector-search-vectorizer-custom-web-api.md
- name: Resources
  items:
  - name: Stack Overflow
    href: https://stackoverflow.com/questions/tagged/azure-cognitive-search
  - name: Azure pricing calculator
    href: https://azure.microsoft.com/pricing/details/search/
  - name: Azure products by region
    href: https://azure.microsoft.com/explore/global-infrastructure/products-by-region/?products=search
  - name: Compliance and certification
    href: /azure/compliance/
  - name: Demos, tools, and training
    items:
    - name: Demo sites
      href: resource-demo-sites.md
    - name: Tools and accelerators
      href: resource-tools.md
    - name: Training
      href: resource-training.md
  - name: Partner solutions
    items:
    - name: Partner spotlight
      href: resource-partners-knowledge-mining.md
    - name: Partner data sources (Terms of Use)
      href: search-data-sources-terms-of-use.md<|MERGE_RESOLUTION|>--- conflicted
+++ resolved
@@ -431,15 +431,7 @@
       - name: Connect using API keys
         href: search-security-api-keys.md
       - name: Code without keys
-<<<<<<< HEAD
         href: keyless-connections.md
-      - name: Configure an IP firewall
-        href: service-configure-firewall.md
-=======
-        href: keyless-connections.md       
-      - name: Configure apps for Microsoft Entra ID
-        href: search-howto-aad.md
->>>>>>> 14908ce6
       - name: Create a private endpoint
         href: service-create-private-endpoint.md
       - name: Troubleshoot private connections
