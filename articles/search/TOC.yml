- name: Azure Cognitive Search Documentation
  href: index.yml
- name: Overview
  expanded: true
  items:
  - name: What is Azure Cognitive Search?
    href: search-what-is-azure-search.md
  - name: What's new
    href: whats-new.md
- name: Quickstarts
  items:
  - name: Portal
    items:
    - name: Create a service
      href: search-create-service-portal.md
    - name: Create an index
      href: search-get-started-portal.md
    - name: Create a demo app
      href: search-create-app-portal.md
    - name: Create a skillset
      href: cognitive-search-quickstart-blob.md
    - name: Create a knowledge store
      href: knowledge-store-create-portal.md
    - name: Query with Search explorer
      href: search-explorer.md
  - name: ARM template
    displayName: Resource Manager 
    href: search-get-started-arm.md
  - name: C#
    href: search-get-started-dotnet.md
  - name: Java
    href: search-get-started-java.md
  - name : Node.js
    href: search-get-started-nodejs.md
  - name: Postman
    href: search-get-started-postman.md
  - name: PowerShell
    href: search-get-started-powershell.md
  - name: Python
    href: search-get-started-python.md
- name: Tutorials
  items:
  - name: Create a C# app
    items:
    - name: 1 - Basic search page
      href: tutorial-csharp-create-first-app.md
    - name: 2 - Add results paging
      href: tutorial-csharp-paging.md
    - name: 3 - Add type-ahead
      href: tutorial-csharp-type-ahead-and-suggestions.md
    - name: 4 - Add facets
      href: tutorial-csharp-facets.md
    - name: 5 - Add results ordering
      href: tutorial-csharp-orders.md
  - name: Index Azure data
    items:
    - name: Index Azure SQL Database
      href: search-indexer-tutorial.md
    - name: Index Azure JSON blobs
      href: search-semi-structured-data.md
    - name: Index multiple Azure data sources 
      href: tutorial-multiple-data-sources.md
  - name: Index any data
    href: tutorial-optimize-indexing-push-api.md
  - name: Use AI to create content
    items:
    - name: C#
      href: cognitive-search-tutorial-blob-dotnet.md
    - name: REST
      href: cognitive-search-tutorial-blob.md
    - name: Python
      href: cognitive-search-tutorial-blob-python.md
  - name: Debug a skillset
    href: cognitive-search-tutorial-debug-sessions.md
  - name: Create a custom analyzer
    href: tutorial-create-custom-analyzer.md
  - name: Query from Power Apps   
    href: search-howto-powerapps.md  
- name: Samples
  items:
  - name: C# samples
    href: /samples/browse/?languages=csharp&products=azure-cognitive-search
  - name: Java samples
    href: /samples/browse/?languages=java&products=azure-cognitive-search
  - name: JavaScript samples
    href: /samples/browse/?languages=javascript&products=azure-cognitive-search
  - name: Python samples
    href: /samples/browse/?languages=python&products=azure-cognitive-search
  - name: REST samples
    href: /samples/browse/?expanded=azure&languages=http&products=azure-cognitive-search
  - name: Azure Policy built-ins
    displayName: samples, policies, definitions
    href: ./policy-samples.md
- name: Concepts
  items:
  - name: Full-text search
    href: search-lucene-query-architecture.md
  - name: Indexers
    href: search-indexer-overview.md
  - name: AI enrichment
    href: cognitive-search-concept-intro.md
    items:
    - name: Skillsets
      href: cognitive-search-working-with-skillsets.md
    - name: Debug sessions
      href: cognitive-search-debug-session.md
    - name: Knowledge store 
      href: knowledge-store-concept-intro.md
    - name: Projections
      href: knowledge-store-projection-overview.md
    - name: Incremental enrichment
      href: cognitive-search-incremental-indexing-conceptual.md
  - name: Security
    items:
    - name: Security overview
      href: search-security-overview.md
    - name: Security controls by Azure Policy
      displayName: regulatory, compliance, standards, domains
      href: ./security-controls-policy.md
    - name: Securing indexer resources
      href: search-indexer-securing-resources.md
- name: How-to guides
  items:
  - name: Create indexes and constructs
    items:
    - name: Create an index
      href: search-what-is-an-index.md
    - name: Create a multi-language index
      href: search-language-support.md
    - name: Analyzers
      items:
      - name: Adding analyzers
        href: search-analyzers.md
      - name: Add a language analyzer
        href: index-add-language-analyzers.md
      - name: Add a custom analyzer
        href: index-add-custom-analyzers.md
    - name: Synonyms
      items:
      - name: Add synonyms
        href: search-synonyms.md
      - name: Synonyms example
        href: search-synonyms-tutorial-sdk.md
    - name: Model complex data types
      href: search-howto-complex-data-types.md
    - name: Model relational data
      href: index-sql-relational-data.md
  - name: Ingest any data
    items:
    - name: Data import overview
      href: search-what-is-data-import.md
    - name: Import data (portal)
      href: search-import-data-portal.md
    - name: Rebuild an index
      href: search-howto-reindex.md
    - name: Index large data sets
      href: search-howto-large-index.md
    - name: Handle concurrent updates
      href: search-howto-concurrency.md
  - name: Ingest Azure-only data
    items:
    - name: Configure indexers
      href: search-indexer-overview.md
    - name: Monitor indexers
      href: search-howto-monitor-indexers.md
    - name: Schedule indexers
      href: search-howto-schedule-indexers.md
    - name: Map fields
      href: search-indexer-field-mappings.md
    - name: Data sources
      items:
      - name: Azure Blobs
        items:      
        - name: Search over blobs
          href: search-blob-storage-integration.md
        - name: Understand blobs with AI
          href: search-blob-ai-integration.md
        - name: Configure a blob indexer
          href: search-howto-indexing-azure-blob-storage.md
        - name: Index one-to-many blobs
          href: search-howto-index-one-to-many-blobs.md
        - name: Index CSV blobs
          href: search-howto-index-csv-blobs.md
        - name: Index JSON blobs
          href: search-howto-index-json-blobs.md
      - name: Azure Tables
        href: search-howto-indexing-azure-tables.md
      - name: Azure Cosmos DB
        href: search-howto-index-cosmosdb.md
      - name: Azure Data Lake Storage Gen2
        href: search-howto-index-azure-data-lake-storage.md
      - name: SQL Database
        href: search-howto-connecting-azure-sql-database-to-azure-search-using-indexers.md
      - name: SQL Managed Instances
        href: search-howto-connecting-azure-sql-mi-to-azure-search-using-indexers.md
      - name: SQL Server VMs
        href: search-howto-connecting-azure-sql-iaas-to-azure-search-using-indexers.md
    - name: Connect using managed identities
      items:
      - name: Managed identities overview
        href: search-howto-managed-identities-data-sources.md
      - name: Azure Storage
        href: search-howto-managed-identities-storage.md
      - name: Azure Cosmos DB
        href: search-howto-managed-identities-cosmos-db.md
      - name: SQL Database
        href: search-howto-managed-identities-sql.md
<<<<<<< HEAD
    - name: Access secured data  
      items:
      - name: Access over an IP range
        href: search-indexer-howto-access-ip-restricted.md
      - name: Access through trusted service exception
        href: search-indexer-howto-access-trusted-service-exception.md
      - name: Access through private endpoints
        href: search-indexer-howto-access-private.md
  - name: Ingest using AI
=======
  - name: Use skills (AI)
>>>>>>> 458e82b1
    items:
    - name: Attach a Cognitive Services resource
      href: cognitive-search-attach-cognitive-services.md
    - name: Skillsets
      items:
      - name: Define a skillset
        href: cognitive-search-defining-skillset.md
      - name: Reference an annotation    
        href: cognitive-search-concept-annotations-syntax.md
      - name: Map to index fields
        href: cognitive-search-output-field-mapping.md
      - name: Process image files
        href: cognitive-search-concept-image-scenarios.md
      - name: Cache (incremental) enrichment
        href: search-howto-incremental-index.md
    - name: Custom skills
      items:
      - name: Integrate custom skills
        href: cognitive-search-custom-skill-interface.md
      - name: Example - Azure Functions (Python)
        href: cognitive-search-custom-skill-python.md
      - name: Example - Azure Functions
        href: cognitive-search-create-custom-skill-example.md
      - name: Example - Azure Form Recognizer
        href: cognitive-search-custom-skill-form.md
      - name: Example - Azure Machine Learning
        href: cognitive-search-tutorial-aml-custom-skill.md
    - name: Design tips
      href: cognitive-search-concept-troubleshooting.md
    - name: Knowledge store
      items:
      - name: Create using REST and Postman
        href: knowledge-store-create-rest.md
      - name: View with Storage Explorer
        href: knowledge-store-view-storage-explorer.md
      - name: Connect with Power BI
        href: knowledge-store-connect-power-bi.md  
      - name: Projection examples
        href: knowledge-store-projections-examples.md  
  - name: Query
    items:
    - name: Query types and composition
      href: search-query-overview.md
    - name: Create a simple query
      href: search-query-simple-examples.md
    - name: Use full Lucene syntax
      href: search-query-lucene-examples.md
    - name: Partial terms and special characters
      href: search-query-partial-matching.md
    - name: Fuzzy search
      href: search-query-fuzzy.md
    - name: Autocomplete "Search-as-you-type"
      items:
      - name: Create a suggester
        href: index-add-suggesters.md
      - name: Add autocomplete and suggestions
        href: search-autocomplete-tutorial.md
    - name: Syntax reference
      items:
      - name: Simple query syntax
        href: query-simple-syntax.md
      - name: Full Lucene query syntax
        href: query-lucene-syntax.md
      - name: moreLikeThis (preview)
        href: search-more-like-this.md
  - name: Filter
    items:
    - name: Filter overview
      href: search-filters.md
    - name: Facet filters
      href: search-filters-facets.md
    - name: Add faceted navigation
      href: search-faceted-navigation.md
    - name: Troubleshoot collection filters
      href: search-query-troubleshoot-collection-filters.md
    - name: Understand collection filters
      href: search-query-understand-collection-filters.md
    - name: Filter by language
      href: search-filters-language.md
  - name: Results
    items:
    - name: Work with results
      href: search-pagination-page-layout.md
    - name: Relevance scoring
      href: index-similarity-and-scoring.md
    - name: Scoring profiles 
      href: index-add-scoring-profiles.md
    - name: Similarity algorithm
      href: index-ranking-similarity.md
  - name: Plan
    items:
    - name: Choose a tier
      href: search-sku-tier.md
    - name: Service limits
      href: search-limits-quotas-capacity.md
    - name: Adjust capacity
      href: search-capacity-planning.md
    - name: Scale for performance
      href: search-performance-optimization.md
    - name: Multitenant architecture
      href: search-modeling-multitenant-saas-applications.md
  - name: Develop
    items:
    - name: API versions
      href: search-api-versions.md
    - name: Preview feature list
      href: search-api-preview.md
    - name: Develop in .NET
      items:
      - name: Use Microsoft.Azure.Search (v10)
        href: search-howto-dotnet-sdk.md
      - name: Get started (v10)
        href: search-get-started-dotnet-v10.md
    - name: Upgrade the SDK
      items:
      - name: .NET SDK 11.0
        href: search-dotnet-sdk-migration-version-11.md
      - name: .NET SDK 10.0
        href: search-dotnet-sdk-migration-version-10.md
      - name: .NET SDK 9.0
        href: search-dotnet-sdk-migration-version-9.md
      - name: .NET SDK 5.0
        href: search-dotnet-sdk-migration-version-5.md
      - name: .NET SDK 3.0
        href: search-dotnet-sdk-migration.md
      - name: .NET SDK 1.1
        href: search-dotnet-sdk-migration-version-1.md
      - name: .NET Management SDK
        href: search-dotnet-mgmt-sdk-migration.md
    - name: Upgrade the REST API
      href: search-api-migration.md
  - name: Security
    items:
    - name: Data encryption
      items:
      - name: Customer-managed keys
        href: search-security-manage-encryption-keys.md
      - name: Get key information
        href: search-security-get-encryption-keys.md
    - name: Inbound security
      items:
      - name: API access keys
        href: search-security-api-keys.md
      - name: Configure an IP firewall
        href: service-configure-firewall.md
      - name: Create a private endpoint
        href: service-create-private-endpoint.md
    - name: Identity-based access
      items:
      - name: Security filters
        href: search-security-trimming-for-azure-search.md
      - name: Filter on user identities
        href: search-security-trimming-for-azure-search-with-aad.md
  - name: Manage
    items:
    - name: Portal
      href: search-manage.md
    - name: PowerShell
      href: search-manage-powershell.md
    - name: Move service across regions
      href: search-howto-move-across-regions.md
    - name: Role-based admin access
      href: search-security-rbac.md
  - name: Monitor
    items:
    - name: Fundamentals
      href: search-monitor-usage.md
    - name: Diagnostic logging
      href: search-monitor-logs.md
    - name: Visualize diagnostic logs
      href: search-monitor-logs-powerbi.md
    - name: Monitor query activity
      href: search-monitor-queries.md
    - name: Search traffic analytics
      href: search-traffic-analytics.md
  - name: Troubleshoot
    items:
    - name: Indexer issues
      href: search-indexer-troubleshooting.md
    - name: Indexer errors and warnings
      href: cognitive-search-common-errors-warnings.md
- name: Reference
  items:
  - name: Azure CLI
    href: /cli/azure/search?view=azure-cli-latest
  - name: Azure PowerShell
    href: /powershell/module/az.search 
  - name: Resource Manager template
    href: /azure/templates/microsoft.search/searchservices
  - name: REST
    items:
    - name: Search 2020-06-30
      href: /rest/api/searchservice
    - name: Search 2020-06-30-Preview
      href: /rest/api/searchservice/index-preview
    - name: Management 2020-03-13
      href: /rest/api/searchmanagement
    - name: Management 2019-10-01-Preview
      href: /rest/api/searchmanagement/index-2019-10-01-preview
  - name: .NET
    items:
    - name: Search API
      href: /dotnet/api/overview/azure/search.documents-readme?view=azure-dotnet
    - name: Management API
      href: /dotnet/api/overview/azure/search/management?view=azure-dotnet
  - name: Java
    items:
    - name: Management API
      href: /java/api/overview/azure/search/management?view=azure-java-stable
  - name: JavaScript
    items:
    - name: Search API
      href: /javascript/api/overview/azure/search-documents-readme?view=azure-node-latest
    - name: Management API
      href: /javascript/api/overview/azure/search/management?view=azure-node-latest
  - name: Python
    items:
    - name: Search API
      href: /python/api/overview/azure/search-documents-readme?view=azure-python
    - name: Management API
      href: /python/api/overview/azure/search/management?view=azure-python
  - name: OData language reference
    items:
    - name: Overview
      href: query-odata-filter-orderby-syntax.md
    - name: $filter
      href: search-query-odata-filter.md
    - name: $orderby
      href: search-query-odata-orderby.md
    - name: $select
      href: search-query-odata-select.md
    - name: any, all
      href: search-query-odata-collection-operators.md
    - name: eq, ne, gt, lt, ge, le
      href: search-query-odata-comparison-operators.md
    - name: search.ismatch, search.ismatchscoring
      href: search-query-odata-full-text-search-functions.md
    - name: geo.distance, geo.intersects
      href: search-query-odata-geo-spatial-functions.md
    - name: and, or, not
      href: search-query-odata-logical-operators.md
    - name: search.in
      href: search-query-odata-search-in-function.md
    - name: search.score
      href: search-query-odata-search-score-function.md
    - name: OData Language Grammar
      href: search-query-odata-syntax-reference.md
  - name: Skills reference
    items:
    - name: Built-in skills
      items: 
      - name: Overview
        href: cognitive-search-predefined-skills.md
      - name: Conditional
        href: cognitive-search-skill-conditional.md
      - name: Custom Entity Lookup
        href: cognitive-search-skill-custom-entity-lookup.md 
      - name: Document Extraction
        href: cognitive-search-skill-document-extraction.md
      - name: Entity Recognition
        href: cognitive-search-skill-entity-recognition.md
      - name: Image Analysis
        href: cognitive-search-skill-image-analysis.md
      - name: Key Phrase Extraction 
        href: cognitive-search-skill-keyphrases.md
      - name: Language Detection
        href: cognitive-search-skill-language-detection.md
      - name: OCR
        href: cognitive-search-skill-ocr.md
      - name: PII Detection
        href: cognitive-search-skill-pii-detection.md  
      - name: Sentiment
        href: cognitive-search-skill-sentiment.md
      - name: Shaper
        href: cognitive-search-skill-shaper.md
      - name: Text Merger
        href: cognitive-search-skill-textmerger.md
      - name: Text Split
        href: cognitive-search-skill-textsplit.md 
      - name: Text Translation
        href: cognitive-search-skill-text-translation.md
    - name: Custom skills
      items:
      - name: Azure Machine Learning (AML)
        href: cognitive-search-aml-skill.md
      - name: Custom Web API
        href: cognitive-search-custom-skill-web-api.md
    - name: Deprecated skills
      href: cognitive-search-skill-deprecated.md
      items:
      - name: Named Entity Recognition
        href: cognitive-search-skill-named-entity-recognition.md
- name: Resources
  items:
  - name: Azure Community Support
    href: https://azure.microsoft.com/support/community/?product=search
  - name: Azure Updates
    href: https://azure.microsoft.com/updates/?product=search
  - name: Feedback Forum (UserVoice)
    href:  https://feedback.azure.com/forums/263029-azure-search 
  - name: Compliance and certifications
    href: https://azure.microsoft.com/resources/microsoft-azure-compliance-offerings/
  - name: Documentation links (knowledge mining)
    href: cognitive-search-resources-documentation.md
  - name: Demo sites
    items:
    - name: Financial files demo
      href: https://wolterskluwereap.azurewebsites.net/
    - name: JFK files demo
      href: https://www.microsoft.com/en-us/ai/ai-lab-jfk-files
  - name: Training
    items:
    - name: Introduction (Microsoft Learn)
      href: /learn/modules/intro-to-azure-search/
    - name: Add search to apps (Pluralsight)
      href: https://www.pluralsight.com/courses/azure-adding-search-abilities-apps
    - name: Developer course (Pluralsight)
      href: https://www.pluralsight.com/courses/microsoft-azure-textual-content-search-enabling
  - name: FAQ
    href: search-faq-frequently-asked-questions.md
  - name: Pricing
    href: https://azure.microsoft.com/pricing/details/search/
  - name: Videos
    href: https://azure.microsoft.com/resources/videos/index/?services=search<|MERGE_RESOLUTION|>--- conflicted
+++ resolved
@@ -205,7 +205,6 @@
         href: search-howto-managed-identities-cosmos-db.md
       - name: SQL Database
         href: search-howto-managed-identities-sql.md
-<<<<<<< HEAD
     - name: Access secured data  
       items:
       - name: Access over an IP range
@@ -214,10 +213,7 @@
         href: search-indexer-howto-access-trusted-service-exception.md
       - name: Access through private endpoints
         href: search-indexer-howto-access-private.md
-  - name: Ingest using AI
-=======
   - name: Use skills (AI)
->>>>>>> 458e82b1
     items:
     - name: Attach a Cognitive Services resource
       href: cognitive-search-attach-cognitive-services.md
