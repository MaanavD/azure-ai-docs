---
title: 'Example: Multi-level facets'
titleSuffix: Azure Cognitive Search
description: Learn how to build faceting structures for multi-level taxonomies, creating a nested navigation structure that you can include on application pages.

author: HeidiSteen
manager: nitinme
<<<<<<< HEAD
ms.service: search
=======
ms.service: cognitive-search
>>>>>>> ff0a6cfe
ms.topic: conceptual
ms.date: 05/02/2019
ms.author: heidist
---

# Example: Multi-level facets in Azure Cognitive Search

Azure Cognitive Search schemas do not explicitly support multi-level taxonomy categories, but you can approximate them by manipulating content prior to indexing and then applying some special handling to the results. 

## Start with the data

The example in this article builds on a previous example, [Model the AdventureWorks Inventory database](search-example-adventureworks-modeling.md), to demonstrate multi-level faceting in Azure Cognitive Search.

AdventureWorks has a simple two-level taxonomy with a parent-child relationship. For fixed-length taxonomy depths of this structure, a simple SQL join query can be used to group the taxonomy:

```T-SQL
SELECT 
  parent.Name Parent, category.Name Category, category.ProductCategoryId
FROM 
  SalesLT.ProductCategory category
LEFT JOIN
  SalesLT.ProductCategory parent
  ON category.ParentProductCategoryId=parent.ProductCategoryId
```

  ![Query results](./media/search-example-adventureworks/prod-query-results.png "Query results")

## Indexing to a Collection field

In the index containing this structure, create a **Collection(Edm.String)** field in the Azure Cognitive Search schema to store this data, making sure that field attributes include searchable, filterable, facetable, and retrievable.

Now, when indexing content that refers to a specific taxonomy category, submit the taxonomy as an array containing text from each level of the taxonomy. For example, for an entity with `ProductCategoryId = 5 (Mountain Bikes)`, submit the field as `[ "Bikes", "Bikes|Mountain Bikes"]`

Notice the inclusion of the parent category "Bikes" in the child category value "Mountain Bikes". Each subcategory should embed its entire path relative to the root element. The pipe character separator is arbitrary, but it must be consistent and should not appear in the source text. The separator character will be used in application code to reconstruct the taxonomy tree from facet results.

## Construct the query

When issuing queries, include the following facet specification (where taxonomy is your facetable taxonomy field):
`facet = taxonomy,count:50,sort:value`

The count value must be high enough to return all possible taxonomy values. The AdventureWorks data contains 41 distinct taxonomy values, so `count:50` is sufficient.

  ![Faceted filter](./media/search-example-adventureworks/facet-filter.png "Faceted filter")

## Build the structure in client code

In your client application code, reconstruct the taxonomy tree by splitting each facet value on the pipe character.

```javascript
var sum = 0
  , categories = {children:{},length:0}
  , results = getSearchResults();
separator = separator || '|';
field = field || 'taxonomy';
results['@search.facets'][field].forEach(function(d) {
  var node = categories;
  var parts = d.value.split(separator);
  sum += d.count;
  parts.forEach(function(c, i) {
    if (!_(node.children).has(c)) {
      node.children[c] = {};
      node.children[c].count = d.count;
      node.children[c].children = {};
      node.children[c].length = 0;
      node.children[c].filter = parts.slice(0,i+1).join(separator);
      node.length++;
    }
    node = node.children[c];
  });
});
categories.count = sum;
```

The **categories** object can now be used to render a collapsible taxonomy tree with accurate counts:

  ![multilevel faceted filter](./media/search-example-adventureworks/multi-level-facet.png "multilevel faceted filter")

 
Each link in the tree should apply the related filter. For example:

+ **taxonomy/any**`(x:x eq 'Accessories')` returns all documents in the Accessories branch
+ **taxonomy/any**`(x:x eq 'Accessories|Bike Racks')` returns only the documents with a subcategory of Bike Racks under the Accessories branch.

This technique will scale to cover more complex scenarios like deeper taxonomy trees and duplicated subcategories that occur under different parent categories (for example, `Bike Components|Forks` and `Camping Equipment|Forks`).

> [!TIP]
> Query speed is affected by the number of facets returned. To support very large taxonomy sets, consider adding a facetable **Edm.String** field to hold the top-level taxonomy value for each document. Then apply the same technique above, but only perform the collection-facet query (filtered on the root taxonomy field) when the user expands a top-level node. Or, if 100% recall is not required, simply reduce the facet count to a reasonable number, and ensure the facet entries are sorted by count.

## See also

[Example: Model the AdventureWorks Inventory database for Azure Cognitive Search](search-example-adventureworks-modeling.md)<|MERGE_RESOLUTION|>--- conflicted
+++ resolved
@@ -5,11 +5,7 @@
 
 author: HeidiSteen
 manager: nitinme
-<<<<<<< HEAD
-ms.service: search
-=======
 ms.service: cognitive-search
->>>>>>> ff0a6cfe
 ms.topic: conceptual
 ms.date: 05/02/2019
 ms.author: heidist
