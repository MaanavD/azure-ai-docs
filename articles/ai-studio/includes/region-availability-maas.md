--- conflicted
+++ resolved
@@ -57,18 +57,11 @@
 
 |Model  |Offer Availability Region  | Hub/Project Region for Deployment  | Hub/Project Region for Fine tuning  |
 |---------|---------|---------|---------|
-<<<<<<< HEAD
 Codestral-2501    | [Microsoft Managed Countries](/partner-center/marketplace/tax-details-marketplace#microsoft-managed-countriesregions)  <br> Brazil <br> Hong Kong <br> Israel     | East US <br> East US 2 <br> North Central US <br> South Central US <br> Sweden Central <br> West US <br> West US 3           | Not available       |
 Mistral Nemo     | [Microsoft Managed Countries](/partner-center/marketplace/tax-details-marketplace#microsoft-managed-countriesregions)  <br> Brazil <br> Hong Kong <br> Israel     | East US <br> East US 2 <br> North Central US <br> South Central US <br> Sweden Central <br> West US <br> West US 3           | Not available       |
 Ministral-3B     | [Microsoft Managed Countries](/partner-center/marketplace/tax-details-marketplace#microsoft-managed-countriesregions)   <br> Brazil <br> Hong Kong <br> Israel      | East US <br> East US 2 <br> North Central US <br> South Central US <br> Sweden Central <br> West US <br> West US 3           |  Not available       |
 Mistral Small     | [Microsoft Managed Countries](/partner-center/marketplace/tax-details-marketplace#microsoft-managed-countriesregions)   <br> Brazil <br> Hong Kong <br> Israel      | East US <br> East US 2 <br> North Central US <br> South Central US <br> Sweden Central <br> West US <br> West US 3           |  Not available       |
 Mistral Large <br>  Mistral-Large (2407) <br> Mistral-Large (2411)    | [Microsoft Managed Countries](/partner-center/marketplace/tax-details-marketplace#microsoft-managed-countriesregions)  <br> Brazil <br> Hong Kong <br> Israel    | East US <br> East US 2 <br> North Central US <br> South Central US <br> Sweden Central <br> West US <br> West US 3           | Not available       |
-=======
-Mistral Nemo     | [Microsoft Managed countries/regions](/partner-center/marketplace/tax-details-marketplace#microsoft-managed-countriesregions)  <br> Brazil <br> Hong Kong SAR<br> Israel     | East US <br> East US 2 <br> North Central US <br> South Central US <br> Sweden Central <br> West US <br> West US 3           | Not available       |
-Ministral-3B     | [Microsoft Managed countries/regions](/partner-center/marketplace/tax-details-marketplace#microsoft-managed-countriesregions)   <br> Brazil <br> Hong Kong SAR <br> Israel      | East US <br> East US 2 <br> North Central US <br> South Central US <br> Sweden Central <br> West US <br> West US 3           |  Not available       |
-Mistral Small     | [Microsoft Managed countries/regions](/partner-center/marketplace/tax-details-marketplace#microsoft-managed-countriesregions)   <br> Brazil <br> Hong Kong SAR <br> Israel      | East US <br> East US 2 <br> North Central US <br> South Central US <br> Sweden Central <br> West US <br> West US 3           |  Not available       |
-Mistral Large <br>  Mistral-Large (2407) <br> Mistral-Large (2411)    | [Microsoft Managed countries/regions](/partner-center/marketplace/tax-details-marketplace#microsoft-managed-countriesregions)  <br> Brazil <br> Hong Kong SAR <br> Israel    | East US <br> East US 2 <br> North Central US <br> South Central US <br> Sweden Central <br> West US <br> West US 3           | Not available       |
->>>>>>> 49e5483e
 
 
 
