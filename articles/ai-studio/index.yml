--- conflicted
+++ resolved
@@ -65,13 +65,7 @@
         links:
           - text: Get started with the Azure AI SDK
             url: how-to/sdk-install.md
-<<<<<<< HEAD
-          - text: Get started with the Azure AI CLI
-            url: how-to/cli-install.md
-          - text: Work with AI Studio projects in VS Code
-=======
           - text: Work with Azure AI projects in VS Code
->>>>>>> 2da3d232
             url: how-to/develop-in-vscode.md
       - linkListType: concept
         links:
