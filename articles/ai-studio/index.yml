### YamlMime:Landing

title: Azure AI Foundry documentation # < 60 chars
summary:  Safely design, customize, and manage AI applications and agents at scale.
metadata:
  title: Azure AI Foundry documentation
  description: Azure AI Foundry helps developers and organizations rapidly create intelligent, cutting-edge, market-ready, and responsible applications with out-of-the-box and pre-built and customizable APIs and models. Example applications include generative AI, natural language processing for conversations, search, monitoring, translation, speech, vision, and decision-making.
  ms.service: azure-ai-studio
  ms.custom:
    - build-2024
    - copilot-learning-hub
    - ignite-2024
  ms.topic: landing-page
  manager: scottpolly
  ms.reviewer: sgilley
  ms.author: sgilley
  author: sdgilley
  ms.date: 12/12/2024
# linkListType: architecture | concept | deploy | download | get-started | how-to-guide | learn | overview | quickstart | reference | tutorial | video | whats-new

landingContent:
# Cards and links should be based on top customer tasks or top subjects
# Start card title with a verb
  # Card
  - title: About Azure AI Foundry
    linkLists:
      - linkListType: overview
        links:
          - text: What is Azure AI Foundry?
            url: what-is-ai-studio.md
          - text: Azure OpenAI Service in Azure AI Foundry
            url: azure-openai-in-ai-studio.md
          - text: Retrieval Augmented Generation (RAG)
            url: concepts/retrieval-augmented-generation.md
          - text: Evaluation and monitoring metrics for generative AI
            url: concepts/evaluation-metrics-built-in.md
          - text: Model deployment options
            url: concepts/deployments-overview.md

  # Card
  - title: Get started
    linkLists:   
      - linkListType: quickstart
        links:
          - text: Build a chap app in the playground
            url: quickstarts/get-started-playground.md
          - text: Build a chat app using the Azure AI SDK
            url: quickstarts/get-started-code.md
<<<<<<< HEAD
          - text: Use Azure OpenAI Assistants in the playground
            url: ../ai-services/openai/assistants-quickstart.md?context=/azure/ai-studio/context/context
          - text: Get started using vision-enabled chats
            url: quickstarts/multimodal-vision.md
      - linkListType: tutorial
        links:
          - text: Deploy an enterprise chat web app
            url: tutorials/deploy-chat-web-app.md
=======
>>>>>>> 32e8863a

      - linkListType: how-to-guide
        links:
          - text: Select and deploy models from the catalog
            url: how-to/model-catalog.md
          - text: Compare benchmarks across models and datasets
            url: how-to/benchmark-model-in-catalog.md
          - text: What is Azure AI Agent service?
            url: ../ai-services/agents/overview.md?context=/azure/ai-studio/context/context
      
  # Card
  - title: Azure AI Foundry SDK
    linkLists:
      - linkListType: how-to-guide
        links:
          - text: Get started with the Azure AI Foundry SDKs
            url: how-to/develop/sdk-overview.md
          - text: Work with Azure AI Foundry projects in VS Code
            url: how-to/develop/vscode.md

      - linkListType: tutorial
        links:
          - text: Build a custom chat app with the Azure AI SDK
            url: tutorials/copilot-sdk-create-resources.md
          - text: Deploy an enterprise chat web app
            url: tutorials/deploy-chat-web-app.md
            
      - linkListType: reference
        links:
          - text: Azure AI Foundry SDK
            url: how-to\develop\sdk-overview.md
          - text: Azure OpenAI Service Reference
            url: ../ai-services/openai/reference.md
  
  # Card
  - title: Explore more AI resources
    linkLists:
      - linkListType: learn
        links:
          - text: Azure AI Training
            url: https://aka.ms/LearnAzureAIStudio
          - text: Vector search in Azure AI Search
            url: /training/modules/improve-search-results-vector-search/
      - linkListType: concept
        links:
          - text: Azure Machine Learning
            url: /azure/machine-learning/
          - text: Semantic Kernel
            url: /semantic-kernel/<|MERGE_RESOLUTION|>--- conflicted
+++ resolved
@@ -46,17 +46,6 @@
             url: quickstarts/get-started-playground.md
           - text: Build a chat app using the Azure AI SDK
             url: quickstarts/get-started-code.md
-<<<<<<< HEAD
-          - text: Use Azure OpenAI Assistants in the playground
-            url: ../ai-services/openai/assistants-quickstart.md?context=/azure/ai-studio/context/context
-          - text: Get started using vision-enabled chats
-            url: quickstarts/multimodal-vision.md
-      - linkListType: tutorial
-        links:
-          - text: Deploy an enterprise chat web app
-            url: tutorials/deploy-chat-web-app.md
-=======
->>>>>>> 32e8863a
 
       - linkListType: how-to-guide
         links:
