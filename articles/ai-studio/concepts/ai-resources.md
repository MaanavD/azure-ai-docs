--- conflicted
+++ resolved
@@ -7,11 +7,7 @@
 ms.custom:
   - ignite-2023
 ms.topic: conceptual
-<<<<<<< HEAD
-ms.date: 05/02/2024
-=======
 ms.date: 5/21/2024
->>>>>>> b87544ed
 ms.reviewer: deeikele
 ms.author: larryfr
 author: Blackmist
@@ -133,24 +129,12 @@
 In the Azure portal, you can find resources that correspond to your project in Azure AI Studio.
 
 > [!NOTE]
-<<<<<<< HEAD
-> This section assumes that the hub and project are in the same resource group.
-
-1. In [Azure AI Studio](https://ai.azure.com), go to **All hubs** and select your hub. From here, you can view your hub's projects and connected resources. There's also a link to view the corresponding hub resource in the [Azure portal](https://portal.azure.com).
-
-    :::image type="content" source="../media/concepts/azureai-resource-view-ai-studio.png" alt-text="Screenshot of the hub and related resources in the Azure AI Studio." lightbox="../media/concepts/azureai-resource-view-ai-studio.png":::
-
-1. Select the project name to view your project's resources. There's a link to your hub in Azure AI Studio, and links to view the project resources in the [Azure portal](https://portal.azure.com).
-
-    :::image type="content" source="../media/concepts/azureai-project-view-ai-studio.png" alt-text="Screenshot of the project and related resources in the Azure AI Studio." lightbox="../media/concepts/azureai-project-view-ai-studio.png":::
-=======
 > This section assumes that the hub and project are in the same resource group. 
 1. In [Azure AI Studio](https://ai.azure.com), go to a project and select **Settings** to view your project resources such as connections and API keys. There's a link to your hub in Azure AI Studio and links to view the corresponding project resources in the [Azure portal](https://portal.azure.com).
     
     :::image type="content" source="../media/concepts/azureai-project-view-ai-studio.png" alt-text="Screenshot of the project and related resources in the Azure AI Studio." lightbox="../media/concepts/azureai-project-view-ai-studio.png":::
 
 1. Select **Manage in the Azure Portal** to see your hub in the Azure portal. 
->>>>>>> b87544ed
 
 ## Next steps
 
