---
title: Azure AI Studio hub concepts
titleSuffix: Azure AI Studio
description: This article introduces concepts about Azure AI Studio hubs for your AI Studio projects.
manager: scottpolly
ms.service: azure-ai-studio
ms.custom:
  - ignite-2023
ms.topic: conceptual
ms.date: 5/21/2024
ms.reviewer: deeikele
ms.author: larryfr
author: Blackmist
---

# Azure AI Studio hubs for projects

[!INCLUDE [Feature preview](../includes/feature-preview.md)]

The Azure AI Studio hub is the top-level Azure resource for AI Studio and provides the working environment for a team to build and manage AI applications. In Azure, resources enable access to Azure services for individuals and teams. Resources also provide a container for billing, security configuration, and monitoring.

The hub can be used to access [multiple Azure AI services](#azure-ai-services-api-access-keys) with a single setup. Previously, different Azure AI services including [Azure OpenAI](../../ai-services/openai/overview.md), [Azure Machine Learning](../../machine-learning/overview-what-is-azure-machine-learning.md), [Azure AI Speech](../../ai-services/speech-service/overview.md), required their individual setup.

In this article, you learn more about hub capabilities, and how to set up a hub for your organization. You can see the resources created in the [Azure portal](https://portal.azure.com/) and in [Azure AI Studio](https://ai.azure.com).

## Collaboration environment for a team

The hub provides the collaboration environment for a team to build and manage AI applications, catering to two personas:

* To AI developers, the hub provides the working environment for building AI applications granting access to various tools for AI model building. Tools can be used together, and lets you use and produce shareable components including datasets, indexes, models. A hub allows you to configure connections to external resources, provide compute resources used by tools and [endpoints, and access keys to prebuilt AI models](#azure-ai-services-api-access-keys). When you use an Azure AI Studio project to customize AI capabilities, a hub hosts the project and can access the same shared resources.
* To IT administrators, team leads and risk officers, the hub provides a single pane of glass on projects created by a team. The team can audit connections that are in use to external resources and other governance controls to help meet cost and compliance requirements. Security settings are configured on the hub, and once set up apply to all projects created under it, allowing administrators to enable developers to self-serve create projects to organize work.

## Central setup and management concepts

Various management concepts are available on hubs to support team leads and admins to centrally manage a team's environment. 

* **Security configuration** including public network access, [virtual networking](#virtual-networking), customer-managed key encryption, and privileged access to whom can create projects for customization. Security settings configured on the hub automatically pass down to each project. A managed virtual network is shared between all projects that share the same hub.
* **Connections** are named and authenticated references to Azure and non-Azure resources like data storage providers. Use a connection as a means for making an external resource available to a group of developers without having to expose its stored credential to an individual.
* **Compute and quota allocation** is managed as shared capacity for all projects in AI Studio that share the same hub. This quota includes compute instance as managed cloud-based workstation for an individual. The same user can use a compute instance across projects.
* **AI services access keys** to endpoints for prebuilt AI models are managed on the hub scope. Use these endpoints to access foundation models from Azure OpenAI, Speech, Vision, and Content Safety with one [API key](#azure-ai-services-api-access-keys)
* **Policy** enforced in Azure on the hub scope applies to all projects managed under it.
* **Dependent Azure resources** are set up once per hub and associated projects and used to store artifacts you generate while working in AI Studio such as logs or when uploading data. For more information, see [Azure AI dependencies](#azure-ai-dependencies).

## Organize work in projects for customization

A hub provides the hosting environment for [projects](../how-to/create-projects.md) in AI Studio. A project is an organizational container that has tools for AI customization and orchestration. It lets you organize your work, save state across different tools like prompt flow, and collaborate with others. For example, you can share uploaded files and connections to data sources.

Multiple projects can use a hub, and multiple users can use a project. A project also helps you keep track of billing, and manage access and provides data isolation. Every project uses dedicated storage containers to let you upload files and share it with only other project members when using the 'data' experiences.

Projects let you create and group reusable components that can be used across tools in AI Studio:

| Asset | Description |
| --- | --- |
| Data | Dataset that can be used to create indexes, fine-tune models, and evaluate models. |
| Flows | An executable instruction set that can implement the AI logic.​​ |
| Evaluations | Evaluations of a model or flow. You can run manual or metrics-based evaluations. |
| Indexes | Vector search indexes generated from your data. |

Projects also have specific settings that only hold for that project:

| Asset | Description |
| --- | --- |
| Project connections | Connections to external resources like data storage providers that only you and other project members can use. They complement shared connections on the hub accessible to all projects.|
| Prompt flow runtime | Prompt flow is a feature that can be used to generate, customize, or run a flow. To use prompt flow, you need to create a runtime on top of a compute instance. |

> [!NOTE]
> In AI Studio you can also manage language and notification settings that apply to all projects that you can access regardless of the hub or project.
## Azure AI services API access keys

The hub exposes API endpoints and keys for prebuilt AI services that are created by Microsoft such as Azure OpenAI Service. Which precise services are available to you is subject to your Azure region and your chosen Azure AI services provider at the time of set up ('advanced' option):

* If you create a hub together with an existing Azure OpenAI Service resource, you only have capabilities for Azure OpenAI Service. Use this option if you'd like to reuse existing Azure OpenAI quota and models deployments. Currently, there's no upgrade path to get Speech and Vision capabilities after the hub is created.
* If you create a hub together with an Azure AI services provider, you can use Azure OpenAI Service and other AI services such as Speech and Vision. 

To understand the full layering of hubs and its Azure dependencies including the Azure AI services provider, and how they're represented in Azure AI Studio and in the Azure portal, see [Find Azure AI Studio resources in the Azure portal](#find-azure-ai-studio-resources-in-the-azure-portal).

With the same API key, you can access all of the following Azure AI services:

| Service | Description |
| --- | --- |
| ![Azure OpenAI Service icon](../../ai-services/media/service-icons/azure.svg) [Azure OpenAI](../../ai-services/openai/index.yml) | Perform a wide variety of natural language tasks |
| ![Content Safety icon](../../ai-services/media/service-icons/content-safety.svg) [Content Safety](../../ai-services/content-safety/index.yml) | An AI service that detects unwanted contents |
| ![Speech icon](../../ai-services/media/service-icons/speech.svg) [Speech](../../ai-services/speech-service/index.yml) | Speech to text, text to speech, translation, and speaker recognition |
| ![Vision icon](../../ai-services/media/service-icons/vision.svg) [Vision](../../ai-services/computer-vision/index.yml) | Analyze content in images and videos |

<<<<<<< HEAD
The hub hosts large language models that can be used to generate text, speech, images, and more. Fine-tuned models and open models deployed from the [model catalog](../how-to/model-catalog.md) are always created in the project context for isolation.

To view the keys and endpoints used to connect to Azure AI Services from Azure AI Studio, select **Resources and keys**. You can use the **Filter** to limit the results to the resources you're interested in. For more information, see [Azure AI services API access keys](#azure-ai-services-api-access-keys).

:::image type="content" source="../media/concepts/azureai-resources-keys.png" alt-text="Screenshot of the resources and keys section in the Azure AI Studio." lightbox="../media/concepts/azureai-resources-keys.png":::
=======
Large language models that can be used to generate text, speech, images, and more, are hosted by the Azure AI hub resource. Fine-tuned models and open models deployed from the [model catalog](../how-to/model-catalog-overview.md) are always created in the project context for isolation.
>>>>>>> 3087e5c6

### Virtual networking

Hubs, compute resources, and projects share the same Microsoft-managed Azure virtual network. After you configure the managed networking settings during the hub creation process, all new projects created using that hub will inherit the same virtual network settings. Therefore, any changes to the networking settings are applied to all current and new project in that hub. By default, hubs provide public network access.

To establish a private inbound connection to your hub environment, create an Azure Private Link endpoint on the following scopes:
* The hub
* The dependent `Azure AI services` providing resource
* Any other [Azure AI dependency](#azure-ai-dependencies) such as Azure storage

While projects show up as their own tracking resources in the Azure portal, they don't require their own private link endpoints to be accessed. New projects that are created after hub setup, do automatically get added to the network-isolated environment.

## Connections to Azure and third-party resources

Azure AI offers a set of connectors that allows you to connect to different types of data sources and other Azure tools. You can take advantage of connectors to connect with data such as indices in Azure AI Search to augment your flows.

Connections can be set up as shared with all projects in the same hub, or created exclusively for one project. To manage project connections via Azure AI Studio, navigate to a project page, then navigate to **Project settings** > **Connections**. To manage shared connections, navigate to the **Manage** page. As an administrator, you can audit both shared and project-scoped connections on a hub level to have a single pane of glass of connectivity across projects.

## Azure AI dependencies

Azure AI Studio layers on top of existing Azure services including Azure AI and Azure Machine Learning services. While it might not be visible on the display names in Azure portal, AI Studio, or when using the SDK or CLI, some of these architectural details become apparent when you work with the Azure REST APIs, use Azure cost reporting, or use infrastructure-as-code templates such as Azure Bicep or Azure Resource Manager. From an Azure Resource Provider perspective, Azure AI Studio resource types map to the following resource provider kinds:

[!INCLUDE [Resource provider kinds](../includes/resource-provider-kinds.md)]

When you create a new hub, a set of dependent Azure resources are required to store data that you upload or get generated when working in AI studio. If not provided by you, and required, these resources are automatically created.

[!INCLUDE [Dependent Azure resources](../includes/dependent-resources.md)]

## Managing cost

Azure AI costs accrue by [various Azure resources](#central-setup-and-management-concepts). 

In general, a hub and project don't have a fixed monthly cost, and you're only charged for usage in terms of compute hours and tokens used. Azure Key Vault, Storage, and Application Insights charge transaction and volume-based, dependent on the amount of data stored with your projects. 

If you require to group costs of these different services together, we recommend creating hubs in one or more dedicated resource groups and subscriptions in your Azure environment.

You can use [cost management](/azure/cost-management-billing/costs/quick-acm-cost-analysis) and [Azure resource tags](/azure/azure-resource-manager/management/tag-resources) to help with a detailed resource-level cost breakdown, or run [Azure pricing calculator](https://azure.microsoft.com/pricing/calculator/) on the above listed resources to obtain a pricing estimate. For more information, see [Plan and manage costs for Azure AI services](../how-to/costs-plan-manage.md).

## Find Azure AI Studio resources in the Azure portal

In the Azure portal, you can find resources that correspond to your project in Azure AI Studio.

> [!NOTE]
> This section assumes that the hub and project are in the same resource group. 
1. In [Azure AI Studio](https://ai.azure.com), go to a project and select **Settings** to view your project resources such as connections and API keys. There's a link to your hub in Azure AI Studio and links to view the corresponding project resources in the [Azure portal](https://portal.azure.com).
    
    :::image type="content" source="../media/concepts/azureai-project-view-ai-studio.png" alt-text="Screenshot of the project and related resources in the Azure AI Studio." lightbox="../media/concepts/azureai-project-view-ai-studio.png":::

1. Select **Manage in the Azure Portal** to see your hub in the Azure portal. 

## Next steps

- [Quickstart: Analyze images and video with GPT-4 for Vision in the playground](../quickstarts/multimodal-vision.md)
- [Learn more about Azure AI Studio](../what-is-ai-studio.md)
- [Learn more about projects](../how-to/create-projects.md)<|MERGE_RESOLUTION|>--- conflicted
+++ resolved
@@ -83,15 +83,7 @@
 | ![Speech icon](../../ai-services/media/service-icons/speech.svg) [Speech](../../ai-services/speech-service/index.yml) | Speech to text, text to speech, translation, and speaker recognition |
 | ![Vision icon](../../ai-services/media/service-icons/vision.svg) [Vision](../../ai-services/computer-vision/index.yml) | Analyze content in images and videos |
 
-<<<<<<< HEAD
-The hub hosts large language models that can be used to generate text, speech, images, and more. Fine-tuned models and open models deployed from the [model catalog](../how-to/model-catalog.md) are always created in the project context for isolation.
-
-To view the keys and endpoints used to connect to Azure AI Services from Azure AI Studio, select **Resources and keys**. You can use the **Filter** to limit the results to the resources you're interested in. For more information, see [Azure AI services API access keys](#azure-ai-services-api-access-keys).
-
-:::image type="content" source="../media/concepts/azureai-resources-keys.png" alt-text="Screenshot of the resources and keys section in the Azure AI Studio." lightbox="../media/concepts/azureai-resources-keys.png":::
-=======
 Large language models that can be used to generate text, speech, images, and more, are hosted by the Azure AI hub resource. Fine-tuned models and open models deployed from the [model catalog](../how-to/model-catalog-overview.md) are always created in the project context for isolation.
->>>>>>> 3087e5c6
 
 ### Virtual networking
 
