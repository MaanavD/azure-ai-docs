--- conflicted
+++ resolved
@@ -15,13 +15,9 @@
 
 # Role-based access control in Azure AI Studio
 
-<<<<<<< HEAD
-In this article, you learn how to manage access (authorization) to an Azure AI Studio hub. Azure role-based access control (Azure RBAC) is used to manage access to Azure resources, such as the ability to create new resources or use existing ones. Users in your Microsoft Entra ID are assigned specific roles, which grant access to resources. Azure provides both built-in roles and the ability to create custom roles. 
-=======
 [!INCLUDE [Feature preview](../includes/feature-preview.md)]
 
-In this article, you learn how to manage access (authorization) to an Azure AI Studio hub. Azure role-based access control is used to manage access to Azure resources, such as the ability to create new resources or use existing ones. Users in your Microsoft Entra ID are assigned specific roles, which grant access to resources. Azure provides both built-in roles and the ability to create custom roles. 
->>>>>>> 69839e6f
+In this article, you learn how to manage access (authorization) to an Azure AI Studio hub. Azure role-based access control (Azure RBAC) is used to manage access to Azure resources, such as the ability to create new resources or use existing ones. Users in your Microsoft Entra ID are assigned specific roles, which grant access to resources. Azure provides both built-in roles and the ability to create custom roles. 
 
 > [!WARNING]
 > Applying some roles might limit UI functionality in Azure AI Studio for other users. For example, if a user's role does not have the ability to create a compute instance, the option to create a compute instance will not be available in studio. This behavior is expected, and prevents the user from attempting operations that would return an access denied error. 
