--- conflicted
+++ resolved
@@ -22,13 +22,7 @@
 
 ## AI Studio hub vs project
 
-<<<<<<< HEAD
-In AI Studio you manage hub and project access separately. 
-- The hub is home to the infrastructure including virtual network setup, customer-managed keys, managed identities, and policies. Hub access can allow you to modify the infrastructure, create new hubs, and create projects. 
-- Projects act as workspaces that allow you to build and deploy AI systems. Within a project you can develop flows, deploy models, and manage project assets. Project access lets you develop AI applications end-to-end while taking advantage of the infrastructure setup on the hub.
-=======
-In the Azure AI Studio, there are two levels of access: the Azure AI hub and the Azure AI project. The AI hub is home to the infrastructure (including virtual network setup, customer-managed keys, managed identities, and policies) as well as where you configure your Azure AI services. Azure AI hub access can allow you to modify the infrastructure, create new Azure AI hub resources, and create projects. Azure AI projects are a subset of the Azure AI hub resource that act as workspaces that allow you to build and deploy AI systems. Within a project you can develop flows, deploy models, and manage project assets. Project access lets you develop AI end-to-end while taking advantage of the infrastructure setup on the Azure AI hub resource.
->>>>>>> 947a10c9
+In the Azure AI Studio, there are two levels of access: the hub and the project. The hub is home to the infrastructure (including virtual network setup, customer-managed keys, managed identities, and policies) as well as where you configure your Azure AI services. Hub access can allow you to modify the infrastructure, create new hubs, and create projects. Projects are a subset of the hub that act as workspaces that allow you to build and deploy AI systems. Within a project you can develop flows, deploy models, and manage project assets. Project access lets you develop AI end-to-end while taking advantage of the infrastructure setup on the hub.
 
 :::image type="content" source="../media/concepts/azureai-hub-project-relationship.png" alt-text="Diagram of the relationship between AI Studio resources." lightbox="../media/concepts/azureai-hub-project-relationship.png":::
 
