--- conflicted
+++ resolved
@@ -9,12 +9,8 @@
 ms.reviewer: lebaro
 ms.author: sgilley
 author: sdgilley
-<<<<<<< HEAD
-#customer intent: As a developer, I want to learn how to use the prompt flow SDK so that I can build a RAG-based copilot.
 ms.custom: [copilot-learning-hub]
-=======
 #customer intent: As a developer, I want to learn how to use the prompt flow SDK so that I can build a RAG-based chat app.
->>>>>>> 96789d03
 ---
 
 # Tutorial:  Part 2 - Build a custom chat application with the prompt flow SDK
