--- conflicted
+++ resolved
@@ -41,10 +41,7 @@
 
 - A local copy of product data. The [Azure-Samples/rag-data-openai-python-promptflow repository on GitHub](https://github.com/Azure-Samples/rag-data-openai-python-promptflow/) contains sample retail product information that's relevant for this tutorial scenario. Specifically, the `product_info_11.md` file contains product information about the TrailWalker hiking shoes that's relevant for this tutorial example. [Download the example Contoso Trek retail product data in a ZIP file](https://github.com/Azure-Samples/rag-data-openai-python-promptflow/raw/refs/heads/main/tutorial/data/product-info.zip) to your local machine.
 
-<<<<<<< HEAD
-- A **Microsoft.Web** resource provider registered in the selected subscription, to be able to deploy to a web app. [Learn how to register a resource provider](/azure-resource-manager/management/resource-providers-and-types).
-=======
-- A **Microsoft.Web** resource provider registered in the selected subscription, to be able to deploy to a web app. For more information on registering a resource provide, see [Register resource provider](/azure/azure-resource-manager/management/resource-providers-and-types#register-resource-provider-1).
+- A **Microsoft.Web** resource provider registered in the selected subscription, to be able to deploy to a web app. For more information on registering a resource provider, see [Register resource provider](/azure/azure-resource-manager/management/resource-providers-and-types#register-resource-provider-1).
 
 - Necessary permissions to add role assignments in your Azure subscription. Granting permissions by role assignment is only allowed by the Owner of the specific Azure resources.
 
@@ -126,7 +123,6 @@
     * **Contributor** to yourself
 
 You're done configuring resources. You can close the Azure portal browser tabs now if you wish.
->>>>>>> 5ebb63d1
 
 ## Add your data and try the chat model again
 
