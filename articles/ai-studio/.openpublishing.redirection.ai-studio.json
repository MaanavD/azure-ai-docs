{
    "redirections": [
        {
            "source_path_from_root": "/articles/ai-studio/how-to/create-manage-runtime.md",
            "redirect_url": "/azure/ai-studio/how-to/create-manage-compute-session",
            "redirect_document_id": true
        },
        {
            "source_path_from_root": "/articles/ai-studio/how-to/vscode-web.md",
            "redirect_url": "/azure/ai-studio/how-to/develop/vscode",
            "redirect_document_id": false
        },
        {
            "source_path_from_root": "/articles/ai-studio/how-to/deploy-models.md",
            "redirect_url": "/azure/ai-studio/concepts/deployments-overview",
            "redirect_document_id": true
        },
        {
            "source_path_from_root": "/articles/ai-studio/how-to/deploy-jais-models.md",
            "redirect_url": "/azure/ai-studio/how-to/deploy-models-jais",
            "redirect_document_id": true
        },
        {
            "source_path_from_root": "/articles/ai-studio/quickstarts/playground-completions.md",
            "redirect_url": "/azure/ai-studio/quickstarts/assistants",
            "redirect_document_id": true
        },
        {
            "source_path_from_root": "/articles/ai-studio/how-to/deploy-models-phi-3-5-moe.md",
            "redirect_url": "/azure/ai-studio/how-to/deploy-models-phi-3",
            "redirect_document_id": true
        },
        {
            "source_path_from_root": "/articles/ai-studio/how-to/cli-install.md",
            "redirect_url": "/azure/ai-studio/how-to/develop/sdk-overview",
            "redirect_document_id": false
        },
        {
            "source_path_from_root": "/articles/ai-studio/how-to/generate-data-qa.md",
            "redirect_url": "/azure/ai-studio/how-to/data-add",
            "redirect_document_id": false
        },
        {
            "source_path_from_root": "/articles/ai-studio/how-to/simulator-interaction-data.md",
            "redirect_url": "/azure/ai-studio/how-to/data-add",
            "redirect_document_id": true
        },
        {
            "source_path_from_root": "/articles/ai-studio/tutorials/deploy-copilot-sdk.md",
            "redirect_url": "/azure/ai-studio/tutorials/copilot-sdk-build-rag",
            "redirect_document_id": false
        },
        {
            "source_path_from_root": "/articles/ai-studio/tutorials/copilot-sdk-evaluate-deploy.md",
            "redirect_url": "/azure/ai-studio/tutorials/copilot-sdk-evaluate",
            "redirect_document_id": true
        },
        {
            "source_path_from_root": "/articles/ai-studio/tutorials/deploy-copilot-ai-studio.md",
            "redirect_url": "/azure/ai-studio/tutorials/copilot-sdk-build-rag",
            "redirect_document_id": false
        },
        {
            "source_path_from_root": "/articles/ai-studio/how-to/sdk-install.md",
            "redirect_url": "/azure/ai-studio/how-to/develop/sdk-overview",
            "redirect_document_id": false
        },
        {
            "source_path_from_root": "/articles/ai-studio/how-to/sdk-generative-overview.md",
            "redirect_url": "/azure/ai-studio/how-to/develop/sdk-overview",
            "redirect_document_id": true
        },
        {
            "source_path_from_root": "/articles/ai-studio/how-to/models-foundation-azure-ai.md",
            "redirect_url": "/azure/ai-studio/ai-services/how-to/connect-ai-services",
            "redirect_document_id": true
        },
        {
            "source_path_from_root": "/articles/ai-studio/how-to/develop-in-vscode.md",
            "redirect_url": "/azure/ai-studio/how-to/develop/vscode",
            "redirect_document_id": true
        },
        {
            "source_path_from_root": "/articles/ai-studio/quickstarts/assistants.md",
            "redirect_url": "/azure/ai-services/openai/assistants-quickstart",
            "redirect_document_id": true
        },
        {
            "source_path_from_root": "/articles/ai-studio/how-to/prompt-flow-tools/vector-db-lookup-tool.md",
            "redirect_url": "/azure/ai-studio/how-to/prompt-flow-tools/index-lookup-tool",
            "redirect_document_id": false
        },
        {
            "source_path_from_root": "/articles/ai-studio/how-to/prompt-flow-tools/vector-index-lookup-tool.md",
            "redirect_url": "/azure/ai-studio/how-to/prompt-flow-tools/index-lookup-tool",
            "redirect_document_id": false
        },
        {
            "source_path_from_root": "/articles/ai-studio/how-to/prompt-flow-tools/faiss-index-lookup-tool.md",
            "redirect_url": "/azure/ai-studio/how-to/prompt-flow-tools/index-lookup-tool",
            "redirect_document_id": false
        },
        {
            "source_path_from_root": "/articles/ai-studio/how-to/model-catalog.md",
            "redirect_url": "/azure/ai-studio/how-to/model-catalog-overview",
            "redirect_document_id": false
        },
        {
            "source_path_from_root": "/articles/ai-studio/how-to/model-benchmarks.md",
            "redirect_url": "/azure/ai-studio/concepts/model-benchmarks",
            "redirect_document_id": true
        },
        {
            "source_path_from_root": "/articles/ai-studio/concepts/model-lifecycle-and-retirement.md",
            "redirect_url": "/azure/ai-studio/concepts/model-lifecycle-retirement",
            "redirect_document_id": true
        },
        {
            "source_path_from_root": "/articles/ai-studio/how-to/llmops-azure-devops-prompt-flow.md",
            "redirect_url": "/azure/machine-learning/prompt-flow/how-to-end-to-end-llmops-with-prompt-flow",
            "redirect_document_id": false
        },
        {
            "source_path_from_root": "/articles/ai-studio/how-to/llmops-github-prompt-flow.md",
            "redirect_url": "/azure/machine-learning/prompt-flow/how-to-end-to-end-llmops-with-prompt-flow",
            "redirect_document_id": false
        },
        {
            "source_path_from_root": "/articles/ai-studio/whats-new.md",
            "redirect_url": "/azure/ai-studio/faq",
            "redirect_document_id": false
        },
        {
            "source_path_from_root": "/articles/ai-studio/how-to/deploy-models-open.md",
            "redirect_url": "/azure/ai-studio/how-to/deploy-models-managed",
            "redirect_document_id": false
        },
        {
            "source_path": "articles/ai-studio/how-to/commitment-tier.md",
            "redirect_url": "/azure/ai-services/commitment-tier.md",
            "redirect_document_id": false
        },
        {
            "source_path_from_root": "/articles/ai-studio/how-to/develop/flow-evaluate-sdk.md",
            "redirect_url": "/azure/ai-studio/how-to/develop/evaluate-sdk",
            "redirect_document_id": true
        },
        {
            "source_path_from_root": "/articles/ai-studio/how-to/evaluate-flow-results.md",
            "redirect_url": "/azure/ai-studio/how-to/evaluate-results",
            "redirect_document_id": true
        },
        {
            "source_path_from_root": "/articles/ai-studio/ai-services/get-started.md",
            "redirect_url": "/azure/ai-studio/ai-services/how-to/connect-ai-services",
            "redirect_document_id": false
        },
        {
            "source_path_from_root": "/articles/ai-studio/ai-services/where-to-use-ai-services.md",
            "redirect_url": "/azure/ai-studio/ai-services/how-to/connect-ai-services",
            "redirect_document_id": false
        },
        {
            "source_path_from_root": "/articles/ai-studio/ai-services/connect-ai-services.md",
            "redirect_url": "/azure/ai-studio/ai-services/how-to/connect-ai-services",
            "redirect_document_id": false
        },
        {
            "source_path_from_root": "/articles/ai-studio/ai-services/connect-azure-openai.md",
            "redirect_url": "/azure/ai-studio/ai-services/how-to/connect-azure-openai",
            "redirect_document_id": false
        },
        {
            "source_path_from_root": "/articles/ai-studio/how-to/groundedness.md",
            "redirect_url": "/azure/ai-studio/concepts/content-filtering",
            "redirect_document_id": false
        },
        {
            "source_path_from_root": "/articles/ai-studio/how-to/prompt-shields.md",
            "redirect_url": "/azure/ai-studio/concepts/content-filtering",
            "redirect_document_id": false
        },
        {
            "source_path_from_root": "/articles/ai-studio/concepts/evaluation-improvement-strategies.md",
            "redirect_url": "/azure/ai-studio/concepts/evaluation-approach-gen-ai",
            "redirect_document_id": false
        },
        {
            "source_path_from_root": "/articles/ai-studio/quickstarts/content-safety.md",
            "redirect_url": "/azure/ai-studio/concepts/content-filtering",
            "redirect_document_id": false
        },
        {
<<<<<<< HEAD
            "source_path_from_root": "/articles/ai-studio/ai-services/model-inference.md",
            "redirect_url": "/azure/ai-foundry/model-inference/overview",
            "redirect_document_id": false
          },
          {
            "source_path_from_root": "/articles/ai-studio/ai-services/how-to/quickstart-github-models.md",
            "redirect_url": "/azure/ai-foundry/model-inference/how-to/quickstart-github-models",
            "redirect_document_id": false
          },
          {
            "source_path_from_root": "/articles/ai-studio/ai-services/how-to/create-model-deployments.md",
            "redirect_url": "/azure/ai-foundry/model-inference/how-to/create-model-deployments",
            "redirect_document_id": false
          },
          {
            "source_path_from_root": "/articles/ai-studio/ai-services/how-to/content-safety.md",
            "redirect_url": "/azure/ai-foundry/model-inference/how-to/configure-content-safety",
            "redirect_document_id": false
          },
          {
            "source_path_from_root": "/articles/ai-studio/ai-services/concepts/quotas-limits.md",
            "redirect_url": "/azure/ai-foundry/model-inference/quotas-limits",
            "redirect_document_id": false
          },
          {
            "source_path_from_root": "/articles/ai-studio/ai-services/concepts/endpoints.md",
            "redirect_url": "/azure/ai-foundry/model-inference/concepts/endpoints",
            "redirect_document_id": false
          },
          {
            "source_path_from_root": "/articles/ai-studio/ai-services/concepts/deployment-types.md",
            "redirect_url": "/azure/ai-foundry/model-inference/concepts/deployment-types",
            "redirect_document_id": false
          },
          {
            "source_path_from_root": "/articles/ai-studio/ai-services/faq.yml",
            "redirect_url": "/azure/ai-foundry/model-inference/faq",
            "redirect_document_id": false
          }
=======
            "source_path_from_root": "/articles/ai-studio/how-to/data-image-add.md",
            "redirect_url": "/azure/ai-studio/quickstarts/multimodal-vision",
            "redirect_document_id": false
        }
>>>>>>> bbd2dace
    ]
}<|MERGE_RESOLUTION|>--- conflicted
+++ resolved
@@ -191,7 +191,6 @@
             "redirect_document_id": false
         },
         {
-<<<<<<< HEAD
             "source_path_from_root": "/articles/ai-studio/ai-services/model-inference.md",
             "redirect_url": "/azure/ai-foundry/model-inference/overview",
             "redirect_document_id": false
@@ -230,12 +229,11 @@
             "source_path_from_root": "/articles/ai-studio/ai-services/faq.yml",
             "redirect_url": "/azure/ai-foundry/model-inference/faq",
             "redirect_document_id": false
+          },
+          {
+              "source_path_from_root": "/articles/ai-studio/how-to/data-image-add.md",
+              "redirect_url": "/azure/ai-studio/quickstarts/multimodal-vision",
+              "redirect_document_id": false
           }
-=======
-            "source_path_from_root": "/articles/ai-studio/how-to/data-image-add.md",
-            "redirect_url": "/azure/ai-studio/quickstarts/multimodal-vision",
-            "redirect_document_id": false
-        }
->>>>>>> bbd2dace
     ]
 }