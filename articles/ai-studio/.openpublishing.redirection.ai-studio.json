{
    "redirections": [
        {
            "source_path_from_root": "/articles/ai-studio/how-to/create-manage-runtime.md",
            "redirect_url": "/azure/ai-studio/how-to/create-manage-compute-session",
            "redirect_document_id": true
        },
        {
            "source_path_from_root": "/articles/ai-studio/how-to/vscode-web.md",
            "redirect_url": "/azure/ai-studio/how-to/develop/vscode",
            "redirect_document_id": false
        },
        {
            "source_path_from_root": "/articles/ai-studio/how-to/deploy-models.md",
            "redirect_url": "/azure/ai-studio/concepts/deployments-overview",
            "redirect_document_id": true
        },
        {
            "source_path_from_root": "/articles/ai-studio/how-to/deploy-jais-models.md",
            "redirect_url": "/azure/ai-studio/how-to/deploy-models-jais",
            "redirect_document_id": true
        },
        {
            "source_path_from_root": "/articles/ai-studio/quickstarts/playground-completions.md",
            "redirect_url": "/azure/ai-studio/quickstarts/assistants",
            "redirect_document_id": true
        },
        {
            "source_path_from_root": "/articles/ai-studio/how-to/deploy-models-phi-3-5-moe.md",
            "redirect_url": "/azure/ai-studio/how-to/deploy-models-phi-3",
            "redirect_document_id": true
        },
        {
            "source_path_from_root": "/articles/ai-studio/how-to/cli-install.md",
            "redirect_url": "/azure/ai-studio/how-to/develop/sdk-overview",
            "redirect_document_id": false
        },
        {
            "source_path_from_root": "/articles/ai-studio/how-to/generate-data-qa.md",
            "redirect_url": "/azure/ai-studio/how-to/data-add",
            "redirect_document_id": false
        },
        {
            "source_path_from_root": "/articles/ai-studio/how-to/simulator-interaction-data.md",
            "redirect_url": "/azure/ai-studio/how-to/data-add",
            "redirect_document_id": true
        },
        {
            "source_path_from_root": "/articles/ai-studio/tutorials/deploy-copilot-sdk.md",
            "redirect_url": "/azure/ai-studio/tutorials/copilot-sdk-build-rag",
            "redirect_document_id": false
        },
        {
            "source_path_from_root": "/articles/ai-studio/tutorials/copilot-sdk-evaluate-deploy.md",
            "redirect_url": "/azure/ai-studio/tutorials/copilot-sdk-evaluate",
            "redirect_document_id": true
        },
        {
            "source_path_from_root": "/articles/ai-studio/tutorials/deploy-copilot-ai-studio.md",
            "redirect_url": "/azure/ai-studio/tutorials/copilot-sdk-build-rag",
            "redirect_document_id": false
        },
        {
            "source_path_from_root": "/articles/ai-studio/how-to/sdk-install.md",
            "redirect_url": "/azure/ai-studio/how-to/develop/sdk-overview",
            "redirect_document_id": false
        },
        {
            "source_path_from_root": "/articles/ai-studio/how-to/sdk-generative-overview.md",
            "redirect_url": "/azure/ai-studio/how-to/develop/sdk-overview",
            "redirect_document_id": true
        },
        {
            "source_path_from_root": "/articles/ai-studio/how-to/models-foundation-azure-ai.md",
            "redirect_url": "/azure/ai-studio/ai-services/how-to/connect-ai-services",
            "redirect_document_id": true
        },
        {
            "source_path_from_root": "/articles/ai-studio/how-to/develop-in-vscode.md",
            "redirect_url": "/azure/ai-studio/how-to/develop/vscode",
            "redirect_document_id": true
        },
        {
            "source_path_from_root": "/articles/ai-studio/quickstarts/assistants.md",
            "redirect_url": "/azure/ai-services/openai/assistants-quickstart",
            "redirect_document_id": true
        },
        {
            "source_path_from_root": "/articles/ai-studio/how-to/prompt-flow-tools/vector-db-lookup-tool.md",
            "redirect_url": "/azure/ai-studio/how-to/prompt-flow-tools/index-lookup-tool",
            "redirect_document_id": false
        },
        {
            "source_path_from_root": "/articles/ai-studio/how-to/prompt-flow-tools/vector-index-lookup-tool.md",
            "redirect_url": "/azure/ai-studio/how-to/prompt-flow-tools/index-lookup-tool",
            "redirect_document_id": false
        },
        {
            "source_path_from_root": "/articles/ai-studio/how-to/prompt-flow-tools/faiss-index-lookup-tool.md",
            "redirect_url": "/azure/ai-studio/how-to/prompt-flow-tools/index-lookup-tool",
            "redirect_document_id": false
        },
        {
            "source_path_from_root": "/articles/ai-studio/how-to/model-catalog.md",
            "redirect_url": "/azure/ai-studio/how-to/model-catalog-overview",
            "redirect_document_id": false
        },
        {
            "source_path_from_root": "/articles/ai-studio/how-to/model-benchmarks.md",
            "redirect_url": "/azure/ai-studio/concepts/model-benchmarks",
            "redirect_document_id": true
        },
        {
            "source_path_from_root": "/articles/ai-studio/concepts/model-lifecycle-and-retirement.md",
            "redirect_url": "/azure/ai-studio/concepts/model-lifecycle-retirement",
            "redirect_document_id": true
        },
        {
            "source_path_from_root": "/articles/ai-studio/how-to/llmops-azure-devops-prompt-flow.md",
            "redirect_url": "/azure/machine-learning/prompt-flow/how-to-end-to-end-llmops-with-prompt-flow",
            "redirect_document_id": false
        },
        {
            "source_path_from_root": "/articles/ai-studio/how-to/llmops-github-prompt-flow.md",
            "redirect_url": "/azure/machine-learning/prompt-flow/how-to-end-to-end-llmops-with-prompt-flow",
            "redirect_document_id": false
        },
        {
            "source_path_from_root": "/articles/ai-studio/whats-new.md",
            "redirect_url": "/azure/ai-studio/faq",
            "redirect_document_id": false
        },
        {
            "source_path_from_root": "/articles/ai-studio/how-to/deploy-models-open.md",
            "redirect_url": "/azure/ai-studio/how-to/deploy-models-managed",
            "redirect_document_id": false
        },
        {
            "source_path": "articles/ai-studio/how-to/commitment-tier.md",
            "redirect_url": "/azure/ai-services/commitment-tier.md",
            "redirect_document_id": false
        },
        {
            "source_path_from_root": "/articles/ai-studio/how-to/develop/flow-evaluate-sdk.md",
            "redirect_url": "/azure/ai-studio/how-to/develop/evaluate-sdk",
            "redirect_document_id": true
        },
        {
            "source_path_from_root": "/articles/ai-studio/how-to/evaluate-flow-results.md",
            "redirect_url": "/azure/ai-studio/how-to/evaluate-results",
            "redirect_document_id": true
        },
        {
            "source_path_from_root": "/articles/ai-studio/ai-services/get-started.md",
            "redirect_url": "/azure/ai-studio/ai-services/how-to/connect-ai-services",
            "redirect_document_id": false
        },
        {
            "source_path_from_root": "/articles/ai-studio/ai-services/where-to-use-ai-services.md",
            "redirect_url": "/azure/ai-studio/ai-services/how-to/connect-ai-services",
            "redirect_document_id": false
        },
        {
            "source_path_from_root": "/articles/ai-studio/ai-services/connect-ai-services.md",
            "redirect_url": "/azure/ai-studio/ai-services/how-to/connect-ai-services",
            "redirect_document_id": false
        },
        {
            "source_path_from_root": "/articles/ai-studio/ai-services/connect-azure-openai.md",
            "redirect_url": "/azure/ai-studio/ai-services/how-to/connect-azure-openai",
            "redirect_document_id": false
        },
        {
            "source_path_from_root": "/articles/ai-studio/how-to/groundedness.md",
            "redirect_url": "/azure/ai-studio/concepts/content-filtering",
            "redirect_document_id": false
        },
        {
            "source_path_from_root": "/articles/ai-studio/how-to/prompt-shields.md",
            "redirect_url": "/azure/ai-studio/concepts/content-filtering",
            "redirect_document_id": false
        },
        {
            "source_path_from_root": "/articles/ai-studio/reference/reference-model-inference-completions.md",
            "redirect_url": "/azure/ai-studio/reference/reference-model-inference-chat-completions",
            "redirect_document_id": false
        },
        {
            "source_path_from_root": "/articles/ai-studio/concepts/evaluation-improvement-strategies.md",
            "redirect_url": "/azure/ai-studio/concepts/evaluation-approach-gen-ai",
            "redirect_document_id": false
        },
        {
            "source_path_from_root": "/articles/ai-studio/quickstarts/content-safety.md",
            "redirect_url": "/azure/ai-studio/concepts/content-filtering",
            "redirect_document_id": false
        },
        {
            "source_path_from_root": "/articles/ai-studio/ai-services/model-inference.md",
            "redirect_url": "/azure/ai-foundry/model-inference/overview",
            "redirect_document_id": false
          },
          {
            "source_path_from_root": "/articles/ai-studio/ai-services/how-to/quickstart-github-models.md",
            "redirect_url": "/azure/ai-foundry/model-inference/how-to/quickstart-github-models",
            "redirect_document_id": false
          },
          {
            "source_path_from_root": "/articles/ai-studio/ai-services/how-to/create-model-deployments.md",
            "redirect_url": "/azure/ai-foundry/model-inference/how-to/create-model-deployments",
            "redirect_document_id": false
          },
          {
            "source_path_from_root": "/articles/ai-studio/ai-services/how-to/content-safety.md",
            "redirect_url": "/azure/ai-services/content-safety/how-to/foundry",
            "redirect_document_id": true
          },
          {
            "source_path_from_root": "/articles/ai-studio/ai-services/concepts/quotas-limits.md",
            "redirect_url": "/azure/ai-foundry/model-inference/quotas-limits",
            "redirect_document_id": false
          },
          {
            "source_path_from_root": "/articles/ai-studio/ai-services/concepts/endpoints.md",
            "redirect_url": "/azure/ai-foundry/model-inference/concepts/endpoints",
            "redirect_document_id": false
          },
          {
            "source_path_from_root": "/articles/ai-studio/ai-services/concepts/deployment-types.md",
            "redirect_url": "/azure/ai-foundry/model-inference/concepts/deployment-types",
            "redirect_document_id": false
          },
          {
            "source_path_from_root": "/articles/ai-studio/ai-services/faq.yml",
            "redirect_url": "/azure/ai-foundry/model-inference/faq",
            "redirect_document_id": false
          },
          {
              "source_path_from_root": "/articles/ai-studio/how-to/data-image-add.md",
              "redirect_url": "/azure/ai-studio/quickstarts/multimodal-vision",
              "redirect_document_id": false
          },
          {
<<<<<<< HEAD
            "source_path_from_root": "/articles/ai-studio/quickstarts/multimodal-vision.md",
            "redirect_url": "/azure/ai-services/openai/gpt-v-quickstart",
            "redirect_document_id": false
        }
=======
            "source_path_from_root": "/articles/ai-studio/reference/reference-model-inference-api.md",
            "redirect_url": "/azure/ai-foundry/model-inference/reference/reference-model-inference-api",
            "redirect_document_id": false
          },
          {
            "source_path_from_root": "/articles/ai-studio/reference/reference-model-inference-info.md",
            "redirect_url": "/azure/ai-foundry/model-inference/reference/reference-model-inference-info",
            "redirect_document_id": false
          },
          {
            "source_path_from_root": "/articles/ai-studio/reference/reference-model-inference-embeddings.md",
            "redirect_url": "/azure/ai-foundry/model-inference/reference/reference-model-inference-embeddings",
            "redirect_document_id": false
          },
          {
            "source_path_from_root": "/articles/ai-studio/reference/reference-model-inference-chat-completions.md",
            "redirect_url": "/azure/ai-foundry/model-inference/reference/reference-model-inference-chat-completions",
            "redirect_document_id": false
          },
          {
            "source_path_from_root": "/articles/ai-studio/reference/reference-model-inference-images-embeddings.md",
            "redirect_url": "/azure/ai-foundry/model-inference/reference/reference-model-inference-images-embeddings",
            "redirect_document_id": false
          }
>>>>>>> 80f5e016
    ]
}<|MERGE_RESOLUTION|>--- conflicted
+++ resolved
@@ -241,12 +241,10 @@
               "redirect_document_id": false
           },
           {
-<<<<<<< HEAD
             "source_path_from_root": "/articles/ai-studio/quickstarts/multimodal-vision.md",
             "redirect_url": "/azure/ai-services/openai/gpt-v-quickstart",
             "redirect_document_id": false
         }
-=======
             "source_path_from_root": "/articles/ai-studio/reference/reference-model-inference-api.md",
             "redirect_url": "/azure/ai-foundry/model-inference/reference/reference-model-inference-api",
             "redirect_document_id": false
@@ -271,6 +269,5 @@
             "redirect_url": "/azure/ai-foundry/model-inference/reference/reference-model-inference-images-embeddings",
             "redirect_document_id": false
           }
->>>>>>> 80f5e016
     ]
 }