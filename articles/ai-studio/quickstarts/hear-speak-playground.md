--- conflicted
+++ resolved
@@ -121,9 +121,5 @@
 ## Next steps
 
 - [Create a project in Azure AI Studio](../how-to/create-projects.md)
-<<<<<<< HEAD
-- [Deploy a web app for chat on your data](../tutorials/deploy-chat-web-app.md)
-=======
 - [Deploy an enterprise chat web app](../tutorials/deploy-chat-web-app.md)
->>>>>>> 5bd7282d
 - [Learn more about Azure AI Speech](../../ai-services/speech-service/overview.md)