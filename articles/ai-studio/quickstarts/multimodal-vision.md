--- conflicted
+++ resolved
@@ -41,30 +41,7 @@
 
 :::image type="content" source="../media/quickstarts/multimodal-vision/car-accident.png" alt-text="Photo of a car accident that can be used to complete the quickstart." lightbox="../media/quickstarts/multimodal-vision/car-accident.png":::
 
-<<<<<<< HEAD
-You need a video up to three minutes in length to complete the video quickstart. 
-
-# [Image prompts](#tab/image-chat)
-
-In this chat session, you instruct the assistant to aid in understanding images that you input. 
-
-1. Sign in to [Azure AI Studio](https://ai.azure.com).
-1. Go to your project or [create a new project](../how-to/create-projects.md) in Azure AI Studio.
-1. Select **Build** from the top menu and then select **Playground** from the collapsible left menu.
-1. Make sure that **Chat** is selected from the **Mode** dropdown. Select your deployed GPT-4 Turbo with Vision model from the **Deployment** dropdown. Under the chat session text box, you should now see the option to select a file.
-
-    :::image type="content" source="../media/quickstarts/multimodal-vision/chat-multi-modal-image-select.png" alt-text="Screenshot of the chat playground with mode and deployment highlighted." lightbox="../media/quickstarts/multimodal-vision/chat-multi-modal-image-select.png":::
-
-1. In the **System message** text box on the **Assistant setup** pane, provide this prompt to guide the assistant: "You're an AI assistant that helps people find information." You can tailor the prompt the image or scenario that you're uploading. 
-1. Select **Apply changes** to save your changes, and when prompted to see if you want to update the system message, select **Continue**. 
-1. In the chat session pane, select an image file and then select the right arrow icon to upload the image. 
-
-    :::image type="content" source="../media/quickstarts/multimodal-vision/chat-car-accident.png" alt-text="Screenshot of the chat playground with the selected image highlighted." lightbox="../media/quickstarts/multimodal-vision/chat-car-accident.png":::
-
-1. Enter the following question: "Describe this image", and then select the right arrow icon to send.
-=======
 For video prompts, you need a video that's under three minutes in length.
->>>>>>> 5bd7282d
 
 ## Deploy a GPT-4 Turbo with Vision model
 
@@ -109,37 +86,6 @@
 
 In this chat session, you instruct the assistant to aid in understanding images that you input. Try out the capabilities of the augmented vision model.  
 
-<<<<<<< HEAD
-1. Sign in to [Azure AI Studio](https://ai.azure.com).
-1. Select **Build** from the top menu and then select **Playground** from the collapsible left menu.
-1. Select your deployed GPT-4 Turbo with Vision model from the **Deployment** dropdown. 
-1. In the **Configuration** pane on the right side of the chat experience, turn on the option for **Vision** under **Enhancements**.
-
-    :::image type="content" source="../media/quickstarts/multimodal-vision/chat-video-turn-on-enhancement.png" alt-text="Screenshot of the vision enhancement settings in the chat playground." lightbox="../media/quickstarts/multimodal-vision/chat-video-turn-on-enhancement.png":::
-
-1. Make sure that **Chat** is selected from the **Mode** dropdown. Under the chat session text box, you should see the option to select a file.
-
-    :::image type="content" source="../media/quickstarts/multimodal-vision/chat-image-upload-image.png" alt-text="Screenshot of the chat playground with mode and deployment and upload image button highlighted." lightbox="../media/quickstarts/multimodal-vision/chat-image-upload-image.png":::
-
-1. In the **System message** text box on the **Assistant setup** pane, provide this prompt to guide the assistant: "You're an AI assistant that helps people find information." You can tailor the prompt the image or scenario that you're uploading. 
-1. Select **Apply changes** to save your changes, and when prompted to see if you want to update the system message, select **Continue**. 
-
-1. In the chat session pane, select an image file and then select the right arrow icon to upload the image. 
-
-1. Enter the following question: "Describe this image", and then select the right arrow icon to send.
-
-    :::image type="content" source="../media/quickstarts/multimodal-vision/chat-car-accident-prompt-enhanced.png" alt-text="Screenshot of the prompt for enhanced image analysis in the chat playground." lightbox="../media/quickstarts/multimodal-vision/chat-car-accident-prompt-enhanced.png":::
-
-1. The square icon replaces the right arrow icon. If you select the square icon, the assistant stops processing your request. For this quickstart, let the assistant finish its reply. Don't select the square icon.
-
-    :::image type="content" source="../media/quickstarts/multimodal-vision/chat-car-accident-prompt-stop.png" alt-text="Screenshot of the chat playground with the square stop button visible." lightbox="../media/quickstarts/multimodal-vision/chat-car-accident-prompt-stop.png":::
-
-1. The assistant should reply with a description of the image with objects highlighted both in the text and in the image.
-
-    :::image type="content" source="../media/quickstarts/multimodal-vision/chat-image-object-grounding.png" alt-text="Screenshot of the chat playground with the model output where objects are highlighted in the text and image." lightbox="../media/quickstarts/multimodal-vision/chat-image-object-grounding.png":::
-   
-1. Ask a follow-up question related to the analysis of your image. Enter "What should I highlight about this image to my insurance company" and then select the right arrow icon to send.
-=======
 1. In the **Enhancements** pane on the left side of the chat window, turn on the option for **Vision**. In the window that appears, select your Azure Computer Vision resource.
 1. In the **System message** text box on the **System message** tab, provide this prompt to guide the assistant: `"You're an AI assistant that helps people find information."` You can tailor the prompt to your image or scenario. Select **Apply changes** to save your changes. 
 1. In the chat session pane, select the attachment button and then **Upload image**. Choose your image.
@@ -148,7 +94,6 @@
 1. The assistant replies with a description of the image. It uses the Azure AI Vision service to extract more detail from the image you uploaded.
     <!--:::image type="content" source="../media/quickstarts/multimodal-vision/chat-image-read-text.png" alt-text="Screenshot of the chat playground with the model output where the text in the image is read and returned." lightbox="../media/quickstarts/multimodal-vision/chat-image-read-text.png":::-->
 1. Ask a follow-up question related to the analysis of your image. Enter, `"What should I highlight about this image to my insurance company?" `and then select the right arrow icon to send.
->>>>>>> 5bd7282d
 1. You should receive a relevant response similar to what's shown here:
     ```
     When reporting the incident to your insurance company, you should highlight the following key points from the image:  
@@ -170,34 +115,7 @@
 
 # [Video prompt enhancements](#tab/video-chat)
 
-<<<<<<< HEAD
-In this chat session, you'll be instructing the assistant to aid in understanding videos that you input. The assistant extracts several frames from the video and uses them to answer your questions.
-
-1. Sign in to [Azure AI Studio](https://ai.azure.com).
-1. Select **Build** from the top menu and then select **Playground** from the collapsible left menu.
-1. Select your deployed GPT-4 Turbo with Vision model from the **Deployment** dropdown. 
-1. In the **Configuration** pane on the right side of the chat experience, turn on the option for **Vision** under **Enhancements**.
-
-    :::image type="content" source="../media/quickstarts/multimodal-vision/chat-video-turn-on-enhancement.png" alt-text="Screenshot of the vision enhancement settings for video analysis in the chat playground." lightbox="../media/quickstarts/multimodal-vision/chat-video-turn-on-enhancement.png":::
-
-1. Make sure that **Chat** is selected from the **Mode** dropdown. Under the chat session text box, you should now see the option to select a video file.
-
-    :::image type="content" source="../media/quickstarts/multimodal-vision/chat-video-upload-video.png" alt-text="Screenshot of the chat playground with mode and deployment and upload video button highlighted." lightbox="../media/quickstarts/multimodal-vision/chat-video-upload-video.png":::
-
-1. In the **System message** text box on the **Assistant setup** pane, provide this prompt to guide the assistant: "You're a car insurance and accident expert. Extract detailed information about the car's make, model, damage extent, license plate, airbag deployment status, mileage, and any other observations" You can tailor the prompt for the video or scenario. 
-1. Select **Apply changes** to save your changes, and when prompted to see if you want to update the system message, select **Continue**. 
-1. In the chat session pane, select a video file and then select the right arrow icon to upload the video. 
-1. Enter the following question: "Provide details from this car accident video", and then select the right arrow icon to send.
-
-    :::image type="content" source="../media/quickstarts/multimodal-vision/chat-video-car-prompt.png" alt-text="Screenshot of the chat playground with the system message and prompt highlighted." lightbox="../media/quickstarts/multimodal-vision/chat-video-car-prompt.png":::
-
-
-1. The square icon replaces the right arrow icon. If you select the square icon, the assistant stops processing your request. For this quickstart, let the assistant finish its reply. Don't select the square icon.
-
-    :::image type="content" source="../media/quickstarts/multimodal-vision/check-box.png" alt-text="Screenshot of the chat playground with the stop button highlighted." lightbox="../media/quickstarts/multimodal-vision/check-box.png":::
-=======
 In this chat session, you are instructing the assistant to aid in understanding videos that you input. The assistant extracts several frames from the video and uses them to answer your questions.
->>>>>>> 5bd7282d
 
 1. In the **Enhancements** pane on the left side of the chat window, turn on the option for **Vision**. In the window that appears, select your Azure Computer Vision resource.
 1. In the **System message** text box on the **System message** tab, provide this prompt to guide the assistant: `"You're an AI assistant that helps people find information."` You can tailor the prompt to your image or scenario.
