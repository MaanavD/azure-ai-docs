--- conflicted
+++ resolved
@@ -1,13 +1,7 @@
 ---
-<<<<<<< HEAD
 title: Get started using GPT-4 for Vision on your images and video with the Azure AI Studio 
 titleSuffix: Azure AI services
 description: Get started using GPT-4 for Vision on your images and video with the Azure AI Studio 
-=======
-title: Get started using GPT-4V on your images and video with the Azure AI Studio 
-titleSuffix: Azure AI Studio
-description: Get started using GPT-4V on your images and video with the Azure AI Studio 
->>>>>>> 11f0f175
 author: eric-urban
 manager: nitinme
 ms.service: azure-ai-services
