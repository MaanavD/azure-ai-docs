--- conflicted
+++ resolved
@@ -97,15 +97,8 @@
       items:
       - name: Cohere Command models
         href: how-to/deploy-models-cohere-command.md
-<<<<<<< HEAD
-      - name: Cohere Embed models
-        href: how-to/deploy-models-cohere-embed-v3.md
-=======
       - name: Deploy Cohere Embed models
         href: how-to/deploy-models-cohere-embed.md
-      - name: Deploy Cohere Rerank models
-        href: how-to/deploy-models-cohere-rerank.md
->>>>>>> 41db0d3a
     - name: Meta Llama models
       items:
       - name: Meta Llama family models
@@ -121,25 +114,9 @@
         - name: Mistral-7B and Mixtral models
           href: how-to/deploy-models-mistral-oss.md
       displayName: maas
-<<<<<<< HEAD
-    - name: Phi-3 family models
-      items:
-        - name: Phi-3 chat models
-          href: how-to/deploy-models-phi-3.md
-        - name: Phi-3 chat models with vision
-          href: how-to/deploy-models-phi-3-vision.md
-    - name: JAIS model
-      href: how-to/deploy-models-jais.md
-    - name: Jamba model
-      href: how-to/deploy-models-jamba.md
-    - name: TimeGEN-1 model
-=======
     - name: Deploy Phi-3 models
       href: how-to/deploy-models-phi-3.md
-    - name: Fine-tune Phi-3 models
-      href: how-to/fine-tune-phi-3.md
     - name: Deploy TimeGEN-1 model
->>>>>>> 41db0d3a
       href: how-to/deploy-models-timegen-1.md
     - name: Deploy models
       items:
