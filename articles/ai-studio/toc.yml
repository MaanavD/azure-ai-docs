items:
- name: Azure AI Studio documentation
  href: index.yml
- name: Overview
  expanded: true
  items:
  - name: What is Azure AI Studio?
    href: what-is-ai-studio.md
  - name: Azure AI Studio architecture
    href: concepts/architecture.md
  - name: Region support
    href: reference/region-support.md
  - name: What's new in Azure AI Studio?
    href: whats-new.md
  - name: Azure AI FAQ
    href: faq.yml
- name: Quickstarts
  items:
  - name: Create a project and use the chat playground
    href: quickstarts/get-started-playground.md
  - name: Get started building a chat app using the prompt flow SDK
    href: quickstarts/get-started-code.md
  - name: Moderate text and images with content safety
    href: quickstarts/content-safety.md
  - name: Use Azure AI Studio with a screen reader
    href: tutorials/screen-reader.md
- name: Tutorials
  items:
  - name: Deploy an enterprise chat web app
    href: tutorials/deploy-chat-web-app.md
  - name: Build your own copilot using prompt flow
    href: tutorials/deploy-copilot-ai-studio.md
  - name: Build and deploy a chat copilot using the prompt flow SDK
    href: tutorials/deploy-copilot-ai-studio.md
- name: How-to
  expanded: true
  items:
  - name: Select and deploy AI models
    items:
    - name: Model catalog
      href: how-to/model-catalog-overview.md
    - name: Data, privacy, and security for Model Catalog
      href: how-to/concept-data-privacy.md
    - name: Model benchmarks
      href: how-to/model-benchmarks.md
    - name: Deployments overview
      href: concepts/deployments-overview.md
      displayName: endpoint
    - name: Deploy models as serverless API endpoints
      href: how-to/deploy-models-serverless.md
      displayName: maas, paygo, models-as-a-service
    - name: Consume serverless API models from a different project or hub
      href: how-to/deploy-models-serverless-connect.md
      displayName: maas, paygo, models-as-a-service
    - name: Region availability for models in Serverless API endpoints
      href: how-to/deploy-models-serverless-availability.md
    - name: Fine-tune models
      href: concepts/fine-tuning-overview.md
    - name: Azure OpenAI models
      items:
      - name: Deploy Azure OpenAI models
        href: how-to/deploy-models-openai.md
      - name: Fine-tune Azure OpenAI models
        href: ../ai-services/openai/how-to/fine-tuning.md?context=/azure/ai-studio/context/context
    - name: Cohere models
      items:
      - name: Deploy Cohere Command models
        href: how-to/deploy-models-cohere-command.md
      - name: Deploy Cohere Embed models
        href: how-to/deploy-models-cohere-embed.md
    - name: Llama models
      items:
      - name: Deploy Llama family models
        href: how-to/deploy-models-llama.md
      - name: Fine-tune Llama 2 family models
        href: how-to/fine-tune-model-llama.md
<<<<<<< HEAD
    - name: Mistral family models
=======
    - name: Deploy JAIS models
      href: how-to/deploy-jais-models.md
    - name: Deploy Mistral family models
>>>>>>> cdc65d58
      href: how-to/deploy-models-mistral.md
      displayName: maas
    - name: Phi models
      items:
      - name: Fine-tune Phi 3 models
        href: how-to/fine-tune-phi-3-models.md
    - name: Deploy open models
      href: how-to/deploy-models-open.md
      displayName: oss, open source
    - name: Azure AI Model Inference API
      items:
        - name: What's the Azure AI Model Inference API?
          href: reference/reference-model-inference-api.md
        - name: Reference
          items:
            - name: Get Info
              href: reference/reference-model-inference-info.md
            - name: Embeddings
              href: reference/reference-model-inference-embeddings.md
            - name: Completions
              href: reference/reference-model-inference-completions.md
            - name: Chat Completions
              href: reference/reference-model-inference-chat-completions.md
            - name: Images Embeddings
              href: reference/reference-model-inference-images-embeddings.md
  - name: Create AI Studio projects and resources
    items:
    - name: AI Studio hubs and projects overview
      href: concepts/ai-resources.md
    - name: Create a project
      href: how-to/create-projects.md
    - name: Create and manage a hub
      href: how-to/create-azure-ai-resource.md
    - name: Create a secure hub
      href: how-to/create-secure-ai-hub.md
    - name: Create AI Studio resources using the AzureML SDK
      href: how-to/develop/create-resources-sdk.md
    - name: Create a hub from template
      href: how-to/create-azure-ai-hub-template.md
    - name: Create and manage compute
      href: how-to/create-manage-compute.md
    - name: Connections
      items:
      - name: Connections overview
        href: concepts/connections.md
      - name: Create a connection
        href: how-to/connections-add.md
      - name: Create a connection using the AzureML SDK
        href: how-to/develop/connections-add-sdk.md
  - name: Data for your generative AI app
    items:
    - name: Overview of retrieval augmented generation (RAG)
      href: concepts/retrieval-augmented-generation.md
      displayName: RAG
    - name: Add data to your project
      href: how-to/data-add.md
      displayName: index
    - name: Build and consume vector indexes
      href: how-to/index-add.md
    - name: Build and consume indexes using code
      href: how-to/develop/index-build-consume-sdk.md
  - name: Develop generative AI apps
    items:
    - name: Develop generative AI apps in AI Studio
      items:
      - name: Build apps with prompt flow in AI Studio
        items:
        - name: Prompt flow overview
          href: how-to/prompt-flow.md
        - name: Develop flows
          items:
          - name: Create and manage compute session
            href: how-to/create-manage-compute-session.md
          - name: Create a flow
            href: how-to/flow-develop.md
          - name: Tune prompts using variants
            href: how-to/flow-tune-prompts-using-variants.md
          - name: Process images in a flow
            href: how-to/flow-process-image.md
          - name: Use prompt flow tools in AI Studio
            items:
            - name: Prompt flow tools overview
              href: how-to/prompt-flow-tools/prompt-flow-tools-overview.md
            - name: LLM tool
              href: how-to/prompt-flow-tools/llm-tool.md
            - name: Prompt tool
              href: how-to/prompt-flow-tools/prompt-tool.md
            - name: Python tool
              href: how-to/prompt-flow-tools/python-tool.md
            - name: Azure OpenAI GPT-4 Turbo with Vision tool
              href: how-to/prompt-flow-tools/azure-open-ai-gpt-4v-tool.md
            - name: Index Lookup tool
              href: how-to/prompt-flow-tools/index-lookup-tool.md
            - name: Content Safety tool
              href: how-to/prompt-flow-tools/content-safety-tool.md
            - name: Embedding tool
              href: how-to/prompt-flow-tools/embedding-tool.md
            - name: Serp API tool
              href: how-to/prompt-flow-tools/serp-api-tool.md
    - name: Develop generative AI apps using code
      items:
      - name: Overview of SDKs
        href: how-to/develop/sdk-overview.md
      - name: Work with Azure AI projects in VS Code
        href: how-to/develop/vscode.md
      - name: Trace your application with prompt flow
        href: how-to/develop/trace-local-sdk.md
  - name: Evaluate generative AI apps
    items:
    - name: Evaluations concepts
      items:
      - name: Approach to generative AI evaluations
        href: concepts/evaluation-approach-gen-ai.md
      - name: Evaluation and monitoring metrics for generative AI
        href: concepts/evaluation-metrics-built-in.md
      - name: Harms mitigation strategies with Azure AI
        href: concepts/evaluation-improvement-strategies.md
    - name: Manually evaluate prompts in Azure AI Studio playground
      href: how-to/evaluate-prompts-playground.md
    - name: Generate adversarial simulations for safety evaluation
      href: how-to/develop/simulator-interaction-data.md
    - name: Evaluate with the prompt flow SDK
      href: how-to/develop/flow-evaluate-sdk.md
    - name: Evaluate with Azure AI Studio
      href: how-to/evaluate-generative-ai-app.md
    - name: View evaluation results in Azure AI Studio
      href: how-to/evaluate-flow-results.md
    - name: Evaluate flows in AI Studio
      items:
        - name: Submit batch run and evaluate a flow
          href: how-to/flow-bulk-test-evaluation.md
        - name: Develop an evaluation flow in Prompt flow
          href: how-to/flow-develop-evaluation.md
  - name: Deploy and monitor generative AI apps
    items:
    - name: Deploy a flow for real-time inference
      href: how-to/flow-deploy.md
      displayName: endpoint
    - name: Enable tracing and collect feedback for a flow deployment
      href: how-to/develop/trace-production-sdk.md
    - name: Monitor prompt flow deployments
      href: how-to/monitor-quality-safety.md
    - name: Troubleshoot deployments and monitoring
      href: how-to/troubleshoot-deploy-and-monitor.md
  - name: Get started with Azure AI services
    items:
    - name: What are AI services?
      href: ../ai-services/what-are-ai-services.md?context=/azure/ai-studio/context/context
      displayName: cognitive
    - name: Get started with AI services in AI Studio
      href: ai-services/get-started.md
    - name: Connect AI services in AI Studio
      href: ai-services/connect-ai-services.md
    - name: Azure OpenAI
      items:
      - name: Get started with Assistants and code interpreter in the playground
        href: ../ai-services/openai/assistants-quickstart.md?context=/azure/ai-studio/context/context
      - name: Analyze images and video with GPT-4 for Vision in the playground
        href: quickstarts/multimodal-vision.md
      - name: Use your image data with Azure OpenAI
        href: how-to/data-image-add.md
        displayName: vision, gpt, turbo
    - name: Speech
      items:
      - name: Real-time speech to text
        href: ../ai-services/speech-service/get-started-speech-to-text.md?context=/azure/ai-studio/context/context
      - name: Speech analytics
        items:
          - name: Speech analytics overview
            href: ../ai-services/speech-service/speech-analytics-overview.md?context=/azure/ai-studio/context/context
          - name: Post-call transcription analytics (Preview)
            href: ../ai-services/speech-service/speech-analytics-post-call.md?context=/azure/ai-studio/context/context
          - name: Customize post-call transcription analytics (Preview)
            href: ../ai-services/speech-service/speech-analytics-post-call-customize.md?context=/azure/ai-studio/context/context
      - name: Pronunciation assessment
        href: ../ai-services/speech-service/pronunciation-assessment-tool.md?context=/azure/ai-studio/context/context
      - name: Hear and speak with chat in the playground
        href: quickstarts/hear-speak-playground.md
  - name: Costs and quotas
    items:
    - name: Plan and manage costs
      href: how-to/costs-plan-manage.md
      displayName: pricing, budget, estimate
    - name: Manage quotas
      href: how-to/quota.md
    - name: Increase rate limit
      href: how-to/autoscale.md
    - name: Use commitment tier pricing
      href: how-to/commitment-tier.md
  - name: Infrastructure & security
    items:
    - name: Identity & access management
      items:
      - name: Role-based access control in Azure AI Studio
        href: concepts/rbac-ai-studio.md
    - name: Network security
      items:
      - name: Configure managed network
        href: how-to/configure-managed-network.md
      - name: Configure private link
        href: how-to/configure-private-link.md
      - name: Troubleshoot secure project connectivity
        href: how-to/troubleshoot-secure-connection-project.md
    - name: Data protection & encryption
      items:
      - name: Rotate keys
        href: ../ai-services/rotate-keys.md?context=/azure/ai-studio/context/context
      - name: Configure customer-managed keys
        href: ../ai-services/encryption/cognitive-services-encryption-keys-portal.md?context=/azure/ai-studio/context/context
    - name: Vulnerability management
      href: concepts/vulnerability-management.md
    - name: Disaster recovery
      href: how-to/disaster-recovery.md
- name: Responsible AI
  items:
  - name: Overview
    href: ../ai-services/responsible-use-of-ai-overview.md?context=/azure/ai-studio/context/context
  - name: Limited Access features
    href: ../ai-services/cognitive-services-limited-access.md?context=/azure/ai-studio/context/context
  - name: Content safety
    items:
    - name: Content filtering
      href: concepts/content-filtering.md
    - name: System message templates
      href: ../ai-services/openai/concepts/system-message.md?context=/azure/ai-studio/context/context
  - name: Transparency Note for safety evaluations
    href: ./concepts/safety-evaluations-transparency-note.md
- name: Reference
  items:
  - name: Azure Machine Learning Python SDK
    href: /python/api/overview/azure/ai-ml-readme
  - name: Azure Machine Learning REST API
    href: /rest/api/azureml
  - name: Azure AI services SDKs
    displayName: client library libraries development kit
    href: ../ai-services/reference/sdk-package-resources.md?context=/azure/ai-studio/context/context
  - name: Azure AI services REST APIs
    displayName: swagger http
    href: ../ai-services/reference/rest-api-resources.md?context=/azure/ai-studio/context/context
  - name: Prompt flow Python SDK
    href: https://microsoft.github.io/promptflow/reference/index.html#
  - name: Azure Policy built-ins
    displayName: samples, policies, definitions
    href: ../ai-services/policy-reference.md?context=/azure/ai-studio/context/context
- name: Resources
  items:
  - name: Support & help options
    href: ../ai-services/cognitive-services-support-options.md?context=/azure/ai-studio/context/context
  - name: Region support
    href: https://azure.microsoft.com/global-infrastructure/services/?products=cognitive-services
  - name: Azure updates
    href: https://azure.microsoft.com/updates/?query=cognitive%20services
  - name: Pricing calculator
    href: https://azure.microsoft.com/pricing/calculator/
  - name: Compliance
    href: https://azure.microsoft.com/support/legal/cognitive-services-compliance-and-privacy/
  - name: Service Level Agreement (SLA)
    href: https://azure.microsoft.com/support/legal/sla/cognitive-services/v1_1/
  - name: Azure Government
    href: ../azure-government/compare-azure-government-global-azure.md
  - name: Videos
    href: https://azure.microsoft.com/resources/videos/index/?services=cognitive-services
  - name: Azure Blog
    href: https://azure.microsoft.com/blog/
  - name: Artificial Intelligence and Machine Learning Blog
    href: https://techcommunity.microsoft.com/t5/artificial-intelligence-and/ct-p/AI<|MERGE_RESOLUTION|>--- conflicted
+++ resolved
@@ -74,13 +74,9 @@
         href: how-to/deploy-models-llama.md
       - name: Fine-tune Llama 2 family models
         href: how-to/fine-tune-model-llama.md
-<<<<<<< HEAD
-    - name: Mistral family models
-=======
     - name: Deploy JAIS models
       href: how-to/deploy-jais-models.md
     - name: Deploy Mistral family models
->>>>>>> cdc65d58
       href: how-to/deploy-models-mistral.md
       displayName: maas
     - name: Phi models
