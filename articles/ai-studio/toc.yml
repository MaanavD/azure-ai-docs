--- conflicted
+++ resolved
@@ -40,13 +40,9 @@
   - name: Explore the model catalog
     items:
     - name: Model catalog
-<<<<<<< HEAD
       href: how-to/model-catalog-overview.md
-=======
-      href: how-to/model-catalog.md
     - name: Model benchmarks
       href: how-to/model-benchmarks.md
->>>>>>> f4ca1a4a
     - name: Cohere models
       items:
       - name: Deploy Cohere Command models
