--- conflicted
+++ resolved
@@ -75,21 +75,7 @@
       - name: Use your image data with Azure OpenAI
         href: how-to/data-image-add.md
         displayName: vision, gpt, turbo
-<<<<<<< HEAD
     - name: Azure Speech
-=======
-    - name: Azure AI Content Safety 
-      items:
-      - name: What is Azure AI Content Safety?
-        href: ai-services/content-safety-overview.md
-      - name: Use Azure AI Content Safety in AI Studio
-        href: ai-services/how-to/content-safety.md
-      - name: Content filtering
-        href: concepts/content-filtering.md
-      - name: Use blocklists
-        href: how-to/use-blocklists.md
-    - name: Azure AI Speech
->>>>>>> 3cff563b
       items:
       - name: Real-time speech to text
         href: ../ai-services/speech-service/get-started-speech-to-text.md?context=/azure/ai-studio/context/context
