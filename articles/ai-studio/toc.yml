items:
- name: Azure AI Foundry documentation
  href: index.yml
- name: Get started
  expanded: true
  items:
  - name: Overview
    expanded: true
    items:
    - name: What is Azure AI Foundry?
      href: what-is-ai-studio.md
    - name: Azure AI Foundry and AI services
      href: concepts/related-content.md
      displayName: code, sdk

  - name: Quickstarts
    items:
    - name: Use the chat playground in Azure AI Foundry portal
      href: quickstarts/get-started-playground.md
    - name: Build a basic chat app in Python using Azure AI Foundry SDK
      href: quickstarts/get-started-code.md
    - name: Get started with Azure AI Foundry SDK
      href: how-to/develop/sdk-overview.md
  - name: Tutorials
    items:
    - name: Build a custom chat app with the Azure AI Foundry SDK
      items:
        - name: "Part 1: Set up project and install SDK"
          href: tutorials/copilot-sdk-create-resources.md
        - name: "Part 2: Build with data retrieval"
          href: tutorials/copilot-sdk-build-rag.md
          displayName: code,sdk
        - name: "Part 3: Evaluate the chat app"
          href: tutorials/copilot-sdk-evaluate.md
          displayName: code,sdk
    - name: Deploy an enterprise chat web app
      href: tutorials/deploy-chat-web-app.md
    - name: Build a RAG solution using Azure AI Search
      href: /azure/search/tutorial-rag-build-solution?context=/azure/ai-studio/context/context
- name: Explore AI model capabilities
  items:
  - name: Use the model catalog
    href: how-to/model-catalog-overview.md
  - name: Data, privacy, and security for Model Catalog
    href: how-to/concept-data-privacy.md
  - name: Model lifecycle and retirement
    href: concepts/model-lifecycle-retirement.md
  - name: Model benchmarking
    items:
    - name: Model benchmarks
      href: concepts/model-benchmarks.md
    - name: How to use model benchmarking
      href: how-to/benchmark-model-in-catalog.md
  - name: Featured models
    items:
    - name: Azure OpenAI models
      items:
      - name: Deploy Azure OpenAI models
        href: how-to/deploy-models-openai.md
      - name: Fine-tune Azure OpenAI models
        href: ../ai-services/openai/how-to/fine-tuning.md?context=/azure/ai-studio/context/context
    - name: Healthcare AI models
      items:
        - name: Foundational AI models for healthcare
          href: how-to/healthcare-ai/healthcare-ai-models.md
        - name: MedImageInsight - embedding model
          href: how-to/healthcare-ai/deploy-medimageinsight.md
        - name: CXRReportGen - text generation model
          href: how-to/healthcare-ai/deploy-cxrreportgen.md
        - name: MedImageParse - prompted segmentation model
          href: how-to/healthcare-ai/deploy-medimageparse.md
    - name: Microsoft Phi family models
      items:
        - name: Phi-3 chat models
          href: how-to/deploy-models-phi-3.md
        - name: Phi-3 chat model with vision
          href: how-to/deploy-models-phi-3-vision.md
        - name: Phi-3.5 chat model with vision
          href: how-to/deploy-models-phi-3-5-vision.md
        - name: Phi-4 chat models
          href: how-to/deploy-models-phi-4.md
        - name: Fine-tune Phi-3 chat models
          href: how-to/fine-tune-phi-3.md
    - name: Cohere models
      items:
      - name: Cohere Command models
        href: how-to/deploy-models-cohere-command.md
      - name: Cohere Embed models
        href: how-to/deploy-models-cohere-embed.md
      - name: Cohere Rerank models
        href: how-to/deploy-models-cohere-rerank.md
    - name: Meta Llama models
      items:
      - name: Meta Llama family models
        href: how-to/deploy-models-llama.md
      - name: Fine-tune Meta Llama family models
        href: how-to/fine-tune-model-llama.md
    - name: Mistral family models
      items:
        - name: Mistral premium models
          href: how-to/deploy-models-mistral.md
        - name: Codestral model
          href: how-to/deploy-models-mistral-codestral.md
        - name: Mistral Nemo model
          href: how-to/deploy-models-mistral-nemo.md
        - name: Mistral-7B and Mixtral models
          href: how-to/deploy-models-mistral-open.md
      displayName: maas
    - name: Gretel Navigator model
      href: how-to/deploy-models-gretel-navigator.md
    - name: JAIS model
      href: how-to/deploy-models-jais.md
    - name: AI21 Jamba models
      href: how-to/deploy-models-jamba.md
    - name: TimeGEN-1 model
      href: how-to/deploy-models-timegen-1.md
    - name: NTTDATA tsuzumi model
      href: how-to/deploy-models-tsuzumi.md
    - name: Fine-tune tsuzumi model
      href: how-to/fine-tune-models-tsuzumi.md
- name: Azure OpenAI and AI services
  items:
  - name: Azure OpenAI in Azure AI Foundry
    href: azure-openai-in-ai-studio.md
  - name: Use Azure AI services in Azure AI Foundry portal
    href: ai-services/how-to/connect-ai-services.md
  - name: Azure OpenAI
    items:
    - name: What is Azure OpenAI?
      href: ../ai-services/openai/overview.md?context=/azure/ai-studio/context/context
      displayName: cognitive
    - name: Use Azure OpenAI Service in Azure AI Foundry portal
      href: ai-services/how-to/connect-azure-openai.md
    - name: Deploy Azure OpenAI models
      href: how-to/deploy-models-openai.md
    - name: Get started using Azure OpenAI Assistants
      href: ../ai-services/openai/assistants-quickstart.md?context=/azure/ai-studio/context/context
    - name: Analyze images and video with GPT-4 for Vision in the playground
      href: quickstarts/multimodal-vision.md
    - name:  Chat
      items: 
      - name: Use GPT-35-Turbo and GPT-4 with Azure OpenAI Service
        href: ../ai-services/openai/chatgpt-quickstart.md?context=/azure/ai-studio/context/context
      - name: Chat with your data using Azure OpenAI models
        href: ../ai-services/openai/use-your-data-quickstart.md?context=/azure/ai-studio/context/context
      - name: Vision-enabled chat
        href:  ../ai-services/openai/gpt-v-quickstart.md?context=/azure/ai-studio/context/context
      - name: Use GPT-4o in the real-time audio playground
        href: ../ai-services/openai/realtime-audio-quickstart.md?context=/azure/ai-studio/context/context
    - name: Fine-tuning
      items:
      - name: Fine-tune Azure OpenAI models
        href: ../ai-services/openai/how-to/fine-tuning.md?context=/azure/ai-studio/context/context
      - name: When to use Azure OpenAI fine-tuning
        href: ../ai-services/openai/concepts/fine-tuning-considerations.md?context=/azure/ai-studio/context/context
  - name: Content Safety
    items: 
    - name: What is Azure AI Content Safety?
      href: ai-services/content-safety-overview.md
    - name: Use Azure AI Content Safety in AI Foundry portal
      href: ai-services/how-to/content-safety.md
  - name:  Content Understanding
    items:   
    - name: What is Azure AI Content Understanding (preview)?
      href:   ../ai-services/content-understanding/overview.md?context=/azure/ai-studio/context/context
    - name: Use Content Understanding in Azure AI Foundry portal
      href: ../ai-services/content-understanding/quickstart/use-ai-foundry.md?context=/azure/ai-studio/context/context
  - name:  Document Intelligence
    items: 
    - name: What is Azure AI Document Intelligence?
      href: ../ai-services/document-intelligence/overview.md?context=/azure/ai-studio/context/context
  - name:  Language
    items: 
    - name: What is Azure AI Language?
      href: ../ai-services/language-service/overview.md?context=/azure/ai-studio/context/context
  - name: Model inference
    items:
    - name: What is the Azure AI model inference service?
      href: ../ai-foundry/model-inference/overview.md?context=/azure/ai-studio/context/context
    - name: Upgrade from GitHub Models
      href: ../ai-foundry/model-inference/how-to/quickstart-github-models.md?context=/azure/ai-studio/context/context
    - name: Add and configure models
      href: ../ai-foundry/model-inference/how-to/create-model-deployments.md?context=/azure/ai-studio/context/context
    - name: Use the inference endpoint
      href: ../ai-foundry/model-inference/concepts/endpoints.md?context=/azure/ai-studio/context/context
  - name:  Speech
    items: 
    - name: What is the Speech service?
      href: ../ai-services/speech-service/overview.md?context=/azure/ai-studio/context/context
    - name: Real-time speech to text
      href: ../ai-services/speech-service/get-started-speech-to-text.md?context=/azure/ai-studio/context/context
    - name: Fast transcription
      href: ../ai-services/speech-service/fast-transcription-create.md?context=/azure/ai-studio/context/context
    - name: Pronunciation assessment
      href: ../ai-services/speech-service/pronunciation-assessment-tool.md?context=/azure/ai-studio/context/context
    - name: Speech translation
      href: ../ai-services/speech-service/get-started-speech-translation.md?context=/azure/ai-studio/context/context
    - name: Audio content creation
      href: ../ai-services/speech-service/how-to-audio-content-creation.md?context=/azure/ai-studio/context/context
    - name: Hear and speak with chat in the playground
      href: quickstarts/hear-speak-playground.md
    - name:  Customizations
      items: 
      - name: Custom speech fine-tuning
        href: ../ai-services/speech-service/custom-speech-ai-foundry-portal.md?context=/azure/ai-studio/context/context
      - name: Custom voice fine-tuning
        href: ../ai-services/speech-service/professional-voice-create-project.md?context=/azure/ai-studio/context/context
      - name: Personal voice
        href: ../ai-services/speech-service/personal-voice-create-project.md?context=/azure/ai-studio/context/context
      - name: Custom avatar fine-tuning
        href: ../ai-services/speech-service/text-to-speech-avatar/custom-avatar-create.md?context=/azure/ai-studio/context/context
  - name:  Translator
    items: 
    - name: What is Azure AI Translator?
      href: ../ai-services/translator/translator-overview.md?context=/azure/ai-studio/context/context
  - name:  Vision
    items: 
    - name: What is Azure AI Vision?
      href: ../ai-services/computer-vision/overview.md?context=/azure/ai-studio/context/context
- name: Solutions and optimizations
  items:
  - name: Agents
    href: ../ai-services/agents/overview.md?context=/azure/ai-studio/context/context
  - name: Azure AI Search for RAG
    items: 
    - name: Retrieval Augmented Generation (RAG) overview
      href: concepts/retrieval-augmented-generation.md
    - name: Use Azure AI Search
      href: /azure/search/search-what-is-azure-search?context=/azure/ai-studio/context/context
    - name: Build and consume vector indexes (Portal)
      href: how-to/index-add.md
    - name: Build and consume vector indexes (Code)
      href: how-to/develop/index-build-consume-sdk.md
    - name: Build a RAG solution using Azure AI Search
      href: /azure/search/tutorial-rag-build-solution?context=/azure/ai-studio/context/context
  - name: Prompt engineering
    items:
    - name: Prompt engineering techniques
      href: ../ai-services/openai/concepts/prompt-engineering.md?context=/azure/ai-studio/context/context
    - name: Image prompt engineering 
      href: ../ai-services/openai/concepts/gpt-4-v-prompt-engineering.md?context=/azure/ai-studio/context/context
    - name: Fine-tuning in Azure AI Foundry
      href: concepts/fine-tuning-overview.md
    - name: Distillation
      href: concepts/concept-model-distillation.md
    - name: Synthetic Data Generation
      href: concepts/concept-synthetic-data.md
  - name: Develop with code
    items:
    - name: Work with projects in VS Code
      href: how-to/develop/vscode.md
    - name: Start with an AI template
      href: how-to/develop/ai-template-get-started.md
    - name: Develop with LangChain
      href: how-to/develop/langchain.md
    - name: Develop with LlamaIndex
      href: how-to/develop/llama-index.md
      displayName: code,sdk
    - name: Develop with Semantic Kernel 
      href: how-to/develop/semantic-kernel.md
  - name: Tracing 
    items:
    - name: Tracing in Azure AI Foundry
      href: concepts/trace.md
    - name: Trace your application with Azure AI Inference SDK
      href: how-to/develop/trace-local-sdk.md
    - name: Visualize your traces
      href: how-to/develop/visualize-traces.md
  - name: Evaluate generative AI apps
    items:
    - name: Evaluations concepts
      items:
      - name: Evaluation of generative AI models and AI applications
        href: concepts/evaluation-approach-gen-ai.md
      - name: Evaluation and monitoring metrics for generative AI
        href: concepts/evaluation-metrics-built-in.md
    - name: Manually evaluate prompts in the playground
      href: how-to/evaluate-prompts-playground.md
    - name: Generate synthetic and simulated data for evaluation
      href: how-to/develop/simulator-interaction-data.md
    - name: Evaluate with the Azure AI Evaluation SDK
      href: how-to/develop/evaluate-sdk.md
      displayName: code,accuracy,metrics
    - name: Run evaluations from the portal
      href: how-to/evaluate-generative-ai-app.md
    - name: View evaluation results in the portal
      href: how-to/evaluate-results.md
      displayName: accuracy,metrics
    - name: Run evaluations online
      href: how-to/online-evaluation.md
    - name: Evaluate flows in the portal
      items:
        - name: Submit batch run and evaluate a flow
          href: how-to/flow-bulk-test-evaluation.md
        - name: Develop an evaluation flow in Prompt flow
          href: how-to/flow-develop-evaluation.md
    - name: A/B experimentation 
      href: concepts/a-b-experimentation.md
  - name: Deployments
    items:
    - name: Deploying models in Azure AI Foundry
      href: concepts/deployments-overview.md
    - name: Deploy models as serverless API
      href: how-to/deploy-models-serverless.md
    - name: Deploy models via managed compute
      href: how-to/deploy-models-managed.md
    - name: Quotas and limits
      href: ai-services/concepts/quotas-limits.md
    - name: Troubleshoot deployments and monitoring
      href: how-to/troubleshoot-deploy-and-monitor.md
  - name: Build apps with prompt flow
    items:
    - name: Prompt flow overview
      href: how-to/prompt-flow.md
    - name: Develop flows
      items:
      - name: Create and manage compute session
        href: how-to/create-manage-compute-session.md
      - name: Create a flow
        href: how-to/flow-develop.md
      - name: Tune prompts using variants
        href: how-to/flow-tune-prompts-using-variants.md
      - name: Process images in a flow
        href: how-to/flow-process-image.md
      - name: Use prompt flow tools
        items:
        - name: Prompt flow tools overview
          href: how-to/prompt-flow-tools/prompt-flow-tools-overview.md
        - name: LLM tool
          href: how-to/prompt-flow-tools/llm-tool.md
        - name: Prompt tool
          href: how-to/prompt-flow-tools/prompt-tool.md
        - name: Python tool
          href: how-to/prompt-flow-tools/python-tool.md
        - name: Azure OpenAI GPT-4 Turbo with Vision tool
          href: how-to/prompt-flow-tools/azure-open-ai-gpt-4v-tool.md
        - name: Index Lookup tool
          href: how-to/prompt-flow-tools/index-lookup-tool.md
        - name: Rerank tool
          href: how-to/prompt-flow-tools/rerank-tool.md
        - name: Content Safety tool
          href: how-to/prompt-flow-tools/content-safety-tool.md
        - name: Embedding tool
          href: how-to/prompt-flow-tools/embedding-tool.md
        - name: Serp API tool
          href: how-to/prompt-flow-tools/serp-api-tool.md
    - name: Deploy and monitor generative AI apps
      items:
      - name: Continuously monitor your applications
        href: how-to/monitor-applications.md
      - name: Deploy and monitor flows
        items:
        - name: Deploy a flow for real-time inference
          href: how-to/flow-deploy.md
          displayName: endpoint
        - name: Enable tracing and collect feedback for a flow deployment
          href: how-to/develop/trace-production-sdk.md
          displayName: code
        - name: Monitor prompt flow deployments
          href: how-to/monitor-quality-safety.md
        - name: Troubleshoot prompt flow
          href: how-to/prompt-flow-troubleshoot.md
- name: Management center 
  items:
  - name: Management center overview 
    href: /concepts/management-center.md
  - name: Manage projects and hubs
    items:
    - name: Create a project
      href: how-to/create-projects.md
    - name: Hubs and projects overview
      href: concepts/ai-resources.md
    - name: Create your first hub
      href: how-to/create-azure-ai-resource.md
    - name: Create a hub using the Azure Machine Learning SDK and CLI
      href: how-to/develop/create-hub-project-sdk.md
    - name: Create a hub with custom security
      items:
      - name: Create a hub in the Azure portal
        href: how-to/create-secure-ai-hub.md
      - name: Create a hub from template
        href: how-to/create-azure-ai-hub-template.md
        displayName: code
      - name: Create a hub using Terraform
        href: how-to/create-hub-terraform.md
  - name: Create and manage compute
    href: how-to/create-manage-compute.md
  - name: Connections
    items:
    - name: Connections overview
      href: concepts/connections.md
    - name: Create a connection
      href: how-to/connections-add.md
    - name: Create a connection using the Azure Machine Learning SDK
      href: how-to/develop/connections-add-sdk.md
      displayName: code
  - name: Add and manage data in Azure AI Foundry
    href: how-to/data-add.md
  - name: Costs and quotas
    items:
    - name: Plan and manage costs
      href: how-to/costs-plan-manage.md
      displayName: pricing, budget, estimate
    - name: Manage quotas
      href: how-to/quota.md
    - name: Increase rate limit
      href: how-to/autoscale.md
- name: Security & Governance
  items:
<<<<<<< HEAD
    - name: Identity & access management
      items:
      - name: Role-based access control in Azure AI Foundry portal
        href: concepts/rbac-ai-studio.md
      - name: Network security
        items:
        - name: Configure managed network
          href: how-to/configure-managed-network.md
        - name: Configure private link
          displayName: custom dns
          href: how-to/configure-private-link.md
        - name: Secure playground chat
          href: how-to/secure-data-playground.md
        - name: Securely access on-premises resources
          href: how-to/access-on-premises-resources.md
        - name: Troubleshoot secure project connectivity
          href: how-to/troubleshoot-secure-connection-project.md
    - name: Data protection & encryption
      items:
      - name: Configure customer-managed keys
        href: concepts/encryption-keys-portal.md
      - name: Rotate keys
        href: ../ai-services/rotate-keys.md?context=/azure/ai-studio/context/context
      - name: Disable shared key access to storage
        href: how-to/disable-local-auth.md
    - name: Azure policies
      items:
      - name: Built-in policy to allow specific models
        href: how-to/built-in-policy-model-deployment.md
      - name: Custom policy to allow specific models
        href: how-to/custom-policy-model-deployment.md
      - name: Vulnerability management
        href: concepts/vulnerability-management.md
      - name: Disaster recovery
        href: how-to/disaster-recovery.md
      - name: Security baseline
        href: /security/benchmark/azure/baselines/azure-ai-studio-security-baseline
- name: Responsible AI 
=======
  - name: Identity & access management
    items:
    - name: Role-based access control in Azure AI Foundry portal
      href: concepts/rbac-ai-studio.md
  - name: Network security
    items:
    - name: Configure managed network
      href: how-to/configure-managed-network.md
    - name: Configure private link
      displayName: custom dns
      href: how-to/configure-private-link.md
    - name: Secure playground chat
      href: how-to/secure-data-playground.md
    - name: Securely access on-premises resources
      href: how-to/access-on-premises-resources.md
    - name: Troubleshoot secure project connectivity
      href: how-to/troubleshoot-secure-connection-project.md
  - name: Data protection & encryption
    items:
    - name: Configure customer-managed keys
      href: concepts/encryption-keys-portal.md
    - name: Rotate keys
      href: ../ai-services/rotate-keys.md?context=/azure/ai-studio/context/context
    - name: Disable shared key access to storage
      href: how-to/disable-local-auth.md
  - name: Azure policies
    items:
    - name: Audit and manage using Azure Policy
      href: how-to/azure-policy.md
    - name: Built-in policy to allow specific models
      href: how-to/built-in-policy-model-deployment.md
    - name: Custom policy to allow specific models
      href: how-to/custom-policy-model-deployment.md
  - name: Vulnerability management
    href: concepts/vulnerability-management.md
  - name: Disaster recovery
    href: how-to/disaster-recovery.md
  - name: Security baseline
    href: /security/benchmark/azure/baselines/azure-ai-studio-security-baseline
- name: Responsible AI
>>>>>>> 73b694e7
  items:
  - name: Responsible AI overview
    href: responsible-use-of-ai-overview.md
  - name: What is Azure AI Content Safety?
    href: ai-services/content-safety-overview.md
  - name: Use Azure AI Content Safety in the portal
    href: ai-services/how-to/content-safety.md
  - name: Content filtering
    href: concepts/content-filtering.md
  - name: Use blocklists
    href: how-to/use-blocklists.md
  - name: Transparency notes for Azure AI Services
    href: ../ai-services/responsible-use-of-ai-overview.md?context=/azure/ai-studio/context/context
  - name: Limited Access features
    href: ../ai-services/cognitive-services-limited-access.md?context=/azure/ai-studio/context/context
  - name: System message templates
    href: ../ai-services/openai/concepts/system-message.md?context=/azure/ai-studio/context/context
  - name: Transparency Note for safety evaluations
    href: ./concepts/safety-evaluations-transparency-note.md
- name: Reference
  items:
  - name: Azure AI Projects SDK
    href: /python/api/overview/azure/ai-projects-readme
  - name: Azure Machine Learning Python SDK
    href: /python/api/overview/azure/ai-ml-readme
  - name: Azure Machine Learning REST API
    href: /rest/api/azureml
  - name: Azure AI services SDKs
    displayName: client library libraries development kit
    href: ../ai-services/reference/sdk-package-resources.md?context=/azure/ai-studio/context/context
  - name: Azure AI services REST APIs
    displayName: swagger http
    href: ../ai-services/reference/rest-api-resources.md?context=/azure/ai-studio/context/context
  - name: Azure AI Model Inference API
<<<<<<< HEAD
    href: reference/reference-model-inference-api.md
=======
    href: ../ai-foundry/model-inference/reference/reference-model-inference-api.md
>>>>>>> 73b694e7
  - name: Azure Policy built-ins
    displayName: samples, policies, definitions
    href: ../ai-services/policy-reference.md?context=/azure/ai-studio/context/context
  - name: Region support
    href: reference/region-support.md
- name: Resources
  items:
  - name: Azure AI FAQ
    href: faq.yml
  - name: Azure AI Foundry architecture
    href: concepts/architecture.md
  - name: Support & help options
    href: ../ai-services/cognitive-services-support-options.md?context=/azure/ai-studio/context/context
  - name: Use Azure AI Foundry with a screen reader
    href: tutorials/screen-reader.md
  - name: Region support
    href: https://azure.microsoft.com/global-infrastructure/services/?products=cognitive-services
  - name: Azure updates
    href: https://azure.microsoft.com/updates/?query=cognitive%20services
  - name: Pricing calculator
    href: https://azure.microsoft.com/pricing/calculator/
  - name: Compliance
    href: https://azure.microsoft.com/support/legal/cognitive-services-compliance-and-privacy/
  - name: Service Level Agreement (SLA)
    href: https://azure.microsoft.com/support/legal/sla/cognitive-services/v1_1/
  - name: Azure Government
    href: /azure/azure-government/compare-azure-government-global-azure<|MERGE_RESOLUTION|>--- conflicted
+++ resolved
@@ -407,46 +407,6 @@
       href: how-to/autoscale.md
 - name: Security & Governance
   items:
-<<<<<<< HEAD
-    - name: Identity & access management
-      items:
-      - name: Role-based access control in Azure AI Foundry portal
-        href: concepts/rbac-ai-studio.md
-      - name: Network security
-        items:
-        - name: Configure managed network
-          href: how-to/configure-managed-network.md
-        - name: Configure private link
-          displayName: custom dns
-          href: how-to/configure-private-link.md
-        - name: Secure playground chat
-          href: how-to/secure-data-playground.md
-        - name: Securely access on-premises resources
-          href: how-to/access-on-premises-resources.md
-        - name: Troubleshoot secure project connectivity
-          href: how-to/troubleshoot-secure-connection-project.md
-    - name: Data protection & encryption
-      items:
-      - name: Configure customer-managed keys
-        href: concepts/encryption-keys-portal.md
-      - name: Rotate keys
-        href: ../ai-services/rotate-keys.md?context=/azure/ai-studio/context/context
-      - name: Disable shared key access to storage
-        href: how-to/disable-local-auth.md
-    - name: Azure policies
-      items:
-      - name: Built-in policy to allow specific models
-        href: how-to/built-in-policy-model-deployment.md
-      - name: Custom policy to allow specific models
-        href: how-to/custom-policy-model-deployment.md
-      - name: Vulnerability management
-        href: concepts/vulnerability-management.md
-      - name: Disaster recovery
-        href: how-to/disaster-recovery.md
-      - name: Security baseline
-        href: /security/benchmark/azure/baselines/azure-ai-studio-security-baseline
-- name: Responsible AI 
-=======
   - name: Identity & access management
     items:
     - name: Role-based access control in Azure AI Foundry portal
@@ -487,7 +447,6 @@
   - name: Security baseline
     href: /security/benchmark/azure/baselines/azure-ai-studio-security-baseline
 - name: Responsible AI
->>>>>>> 73b694e7
   items:
   - name: Responsible AI overview
     href: responsible-use-of-ai-overview.md
@@ -522,11 +481,7 @@
     displayName: swagger http
     href: ../ai-services/reference/rest-api-resources.md?context=/azure/ai-studio/context/context
   - name: Azure AI Model Inference API
-<<<<<<< HEAD
-    href: reference/reference-model-inference-api.md
-=======
     href: ../ai-foundry/model-inference/reference/reference-model-inference-api.md
->>>>>>> 73b694e7
   - name: Azure Policy built-ins
     displayName: samples, policies, definitions
     href: ../ai-services/policy-reference.md?context=/azure/ai-studio/context/context
