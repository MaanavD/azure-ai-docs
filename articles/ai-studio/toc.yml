items:
- name: Azure AI Foundry documentation
  href: index.yml
- name: What is Azure AI Foundry?
  href: what-is-ai-studio.md
- name: What's new in Azure AI Foundry?
  href: whats-new-ai-foundry.md
<<<<<<< HEAD
- name: Get started
=======
- name: Overview
>>>>>>> 62909f3f
  expanded: true
  items:
  - name: Quickstarts
    items:
    - name: Use the chat playground
      href: quickstarts/get-started-playground.md
    - name: Build app in Python with Azure AI Foundry SDK
      href: quickstarts/get-started-code.md
    - name: Get started with Azure AI Foundry SDK
      href: how-to/develop/sdk-overview.md
  - name: Tutorials
    items:
    - name: Build a custom chat app with Azure AI Foundry SDK
      items:
        - name: "Part 1: Set up project and install SDK"
          href: tutorials/copilot-sdk-create-resources.md
        - name: "Part 2: Build with data retrieval"
          href: tutorials/copilot-sdk-build-rag.md
          displayName: code,sdk
        - name: "Part 3: Evaluate the chat app"
          href: tutorials/copilot-sdk-evaluate.md
          displayName: code,sdk
    - name: Deploy an enterprise chat web app
      href: tutorials/deploy-chat-web-app.md
    - name: Build a RAG solution using Azure AI Search
      href: /azure/search/tutorial-rag-build-solution?context=/azure/ai-studio/context/context
- name: Explore AI model capabilities
  items:
  - name: Use the model catalog
    href: how-to/model-catalog-overview.md
  - name: Data, privacy, and security for Model Catalog
    href: how-to/concept-data-privacy.md
  - name: Model lifecycle and retirement
    href: concepts/model-lifecycle-retirement.md
  - name: Model benchmarking
    items:
    - name: Model benchmarks
      href: concepts/model-benchmarks.md
    - name: How to use model benchmarking
      href: how-to/benchmark-model-in-catalog.md
  - name: Model deployment in Azure AI Foundry
    items:
    - name: Deploying models in Azure AI Foundry
      href: concepts/deployments-overview.md
    - name: Serverless API
      items:
      - name: Deploy models as serverless API
        href: how-to/deploy-models-serverless.md
      - name: Consume serverless API models from a different project or hub
        href: how-to/deploy-models-serverless-connect.md
      - name: Model and region availability for Serverless API deployments
        href: how-to/deploy-models-serverless-availability.md
    - name: Managed compute
      items:
      - name: Deploy models via managed compute
        href: how-to/deploy-models-managed.md
    - name: Azure AI model inference
      items:
      - name: What is Azure AI model inference?
        href: ../ai-foundry/model-inference/overview.md?context=/azure/ai-studio/context/context
      - name: Add and configure models
        href: ../ai-foundry/model-inference/how-to/create-model-deployments.md?context=/azure/ai-studio/context/context
      - name: Supported programming languages and SDKs
        href: ../ai-foundry/model-inference/supported-languages.md?context=/azure/ai-studio/context/context
      - name: Use the Azure AI model inference endpoint
        href: ../ai-foundry/model-inference/how-to/inference.md?context=/azure/ai-studio/context/context
      - name: Azure AI model inference quotas and limits
        href: ../ai-foundry/model-inference/quotas-limits.md?context=/azure/ai-studio/context/context
    - name: Azure OpenAI Service
      items:
      - name: Deploy Azure OpenAI models
        href: how-to/deploy-models-openai.md
      - name: Azure OpenAI Service quotas and limits
        href: ../ai-services/openai/quotas-limits.md?context=/azure/ai-studio/context/context
      - name: Troubleshoot deployments and monitoring
        href: how-to/troubleshoot-deploy-and-monitor.md
  - name: Work with models from the model catalog
    items:
    - name: Featured models supported in Azure AI model inference
      href: ../ai-foundry/model-inference/concepts/models.md?context=/azure/ai-studio/context/context
    - name: Work with embedding models
      items:
        - name: Work with text embedding models
          href: ../ai-foundry/model-inference/how-to/use-embeddings.md?context=/azure/ai-studio/context/context
        - name: Work with image embedding models
          href: ../ai-foundry/model-inference/how-to/use-image-embeddings.md?context=/azure/ai-studio/context/context
    - name: Work with chat models
      items:
        - name: Work with chat completion models
          href: ../ai-foundry/model-inference/how-to/use-chat-completions.md?context=/azure/ai-studio/context/context
        - name: Work with reasoning models
          href: ../ai-foundry/model-inference/how-to/use-chat-reasoning.md?context=/azure/ai-studio/context/context
    - name: Work with featured models
      items:
      - name: AI21 Jamba models
        href: how-to/deploy-models-jamba.md
      - name: Cohere models
        items:
        - name: Cohere Command models
          href: how-to/deploy-models-cohere-command.md
        - name: Cohere Embed models
          href: how-to/deploy-models-cohere-embed.md
        - name: Cohere Rerank models
          href: how-to/deploy-models-cohere-rerank.md
      - name: DeepSeek-R1 reasoning models
        href: how-to/deploy-models-deepseek.md
      - name: Gretel Navigator model
        href: how-to/deploy-models-gretel-navigator.md
      - name: Healthcare AI models
        items:
        - name: Foundational AI models for healthcare
          href: how-to/healthcare-ai/healthcare-ai-models.md
        - name: MedImageInsight - embedding model
          href: how-to/healthcare-ai/deploy-medimageinsight.md
        - name: CXRReportGen - text generation model
          href: how-to/healthcare-ai/deploy-cxrreportgen.md
        - name: MedImageParse - prompted segmentation model
          href: how-to/healthcare-ai/deploy-medimageparse.md
      - name: JAIS model
        href: how-to/deploy-models-jais.md
      - name: Meta Llama models
        items:
        - name: Meta Llama family models
          href: how-to/deploy-models-llama.md
        - name: Fine-tune Meta Llama family models
          href: how-to/fine-tune-model-llama.md
      - name: Microsoft Phi family models
        items:
        - name: Phi-3 chat models
          href: how-to/deploy-models-phi-3.md
        - name: Phi-3 chat model with vision
          href: how-to/deploy-models-phi-3-vision.md
        - name: Phi-3.5 chat model with vision
          href: how-to/deploy-models-phi-3-5-vision.md
        - name: Phi-4 chat models
          href: how-to/deploy-models-phi-4.md
        - name: Fine-tune Phi-3 chat models
          href: how-to/fine-tune-phi-3.md
      - name: Mistral family models
        items:
        - name: Mistral premium models
          href: how-to/deploy-models-mistral.md
        - name: Codestral model
          href: how-to/deploy-models-mistral-codestral.md
        - name: Mistral Nemo model
          href: how-to/deploy-models-mistral-nemo.md
        - name: Mistral-7B and Mixtral models
          href: how-to/deploy-models-mistral-open.md
<<<<<<< HEAD
        displayName: maas
      - name: NTTDATA tsuzumi model
=======
      displayName: maas
    - name: Gretel Navigator model
      href: how-to/deploy-models-gretel-navigator.md
    - name: JAIS model
      href: how-to/deploy-models-jais.md
    - name: AI21 Jamba models
      href: how-to/deploy-models-jamba.md
    - name: TimeGEN-1 model
      href: how-to/deploy-models-timegen-1.md
    - name: NTTDATA tsuzumi model
      href: how-to/deploy-models-tsuzumi.md
    - name: Fine-tune tsuzumi model
      href: how-to/fine-tune-models-tsuzumi.md
    - name: Stability AI models
      href: ./how-to/deploy-stability-models.md
  - name: Deploy AI models
    items:
      - name: Deployments overview
        href: concepts/deployments-overview.md
        displayName: endpoint
      - name: Azure AI model inference
>>>>>>> 62909f3f
        items:
          - name: NTTDATA tsuzumi model
            href: how-to/deploy-models-tsuzumi.md
          - name: Fine-tune tsuzumi model
            href: how-to/fine-tune-models-tsuzumi.md
      - name: TimeGEN-1 model
        href: how-to/deploy-models-timegen-1.md
  - name: Azure OpenAI and AI services
    items:
    - name: Use Azure OpenAI Service in Azure AI Foundry portal
      href: ai-services/how-to/connect-azure-openai.md
    - name: Use Azure AI services in Azure AI Foundry portal
      href: ai-services/how-to/connect-ai-services.md
      displayName: cognitive,task
    - name: What are Azure AI services?
      href: concepts/what-are-ai-services.md
    - name: Azure OpenAI
      items:
      - name: Deploy Azure OpenAI models
        items: 
        - name: Azure OpenAI in Azure AI Foundry
          href: azure-openai-in-ai-studio.md
        - name: Model region availability
          href:  ../ai-services/openai/concepts/models.md?context=/azure/ai-studio/context/context
          displayName: OpenAI, gpt-4o, gpt-4o-mini, whisper
        - name: Deployment types
          href: ../ai-services/openai/how-to/deployment-types.md?context=/azure/ai-studio/context/context
          displayName: provisioned, global standard, datazone, data zone, global data zone, batch, globalbatch
        - name: Model deployment
          href: how-to/deploy-models-openai.md
      - name: Generate text
        items:
        - name: Batch
          href: ../ai-services/openai/how-to/batch.md?context=/azure/ai-studio/context/context
          displayName: OpenAI, global batch, globalbatch, chat, chat completions
        - name: Reasoning models
          href: ../ai-services/openai/how-to/reasoning.md?context=/azure/ai-studio/context/context
          displayName: OpenAI, o1, o1-mini, o3-mini, reasoning effort
        - name: Function calling
          href: ../ai-services/openai/how-to/function-calling.md?context=/azure/ai-studio/context/context
          displayName: OpenAI 
        - name: Predicted outputs
          href: ../ai-services/openai/how-to/predicted-outputs.md?context=/azure/ai-studio/context/context 
        - name: Prompt caching
          href: ../ai-services/openai/how-to/prompt-caching.md?context=/azure/ai-studio/context/context 
        - name: Structured outputs
          href: ../ai-services/openai/how-to/structured-outputs.md?context=/azure/ai-studio/context/context 
        - name: Use vision-enabled chat
          href:  ../ai-services/openai/gpt-v-quickstart.md?context=/azure/ai-studio/context/context
      - name: Generate images
        href: ../ai-services/openai/dall-e-quickstart.md?context=/azure/ai-studio/context/context
        displayName: OpenAI, DALLE, dall-e, DALL-E
      - name: Audio
        items:
          - name: Use GPT-4o in the real-time audio playground
            href: ../ai-services/openai/realtime-audio-quickstart.md?context=/azure/ai-studio/context/context
            displayName: OpenAI, realtime, real-time
          - name: Audio generation
            href: ../ai-services/openai/audio-completions-quickstart.md?context=/azure/ai-studio/context/context 
      - name: Distillation (stored completions)
        href: ../ai-services/openai/how-to/stored-completions.md?context=/azure/ai-studio/context/context
        displayName: OpenAI, Azure OpenAI, stored completions, model distillation
      - name: Embeddings
        href: ../ai-services/openai/tutorials/embeddings.md?context=/azure/ai-studio/context/context
        displayName: text-embedding-ada-002, text-embedding-3-large, text-embedding-3-small
      - name: Evaluation
        href: ../ai-services/openai/how-to/evaluations.md?context=/azure/ai-studio/context/context
        displayName: OpenAI
      - name: Fine-tuning
        items:
        - name: Fine-tune Azure OpenAI models
          href: ../ai-services/openai/how-to/fine-tuning.md?context=/azure/ai-studio/context/context
          displayname: vision fine-tuning, DPO, direct preference optimization
        - name: When to use Azure OpenAI fine-tuning
          href: ../ai-services/openai/concepts/fine-tuning-considerations.md?context=/azure/ai-studio/context/context
    - name: Content Safety
      items: 
      - name: What is Azure AI Content Safety service?
        href: ../ai-services/content-safety/overview.md?context=/azure/ai-studio/context/context
      - name: Prompt Shields quickstart
        href: ../ai-services/content-safety/quickstart-jailbreak.md?context=/azure/ai-studio/context/context
      - name: Groundedness detection (preview) quickstart
        href: ../ai-services/content-safety/quickstart-groundedness.md?context=/azure/ai-studio/context/context
      - name: Protected material detection for text quickstart
        href: ../ai-services/content-safety/quickstart-protected-material.md?context=/azure/ai-studio/context/context
      - name: Custom categories (preview) quickstart
        href: ../ai-services/content-safety/quickstart-custom-categories.md?context=/azure/ai-studio/context/context
      - name: Text moderation quickstart
        href: ../ai-services/content-safety/quickstart-text.md?context=/azure/ai-studio/context/context
    - name:  Content Understanding
      items:
      - name: What is Azure AI Content Understanding (preview)?
        href:   ../ai-services/content-understanding/overview.md?context=/azure/ai-studio/context/context
      - name: Use Content Understanding in Azure AI Foundry portal
        href: ../ai-services/content-understanding/quickstart/use-ai-foundry.md?context=/azure/ai-studio/context/context
    - name:  Document Intelligence
      items:
      - name: What is Azure AI Document Intelligence?
        href: ../ai-services/document-intelligence/overview.md?context=/azure/ai-studio/context/context
    - name:  Language
      items:
      - name: What is Azure AI Language?
        href: ../ai-services/language-service/overview.md?context=/azure/ai-studio/context/context
      - name: Conversation Language Understanding
        href: ../ai-services/language-service/conversational-language-understanding/quickstart.md?context=/azure/ai-studio/context/context&pivots=rest-api
      - name: Key Phrase Extraction
        href: ../ai-services/language-service/key-phrase-extraction/quickstart.md?context=/azure/ai-studio/context/context
      - name: Language Detection
        href: ../ai-services/language-service/language-detection/quickstart.md?context=/azure/ai-studio/context/context
      - name: Named Entity Recognition
        href: ../ai-services/language-service/named-entity-recognition/quickstart.md?context=/azure/ai-studio/context/context
      - name: Custom Named Entity Recognition
        href: ../ai-services/language-service/custom-named-entity-recognition/quickstart.md?context=/azure/ai-studio/context/context&pivots=rest-api
      - name: Native Document Support
        href: ../ai-services/language-service/native-document-support/use-native-documents.md?context=/azure/ai-studio/context/context
      - name: Orchestration Workflow
        href: ../ai-services/language-service/orchestration-workflow/quickstart.md?context=/azure/ai-studio/context/context
      - name: Personally Identifiable Information detection
        href: ../ai-services/language-service/personally-identifiable-information/quickstart.md?context=/azure/ai-studio/context/context
      - name: Sentiment Analysis
        href: ../ai-services/language-service/sentiment-opinion-mining/quickstart.md?context=/azure/ai-studio/context/context
      - name: Summarization
        href: ../ai-services/language-service/summarization/quickstart.md?context=/azure/ai-studio/context/context
      - name: Text Analytics for Health
        href: ../ai-services/language-service/text-analytics-for-health/quickstart.md?context=/azure/ai-studio/context/context
      - name: Text Classification
        href: ../ai-services/language-service/custom-text-classification/quickstart.md?context=/azure/ai-studio/context/context
    - name:  Speech
      items:
      - name: What is the Speech service?
        href: ../ai-services/speech-service/overview.md?context=/azure/ai-studio/context/context
      - name: Real-time speech to text
        href: ../ai-services/speech-service/get-started-speech-to-text.md?context=/azure/ai-studio/context/context
      - name: Fast transcription
        href: ../ai-services/speech-service/fast-transcription-create.md?context=/azure/ai-studio/context/context
      - name: Pronunciation assessment
        href: ../ai-services/speech-service/pronunciation-assessment-tool.md?context=/azure/ai-studio/context/context
      - name: Speech translation
        href: ../ai-services/speech-service/get-started-speech-translation.md?context=/azure/ai-studio/context/context
      - name: Hear and speak with chat in the playground
        href: quickstarts/hear-speak-playground.md
      - name: Custom speech fine-tuning
        href: ../ai-services/speech-service/custom-speech-ai-foundry-portal.md?context=/azure/ai-studio/context/context
    - name:  Translator
      items:
      - name: What is Azure AI Translator?
        href: ../ai-services/translator/translator-overview.md?context=/azure/ai-studio/context/context
      - name: Azure AI Translator language support
        href: ../ai-services/translator/language-support.md?context=/azure/ai-studio/context/context
      - name: Text translation
        href: ../ai-services/translator/text-translation-overview.md?context=/azure/ai-studio/context/context
      - name: Document translation
        href: ../ai-services/translator/document-translation/overview.md?context=/azure/ai-studio/context/context
      - name: Custom Translator
        href: ../ai-services/translator/custom-translator/overview.md?context=/azure/ai-studio/context/context
      - name: Prebuilt solutions
        href: ../ai-services/translator/solutions-overview.md?context=/azure/ai-studio/context/context
    - name:  Vision
      items:
      - name: Azure Image Analysis
        items:
        - name: What is Image Analysis?
          href: /azure/ai-services/computer-vision/overview-image-analysis?context=/azure/ai-studio/context/context
        - name: Quickstart
          href: /azure/ai-services/computer-vision/quickstarts-sdk/image-analysis-client-library-40?context=/azure/ai-studio/context/context
        - name: Optical Character Recognition concepts
          href: /azure/ai-services/computer-vision/concept-ocr?context=/azure/ai-studio/context/context
        - name: Image captioning concepts
          href: /azure/ai-services/computer-vision/concept-describe-images-40?context=/azure/ai-studio/context/context
      - name: Azure AI Face
        items:
        - name: What is Azure AI Face service?
          href: /azure/ai-services/computer-vision/overview-identity?context=/azure/ai-studio/context/context
        - name: Quickstart 
          href: /azure/ai-services/computer-vision/quickstarts-sdk/identity-client-library?context=/azure/ai-studio/context/context
        - name: Face detection concepts
          href: /azure/ai-services/computer-vision/concept-face-detection?context=/azure/ai-studio/context/context
        - name: Face recognition concepts
          href: /azure/ai-services/computer-vision/concept-face-recognition?context=/azure/ai-studio/context/context
        - name: Liveness detection tutorial
          href: /azure/ai-services/computer-vision/tutorials/liveness?context=/azure/ai-studio/context/context
- name: Solutions
  items:
  - name: Agents
    items:
    - name: What is Azure AI Agent Service
      href: ../ai-services/agents/overview.md?context=/azure/ai-studio/context/context
    - name: "Quickstart: Create a new agent"
      href: ../ai-services/agents/quickstart.md?context=/azure/ai-studio/context/context
  - name: Azure AI Search for RAG
    items:
    - name: Retrieval Augmented Generation (RAG) overview
      href: concepts/retrieval-augmented-generation.md
    - name: Use Azure AI Search
      href: /azure/search/search-what-is-azure-search?context=/azure/ai-studio/context/context
    - name: Build and consume vector indexes (Portal)
      href: how-to/index-add.md
    - name: Build and consume vector indexes (Code)
      href: how-to/develop/index-build-consume-sdk.md
    - name: Build a RAG solution using Azure AI Search
      href: /azure/search/tutorial-rag-build-solution?context=/azure/ai-studio/context/context
  - name: Develop with code
    items:
    - name: Work with projects in VS Code
      href: how-to/develop/vscode.md
    - name: Start with an AI template
      href: how-to/develop/ai-template-get-started.md
    - name: Develop with LangChain
      href: how-to/develop/langchain.md
    - name: Develop with LlamaIndex
      href: how-to/develop/llama-index.md
      displayName: code,sdk
    - name: Develop with Semantic Kernel
      href: how-to/develop/semantic-kernel.md
- name: Optimizations
  items:
  - name: Prompt engineering
    items:
    - name: Prompt engineering techniques
      href: ../ai-services/openai/concepts/prompt-engineering.md?context=/azure/ai-studio/context/context
    - name: Image prompt engineering
      href: ../ai-services/openai/concepts/gpt-4-v-prompt-engineering.md?context=/azure/ai-studio/context/context
    - name: Synthetic Data Generation
      href: concepts/concept-synthetic-data.md
  - name: Fine-tuning
    items:
    - name: Fine-tuning in Azure AI Foundry
      href: concepts/fine-tuning-overview.md
    - name: Fine-tune with a managed compute
      href: how-to/fine-tune-managed-compute.md
    - name: Fine-tune Azure OpenAI models
      href: ../ai-services/openai/how-to/fine-tuning.md?context=/azure/ai-studio/context/context
    - name: Distillation
      href: concepts/concept-model-distillation.md
  - name: Tracing
    items:
    - name: Tracing in Azure AI Foundry
      href: concepts/trace.md
    - name: Trace your application with Azure AI Inference SDK
      href: how-to/develop/trace-local-sdk.md
    - name: Visualize your traces
      href: how-to/develop/visualize-traces.md
  - name: Evaluate generative AI apps
    items:
    - name: Evaluations concepts
      items:
      - name: Evaluation of generative AI models and AI applications
        href: concepts/evaluation-approach-gen-ai.md
      - name: Evaluation and monitoring metrics for generative AI
        href: concepts/evaluation-metrics-built-in.md
    - name: Manually evaluate prompts in the playground
      href: how-to/evaluate-prompts-playground.md
    - name: Generate synthetic and simulated data for evaluation
      href: how-to/develop/simulator-interaction-data.md
    - name: Evaluate with the Azure AI Evaluation SDK
      href: how-to/develop/evaluate-sdk.md
      displayName: code,accuracy,metrics
    - name: Run evaluations from the portal
      href: how-to/evaluate-generative-ai-app.md
    - name: View evaluation results in the portal
      href: how-to/evaluate-results.md
      displayName: accuracy,metrics
    - name: Run evaluations online
      href: how-to/online-evaluation.md
    - name: Evaluate flows in the portal
      items:
        - name: Submit batch run and evaluate a flow
          href: how-to/flow-bulk-test-evaluation.md
        - name: Develop an evaluation flow in Prompt flow
          href: how-to/flow-develop-evaluation.md
    - name: A/B experimentation
      href: concepts/a-b-experimentation.md
  - name: Build apps with prompt flow
    items:
    - name: Prompt flow overview
      href: how-to/prompt-flow.md
    - name: Develop flows
      items:
      - name: Create and manage compute session
        href: how-to/create-manage-compute-session.md
      - name: Create a flow
        href: how-to/flow-develop.md
      - name: Tune prompts using variants
        href: how-to/flow-tune-prompts-using-variants.md
      - name: Process images in a flow
        href: how-to/flow-process-image.md
      - name: Use prompt flow tools
        items:
        - name: Prompt flow tools overview
          href: how-to/prompt-flow-tools/prompt-flow-tools-overview.md
        - name: LLM tool
          href: how-to/prompt-flow-tools/llm-tool.md
        - name: Prompt tool
          href: how-to/prompt-flow-tools/prompt-tool.md
        - name: Python tool
          href: how-to/prompt-flow-tools/python-tool.md
        - name: Azure OpenAI GPT-4 Turbo with Vision tool
          href: how-to/prompt-flow-tools/azure-open-ai-gpt-4v-tool.md
        - name: Index Lookup tool
          href: how-to/prompt-flow-tools/index-lookup-tool.md
        - name: Rerank tool
          href: how-to/prompt-flow-tools/rerank-tool.md
        - name: Content Safety tool
          href: how-to/prompt-flow-tools/content-safety-tool.md
        - name: Embedding tool
          href: how-to/prompt-flow-tools/embedding-tool.md
        - name: Serp API tool
          href: how-to/prompt-flow-tools/serp-api-tool.md
    - name: Deploy and monitor generative AI apps
      items:
      - name: Continuously monitor your applications
        href: how-to/monitor-applications.md
      - name: Deploy and monitor flows
        items:
        - name: Deploy a flow for real-time inference
          href: how-to/flow-deploy.md
          displayName: endpoint
        - name: Enable tracing and collect feedback for a flow deployment
          href: how-to/develop/trace-production-sdk.md
          displayName: code
        - name: Monitor prompt flow deployments
          href: how-to/monitor-quality-safety.md
        - name: Troubleshoot prompt flow
          href: how-to/prompt-flow-troubleshoot.md
- name: Management center
  items:
  - name: Management center overview
    href: concepts/management-center.md
  - name: Manage projects and hubs
    items:
    - name: Create a project
      href: how-to/create-projects.md
    - name: Hubs and projects overview
      href: concepts/ai-resources.md
    - name: Create your first hub
      href: how-to/create-azure-ai-resource.md
    - name: Create a hub using the Azure Machine Learning SDK and CLI
      href: how-to/develop/create-hub-project-sdk.md
    - name: Create a hub with custom security
      items:
      - name: Create a hub in the Azure portal
        href: how-to/create-secure-ai-hub.md
      - name: Create a hub from template
        href: how-to/create-azure-ai-hub-template.md
        displayName: code
      - name: Create a hub using Terraform
        href: how-to/create-hub-terraform.md
  - name: Create and manage compute
    href: how-to/create-manage-compute.md
  - name: Connections
    items:
    - name: Connections overview
      href: concepts/connections.md
    - name: Create a connection
      href: how-to/connections-add.md
    - name: Create a connection using the Azure Machine Learning SDK
      href: how-to/develop/connections-add-sdk.md
      displayName: code
  - name: Add and manage data in Azure AI Foundry
    href: how-to/data-add.md
  - name: Costs and quotas
    items:
    - name: Plan and manage costs
      href: how-to/costs-plan-manage.md
      displayName: pricing, budget, estimate
    - name: Manage quotas
      href: how-to/quota.md
    - name: Increase rate limit
      href: how-to/autoscale.md
- name: Security & Governance
  items:
  - name: Identity & access management
    items:
    - name: Role-based access control in Azure AI Foundry portal
      href: concepts/rbac-ai-studio.md
  - name: Network security
    items:
    - name: Configure managed network
      href: how-to/configure-managed-network.md
    - name: Configure private link
      displayName: custom dns
      href: how-to/configure-private-link.md
    - name: Secure playground chat
      href: how-to/secure-data-playground.md
    - name: Securely access on-premises resources
      href: how-to/access-on-premises-resources.md
    - name: Troubleshoot secure project connectivity
      href: how-to/troubleshoot-secure-connection-project.md
  - name: Data protection & encryption
    items:
    - name: Configure customer-managed keys
      href: concepts/encryption-keys-portal.md
    - name: Rotate keys
      href: ../ai-services/rotate-keys.md?context=/azure/ai-studio/context/context
    - name: Disable shared key access to storage
      href: how-to/disable-local-auth.md
  - name: Azure policies
    items:
    - name: Audit and manage using Azure Policy
      href: how-to/azure-policy.md
    - name: Built-in policy to allow specific models
      href: how-to/built-in-policy-model-deployment.md
    - name: Custom policy to allow specific models
      href: how-to/custom-policy-model-deployment.md
  - name: Vulnerability management
    href: concepts/vulnerability-management.md
  - name: Disaster recovery
    href: how-to/disaster-recovery.md
  - name: Security baseline
    href: /security/benchmark/azure/baselines/azure-ai-studio-security-baseline
- name: Responsible AI
  items:
  - name: Responsible AI overview
    href: responsible-use-of-ai-overview.md
  - name: Azure AI Content Safety in AI Foundry portal overview
    href: ai-services/content-safety-overview.md
  - name: Use Azure AI Content Safety in AI Foundry portal
    href: /azure/ai-services/content-safety/how-to/foundry?context=/azure/ai-studio/context/context
  - name: Content filtering
    href: concepts/content-filtering.md
  - name: Use blocklists
    href: how-to/use-blocklists.md
  - name: Transparency notes for Azure AI Services
    href: ../ai-services/responsible-use-of-ai-overview.md?context=/azure/ai-studio/context/context
  - name: Limited Access features
    href: ../ai-services/cognitive-services-limited-access.md?context=/azure/ai-studio/context/context
  - name: System message templates
    href: ../ai-services/openai/concepts/system-message.md?context=/azure/ai-studio/context/context
  - name: Transparency Note for safety evaluations
    href: ./concepts/safety-evaluations-transparency-note.md
- name: Reference
  items:
  - name: Azure AI Projects SDK
    href: /python/api/overview/azure/ai-projects-readme
  - name: Azure Machine Learning Python SDK
    href: /python/api/overview/azure/ai-ml-readme
  - name: Azure Machine Learning REST API
    href: /rest/api/azureml
  - name: Azure AI services SDKs
    displayName: client library libraries development kit
    href: ../ai-services/reference/sdk-package-resources.md?context=/azure/ai-studio/context/context
  - name: Azure AI services REST APIs
    displayName: swagger http
    href: ../ai-services/reference/rest-api-resources.md?context=/azure/ai-studio/context/context
  - name: Azure AI Model Inference API
    href: ../ai-foundry/model-inference/reference/reference-model-inference-api.md
  - name: Azure Policy built-ins
    displayName: samples, policies, definitions
    href: ../ai-services/policy-reference.md?context=/azure/ai-studio/context/context
  - name: Region support
    href: reference/region-support.md
- name: Resources
  items:
  - name: Azure AI FAQ
    href: faq.yml
  - name: Azure AI Foundry architecture
    href: concepts/architecture.md
  - name: Support & help options
    href: ../ai-services/cognitive-services-support-options.md?context=/azure/ai-studio/context/context
  - name: Use Azure AI Foundry with a screen reader
    href: tutorials/screen-reader.md
  - name: Region support
    href: https://azure.microsoft.com/global-infrastructure/services/?products=cognitive-services
  - name: Azure updates
    href: https://azure.microsoft.com/updates/?query=cognitive%20services
  - name: Pricing calculator
    href: https://azure.microsoft.com/pricing/calculator/
  - name: Compliance
    href: https://azure.microsoft.com/support/legal/cognitive-services-compliance-and-privacy/
  - name: Service Level Agreement (SLA)
    href: https://azure.microsoft.com/support/legal/sla/cognitive-services/v1_1/
  - name: Azure Government
    href: /azure/azure-government/compare-azure-government-global-azure<|MERGE_RESOLUTION|>--- conflicted
+++ resolved
@@ -5,11 +5,7 @@
   href: what-is-ai-studio.md
 - name: What's new in Azure AI Foundry?
   href: whats-new-ai-foundry.md
-<<<<<<< HEAD
 - name: Get started
-=======
-- name: Overview
->>>>>>> 62909f3f
   expanded: true
   items:
   - name: Quickstarts
@@ -158,37 +154,15 @@
           href: how-to/deploy-models-mistral-nemo.md
         - name: Mistral-7B and Mixtral models
           href: how-to/deploy-models-mistral-open.md
-<<<<<<< HEAD
         displayName: maas
       - name: NTTDATA tsuzumi model
-=======
-      displayName: maas
-    - name: Gretel Navigator model
-      href: how-to/deploy-models-gretel-navigator.md
-    - name: JAIS model
-      href: how-to/deploy-models-jais.md
-    - name: AI21 Jamba models
-      href: how-to/deploy-models-jamba.md
-    - name: TimeGEN-1 model
-      href: how-to/deploy-models-timegen-1.md
-    - name: NTTDATA tsuzumi model
-      href: how-to/deploy-models-tsuzumi.md
-    - name: Fine-tune tsuzumi model
-      href: how-to/fine-tune-models-tsuzumi.md
-    - name: Stability AI models
-      href: ./how-to/deploy-stability-models.md
-  - name: Deploy AI models
-    items:
-      - name: Deployments overview
-        href: concepts/deployments-overview.md
-        displayName: endpoint
-      - name: Azure AI model inference
->>>>>>> 62909f3f
         items:
           - name: NTTDATA tsuzumi model
             href: how-to/deploy-models-tsuzumi.md
           - name: Fine-tune tsuzumi model
             href: how-to/fine-tune-models-tsuzumi.md
+      - name: Stability AI models
+        href: ./how-to/deploy-stability-models.md
       - name: TimeGEN-1 model
         href: how-to/deploy-models-timegen-1.md
   - name: Azure OpenAI and AI services
