items:
- name: Azure AI Studio documentation
  href: index.yml
- name: Overview
  expanded: true
  items:
  - name: What is Azure AI Studio?
    href: what-is-ai-studio.md
  - name: Azure AI Studio architecture
    href: concepts/architecture.md
  - name: Region support
    href: reference/region-support.md
  - name: What's new in Azure AI Studio?
    href: whats-new.md
  - name: Azure AI FAQ
    href: faq.yml
- name: Quickstarts
  items:
  - name: Create a project and use the chat playground
    href: quickstarts/get-started-playground.md
  - name: Get started building a chat app using the prompt flow SDK
    href: quickstarts/get-started-code.md
  - name: Moderate text and images with content safety
    href: quickstarts/content-safety.md
  - name: Use Azure AI Studio with a screen reader
    href: tutorials/screen-reader.md
- name: Tutorials
  items:
  - name: Deploy an enterprise chat web app
    href: tutorials/deploy-chat-web-app.md
  - name: Build your own copilot using prompt flow
    href: tutorials/deploy-copilot-ai-studio.md
  - name: Build and deploy a chat copilot using the prompt flow SDK
    href: tutorials/deploy-copilot-ai-studio.md
- name: How-to
  expanded: true
  items:
  - name: Select and deploy AI models
    items:
    - name: Model catalog
      href: how-to/model-catalog-overview.md
    - name: Data, privacy, and security for Model Catalog
      href: how-to/concept-data-privacy.md
    - name: Model benchmarks
      href: how-to/model-benchmarks.md
    - name: Deployments overview
      href: concepts/deployments-overview.md
      displayName: endpoint
    - name: Deploy models as serverless API
      href: how-to/deploy-models-serverless.md
      displayName: maas, paygo, models-as-a-service
    - name: Consume serverless API models from a different project or hub
      href: how-to/deploy-models-serverless-connect.md
      displayName: maas, paygo, models-as-a-service
    - name: Model and region availability for Serverless API deployments
      href: how-to/deploy-models-serverless-availability.md
    - name: Fine-tune models
      href: concepts/fine-tuning-overview.md
    - name: Azure OpenAI models
      items:
      - name: Deploy Azure OpenAI models
        href: how-to/deploy-models-openai.md
      - name: Fine-tune Azure OpenAI models
        href: ../ai-services/openai/how-to/fine-tuning.md?context=/azure/ai-studio/context/context
    - name: Cohere models
      items:
      - name: Deploy Cohere Command models
        href: how-to/deploy-models-cohere-command.md
      - name: Deploy Cohere Embed models
        href: how-to/deploy-models-cohere-embed.md
    - name: Llama models
      items:
      - name: Deploy Llama family models
        href: how-to/deploy-models-llama.md
      - name: Fine-tune Llama 2 family models
        href: how-to/fine-tune-model-llama.md
    - name: Deploy JAIS models
      href: how-to/deploy-jais-models.md
    - name: Deploy Mistral family models
      href: how-to/deploy-models-mistral.md
      displayName: maas
<<<<<<< HEAD
    - name: Deploy Phi-3 models
      href: how-to/deploy-models-phi-3.md
    - name: Deploy TimeGEN-1 model
      href: how-to/deploy-models-timegen-1.md
    - name: Deploy open models
      href: how-to/deploy-models-open.md
      displayName: oss, open source
=======
    - name: Phi models
      items:
      - name: Fine-tune Phi 3 models
        href: how-to/fine-tune-phi-3-models.md
    - name: Deploy open models
      href: how-to/deploy-models-open.md
      displayName: oss, open source
    - name: Azure AI Model Inference API
      items:
        - name: What's the Azure AI Model Inference API?
          href: reference/reference-model-inference-api.md
        - name: Reference
          items:
            - name: Get Info
              href: reference/reference-model-inference-info.md
            - name: Embeddings
              href: reference/reference-model-inference-embeddings.md
            - name: Completions
              href: reference/reference-model-inference-completions.md
            - name: Chat Completions
              href: reference/reference-model-inference-chat-completions.md
            - name: Images Embeddings
              href: reference/reference-model-inference-images-embeddings.md
>>>>>>> 9873bdb5
  - name: Create AI Studio projects and resources
    items:
    - name: AI Studio hubs and projects overview
      href: concepts/ai-resources.md
    - name: Create a project
      href: how-to/create-projects.md
    - name: Create and manage a hub
      href: how-to/create-azure-ai-resource.md
    - name: Create a secure hub
      href: how-to/create-secure-ai-hub.md
    - name: Create a hub and project using the AzureML SDK
      href: how-to/develop/create-hub-project-sdk.md
    - name: Create a hub from template
      href: how-to/create-azure-ai-hub-template.md
    - name: Create and manage compute
      href: how-to/create-manage-compute.md
    - name: Connections
      items:
      - name: Connections overview
        href: concepts/connections.md
      - name: Create a connection
        href: how-to/connections-add.md
      - name: Create a connection using the AzureML SDK
        href: how-to/develop/connections-add-sdk.md
  - name: Data for your generative AI app
    items:
    - name: Overview of retrieval augmented generation (RAG)
      href: concepts/retrieval-augmented-generation.md
      displayName: RAG
    - name: Add data to your project
      href: how-to/data-add.md
      displayName: index
    - name: Build and consume vector indexes
      href: how-to/index-add.md
    - name: Build and consume indexes using code
      href: how-to/develop/index-build-consume-sdk.md
  - name: Develop generative AI apps
    items:
    - name: Develop generative AI apps in AI Studio
      items:
      - name: Build apps with prompt flow in AI Studio
        items:
        - name: Prompt flow overview
          href: how-to/prompt-flow.md
        - name: Develop flows
          items:
          - name: Create and manage compute session
            href: how-to/create-manage-compute-session.md
          - name: Create a flow
            href: how-to/flow-develop.md
          - name: Tune prompts using variants
            href: how-to/flow-tune-prompts-using-variants.md
          - name: Process images in a flow
            href: how-to/flow-process-image.md
          - name: Use prompt flow tools in AI Studio
            items:
            - name: Prompt flow tools overview
              href: how-to/prompt-flow-tools/prompt-flow-tools-overview.md
            - name: LLM tool
              href: how-to/prompt-flow-tools/llm-tool.md
            - name: Prompt tool
              href: how-to/prompt-flow-tools/prompt-tool.md
            - name: Python tool
              href: how-to/prompt-flow-tools/python-tool.md
            - name: Azure OpenAI GPT-4 Turbo with Vision tool
              href: how-to/prompt-flow-tools/azure-open-ai-gpt-4v-tool.md
            - name: Index Lookup tool
              href: how-to/prompt-flow-tools/index-lookup-tool.md
            - name: Content Safety tool
              href: how-to/prompt-flow-tools/content-safety-tool.md
            - name: Embedding tool
              href: how-to/prompt-flow-tools/embedding-tool.md
            - name: Serp API tool
              href: how-to/prompt-flow-tools/serp-api-tool.md
    - name: Develop generative AI apps using code
      items:
      - name: Overview of SDKs
        href: how-to/develop/sdk-overview.md
      - name: Work with Azure AI projects in VS Code
        href: how-to/develop/vscode.md
      - name: Trace your application with prompt flow
        href: how-to/develop/trace-local-sdk.md
  - name: Evaluate generative AI apps
    items:
    - name: Evaluations concepts
      items:
      - name: Approach to generative AI evaluations
        href: concepts/evaluation-approach-gen-ai.md
      - name: Evaluation and monitoring metrics for generative AI
        href: concepts/evaluation-metrics-built-in.md
      - name: Harms mitigation strategies with Azure AI
        href: concepts/evaluation-improvement-strategies.md
    - name: Manually evaluate prompts in Azure AI Studio playground
      href: how-to/evaluate-prompts-playground.md
    - name: Generate adversarial simulations for safety evaluation
      href: how-to/develop/simulator-interaction-data.md
    - name: Evaluate with the prompt flow SDK
      href: how-to/develop/flow-evaluate-sdk.md
    - name: Evaluate with Azure AI Studio
      href: how-to/evaluate-generative-ai-app.md
    - name: View evaluation results in Azure AI Studio
      href: how-to/evaluate-flow-results.md
    - name: Evaluate flows in AI Studio
      items:
        - name: Submit batch run and evaluate a flow
          href: how-to/flow-bulk-test-evaluation.md
        - name: Develop an evaluation flow in Prompt flow
          href: how-to/flow-develop-evaluation.md
  - name: Deploy and monitor generative AI apps
    items:
    - name: Deploy a flow for real-time inference
      href: how-to/flow-deploy.md
      displayName: endpoint
    - name: Enable tracing and collect feedback for a flow deployment
      href: how-to/develop/trace-production-sdk.md
    - name: Monitor prompt flow deployments
      href: how-to/monitor-quality-safety.md
    - name: Troubleshoot deployments and monitoring
      href: how-to/troubleshoot-deploy-and-monitor.md
  - name: Get started with Azure AI services
    items:
    - name: What are AI services?
      href: ../ai-services/what-are-ai-services.md?context=/azure/ai-studio/context/context
      displayName: cognitive
    - name: Get started with AI services in AI Studio
      href: ai-services/get-started.md
    - name: Connect AI services in AI Studio
      href: ai-services/connect-ai-services.md
    - name: Azure OpenAI
      items:
      - name: Get started with Assistants and code interpreter in the playground
        href: ../ai-services/openai/assistants-quickstart.md?context=/azure/ai-studio/context/context
      - name: Analyze images and video with GPT-4 for Vision in the playground
        href: quickstarts/multimodal-vision.md
      - name: Use your image data with Azure OpenAI
        href: how-to/data-image-add.md
        displayName: vision, gpt, turbo
    - name: Speech
      items:
      - name: Real-time speech to text
        href: ../ai-services/speech-service/get-started-speech-to-text.md?context=/azure/ai-studio/context/context
      - name: Speech analytics
        items:
          - name: Speech analytics overview
            href: ../ai-services/speech-service/speech-analytics-overview.md?context=/azure/ai-studio/context/context
          - name: Post-call transcription analytics (Preview)
            href: ../ai-services/speech-service/speech-analytics-post-call.md?context=/azure/ai-studio/context/context
          - name: Customize post-call transcription analytics (Preview)
            href: ../ai-services/speech-service/speech-analytics-post-call-customize.md?context=/azure/ai-studio/context/context
      - name: Pronunciation assessment
        href: ../ai-services/speech-service/pronunciation-assessment-tool.md?context=/azure/ai-studio/context/context
      - name: Hear and speak with chat in the playground
        href: quickstarts/hear-speak-playground.md
  - name: Costs and quotas
    items:
    - name: Plan and manage costs
      href: how-to/costs-plan-manage.md
      displayName: pricing, budget, estimate
    - name: Manage quotas
      href: how-to/quota.md
    - name: Increase rate limit
      href: how-to/autoscale.md
    - name: Use commitment tier pricing
      href: how-to/commitment-tier.md
  - name: Infrastructure & security
    items:
    - name: Identity & access management
      items:
      - name: Role-based access control in Azure AI Studio
        href: concepts/rbac-ai-studio.md
    - name: Network security
      items:
      - name: Configure managed network
        href: how-to/configure-managed-network.md
      - name: Configure private link
        href: how-to/configure-private-link.md
      - name: Troubleshoot secure project connectivity
        href: how-to/troubleshoot-secure-connection-project.md
    - name: Data protection & encryption
      items:
      - name: Rotate keys
        href: ../ai-services/rotate-keys.md?context=/azure/ai-studio/context/context
      - name: Configure customer-managed keys
        href: ../ai-services/encryption/cognitive-services-encryption-keys-portal.md?context=/azure/ai-studio/context/context
    - name: Vulnerability management
      href: concepts/vulnerability-management.md
    - name: Disaster recovery
      href: how-to/disaster-recovery.md
- name: Responsible AI
  items:
  - name: Overview
    href: ../ai-services/responsible-use-of-ai-overview.md?context=/azure/ai-studio/context/context
  - name: Limited Access features
    href: ../ai-services/cognitive-services-limited-access.md?context=/azure/ai-studio/context/context
  - name: Content safety
    items:
    - name: Content filtering
      href: concepts/content-filtering.md
    - name: System message templates
      href: ../ai-services/openai/concepts/system-message.md?context=/azure/ai-studio/context/context
  - name: Transparency Note for safety evaluations
    href: ./concepts/safety-evaluations-transparency-note.md
- name: Reference
  items:
  - name: Azure Machine Learning Python SDK
    href: /python/api/overview/azure/ai-ml-readme
  - name: Azure Machine Learning REST API
    href: /rest/api/azureml
  - name: Azure AI services SDKs
    displayName: client library libraries development kit
    href: ../ai-services/reference/sdk-package-resources.md?context=/azure/ai-studio/context/context
  - name: Azure AI services REST APIs
    displayName: swagger http
    href: ../ai-services/reference/rest-api-resources.md?context=/azure/ai-studio/context/context
  - name: Prompt flow Python SDK
    href: https://microsoft.github.io/promptflow/reference/index.html#
  - name: Azure Policy built-ins
    displayName: samples, policies, definitions
    href: ../ai-services/policy-reference.md?context=/azure/ai-studio/context/context
- name: Resources
  items:
  - name: Support & help options
    href: ../ai-services/cognitive-services-support-options.md?context=/azure/ai-studio/context/context
  - name: Region support
    href: https://azure.microsoft.com/global-infrastructure/services/?products=cognitive-services
  - name: Azure updates
    href: https://azure.microsoft.com/updates/?query=cognitive%20services
  - name: Pricing calculator
    href: https://azure.microsoft.com/pricing/calculator/
  - name: Compliance
    href: https://azure.microsoft.com/support/legal/cognitive-services-compliance-and-privacy/
  - name: Service Level Agreement (SLA)
    href: https://azure.microsoft.com/support/legal/sla/cognitive-services/v1_1/
  - name: Azure Government
    href: ../azure-government/compare-azure-government-global-azure.md
  - name: Videos
    href: https://azure.microsoft.com/resources/videos/index/?services=cognitive-services
  - name: Azure Blog
    href: https://azure.microsoft.com/blog/
  - name: Artificial Intelligence and Machine Learning Blog
    href: https://techcommunity.microsoft.com/t5/artificial-intelligence-and/ct-p/AI<|MERGE_RESOLUTION|>--- conflicted
+++ resolved
@@ -79,19 +79,10 @@
     - name: Deploy Mistral family models
       href: how-to/deploy-models-mistral.md
       displayName: maas
-<<<<<<< HEAD
     - name: Deploy Phi-3 models
       href: how-to/deploy-models-phi-3.md
     - name: Deploy TimeGEN-1 model
       href: how-to/deploy-models-timegen-1.md
-    - name: Deploy open models
-      href: how-to/deploy-models-open.md
-      displayName: oss, open source
-=======
-    - name: Phi models
-      items:
-      - name: Fine-tune Phi 3 models
-        href: how-to/fine-tune-phi-3-models.md
     - name: Deploy open models
       href: how-to/deploy-models-open.md
       displayName: oss, open source
@@ -111,7 +102,6 @@
               href: reference/reference-model-inference-chat-completions.md
             - name: Images Embeddings
               href: reference/reference-model-inference-images-embeddings.md
->>>>>>> 9873bdb5
   - name: Create AI Studio projects and resources
     items:
     - name: AI Studio hubs and projects overview
