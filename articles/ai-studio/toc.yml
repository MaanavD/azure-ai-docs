items:
- name: Azure AI Studio documentation
  href: index.yml
- name: Overview
  expanded: true
  items:
  - name: What is Azure AI Studio?
    href: what-is-ai-studio.md
  - name: Azure AI Studio architecture
    href: concepts/architecture.md
  - name: Region support
    href: reference/region-support.md
  - name: Azure AI FAQ
    href: faq.yml
- name: Quickstarts
  items:
  - name: Create a project and use the chat playground
    href: quickstarts/get-started-playground.md
  - name: Get started building a chat app using the prompt flow SDK
    href: quickstarts/get-started-code.md
    displayName: code
  - name: Get started with Assistants and code interpreter in the playground
    href: ../ai-services/openai/assistants-quickstart.md?context=/azure/ai-studio/context/context
  - name: Moderate text and images with Content Safety
    href: quickstarts/content-safety.md
  - name: Use Azure AI Studio with a screen reader
    href: tutorials/screen-reader.md
- name: Tutorials
  items:
  - name: Deploy an enterprise chat web app
    href: tutorials/deploy-chat-web-app.md
  - name: Build your own copilot with prompt flow UI
    href: tutorials/deploy-copilot-ai-studio.md
  - name: Build your own copilot with the prompt flow SDK
    items:
      - name: "Part 1: Build a custom copilot that implements RAG"
        href: tutorials/copilot-sdk-build-rag.md
        displayName: code,sdk
      - name: "Part 2: Evaluate and deploy your custom copilot"
        href: tutorials/copilot-sdk-evaluate-deploy.md
        displayName: code,sdk
- name: How-to
  expanded: true
  items:
  - name: Create hubs and projects
    items:
    - name: Hubs and projects overview
      href: concepts/ai-resources.md
    - name: Create your first hub
      href: how-to/create-azure-ai-resource.md
    - name: Create a hub with custom security
      items:
      - name: Create a hub in the Azure portal
        href: how-to/create-secure-ai-hub.md
      - name: Create a hub from template
        href: how-to/create-azure-ai-hub-template.md
      - name: Create a hub using the Azure Machine Learning SDK and CLI
        href: how-to/develop/create-hub-project-sdk.md
        displayName: code
      - name: Create a hub using Terraform
        href: how-to/create-hub-terraform.md
    - name: Create a project
      href: how-to/create-projects.md
    - name: Create and manage compute
      href: how-to/create-manage-compute.md
    - name: Connect to external resources
      items:
      - name: Connections overview
        href: concepts/connections.md
      - name: Create a connection
        href: how-to/connections-add.md
      - name: Create a connection using the Azure Machine Learning SDK
        href: how-to/develop/connections-add-sdk.md
        displayName: code
  - name: Select and deploy AI models
    items:
    - name: Model catalog
      href: how-to/model-catalog-overview.md
    - name: Data, privacy, and security for Model Catalog
      href: how-to/concept-data-privacy.md
    - name: Model benchmarks
      href: how-to/model-benchmarks.md
    - name: Fine-tune models
      href: concepts/fine-tuning-overview.md
    - name: Distillation
      href: concepts/concept-model-distillation.md
    - name: Azure OpenAI models
      items:
      - name: Azure OpenAI models
        href: how-to/deploy-models-openai.md
      - name: Fine-tune Azure OpenAI models
        href: ../ai-services/openai/how-to/fine-tuning.md?context=/azure/ai-studio/context/context
    - name: Phi-3 models
      items:
      - name: Phi-3 chat models
        href: how-to/deploy-models-phi-3.md
      - name: Phi-3 chat models with vision
        href: how-to/deploy-models-phi-3-vision.md
    - name: Cohere models
      items:
      - name: Cohere Command models
        href: how-to/deploy-models-cohere-command.md
      - name: Cohere Embed models
        href: how-to/deploy-models-cohere-embed.md
    - name: Meta Llama models
      items:
      - name: Meta Llama family models
        href: how-to/deploy-models-llama.md
      - name: Fine-tune Meta Llama family models
        href: how-to/fine-tune-model-llama.md
<<<<<<< HEAD
    - name: Mistral family models
      items:
        - name: Mistral premium models
          href: how-to/deploy-models-mistral.md
        - name: Mistral Nemo model
          href: how-to/deploy-models-mistral-nemo.md
        - name: Mistral-7B and Mixtral models
          href: how-to/deploy-models-mistral-open.md
=======
    - name: Deploy JAIS models
      href: how-to/deploy-jais-models.md
    - name: Deploy AI21 Jamba Instruct model
      href: how-to/deploy-models-jamba.md
    - name: Deploy Mistral family models
      href: how-to/deploy-models-mistral.md
>>>>>>> c8e07612
      displayName: maas
    - name: TimeGEN-1 model
      href: how-to/deploy-models-timegen-1.md
    - name: Deploy models
      items:
        - name: Deployments overview
          href: concepts/deployments-overview.md
          displayName: endpoint
        - name: Serverless API models
          items:
          - name: Deploy models as serverless API
            href: how-to/deploy-models-serverless.md
            displayName: maas, paygo, models-as-a-service
          - name: Consume serverless API models from a different project or hub
            href: how-to/deploy-models-serverless-connect.md
            displayName: maas, paygo, models-as-a-service
          - name: Model and region availability for Serverless API deployments
            href: how-to/deploy-models-serverless-availability.md
  - name: Data for your generative AI app
    items:
    - name: Overview of retrieval augmented generation (RAG)
      href: concepts/retrieval-augmented-generation.md
      displayName: RAG
    - name: Add data to your project
      href: how-to/data-add.md
      displayName: index
    - name: Build and consume vector indexes
      href: how-to/index-add.md
    - name: Build and consume indexes using code
      href: how-to/develop/index-build-consume-sdk.md
    - name: Synthetic Data Generation
      href: concepts/concept-synthetic-data.md
      displayName: code,sdk
  - name: Develop generative AI apps
    items:
    - name: Develop generative AI apps in AI Studio
      items:
      - name: Build apps with prompt flow in AI Studio
        items:
        - name: Prompt flow overview
          href: how-to/prompt-flow.md
        - name: Develop flows
          items:
          - name: Create and manage compute session
            href: how-to/create-manage-compute-session.md
          - name: Create a flow
            href: how-to/flow-develop.md
          - name: Tune prompts using variants
            href: how-to/flow-tune-prompts-using-variants.md
          - name: Process images in a flow
            href: how-to/flow-process-image.md
          - name: Use prompt flow tools in AI Studio
            items:
            - name: Prompt flow tools overview
              href: how-to/prompt-flow-tools/prompt-flow-tools-overview.md
            - name: LLM tool
              href: how-to/prompt-flow-tools/llm-tool.md
            - name: Prompt tool
              href: how-to/prompt-flow-tools/prompt-tool.md
            - name: Python tool
              href: how-to/prompt-flow-tools/python-tool.md
            - name: Azure OpenAI GPT-4 Turbo with Vision tool
              href: how-to/prompt-flow-tools/azure-open-ai-gpt-4v-tool.md
            - name: Index Lookup tool
              href: how-to/prompt-flow-tools/index-lookup-tool.md
            - name: Content Safety tool
              href: how-to/prompt-flow-tools/content-safety-tool.md
            - name: Embedding tool
              href: how-to/prompt-flow-tools/embedding-tool.md
            - name: Serp API tool
              href: how-to/prompt-flow-tools/serp-api-tool.md
        - name: Troubleshoot prompt flow
          href: how-to/prompt-flow-troubleshoot.md
    - name: Develop generative AI apps using code
      items:
      - name: Overview of SDKs
        href: how-to/develop/sdk-overview.md
        displayName: code
      - name: Work with AI Studio projects in VS Code
        href: how-to/develop/vscode.md
      - name: Start with an AI template
        href: how-to/develop/ai-template-get-started.md
      - name: Trace your application with prompt flow
        href: how-to/develop/trace-local-sdk.md
        displayName: code,sdk
  - name: Evaluate generative AI apps
    items:
    - name: Evaluations concepts
      items:
      - name: Approach to generative AI evaluations
        href: concepts/evaluation-approach-gen-ai.md
      - name: Evaluation and monitoring metrics for generative AI
        href: concepts/evaluation-metrics-built-in.md
      - name: Harms mitigation strategies with Azure AI
        href: concepts/evaluation-improvement-strategies.md
    - name: Manually evaluate prompts in Azure AI Studio playground
      href: how-to/evaluate-prompts-playground.md
    - name: Generate adversarial simulations for safety evaluation
      href: how-to/develop/simulator-interaction-data.md
    - name: Evaluate with the prompt flow SDK
      href: how-to/develop/flow-evaluate-sdk.md
      displayName: code,accuracy,metrics
    - name: Evaluate with Azure AI Studio
      href: how-to/evaluate-generative-ai-app.md
    - name: View evaluation results in Azure AI Studio
      href: how-to/evaluate-flow-results.md
      displayName: accuracy,metrics
    - name: Evaluate flows in AI Studio
      items:
        - name: Submit batch run and evaluate a flow
          href: how-to/flow-bulk-test-evaluation.md
        - name: Develop an evaluation flow in Prompt flow
          href: how-to/flow-develop-evaluation.md
  - name: Deploy and monitor generative AI apps
    items:
    - name: Deploy a flow for real-time inference
      href: how-to/flow-deploy.md
      displayName: endpoint
    - name: Enable tracing and collect feedback for a flow deployment
      href: how-to/develop/trace-production-sdk.md
      displayName: code
    - name: Monitor prompt flow deployments
      href: how-to/monitor-quality-safety.md
    - name: Troubleshoot deployments and monitoring
      href: how-to/troubleshoot-deploy-and-monitor.md
  - name: Get started with Azure AI services
    items:
    - name: What are AI services?
      href: ../ai-services/what-are-ai-services.md?context=/azure/ai-studio/context/context
      displayName: cognitive
    - name: Get started with AI services in AI Studio
      href: ai-services/get-started.md
    - name: Connect AI services in AI Studio
      href: ai-services/connect-ai-services.md
    - name: Azure OpenAI
      items:
      - name: Get started with Assistants and code interpreter in the playground
        href: ../ai-services/openai/assistants-quickstart.md?context=/azure/ai-studio/context/context
      - name: Analyze images and video with GPT-4 for Vision in the playground
        href: quickstarts/multimodal-vision.md
      - name: Use your image data with Azure OpenAI
        href: how-to/data-image-add.md
        displayName: vision, gpt, turbo
    - name: Azure AI Content Safety
      items:
      - name: Content filtering
        href: concepts/content-filtering.md
      - name: Prevent input attacks with Prompt Shields
        href: how-to/prompt-shields.md
      - name: Detect groundedness in chat responses
        href: how-to/groundedness.md
    - name: Speech
      items:
      - name: Real-time speech to text
        href: ../ai-services/speech-service/get-started-speech-to-text.md?context=/azure/ai-studio/context/context
      - name: Pronunciation assessment
        href: ../ai-services/speech-service/pronunciation-assessment-tool.md?context=/azure/ai-studio/context/context
      - name: Hear and speak with chat in the playground
        href: quickstarts/hear-speak-playground.md
  - name: Costs and quotas
    items:
    - name: Plan and manage costs
      href: how-to/costs-plan-manage.md
      displayName: pricing, budget, estimate
    - name: Manage quotas
      href: how-to/quota.md
    - name: Increase rate limit
      href: how-to/autoscale.md
    - name: Use commitment tier pricing
      href: how-to/commitment-tier.md
  - name: Infrastructure & security
    items:
    - name: Identity & access management
      items:
      - name: Role-based access control in Azure AI Studio
        href: concepts/rbac-ai-studio.md
    - name: Network security
      items:
      - name: Configure managed network
        href: how-to/configure-managed-network.md
      - name: Configure private link
        href: how-to/configure-private-link.md
      - name: Configure custom DNS
        href: ../machine-learning/how-to-custom-dns.md?context=/azure/ai-studio/context/context
      - name: Troubleshoot secure project connectivity
        href: how-to/troubleshoot-secure-connection-project.md
    - name: Data protection & encryption
      items:
      - name: Rotate keys
        href: ../ai-services/rotate-keys.md?context=/azure/ai-studio/context/context
      - name: Configure customer-managed keys
        href: ../ai-services/encryption/cognitive-services-encryption-keys-portal.md?context=/azure/ai-studio/context/context
    - name: Vulnerability management
      href: concepts/vulnerability-management.md
    - name: Disaster recovery
      href: how-to/disaster-recovery.md
    - name: Security baseline
      href: /security/benchmark/azure/baselines/azure-ai-studio-security-baseline
- name: Responsible AI
  items:
  - name: Overview
    href: ../ai-services/responsible-use-of-ai-overview.md?context=/azure/ai-studio/context/context
  - name: Limited Access features
    href: ../ai-services/cognitive-services-limited-access.md?context=/azure/ai-studio/context/context
  - name: System message templates
    href: ../ai-services/openai/concepts/system-message.md?context=/azure/ai-studio/context/context
  - name: Transparency Note for safety evaluations
    href: ./concepts/safety-evaluations-transparency-note.md
- name: Reference
  items:
  - name: Azure Machine Learning Python SDK
    href: /python/api/overview/azure/ai-ml-readme
  - name: Azure Machine Learning REST API
    href: /rest/api/azureml
  - name: Azure AI services SDKs
    displayName: client library libraries development kit
    href: ../ai-services/reference/sdk-package-resources.md?context=/azure/ai-studio/context/context
  - name: Azure AI services REST APIs
    displayName: swagger http
    href: ../ai-services/reference/rest-api-resources.md?context=/azure/ai-studio/context/context
  - name: Prompt flow Python SDK
    href: https://microsoft.github.io/promptflow/reference/index.html#
  - name: Azure AI Model Inference API
    items:
      - name: What's the Azure AI Model Inference API?
        href: reference/reference-model-inference-api.md
      - name: Reference
        items:
        - name: Get Info
          href: reference/reference-model-inference-info.md
        - name: Embeddings
          href: reference/reference-model-inference-embeddings.md
        - name: Completions
          href: reference/reference-model-inference-completions.md
        - name: Chat Completions
          href: reference/reference-model-inference-chat-completions.md
        - name: Images Embeddings
          href: reference/reference-model-inference-images-embeddings.md
  - name: Azure Policy built-ins
    displayName: samples, policies, definitions
    href: ../ai-services/policy-reference.md?context=/azure/ai-studio/context/context
- name: Resources
  items:
  - name: Support & help options
    href: ../ai-services/cognitive-services-support-options.md?context=/azure/ai-studio/context/context
  - name: Region support
    href: https://azure.microsoft.com/global-infrastructure/services/?products=cognitive-services
  - name: Azure updates
    href: https://azure.microsoft.com/updates/?query=cognitive%20services
  - name: Pricing calculator
    href: https://azure.microsoft.com/pricing/calculator/
  - name: Compliance
    href: https://azure.microsoft.com/support/legal/cognitive-services-compliance-and-privacy/
  - name: Service Level Agreement (SLA)
    href: https://azure.microsoft.com/support/legal/sla/cognitive-services/v1_1/
  - name: Azure Government
    href: ../azure-government/compare-azure-government-global-azure.md
  - name: Videos
    href: https://azure.microsoft.com/resources/videos/index/?services=cognitive-services
  - name: Azure Blog
    href: https://azure.microsoft.com/blog/
  - name: Artificial Intelligence and Machine Learning Blog
    href: https://techcommunity.microsoft.com/t5/artificial-intelligence-and/ct-p/AI
  - name: LLMOps with Prompt Flow
    href: https://github.com/microsoft/llmops-promptflow-template<|MERGE_RESOLUTION|>--- conflicted
+++ resolved
@@ -96,6 +96,8 @@
         href: how-to/deploy-models-phi-3.md
       - name: Phi-3 chat models with vision
         href: how-to/deploy-models-phi-3-vision.md
+      - name: Fine-tune Phi-3 chat models
+        href: how-to/fine-tune-model-phi-3.md
     - name: Cohere models
       items:
       - name: Cohere Command models
@@ -108,7 +110,6 @@
         href: how-to/deploy-models-llama.md
       - name: Fine-tune Meta Llama family models
         href: how-to/fine-tune-model-llama.md
-<<<<<<< HEAD
     - name: Mistral family models
       items:
         - name: Mistral premium models
@@ -117,15 +118,11 @@
           href: how-to/deploy-models-mistral-nemo.md
         - name: Mistral-7B and Mixtral models
           href: how-to/deploy-models-mistral-open.md
-=======
-    - name: Deploy JAIS models
-      href: how-to/deploy-jais-models.md
-    - name: Deploy AI21 Jamba Instruct model
+      displayName: maas
+    - name: JAIS model
+      href: how-to/deploy-models-jais.md
+    - name: Jamba instruct model
       href: how-to/deploy-models-jamba.md
-    - name: Deploy Mistral family models
-      href: how-to/deploy-models-mistral.md
->>>>>>> c8e07612
-      displayName: maas
     - name: TimeGEN-1 model
       href: how-to/deploy-models-timegen-1.md
     - name: Deploy models
