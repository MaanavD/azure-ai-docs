items:
- name: Azure AI Foundry documentation
  href: index.yml
- name: Overview
  expanded: true
  items:
  - name: What is Azure AI Foundry?
    href: what-is-ai-studio.md
  - name: Azure AI Foundry architecture
    href: concepts/architecture.md
  - name: Azure OpenAI in AI Foundry
    href: azure-openai-in-ai-studio.md
  - name: Management center
    href: concepts/management-center.md
  - name: Azure AI Foundry SDK
    href: how-to/develop/sdk-overview.md
    displayName: code, sdk
  - name: Region support
    href: reference/region-support.md
  - name: Azure AI FAQ
    href: faq.yml
  - name: Which studio should I choose?
    href: /ai/ai-studio-experiences-overview?context=/azure/ai-studio/context/context
- name: Quickstarts
  items:
  - name: Use the chat playground
    href: quickstarts/get-started-playground.md
  - name: Build a chat app using the Azure AI SDK
    href: quickstarts/get-started-code.md
    displayName: code
  - name: Get started using Azure OpenAI Assistants
    href: ../ai-services/openai/assistants-quickstart.md?context=/azure/ai-studio/context/context
  - name: Use Azure AI Foundry with a screen reader
    href: tutorials/screen-reader.md
- name: Tutorials
  items:
  - name: Deploy an enterprise chat web app
    href: tutorials/deploy-chat-web-app.md
  - name: Build a custom chat app with the Azure AI Foundry SDK
    items:
      - name: "Part 1: Set up project and install SDK"
        href: tutorials/copilot-sdk-create-resources.md
      - name: "Part 2: Build with data retrieval"
        href: tutorials/copilot-sdk-build-rag.md
        displayName: code,sdk
      - name: "Part 3: Evaluate the chat app"
        href: tutorials/copilot-sdk-evaluate.md
        displayName: code,sdk
- name: How-to
  expanded: true
  items:
  - name: Azure OpenAI and AI services
    items:
    - name: What are AI services?
      href: ../ai-services/what-are-ai-services.md?context=/azure/ai-studio/context/context
    - name: Use Azure AI services in AI Foundry portal
      href: ai-services/how-to/connect-ai-services.md
    - name: Azure OpenAI
      items:
      - name: What is Azure OpenAI?
        href: ../ai-services/openai/overview.md?context=/azure/ai-studio/context/context
        displayName: cognitive
      - name: Use Azure OpenAI Service in AI Foundry portal
        href: ai-services/how-to/connect-azure-openai.md
      - name: Deploy Azure OpenAI models
        href: how-to/deploy-models-openai.md
      - name: Fine-tune Azure OpenAI models
        href: ../ai-services/openai/how-to/fine-tuning.md?context=/azure/ai-studio/context/context
      - name: Get started using Azure OpenAI Assistants
        href: ../ai-services/openai/assistants-quickstart.md?context=/azure/ai-studio/context/context
      - name: Use GPT-4o in the real-time audio playground
        href: ../ai-services/openai/realtime-audio-quickstart.md?context=/azure/ai-studio/context/context
      - name: Analyze images and video with GPT-4 for Vision in the playground
        href: quickstarts/multimodal-vision.md
      - name: Use your image data with Azure OpenAI
        href: how-to/data-image-add.md
        displayName: vision, gpt, turbo
    - name: Azure Speech
      items:
      - name: Real-time speech to text
        href: ../ai-services/speech-service/get-started-speech-to-text.md?context=/azure/ai-studio/context/context
      - name: Pronunciation assessment
        href: ../ai-services/speech-service/pronunciation-assessment-tool.md?context=/azure/ai-studio/context/context
      - name: Hear and speak with chat in the playground
        href: quickstarts/hear-speak-playground.md
      - name: Fine-tune in AI Foundry portal for custom speech
        href: ../ai-services/speech-service/custom-speech-ai-studio.md?context=/azure/ai-studio/context/context
  - name: Explore and select AI models
    items:
    - name: Model catalog
      href: how-to/model-catalog-overview.md
    - name: Data, privacy, and security for Model Catalog
      href: how-to/concept-data-privacy.md
<<<<<<< HEAD
    - name: Model lifecycle and retirement
      href: concepts/model-lifecycle-and-retirement.md
    - name: Model benchmarks
      href: how-to/model-benchmarks.md
=======
    - name: Model benchmarking
      items:
      - name: Model benchmarks
        href: concepts/model-benchmarks.md
      - name: How to use model benchmarking
        href: how-to/benchmark-model-in-catalog.md
>>>>>>> 14b3a3a5
    - name: Fine-tune models
      href: concepts/fine-tuning-overview.md
    - name: Distillation
      href: concepts/concept-model-distillation.md
    - name: Azure OpenAI models
      items:
      - name: Deploy Azure OpenAI models
        href: how-to/deploy-models-openai.md
      - name: Fine-tune Azure OpenAI models
        href: ../ai-services/openai/how-to/fine-tuning.md?context=/azure/ai-studio/context/context
    - name: Healthcare AI models
      items:
        - name: Foundational AI models for healthcare
          href: how-to/healthcare-ai/healthcare-ai-models.md
        - name: MedImageInsight - embedding model
          href: how-to/healthcare-ai/deploy-medimageinsight.md
        - name: CXRReportGen - text generation model
          href: how-to/healthcare-ai/deploy-cxrreportgen.md
        - name: MedImageParse - prompted segmentation model
          href: how-to/healthcare-ai/deploy-medimageparse.md
    - name: Phi-3 family models
      items:
        - name: Phi-3 family chat models
          href: how-to/deploy-models-phi-3.md
        - name: Phi-3 chat model with vision
          href: how-to/deploy-models-phi-3-vision.md
        - name: Phi-3.5 chat model with vision
          href: how-to/deploy-models-phi-3-5-vision.md
        - name: Fine-tune Phi-3 chat models
          href: how-to/fine-tune-phi-3.md
    - name: Cohere models
      items:
      - name: Cohere Command models
        href: how-to/deploy-models-cohere-command.md
      - name: Cohere Embed models
        href: how-to/deploy-models-cohere-embed.md
      - name: Cohere Rerank models
        href: how-to/deploy-models-cohere-rerank.md
    - name: Meta Llama models
      items:
      - name: Meta Llama family models
        href: how-to/deploy-models-llama.md
      - name: Fine-tune Meta Llama family models
        href: how-to/fine-tune-model-llama.md
    - name: Mistral family models
      items:
        - name: Mistral premium models
          href: how-to/deploy-models-mistral.md
        - name: Mistral Nemo model
          href: how-to/deploy-models-mistral-nemo.md
        - name: Mistral-7B and Mixtral models
          href: how-to/deploy-models-mistral-open.md
      displayName: maas
    - name: JAIS model
      href: how-to/deploy-models-jais.md
    - name: AI21 Jamba models
      href: how-to/deploy-models-jamba.md
    - name: TimeGEN-1 model
      href: how-to/deploy-models-timegen-1.md
    - name: NTTDATA tsuzumi model
      href: how-to/deploy-models-tsuzumi.md
    - name: Fine-tune tsuzumi model
      href: how-to/fine-tune-models-tsuzumi.md
  - name: Deploy AI models
    items:
      - name: Deployments overview
        href: concepts/deployments-overview.md
        displayName: endpoint
      - name: Azure AI model inference
        items:
        - name: What is the Azure AI model inference service?
          href: ai-services/model-inference.md
        - name: Upgrade from GitHub Models
          href: ai-services/how-to/quickstart-github-models.md
        - name: Add and configure models
          href: ai-services/how-to/create-model-deployments.md
        - name: Deployment types
          href: ai-services/concepts/deployment-types.md
        - name: Use the inference endpoint
          href: ai-services/concepts/endpoints.md
        - name: Quotas and limits
          href: ai-services/concepts/quotas-limits.md
        - name: Azure AI model inference FAQ
          href: ai-services/faq.yml
      - name: Serverless API
        items:
        - name: Deploy models as serverless API
          href: how-to/deploy-models-serverless.md
          displayName: maas, paygo, models-as-a-service
        - name: Consume serverless API models from a different project or hub
          href: how-to/deploy-models-serverless-connect.md
          displayName: maas, paygo, models-as-a-service
        - name: Model and region availability for Serverless API deployments
          href: how-to/deploy-models-serverless-availability.md
      - name: Managed compute
        href: how-to/deploy-models-managed.md
        displayName: endpoint, online, SDK, CLI
  - name: Create a project
    href: how-to/create-projects.md
  - name: Manage projects and hubs
    items:
    - name: Hubs and projects overview
      href: concepts/ai-resources.md
    - name: Create your first hub
      href: how-to/create-azure-ai-resource.md
    - name: Create a hub using the Azure Machine Learning SDK and CLI
      href: how-to/develop/create-hub-project-sdk.md
    - name: Create a hub with custom security
      items:
      - name: Create a hub in the Azure portal
        href: how-to/create-secure-ai-hub.md
      - name: Create a hub from template
        href: how-to/create-azure-ai-hub-template.md
        displayName: code
      - name: Create a hub using Terraform
        href: how-to/create-hub-terraform.md

    - name: Create and manage compute
      href: how-to/create-manage-compute.md
  - name: Connections
    items:
    - name: Connections overview
      href: concepts/connections.md
    - name: Create a connection
      href: how-to/connections-add.md
    - name: Create a connection using the Azure Machine Learning SDK
      href: how-to/develop/connections-add-sdk.md
      displayName: code
  - name: Data for your generative AI app
    items:
    - name: Overview of retrieval augmented generation (RAG)
      href: concepts/retrieval-augmented-generation.md
      displayName: RAG
    - name: Add data to your project
      href: how-to/data-add.md
      displayName: index
    - name: Build and consume vector indexes
      href: how-to/index-add.md
    - name: Build and consume indexes using code
      href: how-to/develop/index-build-consume-sdk.md
    - name: Synthetic Data Generation
      href: concepts/concept-synthetic-data.md
      displayName: code,sdk
  - name: Develop generative AI apps
    items:
    - name: Develop generative AI apps in AI Foundry portal
      items:
      - name: Build apps with prompt flow in AI Foundry portal
        items:
        - name: Prompt flow overview
          href: how-to/prompt-flow.md
        - name: Develop flows
          items:
          - name: Create and manage compute session
            href: how-to/create-manage-compute-session.md
          - name: Create a flow
            href: how-to/flow-develop.md
          - name: Tune prompts using variants
            href: how-to/flow-tune-prompts-using-variants.md
          - name: Process images in a flow
            href: how-to/flow-process-image.md
          - name: Use prompt flow tools in AI Foundry portal
            items:
            - name: Prompt flow tools overview
              href: how-to/prompt-flow-tools/prompt-flow-tools-overview.md
            - name: LLM tool
              href: how-to/prompt-flow-tools/llm-tool.md
            - name: Prompt tool
              href: how-to/prompt-flow-tools/prompt-tool.md
            - name: Python tool
              href: how-to/prompt-flow-tools/python-tool.md
            - name: Azure OpenAI GPT-4 Turbo with Vision tool
              href: how-to/prompt-flow-tools/azure-open-ai-gpt-4v-tool.md
            - name: Index Lookup tool
              href: how-to/prompt-flow-tools/index-lookup-tool.md
            - name: Rerank tool
              href: how-to/prompt-flow-tools/rerank-tool.md
            - name: Content Safety tool
              href: how-to/prompt-flow-tools/content-safety-tool.md
            - name: Embedding tool
              href: how-to/prompt-flow-tools/embedding-tool.md
            - name: Serp API tool
              href: how-to/prompt-flow-tools/serp-api-tool.md
        - name: Troubleshoot prompt flow
          href: how-to/prompt-flow-troubleshoot.md
    - name: Develop generative AI apps using code
      items:
      - name: Work with AI Foundry projects in VS Code
        href: how-to/develop/vscode.md
      - name: Start with an AI template
        href: how-to/develop/ai-template-get-started.md
      - name: Develop with LangChain
        href: how-to/develop/langchain.md
      - name: Develop with LlamaIndex
        href: how-to/develop/llama-index.md
        displayName: code,sdk
    - name: Trace generative AI apps
      items:
       - name: Tracing overview
         href: concepts/trace.md 
       - name: Trace your application with Azure AI Inference SDK
         href: how-to/develop/trace-local-sdk.md
       - name: Visualize your traces
         href: how-to/develop/visualize-traces.md
       - name: Continuously monitor your applications
         href: how-to/online-evaluation.md
  - name: Evaluate generative AI apps
    items:
    - name: Evaluations concepts
      items:
      - name: Evaluation of generative AI models and AI applications
        href: concepts/evaluation-approach-gen-ai.md
      - name: Evaluation and monitoring metrics for generative AI
        href: concepts/evaluation-metrics-built-in.md
    - name: Manually evaluate prompts in Azure AI Foundry portal playground
      href: how-to/evaluate-prompts-playground.md
    - name: Generate synthetic and simulated data for evaluation
      href: how-to/develop/simulator-interaction-data.md
    - name: Evaluate with the Azure AI Evaluation SDK
      href: how-to/develop/evaluate-sdk.md
      displayName: code,accuracy,metrics
    - name: Run evaluations from Azure AI Foundry UI
      href: how-to/evaluate-generative-ai-app.md
    - name: View evaluation results in Azure AI Foundry portal
      href: how-to/evaluate-results.md
      displayName: accuracy,metrics
    - name: Evaluate flows in AI Foundry portal
      items:
        - name: Submit batch run and evaluate a flow
          href: how-to/flow-bulk-test-evaluation.md
        - name: Develop an evaluation flow in Prompt flow
          href: how-to/flow-develop-evaluation.md
    - name: A/B experimentation 
      href: concepts/a-b-experimentation.md
  - name: Deploy and monitor generative AI apps
    items:
    - name: Deploy a flow for real-time inference
      href: how-to/flow-deploy.md
      displayName: endpoint
    - name: Enable tracing and collect feedback for a flow deployment
      href: how-to/develop/trace-production-sdk.md
      displayName: code
    - name: Monitor prompt flow deployments
      href: how-to/monitor-quality-safety.md
    - name: Troubleshoot deployments and monitoring
      href: how-to/troubleshoot-deploy-and-monitor.md
  - name: Costs and quotas
    items:
    - name: Plan and manage costs
      href: how-to/costs-plan-manage.md
      displayName: pricing, budget, estimate
    - name: Manage quotas
      href: how-to/quota.md
    - name: Increase rate limit
      href: how-to/autoscale.md
- name: Security & Governance
  items:
  - name: Identity & access management
    items:
    - name: Role-based access control in Azure AI Foundry portal
      href: concepts/rbac-ai-studio.md
  - name: Network security
    items:
    - name: Configure managed network
      href: how-to/configure-managed-network.md
    - name: Configure private link
      displayName: custom dns
      href: how-to/configure-private-link.md
    - name: Secure playground chat
      href: how-to/secure-data-playground.md
    - name: Securely access on-premises resources
      href: how-to/access-on-premises-resources.md
    - name: Troubleshoot secure project connectivity
      href: how-to/troubleshoot-secure-connection-project.md
  - name: Data protection & encryption
    items:
    - name: Configure customer-managed keys
      href: concepts/encryption-keys-portal.md
    - name: Rotate keys
      href: ../ai-services/rotate-keys.md?context=/azure/ai-studio/context/context
    - name: Disable shared key access to storage
      href: how-to/disable-local-auth.md
  - name: Azure policies
    items:
    - name: Built-in policy to allow specific models
      href: how-to/built-in-policy-model-deployment.md
    - name: Custom policy to allow specific models
      href: how-to/custom-policy-model-deployment.md
  - name: Vulnerability management
    href: concepts/vulnerability-management.md
  - name: Disaster recovery
    href: how-to/disaster-recovery.md
  - name: Security baseline
    href: /security/benchmark/azure/baselines/azure-ai-studio-security-baseline
- name: Responsible AI
  items:
  - name: Responsible AI overview
    href: responsible-use-of-ai-overview.md
  - name: What is Azure AI Content Safety?
    href: ai-services/content-safety-overview.md
  - name: Use Azure AI Content Safety in AI Foundry portal
    href: ai-services/how-to/content-safety.md
  - name: Content filtering
    href: concepts/content-filtering.md
  - name: Use blocklists
    href: how-to/use-blocklists.md
  - name: Transparency notes for Azure AI Services
    href: ../ai-services/responsible-use-of-ai-overview.md?context=/azure/ai-studio/context/context
  - name: Limited Access features
    href: ../ai-services/cognitive-services-limited-access.md?context=/azure/ai-studio/context/context
  - name: System message templates
    href: ../ai-services/openai/concepts/system-message.md?context=/azure/ai-studio/context/context
  - name: Transparency Note for safety evaluations
    href: ./concepts/safety-evaluations-transparency-note.md
- name: Reference
  items:
  - name: Azure Machine Learning Python SDK
    href: /python/api/overview/azure/ai-ml-readme
  - name: Azure Machine Learning REST API
    href: /rest/api/azureml
  - name: Azure AI services SDKs
    displayName: client library libraries development kit
    href: ../ai-services/reference/sdk-package-resources.md?context=/azure/ai-studio/context/context
  - name: Azure AI services REST APIs
    displayName: swagger http
    href: ../ai-services/reference/rest-api-resources.md?context=/azure/ai-studio/context/context
  - name: Prompt flow Python SDK
    href: https://microsoft.github.io/promptflow/reference/index.html#
  - name: Azure AI Model Inference API
    items:
      - name: What's the Azure AI Model Inference API?
        href: reference/reference-model-inference-api.md
      - name: Reference
        items:
        - name: Get Info
          href: reference/reference-model-inference-info.md
        - name: Embeddings
          href: reference/reference-model-inference-embeddings.md
        - name: Completions
          href: reference/reference-model-inference-completions.md
        - name: Chat Completions
          href: reference/reference-model-inference-chat-completions.md
        - name: Images Embeddings
          href: reference/reference-model-inference-images-embeddings.md
  - name: Azure Policy built-ins
    displayName: samples, policies, definitions
    href: ../ai-services/policy-reference.md?context=/azure/ai-studio/context/context
- name: Resources
  items:
  - name: Support & help options
    href: ../ai-services/cognitive-services-support-options.md?context=/azure/ai-studio/context/context
  - name: Region support
    href: https://azure.microsoft.com/global-infrastructure/services/?products=cognitive-services
  - name: Azure updates
    href: https://azure.microsoft.com/updates/?query=cognitive%20services
  - name: Pricing calculator
    href: https://azure.microsoft.com/pricing/calculator/
  - name: Compliance
    href: https://azure.microsoft.com/support/legal/cognitive-services-compliance-and-privacy/
  - name: Service Level Agreement (SLA)
    href: https://azure.microsoft.com/support/legal/sla/cognitive-services/v1_1/
  - name: Azure Government
    href: /azure/azure-government/compare-azure-government-global-azure
  - name: Videos
    href: https://azure.microsoft.com/resources/videos/index/?services=cognitive-services
  - name: Azure Blog
    href: https://azure.microsoft.com/blog/
  - name: Artificial Intelligence and Machine Learning Blog
    href: https://techcommunity.microsoft.com/t5/artificial-intelligence-and/ct-p/AI
  - name: LLMOps with Prompt Flow
    href: https://github.com/microsoft/llmops-promptflow-template<|MERGE_RESOLUTION|>--- conflicted
+++ resolved
@@ -91,19 +91,16 @@
       href: how-to/model-catalog-overview.md
     - name: Data, privacy, and security for Model Catalog
       href: how-to/concept-data-privacy.md
-<<<<<<< HEAD
     - name: Model lifecycle and retirement
       href: concepts/model-lifecycle-and-retirement.md
     - name: Model benchmarks
       href: how-to/model-benchmarks.md
-=======
     - name: Model benchmarking
       items:
       - name: Model benchmarks
         href: concepts/model-benchmarks.md
       - name: How to use model benchmarking
         href: how-to/benchmark-model-in-catalog.md
->>>>>>> 14b3a3a5
     - name: Fine-tune models
       href: concepts/fine-tuning-overview.md
     - name: Distillation
