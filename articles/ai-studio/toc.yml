--- conflicted
+++ resolved
@@ -16,13 +16,10 @@
     href: faq.yml
 - name: Quickstarts
   items:
-<<<<<<< HEAD
   - name: Create a project and use the chat playground
     href: quickstarts/get-started-playground.md
-=======
   - name: Get started building a chat app using the prompt flow SDK
     href: quickstarts/get-started-code.md
->>>>>>> e8276395
   - name: Moderate text and images with content safety
     href: quickstarts/content-safety.md
   - name: Use Azure AI Studio with a screen reader
