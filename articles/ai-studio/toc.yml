--- conflicted
+++ resolved
@@ -16,19 +16,15 @@
     href: faq.yml
 - name: Quickstarts
   items:
-<<<<<<< HEAD
   - name: Create a project and use the chat playground
     href: quickstarts/get-started-playground.md
   - name: Get started building a chat app using the prompt flow SDK
     href: quickstarts/get-started-code.md
-  - name: Moderate text and images with content safety
-=======
   - name: Get started with Assistants and code interpreter in the playground
     href: ../ai-services/openai/assistants-quickstart.md?context=/azure/ai-studio/context/context
   - name: Hear and speak with chat in the playground
     href: quickstarts/hear-speak-playground.md
   - name: Moderate text and images with Content Safety
->>>>>>> 3ed58211
     href: quickstarts/content-safety.md
   - name: Use Azure AI Studio with a screen reader
     href: tutorials/screen-reader.md
