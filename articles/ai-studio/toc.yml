--- conflicted
+++ resolved
@@ -49,8 +49,8 @@
         href: how-to/sdk-install.md
     - name: Get started with the Azure AI CLI
       href: how-to/cli-install.md
-    - name: Get started with projects in VS Code (Web)
-      href: how-to/vscode-web.md
+    - name: Work with Azure AI projects in VS Code
+      href: how-to/develop-in-vscode.md
   - name: Create Azure AI projects and resources
     items:
     - name: Azure AI resources overview
@@ -167,19 +167,6 @@
       href: how-to/monitor-quality-safety.md
     - name: Troubleshoot deployments and monitoring
       href: how-to/troubleshoot-deploy-and-monitor.md
-<<<<<<< HEAD
-  - name: Set up your development environment
-    items:
-    - name: Get started with the Azure AI SDK
-      href: how-to/sdk-install.md
-    - name: Get started with the Azure AI CLI
-      href: how-to/cli-install.md
-    - name: Work with Azure AI projects in VS Code
-      href: how-to/develop-in-vscode.md
-    - name: Create and manage compute
-      href: how-to/create-manage-compute.md
-=======
->>>>>>> 1599204d
   - name: Costs and quotas
     items:
     - name: Plan and manage costs
