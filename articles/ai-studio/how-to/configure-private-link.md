--- conflicted
+++ resolved
@@ -237,15 +237,14 @@
 
 ## Private storage configuration
 
-<<<<<<< HEAD
 If your storage account is private (uses a private endpoint to communicate with your project), you perform the following steps:
 
 1. Our services need to read/write data in your private storage account using [Allow Azure services on the trusted services list to access this storage account](/azure/storage/common/storage-network-security#grant-access-to-trusted-azure-services) with following managed identity configurations. Enable the system assigned managed identity of Azure AI Service and Azure AI Search, then configure role-based access control for each managed identity.
 
     | Role | Managed Identity | Resource | Purpose | Reference |
     |--|--|--|--|--|
-    | `Reader` | Azure AI Studio project | Private endpoint of the storage account | Read data from the private storage account. | 
-    | `Storage File Data Privileged Contributor` | Azure AI Studio project | Storage Account | Read/Write prompt flow data. | [Prompt flow doc](/azure/machine-learning/prompt-flow/how-to-secure-prompt-flow#secure-prompt-flow-with-workspace-managed-virtual-network) |
+    | `Reader` | Azure AI Foundry project | Private endpoint of the storage account | Read data from the private storage account. | 
+    | `Storage File Data Privileged Contributor` | Azure AI Foundry project | Storage Account | Read/Write prompt flow data. | [Prompt flow doc](/azure/machine-learning/prompt-flow/how-to-secure-prompt-flow#secure-prompt-flow-with-workspace-managed-virtual-network) |
     | `Storage Blob Data Contributor` | Azure AI Service | Storage Account | Read from input container, write to preprocess result to output container. | [Azure OpenAI Doc](../../ai-services/openai/how-to/managed-identity.md) |
     | `Storage Blob Data Contributor` | Azure AI Search | Storage Account | Read blob and write knowledge store | [Search doc](/azure/search/search-howto-managed-identities-data-sources). |
 
@@ -257,13 +256,6 @@
 1. Verify that the project's connection to the storage account uses Microsoft Entra ID for authentication. To view the connection information, go to the __Management center__, select __Connected resources__, and then select the storage account connections. If the credential type isn't Entra ID, select the pencil icon to update the connection and set the __Authentication method__ to __Microsoft Entra ID__.
 
 For information on securing playground chat, see [Securely use playground chat](secure-data-playground.md).
-=======
-| Role | Managed Identity | Resource | Purpose | Reference |
-|--|--|--|--|--|
-| `Storage File Data Privileged Contributor` | Azure AI Foundry project | Storage Account | Read/Write prompt flow data. | [Prompt flow doc](/azure/machine-learning/prompt-flow/how-to-secure-prompt-flow#secure-prompt-flow-with-workspace-managed-virtual-network) |
-| `Storage Blob Data Contributor` | Azure AI Service | Storage Account | Read from input container, write to pre-process result to output container. | [Azure OpenAI Doc](../../ai-services/openai/how-to/managed-identity.md) |
-| `Storage Blob Data Contributor` | Azure AI Search | Storage Account | Read blob and write knowledge store | [Search doc](/azure/search/search-howto-managed-identities-data-sources). |
->>>>>>> 692cf46c
 
 ## Custom DNS configuration
 
