--- conflicted
+++ resolved
@@ -1,13 +1,7 @@
 ---
-<<<<<<< HEAD
 title: How to configure a private link for an Azure AI Studio hub
 titleSuffix: Azure AI Studio
 description: Learn how to configure a private link for Azure AI Studio hubs. A private link is used to secure communication with the Azure AI Studio hub.
-=======
-title: How to configure a private link for Azure AI hub
-titleSuffix: Azure AI Studio
-description: Learn how to configure a private link for Azure AI hub. A private link is used to secure communication with the AI hub.
->>>>>>> 2da3d232
 manager: scottpolly
 ms.service: azure-ai-studio
 ms.custom: ignite-2023, devx-track-azurecli
@@ -16,21 +10,13 @@
 ms.reviewer: jhirono
 ms.author: larryfr
 author: Blackmist
-<<<<<<< HEAD
 # Customer intent: As an admin, I want to configure a private link for hub so that I can secure my hubs.
 ---
 
 # How to configure a private link for Azure AI Studio hubs
-=======
-# Customer intent: As an admin, I want to configure a private link for Azure AI hub so that I can secure my Azure AI hub resources.
----
-
-# How to configure a private link for Azure AI hub
->>>>>>> 2da3d232
 
 We have two network isolation aspects. One is the network isolation to access an Azure AI Studio hub. Another is the network isolation of computing resources in your hub and projects such as compute instances, serverless, and managed online endpoints. This article explains the former highlighted in the diagram. You can use private link to establish the private connection to your hub and its default resources. This article is for Azure AI Studio (hub and projects). For information on Azure AI services, see the [Azure AI services documentation](/azure/ai-services/cognitive-services-virtual-networks).
 
-<<<<<<< HEAD
 :::image type="content" source="../media/how-to/network/azure-ai-network-inbound.svg" alt-text="Diagram of AI Studio hub network isolation." lightbox="../media/how-to/network/azure-ai-network-inbound.png":::
 
 You get several hub default resources in your resource group. You need to configure following network isolation configurations.
@@ -39,18 +25,6 @@
 - Establish private endpoint connection to hub default resources. You need to have both a blob and file private endpoint for the default storage account.
 - [Managed identity configurations](#managed-identity-configuration) to allow hubs access your storage account if it's private.
 - Azure AI services and Azure AI Search should be public.
-=======
-We have two network isolation aspects. One is the network isolation to access an Azure AI hub. Another is the network isolation of computing resources in your Azure AI hub and Azure AI projects such as compute instances, serverless, and managed online endpoints. This article explains the former highlighted in the diagram. You can use private link to establish the private connection to your Azure AI hub and its default resources. This article is for Azure AI Studio (AI hub and AI projects). For information on Azure AI Services, see the [Azure AI Services documentation](/azure/ai-services/cognitive-services-virtual-networks).
-
-:::image type="content" source="../media/how-to/network/azure-ai-network-inbound.svg" alt-text="Diagram of Azure AI hub network isolation." lightbox="../media/how-to/network/azure-ai-network-inbound.png":::
-
-You get several Azure AI hub default resources in your resource group. You need to configure following network isolation configurations.
-
-- Disable public network access of Azure AI hub default resources such as Azure Storage, Azure Key Vault, and Azure Container Registry.
-- Establish private endpoint connection to Azure AI hub default resources. You need to have both a blob and file private endpoint for the default storage account.
-- [Managed identity configurations](#managed-identity-configuration) to allow Azure AI hub resources access your storage account if it's private.
-- Azure AI Services and Azure AI Search should be public.
->>>>>>> 2da3d232
 
 
 ## Prerequisites
@@ -88,11 +62,7 @@
 ai init
 ```
 
-<<<<<<< HEAD
-After creating the hub, use the [Azure networking CLI commands](/cli/azure/network/private-endpoint#az-network-private-endpoint-create) to create a private link endpoint for the Azure AI.
-=======
-After creating the Azure AI hub, use the [Azure networking CLI commands](/cli/azure/network/private-endpoint#az-network-private-endpoint-create) to create a private link endpoint for the Azure AI.
->>>>>>> 2da3d232
+After creating the hub, use the [Azure networking CLI commands](/cli/azure/network/private-endpoint#az-network-private-endpoint-create) to create a private link endpoint for the hub.
 
 ```azurecli-interactive
 az network private-endpoint create \
@@ -148,7 +118,6 @@
 
 ---
 
-<<<<<<< HEAD
 ## Add a private endpoint to a hub
 
 Use one of the following methods to add a private endpoint to an existing hub:
@@ -156,15 +125,6 @@
 # [Azure portal](#tab/azure-portal)
 
 1. From the [Azure portal](https://portal.azure.com), select your hub.
-=======
-## Add a private endpoint to an Azure AI hub
-
-Use one of the following methods to add a private endpoint to an existing Azure AI hub:
-
-# [Azure portal](#tab/azure-portal)
-
-1. From the [Azure portal](https://portal.azure.com), select your Azure AI hub.
->>>>>>> 2da3d232
 1. From the left side of the page, select __Networking__ and then select the __Private endpoint connections__ tab.
 1. When selecting the __Region__, select the same region as your virtual network.
 1. When selecting __Resource type__, use `azuremlworkspace`.
@@ -174,11 +134,7 @@
 
 # [Azure CLI](#tab/cli)
 
-<<<<<<< HEAD
 Use the [Azure networking CLI commands](/cli/azure/network/private-endpoint#az-network-private-endpoint-create) to create a private link endpoint for the hub.
-=======
-Use the [Azure networking CLI commands](/cli/azure/network/private-endpoint#az-network-private-endpoint-create) to create a private link endpoint for the Azure AI hub.
->>>>>>> 2da3d232
 
 ```azurecli-interactive
 az network private-endpoint create \
@@ -236,27 +192,16 @@
 
 ## Remove a private endpoint
 
-<<<<<<< HEAD
 You can remove one or all private endpoints for a hub. Removing a private endpoint removes the hub from the Azure Virtual Network that the endpoint was associated with. Removing the private endpoint might prevent the hub from accessing resources in that virtual network, or resources in the virtual network from accessing the workspace. For example, if the virtual network doesn't allow access to or from the public internet.
 
 > [!WARNING]
 > Removing the private endpoints for a hub __doesn't make it publicly accessible__. To make the hub publicly accessible, use the steps in the [Enable public access](#enable-public-access) section.
-=======
-You can remove one or all private endpoints for an Azure AI hub. Removing a private endpoint removes the Azure AI hub from the Azure Virtual Network that the endpoint was associated with. Removing the private endpoint might prevent the Azure AI hub from accessing resources in that virtual network, or resources in the virtual network from accessing the workspace. For example, if the virtual network doesn't allow access to or from the public internet.
-
-> [!WARNING]
-> Removing the private endpoints for an AI hub __doesn't make it publicly accessible__. To make the AI hub publicly accessible, use the steps in the [Enable public access](#enable-public-access) section.
->>>>>>> 2da3d232
 
 To remove a private endpoint, use the following information:
 
 # [Azure portal](#tab/azure-portal)
 
-<<<<<<< HEAD
 1. From the [Azure portal](https://portal.azure.com), select your hub.
-=======
-1. From the [Azure portal](https://portal.azure.com), select your Azure AI hub.
->>>>>>> 2da3d232
 1. From the left side of the page, select __Networking__ and then select the __Private endpoint connections__ tab.
 1. Select the endpoint to remove and then select __Remove__.
 
@@ -274,37 +219,22 @@
 
 ## Enable public access
 
-<<<<<<< HEAD
 In some situations, you might want to allow someone to connect to your secured hub over a public endpoint, instead of through the virtual network. Or you might want to remove the workspace from the virtual network and re-enable public access.
 
 > [!IMPORTANT]
 > Enabling public access doesn't remove any private endpoints that exist. All communications between components behind the virtual network that the private endpoint(s) connect to are still secured. It enables public access only to the hub, in addition to the private access through any private endpoints.
-=======
-In some situations, you might want to allow someone to connect to your secured Azure AI hub over a public endpoint, instead of through the virtual network. Or you might want to remove the workspace from the virtual network and re-enable public access.
-
-> [!IMPORTANT]
-> Enabling public access doesn't remove any private endpoints that exist. All communications between components behind the virtual network that the private endpoint(s) connect to are still secured. It enables public access only to the Azure AI hub, in addition to the private access through any private endpoints.
->>>>>>> 2da3d232
 
 To enable public access, use the following steps:
 
 # [Azure portal](#tab/azure-portal)
 
-<<<<<<< HEAD
 1. From the [Azure portal](https://portal.azure.com), select your hub.
-=======
-1. From the [Azure portal](https://portal.azure.com), select your Azure AI hub.
->>>>>>> 2da3d232
 1. From the left side of the page, select __Networking__ and then select the __Public access__ tab.
 1. Select __Enabled from all networks__, and then select __Save__.
 
 # [Azure CLI](#tab/cli)
 
-<<<<<<< HEAD
-Not available in AI CLI, but you can use [Azure Machine Learning CLI](../../machine-learning/how-to-configure-private-link.md#enable-public-access). Use your hub name as workspace name in Azure Machine Learning CLI.
-=======
-Not available in AI CLI, but you can use [Azure Machine Learning CLI](../../machine-learning/how-to-configure-private-link.md#enable-public-access). Use your Azure AI hub name as workspace name in Azure Machine Learning CLI.
->>>>>>> 2da3d232
+You can use [Azure Machine Learning CLI](../../machine-learning/how-to-configure-private-link.md#enable-public-access). Use your hub name as workspace name in Azure Machine Learning CLI.
 
 ---
 
@@ -314,13 +244,8 @@
 
 | Role | Managed Identity | Resource | Purpose | Reference |
 |--|--|--|--|--|
-<<<<<<< HEAD
 | `Storage File Data Privileged Contributor` | Azure AI Studio project | Storage Account | Read/Write prompt flow data. | [Prompt flow doc](../../machine-learning/prompt-flow/how-to-secure-prompt-flow.md#secure-prompt-flow-with-workspace-managed-virtual-network) |
 | `Storage Blob Data Contributor` | Azure AI Service | Storage Account | Read from input container, write to pre-process result to output container. | [Azure OpenAI Doc](../../ai-services/openai/how-to/managed-identity.md) |
-=======
-| `Storage File Data Privileged Contributor` | Azure AI project | Storage Account | Read/Write prompt flow data. | [Prompt flow doc](../../machine-learning/prompt-flow/how-to-secure-prompt-flow.md#secure-prompt-flow-with-workspace-managed-virtual-network) |
-| `Storage Blob Data Contributor` | Azure AI Service | Storage Account | Read from input container, write to preprocess result to output container. | [Azure OpenAI Doc](../../ai-services/openai/how-to/managed-identity.md) |
->>>>>>> 2da3d232
 | `Storage Blob Data Contributor` | Azure AI Search | Storage Account | Read blob and write knowledge store | [Search doc](../../search/search-howto-managed-identities-data-sources.md). |
 
 ## Custom DNS configuration
@@ -347,29 +272,17 @@
 * `<managed online endpoint name>.<region>.inference.ml.azure.com` - Used by managed online endpoints
 
 To find the private IP addresses for your A records, see the [Azure Machine Learning custom DNS](../../machine-learning/how-to-custom-dns.md#find-the-ip-addresses) article.
-<<<<<<< HEAD
 To check AI-PROJECT-GUID, go to the Azure portal, select your project, settings, properties, and the workspace ID is displayed.
-=======
-To check AI-PROJECT-GUID, go to the Azure portal, select your Azure AI project, settings, properties, and the workspace ID is displayed.
->>>>>>> 2da3d232
 
 ## Limitations
 
 * Private Azure AI Services and Azure AI Search aren't supported.
 * The "Add your data" feature in the Azure AI Studio playground doesn't support private storage account.
-<<<<<<< HEAD
 * You might encounter problems trying to access the private endpoint for your hub if you're using Mozilla Firefox. This problem might be related to DNS over HTTPS in Mozilla Firefox. We recommend using Microsoft Edge or Google Chrome.
 
 ## Next steps
 
 - [Create an Azure AI Studio project](create-projects.md)
-=======
-* You might encounter problems trying to access the private endpoint for your Azure AI hub if you're using Mozilla Firefox. This problem might be related to DNS over HTTPS in Mozilla Firefox. We recommend using Microsoft Edge or Google Chrome.
-
-## Next steps
-
-- [Create an Azure AI project](create-projects.md)
->>>>>>> 2da3d232
 - [Learn more about Azure AI Studio](../what-is-ai-studio.md)
 - [Learn more about Azure AI Studio hubs](../concepts/ai-resources.md)
 - [Troubleshoot secure connectivity to a project](troubleshoot-secure-connection-project.md)