---
title: Create an Azure AI Studio project in Azure AI Studio
titleSuffix: Azure AI Studio
description: This article describes how to create an Azure AI Studio project from an Azure AI Studio hub that was previously created.
manager: scottpolly
ms.service: azure-ai-studio
ms.custom:
  - ignite-2023
  - build-2024
ms.topic: how-to
ms.date: 5/21/2024
ms.reviewer: deeikele
ms.author: sgilley
author: sdgilley
# customer intent: As a developer, I want to create an Azure AI Studio project so I can work with generative AI.
---

# Create a project in Azure AI Studio

This article describes how to create an Azure AI Studio project. A project is used to organize your work and save state while building customized AI apps. 

Projects are hosted by an Azure AI Studio hub that provides enterprise-grade security and a collaborative environment. For more information about the projects and resources model, see [Azure AI Studio hubs](../concepts/ai-resources.md).

## Create a project

Use the following tabs to select the method you plan to use to create a project:

# [Azure AI Studio](#tab/ai-studio)

[!INCLUDE [Create Azure AI Studio project](../includes/create-projects.md)]

# [Python SDK](#tab/python)

[!INCLUDE [SDK setup](../includes/development-environment-config.md)]

8. Use the following code to create a project from a hub you or your administrator created previously. Replace example string values with your own values:

    ```Python
    from azure.ai.ml.entities import Project

    my_project_name = "myexampleproject"
    my_location = "East US"
    my_display_name = "My Example Project"
    hub_id = "" # Azure resource manager ID of the hub

    my_project = Project(name=my_hub_name, 
                    location=my_location,
                    display_name=my_display_name,
                    hub_id=created_hub.id)

    created_project = ml_client.workspaces.begin_create(workspace=my_hub).result() 
    ```

# [Azure CLI](#tab/azurecli)

1. If you don't have the Azure CLI and machine learning extension installed, follow the steps in the [Install and set up the machine learning extension](/azure/machine-learning/how-to-configure-cli) article.

1. To authenticate to your Azure subscription from the Azure CLI, use the following command:

    ```azurecli
    az login
    ```

    For more information on authenticating, see [Authentication methods](/cli/azure/authenticate-azure-cli).

1. Once the extension is installed and authenticated to your Azure subscription, use the following command to create a new Azure AI project from an existing Azure AI hub:

    ```azurecli
    az ml workspace create --kind project --hub-id {my_hub_ARM_ID} --resource-group {my_resource_group} --name {my_project_name}
    ```

---

## Project settings

# [Azure AI Studio](#tab/ai-studio)

On the project **Settings** page you can find information about the project, such as the project name, description, and the hub that hosts the project. You can also find the project ID, which is used to identify the project via SDK or API.

:::image type="content" source="../media/how-to/projects/project-settings.png" alt-text="Screenshot of an AI Studio project settings page." lightbox = "../media/how-to/projects/project-settings.png":::

- Name: The name of the project corresponds to the selected project in the left panel. 
- Hub: The hub that hosts the project. 
- Location: The location of the hub that hosts the project. For supported locations, see [Azure AI Studio regions](../reference/region-support.md).
- Subscription: The subscription that hosts the hub that hosts the project.
- Resource group: The resource group that hosts the hub that hosts the project.

Select **Manage in the Azure portal** to navigate to the project resources in the Azure portal.

<<<<<<< HEAD
## Project resource access

Common configurations on the hub are shared with your project, including connections, compute instances, and network access, so you can start developing right away.

In addition, a number of resources are only accessible by users in your project workspace:

1. Components including datasets, flows, indexes, deployed model API endpoints (open and serverless).
1. Connections created by you under 'project settings'.
1. Azure Storage blob containers, and a fileshare for data upload within your project. Access storage using the following connections:
   
   | Data connection | Storage location | Purpose |
   | --- | --- | --- |
   | workspaceblobstore | {project-GUID}-blobstore | Default container for data upload |
   | workspaceartifactstore | {project-GUID}-blobstore | Stores components and metadata for your project such as model weights |
   | workspacefilestore | {project-GUID}-code | Hosts files created on your compute and using prompt flow |

> [!NOTE]
> Storage connections are not created directly with the project when your storage account has public network access set to disabled. These are created instead when a first user accesses AI studio over a private network connection.
=======
# [Python SDK](#tab/python)

To manage or use the new project, include it in the `MLClient`:

```python
ml_client = MLClient(workspace_name=my_project_name, resource_group_name=my_resource_group, subscription_id=my_subscription_id,credential=DefaultAzureCredential())
```

# [Azure CLI](#tab/azurecli)

To view settings for the project, use the `az ml workspace show` command. For example:

```azurecli
az ml workspace show --name {my_project_name} --resource-group {my_resource_group}
```


---
>>>>>>> b2644740

## Next steps

- [Deploy an enterprise chat web app](../tutorials/deploy-chat-web-app.md)
- [Learn more about Azure AI Studio](../what-is-ai-studio.md)
- [Learn more about hubs](../concepts/ai-resources.md)<|MERGE_RESOLUTION|>--- conflicted
+++ resolved
@@ -87,7 +87,24 @@
 
 Select **Manage in the Azure portal** to navigate to the project resources in the Azure portal.
 
-<<<<<<< HEAD
+# [Python SDK](#tab/python)
+
+To manage or use the new project, include it in the `MLClient`:
+
+```python
+ml_client = MLClient(workspace_name=my_project_name, resource_group_name=my_resource_group, subscription_id=my_subscription_id,credential=DefaultAzureCredential())
+```
+
+# [Azure CLI](#tab/azurecli)
+
+To view settings for the project, use the `az ml workspace show` command. For example:
+
+```azurecli
+az ml workspace show --name {my_project_name} --resource-group {my_resource_group}
+```
+
+---
+
 ## Project resource access
 
 Common configurations on the hub are shared with your project, including connections, compute instances, and network access, so you can start developing right away.
@@ -106,26 +123,7 @@
 
 > [!NOTE]
 > Storage connections are not created directly with the project when your storage account has public network access set to disabled. These are created instead when a first user accesses AI studio over a private network connection.
-=======
-# [Python SDK](#tab/python)
 
-To manage or use the new project, include it in the `MLClient`:
-
-```python
-ml_client = MLClient(workspace_name=my_project_name, resource_group_name=my_resource_group, subscription_id=my_subscription_id,credential=DefaultAzureCredential())
-```
-
-# [Azure CLI](#tab/azurecli)
-
-To view settings for the project, use the `az ml workspace show` command. For example:
-
-```azurecli
-az ml workspace show --name {my_project_name} --resource-group {my_resource_group}
-```
-
-
----
->>>>>>> b2644740
 
 ## Next steps
 
