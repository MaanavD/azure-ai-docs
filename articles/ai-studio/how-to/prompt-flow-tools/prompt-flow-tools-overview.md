---
title: Overview of prompt flow tools in Azure AI Studio
titleSuffix: Azure AI Studio
description: Learn about prompt flow tools that are available in Azure AI Studio.
manager: scottpolly
ms.service: azure-ai-studio
ms.topic: overview
ms.date: 4/5/2024
ms.reviewer: keli19
ms.author: lagayhar
author: lgayhardt
---

# Overview of prompt flow tools in Azure AI Studio

[!INCLUDE [Azure AI Studio preview](../../includes/preview-ai-studio.md)]

The following table provides an index of tools in prompt flow.

<<<<<<< HEAD
| Tool name | Description | Package name |
|------|-----------|-------------|--------------|
| [LLM](./llm-tool.md) | Use large language models (LLM) with the Azure OpenAI Service for tasks such as text completion or chat. | [promptflow-tools](https://pypi.org/project/promptflow-tools/) |
| [Prompt](./prompt-tool.md) | Craft a prompt by using Jinja as the templating language. | [promptflow-tools](https://pypi.org/project/promptflow-tools/) |
| [Python](./python-tool.md) | Run Python code. | [promptflow-tools](https://pypi.org/project/promptflow-tools/) |
| [Azure OpenAI GPT-4 Turbo with Vision](./azure-open-ai-gpt-4v-tool.md) | Use an Azure OpenAI GPT-4 Turbo with Vision model deployment to analyze images and provide textual responses to questions about them. | [promptflow-tools](https://pypi.org/project/promptflow-tools/) |
| [Content Safety (Text)](./content-safety-tool.md) | Use Azure AI Content Safety to detect harmful content. | [promptflow-tools](https://pypi.org/project/promptflow-tools/) |
| [Embedding](./embedding-tool.md) | Use Azure OpenAI embedding models to create an embedding vector that represents the input text. | [promptflow-tools](https://pypi.org/project/promptflow-tools/) |
| [Serp API](./serp-api-tool.md) | Use Serp API to obtain search results from a specific search engine. | [promptflow-tools](https://pypi.org/project/promptflow-tools/) |
| [Index Lookup](./index-lookup-tool.md) | Search a vector-based query for relevant results using one or more text queries. | [promptflow-vectordb](https://pypi.org/project/promptflow-vectordb/) |
| [Vector Index Lookup](./vector-index-lookup-tool.md)<sup>1</sup> | Search text or a vector-based query from a vector index. | [promptflow-vectordb](https://pypi.org/project/promptflow-vectordb/) |
| [Faiss Index Lookup](./faiss-index-lookup-tool.md)<sup>1</sup> | Search a vector-based query from the Faiss index file. | [promptflow-vectordb](https://pypi.org/project/promptflow-vectordb/) |
| [Vector DB Lookup](./vector-db-lookup-tool.md)<sup>1</sup> For | Search a vector-based query from an existing vector database. | [promptflow-vectordb](https://pypi.org/project/promptflow-vectordb/) |

<sup>1</sup> The Index Lookup tool replaces the three deprecated legacy index tools: Vector Index Lookup, Vector DB Lookup, and Faiss Index Lookup. If you have a flow that contains one of those tools, follow the [migration steps](./index-lookup-tool.md#how-to-migrate-from-legacy-tools-to-the-index-lookup-tool) to upgrade your flow.

## Custom tools

To discover more custom tools developed by the open-source community such as [Azure AI Language tools](https://pypi.org/project/promptflow-azure-ai-language/),see [More custom tools](https://microsoft.github.io/promptflow/integrations/tools/index.html).
=======
| Tool or tool set name | Description | Environment | Package name |
|------|-----------|-------------|--------------|
| [Large language models](./llm-tool.md) | Use Azure OpenAI large language models for tasks such as text completion or chat. | Default | [promptflow-tools](https://pypi.org/project/promptflow-tools/) |
| [Prompt](./prompt-tool.md) | Craft a prompt by using Jinja as the templating language. | Default | [promptflow-tools](https://pypi.org/project/promptflow-tools/) |
| [Python](./python-tool.md) | Run Python code. | Default | [promptflow-tools](https://pypi.org/project/promptflow-tools/) |
| [Azure OpenAI GPT-4 Turbo with Vision](./azure-open-ai-gpt-4v-tool.md) | Use AzureOpenAI GPT-4 Turbo with Vision model deployment to analyze images and provide textual responses to questions about them. | Default | [promptflow-tools](https://pypi.org/project/promptflow-tools/) |
| [Content Safety (Text)](./content-safety-tool.md) | Use Azure AI Content Safety to detect harmful content. | Default | [promptflow-tools](https://pypi.org/project/promptflow-tools/) |
| [Index Lookup*](./index-lookup-tool.md) | Search an Azure Machine Learning Vector Index for relevant results by using one or more text queries. | Default | [promptflow-vectordb](https://pypi.org/project/promptflow-vectordb/) |
| [Vector Index Lookup*](./vector-index-lookup-tool.md) | Search text or a vector-based query from a vector index. | Default | [promptflow-vectordb](https://pypi.org/project/promptflow-vectordb/) |
| [Faiss Index Lookup*](./faiss-index-lookup-tool.md) | Search a vector-based query from the Faiss index file. | Default | [promptflow-vectordb](https://pypi.org/project/promptflow-vectordb/) |
| [Vector DB Lookup*](./vector-db-lookup-tool.md) | Search a vector-based query from an existing vector database. | Default | [promptflow-vectordb](https://pypi.org/project/promptflow-vectordb/) |
| [Embedding](./embedding-tool.md) | Use Azure OpenAI embedding models to create an embedding vector that represents the input text. | Default | [promptflow-tools](https://pypi.org/project/promptflow-tools/) |
| [Serp API](./serp-api-tool.md) | Use Serp API to obtain search results from a specific search engine. | Default | [promptflow-tools](https://pypi.org/project/promptflow-tools/) |
| [Azure AI Language tools*](https://microsoft.github.io/promptflow/integrations/tools/azure-ai-language-tool.html) | This collection of tools is a wrapper for various Azure AI Language APIs, which can help effectively understand and analyze documents and conversations. The capabilities currently supported include Abstractive Summarization, Extractive Summarization, Conversation Summarization, Entity Recognition, Key Phrase Extraction, Language Detection, PII Entity Recognition, Conversational PII, Sentiment Analysis, Conversational Language Understanding, and Translator. You can learn how to use them by the [Sample flows](https://github.com/microsoft/promptflow/tree/e4542f6ff5d223d9800a3687a7cfd62531a9607c/examples/flows/integrations/azure-ai-language). Support contact: taincidents@microsoft.com | Custom | [promptflow-azure-ai-language](https://pypi.org/project/promptflow-azure-ai-language/) |

*The asterisks indicate custom tools that the community created. Custom tools extend prompt flow's capabilities for specific use cases. The prompt flow team doesn't officially maintain or endorse these tools. When you encounter questions or issues for these tools, prioritize by using the support contact if the description provides it.

To discover more custom tools developed by the open-source community, see [More custom tools](https://microsoft.github.io/promptflow/integrations/tools/index.html).

## Remarks
>>>>>>> efe7b6f5

- If existing tools don't meet your requirements, you can [develop your own custom tool and make a tool package](https://microsoft.github.io/promptflow/how-to-guides/develop-a-tool/create-and-use-tool-package.html).
- To install the custom tools, if you're using the automatic runtime, you can readily install the publicly released package by adding the custom tool package name in the `requirements.txt` file in the flow folder. Then select **Save and install** to start installation. After completion, the custom tools appear in the tool list. If you want to use a local or private feed package, build an image first, and then set up the runtime based on your image. To learn more, see [How to create and manage a runtime](../create-manage-runtime.md).

   :::image type="content" source="../../media/prompt-flow/install-package-on-automatic-runtime.png" alt-text="Screenshot that shows how to install packages on automatic runtime."lightbox = "../../media/prompt-flow/install-package-on-automatic-runtime.png":::

## Next steps

- [Create a flow](../flow-develop.md)
- [Build your own copilot by using prompt flow](../../tutorials/deploy-copilot-ai-studio.md)<|MERGE_RESOLUTION|>--- conflicted
+++ resolved
@@ -17,7 +17,6 @@
 
 The following table provides an index of tools in prompt flow.
 
-<<<<<<< HEAD
 | Tool name | Description | Package name |
 |------|-----------|-------------|--------------|
 | [LLM](./llm-tool.md) | Use large language models (LLM) with the Azure OpenAI Service for tasks such as text completion or chat. | [promptflow-tools](https://pypi.org/project/promptflow-tools/) |
@@ -37,28 +36,6 @@
 ## Custom tools
 
 To discover more custom tools developed by the open-source community such as [Azure AI Language tools](https://pypi.org/project/promptflow-azure-ai-language/),see [More custom tools](https://microsoft.github.io/promptflow/integrations/tools/index.html).
-=======
-| Tool or tool set name | Description | Environment | Package name |
-|------|-----------|-------------|--------------|
-| [Large language models](./llm-tool.md) | Use Azure OpenAI large language models for tasks such as text completion or chat. | Default | [promptflow-tools](https://pypi.org/project/promptflow-tools/) |
-| [Prompt](./prompt-tool.md) | Craft a prompt by using Jinja as the templating language. | Default | [promptflow-tools](https://pypi.org/project/promptflow-tools/) |
-| [Python](./python-tool.md) | Run Python code. | Default | [promptflow-tools](https://pypi.org/project/promptflow-tools/) |
-| [Azure OpenAI GPT-4 Turbo with Vision](./azure-open-ai-gpt-4v-tool.md) | Use AzureOpenAI GPT-4 Turbo with Vision model deployment to analyze images and provide textual responses to questions about them. | Default | [promptflow-tools](https://pypi.org/project/promptflow-tools/) |
-| [Content Safety (Text)](./content-safety-tool.md) | Use Azure AI Content Safety to detect harmful content. | Default | [promptflow-tools](https://pypi.org/project/promptflow-tools/) |
-| [Index Lookup*](./index-lookup-tool.md) | Search an Azure Machine Learning Vector Index for relevant results by using one or more text queries. | Default | [promptflow-vectordb](https://pypi.org/project/promptflow-vectordb/) |
-| [Vector Index Lookup*](./vector-index-lookup-tool.md) | Search text or a vector-based query from a vector index. | Default | [promptflow-vectordb](https://pypi.org/project/promptflow-vectordb/) |
-| [Faiss Index Lookup*](./faiss-index-lookup-tool.md) | Search a vector-based query from the Faiss index file. | Default | [promptflow-vectordb](https://pypi.org/project/promptflow-vectordb/) |
-| [Vector DB Lookup*](./vector-db-lookup-tool.md) | Search a vector-based query from an existing vector database. | Default | [promptflow-vectordb](https://pypi.org/project/promptflow-vectordb/) |
-| [Embedding](./embedding-tool.md) | Use Azure OpenAI embedding models to create an embedding vector that represents the input text. | Default | [promptflow-tools](https://pypi.org/project/promptflow-tools/) |
-| [Serp API](./serp-api-tool.md) | Use Serp API to obtain search results from a specific search engine. | Default | [promptflow-tools](https://pypi.org/project/promptflow-tools/) |
-| [Azure AI Language tools*](https://microsoft.github.io/promptflow/integrations/tools/azure-ai-language-tool.html) | This collection of tools is a wrapper for various Azure AI Language APIs, which can help effectively understand and analyze documents and conversations. The capabilities currently supported include Abstractive Summarization, Extractive Summarization, Conversation Summarization, Entity Recognition, Key Phrase Extraction, Language Detection, PII Entity Recognition, Conversational PII, Sentiment Analysis, Conversational Language Understanding, and Translator. You can learn how to use them by the [Sample flows](https://github.com/microsoft/promptflow/tree/e4542f6ff5d223d9800a3687a7cfd62531a9607c/examples/flows/integrations/azure-ai-language). Support contact: taincidents@microsoft.com | Custom | [promptflow-azure-ai-language](https://pypi.org/project/promptflow-azure-ai-language/) |
-
-*The asterisks indicate custom tools that the community created. Custom tools extend prompt flow's capabilities for specific use cases. The prompt flow team doesn't officially maintain or endorse these tools. When you encounter questions or issues for these tools, prioritize by using the support contact if the description provides it.
-
-To discover more custom tools developed by the open-source community, see [More custom tools](https://microsoft.github.io/promptflow/integrations/tools/index.html).
-
-## Remarks
->>>>>>> efe7b6f5
 
 - If existing tools don't meet your requirements, you can [develop your own custom tool and make a tool package](https://microsoft.github.io/promptflow/how-to-guides/develop-a-tool/create-and-use-tool-package.html).
 - To install the custom tools, if you're using the automatic runtime, you can readily install the publicly released package by adding the custom tool package name in the `requirements.txt` file in the flow folder. Then select **Save and install** to start installation. After completion, the custom tools appear in the tool list. If you want to use a local or private feed package, build an image first, and then set up the runtime based on your image. To learn more, see [How to create and manage a runtime](../create-manage-runtime.md).
@@ -68,4 +45,4 @@
 ## Next steps
 
 - [Create a flow](../flow-develop.md)
-- [Build your own copilot by using prompt flow](../../tutorials/deploy-copilot-ai-studio.md)+- [Build your own copilot using prompt flow](../../tutorials/deploy-copilot-ai-studio.md)