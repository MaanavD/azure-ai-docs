---
title: How to deploy Cohere Command models with Azure AI Studio
titleSuffix: Azure AI Studio
description: Learn how to deploy Cohere Command models with Azure AI Studio.
manager: scottpolly
ms.service: azure-ai-studio
ms.topic: how-to
ms.date: 05/06/2024
ms.reviewer: shubhiraj
ms.author: mopeakande
author: msakande
ms.custom: [references_regions]
---

# How to deploy Cohere Command models with Azure AI Studio

[!INCLUDE [Feature preview](../includes/feature-preview.md)]

In this article, you learn how to use Azure AI Studio to deploy the Cohere Command models as serverless APIs with pay-as-you-go token-based billing.

<<<<<<< HEAD
Cohere offers two Command models in [Azure AI Studio](https://ai.azure.com). These models are available as serverless APIs with pay-as-you-go token-based billing. You can browse the Cohere family of models in the [model catalog](model-catalog.md) by filtering on the Cohere collection.
=======
Cohere offers two Command models in [Azure AI Studio](https://ai.azure.com). These models are available with pay-as-you-go token based billing with Models as a Service. 
* Cohere Command R 
* Cohere Command R+

You can browse the Cohere family of models in the [Model Catalog](model-catalog-overview.md) by filtering on the Cohere collection.

## Models 

In this article, you learn how to use Azure AI Studio to deploy the Cohere models as a service with pay-as-you-go billing.

### Cohere Command R 
Command R is a highly performant generative large language model, optimized for various use cases including reasoning, summarization, and question answering. 


*Model Architecture:* An auto-regressive language model that uses an optimized transformer architecture. After pretraining, this model uses supervised fine-tuning (SFT) and preference training to align model behavior to human preferences for helpfulness and safety.

*Languages covered:* The model is optimized to perform well in the following languages: English, French, Spanish, Italian, German, Brazilian Portuguese, Japanese, Korean, Simplified Chinese, and Arabic.
>>>>>>> 3087e5c6

## Cohere Command models 

In this section, you learn about the two Cohere Command models that are available in the model catalog:

* Cohere Command R 
* Cohere Command R+

The Cohere Command models are highly performant generative large language models, optimized for various use cases, including reasoning, summarization, and question answering. The models have the following attributes:

- **Model Architecture:** Both Command R and Command R+ are auto-regressive language models that use an optimized transformer architecture. After pretraining, the models use supervised fine-tuning (SFT) and preference training to align model behavior to human preferences for helpfulness and safety.

- **Languages covered:** The models are optimized to perform well in the following languages: English, French, Spanish, Italian, German, Brazilian Portuguese, Japanese, Korean, Simplified Chinese, and Arabic.

    Pre-training data additionally included the following 13 languages: Russian, Polish, Turkish, Vietnamese, Dutch, Czech, Indonesian, Ukrainian, Romanian, Greek, Hindi, Hebrew, Persian.

- **Context length:** Command R and Command R+ support a context length of 128K.

- **Input:** Models input text only.

- **Output:** Models generate text only.

## Deploy as a serverless API

Certain models in the model catalog can be deployed as a serverless API with pay-as-you-go billing. This kind of deployment provides a way to consume models as an API without hosting them on your subscription, while keeping the enterprise security and compliance that organizations need. This deployment option doesn't require quota from your subscription.

The previously mentioned Cohere models can be deployed as a service with pay-as-you-go billing and are offered by Cohere through the Microsoft Azure Marketplace. Cohere can change or update the terms of use and pricing of these models.

### Prerequisites

- An Azure subscription with a valid payment method. Free or trial Azure subscriptions won't work. If you don't have an Azure subscription, create a [paid Azure account](https://azure.microsoft.com/pricing/purchase-options/pay-as-you-go) to begin.
- An [Azure AI Studio hub](../how-to/create-azure-ai-resource.md).

    > [!IMPORTANT]
    > For Cohere family models, the serverless API model deployment offering is only available with hubs created in **EastUS2** or **Sweden Central** region.

- An [Azure AI project](../how-to/create-projects.md) in Azure AI Studio.
- Azure role-based access controls (Azure RBAC) are used to grant access to operations in Azure AI Studio. To perform the steps in this article, your user account must be assigned the __Azure AI Developer role__ on the resource group. For more information on permissions, see [Role-based access control in Azure AI Studio](../concepts/rbac-ai-studio.md).


### Create a new deployment

The following steps demonstrate the deployment of Cohere Command R, but you can use the same steps to deploy Cohere Command R+ by replacing the model name.

To create a deployment:

1. Sign in to [Azure AI Studio](https://ai.azure.com).
1. Select **Model catalog** from the left sidebar.
1. Search for *Cohere*.
1. Select **Cohere-command-r** to open the Model Details page.

    :::image type="content" source="../media/deploy-monitor/cohere-command/command-r-deploy-directly-from-catalog.png" alt-text="A screenshot showing how to access the model details page by going through the model catalog." lightbox="../media/deploy-monitor/cohere-command/command-r-deploy-directly-from-catalog.png"::: 

1. Select **Deploy** to open a serverless API deployment window for the model.
1. Alternatively, you can initiate a deployment by starting from your project in AI Studio. 

    1. From the left sidebar of your project, select **Components** > **Deployments**.
    1. Select **+ Create deployment**.
    1. Search for and select **Cohere-command-r**. to open the Model Details page.
 
       :::image type="content" source="../media/deploy-monitor/cohere-command/command-r-deploy-start-from-project.png" alt-text="A screenshot showing how to access the model details page by going through the Deployments page in your project." lightbox="../media/deploy-monitor/cohere-command/command-r-deploy-start-from-project.png"::: 

    1. Select **Confirm** to open a serverless API deployment window for the model.

    :::image type="content" source="../media/deploy-monitor/cohere-command/command-r-deploy-pay-as-you-go.png" alt-text="A screenshot showing how to deploy a model as a serverless API." lightbox="../media/deploy-monitor/cohere-command/command-r-deploy-pay-as-you-go.png":::

1. Select the project in which you want to deploy your model. To deploy the model your project must be in the *EastUS2* or *Sweden Central* region.
1. In the deployment wizard, select the link to **Azure Marketplace Terms** to learn more about the terms of use.
1. Select the **Pricing and terms** tab to learn about pricing for the selected model.
1. Select the **Subscribe and Deploy** button. If this is your first time deploying the model in the project, you have to subscribe your project for the particular offering. This step requires that your account has the **Azure AI Developer role** permissions on the resource group, as listed in the prerequisites. Each project has its own subscription to the particular Azure Marketplace offering of the model, which allows you to control and monitor spending. Currently, you can have only one deployment for each model within a project.
1. Once you subscribe the project for the particular Azure Marketplace offering, subsequent deployments of the _same_ offering in the _same_ project don't require subscribing again. If this scenario applies to you, there's a **Continue to deploy** option to select.

    :::image type="content" source="../media/deploy-monitor/cohere-command/command-r-existing-subscription.png" alt-text="A screenshot showing a project that is already subscribed to the offering." lightbox="../media/deploy-monitor/cohere-command/command-r-existing-subscription.png":::

1. Give the deployment a name. This name becomes part of the deployment API URL. This URL must be unique in each Azure region.

    :::image type="content" source="../media/deploy-monitor/cohere-command/command-r-deployment-name.png" alt-text="A screenshot showing how to indicate the name of the deployment you want to create." lightbox="../media/deploy-monitor/cohere-command/command-r-deployment-name.png":::

1. Select **Deploy**. Wait until the deployment is ready and you're redirected to the Deployments page.
1. Select **Open in playground** to start interacting with the model.
1. Return to the Deployments page, select the deployment, and note the endpoint's **Target** URL and the Secret **Key**. For more information on using the APIs, see the [reference](#chat-api-reference-for-cohere-models-deployed-as-a-service) section.
1. You can always find the endpoint's details, URL, and access keys by navigating to your **Project overview** page. Then, from the left sidebar of your project, select **Components** > **Deployments**.

To learn about billing for the Cohere models deployed as a serverless API with pay-as-you-go token-based billing, see [Cost and quota considerations for Cohere models deployed as a service](#cost-and-quota-considerations-for-models-deployed-as-a-service).

### Consume the Cohere models as a service

These models can be consumed using the chat API.

1. From your **Project overview** page, go to the left sidebar and select **Components** > **Deployments**.

1. Find and select the deployment you created.

1. Copy the **Target** URL and the **Key** value.

1. Cohere exposes two routes for inference with the Command R and Command R+ models. `v1/chat/completions` adheres to the Azure AI Generative Messages API schema, and `v1/chat` supports Cohere's native API schema.

For more information on using the APIs, see the [reference](#chat-api-reference-for-cohere-models-deployed-as-a-service) section.

## Chat API reference for Cohere models deployed as a service

### v1/chat/completions

#### Request
```
    POST /v1/chat/completions HTTP/1.1
    Host: <DEPLOYMENT_URI>
    Authorization: Bearer <TOKEN>
    Content-type: application/json
```

#### v1/chat/completions request schema

Cohere Command R and Command R+ accept the following parameters for a `v1/chat/completions` response inference call:

| Property | Type | Default | Description |
| --- | --- | --- | --- |
| `messages` | `array` | `None` | Text input for the model to respond to. |
| `max_tokens` | `integer` | `None` | The maximum number of tokens the model generates as part of the response. Note: Setting a low value might result in incomplete generations. If not specified, generates tokens until end of sequence. |
| `stop` | `array of strings` | `None` | The generated text is cut at the end of the earliest occurrence of a stop sequence. The sequence is included in the text.|
| `stream` | `boolean` | `False` | When `true`, the response is a JSON stream of events. The final event contains the complete response, and has an `event_type` of `"stream-end"`. Streaming is beneficial for user interfaces that render the contents of the response piece by piece, as it gets generated. |
| `temperature` | `float` | `0.3` |Use a lower value to decrease randomness in the response. Randomness can be further maximized by increasing the value of the `p` parameter. Min value is 0, and max is 2. |
| `top_p` | `float` |`0.75`   |Use a lower value to ignore less probable options. Set to 0 or 1.0 to disable. If both p and k are enabled, p acts after k. min value of 0.01, max value of 0.99.|
| `frequency_penalty` | `float` | `0`  |Used to reduce repetitiveness of generated tokens. The higher the value, the stronger a penalty is applied to previously present tokens, proportional to how many times they have already appeared in the prompt or prior generation. Min value of 0.0, max value of 1.0.|
| `presence_penalty` | `float` |`0`   |Used to reduce repetitiveness of generated tokens. Similar to `frequency_penalty`, except that this penalty is applied equally to all tokens that have already appeared, regardless of their exact frequencies. Min value of 0.0, max value of 1.0.|
| `seed` | `integer` |`None`   |If specified, the backend makes a best effort to sample tokens deterministically, such that repeated requests with the same seed and parameters should return the same result. However, determinism can't be guaranteed.|
| `tools` | `list[Tool]` | `None` | A list of available tools (functions) that the model might suggest invoking before producing a text response. |

`response_format` and `tool_choice` aren't yet supported parameters for the Command R and Command R+ models.



A System or User Message supports the following properties:

| Property | Type | Default | Description |
| --- | --- | --- | --- |
| `role` | `enum` | Required | `role=system` or `role=user`. |
|`content` |`string` |Required |Text input for the model to respond to. |


An Assistant Message supports the following properties:

| Property | Type | Default | Description |
| --- | --- | --- | --- |
| `role` | `enum` | Required | `role=assistant`|
|`content` |`string` |Required |The contents of the assistant message. |
|`tool_calls` |`array` |None |The tool calls generated by the model, such as function calls. |


A Tool Message supports the following properties:

| Property | Type | Default | Description |
| --- | --- | --- | --- |
| `role` | `enum` | Required | `role=tool`|
|`content` |`string` |Required |The contents of the tool message. |
|`tool_call_id` |`string` |None |Tool call that this message is responding to. |


#### v1/chat/completions response schema

The response payload is a dictionary with the following fields:

| Key | Type | Description |
| --- | --- | --- |
| `id` | `string` | A unique identifier for the completion. |
| `choices` | `array` | The list of completion choices the model generated for the input messages. |
| `created` | `integer` | The Unix timestamp (in seconds) of when the completion was created. |
| `model` | `string` | The model_id used for completion. |
| `object` | `string` | chat.completion. |
| `usage` | `object` | Usage statistics for the completion request. |

The `choices` object is a dictionary with the following fields:

| Key | Type | Description |
| --- | --- | --- |
| `index` | `integer` | Choice index. |
| `messages` or `delta` | `string` | Chat completion result in messages object. When streaming mode is used, delta key is used. |
| `finish_reason` | `string` | The reason the model stopped generating tokens. |

The `usage` object is a dictionary with the following fields:

| Key | Type | Description |
| --- | --- | --- |
| `prompt_tokens` | `integer` | Number of tokens in the prompt. |
| `completion_tokens` | `integer` | Number of tokens generated in the completion. |
| `total_tokens` | `integer` | Total tokens. |


#### Examples

Request:

```json
    "messages": [
        {
        "role": "user",
        "content": "What is the weather like in Boston?"
        },
            {
                "role": "assistant",
                "tool_calls": [
                        {
                            "id": "call_ceRrx0tP7bYPTClugKrOgvh4",
                            "type": "function",
                            "function": {
                                "name": "get_current_weather",
                                "arguments": "{\"location\":\"Boston\"}"
                            }
                        }
                    ]
            },
            {
                "role": "tool",
                "content": "{\"temperature\":30}",
                "tool_call_id": "call_ceRrx0tP7bYPTClugKrOgvh4"
            }
    ]
```

Response:

```json
    {
        "id": "df23b9f7-e6bd-493f-9437-443c65d428a1",
        "choices": [
            {
                "index": 0,
                "finish_reason": "stop",
                "message": {
                    "role": "assistant",
                    "content": "Right now, the weather in Boston is cool, with temperatures of around 30°F. Stay warm!"
                }
            }
        ],
        "created": 1711734274,
        "model": "command-r",
        "object": "chat.completion",
        "usage": {
            "prompt_tokens": 744,
            "completion_tokens": 23,
            "total_tokens": 767
        }
    }
```

### v1/chat 
#### Request

```
    POST /v1/chat HTTP/1.1
    Host: <DEPLOYMENT_URI>
    Authorization: Bearer <TOKEN>
    Content-type: application/json
```

#### v1/chat request schema

Cohere Command R and Command R+ accept the following parameters for a `v1/chat` response inference call:

|Key       |Type   |Default   |Description   |
|---|---|---|---|
|`message`   |`string`   |Required   |Text input for the model to respond to.   |
|`chat_history`   |`array of messages`   |`None`   |A list of previous messages between the user and the model, meant to give the model conversational context for responding to the user's message.    |
|`documents`   |`array`   |`None `  |A list of relevant documents that the model can cite to generate a more accurate reply. Each document is a string-string dictionary. Keys and values from each document are serialized to a string and passed to the model. The resulting generation includes citations that reference some of these documents. Some suggested keys are "text", "author", and "date". For better generation quality, it's recommended to keep the total word count of the strings in the dictionary to under 300 words. An `_excludes` field (array of strings) can be optionally supplied to omit some key-value pairs from being shown to the model. The omitted fields still show up in the citation object. The "_excludes" field aren't passed to the model. See [Document Mode](https://docs.cohere.com/docs/retrieval-augmented-generation-rag#document-mode) guide from Cohere docs.    |
|`search_queries_only`   |`boolean`  |`false`   |When `true`, the response only contains a list of generated search queries, but no search takes place, and no reply from the model to the user's `message` is generated.|
|`stream`   |`boolean`   |`false`   |When `true`, the response is a JSON stream of events. The final event contains the complete response, and has an `event_type` of `"stream-end"`. Streaming is beneficial for user interfaces that render the contents of the response piece by piece, as it gets generated.|
|`max_tokens`   |`integer`   |None   |The maximum number of tokens the model generates as part of the response. Note: Setting a low value might result in incomplete generations. If not specified, generates tokens until end of sequence.|
|`temperature`   |`float`   |`0.3`   |Use a lower value to decrease randomness in the response. Randomness can be further maximized by increasing the value of the `p` parameter. Min value is 0, and max is 2.   |
|`p`   |`float`   |`0.75`   |Use a lower value to ignore less probable options. Set to 0 or 1.0 to disable. If both p and k are enabled, p acts after k. min value of 0.01, max value of 0.99.|
|`k`   |`float`   |`0`   |Specify the number of token choices the model uses to generate the next token. If both p and k are enabled, p acts after k. Min value is 0, max value is 500.|
|`prompt_truncation`   |`enum string`   |`OFF`   |Accepts `AUTO_PRESERVE_ORDER`, `AUTO`, `OFF`. Dictates how the prompt is constructed. With `prompt_truncation` set to `AUTO_PRESERVE_ORDER`, some elements from `chat_history` and `documents` are dropped to construct a prompt that fits within the model's context length limit. During this process, the order of the documents and chat history are preserved. With `prompt_truncation` set to "OFF", no elements are dropped.|
|`stop_sequences`  |`array of strings`  |`None`  |The generated text is cut at the end of the earliest occurrence of a stop sequence. The sequence is included the text.  |   
|`frequency_penalty`   |`float`   |`0`  |Used to reduce repetitiveness of generated tokens. The higher the value, the stronger a penalty is applied to previously present tokens, proportional to how many times they have already appeared in the prompt or prior generation. Min value of 0.0, max value of 1.0.|
|`presence_penalty`   |`float`   |`0`   |Used to reduce repetitiveness of generated tokens. Similar to `frequency_penalty`, except that this penalty is applied equally to all tokens that have already appeared, regardless of their exact frequencies. Min value of 0.0, max value of 1.0.|
|`seed`   |`integer`   |`None`   |If specified, the backend makes a best effort to sample tokens deterministically, such that repeated requests with the same seed and parameters should return the same result. However, determinism can't be guaranteed.|
|`return_prompt`   |`boolean `  |`false `  |Returns the full prompt that was sent to the model when `true`.   |
|`tools`   |`array of objects`   |`None`   |_Field is subject to changes._ A list of available tools (functions) that the model might suggest invoking before producing a text response. When `tools` is passed (without `tool_results`), the `text` field in the response is `""` and the `tool_calls` field in the response is populated with a list of tool calls that need to be made. If no calls need to be made, the `tool_calls` array is empty.|
|`tool_results`   |`array of objects`   |`None`   |_Field is subject to changes._ A list of results from invoking tools recommended by the model in the previous chat turn. Results are used to produce a text response and is referenced in citations. When using `tool_results`, `tools` must be passed as well. Each tool_result contains information about how it was invoked, and a list of outputs in the form of dictionaries. Cohere's unique fine-grained citation logic requires the output to be a list. In case the output is just one item, for example, `{"status": 200}`, still wrap it inside a list.   |

The `chat_history` object requires the following fields:

|Key       |Type   |Description   |
|---|---|---|
|`role`   |`enum string`   |Takes `USER`, `SYSTEM`, or `CHATBOT`.   |
|`message`   |`string`   |Text contents of the message.   |

The `documents` object has the following optional fields:

|Key       |Type   |Default| Description   |
|---|---|---|---|
|`id`   |`string`   |`None` |Can be supplied to identify the document in the citations. This field isn't passed to the model.   |
|`_excludes`   |`array of strings`   |`None`| Can be optionally supplied to omit some key-value pairs from being shown to the model. The omitted fields still show up in the citation object. The `_excludes` field isn't passed to the model.   |

#### v1/chat response schema

Response fields are fully documented on [Cohere's Chat API reference](https://docs.cohere.com/reference/chat). The response object always contains: 

|Key       |Type   |Description   |
|---|---|---|
|`response_id`   |`string`   |Unique identifier for chat completion.   |
|`generation_id`   |`string`   |Unique identifier for chat completion, used with Feedback endpoint on Cohere's platform.   |
|`text`   |`string`   |Model's response to chat message input.    |
|`finish_reason`   |`enum string`   |Why the generation was completed. Can be any of the following values: `COMPLETE`, `ERROR`, `ERROR_TOXIC`, `ERROR_LIMIT`, `USER_CANCEL` or `MAX_TOKENS`   |
|`token_count`   |`integer`   |Count of tokens used.   |
|`meta`   |`string`   |API usage data, including current version and billable tokens.   |

<br/>

#### Documents
If `documents` are specified in the request, there are two other fields in the response:

|Key       |Type   |Description   |
|---|---|---|
|`documents `  |`array of objects`   |Lists the documents that were cited in the response.   |
|`citations`   |`array of objects`   |Specifies which part of the answer was found in a given document.    |

`citations` is an array of objects with the following required fields:

|Key       |Type   |Description   |
|---|---|---|
|`start`   |`integer`   |The index of text that the citation starts at, counting from zero. For example, a generation of `Hello, world!` with a citation on `world` would have a start value of `7`. This is because the citation starts at `w`, which is the seventh character.   |
|`end`   |`integer`   |The index of text that the citation ends after, counting from zero. For example, a generation of `Hello, world!` with a citation on `world` would have an end value of `11`. This is because the citation ends after `d`, which is the eleventh character.   |
|`text`   |`string`   |The text of the citation. For example, a generation of `Hello, world!` with a citation of `world` would have a text value of `world`.   |
|`document_ids`   |`array of strings`   |Identifiers of documents cited by this section of the generated reply.   |

#### Tools
If `tools` are specified and invoked by the model, there's another field in the response:

|Key       |Type   |Description   |
|---|---|---|
|`tool_calls `  |`array of objects`   |Contains the tool calls generated by the model. Use it to invoke your tools.   |

`tool_calls` is an array of objects with the following fields:

|Key       |Type   |Description   |
|---|---|---|
|`name`  |`string`   |Name of the tool to call.   |
|`parameters`   |`object`   |The name and value of the parameters to use when invoking a tool. |

#### Search_queries_only
If `search_queries_only=TRUE` is specified in the request, there are two other fields in the response:

|Key       |Type   |Description   |
|---|---|---|
|`is_search_required`  |`boolean`   |Instructs the model to generate a search query.   |
|`search_queries`   |`array of objects`   |Object that contains a list of search queries. |

`search_queries` is an array of objects with the following fields:

|Key       |Type   |Description   |
|---|---|---|
|`text`  |`string`   |The text of the search query.   |
|`generation_id`   |`string`   |Unique identifier for the generated search query. Useful for submitting feedback. |

#### Examples

##### Chat - Completions
The following example is a sample request call to get chat completions from the Cohere Command model. Use when generating a chat completion.

Request:

```json
    {
        "chat_history": [
            {"role":"USER", "message": "What is an interesting new role in AI if I don't have an ML background"},
            {"role":"CHATBOT", "message": "You could explore being a prompt engineer!"}
        ],
        "message": "What are some skills I should have"
    }
```

Response:

```json
    {
        "response_id": "09613f65-c603-41e6-94b3-a7484571ac30",
        "text": "Writing skills are very important for prompt engineering. Some other key skills are:\n- Creativity\n- Awareness of biases\n- Knowledge of how NLP models work\n- Debugging skills\n\nYou can also have some fun with it and try to create some interesting, innovative prompts to train an AI model that can then be used to create various applications.",
        "generation_id": "6d31a57f-4d94-4b05-874d-36d0d78c9549",
        "finish_reason": "COMPLETE",
        "token_count": {
            "prompt_tokens": 99,
            "response_tokens": 70,
            "total_tokens": 169,
            "billed_tokens": 151
        },
        "meta": {
            "api_version": {
                "version": "1"
            },
            "billed_units": {
                "input_tokens": 81,
                "output_tokens": 70
            }
        }
    }
```

##### Chat - Grounded generation and RAG capabilities

Command R and Command R+ are trained for RAG via a mixture of supervised fine-tuning and preference fine-tuning, using a specific prompt template. We introduce that prompt template via the `documents` parameter. The document snippets should be chunks, rather than long documents, typically around 100-400 words per chunk. Document snippets consist of key-value pairs. The keys should be short descriptive strings. The values can be text or semi-structured.

Request:

```json
    {
    "message": "Where do the tallest penguins live?",
    "documents": [
        {
        "title": "Tall penguins",
        "snippet": "Emperor penguins are the tallest."
        },
        {
        "title": "Penguin habitats",
        "snippet": "Emperor penguins only live in Antarctica."
        }
    ]
    }
```

Response:

```json
    {
        "response_id": "d7e72d2e-06c0-469f-8072-a3aa6bd2e3b2",
        "text": "Emperor penguins are the tallest species of penguin and they live in Antarctica.",
        "generation_id": "b5685d8d-00b4-48f1-b32f-baebabb563d8",
        "finish_reason": "COMPLETE",
        "token_count": {
            "prompt_tokens": 615,
            "response_tokens": 15,
            "total_tokens": 630,
            "billed_tokens": 22
        },
        "meta": {
            "api_version": {
                "version": "1"
            },
            "billed_units": {
                "input_tokens": 7,
                "output_tokens": 15
            }
        },
        "citations": [
            {
                "start": 0,
                "end": 16,
                "text": "Emperor penguins",
                "document_ids": [
                    "doc_0"
                ]
            },
            {
                "start": 69,
                "end": 80,
                "text": "Antarctica.",
                "document_ids": [
                    "doc_1"
                ]
            }
        ],
        "documents": [
            {
                "id": "doc_0",
                "snippet": "Emperor penguins are the tallest.",
                "title": "Tall penguins"
            },
            {
                "id": "doc_1",
                "snippet": "Emperor penguins only live in Antarctica.",
                "title": "Penguin habitats"
            }
        ]
    }
```

##### Chat - Tool Use

If invoking tools or generating a response based on tool results, use the following parameters. 

Request:

```json
    {
        "message":"I'd like 4 apples and a fish please",
        "tools":[
            {
                "name":"personal_shopper",
                "description":"Returns items and requested volumes to purchase",
                "parameter_definitions":{
                    "item":{
                        "description":"the item requested to be purchased, in all caps eg. Bananas should be BANANAS",
                        "type": "str",
                        "required": true
                    },
                    "quantity":{
                        "description": "how many of the items should be purchased",
                        "type": "int",
                        "required": true
                    }
                }
            }
        ],
        
    "tool_results": [
        {
        "call": {
            "name": "personal_shopper",
            "parameters": {
                "item": "Apples",
                "quantity": 4
            },
            "generation_id": "cb3a6e8b-6448-4642-b3cd-b1cc08f7360d"
        },
        "outputs": [
            {
            "response": "Sale completed"
            }
        ]
        },
        {
        "call": {
            "name": "personal_shopper",
            "parameters": {
            "item": "Fish",
            "quantity": 1
            },
            "generation_id": "cb3a6e8b-6448-4642-b3cd-b1cc08f7360d"
        },
        "outputs": [
            {
            "response": "Sale not completed"
            }
        ]
        }
    ]
    }
```

Response:

```json
    {
        "response_id": "fa634da2-ccd1-4b56-8308-058a35daa100",
        "text": "I've completed the sale for 4 apples. \n\nHowever, there was an error regarding the fish; it appears that there is currently no stock.",
        "generation_id": "f567e78c-9172-4cfa-beba-ee3c330f781a",
        "chat_history": [
            {
                "message": "I'd like 4 apples and a fish please",
                "response_id": "fa634da2-ccd1-4b56-8308-058a35daa100",
                "generation_id": "a4c5da95-b370-47a4-9ad3-cbf304749c04",
                "role": "User"
            },
            {
                "message": "I've completed the sale for 4 apples. \n\nHowever, there was an error regarding the fish; it appears that there is currently no stock.",
                "response_id": "fa634da2-ccd1-4b56-8308-058a35daa100",
                "generation_id": "f567e78c-9172-4cfa-beba-ee3c330f781a",
                "role": "Chatbot"
            }
        ],
        "finish_reason": "COMPLETE",
        "token_count": {
            "prompt_tokens": 644,
            "response_tokens": 31,
            "total_tokens": 675,
            "billed_tokens": 41
        },
        "meta": {
            "api_version": {
                "version": "1"
            },
            "billed_units": {
                "input_tokens": 10,
                "output_tokens": 31
            }
        },
        "citations": [
            {
                "start": 5,
                "end": 23,
                "text": "completed the sale",
                "document_ids": [
                    ""
                ]
            },
            {
                "start": 113,
                "end": 132,
                "text": "currently no stock.",
                "document_ids": [
                    ""
                ]
            }
        ],
        "documents": [
            {
                "response": "Sale completed"
            }
        ]
    }
```

Once you run your function and received tool outputs, you can pass them back to the model to generate a response for the user.

Request:

```json
    {
        "message":"I'd like 4 apples and a fish please",
        "tools":[
            {
                "name":"personal_shopper",
                "description":"Returns items and requested volumes to purchase",
                "parameter_definitions":{
                    "item":{
                        "description":"the item requested to be purchased, in all caps eg. Bananas should be BANANAS",
                        "type": "str",
                        "required": true
                    },
                    "quantity":{
                        "description": "how many of the items should be purchased",
                        "type": "int",
                        "required": true
                    }
                }
            }
        ],
        
    "tool_results": [
        {
        "call": {
            "name": "personal_shopper",
            "parameters": {
                "item": "Apples",
                "quantity": 4
            },
            "generation_id": "cb3a6e8b-6448-4642-b3cd-b1cc08f7360d"
        },
        "outputs": [
            {
            "response": "Sale completed"
            }
        ]
        },
        {
        "call": {
            "name": "personal_shopper",
            "parameters": {
            "item": "Fish",
            "quantity": 1
            },
            "generation_id": "cb3a6e8b-6448-4642-b3cd-b1cc08f7360d"
        },
        "outputs": [
            {
            "response": "Sale not completed"
            }
        ]
        }
    ]
    }
```

Response:

```json
    {
        "response_id": "fa634da2-ccd1-4b56-8308-058a35daa100",
        "text": "I've completed the sale for 4 apples. \n\nHowever, there was an error regarding the fish; it appears that there is currently no stock.",
        "generation_id": "f567e78c-9172-4cfa-beba-ee3c330f781a",
        "chat_history": [
            {
                "message": "I'd like 4 apples and a fish please",
                "response_id": "fa634da2-ccd1-4b56-8308-058a35daa100",
                "generation_id": "a4c5da95-b370-47a4-9ad3-cbf304749c04",
                "role": "User"
            },
            {
                "message": "I've completed the sale for 4 apples. \n\nHowever, there was an error regarding the fish; it appears that there is currently no stock.",
                "response_id": "fa634da2-ccd1-4b56-8308-058a35daa100",
                "generation_id": "f567e78c-9172-4cfa-beba-ee3c330f781a",
                "role": "Chatbot"
            }
        ],
        "finish_reason": "COMPLETE",
        "token_count": {
            "prompt_tokens": 644,
            "response_tokens": 31,
            "total_tokens": 675,
            "billed_tokens": 41
        },
        "meta": {
            "api_version": {
                "version": "1"
            },
            "billed_units": {
                "input_tokens": 10,
                "output_tokens": 31
            }
        },
        "citations": [
            {
                "start": 5,
                "end": 23,
                "text": "completed the sale",
                "document_ids": [
                    ""
                ]
            },
            {
                "start": 113,
                "end": 132,
                "text": "currently no stock.",
                "document_ids": [
                    ""
                ]
            }
        ],
        "documents": [
            {
                "response": "Sale completed"
            }
        ]
    }
```

##### Chat - Search queries
If you're building a RAG agent, you can also use Cohere's Chat API to get search queries from Command. Specify `search_queries_only=TRUE` in your request.


Request:

```json
    {
    "message": "Which lego set has the greatest number of pieces?",
    "search_queries_only": true
    }
```

Response:

```json
    {
        "response_id": "5e795fe5-24b7-47b4-a8bc-b58a68c7c676",
        "text": "",
        "finish_reason": "COMPLETE",
        "meta": {
            "api_version": {
                "version": "1"
            }
        },
        "is_search_required": true,
        "search_queries": [
            {
                "text": "lego set with most pieces",
                "generation_id": "a086696b-ad8e-4d15-92e2-1c57a3526e1c"
            }
        ]
    }
```

##### More inference examples

| **Package**       | **Sample Notebook**                             |
|----------------|----------------------------------------|
| CLI using CURL and Python web requests - Command R   | [command-r.ipynb](https://aka.ms/samples/cohere-command-r/webrequests)|
| CLI using CURL and Python web requests - Command R+   | [command-r-plus.ipynb](https://aka.ms/samples/cohere-command-r-plus/webrequests)|
| OpenAI SDK (experimental)    | [openaisdk.ipynb](https://aka.ms/samples/cohere-command/openaisdk)                                    |
| LangChain      | [langchain.ipynb](https://aka.ms/samples/cohere/langchain)                                |
| Cohere SDK     | [cohere-sdk.ipynb](https://aka.ms/samples/cohere-python-sdk)                                 |
| LiteLLM SDK    | [litellm.ipynb](https://github.com/Azure/azureml-examples/blob/main/sdk/python/foundation-models/cohere/litellm.ipynb) |

##### Retrieval Augmented Generation (RAG) and tool use samples
**Description** | **Package** | **Sample Notebook**
--|--|--
Create a local Facebook AI similarity search (FAISS) vector index, using Cohere embeddings - Langchain|`langchain`, `langchain_cohere`|[cohere_faiss_langchain_embed.ipynb](https://github.com/Azure/azureml-examples/blob/main/sdk/python/foundation-models/cohere/cohere_faiss_langchain_embed.ipynb)
Use Cohere Command R/R+ to answer questions from data in local FAISS vector index - Langchain|`langchain`, `langchain_cohere`|[command_faiss_langchain.ipynb](https://github.com/Azure/azureml-examples/blob/main/sdk/python/foundation-models/cohere/command_faiss_langchain.ipynb)
Use Cohere Command R/R+ to answer questions from data in AI search vector index - Langchain|`langchain`, `langchain_cohere`|[cohere-aisearch-langchain-rag.ipynb](https://github.com/Azure/azureml-examples/blob/main/sdk/python/foundation-models/cohere/cohere-aisearch-langchain-rag.ipynb)
Use Cohere Command R/R+ to answer questions from data in AI search vector index - Cohere SDK| `cohere`, `azure_search_documents`|[cohere-aisearch-rag.ipynb](https://github.com/Azure/azureml-examples/blob/main/sdk/python/foundation-models/cohere/cohere-aisearch-rag.ipynb)
Command R+ tool/function calling, using LangChain|`cohere`, `langchain`, `langchain_cohere`|[command_tools-langchain.ipynb](https://github.com/Azure/azureml-examples/blob/main/sdk/python/foundation-models/cohere/command_tools-langchain.ipynb)

## Cost and quotas

### Cost and quota considerations for models deployed as a service

Cohere models deployed as a service are offered by Cohere through the Azure Marketplace and integrated with Azure AI Studio for use. You can find the Azure Marketplace pricing when deploying the model.

Each time a project subscribes to a given offer from the Azure Marketplace, a new resource is created to track the costs associated with its consumption. The same resource is used to track costs associated with inference; however, multiple meters are available to track each scenario independently.

For more information on how to track costs, see [monitor costs for models offered throughout the Azure Marketplace](./costs-plan-manage.md#monitor-costs-for-models-offered-through-the-azure-marketplace).

Quota is managed per deployment. Each deployment has a rate limit of 200,000 tokens per minute and 1,000 API requests per minute. However, we currently limit one deployment per model per project. Contact Microsoft Azure Support if the current rate limits aren't sufficient for your scenarios. 

## Content filtering

Models deployed as a service with pay-as-you-go billing are protected by [Azure AI Content Safety](../../ai-services/content-safety/overview.md). With Azure AI content safety, both the prompt and completion pass through an ensemble of classification models aimed at detecting and preventing the output of harmful content. The content filtering system detects and takes action on specific categories of potentially harmful content in both input prompts and output completions. Learn more about [content filtering here](../concepts/content-filtering.md).

## Related content

- [What is Azure AI Studio?](../what-is-ai-studio.md)
- [Azure AI FAQ article](../faq.yml)<|MERGE_RESOLUTION|>--- conflicted
+++ resolved
@@ -18,36 +18,16 @@
 
 In this article, you learn how to use Azure AI Studio to deploy the Cohere Command models as serverless APIs with pay-as-you-go token-based billing.
 
-<<<<<<< HEAD
 Cohere offers two Command models in [Azure AI Studio](https://ai.azure.com). These models are available as serverless APIs with pay-as-you-go token-based billing. You can browse the Cohere family of models in the [model catalog](model-catalog.md) by filtering on the Cohere collection.
-=======
-Cohere offers two Command models in [Azure AI Studio](https://ai.azure.com). These models are available with pay-as-you-go token based billing with Models as a Service. 
+
+## Cohere Command models 
+
+In this section, you learn about the two Cohere Command models that are available in the model catalog:
+
 * Cohere Command R 
 * Cohere Command R+
 
 You can browse the Cohere family of models in the [Model Catalog](model-catalog-overview.md) by filtering on the Cohere collection.
-
-## Models 
-
-In this article, you learn how to use Azure AI Studio to deploy the Cohere models as a service with pay-as-you-go billing.
-
-### Cohere Command R 
-Command R is a highly performant generative large language model, optimized for various use cases including reasoning, summarization, and question answering. 
-
-
-*Model Architecture:* An auto-regressive language model that uses an optimized transformer architecture. After pretraining, this model uses supervised fine-tuning (SFT) and preference training to align model behavior to human preferences for helpfulness and safety.
-
-*Languages covered:* The model is optimized to perform well in the following languages: English, French, Spanish, Italian, German, Brazilian Portuguese, Japanese, Korean, Simplified Chinese, and Arabic.
->>>>>>> 3087e5c6
-
-## Cohere Command models 
-
-In this section, you learn about the two Cohere Command models that are available in the model catalog:
-
-* Cohere Command R 
-* Cohere Command R+
-
-The Cohere Command models are highly performant generative large language models, optimized for various use cases, including reasoning, summarization, and question answering. The models have the following attributes:
 
 - **Model Architecture:** Both Command R and Command R+ are auto-regressive language models that use an optimized transformer architecture. After pretraining, the models use supervised fine-tuning (SFT) and preference training to align model behavior to human preferences for helpfulness and safety.
 
