---
title: How to use Mistral premium chat models with Azure AI Foundry
titleSuffix: Azure AI Foundry
description: Learn how to use Mistral premium chat models with Azure AI Foundry.
ms.service: azure-ai-studio
manager: scottpolly
ms.topic: how-to
ms.date: 11/20/2024
ms.reviewer: kritifaujdar
reviewer: fkriti
ms.author: mopeakande
author: msakande
ms.custom: references_regions, generated
zone_pivot_groups: azure-ai-model-catalog-samples-chat
---

# How to use Mistral premium chat models

[!INCLUDE [feature-preview](../includes/feature-preview.md)]

In this article, you learn about Mistral premium chat models and how to use them.
Mistral AI offers two categories of models. Premium models including [Mistral Large, Mistral Small, and Ministral 3B](deploy-models-mistral.md), available as serverless APIs with pay-as-you-go token-based billing. Open models including [Mistral Nemo](deploy-models-mistral-nemo.md), [Mixtral-8x7B-Instruct-v01, Mixtral-8x7B-v01, Mistral-7B-Instruct-v01, and Mistral-7B-v01](deploy-models-mistral-open.md); available to also download and run on self-hosted managed endpoints.

[!INCLUDE [models-preview](../includes/models-preview.md)]

::: zone pivot="programming-language-python"

## Mistral premium chat models

The Mistral premium chat models include the following models:

# [Mistral Large](#tab/mistral-large)

Mistral Large models are Mistral AI's most advanced Large Language Models (LLM). They can be used on any language-based task, thanks to their state-of-the-art reasoning, knowledge, and coding capabilities. Several Mistral Large model variants are available, and their attributes are as follows.

Attributes of **Mistral Large (2402)**, also abbreviated as Mistral Large, include:

* **Specialized in RAG**. Crucial information isn't lost in the middle of long context windows (up to 32-K tokens).
* **Strong in coding**. Code generation, review, and comments. Supports all mainstream coding languages.
* **Multi-lingual by design**. Best-in-class performance in French, German, Spanish, Italian, and English. Dozens of other languages are supported.
* **Responsible AI compliant**. Efficient guardrails baked in the model and extra safety layer with the safe_mode option.

Attributes of **Mistral Large (2407)** include:

* **Multi-lingual by design**. Supports dozens of languages, including English, French, German, Spanish, and Italian.
* **Proficient in coding**. Trained on more than 80 coding languages, including Python, Java, C, C++, JavaScript, and Bash. Also trained on more specific languages such as Swift and Fortran.
* **Agent-centric**. Possesses agentic capabilities with native function calling and JSON outputting.
* **Advanced in reasoning**. Demonstrates state-of-the-art mathematical and reasoning capabilities.

Attributes of **Mistral Large (2411)** include the same as Mistral Large (2407) with the following additional attributes:
* System prompts are injected before each conversation.
* Better performance on long content.
* Improved function calling capabilities.


The following models are available:

* [Mistral-Large](https://aka.ms/azureai/landing/Mistral-Large)
* [Mistral-Large-2407](https://aka.ms/azureai/landing/Mistral-Large-2407)
* [Mistral-Large-2411](https://aka.ms/aistudio/landing/Mistral-Large-2411)


# [Mistral Small](#tab/mistral-small)

Mistral Small is Mistral AI's most efficient Large Language Model (LLM). It can be used on any language-based task that requires high efficiency and low latency.

Mistral Small is:

* **A small model optimized for low latency**. Efficient for high volume and low latency workloads. Mistral Small is Mistral's smallest proprietary model, it outperforms Mixtral-8x7B and has lower latency.
* **Specialized in RAG**. Crucial information isn't lost in the middle of long context windows (up to 32K tokens).
* **Strong in coding**. Code generation, review, and comments. Supports all mainstream coding languages.
* **Multi-lingual by design**. Best-in-class performance in French, German, Spanish, Italian, and English. Dozens of other languages are supported.
* **Responsible AI compliant**. Efficient guardrails baked in the model, and extra safety layer with the safe_mode option.


The following models are available:

* [Mistral-Small](https://aka.ms/azureai/landing/Mistral-Small)


# [Ministral 3B](#tab/ministral-3b)

Ministral 3B is Mistral AI's Small Language Model (SLM) optimized for edge computing and on-device applications. The model is designed for low-latency and compute-efficient inference; therefore, it is perfect for standard GenAI applications that have real-time requirements and high-volume.
       
* **Input**: text only
* **Output**: text only
* **Number of parameters**: 3.6 billion


The following models are available:

* [Ministral-3B](https://aka.ms/azureai/landing/Ministral-3B)


---

> [!TIP]
> Additionally, MistralAI supports the use of a tailored API for use with specific features of the model. To use the model-provider specific API, check [MistralAI documentation](https://docs.mistral.ai/) or see the [inference examples](#more-inference-examples) section to code examples.

## Prerequisites

To use Mistral premium chat models with Azure AI Foundry, you need the following prerequisites:

### A model deployment

**Deployment to serverless APIs**

Mistral premium chat models can be deployed to serverless API endpoints with pay-as-you-go billing. This kind of deployment provides a way to consume models as an API without hosting them on your subscription, while keeping the enterprise security and compliance that organizations need. 

Deployment to a serverless API endpoint doesn't require quota from your subscription. If your model isn't deployed already, use the Azure AI Foundry portal, Azure Machine Learning SDK for Python, the Azure CLI, or ARM templates to [deploy the model as a serverless API](deploy-models-serverless.md).

> [!div class="nextstepaction"]
> [Deploy the model to serverless API endpoints](deploy-models-serverless.md)

### The inference package installed

You can consume predictions from this model by using the `azure-ai-inference` package with Python. To install this package, you need the following prerequisites:

* Python 3.8 or later installed, including pip.
* The endpoint URL. To construct the client library, you need to pass in the endpoint URL. The endpoint URL has the form `https://your-host-name.your-azure-region.inference.ai.azure.com`, where `your-host-name` is your unique model deployment host name and `your-azure-region` is the Azure region where the model is deployed (for example, eastus2).
* Depending on your model deployment and authentication preference, you need either a key to authenticate against the service, or Microsoft Entra ID credentials. The key is a 32-character string.
  
Once you have these prerequisites, install the Azure AI inference package with the following command:

```bash
pip install azure-ai-inference
```

Read more about the [Azure AI inference package and reference](https://aka.ms/azsdk/azure-ai-inference/python/reference).

## Work with chat completions

In this section, you use the [Azure AI model inference API](https://aka.ms/azureai/modelinference) with a chat completions model for chat.

> [!TIP]
<<<<<<< HEAD
> The [Azure AI model inference API](https://aka.ms/azureai/modelinference) allows you to talk with most models deployed in Azure AI Foundry with the same code and structure, including Mistral premium chat models.
=======
> The [Azure AI model inference API](https://aka.ms/azureai/modelinference) allows you to talk with most models deployed in Azure AI Foundry portal with the same code and structure, including Mistral premium chat models.
>>>>>>> 2285acbe

### Create a client to consume the model

First, create the client to consume the model. The following code uses an endpoint URL and key that are stored in environment variables.


```python
import os
from azure.ai.inference import ChatCompletionsClient
from azure.core.credentials import AzureKeyCredential

client = ChatCompletionsClient(
    endpoint=os.environ["AZURE_INFERENCE_ENDPOINT"],
    credential=AzureKeyCredential(os.environ["AZURE_INFERENCE_CREDENTIAL"]),
)
```

### Get the model's capabilities

The `/info` route returns information about the model that is deployed to the endpoint. Return the model's information by calling the following method:


```python
model_info = client.get_model_info()
```

The response is as follows:


```python
print("Model name:", model_info.model_name)
print("Model type:", model_info.model_type)
print("Model provider name:", model_info.model_provider_name)
```

```console
Model name: Mistral-Large
Model type: chat-completions
Model provider name: MistralAI
```

### Create a chat completion request

The following example shows how you can create a basic chat completions request to the model.

```python
from azure.ai.inference.models import SystemMessage, UserMessage

response = client.complete(
    messages=[
        SystemMessage(content="You are a helpful assistant."),
        UserMessage(content="How many languages are in the world?"),
    ],
)
```

The response is as follows, where you can see the model's usage statistics:


```python
print("Response:", response.choices[0].message.content)
print("Model:", response.model)
print("Usage:")
print("\tPrompt tokens:", response.usage.prompt_tokens)
print("\tTotal tokens:", response.usage.total_tokens)
print("\tCompletion tokens:", response.usage.completion_tokens)
```

```console
Response: As of now, it's estimated that there are about 7,000 languages spoken around the world. However, this number can vary as some languages become extinct and new ones develop. It's also important to note that the number of speakers can greatly vary between languages, with some having millions of speakers and others only a few hundred.
Model: Mistral-Large
Usage: 
  Prompt tokens: 19
  Total tokens: 91
  Completion tokens: 72
```

Inspect the `usage` section in the response to see the number of tokens used for the prompt, the total number of tokens generated, and the number of tokens used for the completion.

#### Stream content

By default, the completions API returns the entire generated content in a single response. If you're generating long completions, waiting for the response can take many seconds.

You can _stream_ the content to get it as it's being generated. Streaming content allows you to start processing the completion as content becomes available. This mode returns an object that streams back the response as [data-only server-sent events](https://html.spec.whatwg.org/multipage/server-sent-events.html#server-sent-events). Extract chunks from the delta field, rather than the message field.


```python
result = client.complete(
    messages=[
        SystemMessage(content="You are a helpful assistant."),
        UserMessage(content="How many languages are in the world?"),
    ],
    temperature=0,
    top_p=1,
    max_tokens=2048,
    stream=True,
)
```

To stream completions, set `stream=True` when you call the model.

To visualize the output, define a helper function to print the stream.

```python
def print_stream(result):
    """
    Prints the chat completion with streaming.
    """
    import time
    for update in result:
        if update.choices:
            print(update.choices[0].delta.content, end="")
```

You can visualize how streaming generates content:


```python
print_stream(result)
```

#### Explore more parameters supported by the inference client

Explore other parameters that you can specify in the inference client. For a full list of all the supported parameters and their corresponding documentation, see [Azure AI Model Inference API reference](https://aka.ms/azureai/modelinference).

```python
from azure.ai.inference.models import ChatCompletionsResponseFormatText

response = client.complete(
    messages=[
        SystemMessage(content="You are a helpful assistant."),
        UserMessage(content="How many languages are in the world?"),
    ],
    presence_penalty=0.1,
    frequency_penalty=0.8,
    max_tokens=2048,
    stop=["<|endoftext|>"],
    temperature=0,
    top_p=1,
    response_format={ "type": ChatCompletionsResponseFormatText() },
)
```

If you want to pass a parameter that isn't in the list of supported parameters, you can pass it to the underlying model using *extra parameters*. See [Pass extra parameters to the model](#pass-extra-parameters-to-the-model).

#### Create JSON outputs

Mistral premium chat models can create JSON outputs. Set `response_format` to `json_object` to enable JSON mode and guarantee that the message the model generates is valid JSON. You must also instruct the model to produce JSON yourself via a system or user message. Also, the message content might be partially cut off if `finish_reason="length"`, which indicates that the generation exceeded `max_tokens` or that the conversation exceeded the max context length.


```python
from azure.ai.inference.models import ChatCompletionsResponseFormatJSON

response = client.complete(
    messages=[
        SystemMessage(content="You are a helpful assistant that always generate responses in JSON format, using."
                      " the following format: { ""answer"": ""response"" }."),
        UserMessage(content="How many languages are in the world?"),
    ],
    response_format={ "type": ChatCompletionsResponseFormatJSON() }
)
```

### Pass extra parameters to the model

The Azure AI Model Inference API allows you to pass extra parameters to the model. The following code example shows how to pass the extra parameter `logprobs` to the model. 

Before you pass extra parameters to the Azure AI model inference API, make sure your model supports those extra parameters. When the request is made to the underlying model, the header `extra-parameters` is passed to the model with the value `pass-through`. This value tells the endpoint to pass the extra parameters to the model. Use of extra parameters with the model doesn't guarantee that the model can actually handle them. Read the model's documentation to understand which extra parameters are supported.


```python
response = client.complete(
    messages=[
        SystemMessage(content="You are a helpful assistant."),
        UserMessage(content="How many languages are in the world?"),
    ],
    model_extras={
        "logprobs": True
    }
)
```

The following extra parameters can be passed to Mistral premium chat models:

| Name           | Description           | Type            |
| -------------- | --------------------- | --------------- |
| `ignore_eos` | Whether to ignore the EOS token and continue generating tokens after the EOS token is generated. | `boolean` |
| `safe_mode` | Whether to inject a safety prompt before all conversations. | `boolean` |


### Safe mode

Mistral premium chat models support the parameter `safe_prompt`. You can toggle the safe prompt to prepend your messages with the following system prompt:

> Always assist with care, respect, and truth. Respond with utmost utility yet securely. Avoid harmful, unethical, prejudiced, or negative content. Ensure replies promote fairness and positivity.

The Azure AI Model Inference API allows you to pass this extra parameter as follows:


```python
response = client.complete(
    messages=[
        SystemMessage(content="You are a helpful assistant."),
        UserMessage(content="How many languages are in the world?"),
    ],
    model_extras={
        "safe_mode": True
    }
)
```

### Use tools

Mistral premium chat models support the use of tools, which can be an extraordinary resource when you need to offload specific tasks from the language model and instead rely on a more deterministic system or even a different language model. The Azure AI Model Inference API allows you to define tools in the following way.

The following code example creates a tool definition that is able to look from flight information from two different cities.


```python
from azure.ai.inference.models import FunctionDefinition, ChatCompletionsFunctionToolDefinition

flight_info = ChatCompletionsFunctionToolDefinition(
    function=FunctionDefinition(
        name="get_flight_info",
        description="Returns information about the next flight between two cities. This includes the name of the airline, flight number and the date and time of the next flight",
        parameters={
            "type": "object",
            "properties": {
                "origin_city": {
                    "type": "string",
                    "description": "The name of the city where the flight originates",
                },
                "destination_city": {
                    "type": "string",
                    "description": "The flight destination city",
                },
            },
            "required": ["origin_city", "destination_city"],
        },
    )
)

tools = [flight_info]
```

In this example, the function's output is that there are no flights available for the selected route, but the user should consider taking a train.


```python
def get_flight_info(loc_origin: str, loc_destination: str):
    return { 
        "info": f"There are no flights available from {loc_origin} to {loc_destination}. You should take a train, specially if it helps to reduce CO2 emissions."
    }
```

Prompt the model to book flights with the help of this function:


```python
messages = [
    SystemMessage(
        content="You are a helpful assistant that help users to find information about traveling, how to get"
                " to places and the different transportations options. You care about the environment and you"
                " always have that in mind when answering inqueries.",
    ),
    UserMessage(
        content="When is the next flight from Miami to Seattle?",
    ),
]

response = client.complete(
    messages=messages, tools=tools, tool_choice="auto"
)
```

You can inspect the response to find out if a tool needs to be called. Inspect the finish reason to determine if the tool should be called. Remember that multiple tool types can be indicated. This example demonstrates a tool of type `function`.


```python
response_message = response.choices[0].message
tool_calls = response_message.tool_calls

print("Finish reason:", response.choices[0].finish_reason)
print("Tool call:", tool_calls)
```

To continue, append this message to the chat history:


```python
messages.append(
    response_message
)
```

Now, it's time to call the appropriate function to handle the tool call. The following code snippet iterates over all the tool calls indicated in the response and calls the corresponding function with the appropriate parameters. The response is also appended to the chat history.


```python
import json
from azure.ai.inference.models import ToolMessage

for tool_call in tool_calls:

    # Get the tool details:

    function_name = tool_call.function.name
    function_args = json.loads(tool_call.function.arguments.replace("\'", "\""))
    tool_call_id = tool_call.id

    print(f"Calling function `{function_name}` with arguments {function_args}")

    # Call the function defined above using `locals()`, which returns the list of all functions 
    # available in the scope as a dictionary. Notice that this is just done as a simple way to get
    # the function callable from its string name. Then we can call it with the corresponding
    # arguments.

    callable_func = locals()[function_name]
    function_response = callable_func(**function_args)

    print("->", function_response)

    # Once we have a response from the function and its arguments, we can append a new message to the chat 
    # history. Notice how we are telling to the model that this chat message came from a tool:

    messages.append(
        ToolMessage(
            tool_call_id=tool_call_id,
            content=json.dumps(function_response)
        )
    )
```

View the response from the model:


```python
response = client.complete(
    messages=messages,
    tools=tools,
)
```

### Apply content safety

The Azure AI model inference API supports [Azure AI content safety](https://aka.ms/azureaicontentsafety). When you use deployments with Azure AI content safety turned on, inputs and outputs pass through an ensemble of classification models aimed at detecting and preventing the output of harmful content. The content filtering (preview) system detects and takes action on specific categories of potentially harmful content in both input prompts and output completions.

The following example shows how to handle events when the model detects harmful content in the input prompt and content safety is enabled.


```python
from azure.ai.inference.models import AssistantMessage, UserMessage, SystemMessage

try:
    response = client.complete(
        messages=[
            SystemMessage(content="You are an AI assistant that helps people find information."),
            UserMessage(content="Chopping tomatoes and cutting them into cubes or wedges are great ways to practice your knife skills."),
        ]
    )

    print(response.choices[0].message.content)

except HttpResponseError as ex:
    if ex.status_code == 400:
        response = ex.response.json()
        if isinstance(response, dict) and "error" in response:
            print(f"Your request triggered an {response['error']['code']} error:\n\t {response['error']['message']}")
        else:
            raise
    raise
```

> [!TIP]
> To learn more about how you can configure and control Azure AI content safety settings, check the [Azure AI content safety documentation](https://aka.ms/azureaicontentsafety).

::: zone-end


::: zone pivot="programming-language-javascript"

## Mistral premium chat models

The Mistral premium chat models include the following models:

# [Mistral Large](#tab/mistral-large)

Mistral Large models are Mistral AI's most advanced Large Language Models (LLM). They can be used on any language-based task, thanks to their state-of-the-art reasoning, knowledge, and coding capabilities. Several Mistral Large model variants are available, and their attributes are as follows.

Attributes of **Mistral Large (2402)**, also abbreviated as Mistral Large, include:

* **Specialized in RAG**. Crucial information isn't lost in the middle of long context windows (up to 32-K tokens).
* **Strong in coding**. Code generation, review, and comments. Supports all mainstream coding languages.
* **Multi-lingual by design**. Best-in-class performance in French, German, Spanish, Italian, and English. Dozens of other languages are supported.
* **Responsible AI compliant**. Efficient guardrails baked in the model and extra safety layer with the safe_mode option.

Attributes of **Mistral Large (2407)** include:

* **Multi-lingual by design**. Supports dozens of languages, including English, French, German, Spanish, and Italian.
* **Proficient in coding**. Trained on more than 80 coding languages, including Python, Java, C, C++, JavaScript, and Bash. Also trained on more specific languages such as Swift and Fortran.
* **Agent-centric**. Possesses agentic capabilities with native function calling and JSON outputting.
* **Advanced in reasoning**. Demonstrates state-of-the-art mathematical and reasoning capabilities.

Attributes of **Mistral Large (2411)** include the same as Mistral Large (2407) with the following additional attributes:
* System prompts are injected before each conversation.
* Better performance on long content.
* Improved function calling capabilities.


The following models are available:

* [Mistral-Large](https://aka.ms/azureai/landing/Mistral-Large)
* [Mistral-Large-2407](https://aka.ms/azureai/landing/Mistral-Large-2407)
* [Mistral-Large-2411](https://aka.ms/aistudio/landing/Mistral-Large-2411)


# [Mistral Small](#tab/mistral-small)

Mistral Small is Mistral AI's most efficient Large Language Model (LLM). It can be used on any language-based task that requires high efficiency and low latency.

Mistral Small is:

* **A small model optimized for low latency**. Efficient for high volume and low latency workloads. Mistral Small is Mistral's smallest proprietary model, it outperforms Mixtral-8x7B and has lower latency.
* **Specialized in RAG**. Crucial information isn't lost in the middle of long context windows (up to 32K tokens).
* **Strong in coding**. Code generation, review, and comments. Supports all mainstream coding languages.
* **Multi-lingual by design**. Best-in-class performance in French, German, Spanish, Italian, and English. Dozens of other languages are supported.
* **Responsible AI compliant**. Efficient guardrails baked in the model, and extra safety layer with the safe_mode option.


The following models are available:

* [Mistral-Small](https://aka.ms/azureai/landing/Mistral-Small)


# [Ministral 3B](#tab/ministral-3b)

Ministral 3B is Mistral AI's Small Language Model (SLM) optimized for edge computing and on-device applications. The model is designed for low-latency and compute-efficient inference; therefore, it is perfect for standard GenAI applications that have real-time requirements and high-volume.
       
* **Input**: text only
* **Output**: text only
* **Number of parameters**: 3.6 billion


The following models are available:

* [Ministral-3B](https://aka.ms/azureai/landing/Ministral-3B)


---

> [!TIP]
> Additionally, MistralAI supports the use of a tailored API for use with specific features of the model. To use the model-provider specific API, check [MistralAI documentation](https://docs.mistral.ai/) or see the [inference examples](#more-inference-examples) section to code examples.

## Prerequisites

To use Mistral premium chat models with Azure AI Foundry, you need the following prerequisites:

### A model deployment

**Deployment to serverless APIs**

Mistral premium chat models can be deployed to serverless API endpoints with pay-as-you-go billing. This kind of deployment provides a way to consume models as an API without hosting them on your subscription, while keeping the enterprise security and compliance that organizations need. 

Deployment to a serverless API endpoint doesn't require quota from your subscription. If your model isn't deployed already, use the Azure AI Foundry portal, Azure Machine Learning SDK for Python, the Azure CLI, or ARM templates to [deploy the model as a serverless API](deploy-models-serverless.md).

> [!div class="nextstepaction"]
> [Deploy the model to serverless API endpoints](deploy-models-serverless.md)

### The inference package installed

You can consume predictions from this model by using the `@azure-rest/ai-inference` package from `npm`. To install this package, you need the following prerequisites:

* LTS versions of `Node.js` with `npm`.
* The endpoint URL. To construct the client library, you need to pass in the endpoint URL. The endpoint URL has the form `https://your-host-name.your-azure-region.inference.ai.azure.com`, where `your-host-name` is your unique model deployment host name and `your-azure-region` is the Azure region where the model is deployed (for example, eastus2).
* Depending on your model deployment and authentication preference, you need either a key to authenticate against the service, or Microsoft Entra ID credentials. The key is a 32-character string.

Once you have these prerequisites, install the Azure Inference library for JavaScript with the following command:

```bash
npm install @azure-rest/ai-inference
```

## Work with chat completions

In this section, you use the [Azure AI model inference API](https://aka.ms/azureai/modelinference) with a chat completions model for chat.

> [!TIP]
<<<<<<< HEAD
> The [Azure AI model inference API](https://aka.ms/azureai/modelinference) allows you to talk with most models deployed in Azure AI Foundry with the same code and structure, including Mistral premium chat models.
=======
> The [Azure AI model inference API](https://aka.ms/azureai/modelinference) allows you to talk with most models deployed in Azure AI Foundry portal with the same code and structure, including Mistral premium chat models.
>>>>>>> 2285acbe

### Create a client to consume the model

First, create the client to consume the model. The following code uses an endpoint URL and key that are stored in environment variables.


```javascript
import ModelClient from "@azure-rest/ai-inference";
import { isUnexpected } from "@azure-rest/ai-inference";
import { AzureKeyCredential } from "@azure/core-auth";

const client = new ModelClient(
    process.env.AZURE_INFERENCE_ENDPOINT, 
    new AzureKeyCredential(process.env.AZURE_INFERENCE_CREDENTIAL)
);
```

### Get the model's capabilities

The `/info` route returns information about the model that is deployed to the endpoint. Return the model's information by calling the following method:


```javascript
var model_info = await client.path("/info").get()
```

The response is as follows:


```javascript
console.log("Model name: ", model_info.body.model_name)
console.log("Model type: ", model_info.body.model_type)
console.log("Model provider name: ", model_info.body.model_provider_name)
```

```console
Model name: Mistral-Large
Model type: chat-completions
Model provider name: MistralAI
```

### Create a chat completion request

The following example shows how you can create a basic chat completions request to the model.

```javascript
var messages = [
    { role: "system", content: "You are a helpful assistant" },
    { role: "user", content: "How many languages are in the world?" },
];

var response = await client.path("/chat/completions").post({
    body: {
        messages: messages,
    }
});
```

The response is as follows, where you can see the model's usage statistics:


```javascript
if (isUnexpected(response)) {
    throw response.body.error;
}

console.log("Response: ", response.body.choices[0].message.content);
console.log("Model: ", response.body.model);
console.log("Usage:");
console.log("\tPrompt tokens:", response.body.usage.prompt_tokens);
console.log("\tTotal tokens:", response.body.usage.total_tokens);
console.log("\tCompletion tokens:", response.body.usage.completion_tokens);
```

```console
Response: As of now, it's estimated that there are about 7,000 languages spoken around the world. However, this number can vary as some languages become extinct and new ones develop. It's also important to note that the number of speakers can greatly vary between languages, with some having millions of speakers and others only a few hundred.
Model: Mistral-Large
Usage: 
  Prompt tokens: 19
  Total tokens: 91
  Completion tokens: 72
```

Inspect the `usage` section in the response to see the number of tokens used for the prompt, the total number of tokens generated, and the number of tokens used for the completion.

#### Stream content

By default, the completions API returns the entire generated content in a single response. If you're generating long completions, waiting for the response can take many seconds.

You can _stream_ the content to get it as it's being generated. Streaming content allows you to start processing the completion as content becomes available. This mode returns an object that streams back the response as [data-only server-sent events](https://html.spec.whatwg.org/multipage/server-sent-events.html#server-sent-events). Extract chunks from the delta field, rather than the message field.


```javascript
var messages = [
    { role: "system", content: "You are a helpful assistant" },
    { role: "user", content: "How many languages are in the world?" },
];

var response = await client.path("/chat/completions").post({
    body: {
        messages: messages,
    }
}).asNodeStream();
```

To stream completions, use `.asNodeStream()` when you call the model.

You can visualize how streaming generates content:


```javascript
var stream = response.body;
if (!stream) {
    stream.destroy();
    throw new Error(`Failed to get chat completions with status: ${response.status}`);
}

if (response.status !== "200") {
    throw new Error(`Failed to get chat completions: ${response.body.error}`);
}

var sses = createSseStream(stream);

for await (const event of sses) {
    if (event.data === "[DONE]") {
        return;
    }
    for (const choice of (JSON.parse(event.data)).choices) {
        console.log(choice.delta?.content ?? "");
    }
}
```

#### Explore more parameters supported by the inference client

Explore other parameters that you can specify in the inference client. For a full list of all the supported parameters and their corresponding documentation, see [Azure AI Model Inference API reference](https://aka.ms/azureai/modelinference).

```javascript
var messages = [
    { role: "system", content: "You are a helpful assistant" },
    { role: "user", content: "How many languages are in the world?" },
];

var response = await client.path("/chat/completions").post({
    body: {
        messages: messages,
        presence_penalty: "0.1",
        frequency_penalty: "0.8",
        max_tokens: 2048,
        stop: ["<|endoftext|>"],
        temperature: 0,
        top_p: 1,
        response_format: { type: "text" },
    }
});
```

If you want to pass a parameter that isn't in the list of supported parameters, you can pass it to the underlying model using *extra parameters*. See [Pass extra parameters to the model](#pass-extra-parameters-to-the-model).

#### Create JSON outputs

Mistral premium chat models can create JSON outputs. Set `response_format` to `json_object` to enable JSON mode and guarantee that the message the model generates is valid JSON. You must also instruct the model to produce JSON yourself via a system or user message. Also, the message content might be partially cut off if `finish_reason="length"`, which indicates that the generation exceeded `max_tokens` or that the conversation exceeded the max context length.


```javascript
var messages = [
    { role: "system", content: "You are a helpful assistant that always generate responses in JSON format, using."
        + " the following format: { \"answer\": \"response\" }." },
    { role: "user", content: "How many languages are in the world?" },
];

var response = await client.path("/chat/completions").post({
    body: {
        messages: messages,
        response_format: { type: "json_object" }
    }
});
```

### Pass extra parameters to the model

The Azure AI Model Inference API allows you to pass extra parameters to the model. The following code example shows how to pass the extra parameter `logprobs` to the model. 

Before you pass extra parameters to the Azure AI model inference API, make sure your model supports those extra parameters. When the request is made to the underlying model, the header `extra-parameters` is passed to the model with the value `pass-through`. This value tells the endpoint to pass the extra parameters to the model. Use of extra parameters with the model doesn't guarantee that the model can actually handle them. Read the model's documentation to understand which extra parameters are supported.


```javascript
var messages = [
    { role: "system", content: "You are a helpful assistant" },
    { role: "user", content: "How many languages are in the world?" },
];

var response = await client.path("/chat/completions").post({
    headers: {
        "extra-params": "pass-through"
    },
    body: {
        messages: messages,
        logprobs: true
    }
});
```

The following extra parameters can be passed to Mistral premium chat models:

| Name           | Description           | Type            |
| -------------- | --------------------- | --------------- |
| `ignore_eos` | Whether to ignore the EOS token and continue generating tokens after the EOS token is generated. | `boolean` |
| `safe_mode` | Whether to inject a safety prompt before all conversations. | `boolean` |


### Safe mode

Mistral premium chat models support the parameter `safe_prompt`. You can toggle the safe prompt to prepend your messages with the following system prompt:

> Always assist with care, respect, and truth. Respond with utmost utility yet securely. Avoid harmful, unethical, prejudiced, or negative content. Ensure replies promote fairness and positivity.

The Azure AI Model Inference API allows you to pass this extra parameter as follows:


```javascript
var messages = [
    { role: "system", content: "You are a helpful assistant" },
    { role: "user", content: "How many languages are in the world?" },
];

var response = await client.path("/chat/completions").post({
    headers: {
        "extra-params": "pass-through"
    },
    body: {
        messages: messages,
        safe_mode: true
    }
});
```

### Use tools

Mistral premium chat models support the use of tools, which can be an extraordinary resource when you need to offload specific tasks from the language model and instead rely on a more deterministic system or even a different language model. The Azure AI Model Inference API allows you to define tools in the following way.

The following code example creates a tool definition that is able to look from flight information from two different cities.


```javascript
const flight_info = {
    name: "get_flight_info",
    description: "Returns information about the next flight between two cities. This includes the name of the airline, flight number and the date and time of the next flight",
    parameters: {
        type: "object",
        properties: {
            origin_city: {
                type: "string",
                description: "The name of the city where the flight originates",
            },
            destination_city: {
                type: "string",
                description: "The flight destination city",
            },
        },
        required: ["origin_city", "destination_city"],
    },
}

const tools = [
    {
        type: "function",
        function: flight_info,
    },
];
```

In this example, the function's output is that there are no flights available for the selected route, but the user should consider taking a train.


```javascript
function get_flight_info(loc_origin, loc_destination) {
    return {
        info: "There are no flights available from " + loc_origin + " to " + loc_destination + ". You should take a train, specially if it helps to reduce CO2 emissions."
    }
}
```

Prompt the model to book flights with the help of this function:


```javascript
var result = await client.path("/chat/completions").post({
    body: {
        messages: messages,
        tools: tools,
        tool_choice: "auto"
    }
});
```

You can inspect the response to find out if a tool needs to be called. Inspect the finish reason to determine if the tool should be called. Remember that multiple tool types can be indicated. This example demonstrates a tool of type `function`.


```javascript
const response_message = response.body.choices[0].message;
const tool_calls = response_message.tool_calls;

console.log("Finish reason: " + response.body.choices[0].finish_reason);
console.log("Tool call: " + tool_calls);
```

To continue, append this message to the chat history:


```javascript
messages.push(response_message);
```

Now, it's time to call the appropriate function to handle the tool call. The following code snippet iterates over all the tool calls indicated in the response and calls the corresponding function with the appropriate parameters. The response is also appended to the chat history.


```javascript
function applyToolCall({ function: call, id }) {
    // Get the tool details:
    const tool_params = JSON.parse(call.arguments);
    console.log("Calling function " + call.name + " with arguments " + tool_params);

    // Call the function defined above using `window`, which returns the list of all functions 
    // available in the scope as a dictionary. Notice that this is just done as a simple way to get
    // the function callable from its string name. Then we can call it with the corresponding
    // arguments.
    const function_response = tool_params.map(window[call.name]);
    console.log("-> " + function_response);

    return function_response
}

for (const tool_call of tool_calls) {
    var tool_response = tool_call.apply(applyToolCall);

    messages.push(
        {
            role: "tool",
            tool_call_id: tool_call.id,
            content: tool_response
        }
    );
}
```

View the response from the model:


```javascript
var result = await client.path("/chat/completions").post({
    body: {
        messages: messages,
        tools: tools,
    }
});
```

### Apply content safety

The Azure AI model inference API supports [Azure AI content safety](https://aka.ms/azureaicontentsafety). When you use deployments with Azure AI content safety turned on, inputs and outputs pass through an ensemble of classification models aimed at detecting and preventing the output of harmful content. The content filtering (preview) system detects and takes action on specific categories of potentially harmful content in both input prompts and output completions.

The following example shows how to handle events when the model detects harmful content in the input prompt and content safety is enabled.


```javascript
try {
    var messages = [
        { role: "system", content: "You are an AI assistant that helps people find information." },
        { role: "user", content: "Chopping tomatoes and cutting them into cubes or wedges are great ways to practice your knife skills." },
    ];

    var response = await client.path("/chat/completions").post({
        body: {
            messages: messages,
        }
    });

    console.log(response.body.choices[0].message.content);
}
catch (error) {
    if (error.status_code == 400) {
        var response = JSON.parse(error.response._content);
        if (response.error) {
            console.log(`Your request triggered an ${response.error.code} error:\n\t ${response.error.message}`);
        }
        else
        {
            throw error;
        }
    }
}
```

> [!TIP]
> To learn more about how you can configure and control Azure AI content safety settings, check the [Azure AI content safety documentation](https://aka.ms/azureaicontentsafety).

::: zone-end


::: zone pivot="programming-language-csharp"

## Mistral premium chat models

The Mistral premium chat models include the following models:

# [Mistral Large](#tab/mistral-large)

Mistral Large models are Mistral AI's most advanced Large Language Models (LLM). They can be used on any language-based task, thanks to their state-of-the-art reasoning, knowledge, and coding capabilities. Several Mistral Large model variants are available, and their attributes are as follows.

Attributes of **Mistral Large (2402)**, also abbreviated as Mistral Large, include:

* **Specialized in RAG**. Crucial information isn't lost in the middle of long context windows (up to 32-K tokens).
* **Strong in coding**. Code generation, review, and comments. Supports all mainstream coding languages.
* **Multi-lingual by design**. Best-in-class performance in French, German, Spanish, Italian, and English. Dozens of other languages are supported.
* **Responsible AI compliant**. Efficient guardrails baked in the model and extra safety layer with the safe_mode option.

Attributes of **Mistral Large (2407)** include:

* **Multi-lingual by design**. Supports dozens of languages, including English, French, German, Spanish, and Italian.
* **Proficient in coding**. Trained on more than 80 coding languages, including Python, Java, C, C++, JavaScript, and Bash. Also trained on more specific languages such as Swift and Fortran.
* **Agent-centric**. Possesses agentic capabilities with native function calling and JSON outputting.
* **Advanced in reasoning**. Demonstrates state-of-the-art mathematical and reasoning capabilities.

Attributes of **Mistral Large (2411)** include the same as Mistral Large (2407) with the following additional attributes:
* System prompts are injected before each conversation.
* Better performance on long content.
* Improved function calling capabilities.


The following models are available:

* [Mistral-Large](https://aka.ms/azureai/landing/Mistral-Large)
* [Mistral-Large-2407](https://aka.ms/azureai/landing/Mistral-Large-2407)
* [Mistral-Large-2411](https://aka.ms/aistudio/landing/Mistral-Large-2411)


# [Mistral Small](#tab/mistral-small)

Mistral Small is Mistral AI's most efficient Large Language Model (LLM). It can be used on any language-based task that requires high efficiency and low latency.

Mistral Small is:

* **A small model optimized for low latency**. Efficient for high volume and low latency workloads. Mistral Small is Mistral's smallest proprietary model, it outperforms Mixtral-8x7B and has lower latency.
* **Specialized in RAG**. Crucial information isn't lost in the middle of long context windows (up to 32K tokens).
* **Strong in coding**. Code generation, review, and comments. Supports all mainstream coding languages.
* **Multi-lingual by design**. Best-in-class performance in French, German, Spanish, Italian, and English. Dozens of other languages are supported.
* **Responsible AI compliant**. Efficient guardrails baked in the model, and extra safety layer with the safe_mode option.


The following models are available:

* [Mistral-Small](https://aka.ms/azureai/landing/Mistral-Small)


# [Ministral 3B](#tab/ministral-3b)

Ministral 3B is Mistral AI's Small Language Model (SLM) optimized for edge computing and on-device applications. The model is designed for low-latency and compute-efficient inference; therefore, it is perfect for standard GenAI applications that have real-time requirements and high-volume.
       
* **Input**: text only
* **Output**: text only
* **Number of parameters**: 3.6 billion


The following models are available:

* [Ministral-3B](https://aka.ms/azureai/landing/Ministral-3B)


---

> [!TIP]
> Additionally, MistralAI supports the use of a tailored API for use with specific features of the model. To use the model-provider specific API, check [MistralAI documentation](https://docs.mistral.ai/) or see the [inference examples](#more-inference-examples) section to code examples.

## Prerequisites

To use Mistral premium chat models with Azure AI Foundry, you need the following prerequisites:

### A model deployment

**Deployment to serverless APIs**

Mistral premium chat models can be deployed to serverless API endpoints with pay-as-you-go billing. This kind of deployment provides a way to consume models as an API without hosting them on your subscription, while keeping the enterprise security and compliance that organizations need. 

Deployment to a serverless API endpoint doesn't require quota from your subscription. If your model isn't deployed already, use the Azure AI Foundry portal, Azure Machine Learning SDK for Python, the Azure CLI, or ARM templates to [deploy the model as a serverless API](deploy-models-serverless.md).

> [!div class="nextstepaction"]
> [Deploy the model to serverless API endpoints](deploy-models-serverless.md)

### The inference package installed

You can consume predictions from this model by using the `Azure.AI.Inference` package from [NuGet](https://www.nuget.org/). To install this package, you need the following prerequisites:

* The endpoint URL. To construct the client library, you need to pass in the endpoint URL. The endpoint URL has the form `https://your-host-name.your-azure-region.inference.ai.azure.com`, where `your-host-name` is your unique model deployment host name and `your-azure-region` is the Azure region where the model is deployed (for example, eastus2).
* Depending on your model deployment and authentication preference, you need either a key to authenticate against the service, or Microsoft Entra ID credentials. The key is a 32-character string.

Once you have these prerequisites, install the Azure AI inference library with the following command:

```dotnetcli
dotnet add package Azure.AI.Inference --prerelease
```

You can also authenticate with Microsoft Entra ID (formerly Azure Active Directory). To use credential providers provided with the Azure SDK, install the `Azure.Identity` package:

```dotnetcli
dotnet add package Azure.Identity
```

Import the following namespaces:


```csharp
using Azure;
using Azure.Identity;
using Azure.AI.Inference;
```

This example also uses the following namespaces but you may not always need them:


```csharp
using System.Text.Json;
using System.Text.Json.Serialization;
using System.Reflection;
```

## Work with chat completions

In this section, you use the [Azure AI model inference API](https://aka.ms/azureai/modelinference) with a chat completions model for chat.

> [!TIP]
<<<<<<< HEAD
> The [Azure AI model inference API](https://aka.ms/azureai/modelinference) allows you to talk with most models deployed in Azure AI Foundry with the same code and structure, including Mistral premium chat models.
=======
> The [Azure AI model inference API](https://aka.ms/azureai/modelinference) allows you to talk with most models deployed in Azure AI Foundry portal with the same code and structure, including Mistral premium chat models.
>>>>>>> 2285acbe

### Create a client to consume the model

First, create the client to consume the model. The following code uses an endpoint URL and key that are stored in environment variables.


```csharp
ChatCompletionsClient client = new ChatCompletionsClient(
    new Uri(Environment.GetEnvironmentVariable("AZURE_INFERENCE_ENDPOINT")),
    new AzureKeyCredential(Environment.GetEnvironmentVariable("AZURE_INFERENCE_CREDENTIAL"))
);
```

### Get the model's capabilities

The `/info` route returns information about the model that is deployed to the endpoint. Return the model's information by calling the following method:


```csharp
Response<ModelInfo> modelInfo = client.GetModelInfo();
```

The response is as follows:


```csharp
Console.WriteLine($"Model name: {modelInfo.Value.ModelName}");
Console.WriteLine($"Model type: {modelInfo.Value.ModelType}");
Console.WriteLine($"Model provider name: {modelInfo.Value.ModelProviderName}");
```

```console
Model name: Mistral-Large
Model type: chat-completions
Model provider name: MistralAI
```

### Create a chat completion request

The following example shows how you can create a basic chat completions request to the model.

```csharp
ChatCompletionsOptions requestOptions = new ChatCompletionsOptions()
{
    Messages = {
        new ChatRequestSystemMessage("You are a helpful assistant."),
        new ChatRequestUserMessage("How many languages are in the world?")
    },
};

Response<ChatCompletions> response = client.Complete(requestOptions);
```

The response is as follows, where you can see the model's usage statistics:


```csharp
Console.WriteLine($"Response: {response.Value.Choices[0].Message.Content}");
Console.WriteLine($"Model: {response.Value.Model}");
Console.WriteLine("Usage:");
Console.WriteLine($"\tPrompt tokens: {response.Value.Usage.PromptTokens}");
Console.WriteLine($"\tTotal tokens: {response.Value.Usage.TotalTokens}");
Console.WriteLine($"\tCompletion tokens: {response.Value.Usage.CompletionTokens}");
```

```console
Response: As of now, it's estimated that there are about 7,000 languages spoken around the world. However, this number can vary as some languages become extinct and new ones develop. It's also important to note that the number of speakers can greatly vary between languages, with some having millions of speakers and others only a few hundred.
Model: Mistral-Large
Usage: 
  Prompt tokens: 19
  Total tokens: 91
  Completion tokens: 72
```

Inspect the `usage` section in the response to see the number of tokens used for the prompt, the total number of tokens generated, and the number of tokens used for the completion.

#### Stream content

By default, the completions API returns the entire generated content in a single response. If you're generating long completions, waiting for the response can take many seconds.

You can _stream_ the content to get it as it's being generated. Streaming content allows you to start processing the completion as content becomes available. This mode returns an object that streams back the response as [data-only server-sent events](https://html.spec.whatwg.org/multipage/server-sent-events.html#server-sent-events). Extract chunks from the delta field, rather than the message field.


```csharp
static async Task StreamMessageAsync(ChatCompletionsClient client)
{
    ChatCompletionsOptions requestOptions = new ChatCompletionsOptions()
    {
        Messages = {
            new ChatRequestSystemMessage("You are a helpful assistant."),
            new ChatRequestUserMessage("How many languages are in the world? Write an essay about it.")
        },
        MaxTokens=4096
    };

    StreamingResponse<StreamingChatCompletionsUpdate> streamResponse = await client.CompleteStreamingAsync(requestOptions);

    await PrintStream(streamResponse);
}
```

To stream completions, use `CompleteStreamingAsync` method when you call the model. Notice that in this example we the call is wrapped in an asynchronous method.

To visualize the output, define an asynchronous method to print the stream in the console.

```csharp
static async Task PrintStream(StreamingResponse<StreamingChatCompletionsUpdate> response)
{
    await foreach (StreamingChatCompletionsUpdate chatUpdate in response)
    {
        if (chatUpdate.Role.HasValue)
        {
            Console.Write($"{chatUpdate.Role.Value.ToString().ToUpperInvariant()}: ");
        }
        if (!string.IsNullOrEmpty(chatUpdate.ContentUpdate))
        {
            Console.Write(chatUpdate.ContentUpdate);
        }
    }
}
```

You can visualize how streaming generates content:


```csharp
StreamMessageAsync(client).GetAwaiter().GetResult();
```

#### Explore more parameters supported by the inference client

Explore other parameters that you can specify in the inference client. For a full list of all the supported parameters and their corresponding documentation, see [Azure AI Model Inference API reference](https://aka.ms/azureai/modelinference).

```csharp
requestOptions = new ChatCompletionsOptions()
{
    Messages = {
        new ChatRequestSystemMessage("You are a helpful assistant."),
        new ChatRequestUserMessage("How many languages are in the world?")
    },
    PresencePenalty = 0.1f,
    FrequencyPenalty = 0.8f,
    MaxTokens = 2048,
    StopSequences = { "<|endoftext|>" },
    Temperature = 0,
    NucleusSamplingFactor = 1,
    ResponseFormat = new ChatCompletionsResponseFormatText()
};

response = client.Complete(requestOptions);
Console.WriteLine($"Response: {response.Value.Choices[0].Message.Content}");
```

If you want to pass a parameter that isn't in the list of supported parameters, you can pass it to the underlying model using *extra parameters*. See [Pass extra parameters to the model](#pass-extra-parameters-to-the-model).

#### Create JSON outputs

Mistral premium chat models can create JSON outputs. Set `response_format` to `json_object` to enable JSON mode and guarantee that the message the model generates is valid JSON. You must also instruct the model to produce JSON yourself via a system or user message. Also, the message content might be partially cut off if `finish_reason="length"`, which indicates that the generation exceeded `max_tokens` or that the conversation exceeded the max context length.


```csharp
requestOptions = new ChatCompletionsOptions()
{
    Messages = {
        new ChatRequestSystemMessage(
            "You are a helpful assistant that always generate responses in JSON format, " +
            "using. the following format: { \"answer\": \"response\" }."
        ),
        new ChatRequestUserMessage(
            "How many languages are in the world?"
        )
    },
    ResponseFormat = new ChatCompletionsResponseFormatJSON()
};

response = client.Complete(requestOptions);
Console.WriteLine($"Response: {response.Value.Choices[0].Message.Content}");
```

### Pass extra parameters to the model

The Azure AI Model Inference API allows you to pass extra parameters to the model. The following code example shows how to pass the extra parameter `logprobs` to the model. 

Before you pass extra parameters to the Azure AI model inference API, make sure your model supports those extra parameters. When the request is made to the underlying model, the header `extra-parameters` is passed to the model with the value `pass-through`. This value tells the endpoint to pass the extra parameters to the model. Use of extra parameters with the model doesn't guarantee that the model can actually handle them. Read the model's documentation to understand which extra parameters are supported.


```csharp
requestOptions = new ChatCompletionsOptions()
{
    Messages = {
        new ChatRequestSystemMessage("You are a helpful assistant."),
        new ChatRequestUserMessage("How many languages are in the world?")
    },
    AdditionalProperties = { { "logprobs", BinaryData.FromString("true") } },
};

response = client.Complete(requestOptions, extraParams: ExtraParameters.PassThrough);
Console.WriteLine($"Response: {response.Value.Choices[0].Message.Content}");
```

The following extra parameters can be passed to Mistral premium chat models:

| Name           | Description           | Type            |
| -------------- | --------------------- | --------------- |
| `ignore_eos` | Whether to ignore the EOS token and continue generating tokens after the EOS token is generated. | `boolean` |
| `safe_mode` | Whether to inject a safety prompt before all conversations. | `boolean` |


### Safe mode

Mistral premium chat models support the parameter `safe_prompt`. You can toggle the safe prompt to prepend your messages with the following system prompt:

> Always assist with care, respect, and truth. Respond with utmost utility yet securely. Avoid harmful, unethical, prejudiced, or negative content. Ensure replies promote fairness and positivity.

The Azure AI Model Inference API allows you to pass this extra parameter as follows:


```csharp
requestOptions = new ChatCompletionsOptions()
{
    Messages = {
        new ChatRequestSystemMessage("You are a helpful assistant."),
        new ChatRequestUserMessage("How many languages are in the world?")
    },
    AdditionalProperties = { { "safe_mode", BinaryData.FromString("true") } },
};

response = client.Complete(requestOptions, extraParams: ExtraParameters.PassThrough);
Console.WriteLine($"Response: {response.Value.Choices[0].Message.Content}");
```

### Use tools

Mistral premium chat models support the use of tools, which can be an extraordinary resource when you need to offload specific tasks from the language model and instead rely on a more deterministic system or even a different language model. The Azure AI Model Inference API allows you to define tools in the following way.

The following code example creates a tool definition that is able to look from flight information from two different cities.


```csharp
FunctionDefinition flightInfoFunction = new FunctionDefinition("getFlightInfo")
{
    Description = "Returns information about the next flight between two cities. This includes the name of the airline, flight number and the date and time of the next flight",
    Parameters = BinaryData.FromObjectAsJson(new
    {
        Type = "object",
        Properties = new
        {
            origin_city = new
            {
                Type = "string",
                Description = "The name of the city where the flight originates"
            },
            destination_city = new
            {
                Type = "string",
                Description = "The flight destination city"
            }
        }
    },
        new JsonSerializerOptions() { PropertyNamingPolicy = JsonNamingPolicy.CamelCase }
    )
};

ChatCompletionsFunctionToolDefinition getFlightTool = new ChatCompletionsFunctionToolDefinition(flightInfoFunction);
```

In this example, the function's output is that there are no flights available for the selected route, but the user should consider taking a train.


```csharp
static string getFlightInfo(string loc_origin, string loc_destination)
{
    return JsonSerializer.Serialize(new
    {
        info = $"There are no flights available from {loc_origin} to {loc_destination}. You " +
        "should take a train, specially if it helps to reduce CO2 emissions."
    });
}
```

Prompt the model to book flights with the help of this function:


```csharp
var chatHistory = new List<ChatRequestMessage>(){
        new ChatRequestSystemMessage(
            "You are a helpful assistant that help users to find information about traveling, " +
            "how to get to places and the different transportations options. You care about the" +
            "environment and you always have that in mind when answering inqueries."
        ),
        new ChatRequestUserMessage("When is the next flight from Miami to Seattle?")
    };

requestOptions = new ChatCompletionsOptions(chatHistory);
requestOptions.Tools.Add(getFlightTool);
requestOptions.ToolChoice = ChatCompletionsToolChoice.Auto;

response = client.Complete(requestOptions);
```

You can inspect the response to find out if a tool needs to be called. Inspect the finish reason to determine if the tool should be called. Remember that multiple tool types can be indicated. This example demonstrates a tool of type `function`.


```csharp
var responseMenssage = response.Value.Choices[0].Message;
var toolsCall = responseMenssage.ToolCalls;

Console.WriteLine($"Finish reason: {response.Value.Choices[0].FinishReason}");
Console.WriteLine($"Tool call: {toolsCall[0].Id}");
```

To continue, append this message to the chat history:


```csharp
requestOptions.Messages.Add(new ChatRequestAssistantMessage(response.Value.Choices[0].Message));
```

Now, it's time to call the appropriate function to handle the tool call. The following code snippet iterates over all the tool calls indicated in the response and calls the corresponding function with the appropriate parameters. The response is also appended to the chat history.


```csharp
foreach (ChatCompletionsToolCall tool in toolsCall)
{
    if (tool is ChatCompletionsFunctionToolCall functionTool)
    {
        // Get the tool details:
        string callId = functionTool.Id;
        string toolName = functionTool.Name;
        string toolArgumentsString = functionTool.Arguments;
        Dictionary<string, object> toolArguments = JsonSerializer.Deserialize<Dictionary<string, object>>(toolArgumentsString);

        // Here you have to call the function defined. In this particular example we use 
        // reflection to find the method we definied before in an static class called 
        // `ChatCompletionsExamples`. Using reflection allows us to call a function 
        // by string name. Notice that this is just done for demonstration purposes as a 
        // simple way to get the function callable from its string name. Then we can call 
        // it with the corresponding arguments.

        var flags = BindingFlags.Instance | BindingFlags.Public | BindingFlags.NonPublic | BindingFlags.Static;
        string toolResponse = (string)typeof(ChatCompletionsExamples).GetMethod(toolName, flags).Invoke(null, toolArguments.Values.Cast<object>().ToArray());

        Console.WriteLine("->", toolResponse);
        requestOptions.Messages.Add(new ChatRequestToolMessage(toolResponse, callId));
    }
    else
        throw new Exception("Unsupported tool type");
}
```

View the response from the model:


```csharp
response = client.Complete(requestOptions);
```

### Apply content safety

The Azure AI model inference API supports [Azure AI content safety](https://aka.ms/azureaicontentsafety). When you use deployments with Azure AI content safety turned on, inputs and outputs pass through an ensemble of classification models aimed at detecting and preventing the output of harmful content. The content filtering (preview) system detects and takes action on specific categories of potentially harmful content in both input prompts and output completions.

The following example shows how to handle events when the model detects harmful content in the input prompt and content safety is enabled.


```csharp
try
{
    requestOptions = new ChatCompletionsOptions()
    {
        Messages = {
            new ChatRequestSystemMessage("You are an AI assistant that helps people find information."),
            new ChatRequestUserMessage(
                "Chopping tomatoes and cutting them into cubes or wedges are great ways to practice your knife skills."
            ),
        },
    };

    response = client.Complete(requestOptions);
    Console.WriteLine(response.Value.Choices[0].Message.Content);
}
catch (RequestFailedException ex)
{
    if (ex.ErrorCode == "content_filter")
    {
        Console.WriteLine($"Your query has trigger Azure Content Safety: {ex.Message}");
    }
    else
    {
        throw;
    }
}
```

> [!TIP]
> To learn more about how you can configure and control Azure AI content safety settings, check the [Azure AI content safety documentation](https://aka.ms/azureaicontentsafety).

::: zone-end


::: zone pivot="programming-language-rest"

## Mistral premium chat models

The Mistral premium chat models include the following models:

# [Mistral Large](#tab/mistral-large)

Mistral Large models are Mistral AI's most advanced Large Language Models (LLM). They can be used on any language-based task, thanks to their state-of-the-art reasoning, knowledge, and coding capabilities. Several Mistral Large model variants are available, and their attributes are as follows.

Attributes of **Mistral Large (2402)**, also abbreviated as Mistral Large, include:

* **Specialized in RAG**. Crucial information isn't lost in the middle of long context windows (up to 32-K tokens).
* **Strong in coding**. Code generation, review, and comments. Supports all mainstream coding languages.
* **Multi-lingual by design**. Best-in-class performance in French, German, Spanish, Italian, and English. Dozens of other languages are supported.
* **Responsible AI compliant**. Efficient guardrails baked in the model and extra safety layer with the safe_mode option.

Attributes of **Mistral Large (2407)** include:

* **Multi-lingual by design**. Supports dozens of languages, including English, French, German, Spanish, and Italian.
* **Proficient in coding**. Trained on more than 80 coding languages, including Python, Java, C, C++, JavaScript, and Bash. Also trained on more specific languages such as Swift and Fortran.
* **Agent-centric**. Possesses agentic capabilities with native function calling and JSON outputting.
* **Advanced in reasoning**. Demonstrates state-of-the-art mathematical and reasoning capabilities.

Attributes of **Mistral Large (2411)** include the same as Mistral Large (2407) with the following additional attributes:
* System prompts are injected before each conversation.
* Better performance on long content.
* Improved function calling capabilities.


The following models are available:

* [Mistral-Large](https://aka.ms/azureai/landing/Mistral-Large)
* [Mistral-Large-2407](https://aka.ms/azureai/landing/Mistral-Large-2407)
* [Mistral-Large-2411](https://aka.ms/aistudio/landing/Mistral-Large-2411)


# [Mistral Small](#tab/mistral-small)

Mistral Small is Mistral AI's most efficient Large Language Model (LLM). It can be used on any language-based task that requires high efficiency and low latency.

Mistral Small is:

* **A small model optimized for low latency**. Efficient for high volume and low latency workloads. Mistral Small is Mistral's smallest proprietary model, it outperforms Mixtral-8x7B and has lower latency.
* **Specialized in RAG**. Crucial information isn't lost in the middle of long context windows (up to 32K tokens).
* **Strong in coding**. Code generation, review, and comments. Supports all mainstream coding languages.
* **Multi-lingual by design**. Best-in-class performance in French, German, Spanish, Italian, and English. Dozens of other languages are supported.
* **Responsible AI compliant**. Efficient guardrails baked in the model, and extra safety layer with the safe_mode option.


The following models are available:

* [Mistral-Small](https://aka.ms/azureai/landing/Mistral-Small)


# [Ministral 3B](#tab/ministral-3b)

Ministral 3B is Mistral AI's Small Language Model (SLM) optimized for edge computing and on-device applications. The model is designed for low-latency and compute-efficient inference; therefore, it is perfect for standard GenAI applications that have real-time requirements and high-volume.
       
* **Input**: text only
* **Output**: text only
* **Number of parameters**: 3.6 billion


The following models are available:

* [Ministral-3B](https://aka.ms/azureai/landing/Ministral-3B)


---

> [!TIP]
> Additionally, MistralAI supports the use of a tailored API for use with specific features of the model. To use the model-provider specific API, check [MistralAI documentation](https://docs.mistral.ai/) or see the [inference examples](#more-inference-examples) section to code examples.

## Prerequisites

To use Mistral premium chat models with Azure AI Foundry, you need the following prerequisites:

### A model deployment

**Deployment to serverless APIs**

Mistral premium chat models can be deployed to serverless API endpoints with pay-as-you-go billing. This kind of deployment provides a way to consume models as an API without hosting them on your subscription, while keeping the enterprise security and compliance that organizations need. 

Deployment to a serverless API endpoint doesn't require quota from your subscription. If your model isn't deployed already, use the Azure AI Foundry portal, Azure Machine Learning SDK for Python, the Azure CLI, or ARM templates to [deploy the model as a serverless API](deploy-models-serverless.md).

> [!div class="nextstepaction"]
> [Deploy the model to serverless API endpoints](deploy-models-serverless.md)

### A REST client

Models deployed with the [Azure AI model inference API](https://aka.ms/azureai/modelinference) can be consumed using any REST client. To use the REST client, you need the following prerequisites:

* To construct the requests, you need to pass in the endpoint URL. The endpoint URL has the form `https://your-host-name.your-azure-region.inference.ai.azure.com`, where `your-host-name`` is your unique model deployment host name and `your-azure-region`` is the Azure region where the model is deployed (for example, eastus2).
* Depending on your model deployment and authentication preference, you need either a key to authenticate against the service, or Microsoft Entra ID credentials. The key is a 32-character string.

## Work with chat completions

In this section, you use the [Azure AI model inference API](https://aka.ms/azureai/modelinference) with a chat completions model for chat.

> [!TIP]
<<<<<<< HEAD
> The [Azure AI model inference API](https://aka.ms/azureai/modelinference) allows you to talk with most models deployed in Azure AI Foundry with the same code and structure, including Mistral premium chat models.
=======
> The [Azure AI model inference API](https://aka.ms/azureai/modelinference) allows you to talk with most models deployed in Azure AI Foundry portal with the same code and structure, including Mistral premium chat models.
>>>>>>> 2285acbe

### Create a client to consume the model

First, create the client to consume the model. The following code uses an endpoint URL and key that are stored in environment variables.

### Get the model's capabilities

The `/info` route returns information about the model that is deployed to the endpoint. Return the model's information by calling the following method:

```http
GET /info HTTP/1.1
Host: <ENDPOINT_URI>
Authorization: Bearer <TOKEN>
Content-Type: application/json
```

The response is as follows:


```json
{
    "model_name": "Mistral-Large",
    "model_type": "chat-completions",
    "model_provider_name": "MistralAI"
}
```

### Create a chat completion request

The following example shows how you can create a basic chat completions request to the model.

```json
{
    "messages": [
        {
            "role": "system",
            "content": "You are a helpful assistant."
        },
        {
            "role": "user",
            "content": "How many languages are in the world?"
        }
    ]
}
```

The response is as follows, where you can see the model's usage statistics:


```json
{
    "id": "0a1234b5de6789f01gh2i345j6789klm",
    "object": "chat.completion",
    "created": 1718726686,
    "model": "Mistral-Large",
    "choices": [
        {
            "index": 0,
            "message": {
                "role": "assistant",
                "content": "As of now, it's estimated that there are about 7,000 languages spoken around the world. However, this number can vary as some languages become extinct and new ones develop. It's also important to note that the number of speakers can greatly vary between languages, with some having millions of speakers and others only a few hundred.",
                "tool_calls": null
            },
            "finish_reason": "stop",
            "logprobs": null
        }
    ],
    "usage": {
        "prompt_tokens": 19,
        "total_tokens": 91,
        "completion_tokens": 72
    }
}
```

Inspect the `usage` section in the response to see the number of tokens used for the prompt, the total number of tokens generated, and the number of tokens used for the completion.

#### Stream content

By default, the completions API returns the entire generated content in a single response. If you're generating long completions, waiting for the response can take many seconds.

You can _stream_ the content to get it as it's being generated. Streaming content allows you to start processing the completion as content becomes available. This mode returns an object that streams back the response as [data-only server-sent events](https://html.spec.whatwg.org/multipage/server-sent-events.html#server-sent-events). Extract chunks from the delta field, rather than the message field.


```json
{
    "messages": [
        {
            "role": "system",
            "content": "You are a helpful assistant."
        },
        {
            "role": "user",
            "content": "How many languages are in the world?"
        }
    ],
    "stream": true,
    "temperature": 0,
    "top_p": 1,
    "max_tokens": 2048
}
```

You can visualize how streaming generates content:


```json
{
    "id": "23b54589eba14564ad8a2e6978775a39",
    "object": "chat.completion.chunk",
    "created": 1718726371,
    "model": "Mistral-Large",
    "choices": [
        {
            "index": 0,
            "delta": {
                "role": "assistant",
                "content": ""
            },
            "finish_reason": null,
            "logprobs": null
        }
    ]
}
```

The last message in the stream has `finish_reason` set, indicating the reason for the generation process to stop.


```json
{
    "id": "23b54589eba14564ad8a2e6978775a39",
    "object": "chat.completion.chunk",
    "created": 1718726371,
    "model": "Mistral-Large",
    "choices": [
        {
            "index": 0,
            "delta": {
                "content": ""
            },
            "finish_reason": "stop",
            "logprobs": null
        }
    ],
    "usage": {
        "prompt_tokens": 19,
        "total_tokens": 91,
        "completion_tokens": 72
    }
}
```

#### Explore more parameters supported by the inference client

Explore other parameters that you can specify in the inference client. For a full list of all the supported parameters and their corresponding documentation, see [Azure AI Model Inference API reference](https://aka.ms/azureai/modelinference).

```json
{
    "messages": [
        {
            "role": "system",
            "content": "You are a helpful assistant."
        },
        {
            "role": "user",
            "content": "How many languages are in the world?"
        }
    ],
    "presence_penalty": 0.1,
    "frequency_penalty": 0.8,
    "max_tokens": 2048,
    "stop": ["<|endoftext|>"],
    "temperature" :0,
    "top_p": 1,
    "response_format": { "type": "text" }
}
```


```json
{
    "id": "0a1234b5de6789f01gh2i345j6789klm",
    "object": "chat.completion",
    "created": 1718726686,
    "model": "Mistral-Large",
    "choices": [
        {
            "index": 0,
            "message": {
                "role": "assistant",
                "content": "As of now, it's estimated that there are about 7,000 languages spoken around the world. However, this number can vary as some languages become extinct and new ones develop. It's also important to note that the number of speakers can greatly vary between languages, with some having millions of speakers and others only a few hundred.",
                "tool_calls": null
            },
            "finish_reason": "stop",
            "logprobs": null
        }
    ],
    "usage": {
        "prompt_tokens": 19,
        "total_tokens": 91,
        "completion_tokens": 72
    }
}
```

If you want to pass a parameter that isn't in the list of supported parameters, you can pass it to the underlying model using *extra parameters*. See [Pass extra parameters to the model](#pass-extra-parameters-to-the-model).

#### Create JSON outputs

Mistral premium chat models can create JSON outputs. Set `response_format` to `json_object` to enable JSON mode and guarantee that the message the model generates is valid JSON. You must also instruct the model to produce JSON yourself via a system or user message. Also, the message content might be partially cut off if `finish_reason="length"`, which indicates that the generation exceeded `max_tokens` or that the conversation exceeded the max context length.


```json
{
    "messages": [
        {
            "role": "system",
            "content": "You are a helpful assistant that always generate responses in JSON format, using the following format: { \"answer\": \"response\" }"
        },
        {
            "role": "user",
            "content": "How many languages are in the world?"
        }
    ],
    "response_format": { "type": "json_object" }
}
```


```json
{
    "id": "0a1234b5de6789f01gh2i345j6789klm",
    "object": "chat.completion",
    "created": 1718727522,
    "model": "Mistral-Large",
    "choices": [
        {
            "index": 0,
            "message": {
                "role": "assistant",
                "content": "{\"answer\": \"There are approximately 7,117 living languages in the world today, according to the latest estimates. However, this number can vary as some languages become extinct and others are newly discovered or classified.\"}",
                "tool_calls": null
            },
            "finish_reason": "stop",
            "logprobs": null
        }
    ],
    "usage": {
        "prompt_tokens": 39,
        "total_tokens": 87,
        "completion_tokens": 48
    }
}
```

### Pass extra parameters to the model

The Azure AI Model Inference API allows you to pass extra parameters to the model. The following code example shows how to pass the extra parameter `logprobs` to the model. 

Before you pass extra parameters to the Azure AI model inference API, make sure your model supports those extra parameters. When the request is made to the underlying model, the header `extra-parameters` is passed to the model with the value `pass-through`. This value tells the endpoint to pass the extra parameters to the model. Use of extra parameters with the model doesn't guarantee that the model can actually handle them. Read the model's documentation to understand which extra parameters are supported.

```http
POST /chat/completions HTTP/1.1
Host: <ENDPOINT_URI>
Authorization: Bearer <TOKEN>
Content-Type: application/json
extra-parameters: pass-through
```


```json
{
    "messages": [
        {
            "role": "system",
            "content": "You are a helpful assistant."
        },
        {
            "role": "user",
            "content": "How many languages are in the world?"
        }
    ],
    "logprobs": true
}
```

The following extra parameters can be passed to Mistral premium chat models:

| Name           | Description           | Type            |
| -------------- | --------------------- | --------------- |
| `ignore_eos` | Whether to ignore the EOS token and continue generating tokens after the EOS token is generated. | `boolean` |
| `safe_mode` | Whether to inject a safety prompt before all conversations. | `boolean` |


### Safe mode

Mistral premium chat models support the parameter `safe_prompt`. You can toggle the safe prompt to prepend your messages with the following system prompt:

> Always assist with care, respect, and truth. Respond with utmost utility yet securely. Avoid harmful, unethical, prejudiced, or negative content. Ensure replies promote fairness and positivity.

The Azure AI Model Inference API allows you to pass this extra parameter as follows:

```http
POST /chat/completions HTTP/1.1
Host: <ENDPOINT_URI>
Authorization: Bearer <TOKEN>
Content-Type: application/json
extra-parameters: pass-through
```


```json
{
    "messages": [
        {
            "role": "system",
            "content": "You are a helpful assistant."
        },
        {
            "role": "user",
            "content": "How many languages are in the world?"
        }
    ],
    "safemode": true
}
```

### Use tools

Mistral premium chat models support the use of tools, which can be an extraordinary resource when you need to offload specific tasks from the language model and instead rely on a more deterministic system or even a different language model. The Azure AI Model Inference API allows you to define tools in the following way.

The following code example creates a tool definition that is able to look from flight information from two different cities.


```json
{
    "type": "function",
    "function": {
        "name": "get_flight_info",
        "description": "Returns information about the next flight between two cities. This includes the name of the airline, flight number and the date and time of the next flight",
        "parameters": {
            "type": "object",
            "properties": {
                "origin_city": {
                    "type": "string",
                    "description": "The name of the city where the flight originates"
                },
                "destination_city": {
                    "type": "string",
                    "description": "The flight destination city"
                }
            },
            "required": [
                "origin_city",
                "destination_city"
            ]
        }
    }
}
```

In this example, the function's output is that there are no flights available for the selected route, but the user should consider taking a train.

Prompt the model to book flights with the help of this function:


```json
{
    "messages": [
        {
            "role": "system",
            "content": "You are a helpful assistant that help users to find information about traveling, how to get to places and the different transportations options. You care about the environment and you always have that in mind when answering inqueries"
        },
        {
            "role": "user",
            "content": "When is the next flight from Miami to Seattle?"
        }
    ],
    "tool_choice": "auto",
    "tools": [
        {
            "type": "function",
            "function": {
                "name": "get_flight_info",
                "description": "Returns information about the next flight between two cities. This includes the name of the airline, flight number and the date and time of the next flight",
                "parameters": {
                    "type": "object",
                    "properties": {
                        "origin_city": {
                            "type": "string",
                            "description": "The name of the city where the flight originates"
                        },
                        "destination_city": {
                            "type": "string",
                            "description": "The flight destination city"
                        }
                    },
                    "required": [
                        "origin_city",
                        "destination_city"
                    ]
                }
            }
        }
    ]
}
```

You can inspect the response to find out if a tool needs to be called. Inspect the finish reason to determine if the tool should be called. Remember that multiple tool types can be indicated. This example demonstrates a tool of type `function`.


```json
{
    "id": "0a1234b5de6789f01gh2i345j6789klm",
    "object": "chat.completion",
    "created": 1718726007,
    "model": "Mistral-Large",
    "choices": [
        {
            "index": 0,
            "message": {
                "role": "assistant",
                "content": "",
                "tool_calls": [
                    {
                        "id": "abc0dF1gh",
                        "type": "function",
                        "function": {
                            "name": "get_flight_info",
                            "arguments": "{\"origin_city\": \"Miami\", \"destination_city\": \"Seattle\"}",
                            "call_id": null
                        }
                    }
                ]
            },
            "finish_reason": "tool_calls",
            "logprobs": null
        }
    ],
    "usage": {
        "prompt_tokens": 190,
        "total_tokens": 226,
        "completion_tokens": 36
    }
}
```

To continue, append this message to the chat history:

Now, it's time to call the appropriate function to handle the tool call. The following code snippet iterates over all the tool calls indicated in the response and calls the corresponding function with the appropriate parameters. The response is also appended to the chat history.

View the response from the model:


```json
{
    "messages": [
        {
            "role": "system",
            "content": "You are a helpful assistant that help users to find information about traveling, how to get to places and the different transportations options. You care about the environment and you always have that in mind when answering inqueries"
        },
        {
            "role": "user",
            "content": "When is the next flight from Miami to Seattle?"
        },
        {
            "role": "assistant",
            "content": "",
            "tool_calls": [
                {
                    "id": "abc0DeFgH",
                    "type": "function",
                    "function": {
                        "name": "get_flight_info",
                        "arguments": "{\"origin_city\": \"Miami\", \"destination_city\": \"Seattle\"}",
                        "call_id": null
                    }
                }
            ]
        },
        {
            "role": "tool",
            "content": "{ \"info\": \"There are no flights available from Miami to Seattle. You should take a train, specially if it helps to reduce CO2 emissions.\" }",
            "tool_call_id": "abc0DeFgH" 
        }
    ],
    "tool_choice": "auto",
    "tools": [
        {
            "type": "function",
            "function": {
            "name": "get_flight_info",
            "description": "Returns information about the next flight between two cities. This includes the name of the airline, flight number and the date and time of the next flight",
            "parameters":{
                "type": "object",
                "properties": {
                    "origin_city": {
                        "type": "string",
                        "description": "The name of the city where the flight originates"
                    },
                    "destination_city": {
                        "type": "string",
                        "description": "The flight destination city"
                    }
                },
                "required": ["origin_city", "destination_city"]
            }
            }
        }
    ]
}
```

### Apply content safety

The Azure AI model inference API supports [Azure AI content safety](https://aka.ms/azureaicontentsafety). When you use deployments with Azure AI content safety turned on, inputs and outputs pass through an ensemble of classification models aimed at detecting and preventing the output of harmful content. The content filtering (preview) system detects and takes action on specific categories of potentially harmful content in both input prompts and output completions.

The following example shows how to handle events when the model detects harmful content in the input prompt and content safety is enabled.


```json
{
    "messages": [
        {
            "role": "system",
            "content": "You are an AI assistant that helps people find information."
        },
                {
            "role": "user",
            "content": "Chopping tomatoes and cutting them into cubes or wedges are great ways to practice your knife skills."
        }
    ]
}
```


```json
{
    "error": {
        "message": "The response was filtered due to the prompt triggering Microsoft's content management policy. Please modify your prompt and retry.",
        "type": null,
        "param": "prompt",
        "code": "content_filter",
        "status": 400
    }
}
```

> [!TIP]
> To learn more about how you can configure and control Azure AI content safety settings, check the [Azure AI content safety documentation](https://aka.ms/azureaicontentsafety).

::: zone-end

## More inference examples

For more examples of how to use Mistral models, see the following examples and tutorials:

| Description                               | Language          | Sample                                                          |
|-------------------------------------------|-------------------|-----------------------------------------------------------------|
| CURL request                              | Bash              | [Link](https://aka.ms/mistral-large/webrequests-sample)         |
| Azure AI Inference package for JavaScript | JavaScript        | [Link](https://aka.ms/azsdk/azure-ai-inference/javascript/samples)  |
| Azure AI Inference package for Python     | Python            | [Link](https://aka.ms/azsdk/azure-ai-inference/python/samples)  |
| Python web requests                       | Python            | [Link](https://aka.ms/mistral-large/webrequests-sample)         |
| OpenAI SDK (experimental)                 | Python            | [Link](https://aka.ms/mistral-large/openaisdk)                  |
| LangChain                                 | Python            | [Link](https://aka.ms/mistral-large/langchain-sample)           |
| Mistral AI                                | Python            | [Link](https://aka.ms/mistral-large/mistralai-sample)           |
| LiteLLM                                   | Python            | [Link](https://aka.ms/mistral-large/litellm-sample)             | 


## Cost and quota considerations for Mistral models deployed as serverless API endpoints

Quota is managed per deployment. Each deployment has a rate limit of 200,000 tokens per minute and 1,000 API requests per minute. However, we currently limit one deployment per model per project. Contact Microsoft Azure Support if the current rate limits aren't sufficient for your scenarios.

Mistral models deployed as a serverless API are offered by MistralAI through the Azure Marketplace and integrated with Azure AI Foundry for use. You can find the Azure Marketplace pricing when deploying the model.

Each time a project subscribes to a given offer from the Azure Marketplace, a new resource is created to track the costs associated with its consumption. The same resource is used to track costs associated with inference; however, multiple meters are available to track each scenario independently.

For more information on how to track costs, see [Monitor costs for models offered through the Azure Marketplace](costs-plan-manage.md#monitor-costs-for-models-offered-through-the-azure-marketplace).

## Related content

* [Deploy models as serverless APIs](deploy-models-serverless.md)
* [Azure AI Model Inference API](../reference/reference-model-inference-api.md)
* [Model deprecation and retirement in Azure AI model catalog](../concepts/model-lifecycle-and-retirement.md)
* [Consume serverless API endpoints from a different Azure AI Foundry project or hub](deploy-models-serverless-connect.md)
* [Region availability for models in serverless API endpoints](deploy-models-serverless-availability.md)
* [Plan and manage costs (marketplace)](costs-plan-manage.md#monitor-costs-for-models-offered-through-the-azure-marketplace)<|MERGE_RESOLUTION|>--- conflicted
+++ resolved
@@ -133,11 +133,7 @@
 In this section, you use the [Azure AI model inference API](https://aka.ms/azureai/modelinference) with a chat completions model for chat.
 
 > [!TIP]
-<<<<<<< HEAD
-> The [Azure AI model inference API](https://aka.ms/azureai/modelinference) allows you to talk with most models deployed in Azure AI Foundry with the same code and structure, including Mistral premium chat models.
-=======
 > The [Azure AI model inference API](https://aka.ms/azureai/modelinference) allows you to talk with most models deployed in Azure AI Foundry portal with the same code and structure, including Mistral premium chat models.
->>>>>>> 2285acbe
 
 ### Create a client to consume the model
 
@@ -625,11 +621,7 @@
 In this section, you use the [Azure AI model inference API](https://aka.ms/azureai/modelinference) with a chat completions model for chat.
 
 > [!TIP]
-<<<<<<< HEAD
-> The [Azure AI model inference API](https://aka.ms/azureai/modelinference) allows you to talk with most models deployed in Azure AI Foundry with the same code and structure, including Mistral premium chat models.
-=======
 > The [Azure AI model inference API](https://aka.ms/azureai/modelinference) allows you to talk with most models deployed in Azure AI Foundry portal with the same code and structure, including Mistral premium chat models.
->>>>>>> 2285acbe
 
 ### Create a client to consume the model
 
@@ -1161,11 +1153,7 @@
 In this section, you use the [Azure AI model inference API](https://aka.ms/azureai/modelinference) with a chat completions model for chat.
 
 > [!TIP]
-<<<<<<< HEAD
-> The [Azure AI model inference API](https://aka.ms/azureai/modelinference) allows you to talk with most models deployed in Azure AI Foundry with the same code and structure, including Mistral premium chat models.
-=======
 > The [Azure AI model inference API](https://aka.ms/azureai/modelinference) allows you to talk with most models deployed in Azure AI Foundry portal with the same code and structure, including Mistral premium chat models.
->>>>>>> 2285acbe
 
 ### Create a client to consume the model
 
@@ -1666,11 +1654,7 @@
 In this section, you use the [Azure AI model inference API](https://aka.ms/azureai/modelinference) with a chat completions model for chat.
 
 > [!TIP]
-<<<<<<< HEAD
-> The [Azure AI model inference API](https://aka.ms/azureai/modelinference) allows you to talk with most models deployed in Azure AI Foundry with the same code and structure, including Mistral premium chat models.
-=======
 > The [Azure AI model inference API](https://aka.ms/azureai/modelinference) allows you to talk with most models deployed in Azure AI Foundry portal with the same code and structure, including Mistral premium chat models.
->>>>>>> 2285acbe
 
 ### Create a client to consume the model
 
