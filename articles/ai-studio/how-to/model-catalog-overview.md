--- conflicted
+++ resolved
@@ -18,11 +18,7 @@
 
 [!INCLUDE [Feature preview](~/reusable-content/ce-skilling/azure/includes/ai-studio/includes/feature-preview.md)]
 
-<<<<<<< HEAD
-The model catalog in Azure AI Studio is the hub to discover and use a wide range of models for building generative AI applications. The model catalog features hundreds of models across model providers such as Azure OpenAI Service, Mistral, Meta, Cohere, NVIDIA, and Hugging Face, including models that Microsoft trained. Models from providers other than Microsoft are defined in [Microsoft Product Terms](https://www.microsoft.com/licensing/terms/welcome/welcomepage) and are subject to the terms provided with the models.
-=======
-The model catalog in Azure AI studio is the hub to discover and use a wide range of models that enable you to build Generative AI applications. The model catalog features hundreds of models across model providers such as Azure OpenAI Service, Mistral, Meta, Cohere, Nvidia, Hugging Face, including models trained by Microsoft. Models from providers other than Microsoft are Non-Microsoft Products, as defined in [Microsoft's Product Terms](https://www.microsoft.com/licensing/terms/welcome/welcomepage), and subject to the terms provided with the model.   
->>>>>>> c9947dcc
+The model catalog in Azure AI Studio is the hub to discover and use a wide range of models for building generative AI applications. The model catalog features hundreds of models across model providers such as Azure OpenAI Service, Mistral, Meta, Cohere, NVIDIA, and Hugging Face, including models that Microsoft trained. Models from providers other than Microsoft are Non-Microsoft Products as defined in [Microsoft Product Terms](https://www.microsoft.com/licensing/terms/welcome/welcomepage) and are subject to the terms provided with the models.
 
 ## Model collections
 
