--- conflicted
+++ resolved
@@ -1,7 +1,7 @@
 ---
 title: Create an AI hub using a Bicep template
 titleSuffix: Azure AI Studio
-description: Use a Microsoft Bicep template to create a new Azure AI Studio hub.
+description: Use a Microsoft Bicep template to create a new Azure AI hub.
 manager: scottpolly
 ms.service: azure-ai-studio
 ms.topic: how-to
@@ -16,11 +16,7 @@
 
 [!INCLUDE [Azure AI Studio preview](../includes/preview-ai-studio.md)]
 
-<<<<<<< HEAD
 Use a [Microsoft Bicep](/azure/azure-resource-manager/bicep/overview) template to create an Azure AI hub resource for Azure AI Studio. A template makes it easy to create resources as a single, coordinated operation. A Bicep template is a text document that defines the resources that are needed for a deployment. It might also specify deployment parameters. Parameters are used to provide input values when using the template.
-=======
-Learn how to create an Azure AI hub resource using a [Microsoft Bicep](/azure/azure-resource-manager/bicep/overview) template. A template makes it easy to create resources as a single, coordinated operation. A Bicep template is a text document that defines the resources that are needed for a deployment. It might also specify deployment parameters. Parameters are used to provide input values when using the template.
->>>>>>> 735577db
 
 The template used in this article can be found at [https://github.com/Azure/azure-quickstart-templates/tree/master/quickstarts/microsoft.machinelearningservices/aistudio-basics](https://github.com/Azure/azure-quickstart-templates/tree/master/quickstarts/microsoft.machinelearningservices/aistudio-basics). Both the source `main.bicep` file and the compiled Azure Resource Manager template (`main.json`) file are available. This template creates the following resources:
 
@@ -63,8 +59,8 @@
 | File | Description |
 | ---- | ----------- |
 | [main.bicep](https://github.com/Azure/azure-quickstart-templates/blob/master/quickstarts/microsoft.machinelearningservices/aistudio-basics/main.bicep) | The main Bicep file that defines the parameters and variables. Passing parameters & variables to other modules in the `modules` subdirectory. |
-| [ai-resource.bicep](https://github.com/Azure/azure-quickstart-templates/blob/master/quickstarts/microsoft.machinelearningservices/aistudio-basics/modules/ai-resource.bicep)  | Defines the Azure AI Studio hub resource. |
-| [dependent-resources.bicep](https://github.com/Azure/azure-quickstart-templates/blob/master/quickstarts/microsoft.machinelearningservices/aistudio-basics/modules/dependent-resources.bicep) | Defines the dependent resources for the Azure AI Studio hub. Azure Storage Account, Container Registry, Key Vault, and Application Insights. |
+| [ai-resource.bicep](https://github.com/Azure/azure-quickstart-templates/blob/master/quickstarts/microsoft.machinelearningservices/aistudio-basics/modules/ai-resource.bicep)  | Defines the Azure AI hub resource. |
+| [dependent-resources.bicep](https://github.com/Azure/azure-quickstart-templates/blob/master/quickstarts/microsoft.machinelearningservices/aistudio-basics/modules/dependent-resources.bicep) | Defines the dependent resources for the Azure AI hub. Azure Storage Account, Container Registry, Key Vault, and Application Insights. |
 
 > [!IMPORTANT]
 > The example templates may not always use the latest API version for Azure Studio AI hub. Before using the template, we recommend modifying it to use the latest API versions. The AI hub is based on Azure Machine Learning. For information on the latest API versions, see the [Azure Machine Learning REST API reference](/rest/api/azureml/).
@@ -126,7 +122,7 @@
 
     ---
 
-    Once the operation completes, you can use your Azure AI Studio hub to create AI projects, manage resources, and collaborate with others.
+    Once the operation completes, you can use your Azure AI hub to create AI projects, manage resources, and collaborate with others.
 
 ## Next steps
 
