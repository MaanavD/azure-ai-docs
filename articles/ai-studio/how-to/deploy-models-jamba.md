--- conflicted
+++ resolved
@@ -1,5 +1,4 @@
 ---
-<<<<<<< HEAD
 title: How to deploy AI21's Jamba family models with Azure AI Studio
 titleSuffix: Azure AI Studio
 description: How to deploy AI21's Jamba family models with Azure AI Studio
@@ -8,24 +7,11 @@
 ms.topic: how-to
 ms.date: 08/06/2024
 ms.author: ssalgado
-=======
-title: How to use Jamba-Instruct chat models with Azure AI Studio
-titleSuffix: Azure AI Studio
-description: Learn how to use Jamba-Instruct chat models with Azure AI Studio.
-ms.service: azure-ai-studio
-manager: scottpolly
-ms.topic: how-to
-ms.date: 08/08/2024
->>>>>>> ae061df7
 ms.reviewer: tgokal
 reviewer: tgokal
-ms.author: ssalgado
-author: ssalgadodev
-ms.custom: references_regions, generated
-zone_pivot_groups: azure-ai-model-catalog-samples-chat
+ms.custom: references_regions
 ---
 
-<<<<<<< HEAD
 # How to deploy AI21's Jamba family models with Azure AI Studio
 
 [!INCLUDE [Feature preview](~/reusable-content/ce-skilling/azure/includes/ai-studio/includes/feature-preview.md)]
@@ -61,94 +47,41 @@
 To get started with Jamba Instruct deployed as a serverless API, explore our integrations with [LangChain](https://aka.ms/ai21-jamba-instruct-langchain-sample), [LiteLLM](https://aka.ms/ai21-jamba-instruct-litellm-sample), [OpenAI](https://aka.ms/ai21-jamba-instruct-openai-sample) and the [Azure API](https://aka.ms/ai21-jamba-instruct-azure-api-sample).
 
 ---
-=======
-# How to use Jamba-Instruct chat models
-
-[!INCLUDE [Feature preview](~/reusable-content/ce-skilling/azure/includes/ai-studio/includes/feature-preview.md)]
-
-In this article, you learn about Jamba-Instruct chat models and how to use them.
-The Jamba-Instruct model is AI21's production-grade Mamba-based large language model (LLM) which uses AI21's hybrid Mamba-Transformer architecture. It's an instruction-tuned version of AI21's hybrid structured state space model (SSM) transformer Jamba model. The Jamba-Instruct model is built for reliable commercial use with respect to quality and performance.
-
-> [!TIP]
-> See our announcements of AI21's Jamba-Instruct model available now on Azure AI Model Catalog through [AI21's blog](https://aka.ms/ai21-jamba-instruct-blog) and [Microsoft Tech Community Blog](https://aka.ms/ai21-jamba-instruct-announcement).
-
-
-
-::: zone pivot="programming-language-python"
-
-## Jamba-Instruct chat models
-
-
-
-You can learn more about the models in their respective model card:
-
-* [AI21-Jamba-Instruct](https://aka.ms/azureai/landing/AI21-Jamba-Instruct)
-
-
-## Prerequisites
-
-To use Jamba-Instruct chat models with Azure AI Studio, you need the following prerequisites:
-
-### A model deployment
-
-**Deployment to serverless APIs**
-
-Jamba-Instruct chat models can be deployed to serverless API endpoints with pay-as-you-go billing. This kind of deployment provides a way to consume models as an API without hosting them on your subscription, while keeping the enterprise security and compliance that organizations need. 
-
-Deployment to a serverless API endpoint doesn't require quota from your subscription. If your model isn't deployed already, use the Azure AI Studio, Azure Machine Learning SDK for Python, the Azure CLI, or ARM templates to [deploy the model as a serverless API](deploy-models-serverless.md).
-
-> [!div class="nextstepaction"]
-> [Deploy the model to serverless API endpoints](deploy-models-serverless.md)
-
-### The inference package installed
-
-You can consume predictions from this model by using the `azure-ai-inference` package with Python. To install this package, you need the following prerequisites:
-
-* Python 3.8 or later installed, including pip.
-* The endpoint URL. To construct the client library, you need to pass in the endpoint URL. The endpoint URL has the form `https://your-host-name.your-azure-region.inference.ai.azure.com`, where `your-host-name` is your unique model deployment host name and `your-azure-region` is the Azure region where the model is deployed (for example, eastus2).
-* Depending on your model deployment and authentication preference, you need either a key to authenticate against the service, or Microsoft Entra ID credentials. The key is a 32-character string.
-  
-Once you have these prerequisites, install the Azure AI inference package with the following command:
-
-```bash
-pip install azure-ai-inference
-```
-
-Read more about the [Azure AI inference package and reference](https://aka.ms/azsdk/azure-ai-inference/python/reference).
-
-## Work with chat completions
-
-In this section, you use the [Azure AI model inference API](https://aka.ms/azureai/modelinference) with a chat completions model for chat.
-
-> [!TIP]
-> The [Azure AI model inference API](https://aka.ms/azureai/modelinference) allows you to talk with most models deployed in Azure AI Studio with the same code and structure, including Jamba-Instruct chat models.
-
-### Create a client to consume the model
->>>>>>> ae061df7
-
-First, create the client to consume the model. The following code uses an endpoint URL and key that are stored in environment variables.
-
-<<<<<<< HEAD
+
+### Prerequisites
+
 - An Azure subscription with a valid payment method. Free or trial Azure subscriptions won't work. If you don't have an Azure subscription, create a [paid Azure account](https://azure.microsoft.com/pricing/purchase-options/pay-as-you-go) to begin.
 - An [AI Studio hub](../how-to/create-azure-ai-resource.md). The serverless API model deployment offering for Jamba family models is only available with hubs created in these regions:
-=======
->>>>>>> ae061df7
-
-```python
-import os
-from azure.ai.inference import ChatCompletionsClient
-from azure.core.credentials import AzureKeyCredential
-
-client = ChatCompletionsClient(
-    endpoint=os.environ["AZURE_INFERENCE_ENDPOINT"],
-    credential=AzureKeyCredential(os.environ["AZURE_INFERENCE_CREDENTIAL"]),
-)
-```
-
-### Get the model's capabilities
-
-<<<<<<< HEAD
----
+
+     * East US
+     * East US 2
+     * North Central US
+     * South Central US
+     * West US
+     * West US 3
+     * Sweden Central
+       
+    For a list of  regions that are available for each of the models supporting serverless API endpoint deployments, see [Region availability for models in serverless API endpoints](deploy-models-serverless-availability.md).
+- An Azure [AI Studio project](../how-to/create-projects.md).
+- Azure role-based access controls (Azure RBAC) are used to grant access to operations in Azure AI Studio. To perform the steps in this article, your user account must be assigned the __owner__ or __contributor__ role for the Azure subscription. Alternatively, your account can be assigned a custom role that has the following permissions:
+
+    - On the Azure subscription—to subscribe the AI Studio project to the Azure Marketplace offering, once for each project, per offering:
+      - `Microsoft.MarketplaceOrdering/agreements/offers/plans/read`
+      - `Microsoft.MarketplaceOrdering/agreements/offers/plans/sign/action`
+      - `Microsoft.MarketplaceOrdering/offerTypes/publishers/offers/plans/agreements/read`
+      - `Microsoft.Marketplace/offerTypes/publishers/offers/plans/agreements/read`
+      - `Microsoft.SaaS/register/action`
+ 
+    - On the resource group—to create and use the SaaS resource:
+      - `Microsoft.SaaS/resources/read`
+      - `Microsoft.SaaS/resources/write`
+ 
+    - On the AI Studio project—to deploy endpoints (the Azure AI Developer role contains these permissions already):
+      - `Microsoft.MachineLearningServices/workspaces/marketplaceModelSubscriptions/*`  
+      - `Microsoft.MachineLearningServices/workspaces/serverlessEndpoints/*`
+
+    For more information on permissions, see [Role-based access control in Azure AI Studio](../concepts/rbac-ai-studio.md).
+
 
 ### Create a new deployment
 
@@ -175,46 +108,21 @@
 
 To learn about billing for the AI21-Jamba family models deployed as a serverless API with pay-as-you-go token-based billing, see [Cost and quota considerations for Jamba Instruct deployed as a serverless API](#cost-and-quota-considerations-for-jamba-family-models-deployed-as-a-serverless-api).
 
----
 
 ### Consume Jamba family models as a serverless API
 
 You can consume Jamba family models as follows:
-=======
-The `/info` route returns information about the model that is deployed to the endpoint. Return the model's information by calling the following method:
-
-
-```python
-model_info = client.get_model_info()
-```
-
-The response is as follows:
-
-
-```python
-print("Model name:", model_info.model_name)
-print("Model type:", model_info.model_type)
-print("Model provider name:", model_info.model_provider_name)
-```
->>>>>>> ae061df7
-
-```console
-Model name: AI21-Jamba-Instruct
-Model type: chat-completions
-Model provider name: AI21
-```
-
-### Create a chat completion request
-
-The following example shows how you can create a basic chat completions request to the model.
-
-```python
-from azure.ai.inference.models import SystemMessage, UserMessage
-
-<<<<<<< HEAD
+
+1. From your **Project overview** page, go to the left sidebar and select **Components** > **Deployments**.
+
+1. Find and select the deployment you created.
+
+1. Copy the **Target** URL and the **Key** value.
+
+1. Make an API request.
+
 For more information on using the APIs, see the [reference](#reference-for-jamba-family-models-deployed-as-a-serverless-api) section.
 
----
 
 ## Reference for Jamba family models deployed as a serverless API
 
@@ -222,486 +130,51 @@
 
 - The [Azure AI Model Inference API](../reference/reference-model-inference-api.md) on the route `/chat/completions` for multi-turn chat or single-turn question-answering. This API is supported because Jamba family models are fine-tuned for chat completion.
 - [AI21's Azure Client](https://docs.ai21.com/reference/jamba-instruct-api). For more information about the REST endpoint being called, visit [AI21's REST documentation](https://docs.ai21.com/reference/jamba-instruct-api).
-=======
-response = client.complete(
-    messages=[
-        SystemMessage(content="You are a helpful assistant."),
-        UserMessage(content="How many languages are in the world?"),
-    ],
-)
-```
-
-The response is as follows, where you can see the model's usage statistics:
-
-
-```python
-print("Response:", response.choices[0].message.content)
-print("Model:", response.model)
-print("Usage:")
-print("\tPrompt tokens:", response.usage.prompt_tokens)
-print("\tTotal tokens:", response.usage.total_tokens)
-print("\tCompletion tokens:", response.usage.completion_tokens)
-```
->>>>>>> ae061df7
-
-```console
-Response: As of now, it's estimated that there are about 7,000 languages spoken around the world. However, this number can vary as some languages become extinct and new ones develop. It's also important to note that the number of speakers can greatly vary between languages, with some having millions of speakers and others only a few hundred.
-Model: AI21-Jamba-Instruct
-Usage: 
-  Prompt tokens: 19
-  Total tokens: 91
-  Completion tokens: 72
-```
-
-Inspect the `usage` section in the response to see the number of tokens used for the prompt, the total number of tokens generated, and the number of tokens used for the completion.
-
-#### Stream content
-
-By default, the completions API returns the entire generated content in a single response. If you're generating long completions, waiting for the response can take many seconds.
-
-You can _stream_ the content to get it as it's being generated. Streaming content allows you to start processing the completion as content becomes available. This mode returns an object that streams back the response as [data-only server-sent events](https://html.spec.whatwg.org/multipage/server-sent-events.html#server-sent-events). Extract chunks from the delta field, rather than the message field.
-
-
-```python
-result = client.complete(
-    messages=[
-        SystemMessage(content="You are a helpful assistant."),
-        UserMessage(content="How many languages are in the world?"),
-    ],
-    temperature=0,
-    top_p=1,
-    max_tokens=2048,
-    stream=True,
-)
-```
-
-To stream completions, set `stream=True` when you call the model.
-
-To visualize the output, define a helper function to print the stream.
-
-```python
-def print_stream(result):
-    """
-    Prints the chat completion with streaming.
-    """
-    import time
-    for update in result:
-        if update.choices:
-            print(update.choices[0].delta.content, end="")
-```
-
-You can visualize how streaming generates content:
-
-
-```python
-print_stream(result)
-```
-
-#### Explore more parameters supported by the inference client
-
-Explore other parameters that you can specify in the inference client. For a full list of all the supported parameters and their corresponding documentation, see [Azure AI Model Inference API reference](https://aka.ms/azureai/modelinference).
-
-```python
-from azure.ai.inference.models import ChatCompletionsResponseFormat
-
-response = client.complete(
-    messages=[
-        SystemMessage(content="You are a helpful assistant."),
-        UserMessage(content="How many languages are in the world?"),
-    ],
-    presence_penalty=0.1,
-    frequency_penalty=0.8,
-    max_tokens=2048,
-    stop=["<|endoftext|>"],
-    temperature=0,
-    top_p=1,
-    response_format={ "type": ChatCompletionsResponseFormat.TEXT },
-)
-```
-
-> [!WARNING]
-> Jamba doesn't support JSON output formatting (`response_format = { "type": "json_object" }`). You can always prompt the model to generate JSON outputs. However, such outputs are not guaranteed to be valid JSON.
-
-If you want to pass a parameter that isn't in the list of supported parameters, you can pass it to the underlying model using *extra parameters*. See [Pass extra parameters to the model](#pass-extra-parameters-to-the-model).
-
-### Pass extra parameters to the model
-
-The Azure AI Model Inference API allows you to pass extra parameters to the model. The following code example shows how to pass the extra parameter `logprobs` to the model. 
-
-Before you pass extra parameters to the Azure AI model inference API, make sure your model supports those extra parameters. When the request is made to the underlying model, the header `extra-parameters` is passed to the model with the value `pass-through`. This value tells the endpoint to pass the extra parameters to the model. Use of extra parameters with the model doesn't guarantee that the model can actually handle them. Read the model's documentation to understand which extra parameters are supported.
-
-
-```python
-response = client.complete(
-    messages=[
-        SystemMessage(content="You are a helpful assistant."),
-        UserMessage(content="How many languages are in the world?"),
-    ],
-    model_extras={
-        "logprobs": True
-    }
-)
-```
-
-### Apply content safety
-
-The Azure AI model inference API supports [Azure AI content safety](https://aka.ms/azureaicontentsafety). When you use deployments with Azure AI content safety turned on, inputs and outputs pass through an ensemble of classification models aimed at detecting and preventing the output of harmful content. The content filtering system detects and takes action on specific categories of potentially harmful content in both input prompts and output completions.
-
-The following example shows how to handle events when the model detects harmful content in the input prompt and content safety is enabled.
-
-
-```python
-from azure.ai.inference.models import AssistantMessage, UserMessage, SystemMessage
-
-try:
-    response = client.complete(
-        messages=[
-            SystemMessage(content="You are an AI assistant that helps people find information."),
-            UserMessage(content="Chopping tomatoes and cutting them into cubes or wedges are great ways to practice your knife skills."),
-        ]
-    )
-
-    print(response.choices[0].message.content)
-
-except HttpResponseError as ex:
-    if ex.status_code == 400:
-        response = ex.response.json()
-        if isinstance(response, dict) and "error" in response:
-            print(f"Your request triggered an {response['error']['code']} error:\n\t {response['error']['message']}")
-        else:
-            raise
-    raise
-```
-
-> [!TIP]
-> To learn more about how you can configure and control Azure AI content safety settings, check the [Azure AI content safety documentation](https://aka.ms/azureaicontentsafety).
-
-::: zone-end
-
-
-::: zone pivot="programming-language-javascript"
-
-## Jamba-Instruct chat models
-
-
-
-You can learn more about the models in their respective model card:
-
-* [AI21-Jamba-Instruct](https://aka.ms/azureai/landing/AI21-Jamba-Instruct)
-
-
-## Prerequisites
-
-To use Jamba-Instruct chat models with Azure AI Studio, you need the following prerequisites:
-
-### A model deployment
-
-**Deployment to serverless APIs**
-
-Jamba-Instruct chat models can be deployed to serverless API endpoints with pay-as-you-go billing. This kind of deployment provides a way to consume models as an API without hosting them on your subscription, while keeping the enterprise security and compliance that organizations need. 
-
-Deployment to a serverless API endpoint doesn't require quota from your subscription. If your model isn't deployed already, use the Azure AI Studio, Azure Machine Learning SDK for Python, the Azure CLI, or ARM templates to [deploy the model as a serverless API](deploy-models-serverless.md).
-
-> [!div class="nextstepaction"]
-> [Deploy the model to serverless API endpoints](deploy-models-serverless.md)
-
-### The inference package installed
-
-You can consume predictions from this model by using the `@azure-rest/ai-inference` package from `npm`. To install this package, you need the following prerequisites:
-
-* LTS versions of `Node.js` with `npm`.
-* The endpoint URL. To construct the client library, you need to pass in the endpoint URL. The endpoint URL has the form `https://your-host-name.your-azure-region.inference.ai.azure.com`, where `your-host-name` is your unique model deployment host name and `your-azure-region` is the Azure region where the model is deployed (for example, eastus2).
-* Depending on your model deployment and authentication preference, you need either a key to authenticate against the service, or Microsoft Entra ID credentials. The key is a 32-character string.
-
-Once you have these prerequisites, install the Azure Inference library for JavaScript with the following command:
-
-```bash
-npm install @azure-rest/ai-inference
-```
-
-## Work with chat completions
-
-In this section, you use the [Azure AI model inference API](https://aka.ms/azureai/modelinference) with a chat completions model for chat.
-
-> [!TIP]
-> The [Azure AI model inference API](https://aka.ms/azureai/modelinference) allows you to talk with most models deployed in Azure AI Studio with the same code and structure, including Jamba-Instruct chat models.
-
-### Create a client to consume the model
-
-First, create the client to consume the model. The following code uses an endpoint URL and key that are stored in environment variables.
-
-
-```javascript
-import ModelClient from "@azure-rest/ai-inference";
-import { isUnexpected } from "@azure-rest/ai-inference";
-import { AzureKeyCredential } from "@azure/core-auth";
-
-const client = new ModelClient(
-    process.env.AZURE_INFERENCE_ENDPOINT, 
-    new AzureKeyCredential(process.env.AZURE_INFERENCE_CREDENTIAL)
-);
-```
-
-### Get the model's capabilities
-
-The `/info` route returns information about the model that is deployed to the endpoint. Return the model's information by calling the following method:
-
-
-```javascript
-var model_info = await client.path("/info").get()
-```
-
-The response is as follows:
-
-
-```javascript
-console.log("Model name: ", model_info.body.model_name)
-console.log("Model type: ", model_info.body.model_type)
-console.log("Model provider name: ", model_info.body.model_provider_name)
-```
-
-```console
-Model name: AI21-Jamba-Instruct
-Model type: chat-completions
-Model provider name: AI21
-```
-
-### Create a chat completion request
-
-The following example shows how you can create a basic chat completions request to the model.
-
-```javascript
-var messages = [
-    { role: "system", content: "You are a helpful assistant" },
-    { role: "user", content: "How many languages are in the world?" },
-];
-
-var response = await client.path("/chat/completions").post({
-    body: {
-        messages: messages,
-    }
-});
-```
-
-The response is as follows, where you can see the model's usage statistics:
-
-
-```javascript
-if (isUnexpected(response)) {
-    throw response.body.error;
-}
-
-console.log("Response: ", response.body.choices[0].message.content);
-console.log("Model: ", response.body.model);
-console.log("Usage:");
-console.log("\tPrompt tokens:", response.body.usage.prompt_tokens);
-console.log("\tTotal tokens:", response.body.usage.total_tokens);
-console.log("\tCompletion tokens:", response.body.usage.completion_tokens);
-```
-
-```console
-Response: As of now, it's estimated that there are about 7,000 languages spoken around the world. However, this number can vary as some languages become extinct and new ones develop. It's also important to note that the number of speakers can greatly vary between languages, with some having millions of speakers and others only a few hundred.
-Model: AI21-Jamba-Instruct
-Usage: 
-  Prompt tokens: 19
-  Total tokens: 91
-  Completion tokens: 72
-```
-
-Inspect the `usage` section in the response to see the number of tokens used for the prompt, the total number of tokens generated, and the number of tokens used for the completion.
-
-#### Stream content
-
-By default, the completions API returns the entire generated content in a single response. If you're generating long completions, waiting for the response can take many seconds.
-
-You can _stream_ the content to get it as it's being generated. Streaming content allows you to start processing the completion as content becomes available. This mode returns an object that streams back the response as [data-only server-sent events](https://html.spec.whatwg.org/multipage/server-sent-events.html#server-sent-events). Extract chunks from the delta field, rather than the message field.
-
-
-```javascript
-var messages = [
-    { role: "system", content: "You are a helpful assistant" },
-    { role: "user", content: "How many languages are in the world?" },
-];
-
-var response = await client.path("/chat/completions").post({
-    body: {
-        messages: messages,
-    }
-}).asNodeStream();
-```
-
-To stream completions, use `.asNodeStream()` when you call the model.
-
-You can visualize how streaming generates content:
-
-
-```javascript
-var stream = response.body;
-if (!stream) {
-    stream.destroy();
-    throw new Error(`Failed to get chat completions with status: ${response.status}`);
-}
-
-if (response.status !== "200") {
-    throw new Error(`Failed to get chat completions: ${response.body.error}`);
-}
-
-var sses = createSseStream(stream);
-
-for await (const event of sses) {
-    if (event.data === "[DONE]") {
-        return;
-    }
-    for (const choice of (JSON.parse(event.data)).choices) {
-        console.log(choice.delta?.content ?? "");
-    }
-}
-```
-
-#### Explore more parameters supported by the inference client
-
-Explore other parameters that you can specify in the inference client. For a full list of all the supported parameters and their corresponding documentation, see [Azure AI Model Inference API reference](https://aka.ms/azureai/modelinference).
-
-```javascript
-var messages = [
-    { role: "system", content: "You are a helpful assistant" },
-    { role: "user", content: "How many languages are in the world?" },
-];
-
-var response = await client.path("/chat/completions").post({
-    body: {
-        messages: messages,
-        presence_penalty: "0.1",
-        frequency_penalty: "0.8",
-        max_tokens: 2048,
-        stop: ["<|endoftext|>"],
-        temperature: 0,
-        top_p: 1,
-        response_format: { type: "text" },
-    }
-});
-```
-
-> [!WARNING]
-> Jamba doesn't support JSON output formatting (`response_format = { "type": "json_object" }`). You can always prompt the model to generate JSON outputs. However, such outputs are not guaranteed to be valid JSON.
-
-If you want to pass a parameter that isn't in the list of supported parameters, you can pass it to the underlying model using *extra parameters*. See [Pass extra parameters to the model](#pass-extra-parameters-to-the-model).
-
-### Pass extra parameters to the model
-
-The Azure AI Model Inference API allows you to pass extra parameters to the model. The following code example shows how to pass the extra parameter `logprobs` to the model. 
-
-Before you pass extra parameters to the Azure AI model inference API, make sure your model supports those extra parameters. When the request is made to the underlying model, the header `extra-parameters` is passed to the model with the value `pass-through`. This value tells the endpoint to pass the extra parameters to the model. Use of extra parameters with the model doesn't guarantee that the model can actually handle them. Read the model's documentation to understand which extra parameters are supported.
-
-
-```javascript
-var messages = [
-    { role: "system", content: "You are a helpful assistant" },
-    { role: "user", content: "How many languages are in the world?" },
-];
-
-var response = await client.path("/chat/completions").post({
-    headers: {
-        "extra-params": "pass-through"
-    },
-    body: {
-        messages: messages,
-        logprobs: true
-    }
-});
-```
-
-### Apply content safety
-
-The Azure AI model inference API supports [Azure AI content safety](https://aka.ms/azureaicontentsafety). When you use deployments with Azure AI content safety turned on, inputs and outputs pass through an ensemble of classification models aimed at detecting and preventing the output of harmful content. The content filtering system detects and takes action on specific categories of potentially harmful content in both input prompts and output completions.
-
-The following example shows how to handle events when the model detects harmful content in the input prompt and content safety is enabled.
-
-
-```javascript
-try {
-    var messages = [
-        { role: "system", content: "You are an AI assistant that helps people find information." },
-        { role: "user", content: "Chopping tomatoes and cutting them into cubes or wedges are great ways to practice your knife skills." },
-    ];
-
-    var response = await client.path("/chat/completions").post({
-        body: {
-            messages: messages,
-        }
-    });
-
-    console.log(response.body.choices[0].message.content);
-}
-catch (error) {
-    if (error.status_code == 400) {
-        var response = JSON.parse(error.response._content);
-        if (response.error) {
-            console.log(`Your request triggered an ${response.error.code} error:\n\t ${response.error.message}`);
-        }
-        else
-        {
-            throw error;
-        }
-    }
-}
-```
-
-> [!TIP]
-> To learn more about how you can configure and control Azure AI content safety settings, check the [Azure AI content safety documentation](https://aka.ms/azureaicontentsafety).
-
-::: zone-end
-
-
-::: zone pivot="programming-language-csharp"
-
-## Jamba-Instruct chat models
-
-
-
-You can learn more about the models in their respective model card:
-
-* [AI21-Jamba-Instruct](https://aka.ms/azureai/landing/AI21-Jamba-Instruct)
-
-
-## Prerequisites
-
-To use Jamba-Instruct chat models with Azure AI Studio, you need the following prerequisites:
-
-### A model deployment
-
-**Deployment to serverless APIs**
-
-Jamba-Instruct chat models can be deployed to serverless API endpoints with pay-as-you-go billing. This kind of deployment provides a way to consume models as an API without hosting them on your subscription, while keeping the enterprise security and compliance that organizations need. 
-
-Deployment to a serverless API endpoint doesn't require quota from your subscription. If your model isn't deployed already, use the Azure AI Studio, Azure Machine Learning SDK for Python, the Azure CLI, or ARM templates to [deploy the model as a serverless API](deploy-models-serverless.md).
-
-> [!div class="nextstepaction"]
-> [Deploy the model to serverless API endpoints](deploy-models-serverless.md)
-
-### The inference package installed
-
-You can consume predictions from this model by using the `Azure.AI.Inference` package from [Nuget](https://www.nuget.org/). To install this package, you need the following prerequisites:
-
-* The endpoint URL. To construct the client library, you need to pass in the endpoint URL. The endpoint URL has the form `https://your-host-name.your-azure-region.inference.ai.azure.com`, where `your-host-name` is your unique model deployment host name and `your-azure-region` is the Azure region where the model is deployed (for example, eastus2).
-* Depending on your model deployment and authentication preference, you need either a key to authenticate against the service, or Microsoft Entra ID credentials. The key is a 32-character string.
-
-Once you have these prerequisites, install the Azure AI inference library with the following command:
-
-```dotnetcli
-dotnet add package Azure.AI.Inference --prerelease
-```
-
-You can also authenticate with Microsoft Entra ID (formerly Azure Active Directory). To use credential providers provided with the Azure SDK, install the `Azure.Identity` package:
-
-```dotnetcli
-dotnet add package Azure.Identity
-```
-
-Import the following namespaces:
-
-
-<<<<<<< HEAD
+
+### Azure AI model inference API
+
+The [Azure AI model inference API](../reference/reference-model-inference-api.md) schema can be found in the [reference for Chat Completions](../reference/reference-model-inference-chat-completions.md) article and an [OpenAPI specification can be obtained from the endpoint itself](../reference/reference-model-inference-api.md?tabs=rest#getting-started).
+
+Single-turn and multi-turn chat have the same request and response format, except that question answering (single-turn) involves only a single user message in the request, while multi-turn chat requires that you send the entire chat message history in each request. 
+
+In a multi-turn chat, the message thread has the following attributes:
+
+- Includes all messages from the user and the model, ordered from oldest to newest.
+- Messages alternate between `user` and `assistant` role messages
+- Optionally, the message thread starts with a system message to provide context. 
+
+The following pseudocode is an example of the message stack for the fourth call in a chat request that includes an initial system message.
+
+```json
+[
+    {"role": "system", "message": "Some contextual information here"},
+    {"role": "user", "message": "User message 1"},
+    {"role": "assistant", "message": "System response 1"},
+    {"role": "user", "message": "User message 2"},
+    {"role": "assistant"; "message": "System response 2"},
+    {"role": "user", "message": "User message 3"},
+    {"role": "assistant", "message": "System response 3"},
+    {"role": "user", "message": "User message 4"}
+]
+```
+
+### AI21's Azure client
+
+Use the method `POST` to send the request to the `/v1/chat/completions` route:
+
+__Request__
+
+```HTTP/1.1
+POST /v1/chat/completions HTTP/1.1
+Host: <DEPLOYMENT_URI>
+Authorization: Bearer <TOKEN>
+Content-type: application/json
+```
+
+#### Request schema
+
+Payload is a JSON formatted string containing the following parameters:
+
 | Key           | Type           | Required/Default | Allowed values    | Description |
 | ------------- | -------------- | :-----------------:| ----------------- | --------------------------------------------------------------------------------------------------------------------------------------------------------------------------------------------------------------------------------------------------------------------------------------------------- |
 | `model`       | `string`       | Y    | Must be `jamba-1.5` or `jamba-1.5-large` or  `jamba-instruct`|
@@ -715,52 +188,14 @@
 | `tools`   | `array[tool]` | N | "" | A list of `tools` the model may call. Currently, only functions are supported as a tool. Use this to provide a list of functions the model may generate JSON inputs for. A max of 128 functions are supported.|
 | `response_format`   | `object` | N <br>`null` | "" | Setting to `{ "type": "json_object" }` enables JSON mode, which guarantees the message the model generates is valid JSON.|
 | `documents`   | `array[document]` | N | "" | A list of relevant `documents` the model can ground its responses on, if the user explicitly says so in the prompt. Essentially acts as an extension to the prompt, with the ability to add metadata. each document is a dictionary.|
-=======
-```csharp
-using Azure;
-using Azure.Identity;
-using Azure.AI.Inference;
-```
-
-This example also use the following namespaces but you may not always need them:
-
-
-```csharp
-using System.Text.Json;
-using System.Text.Json.Serialization;
-using System.Reflection;
-```
-
-## Work with chat completions
-
-In this section, you use the [Azure AI model inference API](https://aka.ms/azureai/modelinference) with a chat completions model for chat.
-
-> [!TIP]
-> The [Azure AI model inference API](https://aka.ms/azureai/modelinference) allows you to talk with most models deployed in Azure AI Studio with the same code and structure, including Jamba-Instruct chat models.
-
-### Create a client to consume the model
-
-First, create the client to consume the model. The following code uses an endpoint URL and key that are stored in environment variables.
-
->>>>>>> ae061df7
-
-```csharp
-ChatCompletionsClient client = new ChatCompletionsClient(
-    new Uri(Environment.GetEnvironmentVariable("AZURE_INFERENCE_ENDPOINT")),
-    new AzureKeyCredential(Environment.GetEnvironmentVariable("AZURE_INFERENCE_CREDENTIAL"))
-);
-```
-
-### Get the model's capabilities
-
-The `/info` route returns information about the model that is deployed to the endpoint. Return the model's information by calling the following method:
-
-
-```csharp
-Response<ModelInfo> modelInfo = client.GetModelInfo();
-```
-
-<<<<<<< HEAD
+
+The `messages` object has the following fields:
+  - `role`: [_string, required_] The author or purpose of the message. One of the following values:
+    - `user`:  Input provided by the user. Any instructions given here that conflict with instructions given in the `system` prompt take precedence over the `system` prompt instructions.
+    - `assistant`:  A response generated by the model.
+    - `system`:  Initial instructions to provide general guidance on the tone and voice of the generated message. An initial system message is optional, but recommended to provide guidance on the tone of the chat. For example, "You are a helpful chatbot with a background in earth sciences and a charming French accent."
+  - `content`: [_string, required_] The content of the message.
+
 The `tool` object has the following fields:
 - `type` (required; str) - The type of the tool. Currently, only "function" is supported.
 - `function` (required; object) - The function details.
@@ -774,12 +209,9 @@
 - `metadata` (optional; array of **Metadata)**
   - `key` (required; str) - type of metadata, like ‘author’, ‘date’, ‘url’, etc. Should be things the model understands.
   - `value` (required; str) - value of the metadata
-=======
-The response is as follows:
->>>>>>> ae061df7
-
-
-<<<<<<< HEAD
+
+#### Request example
+
 __Single-turn example Jamba 1.5 mini and Jamba 1.5 large__
 
 ```JSON
@@ -800,92 +232,24 @@
 ```
 
 __Single-turn example Jamba Instruct__
-=======
-```csharp
-Console.WriteLine($"Model name: {modelInfo.Value.ModelName}");
-Console.WriteLine($"Model type: {modelInfo.Value.ModelType}");
-Console.WriteLine($"Model provider name: {modelInfo.Value.ModelProviderName}");
-```
-
-```console
-Model name: AI21-Jamba-Instruct
-Model type: chat-completions
-Model provider name: AI21
-```
->>>>>>> ae061df7
-
-### Create a chat completion request
-
-The following example shows how you can create a basic chat completions request to the model.
-
-```csharp
-ChatCompletionsOptions requestOptions = new ChatCompletionsOptions()
+
+```JSON
 {
-    Messages = {
-        new ChatRequestSystemMessage("You are a helpful assistant."),
-        new ChatRequestUserMessage("How many languages are in the world?")
-    },
-};
-
-Response<ChatCompletions> response = client.Complete(requestOptions);
-```
-
-The response is as follows, where you can see the model's usage statistics:
-
-
-```csharp
-Console.WriteLine($"Response: {response.Value.Choices[0].Message.Content}");
-Console.WriteLine($"Model: {response.Value.Model}");
-Console.WriteLine("Usage:");
-Console.WriteLine($"\tPrompt tokens: {response.Value.Usage.PromptTokens}");
-Console.WriteLine($"\tTotal tokens: {response.Value.Usage.TotalTokens}");
-Console.WriteLine($"\tCompletion tokens: {response.Value.Usage.CompletionTokens}");
-```
-
-```console
-Response: As of now, it's estimated that there are about 7,000 languages spoken around the world. However, this number can vary as some languages become extinct and new ones develop. It's also important to note that the number of speakers can greatly vary between languages, with some having millions of speakers and others only a few hundred.
-Model: AI21-Jamba-Instruct
-Usage: 
-  Prompt tokens: 19
-  Total tokens: 91
-  Completion tokens: 72
-```
-
-Inspect the `usage` section in the response to see the number of tokens used for the prompt, the total number of tokens generated, and the number of tokens used for the completion.
-
-#### Stream content
-
-By default, the completions API returns the entire generated content in a single response. If you're generating long completions, waiting for the response can take many seconds.
-
-You can _stream_ the content to get it as it's being generated. Streaming content allows you to start processing the completion as content becomes available. This mode returns an object that streams back the response as [data-only server-sent events](https://html.spec.whatwg.org/multipage/server-sent-events.html#server-sent-events). Extract chunks from the delta field, rather than the message field.
-
-
-```csharp
-static async Task StreamMessageAsync(ChatCompletionsClient client)
+    "model": "jamba-instruct",
+    "messages": [
+    {
+      "role":"user",
+      "content":"Who was the first emperor of rome?"}
+  ],
+    "temperature": 0.8,
+    "max_tokens": 512
+}
+```
+
+__Chat example (fourth request containing third user response)__
+
+```JSON
 {
-    ChatCompletionsOptions requestOptions = new ChatCompletionsOptions()
-    {
-        Messages = {
-            new ChatRequestSystemMessage("You are a helpful assistant."),
-            new ChatRequestUserMessage("How many languages are in the world? Write an essay about it.")
-        },
-        MaxTokens=4096
-    };
-
-    StreamingResponse<StreamingChatCompletionsUpdate> streamResponse = await client.CompleteStreamingAsync(requestOptions);
-
-    await PrintStream(streamResponse);
-}
-```
-
-To stream completions, use `CompleteStreamingAsync` method when you call the model. Notice that in this example we the call is wrapped in an asynchronous method.
-
-To visualize the output, define an asynchronous method to print the stream in the console.
-
-```csharp
-static async Task PrintStream(StreamingResponse<StreamingChatCompletionsUpdate> response)
-{
-<<<<<<< HEAD
   "model": "model-name", <jamba-1.5|jamba-1.5-large|jamba-instruct>
   "messages": [
      {"role": "system",
@@ -902,68 +266,34 @@
       "content":"1963 black split window Corvette"}
   ],
   "n":3
-=======
-    await foreach (StreamingChatCompletionsUpdate chatUpdate in response)
-    {
-        if (chatUpdate.Role.HasValue)
-        {
-            Console.Write($"{chatUpdate.Role.Value.ToString().ToUpperInvariant()}: ");
-        }
-        if (!string.IsNullOrEmpty(chatUpdate.ContentUpdate))
-        {
-            Console.Write(chatUpdate.ContentUpdate);
-        }
-    }
->>>>>>> ae061df7
 }
 ```
 
-You can visualize how streaming generates content:
-
-
-```csharp
-StreamMessageAsync(client).GetAwaiter().GetResult();
-```
-
-#### Explore more parameters supported by the inference client
-
-Explore other parameters that you can specify in the inference client. For a full list of all the supported parameters and their corresponding documentation, see [Azure AI Model Inference API reference](https://aka.ms/azureai/modelinference).
-
-```csharp
-requestOptions = new ChatCompletionsOptions()
-{
-    Messages = {
-        new ChatRequestSystemMessage("You are a helpful assistant."),
-        new ChatRequestUserMessage("How many languages are in the world?")
-    },
-    PresencePenalty = 0.1f,
-    FrequencyPenalty = 0.8f,
-    MaxTokens = 2048,
-    StopSequences = { "<|endoftext|>" },
-    Temperature = 0,
-    NucleusSamplingFactor = 1,
-    ResponseFormat = new ChatCompletionsResponseFormatText()
-};
-
-response = client.Complete(requestOptions);
-Console.WriteLine($"Response: {response.Value.Choices[0].Message.Content}");
-```
-
-<<<<<<< HEAD
+#### Response schema
+
+The response depends slightly on whether the result is streamed or not.
+
+In a _non-streamed result_, all responses are delivered together in a single response, which also includes a `usage` property.
+
+In a _streamed result_,
+
+* Each response includes a single token in the `choices` field.
+* The `choices` object structure is different.
+* Only the last response includes a `usage` object.
+* The entire response is wrapped in a `data` object.
+* The final response object is `data: [DONE]`.
+
+The response payload is a dictionary with the following fields.
+
 | Key       | Type      | Description                                                         |
 | --------- | --------- | ------------------------------------------------------------------- |
 | `id`      | `string`  | A unique identifier for the request.                                |
 | `model`   | `string`  | Name of the model used.                                   |
 | `choices` | `list[object`]|The model-generated response text. For a non-streaming response it is a list with `n` items. For a streaming response, it is a single object containing a single token. See the object description below. |
 | `usage`   | `object`  | Usage statistics for the completion request. See below for details. |
-=======
-> [!WARNING]
-> Jamba doesn't support JSON output formatting (`response_format = { "type": "json_object" }`). You can always prompt the model to generate JSON outputs. However, such outputs are not guaranteed to be valid JSON.
->>>>>>> ae061df7
-
-If you want to pass a parameter that isn't in the list of supported parameters, you can pass it to the underlying model using *extra parameters*. See [Pass extra parameters to the model](#pass-extra-parameters-to-the-model).
-
-<<<<<<< HEAD
+
+The `choices` response object contains the model-generated response. The object has the following fields:
+
 | Key             | Type      | Description |
 | --------------- | --------- | ------------------------------------------------------------------------------------------------------------------------------------------------------------------------------------------------------------------------------------------------------------------------------------------------------------------------------------------------ |
 | `index`         | `integer` | Zero-based index of the message in the list of messages. Might not correspond to the position in the list. For streamed messages this is always zero.|
@@ -1000,422 +330,63 @@
 | `prompt_tokens`     | `integer` | Number of tokens in the prompt. Note that the prompt token count includes extra tokens added by the system to format the prompt list into a single string as required by the model. The number of extra tokens is typically proportional to the number of messages in the thread, and should be relatively small. |
 | `completion_tokens` | `integer` | Number of tokens generated in the completion.|
 | `total_tokens`      | `integer` | Total tokens. 
-=======
-### Pass extra parameters to the model
-
-The Azure AI Model Inference API allows you to pass extra parameters to the model. The following code example shows how to pass the extra parameter `logprobs` to the model. 
-
-Before you pass extra parameters to the Azure AI model inference API, make sure your model supports those extra parameters. When the request is made to the underlying model, the header `extra-parameters` is passed to the model with the value `pass-through`. This value tells the endpoint to pass the extra parameters to the model. Use of extra parameters with the model doesn't guarantee that the model can actually handle them. Read the model's documentation to understand which extra parameters are supported.
->>>>>>> ae061df7
-
-
-```csharp
-requestOptions = new ChatCompletionsOptions()
+
+#### Non-streaming response example
+
+```JSON
 {
-    Messages = {
-        new ChatRequestSystemMessage("You are a helpful assistant."),
-        new ChatRequestUserMessage("How many languages are in the world?")
-    },
-    AdditionalProperties = { { "logprobs", BinaryData.FromString("true") } },
-};
-
-response = client.Complete(requestOptions, extraParams: ExtraParameters.PassThrough);
-Console.WriteLine($"Response: {response.Value.Choices[0].Message.Content}");
-```
-
-### Apply content safety
-
-The Azure AI model inference API supports [Azure AI content safety](https://aka.ms/azureaicontentsafety). When you use deployments with Azure AI content safety turned on, inputs and outputs pass through an ensemble of classification models aimed at detecting and preventing the output of harmful content. The content filtering system detects and takes action on specific categories of potentially harmful content in both input prompts and output completions.
-
-The following example shows how to handle events when the model detects harmful content in the input prompt and content safety is enabled.
-
-
-```csharp
-try
-{
-    requestOptions = new ChatCompletionsOptions()
+  "id":"cmpl-524c73beb8714d878e18c3b5abd09f2a",
+  "choices":[
     {
-        Messages = {
-            new ChatRequestSystemMessage("You are an AI assistant that helps people find information."),
-            new ChatRequestUserMessage(
-                "Chopping tomatoes and cutting them into cubes or wedges are great ways to practice your knife skills."
-            ),
-        },
-    };
-
-    response = client.Complete(requestOptions);
-    Console.WriteLine(response.Value.Choices[0].Message.Content);
+      "index":0,
+      "message":{
+        "role":"assistant",
+        "content":"The human nose can detect over 1 trillion different scents, making it one of the most sensitive smell organs in the animal kingdom."
+      },
+      "finishReason":"stop"
+    }
+  ],
+  "created": 1717487036,
+  "usage":{
+    "promptTokens":116,
+    "completionTokens":30,
+    "totalTokens":146
+  }
 }
-catch (RequestFailedException ex)
-{
-    if (ex.ErrorCode == "content_filter")
-    {
-        Console.WriteLine($"Your query has trigger Azure Content Safety: {ex.Message}");
-    }
-    else
-    {
-        throw;
-    }
-}
-```
-
-> [!TIP]
-> To learn more about how you can configure and control Azure AI content safety settings, check the [Azure AI content safety documentation](https://aka.ms/azureaicontentsafety).
-
-::: zone-end
-
-
-::: zone pivot="programming-language-rest"
-
-## Jamba-Instruct chat models
-
-
-
-You can learn more about the models in their respective model card:
-
-* [AI21-Jamba-Instruct](https://aka.ms/azureai/landing/AI21-Jamba-Instruct)
-
-
-## Prerequisites
-
-To use Jamba-Instruct chat models with Azure AI Studio, you need the following prerequisites:
-
-### A model deployment
-
-**Deployment to serverless APIs**
-
-Jamba-Instruct chat models can be deployed to serverless API endpoints with pay-as-you-go billing. This kind of deployment provides a way to consume models as an API without hosting them on your subscription, while keeping the enterprise security and compliance that organizations need. 
-
-Deployment to a serverless API endpoint doesn't require quota from your subscription. If your model isn't deployed already, use the Azure AI Studio, Azure Machine Learning SDK for Python, the Azure CLI, or ARM templates to [deploy the model as a serverless API](deploy-models-serverless.md).
-
-> [!div class="nextstepaction"]
-> [Deploy the model to serverless API endpoints](deploy-models-serverless.md)
-
-### A REST client
-
-Models deployed with the [Azure AI model inference API](https://aka.ms/azureai/modelinference) can be consumed using any REST client. To use the REST client, you need the following prerequisites:
-
-* To construct the requests, you need to pass in the endpoint URL. The endpoint URL has the form `https://your-host-name.your-azure-region.inference.ai.azure.com`, where `your-host-name`` is your unique model deployment host name and `your-azure-region`` is the Azure region where the model is deployed (for example, eastus2).
-* Depending on your model deployment and authentication preference, you need either a key to authenticate against the service, or Microsoft Entra ID credentials. The key is a 32-character string.
-
-## Work with chat completions
-
-In this section, you use the [Azure AI model inference API](https://aka.ms/azureai/modelinference) with a chat completions model for chat.
-
-> [!TIP]
-> The [Azure AI model inference API](https://aka.ms/azureai/modelinference) allows you to talk with most models deployed in Azure AI Studio with the same code and structure, including Jamba-Instruct chat models.
-
-### Create a client to consume the model
-
-First, create the client to consume the model. The following code uses an endpoint URL and key that are stored in environment variables.
-
-### Get the model's capabilities
-
-The `/info` route returns information about the model that is deployed to the endpoint. Return the model's information by calling the following method:
-
-```http
-GET /info HTTP/1.1
-Host: <ENDPOINT_URI>
-Authorization: Bearer <TOKEN>
-Content-Type: application/json
-```
-
-The response is as follows:
-
-<<<<<<< HEAD
+```
+
+#### Streaming response example
+
+```JSON
+data: {"id": "cmpl-8e8b2f6556f94714b0cd5cfe3eeb45fc", "choices": [{"index": 0, "delta": {"role": "assistant"}, "created": 1717487336, "finish_reason": null}]}
+data: {"id": "cmpl-8e8b2f6556f94714b0cd5cfe3eeb45fc", "choices": [{"index": 0, "delta": {"content": ""}, "created": 1717487336, "finish_reason": null}]}
+data: {"id": "cmpl-8e8b2f6556f94714b0cd5cfe3eeb45fc", "choices": [{"index": 0, "delta": {"content": " The"}, "created": 1717487336, "finish_reason": null}]}
+data: {"id": "cmpl-8e8b2f6556f94714b0cd5cfe3eeb45fc", "choices": [{"index": 0, "delta": {"content": " first e"}, "created": 1717487336, "finish_reason": null}]}
+data: {"id": "cmpl-8e8b2f6556f94714b0cd5cfe3eeb45fc", "choices": [{"index": 0, "delta": {"content": "mpe"}, "created": 1717487336, "finish_reason": null}]}
+... 115 responses omitted for sanity ...
+data: {"id": "cmpl-8e8b2f6556f94714b0cd5cfe3eeb45fc", "choices": [{"index": 0, "delta": {"content": "me"}, "created": 1717487336, "finish_reason": null}]}
+data: {"id": "cmpl-8e8b2f6556f94714b0cd5cfe3eeb45fc", "choices": [{"index": 0, "delta": {"content": "."}, "created": 1717487336,"finish_reason": "stop"}], "usage": {"prompt_tokens": 107, "completion_tokens": 121, "total_tokens": 228}}
+data: [DONE]
+```
+
+## Cost and quotas
+
 ### Cost and quota considerations for Jamba family models deployed as a serverless API
 
 The Jamba family models are deployed as a serverless API and is offered by AI21 through Azure Marketplace and integrated with Azure AI studio for use. You can find Azure Marketplace pricing when deploying or fine-tuning models.
-=======
-
-```json
-{
-    "model_name": "AI21-Jamba-Instruct",
-    "model_type": "chat-completions",
-    "model_provider_name": "AI21"
-}
-```
->>>>>>> ae061df7
-
-### Create a chat completion request
-
-The following example shows how you can create a basic chat completions request to the model.
-
-```json
-{
-    "messages": [
-        {
-            "role": "system",
-            "content": "You are a helpful assistant."
-        },
-        {
-            "role": "user",
-            "content": "How many languages are in the world?"
-        }
-    ]
-}
-```
-
-The response is as follows, where you can see the model's usage statistics:
-
-
-```json
-{
-    "id": "0a1234b5de6789f01gh2i345j6789klm",
-    "object": "chat.completion",
-    "created": 1718726686,
-    "model": "AI21-Jamba-Instruct",
-    "choices": [
-        {
-            "index": 0,
-            "message": {
-                "role": "assistant",
-                "content": "As of now, it's estimated that there are about 7,000 languages spoken around the world. However, this number can vary as some languages become extinct and new ones develop. It's also important to note that the number of speakers can greatly vary between languages, with some having millions of speakers and others only a few hundred.",
-                "tool_calls": null
-            },
-            "finish_reason": "stop",
-            "logprobs": null
-        }
-    ],
-    "usage": {
-        "prompt_tokens": 19,
-        "total_tokens": 91,
-        "completion_tokens": 72
-    }
-}
-```
-
-Inspect the `usage` section in the response to see the number of tokens used for the prompt, the total number of tokens generated, and the number of tokens used for the completion.
-
-#### Stream content
-
-By default, the completions API returns the entire generated content in a single response. If you're generating long completions, waiting for the response can take many seconds.
-
-You can _stream_ the content to get it as it's being generated. Streaming content allows you to start processing the completion as content becomes available. This mode returns an object that streams back the response as [data-only server-sent events](https://html.spec.whatwg.org/multipage/server-sent-events.html#server-sent-events). Extract chunks from the delta field, rather than the message field.
-
-
-```json
-{
-    "messages": [
-        {
-            "role": "system",
-            "content": "You are a helpful assistant."
-        },
-        {
-            "role": "user",
-            "content": "How many languages are in the world?"
-        }
-    ],
-    "stream": true,
-    "temperature": 0,
-    "top_p": 1,
-    "max_tokens": 2048
-}
-```
-
-You can visualize how streaming generates content:
-
-
-```json
-{
-    "id": "23b54589eba14564ad8a2e6978775a39",
-    "object": "chat.completion.chunk",
-    "created": 1718726371,
-    "model": "AI21-Jamba-Instruct",
-    "choices": [
-        {
-            "index": 0,
-            "delta": {
-                "role": "assistant",
-                "content": ""
-            },
-            "finish_reason": null,
-            "logprobs": null
-        }
-    ]
-}
-```
-
-The last message in the stream has `finish_reason` set, indicating the reason for the generation process to stop.
-
-
-```json
-{
-    "id": "23b54589eba14564ad8a2e6978775a39",
-    "object": "chat.completion.chunk",
-    "created": 1718726371,
-    "model": "AI21-Jamba-Instruct",
-    "choices": [
-        {
-            "index": 0,
-            "delta": {
-                "content": ""
-            },
-            "finish_reason": "stop",
-            "logprobs": null
-        }
-    ],
-    "usage": {
-        "prompt_tokens": 19,
-        "total_tokens": 91,
-        "completion_tokens": 72
-    }
-}
-```
-
-#### Explore more parameters supported by the inference client
-
-Explore other parameters that you can specify in the inference client. For a full list of all the supported parameters and their corresponding documentation, see [Azure AI Model Inference API reference](https://aka.ms/azureai/modelinference).
-
-```json
-{
-    "messages": [
-        {
-            "role": "system",
-            "content": "You are a helpful assistant."
-        },
-        {
-            "role": "user",
-            "content": "How many languages are in the world?"
-        }
-    ],
-    "presence_penalty": 0.1,
-    "frequency_penalty": 0.8,
-    "max_tokens": 2048,
-    "stop": ["<|endoftext|>"],
-    "temperature" :0,
-    "top_p": 1,
-    "response_format": { "type": "text" }
-}
-```
-
-
-```json
-{
-    "id": "0a1234b5de6789f01gh2i345j6789klm",
-    "object": "chat.completion",
-    "created": 1718726686,
-    "model": "AI21-Jamba-Instruct",
-    "choices": [
-        {
-            "index": 0,
-            "message": {
-                "role": "assistant",
-                "content": "As of now, it's estimated that there are about 7,000 languages spoken around the world. However, this number can vary as some languages become extinct and new ones develop. It's also important to note that the number of speakers can greatly vary between languages, with some having millions of speakers and others only a few hundred.",
-                "tool_calls": null
-            },
-            "finish_reason": "stop",
-            "logprobs": null
-        }
-    ],
-    "usage": {
-        "prompt_tokens": 19,
-        "total_tokens": 91,
-        "completion_tokens": 72
-    }
-}
-```
-
-> [!WARNING]
-> Jamba doesn't support JSON output formatting (`response_format = { "type": "json_object" }`). You can always prompt the model to generate JSON outputs. However, such outputs are not guaranteed to be valid JSON.
-
-If you want to pass a parameter that isn't in the list of supported parameters, you can pass it to the underlying model using *extra parameters*. See [Pass extra parameters to the model](#pass-extra-parameters-to-the-model).
-
-### Pass extra parameters to the model
-
-The Azure AI Model Inference API allows you to pass extra parameters to the model. The following code example shows how to pass the extra parameter `logprobs` to the model. 
-
-Before you pass extra parameters to the Azure AI model inference API, make sure your model supports those extra parameters. When the request is made to the underlying model, the header `extra-parameters` is passed to the model with the value `pass-through`. This value tells the endpoint to pass the extra parameters to the model. Use of extra parameters with the model doesn't guarantee that the model can actually handle them. Read the model's documentation to understand which extra parameters are supported.
-
-```http
-POST /chat/completions HTTP/1.1
-Host: <ENDPOINT_URI>
-Authorization: Bearer <TOKEN>
-Content-Type: application/json
-extra-parameters: pass-through
-```
-
-
-```json
-{
-    "messages": [
-        {
-            "role": "system",
-            "content": "You are a helpful assistant."
-        },
-        {
-            "role": "user",
-            "content": "How many languages are in the world?"
-        }
-    ],
-    "logprobs": true
-}
-```
-
-### Apply content safety
-
-The Azure AI model inference API supports [Azure AI content safety](https://aka.ms/azureaicontentsafety). When you use deployments with Azure AI content safety turned on, inputs and outputs pass through an ensemble of classification models aimed at detecting and preventing the output of harmful content. The content filtering system detects and takes action on specific categories of potentially harmful content in both input prompts and output completions.
-
-The following example shows how to handle events when the model detects harmful content in the input prompt and content safety is enabled.
-
-
-```json
-{
-    "messages": [
-        {
-            "role": "system",
-            "content": "You are an AI assistant that helps people find information."
-        },
-                {
-            "role": "user",
-            "content": "Chopping tomatoes and cutting them into cubes or wedges are great ways to practice your knife skills."
-        }
-    ]
-}
-```
-
-
-```json
-{
-    "error": {
-        "message": "The response was filtered due to the prompt triggering Microsoft's content management policy. Please modify your prompt and retry.",
-        "type": null,
-        "param": "prompt",
-        "code": "content_filter",
-        "status": 400
-    }
-}
-```
-
-> [!TIP]
-> To learn more about how you can configure and control Azure AI content safety settings, check the [Azure AI content safety documentation](https://aka.ms/azureaicontentsafety).
-
-::: zone-end
-
-## More inference examples
-
-For more examples of how to use Jamba, see the following examples and tutorials:
-
-| Description                               | Language          | Sample                                                          |
-|-------------------------------------------|-------------------|-----------------------------------------------------------------|
-| Azure AI Inference package for JavaScript | JavaScript        | [Link](https://aka.ms/azsdk/azure-ai-inference/javascript/samples)  |
-| Azure AI Inference package for Python     | Python            | [Link](https://aka.ms/azsdk/azure-ai-inference/python/samples)  |
-
-## Cost and quota considerations for Jamba family of models deployed as serverless API endpoints
+
+Each time a workspace subscribes to a given model offering from Azure Marketplace, a new resource is created to track the costs associated with its consumption. The same resource is used to track costs associated with inference and fine-tuning; however, multiple meters are available to track each scenario independently.
+
+For more information on how to track costs, see [Monitor costs for models offered through the Azure Marketplace](./costs-plan-manage.md#monitor-costs-for-models-offered-through-the-azure-marketplace).
 
 Quota is managed per deployment. Each deployment has a rate limit of 200,000 tokens per minute and 1,000 API requests per minute. However, we currently limit one deployment per model per project. Contact Microsoft Azure Support if the current rate limits aren't sufficient for your scenarios.
 
-Jamba models deployed as a serverless API are offered by AI21 through the Azure Marketplace and integrated with Azure AI Studio for use. You can find the Azure Marketplace pricing when deploying the model.
-
-Each time a project subscribes to a given offer from the Azure Marketplace, a new resource is created to track the costs associated with its consumption. The same resource is used to track costs associated with inference; however, multiple meters are available to track each scenario independently.
-
-For more information on how to track costs, see [Monitor costs for models offered through the Azure Marketplace](costs-plan-manage.md#monitor-costs-for-models-offered-through-the-azure-marketplace).
+## Content filtering
+
+Models deployed as a serverless API are protected by Azure AI content safety. With Azure AI content safety enabled, both the prompt and completion pass through an ensemble of classification models aimed at detecting and preventing the output of harmful content. The content filtering system detects and takes action on specific categories of potentially harmful content in both input prompts and output completions. Learn more about [Azure AI Content Safety](/azure/ai-services/content-safety/overview).
 
 ## Related content
 
-
-* [Azure AI Model Inference API](../reference/reference-model-inference-api.md)
-* [Deploy models as serverless APIs](deploy-models-serverless.md)
-* [Consume serverless API endpoints from a different Azure AI Studio project or hub](deploy-models-serverless-connect.md)
-* [Region availability for models in serverless API endpoints](deploy-models-serverless-availability.md)
-* [Plan and manage costs (marketplace)](costs-plan-manage.md#monitor-costs-for-models-offered-through-the-azure-marketplace)+- [What is Azure AI Studio?](../what-is-ai-studio.md)
+- [Azure AI FAQ article](../faq.yml)
+- [Region availability for models in serverless API endpoints](deploy-models-serverless-availability.md)