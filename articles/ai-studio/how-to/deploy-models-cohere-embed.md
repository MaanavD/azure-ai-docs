---
title: How to deploy Cohere Embed models with Azure AI Studio
titleSuffix: Azure AI Studio
description: Learn how to deploy Cohere Embed models with Azure AI Studio.
manager: scottpolly
ms.service: azure-ai-studio
ms.topic: how-to
ms.date: 05/06/2024
ms.reviewer: shubhiraj
ms.author: mopeakande
author: msakande
ms.custom: [references_regions]
---

# How to deploy Cohere Embed models with Azure AI Studio

[!INCLUDE [Feature preview](../includes/feature-preview.md)]

In this article, you learn how to use Azure AI Studio to deploy the Cohere Embed models as serverless APIs with pay-as-you-go token-based billing.

Cohere offers two Embed models in [Azure AI Studio](https://ai.azure.com). These models are available as serverless APIs with pay-as-you-go token-based billing. You can browse the Cohere family of models in the [Model Catalog](model-catalog.md) by filtering on the Cohere collection.

<<<<<<< HEAD
## Cohere Embed models 
=======
You can browse the Cohere family of models in the [Model Catalog](model-catalog-overview.md) by filtering on the Cohere collection.
>>>>>>> 3087e5c6

In this section, you learn about the two Cohere Embed models that are available in the model catalog:

* Cohere Embed v3 - English
* Cohere Embed v3 - Multilingual

### Cohere Embed v3 - English
Cohere Embed English is the market's leading text representation model used for semantic search, retrieval-augmented generation (RAG), classification, and clustering. Embed English has top performance on the HuggingFace MTEB benchmark and performs well on use-cases for various industries, such as Finance, Legal, and General-Purpose Corpora. Embed English also has the following attributes:

* Embed English has 1,024 dimensions.
* Context window of the model is 512 tokens

### Cohere Embed v3 - Multilingual
Cohere Embed Multilingual is the market's leading text representation model used for semantic search, retrieval-augmented generation (RAG), classification, and clustering. Embed Multilingual supports 100+ languages and can be used to search within a language (for example, search with a French query on French documents) and across languages (for example, search with an English query on Chinese documents). Embed multilingual has state-of-the-art performance on multilingual benchmarks such as Miracl. Embed Multilingual also has the following attributes:

* Embed Multilingual has 1,024 dimensions.
* Context window of the model is 512 tokens

## Deploy as a serverless API

Certain models in the model catalog can be deployed as a serverless API with pay-as-you-go billing. This kind of deployment provides a way to consume models as an API without hosting them on your subscription, while keeping the enterprise security and compliance that organizations need. This deployment option doesn't require quota from your subscription.

The previously mentioned Cohere models can be deployed as a service with pay-as-you-go billing and are offered by Cohere through the Microsoft Azure Marketplace. Cohere can change or update the terms of use and pricing of these models.

### Prerequisites

- An Azure subscription with a valid payment method. Free or trial Azure subscriptions won't work. If you don't have an Azure subscription, create a [paid Azure account](https://azure.microsoft.com/pricing/purchase-options/pay-as-you-go) to begin.
- An [Azure AI hub resource](../how-to/create-azure-ai-resource.md).

    > [!IMPORTANT]
    > For Cohere family models, the serverless API model deployment offering is only available with AI hubs created in **EastUS2** or **Sweden Central** region.

- An [Azure AI project](../how-to/create-projects.md) in Azure AI Studio.
- Azure role-based access controls are used to grant access to operations in Azure AI Studio. To perform the steps in this article, your user account must be assigned the __Azure AI Developer role__ on the resource group. For more information on permissions, see [Role-based access control in Azure AI Studio](../concepts/rbac-ai-studio.md).


### Create a new deployment

The following steps demonstrate the deployment of Cohere Embed v3 - English, but you can use the same steps to deploy Cohere Embed v3 - Multilingual by replacing the model name.

To create a deployment:

1. Sign in to [Azure AI Studio](https://ai.azure.com).
1. Select **Model catalog** from the left sidebar.
1. Search for *Cohere*.
1. Select **Cohere-embed-v3-english** to open the Model Details page.

    :::image type="content" source="../media/deploy-monitor/cohere-embed/embed-english-deploy-directly-from-catalog.png" alt-text="A screenshot showing how to access the model details page by going through the model catalog." lightbox="../media/deploy-monitor/cohere-embed/embed-english-deploy-directly-from-catalog.png":::

1. Select **Deploy** to open a serverless API deployment window for the model.
1. Alternatively, you can initiate a deployment by starting from your project in AI Studio. 

    1. From the left sidebar of your project, select **Components** > **Deployments**.
    1. Select **+ Create deployment**.
    1. Search for and select **Cohere-embed-v3-english**. to open the Model Details page.

        :::image type="content" source="../media/deploy-monitor/cohere-embed/embed-english-deploy-start-from-project.png" alt-text="A screenshot showing how to access the model details page by going through the Deployments page in your project." lightbox="../media/deploy-monitor/cohere-embed/embed-english-deploy-start-from-project.png"::: 

    1. Select **Confirm** to open a serverless API deployment window for the model.

    :::image type="content" source="../media/deploy-monitor/cohere-embed/embed-english-deploy-pay-as-you-go.png" alt-text="A screenshot showing how to deploy a model with the pay-as-you-go option." lightbox="../media/deploy-monitor/cohere-embed/embed-english-deploy-pay-as-you-go.png":::

1. Select the project in which you want to deploy your model. To deploy the model your project must be in the *EastUS2* or *Sweden Central* region.
1. In the deployment wizard, select the link to **Azure Marketplace Terms** to learn more about the terms of use.
1. Select the **Pricing and terms** tab to learn about pricing for the selected model.
1. Select the **Subscribe and Deploy** button. If this is your first time deploying the model in the project, you have to subscribe your project for the particular offering. This step requires that your account has the **Azure AI Developer role** permissions on the resource group, as listed in the prerequisites. Each project has its own subscription to the particular Azure Marketplace offering of the model, which allows you to control and monitor spending. Currently, you can have only one deployment for each model within a project.
1. Once you subscribe the project for the particular Azure Marketplace offering, subsequent deployments of the _same_ offering in the _same_ project don't require subscribing again. If this scenario applies to you, there's a **Continue to deploy** option to select.

    :::image type="content" source="../media/deploy-monitor/cohere-embed/embed-english-existing-subscription.png" alt-text="A screenshot showing a project that is already subscribed to the offering." lightbox="../media/deploy-monitor/cohere-embed/embed-english-existing-subscription.png":::

1. Give the deployment a name. This name becomes part of the deployment API URL. This URL must be unique in each Azure region.

    :::image type="content" source="../media/deploy-monitor/cohere-embed/embed-english-deployment-name.png" alt-text="A screenshot showing how to indicate the name of the deployment you want to create." lightbox="../media/deploy-monitor/cohere-embed/embed-english-deployment-name.png":::

1. Select **Deploy**. Wait until the deployment is ready and you're redirected to the Deployments page.
1. Select **Open in playground** to start interacting with the model.
1. Return to the Deployments page, select the deployment, and note the endpoint's **Target** URL and the Secret **Key**. For more information on using the APIs, see the [reference](#embed-api-reference-for-cohere-embed-models-deployed-as-a-service) section.
1. You can always find the endpoint's details, URL, and access keys by navigating to your **Project overview** page. Then, from the left sidebar of your project, select **Components** > **Deployments**.

To learn about billing for the Cohere models deployed as a serverless API with pay-as-you-go token-based billing, see [Cost and quota considerations for Cohere models deployed as a service](#cost-and-quota-considerations-for-models-deployed-as-a-service).

### Consume the Cohere Embed models as a service

These models can be consumed using the embed API.

1. From your **Project overview** page, go to the left sidebar and select **Components** > **Deployments**.

1. Find and select the deployment you created.

1. Copy the **Target** URL and the **Key** value.

1. Cohere exposes two routes for inference with the Embed v3 - English and Embed v3 - Multilingual models. `v1/embeddings` adheres to the Azure AI Generative Messages API schema, and `v1/embed` supports Cohere's native API schema.

    For more information on using the APIs, see the [reference](#embed-api-reference-for-cohere-embed-models-deployed-as-a-service) section.

## Embed API reference for Cohere Embed models deployed as a service

### v1/embeddings 
#### Request

```
    POST /v1/embeddings HTTP/1.1
    Host: <DEPLOYMENT_URI>
    Authorization: Bearer <TOKEN>
    Content-type: application/json
```

#### v1/embeddings request schema

Cohere Embed v3 - English and Embed v3 - Multilingual accept the following parameters for a `v1/embeddings` API call:

| Property | Type | Default | Description |
| --- | --- | --- | --- |
|`input` |`array of strings` |Required |An array of strings for the model to embed. Maximum number of texts per call is 96. We recommend reducing the length of each text to be under 512 tokens for optimal quality. |

#### v1/embeddings response schema

The response payload is a dictionary with the following fields:

| Key | Type | Description |
| --- | --- | --- |
| `id` | `string` | A unique identifier for the completion. |
| `object` | `enum`|The object type, which is always `list` |
| `data` | `array` | The Unix timestamp (in seconds) of when the completion was created. |
| `model` | `string` | The model_id used for creating the embeddings. |
| `usage` | `object` | Usage statistics for the completion request. |

The `data` object is a dictionary with the following fields:

| Key | Type | Description |
| --- | --- | --- |
| `index` | `integer` |The index of the embedding in the list of embeddings. |
| `object` | `enum` | The object type, which is always "embedding". |
| `embedding` | `array` | The embedding vector, which is a list of floats. |

The `usage` object is a dictionary with the following fields:

| Key | Type | Description |
| --- | --- | --- |
| `prompt_tokens` | `integer` | Number of tokens in the prompt. |
| `completion_tokens` | `integer` | Number of tokens generated in the completion. |
| `total_tokens` | `integer` | Total tokens. |


### v1/embeddings examples

Request:

```json
    {    
    "input": ["hi"]
    }
```

Response:

```json
    {
        "id": "87cb11c5-2316-4c88-af3c-4b2b77ed58f3",
        "object": "list",
        "data": [
            {
                "index": 0,
                "object": "embedding",
                "embedding": [
                    1.1513672,
                    1.7060547,
                    ...
                ]
            }
        ],
        "model": "tmp",
        "usage": {
            "prompt_tokens": 1,
            "completion_tokens": 0,
            "total_tokens": 1
        }
    }
```

### v1/embed 
#### Request

```
    POST /v1/embed HTTP/1.1
    Host: <DEPLOYMENT_URI>
    Authorization: Bearer <TOKEN>
    Content-type: application/json
```

#### v1/embed request schema

Cohere Embed v3 - English and Embed v3 - Multilingual accept the following parameters for a `v1/embed` API call:

|Key       |Type   |Default   |Description   |
|---|---|---|---|
|`texts` |`array of strings` |Required |An array of strings for the model to embed. Maximum number of texts per call is 96. We recommend reducing the length of each text to be under 512 tokens for optimal quality. |
|`input_type` |`enum string` |Required |Prepends special tokens to differentiate each type from one another. You shouldn't mix different types together, except when mixing types for for search and retrieval. In this case, embed your corpus with the `search_document` type and embedded queries with type `search_query` type. <br/> `search_document` – In search use-cases, use search_document when you encode documents for embeddings that you store in a vector database. <br/> `search_query` – Use search_query when querying your vector database to find relevant documents. <br/> `classification` – Use classification when using embeddings as an input to a text classifier. <br/> `clustering` – Use clustering to cluster the embeddings.|
|`truncate` |`enum string` |`NONE` |`NONE` –  Returns an error when the input exceeds the maximum input token length. <br/> `START` – Discards the start of the input. <br/> `END` – Discards the end of the input. |
|`embedding_types` |`array of strings` |`float` |Specifies the types of embeddings you want to get back. Can be one or more of the following types. `float`, `int8`, `uint8`, `binary`, `ubinary` |

#### v1/embed response schema

Cohere Embed v3 - English and Embed v3 - Multilingual include the following fields in the response:

|Key       |Type   |Description   |
|---|---|---|
|`response_type` |`enum` |The response type. Returns `embeddings_floats` when `embedding_types` isn't specified, or returns `embeddings_by_type` when `embeddings_types` is specified. |
|`id` |`integer` |An identifier for the response. |
|`embeddings` |`array` or `array of objects` |An array of embeddings, where each embedding is an array of floats with 1,024 elements. The length of the embeddings array is the same as the length of the original texts array.|
|`texts` |`array of strings` |The text entries for which embeddings were returned. |
|`meta`   |`string`   |API usage data, including current version and billable tokens.   |

For more information, see [https://docs.cohere.com/reference/embed](https://docs.cohere.com/reference/embed).

### v1/embed examples

#### embeddings_floats Response

Request:

```json
    {
        "input_type": "clustering",
        "truncate": "START",
        "texts":["hi", "hello"]
    }
```

Response:

```json
    {
        "id": "da7a104c-e504-4349-bcd4-4d69dfa02077",
        "texts": [
            "hi",
            "hello"
        ],
        "embeddings": [
            [
                ...
            ],
            [
                ...
            ]
        ],
        "meta": {
            "api_version": {
                "version": "1"
            },
            "billed_units": {
                "input_tokens": 2
            }
        },
        "response_type": "embeddings_floats"
    }
```

#### Embeddings_by_types response

Request:

```json
    {
        "input_type": "clustering",
        "embedding_types": ["int8", "binary"],
        "truncate": "START",
        "texts":["hi", "hello"]
    }
```

Response:

```json
    {
        "id": "b604881a-a5e1-4283-8c0d-acbd715bf144",
        "texts": [
            "hi",
            "hello"
        ],
        "embeddings": {
            "binary": [
                [
                    ...
                ],
                [
                    ...
                ]
            ],
            "int8": [
                [
                    ...
                ],
                [
                    ...
                ]
            ]
        },
        "meta": {
            "api_version": {
                "version": "1"
            },
            "billed_units": {
                "input_tokens": 2
            }
        },
        "response_type": "embeddings_by_type"
    }
```

#### More inference examples

| **Package**       | **Sample Notebook**                             |
|----------------|----------------------------------------|
| CLI using CURL and Python web requests  | [cohere-embed.ipynb](https://aka.ms/samples/embed-v3/webrequests)|
| OpenAI SDK (experimental)    | [openaisdk.ipynb](https://aka.ms/samples/cohere-embed/openaisdk)                                    |
| LangChain      | [langchain.ipynb](https://aka.ms/samples/cohere-embed/langchain)                                |
| Cohere SDK     | [cohere-sdk.ipynb](https://aka.ms/samples/cohere-embed/cohere-python-sdk)                                 |
| LiteLLM SDK    | [litellm.ipynb](https://github.com/Azure/azureml-examples/blob/main/sdk/python/foundation-models/cohere/litellm.ipynb) |

##### Retrieval Augmented Generation (RAG) and tool-use samples
**Description** | **Package** | **Sample Notebook**
--|--|--
Create a local Facebook AI Similarity Search (FAISS) vector index, using Cohere embeddings - Langchain|`langchain`, `langchain_cohere`|[cohere_faiss_langchain_embed.ipynb](https://github.com/Azure/azureml-examples/blob/main/sdk/python/foundation-models/cohere/cohere_faiss_langchain_embed.ipynb)
Use Cohere Command R/R+ to answer questions from data in local FAISS vector index - Langchain|`langchain`, `langchain_cohere`|[command_faiss_langchain.ipynb](https://github.com/Azure/azureml-examples/blob/main/sdk/python/foundation-models/cohere/command_faiss_langchain.ipynb)
Use Cohere Command R/R+ to answer questions from data in AI search vector index - Langchain|`langchain`, `langchain_cohere`|[cohere-aisearch-langchain-rag.ipynb](https://github.com/Azure/azureml-examples/blob/main/sdk/python/foundation-models/cohere/cohere-aisearch-langchain-rag.ipynb)
Use Cohere Command R/R+ to answer questions from data in AI search vector index - Cohere SDK| `cohere`, `azure_search_documents`|[cohere-aisearch-rag.ipynb](https://github.com/Azure/azureml-examples/blob/main/sdk/python/foundation-models/cohere/cohere-aisearch-rag.ipynb)
Command R+ tool/function calling, using LangChain|`cohere`, `langchain`, `langchain_cohere`|[command_tools-langchain.ipynb](https://github.com/Azure/azureml-examples/blob/main/sdk/python/foundation-models/cohere/command_tools-langchain.ipynb)

## Cost and quotas

### Cost and quota considerations for models deployed as a service

Cohere models deployed as a service are offered by Cohere through the Azure Marketplace and integrated with Azure AI Studio for use. You can find the Azure Marketplace pricing when deploying the model.

Each time a project subscribes to a given offer from the Azure Marketplace, a new resource is created to track the costs associated with its consumption. The same resource is used to track costs associated with inference; however, multiple meters are available to track each scenario independently.

For more information on how to track costs, see [monitor costs for models offered throughout the Azure Marketplace](./costs-plan-manage.md#monitor-costs-for-models-offered-through-the-azure-marketplace).

Quota is managed per deployment. Each deployment has a rate limit of 200,000 tokens per minute and 1,000 API requests per minute. However, we currently limit one deployment per model per project. Contact Microsoft Azure Support if the current rate limits aren't sufficient for your scenarios. 

## Content filtering

Models deployed as a service with pay-as-you-go billing are protected by [Azure AI Content Safety](../../ai-services/content-safety/overview.md). With Azure AI content safety, both the prompt and completion pass through an ensemble of classification models aimed at detecting and preventing the output of harmful content. The content filtering system detects and takes action on specific categories of potentially harmful content in both input prompts and output completions. Learn more about [content filtering here](../concepts/content-filtering.md).

## Related content

- [What is Azure AI Studio?](../what-is-ai-studio.md)
- [Azure AI FAQ article](../faq.yml)<|MERGE_RESOLUTION|>--- conflicted
+++ resolved
@@ -20,16 +20,14 @@
 
 Cohere offers two Embed models in [Azure AI Studio](https://ai.azure.com). These models are available as serverless APIs with pay-as-you-go token-based billing. You can browse the Cohere family of models in the [Model Catalog](model-catalog.md) by filtering on the Cohere collection.
 
-<<<<<<< HEAD
 ## Cohere Embed models 
-=======
-You can browse the Cohere family of models in the [Model Catalog](model-catalog-overview.md) by filtering on the Cohere collection.
->>>>>>> 3087e5c6
 
 In this section, you learn about the two Cohere Embed models that are available in the model catalog:
 
 * Cohere Embed v3 - English
 * Cohere Embed v3 - Multilingual
+
+You can browse the Cohere family of models in the [Model Catalog](model-catalog-overview.md) by filtering on the Cohere collection.
 
 ### Cohere Embed v3 - English
 Cohere Embed English is the market's leading text representation model used for semantic search, retrieval-augmented generation (RAG), classification, and clustering. Embed English has top performance on the HuggingFace MTEB benchmark and performs well on use-cases for various industries, such as Finance, Legal, and General-Purpose Corpora. Embed English also has the following attributes:
