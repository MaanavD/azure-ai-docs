---
title: How to create vector indexes
titleSuffix: Azure AI Studio
description: Learn how to create and use a vector index for performing Retrieval Augmented Generation (RAG).
manager: nitinme
ms.service: azure-ai-studio
ms.custom:
  - ignite-2023
ms.topic: how-to
ms.date: 4/5/2024
ms.reviewer: eur
ms.author: eur
author: eric-urban
---

# How to create a vector index

In this article, you learn how to create and use a vector index for performing [Retrieval Augmented Generation (RAG)](../concepts/retrieval-augmented-generation.md).

## Prerequisites

You must have:
- An Azure AI Studio project
- An Azure AI Search resource

## Create an index from the Indexes tab

1. Sign in to [Azure AI Studio](https://ai.azure.com).
1. Go to your project or [create a new project](../how-to/create-projects.md) in Azure AI Studio.
1. From the collapsible menu on the left, select **Indexes** under **Components**.

    :::image type="content" source="../media/index-retrieve/project-left-menu.png" alt-text="Screenshot of Project Left Menu." lightbox="../media/index-retrieve/project-left-menu.png":::

1. Select **+ New index**
1. Choose your **Source data**. You can choose source data from a list of your recent data sources, a storage URL on the cloud, or upload files and folders from the local machine. You can also add a connection to another data source such as Azure Blob Storage.

    :::image type="content" source="../media/index-retrieve/select-source-data.png" alt-text="Screenshot of select source data." lightbox="../media/index-retrieve/select-source-data.png":::

1. Select **Next** after choosing source data
1. Choose the **Index Storage** - the location where you want your index to be stored
1. If you already have a connection created for an Azure AI Search service, you can choose that from the dropdown.

    :::image type="content" source="../media/index-retrieve/index-storage.png" alt-text="Screenshot of select index store." lightbox="../media/index-retrieve/index-storage.png":::

    1. If you don't have an existing connection, choose **Connect other Azure AI Search service**
    1. Select the subscription and the service you wish to use.
    
    :::image type="content" source="../media/index-retrieve/index-store-details.png" alt-text="Screenshot of Select index store details." lightbox="../media/index-retrieve/index-store-details.png":::

1. Select **Next** after choosing index storage
1. Configure your **Search Settings**
    1. The ***Vector settings*** defaults to true for Add vector search to this search resource. As noted, this enables Hybrid and Hybrid + Semantic search options. Disabling this limits vector search options to Keyword and Semantic.
    1. For the hybrid option to work, you need an embedding model. Choose an embedding model from the dropdown.
    1. Select the acknowledgment to deploy an embedding model if it doesn't already exist in your resource

    :::image type="content" source="../media/index-retrieve/search-settings.png" alt-text="Screenshot of configure search settings." lightbox="../media/index-retrieve/search-settings.png":::
    
    If a non-Azure OpenAI model isn't appearing in the dropdown follow these steps:
    1. Navigate to the Project settings in [Azure AI Studio](https://ai.azure.com).
    1. Navigate to connections section in the settings tab and select New connection.
    1. Select **Serverless Model**.
    1. Type in the name of your embedding model deployment and select Add connection. If the model doesn't appear in the dropdown, select the **Enter manually** option.
    1. Enter the deployment API endpoint, model name, and API key in the corresponding fields. Then add connection.
    1. The embedding model should now appear in the dropdown.
    
    :::image type="content" source="../media/index-retrieve/serverless-connection.png" alt-text="Screenshot of connect a serverless model." lightbox="../media/index-retrieve/serverless-connection.png":::

1. Select **Next** after configuring search settings
1. In the **Index settings**
    1. Enter a name for your index or use the autopopulated name
    1. Schedule updates. You can choose to update the index hourly or daily.
    1. Choose the compute where you want to run the jobs to create the index. You can
        - Auto select to allow Azure AI to choose an appropriate VM size that is available
        - Choose a VM size from a list of recommended options
        - Choose a VM size from a list of all possible options
        
    :::image type="content" source="../media/index-retrieve/index-settings.png" alt-text="Screenshot of configure index settings." lightbox="../media/index-retrieve/index-settings.png":::

1. Select **Next** after configuring index settings
1. Review the details you entered and select **Create**
1. You're taken to the index details page where you can see the status of your index creation.

## Create an index from the Playground
1. Open your AI Studio project.
1. Navigate to the Playground tab.
1. The Select available project index is displayed for existing indexes in the project. If an existing index isn't being used, continue to the next steps.
1. Select the Add your data dropdown.
    
    :::image type="content" source="../media/index-retrieve/add-data-dropdown.png" alt-text="Screenshot of the playground add your data dropdown." lightbox="../media/index-retrieve/add-data-dropdown.png":::

<<<<<<< HEAD
### Mitigate DeploymentNotFound error

When you try to create a vector index, you might see the following error at the **Review + Finish** step:

**Failed to create vector index. DeploymentNotFound: A valid deployment for the model=text-embedding-ada-002 was not found in the workspace connection=Default_AzureOpenAI provided.**

This can happen if you are trying to create an index using an **Owner**, **Contributor**, or **Azure AI Developer** role at the project level. To mitigate this error, you might need to assign more permissions using either of the following methods. 

> [!NOTE]
> You need to be assigned the **Owner** role of the resource group or higher scope (like Subscription) to perform the operation in the next steps. This is because only the Owner role can assign roles to others. See details [here](/azure/role-based-access-control/built-in-roles).

#### Method 1: Assign more permissions to the user on the hub

If the hub that the project uses was created through Azure AI Studio:
1. Sign in to [Azure AI Studio](https://aka.ms/azureaistudio) and select your project via **Build** > **Projects**. 
1. Select **Project settings** from the collapsible left menu.
1. From the **Resource Configuration** section, select the link for your resource group name that takes you to the Azure portal.
1. In the Azure portal under **Overview** > **Resources** select the Azure AI service type. It's named similar to "YourAzureAIResourceName-aiservices."

    :::image type="content" source="../media/roles-access/resource-group-azure-ai-service.png" alt-text="Screenshot of Azure AI service in a resource group." lightbox="../media/roles-access/resource-group-azure-ai-service.png":::

1. Select **Access control (IAM)** > **+ Add** to add a role assignment.
1. Add the **Cognitive Services OpenAI User** role to the user who wants to make an index. `Cognitive Services OpenAI Contributor` and `Cognitive Services Contributor` also work, but they assign more permissions than needed for creating an index in Azure AI Studio.

> [!NOTE]
> You can also opt to assign more permissions [on the resource group](#method-2-assign-more-permissions-on-the-resource-group). However, that method assigns more permissions than needed to mitigate the **DeploymentNotFound** error.

#### Method 2: Assign more permissions on the resource group

If the hub that the project uses was created through Azure portal:
1. Sign in to [Azure AI Studio](https://aka.ms/azureaistudio) and select your project via **Build** > **Projects**. 
1. Select **Project settings** from the collapsible left menu.
1. From the **Resource Configuration** section, select the link for your resource group name that takes you to the Azure portal.
1. Select **Access control (IAM)** > **+ Add** to add a role assignment.
1. Add the **Cognitive Services OpenAI User** role to the user who wants to make an index. `Cognitive Services OpenAI Contributor` and `Cognitive Services Contributor` also work, but they assign more permissions than needed for creating an index in Azure AI Studio.
=======
1. If a new index is being created, select the ***Add your data*** option. Then follow the steps from ***Create an index from the Indexes tab*** to navigate through the wizard to create an index.
    1. If there's an external index that is being used, select the ***Connect external index*** option.
    1. In the **Index Source**
        1. Select your data source
        1. Select your AI Search Service
        1. Select the index to be used.

        :::image type="content" source="../media/index-retrieve/connect-external-index.png" alt-text="Screenshot of the page where you select an index." lightbox="../media/index-retrieve/connect-external-index.png":::
        
    1. Select **Next** after configuring search settings.
    1. In the **Index settings**
        1. Enter a name for your index or use the autopopulated name
        1. Schedule updates. You can choose to update the index hourly or daily.
        1. Choose the compute where you want to run the jobs to create the index. You can
            - Auto select to allow Azure AI to choose an appropriate VM size that is available
            - Choose a VM size from a list of recommended options
            - Choose a VM size from a list of all possible options
    1. Review the details you entered and select **Create.**
    1. The index is now ready to be used in the Playground.
>>>>>>> 2da3d232


## Use an index in prompt flow

1. Sign in to [Azure AI Studio](https://ai.azure.com) and select your project from the **Build** page. 
1. From the collapsible left menu, select **Prompt flow**.
1. Open an existing prompt flow or select **+ Create** to create a new flow.
1. On the top menu of the flow designer, select **More tools**, and then select ***Index Lookup***.

    :::image type="content" source="../media/index-retrieve/index-lookup-tool.png" alt-text="Screenshot of Vector index Lookup from More Tools." lightbox="../media/index-retrieve/index-lookup-tool.png":::

1. Provide a name for your Index Lookup Tool and select **Add**.
1. Select the **mlindex_content** value box, and select your index. After completing this step, enter the queries and **query_types** to be performed against the index.

    :::image type="content" source="../media/index-retrieve/configure-index-lookup-tool.png" alt-text="Screenshot of the prompt flow node to configure index lookup." lightbox="../media/index-retrieve/configure-index-lookup-tool.png":::


## Next steps

- [Learn more about RAG](../concepts/retrieval-augmented-generation.md)<|MERGE_RESOLUTION|>--- conflicted
+++ resolved
@@ -88,43 +88,6 @@
     
     :::image type="content" source="../media/index-retrieve/add-data-dropdown.png" alt-text="Screenshot of the playground add your data dropdown." lightbox="../media/index-retrieve/add-data-dropdown.png":::
 
-<<<<<<< HEAD
-### Mitigate DeploymentNotFound error
-
-When you try to create a vector index, you might see the following error at the **Review + Finish** step:
-
-**Failed to create vector index. DeploymentNotFound: A valid deployment for the model=text-embedding-ada-002 was not found in the workspace connection=Default_AzureOpenAI provided.**
-
-This can happen if you are trying to create an index using an **Owner**, **Contributor**, or **Azure AI Developer** role at the project level. To mitigate this error, you might need to assign more permissions using either of the following methods. 
-
-> [!NOTE]
-> You need to be assigned the **Owner** role of the resource group or higher scope (like Subscription) to perform the operation in the next steps. This is because only the Owner role can assign roles to others. See details [here](/azure/role-based-access-control/built-in-roles).
-
-#### Method 1: Assign more permissions to the user on the hub
-
-If the hub that the project uses was created through Azure AI Studio:
-1. Sign in to [Azure AI Studio](https://aka.ms/azureaistudio) and select your project via **Build** > **Projects**. 
-1. Select **Project settings** from the collapsible left menu.
-1. From the **Resource Configuration** section, select the link for your resource group name that takes you to the Azure portal.
-1. In the Azure portal under **Overview** > **Resources** select the Azure AI service type. It's named similar to "YourAzureAIResourceName-aiservices."
-
-    :::image type="content" source="../media/roles-access/resource-group-azure-ai-service.png" alt-text="Screenshot of Azure AI service in a resource group." lightbox="../media/roles-access/resource-group-azure-ai-service.png":::
-
-1. Select **Access control (IAM)** > **+ Add** to add a role assignment.
-1. Add the **Cognitive Services OpenAI User** role to the user who wants to make an index. `Cognitive Services OpenAI Contributor` and `Cognitive Services Contributor` also work, but they assign more permissions than needed for creating an index in Azure AI Studio.
-
-> [!NOTE]
-> You can also opt to assign more permissions [on the resource group](#method-2-assign-more-permissions-on-the-resource-group). However, that method assigns more permissions than needed to mitigate the **DeploymentNotFound** error.
-
-#### Method 2: Assign more permissions on the resource group
-
-If the hub that the project uses was created through Azure portal:
-1. Sign in to [Azure AI Studio](https://aka.ms/azureaistudio) and select your project via **Build** > **Projects**. 
-1. Select **Project settings** from the collapsible left menu.
-1. From the **Resource Configuration** section, select the link for your resource group name that takes you to the Azure portal.
-1. Select **Access control (IAM)** > **+ Add** to add a role assignment.
-1. Add the **Cognitive Services OpenAI User** role to the user who wants to make an index. `Cognitive Services OpenAI Contributor` and `Cognitive Services Contributor` also work, but they assign more permissions than needed for creating an index in Azure AI Studio.
-=======
 1. If a new index is being created, select the ***Add your data*** option. Then follow the steps from ***Create an index from the Indexes tab*** to navigate through the wizard to create an index.
     1. If there's an external index that is being used, select the ***Connect external index*** option.
     1. In the **Index Source**
@@ -144,7 +107,6 @@
             - Choose a VM size from a list of all possible options
     1. Review the details you entered and select **Create.**
     1. The index is now ready to be used in the Playground.
->>>>>>> 2da3d232
 
 
 ## Use an index in prompt flow
