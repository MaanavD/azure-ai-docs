--- conflicted
+++ resolved
@@ -65,19 +65,12 @@
 
 - An Azure subscription with a valid payment method. Free or trial Azure subscriptions won't work. If you don't have an Azure subscription, create a [paid Azure account](https://azure.microsoft.com/pricing/purchase-options/pay-as-you-go) to begin.
 - An [Azure AI Studio hub](../how-to/create-azure-ai-resource.md). The serverless API model deployment offering for Phi-3 is only available with hubs created in these regions:
-<<<<<<< HEAD
 
     * East US 2
     * Sweden Central
 
     For a list of  regions that are available for each of the models supporting serverless API endpoint deployments, see [Region availability for models in serverless API endpoints](deploy-models-serverless-availability.md).
-=======
 
-    * East US 2
-    * Sweden Central
->>>>>>> 4d4ae0b4
-
-     For a list of  regions that are available for each of the models supporting serverless API endpoint deployments, see [Region availability for models in serverless API endpoints](deploy-models-serverless-availability.md).
 - An [Azure AI Studio project](../how-to/create-projects.md).
 - Azure role-based access controls (Azure RBAC) are used to grant access to operations in Azure AI Studio. To perform the steps in this article, your user account must be assigned the __Azure AI Developer role__ on the resource group. For more information on permissions, see [Role-based access control in Azure AI Studio](../concepts/rbac-ai-studio.md).
 
