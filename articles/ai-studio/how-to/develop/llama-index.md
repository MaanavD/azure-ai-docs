---
title: Develop application with LlamaIndex and Azure AI studio
titleSuffix: Azure AI Studio
description: This article explains how to use LlamaIndex with models deployed in Azure AI studio to build advance intelligent applications.
manager: scottpolly
ms.service: azure-ai-studio
ms.topic: how-to
ms.date: 11/04/2024
ms.reviewer: fasantia
ms.author: sgilley
author: sdgilley
---

# Develop applications with LlamaIndex and Azure AI studio

In this article, you learn how to use [LlamaIndex](https://github.com/run-llama/llama_index) with models deployed from the Azure AI model catalog in Azure AI studio.

Models deployed to Azure AI studio can be used with LlamaIndex in two ways:

- **Using the Azure AI model inference API:** All models deployed to Azure AI studio support the [Azure AI model inference API](../../reference/reference-model-inference-api.md), which offers a common set of functionalities that can be used for most of the models in the catalog. The benefit of this API is that, since it's the same for all the models, changing from one to another is as simple as changing the model deployment being use. No further changes are required in the code. When working with LlamaIndex, install the extensions `llama-index-llms-azure-inference` and `llama-index-embeddings-azure-inference`.

- **Using the model's provider specific API:** Some models, like OpenAI, Cohere, or Mistral, offer their own set of APIs and extensions for LlamaIndex. Those extensions may include specific functionalities that the model support and hence are suitable if you want to exploit them. When working with `llama-index`, install the extension specific for the model you want to use, like `llama-index-llms-openai` or `llama-index-llms-cohere`.

In this example, we are working with the **Azure AI model inference API**.

## Prerequisites

To run this tutorial, you need:

* An [Azure subscription](https://azure.microsoft.com).
* An Azure AI project as explained at [Create a project in Azure AI Studio](../create-projects.md).
* A model supporting the [Azure AI model inference API](https://aka.ms/azureai/modelinference) deployed. In this example, we use a `Mistral-Large` deployment, but use any model of your preference. For using embeddings capabilities in LlamaIndex, you need an embedding model like `cohere-embed-v3-multilingual`. 

    * You can follow the instructions at [Deploy models as serverless APIs](../deploy-models-serverless.md).

* Python 3.8 or later installed, including pip.
* LlamaIndex installed. You can do it with:

    ```bash
    pip install llama-index
    ```

* In this example, we are working with the Azure AI model inference API, hence we install the following packages:

    ```bash
    pip install -U llama-index-llms-azure-inference
    pip install -U llama-index-embeddings-azure-inference
    ```

    > [!IMPORTANT]
    > Using the [Azure AI model inference service](https://aka.ms/aiservices/inference) requires version `0.2.4` for `llama-index-llms-azure-inference` or `llama-index-embeddings-azure-inference`.

## Configure the environment

To use LLMs deployed in Azure AI studio, you need the endpoint and credentials to connect to it. Follow these steps to get the information you need from the model you want to use:

1. Go to the [Azure AI studio](https://ai.azure.com/).
1. Open the project where the model is deployed, if it isn't already open.
1. Go to **Models + endpoints** and select the model you deployed as indicated in the prerequisites.
1. Copy the endpoint URL and the key.

    :::image type="content" source="../../media/how-to/inference/serverless-endpoint-url-keys.png" alt-text="Screenshot of the option to copy endpoint URI and keys from an endpoint." lightbox="../../media/how-to/inference/serverless-endpoint-url-keys.png":::
    
    > [!TIP]
    > If your model was deployed with Microsoft Entra ID support, you don't need a key.

In this scenario, we placed both the endpoint URL and key in the following environment variables:

```bash
export AZURE_INFERENCE_ENDPOINT="<your-model-endpoint-goes-here>"
export AZURE_INFERENCE_CREDENTIAL="<your-key-goes-here>"
```

Once configured, create a client to connect to the endpoint.

```python
import os
from llama_index.llms.azure_inference import AzureAICompletionsModel

llm = AzureAICompletionsModel(
    endpoint=os.environ["AZURE_INFERENCE_ENDPOINT"],
    credential=os.environ["AZURE_INFERENCE_CREDENTIAL"],
)
```

> [!TIP]
<<<<<<< HEAD
> If your model is an OpenAI model deployed to Azure OpenAI service or AI services resource, configure the client as indicated at [Azure OpenAI models and Azure AI model inference service](#azure-openai-models-and-azure-ai-model-inference-service).
=======
> If your model deployment is hosted in Azure OpenAI service or Azure AI Services resource, configure the client as indicated at [Azure OpenAI models and Azure AI model inference service](#azure-openai-models-and-azure-ai-model-inference-service).
>>>>>>> 1a7f8856

If your endpoint is serving more than one model, like with the [Azure AI model inference service](../../ai-services/model-inference.md) or [GitHub Models](https://github.com/marketplace/models), you have to indicate `model_name` parameter:

```python
import os
from llama_index.llms.azure_inference import AzureAICompletionsModel

llm = AzureAICompletionsModel(
    endpoint=os.environ["AZURE_INFERENCE_ENDPOINT"],
    credential=os.environ["AZURE_INFERENCE_CREDENTIAL"],
    model_name="mistral-large-2407",
)
```

Alternatively, if your endpoint support Microsoft Entra ID, you can use the following code to create the client:

```python
import os
from azure.identity import DefaultAzureCredential
from llama_index.llms.azure_inference import AzureAICompletionsModel

llm = AzureAICompletionsModel(
    endpoint=os.environ["AZURE_INFERENCE_ENDPOINT"],
    credential=DefaultAzureCredential(),
)
```

> [!NOTE]
> When using Microsoft Entra ID, make sure that the endpoint was deployed with that authentication method and that you have the required permissions to invoke it.

If you are planning to use asynchronous calling, it's a best practice to use the asynchronous version for the credentials:

```python
from azure.identity.aio import (
    DefaultAzureCredential as DefaultAzureCredentialAsync,
)
from llama_index.llms.azure_inference import AzureAICompletionsModel

llm = AzureAICompletionsModel(
    endpoint=os.environ["AZURE_INFERENCE_ENDPOINT"],
    credential=DefaultAzureCredentialAsync(),
)
```

### Azure OpenAI models and Azure AI model inference service

If you are using Azure OpenAI service or [Azure AI model inference service](../../ai-services/model-inference.md), ensure you have at least version `0.2.4` of the LlamaIndex integration. Use `api_version` parameter in case you need to select a specific `api_version`. 

For the [Azure AI model inference service](../../ai-services/model-inference.md), you need to pass `model_name` parameter:

```python
from llama_index.llms.azure_inference import AzureAICompletionsModel

llm = AzureAICompletionsModel(
    endpoint="https://<resource>.services.ai.azure.com/models",
    credential=os.environ["AZURE_INFERENCE_CREDENTIAL"],
    model_name="mistral-large-2407",
)
```

For Azure OpenAI service:

```python
from llama_index.llms.azure_inference import AzureAICompletionsModel

llm = AzureAICompletionsModel(
    endpoint="https://<resource>.openai.azure.com/openai/deployments/<deployment-name>",
    credential=os.environ["AZURE_INFERENCE_CREDENTIAL"],
    api_version="2024-05-01-preview",
)
```

> [!TIP]
> Check which is the API version that your deployment is using. Using a wrong `api_version` or one not supported by the model results in a `ResourceNotFound` exception.

### Inference parameters

You can configure how inference in performed for all the operations that are using this client by setting extra parameters. This helps avoid indicating them on each call you make to the model.

```python
llm = AzureAICompletionsModel(
    endpoint=os.environ["AZURE_INFERENCE_ENDPOINT"],
    credential=os.environ["AZURE_INFERENCE_CREDENTIAL"],
    temperature=0.0,
    model_kwargs={"top_p": 1.0},
)
```

Parameters not supported in the Azure AI model inference API ([reference](../../reference/reference-model-inference-chat-completions.md)) but available in the underlying model, you can use the `model_extras` argument. In the following example, the parameter `safe_prompt`, only available for Mistral models, is being passed.

```python
llm = AzureAICompletionsModel(
    endpoint=os.environ["AZURE_INFERENCE_ENDPOINT"],
    credential=os.environ["AZURE_INFERENCE_CREDENTIAL"],
    temperature=0.0,
    model_kwargs={"model_extras": {"safe_prompt": True}},
)
```

## Use LLMs models

You can use the client directly or [Configure the models used by your code](#configure-the-models-used-by-your-code) in LlamaIndex. To use the model directly, use the `chat` method for chat instruction models:

```python
from llama_index.core.llms import ChatMessage

messages = [
    ChatMessage(
        role="system", content="You are a pirate with colorful personality."
    ),
    ChatMessage(role="user", content="Hello"),
]

response = llm.chat(messages)
print(response)
```

You can stream the outputs also:

```python
response = llm.stream_chat(messages)
for r in response:
    print(r.delta, end="")
```

The `complete` method is still available for model of type `chat-completions`. On those cases, your input text is converted to a message with `role="user"`.

## Use embeddings models

In the same way you create an LLM client, you can connect to an embeddings model. In the following example, we are setting the environment variable to now point to an embeddings model:

```bash
export AZURE_INFERENCE_ENDPOINT="<your-model-endpoint-goes-here>"
export AZURE_INFERENCE_CREDENTIAL="<your-key-goes-here>"
```

Then create the client:

```python
from llama_index.embeddings.azure_inference import AzureAIEmbeddingsModel

embed_model = AzureAIEmbeddingsModel(
    endpoint=os.environ["AZURE_INFERENCE_ENDPOINT"],
    credential=os.environ['AZURE_INFERENCE_CREDENTIAL'],
)
```

The following example shows a simple test to verify it works:

```python
from llama_index.core.schema import TextNode

nodes = [
    TextNode(
        text="Before college the two main things I worked on, "
        "outside of school, were writing and programming."
    )
]
response = embed_model(nodes=nodes)
print(response[0].embedding)
```

## Configure the models used by your code

You can use the LLM or embeddings model client individually in the code you develop with LlamaIndex or you can configure the entire session using the `Settings` options. Configuring the session has the advantage of all your code using the same models for all the operations.

```python
from llama_index.core import Settings

Settings.llm = llm
Settings.embed_model = embed_model
```

However, there are scenarios where you want to use a general model for most of the operations but a specific one for a given task. On those cases, it's useful to set the LLM or embedding model you are using for each LlamaIndex construct. In the following example, we set a specific model:

```python
from llama_index.core.evaluation import RelevancyEvaluator

relevancy_evaluator = RelevancyEvaluator(llm=llm)
```

In general, you use a combination of both strategies.

## Related content

* [How to get started with Azure AI SDKs](sdk-overview.md)
* [Reference for LlamaIndex Embeddings Integration](https://llamahub.ai/l/embeddings/llama-index-embeddings-azure-inference)
* [Reference for LlamaIndex LLMs Integration](https://llamahub.ai/l/llms/llama-index-llms-azure-inference)<|MERGE_RESOLUTION|>--- conflicted
+++ resolved
@@ -84,11 +84,7 @@
 ```
 
 > [!TIP]
-<<<<<<< HEAD
-> If your model is an OpenAI model deployed to Azure OpenAI service or AI services resource, configure the client as indicated at [Azure OpenAI models and Azure AI model inference service](#azure-openai-models-and-azure-ai-model-inference-service).
-=======
 > If your model deployment is hosted in Azure OpenAI service or Azure AI Services resource, configure the client as indicated at [Azure OpenAI models and Azure AI model inference service](#azure-openai-models-and-azure-ai-model-inference-service).
->>>>>>> 1a7f8856
 
 If your endpoint is serving more than one model, like with the [Azure AI model inference service](../../ai-services/model-inference.md) or [GitHub Models](https://github.com/marketplace/models), you have to indicate `model_name` parameter:
 
