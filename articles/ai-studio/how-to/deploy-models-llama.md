--- conflicted
+++ resolved
@@ -14,13 +14,7 @@
 
 # How to deploy Meta Llama models with Azure AI Studio
 
-<<<<<<< HEAD
-In this article, you learn about the Llama 2 family of large language models (LLMs). You also learn how to use Azure AI Studio to deploy models from this set either as a service with pay-as you go billing or with hosted infrastructure in real-time endpoints.
-=======
-[!INCLUDE [Azure AI Studio preview](../includes/preview-ai-studio.md)]
-
 In this article, you learn about the Meta Llama models. You also learn how to use Azure AI Studio to deploy models from this set either as a service with pay-as you go billing or with hosted infrastructure in real-time endpoints.
->>>>>>> 947a10c9
 
   > [!IMPORTANT]
   > Read more about the announcement of Meta Llama 3 models available now on Azure AI Model Catalog: [Microsoft Tech Community Blog](https://aka.ms/Llama3Announcement) and from [Meta Announcement Blog](https://aka.ms/meta-llama3-announcement-blog).
@@ -65,11 +59,7 @@
 - An [AI Studio hub](../how-to/create-azure-ai-resource.md).
 
     > [!IMPORTANT]
-<<<<<<< HEAD
     > For Llama 2 family models, the pay-as-you-go model deployment offering is only available with hubs created in **East US 2** and **West US 3** regions.
-=======
-    > For Meta Llama models, the pay-as-you-go model deployment offering is only available with AI hubs created in **East US 2** and **West US 3** regions.
->>>>>>> 947a10c9
 
 - An [AI Studio project](../how-to/create-projects.md).
 - Azure role-based access controls (Azure RBAC) are used to grant access to operations in Azure AI Studio. To perform the steps in this article, your user account must be assigned the __owner__ or __contributor__ role for the Azure subscription. Alternatively, your account can be assigned a custom role that has the following permissions:
@@ -461,16 +451,7 @@
 
 Apart from deploying with the pay-as-you-go managed service, you can also deploy Meta Llama models to real-time endpoints in AI Studio. When deployed to real-time endpoints, you can select all the details about the infrastructure running the model, including the virtual machines to use and the number of instances to handle the load you're expecting. Models deployed to real-time endpoints consume quota from your subscription. All the models in the Llama family can be deployed to real-time endpoints.
 
-Users can create a new deployment in [Azure Studio](#create-a-new-deployment-in-azure-studio) and in the [Python SDK.](#create-a-new-deployment-in-python-sdk)
-
-<<<<<<< HEAD
 Follow these steps to deploy a model such as `Llama-2-7b-chat` to a real-time endpoint in [Azure AI Studio](https://ai.azure.com).
-=======
-### Create a new deployment in Azure Studio
-
-# [Meta Llama 3](#tab/llama-three)
-
-Follow these steps to deploy a model such as `Meta-Llama-3-8B-Instruct` to a real-time endpoint in [Azure AI Studio](https://ai.azure.com).
 
 1. Choose the model you want to deploy from the Azure AI Studio [model catalog](https://ai.azure.com/explore/models). 
 
@@ -478,10 +459,12 @@
 
 1. On the model's **Details** page, select **Deploy** and then **Real-time endpoint**.
 
+    :::image type="content" source="../media/deploy-monitor/llama/deploy-real-time-endpoint.png" alt-text="A screenshot showing how to deploy a model with the real-time endpoint option." lightbox="../media/deploy-monitor/llama/deploy-real-time-endpoint.png":::
+
 1. On the **Deploy with Azure AI Content Safety (preview)** page, select **Skip Azure AI Content Safety** so that you can continue to deploy the model using the UI.
 
     > [!TIP]
-    > In general, we recommend that you select **Enable Azure AI Content Safety (Recommended)** for deployment of the Meta Llama model. This deployment option is currently only supported using the Python SDK and it happens in a notebook.
+    > In general, we recommend that you select **Enable Azure AI Content Safety (Recommended)** for deployment of the Llama model. This deployment option is currently only supported using the Python SDK and it happens in a notebook.
 
 1. Select **Proceed**.
 1. Select the project where you want to create a deployment.
@@ -501,142 +484,7 @@
 
 1. Select the **Consume** tab of the deployment to obtain code samples that can be used to consume the deployed model in your application.
 
-# [Meta Llama 2](#tab/llama-two)
-
-Follow these steps to deploy a model such as `Meta-Llama-2-7B-Chat` to a real-time endpoint in [Azure AI Studio](https://ai.azure.com).
->>>>>>> 947a10c9
-
-1. Choose the model you want to deploy from the Azure AI Studio [model catalog](https://ai.azure.com/explore/models). 
-
-    Alternatively, you can initiate deployment by starting from your project in AI Studio. From the **Build** tab of your project, select the **Deployments** option, then select **+ Create**.
-
-1. On the model's **Details** page, select **Deploy** and then **Real-time endpoint**.
-
-    :::image type="content" source="../media/deploy-monitor/llama/deploy-real-time-endpoint.png" alt-text="A screenshot showing how to deploy a model with the real-time endpoint option." lightbox="../media/deploy-monitor/llama/deploy-real-time-endpoint.png":::
-
-1. On the **Deploy with Azure AI Content Safety (preview)** page, select **Skip Azure AI Content Safety** so that you can continue to deploy the model using the UI.
-
-    > [!TIP]
-    > In general, we recommend that you select **Enable Azure AI Content Safety (Recommended)** for deployment of the Llama model. This deployment option is currently only supported using the Python SDK and it happens in a notebook.
-
-1. Select **Proceed**.
-1. Select the project where you want to create a deployment.
-
-    > [!TIP]
-    > If you don't have enough quota available in the selected project, you can use the option **I want to use shared quota and I acknowledge that this endpoint will be deleted in 168 hours**.
- 
-1. Select the **Virtual machine** and the **Instance count** that you want to assign to the deployment.
-
-1. Select if you want to create this deployment as part of a new endpoint or an existing one. Endpoints can host multiple deployments while keeping resource configuration exclusive for each of them. Deployments under the same endpoint share the endpoint URI and its access keys.
- 
-1. Indicate if you want to enable **Inferencing data collection (preview)**.
-
-1. Select **Deploy**. After a few moments, the endpoint's **Details** page opens up.
-
-1. Wait for the endpoint creation and deployment to finish. This step can take a few minutes.
-
-1. Select the **Consume** tab of the deployment to obtain code samples that can be used to consume the deployed model in your application.
-
-<<<<<<< HEAD
 ### Consume Llama 2 models deployed to real-time endpoints
-=======
----
-
-### Create a new deployment in Python SDK
-
-# [Meta Llama 3](#tab/llama-three)
-
-Follow these steps to deploy an open model such as `Meta-Llama-3-7B-Instruct` to a real-time endpoint, using the Azure AI Generative SDK.
-
-1. Import required libraries
-
-    ```python
-    # Import the libraries
-    from azure.ai.resources.client import AIClient
-    from azure.ai.resources.entities.deployment import Deployment
-    from azure.ai.resources.entities.models import PromptflowModel
-    from azure.identity import DefaultAzureCredential
-    ```
-
-1. Provide your credentials. Credentials can be found under your project settings in Azure AI Studio. You can go to Settings by selecting the gear icon on the bottom of the left navigation UI.
-
-    ```python
-    credential = DefaultAzureCredential()
-    client = AIClient(
-        credential=credential,
-        subscription_id="<xxxxxxxx-xxxx-xxxx-xxxx-xxxxxxxxxxxx>",
-        resource_group_name="<YOUR_RESOURCE_GROUP_NAME>",
-        project_name="<YOUR_PROJECT_NAME>",
-    )
-    ```
-
-1. Define the model and the deployment. `The model_id` can be found on the model card in the Azure AI Studio [model catalog](../how-to/model-catalog.md).
-
-    ```python
-    model_id = "azureml://registries/azureml/models/Llama-3-8b-chat/versions/12"
-    deployment_name = "my-llama38bchat-deployment"
-    
-    deployment = Deployment(
-        name=deployment_name,
-        model=model_id,
-    )
-    ```
-
-1. Deploy the model.
-
-    ```python
-    client.deployments.create_or_update(deployment)
-    ```
-
-# [Meta Llama 2](#tab/llama-two)
-
-Follow these steps to deploy an open model such as `Meta-Llama-2-7B-Chat` to a real-time endpoint, using the Azure AI Generative SDK.
-
-1. Import required libraries
-
-    ```python
-    # Import the libraries
-    from azure.ai.resources.client import AIClient
-    from azure.ai.resources.entities.deployment import Deployment
-    from azure.ai.resources.entities.models import PromptflowModel
-    from azure.identity import DefaultAzureCredential
-    ```
-
-1. Provide your credentials. Credentials can be found under your project settings in Azure AI Studio. You can go to Settings by selecting the gear icon on the bottom of the left navigation UI.
-
-    ```python
-    credential = DefaultAzureCredential()
-    client = AIClient(
-        credential=credential,
-        subscription_id="<xxxxxxxx-xxxx-xxxx-xxxx-xxxxxxxxxxxx>",
-        resource_group_name="<YOUR_RESOURCE_GROUP_NAME>",
-        project_name="<YOUR_PROJECT_NAME>",
-    )
-    ```
-
-1. Define the model and the deployment. `The model_id` can be found on the model card in the Azure AI Studio [model catalog](../how-to/model-catalog.md).
-
-    ```python
-    model_id = "azureml://registries/azureml/models/Llama-2-7b-chat/versions/12"
-    deployment_name = "my-llama27bchat-deployment"
-    
-    deployment = Deployment(
-        name=deployment_name,
-        model=model_id,
-    )
-    ```
-
-1. Deploy the model.
-
-    ```python
-    client.deployments.create_or_update(deployment)
-    ```
-
-
----
-
-### Consume Meta Llama 3 models deployed to real-time endpoints
->>>>>>> 947a10c9
 
 For reference about how to invoke Llama models deployed to real-time endpoints, see the model's card in the Azure AI Studio [model catalog](../how-to/model-catalog.md). Each model's card has an overview page that includes a description of the model, samples for code-based inferencing, fine-tuning, and model evaluation.
 
