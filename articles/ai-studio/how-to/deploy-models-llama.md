---
title: How to deploy Llama 2 family of large language models with Azure AI Studio
titleSuffix: Azure AI Studio
description: Learn how to deploy Llama 2 family of large language models with Azure AI Studio.
manager: scottpolly
ms.service: azure-ai-studio
ms.topic: how-to
ms.date: 12/11/2023
ms.reviewer: fasantia
ms.author: mopeakande
author: msakande
ms.custom: [references_regions]
---

# How to deploy Llama 2 family of large language models with Azure AI Studio

[!INCLUDE [Azure AI Studio preview](../includes/preview-ai-studio.md)]

The Llama 2 family of large language models (LLMs) is a collection of pretrained and fine-tuned generative text models ranging in scale from 7 billion to 70 billion parameters. The model family also includes fine-tuned versions optimized for dialogue use cases with Reinforcement Learning from Human Feedback (RLHF), called Llama-2-chat.

Llama 2 can be deployed as a service with pay-as-you-go billing or with hosted infrastructure in real-time endpoints.

## Deploy Llama 2 models with pay-as-you-go

Certain models in the model catalog can be deployed as a service with pay-as-you-go, providing a way to consume them as an API without hosting them on your subscription, while keeping the enterprise security and compliance organizations need. This deployment option doesn't require quota from your subscription.

Llama 2 models deployed as a service with pay-as-you-go are offered by Meta AI through the Azure Marketplace and they might add more terms of use and pricing.

> [!NOTE]
> Pay-as-you-go offering is only available in projects created in East US 2 and West US 3 regions.

### Offerings

The following models are available for Llama 2 when deployed as a service with pay-as-you-go:

* Meta Llama-2-7B (preview)
* Meta Llama 2 7B-Chat (preview)
* Meta Llama-2-13B (preview)
* Meta Llama 2 13B-Chat (preview)
* Meta Llama-2-70B (preview)
* Meta Llama 2 70B-Chat (preview)

If you need to deploy a different model, [deploy it to real-time endpoints](#deploy-llama-2-models-to-real-time-endpoints) instead.

### Create a new deployment

To create a deployment:

1. Choose a model you want to deploy from the Azure AI Studio [model catalog](../how-to/model-catalog.md). Alternatively, you can initiate deployment by selecting **+ Create** from the **Deployments** options in the **Build** tab of your project.

1. On the detail page, select **Deploy** and then **Pay-as-you-go**.

    :::image type="content" source="../media/deploy-monitor/llama/deploy-pay-as-you-go.png" alt-text="A screenshot showing how to deploy a model with the pay-as-you-go option." lightbox="../media/deploy-monitor/llama/deploy-pay-as-you-go.png":::

1. Select the project where you want to create a deployment.

1. On the deployment wizard, you see the option to explore the more terms and conditions applied to the selected model and its pricing. Select **Azure Marketplace Terms** to learn about it.

    :::image type="content" source="../media/deploy-monitor/llama/deploy-marketplace-terms.png" alt-text="A screenshot showing the terms and conditions of a given model." lightbox="../media/deploy-monitor/llama/deploy-marketplace-terms.png":::

1. If this is the first time you deployed the model in the project, you have to sign up your project for the particular offering from the Azure Marketplace. Each project has its own connection to the marketplace's offering, which, allows you to control and monitor spending per project. Select **Subscribe and Deploy**.

    > [!NOTE]
    > Subscribing a project to a particular offering from the Azure Marketplace requires **Contributor** or **Owner** access at the subscription level where the project is created. 

1. Once you sign up the project for the offering, subsequent deployments don't require signing up (neither subscription-level permissions). If this is your case, select **Continue to deploy**.

    :::image type="content" source="../media/deploy-monitor/llama/deploy-pay-as-you-go-project.png" alt-text="A screenshot showing a project that is already subscribed to the offering." lightbox="../media/deploy-monitor/llama/deploy-pay-as-you-go-project.png":::

1. Give the deployment a name. Such name is part of the deployment API URL, which requires to be unique on each Azure region.

    :::image type="content" source="../media/deploy-monitor/llama/deployment-name.png" alt-text="A screenshot showing how to indicate the name of the deployment you want to create." lightbox="../media/deploy-monitor/llama/deployment-name.png":::

1. Select **Deploy**.

1. Once the deployment is ready, you're redirected to the deployments page.

1. Once your deployment is ready, you can select **Open in playground** to start interacting with the model.

1. You can also take note of the **Endpoint** URL and the **Secret** to call the deployment and generate completions.   

1. Additionally, you can find the deployment details, URL, and access keys navigating to the tab **Build** > **Components** > **Deployments**. 


### Consume Llama 2 models as a service

Models deployed as a service can be consumed using either the chat or the completions API, depending on the type of model you have deployed.

1. On the **Build** page, select **Deployments**.

1. Find and select the deployment you created.

1. Select **Open in playground**.

1. Select **View code** and copy the **Endpoint** URL and the **Key** token values.    

1. Make an API request depending on the type of model you deployed. For completions models such as `Llama-2-7b` use the [`/v1/completions`](#completions-api) API, for chat models such as `Llama-2-7b-chat` use the [`/v1/chat/completions`](#chat-api) API. See the [reference](#reference-for-llama-2-models-deployed-as-a-service) section for more details with examples.

### Reference for Llama 2 models deployed as a service

#### Completions API

Use the method `POST` to send the request to the `/v1/completions` route:

__Request__

```rest
POST /v1/completions HTTP/1.1
Host: <DEPLOYMENT_URI>
Authorization: Bearer <TOKEN>
Content-type: application/json
```

#### Request schema

Payload is a JSON formatted string containing the following parameters:

| Key           | Type      | Default | Description    |
|---------------|-----------|---------|----------------|
| `prompt`      | `string`  |  No default. This must be specified.  | The prompt to send to the model. |
| `stream`      | `boolean` | `False`  | Streaming allows the generated tokens to be sent as data-only server-sent events whenever they become available. |
| `max_tokens`  | `integer` | `16`    | The maximum number of tokens to generate in the completion. The token count of your prompt plus `max_tokens` can't exceed the model's context length.  |
| `top_p`       | `float`   | `1`     | An alternative to sampling with temperature, called nucleus sampling, where the model considers the results of the tokens with `top_p` probability mass. So 0.1 means only the tokens comprising the top 10% probability mass are considered. We generally recommend altering it or `temperature` but not both. |
| `temperature` | `float`   | `1`     | The sampling temperature to use, between 0 and 2. Higher values mean the model samples more broadly the distribution of tokens. Zero means greedy sampling. It's recommend altering this or `top_p` but not both. |
| `n`           | `integer` | `1`     | How many completions to generate for each prompt. Note: Because this parameter generates many completions, it can quickly consume your token quota. |
| `stop`        | `array`   | `null`  | String or a list of strings containing the word where the API stops generating further tokens. The returned text won't contain the stop sequence.   |
| `best_of`     | `integer` | `1`     | Generates best_of completions server-side and returns the "best" (the one with the lowest log probability per token). Results can't be streamed. When used with n, best_of controls the number of candidate completions and n specifies how many to return – best_of must be greater than n. Note: Because this parameter generates many completions, it can quickly consume your token quota.|
| `logprobs` | `integer` |  `null` | A number indicating to include the log probabilities on the logprobs most likely tokens, as well the chosen tokens. For example, if logprobs is 10, the API returns a list of the 10 most likely tokens. the API always returns the logprob of the sampled token, so there might be up to logprobs+1 elements in the response.  |
| `presence_penalty`    | `float`   | `null`  | Number between -2.0 and 2.0. Positive values penalize new tokens based on whether they appear in the text so far, increasing the model's likelihood to talk about new topics. |
| `ignore_eos`          | `boolean` | `True`  | Whether to ignore the EOS token and continue generating tokens after the EOS token is generated.  |
| `use_beam_search`     | `boolean` | `False` | Whether to use beam search instead of sampling. In such case, `best_of must > 1` and `temperature` must be `0`. |
| `stop_token_ids`      | `array`   | `null`  | List of tokens' ID that stops the generation when they're generated. The returned output contains the stop tokens unless the stop tokens are special tokens. |
| `skip_special_tokens` | `boolean` | `null`  | Whether to skip special tokens in the output. |

#### Example

__Body__

```json
{
    "prompt": "What's the distance to the moon?",
    "temperature": 0.8,
    "max_tokens": 512,
}
```

#### Response schema

The response payload is a dictionary with the following fields.

| Key       | Type      | Description                                                              |
|-----------|-----------|--------------------------------------------------------------------------|
| `id`      | `string`  | A unique identifier for the completion.                                  |
| `choices` | `array`   | The list of completion choices the model generated for the input prompt. |
| `created` | `integer` | The Unix timestamp (in seconds) of when the completion was created.      |
| `model`   | `string`  | The model_id used for completion.                                        |
| `object`  | `string`  | The object type, which is always "text_completion".                      |
| `usage`   | `object`  | Usage statistics for the completion request.                             |

> [!TIP]
> In the streaming mode, for each chunk of response, `finish_reason` is always `null`, except from the last one which is terminated by a payload `[DONE]`. 


The `choice` object is a dictionary with the following fields. 

| Key     | Type      | Description  |
|---------|-----------|------|
| `index` | `integer` | Choice index. When best_of > 1, the index in this array might not be in order and might not be 0 to n-1. |
| `text`  | `string`  | Completion result. |
| `finish_reason` | `string` | The reason the model stopped generating tokens: `stop`, model hit a natural stop point, or a provided stop sequence; `length`, if max number of tokens have been reached; `content_filter`, When RAI moderates and CMP forces moderation; `content_filter_error`, an error during moderation and wasn't able to make decision on the response; `null`, API response still in progress or incomplete. |
| `logprobs` | `object` | The log probabilities of the generated tokens in the output text. |


The `usage` object is a dictionary with the following fields. 

| Key                 | Type      | Value                                         |
|---------------------|-----------|-----------------------------------------------|
| `prompt_tokens`     | `integer` | Number of tokens in the prompt.               |
| `completion_tokens` | `integer` | Number of tokens generated in the completion. |
| `total_tokens`      | `integer` | Total tokens.                                 |
    
The `logprobs` object is a dictionary with the following fields:

| Key              | Type  | Value |
|------------------|-------------------------|----|
| `text_offsets`   | `array` of `integers`   | The position or index of each token in the completion output.  |
| `token_logprobs` | `array` of `float`      | Selected logprobs from dictionary in top_logprobs array  |
| `tokens`         | `array` of `string`     | Selected tokens  |
| `top_logprobs`   | `array` of `dictionary` | Array of dictionary. In each dictionary, the key is the token and the value is the prob. |

#### Example

```json
{
    "id": "12345678-1234-1234-1234-abcdefghijkl",
    "object": "text_completion",
    "created": 217877,
    "choices": [
        {
            "index": 0,
            "text": "The Moon is an average of 238,855 miles away from Earth, which is about 30 Earths away.",
            "logprobs": null,
            "finish_reason": "stop"
        }
    ],
    "usage": {
        "prompt_tokens": 7,
        "total_tokens": 23,
        "completion_tokens": 16
    }
}
```

#### Chat API

Use the method `POST` to send the request to the `/v1/chat/completions` route:

__Request__

```rest
POST /v1/chat/completions HTTP/1.1
Host: <DEPLOYMENT_URI>
Authorization: Bearer <TOKEN>
Content-type: application/json
```

#### Request schema

Payload is a JSON formatted string containing the following parameters:

| Key | Type | Default | Description |
|-----|-----|-----|-----|
| `messages`    | `string`  | No default. This must be specified.  | The message or history of messages to prompt the model with.  |
| `stream`      | `boolean` | `False` | Streaming allows the generated tokens to be sent as data-only server-sent events whenever they become available.  |
| `max_tokens`  | `integer` | `16`    | The maximum number of tokens to generate in the completion. The token count of your prompt plus `max_tokens` can't exceed the model's context length. |
| `top_p`       | `float`   | `1`     | An alternative to sampling with temperature, called nucleus sampling, where the model considers the results of the tokens with `top_p` probability mass. So 0.1 means only the tokens comprising the top 10% probability mass are considered. We generally recommend altering it or `temperature` but not both.  |
| `temperature` | `float`   | `1`     | The sampling temperature to use, between 0 and 2. Higher values mean the model samples more broadly the distribution of tokens. Zero means greedy sampling. It's recommend altering this or `top_p` but not both.  |
| `n`           | `integer` | `1`     | How many completions to generate for each prompt. Note: Because this parameter generates many completions, it can quickly consume your token quota. |
| `stop`        | `array`   | `null`  | String or a list of strings containing the word where the API stops generating further tokens. The returned text won't contain the stop sequence. |
| `best_of`     | `integer` | `1`     | Generates best_of completions server-side and returns the "best" (the one with the lowest log probability per token). Results can't be streamed. When used with n, best_of controls the number of candidate completions and n specifies how many to return – best_of must be greater than n. Note: Because this parameter generates many completions, it can quickly consume your token quota.|
| `logprobs` | `integer` |  `null` | A number indicating to include the log probabilities on the logprobs most likely tokens, as well the chosen tokens. For example, if logprobs is 10, the API returns a list of the 10 most likely tokens. the API will always return the logprob of the sampled token, so there might be up to logprobs+1 elements in the response.  |
| `presence_penalty`    | `float`   | `null`  | Number between -2.0 and 2.0. Positive values penalize new tokens based on whether they appear in the text so far, increasing the model's likelihood to talk about new topics. |
| `ignore_eos`          | `boolean` | `True`  | Whether to ignore the EOS token and continue generating tokens after the EOS token is generated. |
| `use_beam_search`     | `boolean` | `False` | Whether to use beam search instead of sampling. In such case, `best_of must > 1` and `temperature` must be `0`. |
| `stop_token_ids`      | `array`   | `null`  | List of token IDs that stop the generation when they are generated. The returned output contains the stop tokens unless the stop tokens are special tokens. |
| `skip_special_tokens` | `boolean` | `null`  | Whether to skip special tokens in the output. |

The `message` object has the following fields:

| Key       | Type      | Value |
|-----------|-----------|------------|
| `content` | `string` | The contents of the message. Content is required for all messages. |
| `role`    | `string` | The role of the message's author. One of `system`, `user`, or `assistant`. |


#### Example

__Body__

```json
{
    "messages":
    [
        { 
        "role": "system", 
        "content": "You are a helpful assistant that translates English to Italian."},
        {
        "role": "user", 
        "content": "Translate the following sentence from English to Italian: I love programming."
        }
    ],
    "temperature": 0.8,
    "max_tokens": 512,
}
```

#### Response schema

The response payload is a dictionary with the following fields.

| Key       | Type      | Description                                                                |
|-----------|-----------|----------------------------------------------------------------------------|
| `id`      | `string`  | A unique identifier for the completion.                                    |
| `choices` | `array`   | The list of completion choices the model generated for the input messages. |
| `created` | `integer` | The Unix timestamp (in seconds) of when the completion was created.        |
| `model`   | `string`  | The model_id used for completion.                                          |
| `object`  | `string`  | The object type, which is always "chat.completion".                        |
| `usage`   | `object`  | Usage statistics for the completion request.                               |

> [!TIP]
> In the streaming mode, for each chunk of response, `finish_reason` is always `null`, except from the last one which is terminated by a payload `[DONE]`. In each `choice` object, the key for `message` is changed by `delta`. 


The `choice` object is a dictionary with the following fields. 

| Key     | Type      | Description  |
|---------|-----------|--------------|
| `index` | `integer` | Choice index. When best_of > 1, the index in this array might not be in order and might not be 0 to n-1. |
| `message` or `delta`   | `string`  | Chat completion result in `message` object. When streaming mode is used, `delta` key is used.  |
| `finish_reason` | `string` | The reason the model stopped generating tokens: `stop`, model hit a natural stop point, or a provided stop sequence; `length`, if max number of tokens have been reached; `content_filter`, When RAI moderates and CMP forces moderation; `content_filter_error`, an error during moderation and wasn't able to make decision on the response; `null`, API response still in progress or incomplete. |
| `logprobs` | `object` | The log probabilities of the generated tokens in the output text. |


The `usage` object is a dictionary with the following fields. 

| Key                 | Type      | Value                                         |
|---------------------|-----------|-----------------------------------------------|
| `prompt_tokens`     | `integer` | Number of tokens in the prompt.               |
| `completion_tokens` | `integer` | Number of tokens generated in the completion. |
| `total_tokens`      | `integer` | Total tokens.                                 |
    
The `logprobs` object is a dictionary with the following fields:

| Key              | Type                    | Value   |
|------------------|-------------------------|---------|
| `text_offsets`   | `array` of `integers`   | The position or index of each token in the completion output. |
| `token_logprobs` | `array` of `float`      | Selected logprobs from dictionary in top_logprobs array   |
| `tokens`         | `array` of `string`     | Selected tokens   |
| `top_logprobs`   | `array` of `dictionary` | Array of dictionary. In each dictionary, the key is the token and the value is the prob. |

#### Example

The following is an example response:

```json
{
    "id": "12345678-1234-1234-1234-abcdefghijkl",
    "object": "chat.completion",
    "created": 2012359,
    "model": "",
    "choices": [
        {
            "index": 0,
            "finish_reason": "stop",
            "message": {
                "role": "assistant",
                "content": "Sure, I\'d be happy to help! The translation of ""I love programming"" from English to Italian is:\n\n""Amo la programmazione.""\n\nHere\'s a breakdown of the translation:\n\n* ""I love"" in English becomes ""Amo"" in Italian.\n* ""programming"" in English becomes ""la programmazione"" in Italian.\n\nI hope that helps! Let me know if you have any other sentences you\'d like me to translate."
            }
        }
    ],
    "usage": {
        "prompt_tokens": 10,
        "total_tokens": 40,
        "completion_tokens": 30
    }
}
```
    
## Deploy Llama 2 models to real-time endpoints

Llama 2 models can be deployed to real-time endpoints in AI studio. When deployed to real-time endpoints, you can select all the details about on the infrastructure running the model including the virtual machines used to run it and the number of instances to handle the load you're expecting. Models deployed in this modality consume quota from your subscription. All the models in the Llama family can be deployed to real-time endpoints.

### Create a new deployment

# [Studio](#tab/azure-studio)

Follow the steps below to deploy a model such as `Llama-2-7b-chat` to a real-time endpoint in [Azure AI Studio](https://ai.azure.com).

1. Choose a model you want to deploy from AI Studio [model catalog](./model-catalog.md). Alternatively, you can initiate deployment by selecting **Create** from `your project`>`deployments` 

1. On the detail page, select **Deploy** and then **Real-time endpoint**.

1. Select if you want to enable **Azure AI Content Safety (preview)**.

    > [!TIP]
    > Deploying Llama 2 models with Azure AI Content Safety (preview) is currently only supported using the Python SDK.

1. Select **Proceed**. 
 
1. Select the project where you want to create a deployment.

    > [!TIP]
    > If you don't have enough quota available in the selected project, you can use the option **I want to use shared quota and I acknowledge that this endpoint will be deleted in 168 hours**. 

1. Select the **Virtual machine** and the instance count you want to assign to the deployment.

1. Select if you want to create this deployment as part of a new endpoint or an existing one. Endpoints can host multiple deployments while keeping resources configuration exclusive for each of them. Deployments under the same endpoint share the endpoint URI and its access keys.

1. Indicate if you want to enable **Inferencing data collection (preview)**.

1. Select **Deploy**. 

1. You land on the deployment details page. Select **Consume** to obtain code samples that can be used to consume the deployed model in your application. 


# [Python SDK](#tab/python)

You can use the Azure AI Generative SDK to deploy an open model. In this example, you deploy a `Llama-2-7b-chat` model.

```python
# Import the libraries
from azure.ai.resources.client import AIClient
from azure.ai.resources.entities.deployment import Deployment
from azure.ai.resources.entities.models import PromptflowModel
from azure.identity import DefaultAzureCredential
```

Credential info can be found under your project settings on Azure AI Studio. You can go to Settings by selecting the gear icon on the bottom of the left navigation UI.

```python
credential = DefaultAzureCredential()
client = AIClient(
    credential=credential,
    subscription_id="<xxxxxxxx-xxxx-xxxx-xxxx-xxxxxxxxxxxx>",
    resource_group_name="<YOUR_RESOURCE_GROUP_NAME>",
    project_name="<YOUR_PROJECT_NAME>",
)
```

Define the model and the deployment. `The model_id` can be found on the model card in the Azure AI Studio [model catalog](../how-to/model-catalog.md).

```python
model_id = "azureml://registries/azureml/models/Llama-2-7b-chat/versions/12"
deployment_name = "my-llam27bchat-deployment"

deployment = Deployment(
    name=deployment_name,
    model=model_id,
)
```

Deploy the model.

```python
client.deployments.create_or_update(deployment)
```
---

### Consuming Llama 2 models deployed to real-time endpoints

For reference about how to invoke Llama 2 models deployed to real-time endpoints, see the model card in the Azure AI Studio [model catalog](../how-to/model-catalog.md).

## Cost and quotas

### Considerations for Llama 2 models deployed as a service

Llama models deployed as a service are offered by Meta through the Azure Marketplace and integrated with Azure AI Studio for use. You can find the Azure Marketplace pricing when deploying or [fine-tuning the models](./fine-tune-model-llama.md). 

Each time a project subscribes to a given offer from the Azure Marketplace, a new resource is created to track the costs associated with its consumption. The same resource is used to track costs associated with inference and fine tuning, However, multiple meters are available to track each scenario independently. See [monitor costs for models offered throughout the Azure Marketplace](./costs-plan-manage.md#monitor-costs-for-models-offered-through-the-azure-marketplace) to learn more about how to track costs.

:::image type="content" source="../media/cost-management/marketplace/costs-model-as-service-cost-details.png" alt-text="A screenshot showing different resources corresponding to different model offers and their associated meters."  lightbox="../media/cost-management/marketplace/costs-model-as-service-cost-details.png":::

<<<<<<< HEAD
Quota is managed per deployment. Each deployment has a rate limit of 20,000 tokens per minute. However, we currently limit one deployment per model per project. Contact Microsoft Azure Support if the current rate limits don't suffice your scenarios.
=======
Quota is managed per deployment. Each deployment has a rate limit of 200,000 tokens per minute and 1,000 API requests per minute. However, we currently limit one deployment per model per project. Contact Microsoft Azure Support if the current rate limits don't suffice your scenarios.
>>>>>>> 3b8f6348

### Considerations for Llama 2 models deployed as real-time endpoints

Deploying Llama models and inferencing with real-time endpoints can be done by consuming Virtual Machine (VM) core quota that is assigned to your subscription a per-region basis. When you sign up for Azure AI Studio, you receive a default VM quota for several VM families available in the region. You can continue to create deployments until you reach your quota limit. Once that happens, you can request for quota increase.  

## Content filtering

Models deployed as a service with pay-as-you-go are protected by Azure AI Content Safety. When deployed to real-time endpoints, you can opt out for this capability. Both the prompt and completion are run through an ensemble of classification models aimed at detecting and preventing the output of harmful content. The content filtering system detects and takes action on specific categories of potentially harmful content in both input prompts and output completions. Learn more about [Azure AI Content Safety](../concepts/content-filtering.md).

## Next steps

- Learn more about what you can do in [Azure AI Studio](../what-is-ai-studio.md)
- Get answers to frequently asked questions in the [Azure AI FAQ article](../faq.yml)<|MERGE_RESOLUTION|>--- conflicted
+++ resolved
@@ -440,11 +440,7 @@
 
 :::image type="content" source="../media/cost-management/marketplace/costs-model-as-service-cost-details.png" alt-text="A screenshot showing different resources corresponding to different model offers and their associated meters."  lightbox="../media/cost-management/marketplace/costs-model-as-service-cost-details.png":::
 
-<<<<<<< HEAD
-Quota is managed per deployment. Each deployment has a rate limit of 20,000 tokens per minute. However, we currently limit one deployment per model per project. Contact Microsoft Azure Support if the current rate limits don't suffice your scenarios.
-=======
 Quota is managed per deployment. Each deployment has a rate limit of 200,000 tokens per minute and 1,000 API requests per minute. However, we currently limit one deployment per model per project. Contact Microsoft Azure Support if the current rate limits don't suffice your scenarios.
->>>>>>> 3b8f6348
 
 ### Considerations for Llama 2 models deployed as real-time endpoints
 
