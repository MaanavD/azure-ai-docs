--- conflicted
+++ resolved
@@ -19,17 +19,7 @@
 
 ## Deploy open models
 
-<<<<<<< HEAD
-Use the following steps to deploy an open model such as *distilbert-base-cased* to a real-time endpoint in Azure AI Studio.
-=======
-# [Studio](#tab/azure-studio)
-
 Follow the steps below to deploy an open model such as `distilbert-base-cased` to a real-time endpoint in Azure AI Studio.
-
-1. Choose a model you want to deploy from the Azure AI Studio [model catalog](../how-to/model-catalog-overview.md). Alternatively, you can initiate deployment by selecting **+ Create** from `your project`>`deployments` 
-
-1. Select **Deploy** to project on the model card details page. 
->>>>>>> 3087e5c6
 
 1. Sign in to [Azure AI Studio](https://ai.azure.com).
 1. Select **Model catalog** from the left sidebar.
@@ -46,41 +36,7 @@
     1. Select **Confirm** to open the deployment window.
     1. Select **Deploy**.
 
-<<<<<<< HEAD
 1. You land on the deployment details page. Select **Consume** to obtain code samples that can be used to consume the deployed model in your application. 
-=======
-Credential info can be found under your project settings on Azure AI Studio. You can go to Settings by selecting the gear icon on the bottom of the left navigation UI.
-
-```python
-credential = DefaultAzureCredential()
-client = AIClient(
-    credential=credential,
-    subscription_id="<xxxxxxxx-xxxx-xxxx-xxxx-xxxxxxxxxxxx>",
-    resource_group_name="<YOUR_RESOURCE_GROUP_NAME>",
-    project_name="<YOUR_PROJECT_NAME>",
-)
-```
-
-Define the model and the deployment. `The model_id` can be found on the model card on Azure AI Studio [model catalog](../how-to/model-catalog-overview.md).
-
-```python
-model_id = "azureml://registries/azureml/models/distilbert-base-cased/versions/10"
-deployment_name = "my-distilbert-deployment"
-
-deployment = Deployment(
-    name=deployment_name,
-    model=model_id,
-)
-```
-
-Deploy the model.
-
-```python
-client.deployments.create_or_update(deployment)
-```
----
-
->>>>>>> 3087e5c6
 
 ## Delete the deployment endpoint
 
