--- conflicted
+++ resolved
@@ -65,11 +65,7 @@
 
 # [Azure CLI](#tab/azure-cli)
 
-<<<<<<< HEAD
-Not available in AI CLI, but you can use [Azure Machine Learning CLI](../../machine-learning/how-to-managed-network.md#configure-a-managed-virtual-network-to-allow-internet-outbound). Use your hub name as workspace name in Azure Machine Learning CLI.
-=======
 You can use [Azure Machine Learning CLI](../../machine-learning/how-to-managed-network.md#configure-a-managed-virtual-network-to-allow-internet-outbound). Use your Azure AI hub name as the workspace name in Azure Machine Learning CLI.
->>>>>>> 2da3d232
 
 # [Python SDK](#tab/python)
 
@@ -117,11 +113,7 @@
 
 # [Azure CLI](#tab/azure-cli)
 
-<<<<<<< HEAD
-Not available in AI CLI, but you can use [Azure Machine Learning CLI](../../machine-learning/how-to-managed-network.md#configure-a-managed-virtual-network-to-allow-only-approved-outbound). Use your hub name as workspace name in Azure Machine Learning CLI.
-=======
 You can use [Azure Machine Learning CLI](../../machine-learning/how-to-managed-network.md#configure-a-managed-virtual-network-to-allow-only-approved-outbound). Use your Azure AI hub name as the workspace name in Azure Machine Learning CLI.
->>>>>>> 2da3d232
 
 # [Python SDK](#tab/python)
 
@@ -187,11 +179,7 @@
 
 # [Azure CLI](#tab/azure-cli)
 
-<<<<<<< HEAD
-Not available in AI CLI, but you can use [Azure Machine Learning CLI](../../machine-learning/how-to-managed-network.md#manage-outbound-rules). Use your hub name as workspace name in Azure Machine Learning CLI.
-=======
 You can use [Azure Machine Learning CLI](../../machine-learning/how-to-managed-network.md#manage-outbound-rules). Use your Azure AI hub name as workspace name in Azure Machine Learning CLI.
->>>>>>> 2da3d232
 
 # [Python SDK](#tab/python)
 
