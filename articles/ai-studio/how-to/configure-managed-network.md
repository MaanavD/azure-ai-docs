--- conflicted
+++ resolved
@@ -6,11 +6,7 @@
 ms.service: azure-ai-foundry
 ms.custom: ignite-2023, build-2024, devx-track-azurecli, ignite-2024
 ms.topic: how-to
-<<<<<<< HEAD
 ms.date: 02/27/2025
-=======
-ms.date: 02/24/2025
->>>>>>> 600af69e
 ms.reviewer: meerakurup
 ms.author: larryfr
 author: Blackmist
@@ -145,11 +141,7 @@
 
 ## Limitations
 
-<<<<<<< HEAD
-* Azure AI Foundry supports managed virtual network isolation for securing your compute resources. Azure AI Foundry doesn't support bring your own virtual network for securing compute resources. Note bring your own virtual network for securing computes is different than your Azure virtual network that is required to access Azure AI Foundry from your on-premises network. 
-=======
 * Azure AI Foundry supports managed virtual network isolation for securing your compute resources. Azure AI Foundry doesn't support bring your own virtual network for securing compute resources. Note that bringing your own virtual network for securing computes is different than your Azure virtual network that is required to access Azure AI Foundry from your on-premises network. 
->>>>>>> 600af69e
 * Once you enable managed virtual network isolation of your Azure AI, you can't disable it.
 * Managed virtual network uses private endpoint connection to access your private resources. You can't have a private endpoint and a service endpoint at the same time for your Azure resources, such as a storage account. We recommend using private endpoints in all scenarios.
 * The managed virtual network is deleted when the Azure AI is deleted. 
@@ -163,11 +155,7 @@
 ## Configure a managed virtual network to allow internet outbound
 
 > [!TIP]
-<<<<<<< HEAD
 > The creation of the managed VNet is deferred until a compute resource is created or provisioning is manually started. When you allow automatic creation, it can take around __30 minutes__ to create the first compute resource as it is also provisioning the network.
-=======
-> The creation of the managed virtual network is deferred until a compute resource is created or provisioning is manually started. When allowing automatic creation, it can take around __30 minutes__ to create the first compute resource as it is also provisioning the network.
->>>>>>> 600af69e
 
 # [Azure portal](#tab/portal)
 
@@ -350,11 +338,7 @@
 ## Configure a managed virtual network to allow only approved outbound
 
 > [!TIP]
-<<<<<<< HEAD
 > The managed VNet is automatically provisioned when you create a compute resource. When you allow automatic creation, it can take around __30 minutes__ to create the first compute resource as it is also provisioning the network. If you configured FQDN outbound rules, the first FQDN rule adds around __10 minutes__ to the provisioning time.
-=======
-> The managed virtual network is automatically provisioned when you create a compute resource. When allowing automatic creation, it can take around __30 minutes__ to create the first compute resource as it is also provisioning the network. If you configured FQDN outbound rules, the first FQDN rule adds around __10 minutes__ to the provisioning time.
->>>>>>> 600af69e
 
 # [Azure portal](#tab/portal)
 
@@ -869,11 +853,7 @@
 A private endpoint is automatically created for a connection if the target resource is an Azure resource listed previously. A valid target ID is expected for the private endpoint. A valid target ID for the connection can be the Azure Resource Manager ID of a parent resource. The target ID is also expected in the target of the connection or in `metadata.resourceid`. For more on connections, see [How to add a new connection in Azure AI Foundry portal](connections-add.md).
 
 > [!IMPORTANT]
-<<<<<<< HEAD
 > As of March 31st 2025, the Azure AI Enterprise Network Connection Approver role must be assigned to the Azure AI Foundry hub's managed identity to approve private endpoints to securely access your Azure resources from the managed virtual network. This doesn't impact existing resources with approved private endpoints as the role is correctly assigned by the service. For new resources, ensure the role is assigned to the hub's managed identity. For Azure Data Factory, Azure Databricks, and Azure Function Apps, the Contributor role should instead be assigned to your hub's managed identity. This role assignment is applicable to both User-assigned identity and System-assigned identity workspaces. 
-=======
-> As of March 31st 2025, the Azure AI Enterprise Network Connection Approver role must be assigned to the Azure AI Foundry hub's managed identity to approve private endpoints to securely access your Azure resources from the managed virtual network. This doesn't impact existing resources with approved private endpoints as the role is correctly assigned by the service. For new resources, please ensure the role is assigned to the hub's managed identity. For Azure Data Factory, Azure Databricks, and Azure Function Apps, the Contributor role should instead be assigned to your hub's managed identity. This role assignment is applicable to both User-assigned identity and System-assigned identity workspaces. 
->>>>>>> 600af69e
 
 ## Select an Azure Firewall version for allowed only approved outbound
 
