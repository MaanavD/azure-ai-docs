--- conflicted
+++ resolved
@@ -52,11 +52,7 @@
 
 If your script was doing something specific to azureuser such as installing conda environment or Jupyter kernel, you'll have to put it within `sudo -u azureuser` block like this
 
-<<<<<<< HEAD
-:::code language="bash" source="~/azureml-examples-v2samplesreorg/setup/setup-ci/install-pip-package.sh":::
-=======
 :::code language="bash" source="~/azureml-examples-main/setup/setup-ci/install-pip-package.sh":::
->>>>>>> baf68634
 
 The command `sudo -u azureuser` changes the current working directory to `/home/azureuser`. You also can't access the script arguments in this block.
 
