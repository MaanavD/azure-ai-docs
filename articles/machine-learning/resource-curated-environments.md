--- conflicted
+++ resolved
@@ -17,27 +17,16 @@
 This article lists the curated environments with latest framework versions in Azure Machine Learning. Curated environments are provided by Azure Machine Learning and are available in your workspace by default. They are backed by cached Docker images that use the latest version of the Azure Machine Learning SDK, reducing the run preparation cost and allowing for faster deployment time. Use these environments to quickly get started with various machine learning frameworks.
 
 > [!NOTE]
-<<<<<<< HEAD
-> This list is updated as of September 2021. Use the [Python SDK](how-to-use-environments.md), [CLI](/cli/azure/ml/environment?view=azure-cli-latest&preserve-view=true#az_ml_environment_list), or Azure Machine Learning [studio](how-to-manage-environments-in-studio.md) to get the most updated list of environments and their dependencies. For more information, see the [environments article](how-to-use-environments.md#use-a-curated-environment). 
-
-=======
 > Use the [Python SDK](how-to-use-environments.md), [CLI](/cli/azure/ml/environment?view=azure-cli-latest&preserve-view=true#az_ml_environment_list), or Azure Machine Learning [studio](how-to-manage-environments-in-studio.md) to get the full list of environments and their dependencies. For more information, see the [environments article](how-to-use-environments.md#use-a-curated-environment). 
->>>>>>> 1fcd97b0
 
 ## Training curated environments
 
-<<<<<<< HEAD
+### PyTorch
+
 **Name**: AzureML-pytorch-1.9-ubuntu18.04-py37-cuda11-gpu  
 **Description**: An environment for deep learning with PyTorch containing the AzureML Python SDK and additional python packages.  
-**Dockerfile configuration**: The following Dockerfile can be customized for your personal workflows.
-=======
-### PyTorch
-
-**Name**: AzureML-pytorch-1.9-ubuntu18.04-py37-cuda11-gpu  
-**Description**: An environment for deep learning with PyTorch containing the AzureML Python SDK and additional python packages.  
-
-The following Dockerfile can be customized for your personal workflows.
->>>>>>> 1fcd97b0
+
+The following Dockerfile can be customized for your personal workflows.
 
 ```dockerfile
 FROM mcr.microsoft.com/azureml/openmpi4.1.0-cuda11.1-cudnn8-ubuntu18.04:20210922.v1
@@ -87,18 +76,12 @@
 * AzureML-pytorch-1.8-ubuntu18.04-py37-cuda11-gpu
 * AzureML-pytorch-1.7-ubuntu18.04-py37-cuda11-gpu
 
-<<<<<<< HEAD
+### LightGBM
+
 **Name**: AzureML-lightgbm-3.2-ubuntu18.04-py37-cpu  
 **Description**: An environment for machine learning with Scikit-learn, LightGBM, XGBoost, Dask containing the AzureML Python SDK and additional packages.  
-**Dockerfile configuration**: The following Dockerfile can be customized for your personal workflows.
-=======
-### LightGBM
-
-**Name**: AzureML-lightgbm-3.2-ubuntu18.04-py37-cpu  
-**Description**: An environment for machine learning with Scikit-learn, LightGBM, XGBoost, Dask containing the AzureML Python SDK and additional packages.  
-
-The following Dockerfile can be customized for your personal workflows.
->>>>>>> 1fcd97b0
+
+The following Dockerfile can be customized for your personal workflows.
 
 ```dockerfile
 FROM mcr.microsoft.com/azureml/openmpi3.1.2-ubuntu18.04:20210922.v1
@@ -137,18 +120,11 @@
 ENV LD_LIBRARY_PATH $AZUREML_CONDA_ENVIRONMENT_PATH/lib:$LD_LIBRARY_PATH
 ```
 
-<<<<<<< HEAD
-## Sklearn
-**Name**: AzureML-sklearn-0.24-ubuntu18.04-py37-cuda11-gpu  
-**Description**: An environment for tasks such as regression, clustering, and classification with Scikit-learn. Contains the AzureML Python SDK and additional python packages.  
-**Dockerfile configuration**: The following Dockerfile can be customized for your personal workflows.
-=======
 ### Sklearn
 **Name**: AzureML-sklearn-0.24-ubuntu18.04-py37-cuda11-gpu  
 **Description**: An environment for tasks such as regression, clustering, and classification with Scikit-learn. Contains the AzureML Python SDK and additional python packages.  
 
 The following Dockerfile can be customized for your personal workflows.
->>>>>>> 1fcd97b0
 
 ```dockerfile
 FROM mcr.microsoft.com/azureml/openmpi3.1.2-ubuntu18.04:20210922.v1
@@ -184,12 +160,8 @@
 
 **Name**: AzureML-tensorflow-2.4-ubuntu18.04-py37-cuda11-gpu  
 **Description**: An environment for deep learning with Tensorflow containing the AzureML Python SDK and additional python packages.  
-<<<<<<< HEAD
-**Dockerfile configuration**: The following Dockerfile can be customized for your personal workflows:
-=======
-
-The following Dockerfile can be customized for your personal workflows.
->>>>>>> 1fcd97b0
+
+The following Dockerfile can be customized for your personal workflows.
 
 ```dockerfile
 FROM mcr.microsoft.com/azureml/openmpi4.1.0-cuda11.0.3-cudnn8-ubuntu18.04:20210922.v1
@@ -281,12 +253,8 @@
 
 Framework version | CPU/GPU | Pre-installed packages | MCR Path | Curated environment
  --- | --- | --- | --- | --- |
-<<<<<<< HEAD
-NA | CPU | NA | `mcr.microsoft.com/azureml/minimal-ubuntu18.04-py37-cpu-inference:latest` | AzureML-minimal-ubuntu18.04-py37-cpu-inference  |
-=======
 NA | CPU | NA | `mcr.microsoft.com/azureml/minimal-ubuntu18.04-py37-cpu-inference:latest` | AzureML-minimal-ubuntu18.04-py37-cpu-inference  |
 
 
 ## Security
 Version updates for supported environments are released every two weeks to address vulnerabilties no older than 30 days. 
->>>>>>> 1fcd97b0
