--- conflicted
+++ resolved
@@ -34,12 +34,7 @@
 
 ### Azure Container for PyTorch (ACPT)
 
-<<<<<<< HEAD
-  
-**Description**: Recommended environment for Deep Learning in public preview with PyTorch on Azure containing the Azure ML SDK with the latest compatible versions of Ubuntu, Python, PyTorch, CUDA\RocM,NebulaML combined with optimizers like ORT Training,+DeepSpeed+MSCCL+ORT MoE, and checkpointing using NebulaML and more.
-=======
-**Description**: Recommended environment for Deep Learning with PyTorch on Azure containing the Azure Machine Learning SDK with the latest compatible versions of Ubuntu, Python, PyTorch, CUDA\RocM,NebulaML combined with optimizers like ORT Training,+DeepSpeed+MSCCL+ORT MoE, and checkpointing using NebulaML and more.
->>>>>>> 17b64b67
+**Description**: Recommended environment for Deep Learning with PyTorch on Azure containing the Azure Machine Learning SDK with the latest compatible versions of Ubuntu, Python, PyTorch, CUDA\RocM, and NebulaML combined with optimizers like ORT Training, +DeepSpeed+MSCCL+ORT MoE, and checkpointing using NebulaML and more.
 
 To learn more, see [Azure Container for PyTorch (ACPT)](resource-azure-container-for-pytorch.md).
 
