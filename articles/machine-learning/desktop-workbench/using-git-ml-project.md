---
title: Use a Git repo with an Azure Machine Learning Workbench project | Microsoft Docs
description: This article explains how to use a Git repository in conjunction with an Azure Machine Learning Workbench project. 
services: machine-learning
author: hning86
ms.author: haining
manager: haining
ms.reviewer: garyericson, jasonwhowell, mldocs
ms.service: machine-learning
ms.component: core
ms.workload: data-services
ms.topic: article
ms.date: 11/18/2017

ROBOTS: NOINDEX
---

# Use a Git repo with a Machine Learning Workbench project

[!INCLUDE [workbench-deprecated](../../../includes/aml-deprecating-preview-2017.md)] 


Learn how Azure Machine Learning Workbench uses Git to provide version control, and ensure reproducibility in your data science experiment. Learn how to associate your project with a cloud Git repository (repo).

Machine Learning Workbench is designed for Git integration. When you create a new project, the project folder is automatically "Git-initialized" as a local Git repo. A second, hidden local Git repo is also created, with a branch named AzureMLHistory/\<project GUID\>. The branch keeps track of project folder changes for each execution. 

Associating the Azure Machine Learning project with a Git repo enables automatic version control, locally and remotely. The Git repo is hosted in Azure DevOps. Because the Machine Learning project is associated with a Git repo, anybody who has access to the remote repo can download the latest source code to another computer (roaming).  

> [!NOTE]
> Azure DevOps has its own access control list (ACL), which is independent of the Azure Machine Learning Experimentation service. User access might vary between a Git repo and a Machine Learning workspace or project. You might need to manage access. 
> 
> Whether you want to give a team member code-level access to your Machine Learning project or just share the workspace, you need to grant the user the correct permissions to access the Azure DevOps Git repo. 

To manage version control with Git, you can either use the master branch or create other branches in the repo. You can also use the local Git repo, and push to the remote Git repo, if it's provisioned.

This diagram depicts the relationship between an Azure DevOps Git repo and a Machine Learning project:

![Azure Machine Learning Git](media/using-git-ml-project/aml_git.png)

To get started using a remote Git repo, complete the steps that are described in the following sections.

> [!NOTE]
<<<<<<< HEAD
> Currently, Azure Machine Learning supports Git repositories only on Team Services accounts. 
=======
> Currently, Azure Machine Learning supports Git repositories only on Azure DevOps organizations.
>>>>>>> 8dff1872

## Step 1. Create a Machine Learning Experimentation account
Create a Machine Learning Experimentation account and install the Azure Machine Learning Workbench app. For more information, see [Install and create Quickstart](quickstart-installation.md).

## Step 2. Create an Azure DevOps project or use an existing project
In the [Azure portal](https://portal.azure.com/), create a new project:
1. Select **+**.
2. Search for **Team Project**.
3. Enter the required information:
    - **Name**: A team name.
    - **Version Control**: Select **Git**.
    - **Subscription**: Select a subscription that has a Machine Learning Experimentation account.
    - **Location**: Ideally, choose a region that is close to your Machine Learning Experimentation resources.
4. Select **Create**. 

![Create a project in the Azure portal](media/using-git-ml-project/create_vsts_team.png)

Ensure that you sign in by using the same Azure Active Directory (Azure AD) account that you use to access Machine Learning Workbench. Otherwise, the system cannot access Machine Learning Workbench by using your Azure AD credentials. An exception is if you use the command line to create the Machine Learning project, and supply a personal access token to access the Git repo. We discuss this in more detail later in the article.

To go directly to the project that you created, use the URL https://\<project name\>.visualstudio.com.

## Step 3. Set up a Machine Learning project and Git repo

To set up a Machine Learning project, you have two options:
- Create a Machine Learning project that has a remote Git repo
- Associate an existing Machine Learning project with an Azure DevOps Git repo

### Create a Machine Learning project that has a remote Git repo
Open Machine Learning Workbench and create a new project. In the **Git repo** box, enter the Azure DevOps Git repo URL from Step 2. It usually looks like this: https://\<Azure DevOps organization name\>.visualstudio.com/_git/\<project name\>

![Create a Machine Learning project that has a Git repo](media/using-git-ml-project/create_project_with_git_rep.png)

You can also create the project by using the Azure command-line tool (Azure CLI). You have the option of entering a personal access token. Machine Learning can use this token to access the Git repo instead of using your Azure AD credentials:

```
# Create a new project that has a Git repo by using a personal access token.
$ az ml project create -a <Experimentation account name> -n <project name> -g <resource group name> -w <workspace name> -r <Git repo URL> --vststoken <Azure DevOps personal access token>
```

> [!IMPORTANT]
> If you choose the blank project template, the Git repo you choose to use might already have a master branch. Machine Learning simply clones the master branch locally. It adds the aml_config folder and other project metadata files to the local project folder. 
>
> If you choose any other project template, your Git repo *cannot* already have a master branch. If it does, you see an error. The alternative is to use the `az ml project create` command to create the project, with a `--force` switch. This deletes the files in the original master branch and replaces them with the new files in the template that you choose.

A new Machine Learning project is created, with remote Git repo integration enabled. The project folder is always Git-initialized as a local Git repo. The Git remote is set to the remote Azure DevOps Git repo, so you can push commits to the remote Git repo.

### Associate an existing Machine Learning project with an Azure DevOps Git repo
You can create a Machine Learning project without an Azure DevOps Git repo, and rely on the local Git repo for run history snapshots. Later, you can associate an Azure DevOps Git repo with this existing Machine Learning project by using the following command:

```azurecli
# Ensure that you are in the project path so Azure CLI has the context of your current project.
$ az ml project update --repo https://<Azure DevOps organization name>.visualstudio.com/_git/<project name>
```

> [!NOTE] 
> You can perform the update-repo operation only on a Machine Learning project that doesn't have a Git repo associated with it. Also, after you associate a Git repo with a Machine Learning, you can't remove it.

## Step 4. Capture a project snapshot in the Git repo
Execute a few script runs in the project, and make some changes in between the runs. You can do this either in the desktop app, or from Azure CLI by using the `az ml experiment submit` command. For more information, see the [Classifying Iris tutorial](tutorial-classifying-iris-part-1.md). For each run, if any change is made in any file in the project folder, a snapshot of the entire project folder is committed and pushed to the remote Git repo under a branch named AzureMLHistory/\<project GUID\>. To view the branches and commits, including the AzureMLHistory/\<project GUID\> branch, go to the Azure DevOps Git repo URL. 

> [!NOTE] 
> The snapshot is committed only before a script execution. Currently, a data prep execution or a Notebook cell execution doesn't trigger the snapshot.

![Run history branch](media/using-git-ml-project/run_history_branch.png)

> [!IMPORTANT] 
> It's best if you don't operate in the history branch by using Git commands. It might interfere with the run history. Instead, use the master branch or create other branches for your own Git operations.

## Step 5. Restore a previous project snapshot 
To restore the entire project folder to the state of a previous run history snapshot, in Machine Learning Workbench:
1. In the activity bar (hourglass icon), select **Runs**.
2. In the **Run List** view, select the run that you want to restore.
3. In the **Run Detail** view, select **Restore**.

![Run history branch](media/using-git-ml-project/restore_project.png)

Optionally, you can use the following commands in the Azure CLI window in Machine Learning Workbench:

```azurecli
# Discover the run I want to restore a snapshot from.
$ az ml history list -o table

# Restore the snapshot from a specific run.
$ az ml project restore --run-id <run ID>
```

Be cautious when you run this command. Executing this command overwrites the entire project folder with the snapshot that was taken when that specific run was kicked off. Your project stays in the current branch. This means that you **lose all changes** in your current project folder.  

You might want to use Git to commit your changes to the current branch before you perform this operation.

## Step 6. Use the master branch
One way to avoid accidentally losing your current project state is to commit the project to the master branch of the Git repo (or to any branch that you created yourself). You can use Git from the command line or from your favorite Git client tool to operate on the master branch. For example:

```sh
# Check status to make sure you are on the master branch (or branch of your choice).
$ git status

# Stage all changes.
$ git add -A

# Commit all changes locally on the master branch.
$ git commit -m 'these are my updates so far'

# Push changes to the remote Azure DevOps Git repo master branch.
$ git push origin master
```

Now, you can safely restore the project to an earlier snapshot by completing Step 5. You can always come back to the commit you just made on the master branch.

## Authentication
If you rely only on the run history functions in Machine Learning to take project snapshots and restore them, you don't need to worry about Git repo authentication. Authentication is handled by the Machine Learning Experimentation service layer.

However, if you use your own Git tools to manage version control, you need to handle authentication against the remote Git repo in Azure DevOps. In Machine Learning, the remote Git repo is added to the local repo as a Git remote by using the HTTPS protocol. This means that when you issue Git commands (such as push or pull) to the remote, you need to provide your user name and password, or a personal access token. To create a personal access token in an Azure DevOps Git repo, follow the instructions in [Use a personal access token to authenticate](https://docs.microsoft.com/azure/devops/organizations/accounts/use-personal-access-tokens-to-authenticate).

## Next steps
- Learn how to [use the Team Data Science Process to organize your project structure](how-to-use-tdsp-in-azure-ml.md).<|MERGE_RESOLUTION|>--- conflicted
+++ resolved
@@ -40,11 +40,7 @@
 To get started using a remote Git repo, complete the steps that are described in the following sections.
 
 > [!NOTE]
-<<<<<<< HEAD
-> Currently, Azure Machine Learning supports Git repositories only on Team Services accounts. 
-=======
 > Currently, Azure Machine Learning supports Git repositories only on Azure DevOps organizations.
->>>>>>> 8dff1872
 
 ## Step 1. Create a Machine Learning Experimentation account
 Create a Machine Learning Experimentation account and install the Azure Machine Learning Workbench app. For more information, see [Install and create Quickstart](quickstart-installation.md).
