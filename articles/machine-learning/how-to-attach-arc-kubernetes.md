--- conflicted
+++ resolved
@@ -43,11 +43,7 @@
 
 ## Deploy Azure Machine Learning extension
 
-<<<<<<< HEAD
-Azure Arc-enabled Kubernetes has a cluster extension functionality that enables you to install various agents including Azure policy, monitoring, machine learning, and many others. Azure Machine Learning requires the use of the *Microsoft.AzureML.Kubernetes* cluster extension to deploy the Azure Machine Learning agent on the Kubernetes cluster. Once the Azure Machine Learning extension is installed, you can attach the cluster to an Azure Machine Learning workspace and use it for training.
-=======
-Azure Arc enabled Kubernetes has a cluster extension functionality that enables you to install various agents including Azure Policy definitions, monitoring, machine learning, and many others. Azure Machine Learning requires the use of the *Microsoft.AzureML.Kubernetes* cluster extension to deploy the Azure Machine Learning agent on the Kubernetes cluster. Once the Azure Machine Learning extension is installed, you can attach the cluster to an Azure Machine Learning workspace and use it for training.
->>>>>>> 491637ad
+Azure Arc-enabled Kubernetes has a cluster extension functionality that enables you to install various agents including Azure Policy definitions, monitoring, machine learning, and many others. Azure Machine Learning requires the use of the *Microsoft.AzureML.Kubernetes* cluster extension to deploy the Azure Machine Learning agent on the Kubernetes cluster. Once the Azure Machine Learning extension is installed, you can attach the cluster to an Azure Machine Learning workspace and use it for training.
 
 Use the `k8s-extension` Azure CLI extension to deploy the Azure Machine Learning extension to your Azure Arc-enabled Kubernetes cluster.
 
