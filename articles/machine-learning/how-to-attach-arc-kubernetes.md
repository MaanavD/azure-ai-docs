---
title: Azure Arc-enabled machine learning (preview)
description: Configure Azure Kubernetes Service and Azure Arc-enabled Kubernetes clusters to train and inference machine learning models in Azure Machine Learning
titleSuffix: Azure Machine Learning
author: luisquintanilla
ms.author: luquinta
ms.service: machine-learning
ms.subservice: mlops
ms.date: 10/21/2021
<<<<<<< HEAD
ms.topic: how-to 
=======
ms.topic: how-to
ms.custom: ignite-fall-2021
>>>>>>> 96055797
---

# Configure Kubernetes clusters for machine learning (preview)

Learn how to configure Azure Kubernetes Service (AKS) and Azure Arc-enabled Kubernetes clusters for training and inferencing machine learning workloads.

## What is Azure Arc-enabled machine learning?

Azure Arc enables you to run Azure services in any Kubernetes environment, whether it’s on-premises, multicloud, or at the edge.

Azure Arc-enabled machine learning lets you configure and use Azure Kubernetes Service or Azure Arc-enabled Kubernetes clusters to train, inference, and manage machine learning models in Azure Machine Learning.

## Machine Learning on Azure Kubernetes Service

To use Azure Kubernetes Service clusters for Azure Machine Learning training and inference workloads, you don't have to connect them to Azure Arc.

You have to configure inbound and outbound network traffic. For more information, see [Configure inbound and outbound network traffic (AKS)](how-to-access-azureml-behind-firewall.md#azure-kubernetes-services-1).

To deploy the Azure Machine Learning extension on Azure Kubernetes Service clusters, see the [Deploy Azure Machine Learning extension](#deploy-azure-machine-learning-extension) section.

## Prerequisites

* An Azure subscription. If you don't have an Azure subscription [create a free account](https://azure.microsoft.com/free) before you begin.
* Azure Arc-enabled Kubernetes cluster. For more information, see the [Connect an existing Kubernetes cluster to Azure Arc quickstart guide](../azure-arc/kubernetes/quickstart-connect-cluster.md).

    > [!NOTE]
    > For AKS clusters, connecting them to Azure Arc is **optional**.

* Fulfill [Azure Arc network requirements](/azure/azure-arc/kubernetes/quickstart-connect-cluster?tabs=azure-cli#meet-network-requirements)

    > [!IMPORTANT]
    > Clusters running behind an outbound proxy server or firewall need additional network configurations.
    >
    > For more information, see [Configure inbound and outbound network traffic (Azure Arc-enabled Kubernetes)](how-to-access-azureml-behind-firewall.md#arc-kubernetes).

* Fulfill [Azure Arc-enabled Kubernetes cluster extensions prerequisites](../azure-arc/kubernetes/extensions.md#prerequisites).
  * Azure CLI version >= 2.24.0
  * Azure CLI k8s-extension extension version >= 1.0.0

* An Azure Machine Learning workspace. [Create a workspace](how-to-manage-workspace.md?tabs=python) before you begin if you don't have one already.
  * Azure Machine Learning Python SDK version >= 1.30
* Log into Azure using the Azure CLI

    ```azurecli
    az login
    az account set --subscription <your-subscription-id>
    ```  

* **Azure RedHat OpenShift Service (ARO) and OpenShift Container Platform (OCP) only**

    * An ARO or OCP Kubernetes cluster is up and running. For more information, see [Create ARO Kubernetes cluster](/azure/openshift/tutorial-create-cluster) and [Create OCP Kubernetes cluster](https://docs.openshift.com/container-platform/4.6/installing/installing_platform_agnostic/installing-platform-agnostic.html)
    * Grant privileged access to AzureML service accounts.

        Run `oc edit scc privileged` and add the following 

        * ```system:serviceaccount:azure-arc:azure-arc-kube-aad-proxy-sa```
        * ```system:serviceaccount:azureml:{EXTENSION NAME}-kube-state-metrics``` **(Note:** ```{EXTENSION NAME}``` **here must match with the extension name used in** ```az k8s-extension create --name``` **step)**
        * ```system:serviceaccount:azureml:cluster-status-reporter```
        * ```system:serviceaccount:azureml:prom-admission```
        * ```system:serviceaccount:azureml:default```
        * ```system:serviceaccount:azureml:prom-operator```
        * ```system:serviceaccount:azureml:csi-blob-node-sa```
        * ```system:serviceaccount:azureml:csi-blob-controller-sa```
        * ```system:serviceaccount:azureml:load-amlarc-selinux-policy-sa```
        * ```system:serviceaccount:azureml:azureml-fe```
        * ```system:serviceaccount:azureml:prom-prometheus```

## Deploy Azure Machine Learning extension

Azure Arc-enabled Kubernetes has a cluster extension functionality that enables you to install various agents including Azure Policy definitions, monitoring, machine learning, and many others. Azure Machine Learning requires the use of the *Microsoft.AzureML.Kubernetes* cluster extension to deploy the Azure Machine Learning agent on the Kubernetes cluster. Once the Azure Machine Learning extension is installed, you can attach the cluster to an Azure Machine Learning workspace and use it for the following scenarios:

* [Training](#training)
* [Real-time inferencing only](#inferencing)
* [Training and inferencing](#training-inferencing)

> [!TIP]
> Train only clusters also support batch inferencing as part of Azure Machine Learning Pipelines.

Use the `k8s-extension` Azure CLI extension [`create`](/cli/azure/k8s-extension?view=azure-cli-latest&preserve-view=true) command to deploy the Azure Machine Learning extension to your Azure Arc-enabled Kubernetes cluster.

> [!IMPORTANT]
> Set the `--cluster-type` parameter to `managedClusters` to deploy the Azure Machine Learning extension to AKS clusters.

The following is the list of configuration settings available to be used for different Azure Machine Learning extension deployment scenarios.

You can use ```--config``` or ```--config-protected``` to specify list of key-value pairs for Azure Machine Learning deployment configurations.

> [!TIP]
> Set the `openshift` parameter to `True` to deploy the Azure Machine Learning extension to ARO and OCP Kubernetes clusters.

| Configuration Setting Key Name  | Description  | Training | Inference | Training and Inference |
|---|---|---|---|---|
| ```enableTraining``` | Default `False`. Set to `True` to create an extension instance for training machine learning models. |  **&check;** | N/A |  **&check;** |
|```logAnalyticsWS```  | Default `False`. The Azure Machine Learning extension integrates with Azure LogAnalytics Workspace. Set to `True` to provide log viewing and analysis capability through LogAnalytics Workspace. LogAnalytics Workspace cost may apply. | Optional | Optional | Optional |
|```installNvidiaDevicePlugin```  | Default `True`. Nvidia Device Plugin is required for training and inferencing on Nvidia GPU hardware. The Azure Machine Learning extension installs the Nvidia Device Plugin by default during the Azure Machine Learning instance creation regardless of whether the Kubernetes cluster has GPU hardware or not. Set to `False` if you don't plan on using a GPU or Nvidia Device Plugin is already installed.  | Optional |Optional | Optional |
| ```enableInference``` | Default `False`.  Set to `True`  to create an extension instance for inferencing machine learning models. | N/A | **&check;** |  **&check;** |
| ```allowInsecureConnections``` | Default `False`. Set to `True` for Azure Machine Learning extension deployment with HTTP endpoint support for inference, when ```sslCertPemFile``` and ```sslKeyPemFile``` are not provided. | N/A | Optional |  Optional |
| ```sslCertPemFile``` & ```ssKeyPMFile``` | Path to SSL certificate and key file (PEM-encoded). Required for AzureML extension deployment with HTTPS endpoint support for inference. | N/A | Optional |  Optional |
| ```privateEndpointNodeport``` | Default `False`.  Set to `True` for Azure Machine Learning extension deployment with machine learning inference private endpoint support using NodePort. | N/A | Optional |  Optional |
| ```privateEndpointILB``` | Default `False`.  Set to `True` for Azure Machine Learning extension deployment with Machine Learning inference private endpoints support using serviceType internal load balancer | N/A| Optional |  Optional |
| ```inferenceLoadBalancerHA``` | Default `True`. By default, the Azure Machine Learning extension deploys multiple ingress controller replicas for high availability. Set to `False` if you have limited cluster resources or want to deploy Azure Machine Learning extension for development and testing only. Not using a high-availability load-balancer deploys only one ingress controller replica. | N/A | Optional |  Optional |
|```openshift``` | Default `False`. Set to `True` for Azure Machine Learning extension deployment on ARO or OCP cluster. The deployment process  automatically compiles a policy package and load policy package on each node so Azure Machine Learning services operation can function properly. | Optional | Optional |  Optional |

> [!WARNING]
> If Nvidia Device Plugin, is already installed in your cluster, reinstalling them may result in an extension installation error. Set `installNvidiaDevicePlugin` to `False` to prevent deployment errors.

### Deploy extension for training workloads <a id="training"></a>

Use the following Azure CLI command to deploy the Azure Machine Learning extension and enable training workloads on your Kubernetes cluster:

```azurecli
az k8s-extension create --name arcml-extension --extension-type Microsoft.AzureML.Kubernetes --config enableTraining=True --cluster-type connectedClusters --cluster-name <your-connected-cluster-name> --resource-group <resource-group> --scope cluster
```

### Deploy extension for real-time inferencing workloads <a id="inferencing"></a>

Depending your network setup, Kubernetes distribution variant, and where your Kubernetes cluster is hosted (on-premises or the cloud), choose one of following options to deploy the Azure Machine Learning extension and enable inferencing workloads on your Kubernetes cluster.

#### Public endpoints support with public load balancer

* **HTTPS**

    ```azurecli
    az k8s-extension create --name arcml-extension --extension-type Microsoft.AzureML.Kubernetes --cluster-type connectedClusters --cluster-name <your-connected-cluster-name> --config enableInference=True --config-protected sslCertPemFile=<path-to-the-SSL-cert-PEM-ile> sslKeyPemFile=<path-to-the-SSL-key-PEM-file> --resource-group <resource-group> --scope cluster
    ```

* **HTTP**

    > [!WARNING]
    > Public HTTP endpoints support with public load balancer is the least secure way of deploying the Azure Machine Learning extension for real-time inferencing scenarios and is therefore **NOT** recommended.

    ```azurecli
    az k8s-extension create --name arcml-extension --extension-type Microsoft.AzureML.Kubernetes --cluster-type connectedClusters --cluster-name <your-connected-cluster-name>  --configuration-settings enableInference=True allowInsecureConnections=True --resource-group <resource-group> --scope cluster
    ```

#### Private endpoints support with internal load balancer

* **HTTPS**

    ```azurecli
    az k8s-extension create --name amlarc-compute --extension-type Microsoft.AzureML.Kubernetes --cluster-type connectedClusters --cluster-name <your-connected-cluster-name> --config enableInference=True privateEndpointILB=True --config-protected sslCertPemFile=<path-to-the-SSL-cert-PEM-ile> sslKeyPemFile=<path-to-the-SSL-key-PEM-file> --resource-group <resource-group> --scope cluster
    ```

* **HTTP**

   ```azurecli
   az k8s-extension create --name arcml-extension --extension-type Microsoft.AzureML.Kubernetes --cluster-type connectedClusters --cluster-name <your-connected-cluster-name> --config enableInference=True privateEndpointILB=True allowInsecureConnections=True --resource-group <resource-group> --scope cluster
   ```

#### Endpoints support with NodePort

Using a NodePort gives you the freedom to set up your own load balancing solution, to configure environments that are not fully supported by Kubernetes, or even to expose one or more nodes' IPs directly.

When you deploy with NodePort service, the scoring url (or swagger url) will be replaced with one of Node IP (e.g. ```http://<NodeIP><NodePort>/<scoring_path>```) and remain unchanged even if the Node is unavailable. But you can replace it with any other Node IP.

* **HTTPS**

    ```azurecli
    az k8s-extension create --name arcml-extension --extension-type Microsoft.AzureML.Kubernetes --cluster-type connectedClusters --cluster-name <your-connected-cluster-name> --resource-group <resource-group> --scope cluster --config enableInference=True privateEndpointNodeport=True --config-protected sslCertPemFile=<path-to-the-SSL-cert-PEM-ile> sslKeyPemFile=<path-to-the-SSL-key-PEM-file>
    ```

* **HTTP**

   ```azurecli
   az k8s-extension create --name arcml-extension --extension-type Microsoft.AzureML.Kubernetes --cluster-type connectedClusters --cluster-name <your-connected-cluster-name> --config enableInference=True privateEndpointNodeport=True allowInsecureConnections=Ture --resource-group <resource-group> --scope cluster
   ```

### Deploy extension for training and inferencing workloads <a id="training-inferencing"></a>

Use the following Azure CLI command to deploy the Azure Machine Learning extension and enable cluster real-time inferencing, batch-inferencing, and training workloads on your Kubernetes cluster.

```azurecli
az k8s-extension create --name arcml-extension --extension-type Microsoft.AzureML.Kubernetes --cluster-type connectedClusters --cluster-name <your-connected-cluster-name> --config enableTraining=True enableInference=True --config-protected sslCertPemFile=<path-to-the-SSL-cert-PEM-ile> sslKeyPemFile=<path-to-the-SSL-key-PEM-file>--resource-group <resource-group> --scope cluster
```

## Resources created during deployment

Once the Azure Machine Learning extension is deployed, the following resources are created in Azure as well as your Kubernetes cluster, depending on the workloads you run on your cluster.

|Resource name  |Resource type |Training |Inference |Training and Inference|
|---|---|---|---|---|
|Azure ServiceBus|Azure resource|**&check;**|**&check;**|**&check;**|
|Azure Relay|Azure resource|**&check;**|**&check;**|**&check;**|
|{EXTENSION-NAME}|Azure resource|**&check;**|**&check;**|**&check;**|
|aml-operator|Kubernetes deployment|**&check;**|N/A|**&check;**|
|{EXTENSION-NAME}-kube-state-metrics|Kubernetes deployment|**&check;**|**&check;**|**&check;**|
|{EXTENSION-NAME}-prometheus-operator|Kubernetes deployment|**&check;**|**&check;**|**&check;**|
|amlarc-identity-controller|Kubernetes deployment|N/A|**&check;**|**&check;**|
|amlarc-identity-proxy|Kubernetes deployment|N/A|**&check;**|**&check;**|
|azureml-fe|Kubernetes deployment|N/A|**&check;**|**&check;**|
|inference-operator-controller-manager|Kubernetes deployment|N/A|**&check;**|**&check;**|
|metrics-controller-manager|Kubernetes deployment|**&check;**|**&check;**|**&check;**|
|relayserver|Kubernetes deployment|**&check;**|**&check;**|**&check;**|
|cluster-status-reporter|Kubernetes deployment|**&check;**|**&check;**|**&check;**|
|nfd-master|Kubernetes deployment|**&check;**|N/A|**&check;**|
|gateway|Kubernetes deployment|**&check;**|**&check;**|**&check;**|
|csi-blob-controller|Kubernetes deployment|**&check;**|N/A|**&check;**|
|csi-blob-node|Kubernetes daemonset|**&check;**|N/A|**&check;**|
|fluent-bit|Kubernetes daemonset|**&check;**|**&check;**|**&check;**|
|k8s-host-device-plugin-daemonset|Kubernetes daemonset|**&check;**|**&check;**|**&check;**|
|nfd-worker|Kubernetes daemonset|**&check;**|N/A|**&check;**|
|prometheus-prom-prometheus|Kubernetes statefulset|**&check;**|**&check;**|**&check;**|
|frameworkcontroller|Kubernetes statefulset|**&check;**|N/A|**&check;**|

> [!IMPORTANT]
> Azure ServiceBus and Azure Relay resources are under the same resource group as the Arc cluster resource. These resources are used to communicate with the Kubernetes cluster and modifying them will break attached compute targets.

> [!NOTE]
> **{EXTENSION-NAME}** is the extension name specified by the ```az k8s-extension create --name``` Azure CLI command.

## Verify your AzureML extension deployment

```azurecli
az k8s-extension show --name arcml-extension --cluster-type connectedClusters --cluster-name <your-connected-cluster-name> --resource-group <resource-group>
```

In the response, look for `"extensionType": "arcml-extension"` and `"installState": "Installed"`. Note it might show `"installState": "Pending"` for the first few minutes.

When the `installState` shows **Installed**, run the following command on your machine with the kubeconfig file pointed to your cluster to check that all pods under *azureml* namespace are in *Running* state:

```bash
kubectl get pods -n azureml
```

## Attach Arc Cluster

### [Studio](#tab/studio)

Attaching an Azure Arc-enabled Kubernetes cluster makes it available to your workspace for training.

1. Navigate to [Azure Machine Learning studio](https://ml.azure.com).
1. Under **Manage**, select **Compute**.
1. Select the **Attached computes** tab.
1. Select **+New > Kubernetes (preview)**

   ![Attach Kubernetes cluster](./media/how-to-attach-arc-kubernetes/attach-kubernetes-cluster.png)

1. Enter a compute name and select your Azure Arc-enabled Kubernetes cluster from the dropdown.

   **(Optional)** Assign system-assigned or user-assigned managed identity. Managed identities eliminate the need for developers to manage credentials. See the [managed identities overview](/azure/active-directory/managed-identities-azure-resources/overview) for more information.

   ![Configure Kubernetes cluster](./media/how-to-attach-arc-kubernetes/configure-kubernetes-cluster-2.png)

1. Select **Attach**

    In the Attached compute tab, the initial state of your cluster is *Creating*. When the cluster is successfully attached, the state changes to *Succeeded*. Otherwise, the state changes to *Failed*.

    ![Provision resources](./media/how-to-attach-arc-kubernetes/provision-resources.png)

### [Python SDK](#tab/sdk)

You can use the Azure Machine Learning Python SDK to attach Azure Arc-enabled Kubernetes clusters as compute targets using the [`attach_configuration`](/python/api/azureml-core/azureml.core.compute.kubernetescompute.kubernetescompute?view=azure-ml-py&preserve-view=true) method.

The following Python code shows how to attach an Azure Arc-enabled Kubernetes cluster and use it as a compute target with managed identity enabled.

Managed identities eliminate the need for developers to manage credentials. See the [managed identities overview](/azure/active-directory/managed-identities-azure-resources/overview) for more information.

```python
from azureml.core.compute import KubernetesCompute
from azureml.core.compute import ComputeTarget
from azureml.core.workspace import Workspace
import os

ws = Workspace.from_config()

# Specify a name for your Kubernetes compute
amlarc_compute_name = "<COMPUTE_CLUSTER_NAME>"

# resource ID for the Kubernetes cluster and user-managed identity
resource_id = "/subscriptions/<sub ID>/resourceGroups/<RG>/providers/Microsoft.Kubernetes/connectedClusters/<cluster name>"

user_assigned_identity_resouce_id = ['subscriptions/<sub ID>/resourceGroups/<RG>/providers/Microsoft.ManagedIdentity/userAssignedIdentities/<identity name>']

ns = "default" 

if amlarc_compute_name in ws.compute_targets:
    amlarc_compute = ws.compute_targets[amlarc_compute_name]
    if amlarc_compute and type(amlarc_compute) is KubernetesCompute:
        print("found compute target: " + amlarc_compute_name)
else:
   print("creating new compute target...")


# assign user-assigned managed identity
amlarc_attach_configuration = KubernetesCompute.attach_configuration(resource_id = resource_id, namespace = ns,  identity_type ='UserAssigned',identity_ids = user_assigned_identity_resouce_id) 

# assign system-assigned managed identity
# amlarc_attach_configuration = KubernetesCompute.attach_configuration(resource_id = resource_id, namespace = ns,  identity_type ='SystemAssigned') 

amlarc_compute = ComputeTarget.attach(ws, amlarc_compute_name, amlarc_attach_configuration)
amlarc_compute.wait_for_completion(show_output=True)

# get detailed compute description containing managed identity principle ID, used for permission access. 
print(amlarc_compute.get_status().serialize())
```

Use the `identity_type` parameter to enable `SystemAssigned` or `UserAssigned` managed identities.

### [CLI](#tab/cli)

You can attach an AKS or Azure Arc enabled Kubernetes cluster using the Azure Machine Learning 2.0 CLI (preview).

Use the Azure Machine Learning CLI [`attach`](/cli/azure/ml/compute?view=azure-cli-latest&preserve-view=true) command and set the `--type` argument to `kubernetes` to attach your Kubernetes cluster using the Azure Machine Learning 2.0 CLI.

> [!NOTE]
> Compute attach support for AKS or Azure Arc enabled Kubernetes clusters requires a version of the Azure CLI `ml` extension >= 2.0.1a4. For more information, see [Install and set up the CLI (v2)](how-to-configure-cli.md).

The following commands show how to attach an Azure Arc-enabled Kubernetes cluster and use it as a compute target with managed identity enabled.

**AKS**

```azurecli
az ml compute attach --resource-group <resource-group-name> --workspace-name <workspace-name> --name amlarc-compute --resource-id "/subscriptions/<subscription-id>/resourceGroups/<resource-group-name>/providers/Microsoft.Kubernetes/managedclusters/<cluster-name>" --type kubernetes --identity-type UserAssigned --user-assigned-identities "subscriptions/<subscription-id>/resourceGroups/<resource-group-name>/providers/Microsoft.ManagedIdentity/userAssignedIdentities/<identity-name>" --no-wait
```

**Azure Arc enabled Kubernetes**

```azurecli
az ml compute attach --resource-group <resource-group-name> --workspace-name <workspace-name> --name amlarc-compute --resource-id "/subscriptions/<subscription-id>/resourceGroups/<resource-group-name>/providers/Microsoft.Kubernetes/connectedClusters/<cluster-name>" --type kubernetes --user-assigned-identities "subscriptions/<subscription-id>/resourceGroups/<resource-group-name>/providers/Microsoft.ManagedIdentity/userAssignedIdentities/<identity-name>" --no-wait
```

Use the `identity_type` argument to enable `SystemAssigned` or `UserAssigned` managed identities.

> [!IMPORTANT]
> `--user-assigned-identities` is only required for `UserAssigned` managed identities. Although you can provide a list of comma-separated user managed identities, only the first one is used when you attach your cluster.

---

## Next steps

- [Create and select different instance types for training and inferencing workloads](how-to-kubernetes-instance-type.md)
- [Train models with CLI (v2)](how-to-train-cli.md)
- [Configure and submit training runs](how-to-set-up-training-targets.md)
- [Tune hyperparameters](how-to-tune-hyperparameters.md)
- [Train a model using Scikit-learn](how-to-train-scikit-learn.md)
- [Train a TensorFlow model](how-to-train-tensorflow.md)
- [Train a PyTorch model](how-to-train-pytorch.md)
- [Train using Azure Machine Learning pipelines](how-to-create-machine-learning-pipelines.md)
- [Train model on-premise with outbound proxy server](../azure-arc/kubernetes/quickstart-connect-cluster.md#4a-connect-using-an-outbound-proxy-server)<|MERGE_RESOLUTION|>--- conflicted
+++ resolved
@@ -7,12 +7,8 @@
 ms.service: machine-learning
 ms.subservice: mlops
 ms.date: 10/21/2021
-<<<<<<< HEAD
-ms.topic: how-to 
-=======
 ms.topic: how-to
 ms.custom: ignite-fall-2021
->>>>>>> 96055797
 ---
 
 # Configure Kubernetes clusters for machine learning (preview)
