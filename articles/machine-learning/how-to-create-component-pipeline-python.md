--- conflicted
+++ resolved
@@ -128,22 +128,6 @@
 
 :::image type="content" source="./media/how-to-create-component-pipeline-python/prep-data-component.png" alt-text="Screenshot of the Prep Data component in the UI and code." lightbox ="./media/how-to-create-component-pipeline-python/prep-data-component.png":::
 
-<<<<<<< HEAD
-=======
-#### Specify component run-time environment
-
-You'll need to modify the runtime environment in which your component runs.
-
-:::code language="python" source="~/azureml-examples-main/sdk/python/jobs/pipelines/2e_image_classification_keras_minist_convnet/prep/prep_component.py" range="5-10":::
-
-The above code creates an object of `Environment` class, which represents the runtime environment in which the component runs.
-
-The `conda.yaml` file contains all packages used for the component like following:
-
-:::code language="python" source="~/azureml-examples-main/sdk/python/jobs/pipelines/2e_image_classification_keras_minist_convnet/prep/conda.yaml":::
-
-
->>>>>>> e000dd4b
 Now, you've prepared all source files for the `Prep Data` component.
 
 
@@ -212,15 +196,7 @@
 * This component has two inputs and one output. 
 * The source code path of it's defined in the `code` section and when the component is run in cloud, all files from that path will be uploaded as the snapshot of this component. 
 * The `command` section specifies the command to execute while running this component. 
-<<<<<<< HEAD
 * The `environment` section contains a docker image and a conda yaml file. The source file is in the [sample repository](https://github.com/Azure/azureml-examples/blob/v2samplesreorg/sdk/python/jobs/pipelines/2e_image_classification_keras_minist_convnet/score/conda.yaml).
-=======
-* The `environment` section contains a docker image and a conda yaml file.
-
-#### Specify component run-time environment
-
-The score component uses the same image and conda.yaml file as the train component. The source file is in the [sample repository](https://github.com/Azure/azureml-examples/blob/main/sdk/python/jobs/pipelines/2e_image_classification_keras_minist_convnet/train/conda.yaml).
->>>>>>> e000dd4b
 
 Now, you've got all source files for score-model component.
 
