---
title: Train scikit-learn machine learning models 
titleSuffix: Azure Machine Learning
description: Learn how to run your scikit-learn training scripts on Azure Machine Learning.
services: machine-learning
ms.service: machine-learning
ms.subservice: core
ms.topic: how-to
ms.author: jordane
author: jpe316
ms.date: 07/24/2020
ms.custom: seodec18, tracking-python

#Customer intent: As a Python scikit-learn developer, I need to combine open-source with a cloud platform to train, evaluate, and deploy my machine learning models at scale.
---

# Build scikit-learn models at scale with Azure Machine Learning
[!INCLUDE [applies-to-skus](../../includes/aml-applies-to-basic-enterprise-sku.md)]

In this article, learn how to run your scikit-learn training scripts with Azure Machine Learning.

The example scripts in this article are used to classify iris flower images to build a machine learning model based on scikit-learn's [iris dataset](https://archive.ics.uci.edu/ml/datasets/iris).

Whether you're training a machine learning scikit-learn model from the ground-up or you're bringing an existing model into the cloud, you can use Azure Machine Learning to scale out open-source training jobs using elastic cloud compute resources. You can build, deploy, version, and monitor production-grade models with Azure Machine Learning.

## Prerequisites

Run this code on either of these environments:
 - Azure Machine Learning compute instance - no downloads or installation necessary

    - Complete the [Tutorial: Setup environment and workspace](tutorial-1st-experiment-sdk-setup.md)  to create a dedicated notebook server pre-loaded with the SDK and the sample repository.
    - In the samples training folder on the notebook server, find a completed and expanded notebook by navigating to this directory: **how-to-use-azureml > ml-frameworks > scikit-learn > training > train-hyperparameter-tune-deploy-with-sklearn** folder.

 - Your own Jupyter Notebook server

    - [Install the Azure Machine Learning SDK](https://docs.microsoft.com/python/api/overview/azure/ml/install?view=azure-ml-py).
    - [Create a workspace configuration file](how-to-configure-environment.md#workspace).

## Set up the experiment

This section sets up the training experiment by loading the required python packages, initializing a workspace, creating an experiment, and uploading the training data and training scripts.

### Initialize a workspace

The [Azure Machine Learning workspace](concept-workspace.md) is the top-level resource for the service. It provides you with a centralized place to work with all the artifacts you create. In the Python SDK, you can access the workspace artifacts by creating a [`workspace`](https://docs.microsoft.com/python/api/azureml-core/azureml.core.workspace.workspace?view=azure-ml-py) object.

Create a workspace object from the `config.json` file created in the [prerequisites section](#prerequisites).

```Python
from azureml.core import Workspace

ws = Workspace.from_config()
```


### Prepare scripts

In this tutorial, the training script **train_iris.py** is already provided for you [here](https://github.com/Azure/MachineLearningNotebooks/blob/master/how-to-use-azureml/ml-frameworks/scikit-learn/training/train-hyperparameter-tune-deploy-with-sklearn/train_iris.py). In practice, you should be able to take any custom training script as is and run it with Azure ML without having to modify your code.

Notes:
- The provided training script shows how to log some metrics to your Azure ML run using the `Run` object within the script.
- The provided training script uses example data from the  `iris = datasets.load_iris()` function.  For your own data, you may need to use steps such as [Upload dataset and scripts](how-to-train-keras.md#data-upload) to make data available during training.

### Define your Environment.

#### Create a custom environment.

Author your conda environment (sklearn-env.yml).
To write the conda environment from a notebook, you can add the line ```%%writefile sklearn-env.yml``` at the top of the cell.

```yaml
name: sklearn-training-env
dependencies:
  - python=3.6.2
  - scikit-learn
  - numpy
  - pip:
    - azureml-defaults
```

Create an Azure ML environment from this Conda environment specification. The Environment will be packaged into a docker container at runtime.
```python
from azureml.core import Environment

myenv = Environment.from_conda_specification(name = "myenv", file_path = "sklearn-env.yml")
```

#### Use a curated environment
Azure ML provides prebuilt, curated container environments if you don't want to build your own image. For more info, see [here](resource-curated-environments.md).
If you want to use a curated environment, you can run the following command instead:

```python
env = Environment.get(workspace=ws, name="AzureML-Tutorial")
```

### Create a ScriptRunConfig

This ScriptRunConfig will submit your job for execution on the local compute target.

```python
from azureml.core import ScriptRunConfig

sklearnconfig = ScriptRunConfig(source_directory='.', script='train_iris.py')
src.run_config.environment = myenv
```

<<<<<<< HEAD
[!INCLUDE [low-pri-note](../../includes/machine-learning-low-pri-vm.md)]

For more information on compute targets, see the [what is a compute target](concept-compute-target.md) article.

## Create a scikit-learn estimator
=======
If you want to submit against a remote cluster, you can change run_config.target to the desired compute target.
>>>>>>> ae70b062

### Submit your run
```python
from azureml.core import Experiment

run = Experiment(ws,'train-sklearn').submit(config=sklearnconfig)
run.wait_for_completion(show_output=True)

```

> [!WARNING]
> Azure Machine Learning runs training scripts by copying the entire source directory. If you have sensitive data that you don't want to upload, use a [.ignore file](how-to-save-write-experiment-files.md#storage-limits-of-experiment-snapshots) or don't include it in the source directory . Instead, access your data using a [datastore](https://docs.microsoft.com/python/api/azureml-core/azureml.data?view=azure-ml-py).

For more information on customizing your Python environment, see [Create and manage environments for training and deployment](how-to-use-environments.md). 

## What happens during run execution
As the run is executed, it goes through the following stages:

- **Preparing**: A docker image is created according to the TensorFlow estimator. The image is uploaded to the workspace's container registry and cached for later runs. Logs are also streamed to the run history and can be viewed to monitor progress.

- **Scaling**: The cluster attempts to scale up if the Batch AI cluster requires more nodes to execute the run than are currently available.

- **Running**: All scripts in the script folder are uploaded to the compute target, data stores are mounted or copied, and the entry_script is executed. Outputs from stdout and the ./logs folder are streamed to the run history and can be used to monitor the run.

- **Post-Processing**: The ./outputs folder of the run is copied over to the run history.

## Save and register the model

Once you've trained the model, you can save and register it to your workspace. Model registration lets you store and version your models in your workspace to simplify [model management and deployment](concept-model-management-and-deployment.md).

Add the following code to your training script, train_iris.py, to save the model. 

``` Python
import joblib

joblib.dump(svm_model_linear, 'model.joblib')
```

Register the model to your workspace with the following code. By specifying the parameters `model_framework`, `model_framework_version`, and `resource_configuration`, no-code model deployment becomes available. No-code model deployment allows you to directly deploy your model as a web service from the registered model, and the [`ResourceConfiguration`](https://docs.microsoft.com/python/api/azureml-core/azureml.core.resource_configuration.resourceconfiguration?view=azure-ml-py) object defines the compute resource for the web service.

```Python
from azureml.core import Model
from azureml.core.resource_configuration import ResourceConfiguration

model = run.register_model(model_name='sklearn-iris', 
                           model_path='outputs/model.joblib',
                           model_framework=Model.Framework.SCIKITLEARN,
                           model_framework_version='0.19.1',
                           resource_configuration=ResourceConfiguration(cpu=1, memory_in_gb=0.5))
```

## Deployment

The model you just registered can be deployed the exact same way as any other registered model in Azure Machine Learning, regardless of which estimator you used for training. The deployment how-to
contains a section on registering models, but you can skip directly to [creating a compute target](how-to-deploy-and-where.md#choose-a-compute-target) for deployment, since you already have a registered model.

### (Preview) No-code model deployment

Instead of the traditional deployment route, you can also use the no-code deployment feature (preview) for scikit-learn. No-code model deployment is supported for all built-in scikit-learn model types. By registering your model as shown above with the `model_framework`, `model_framework_version`, and `resource_configuration` parameters, you can simply use the [`deploy()`](https://docs.microsoft.com/python/api/azureml-core/azureml.core.model%28class%29?view=azure-ml-py#deploy-workspace--name--models--inference-config-none--deployment-config-none--deployment-target-none--overwrite-false-) static function to deploy your model.

```python
web_service = Model.deploy(ws, "scikit-learn-service", [model])
```

NOTE: These dependencies are included in the pre-built scikit-learn inference container.

```yaml
    - azureml-defaults
    - inference-schema[numpy-support]
    - scikit-learn
    - numpy
```

The full [how-to](how-to-deploy-and-where.md) covers deployment in Azure Machine Learning in greater depth.


## Next steps

In this article, you trained and registered a scikit-learn model, and learned about deployment options. See these other articles to learn more about Azure Machine Learning.

* [Track run metrics during training](how-to-track-experiments.md)
* [Tune hyperparameters](how-to-tune-hyperparameters.md)
* [Reference architecture for distributed deep learning training in Azure](/azure/architecture/reference-architectures/ai/training-deep-learning)<|MERGE_RESOLUTION|>--- conflicted
+++ resolved
@@ -104,15 +104,7 @@
 src.run_config.environment = myenv
 ```
 
-<<<<<<< HEAD
-[!INCLUDE [low-pri-note](../../includes/machine-learning-low-pri-vm.md)]
-
-For more information on compute targets, see the [what is a compute target](concept-compute-target.md) article.
-
-## Create a scikit-learn estimator
-=======
 If you want to submit against a remote cluster, you can change run_config.target to the desired compute target.
->>>>>>> ae70b062
 
 ### Submit your run
 ```python
