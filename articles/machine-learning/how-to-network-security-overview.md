---
title: Secure workspace resources using virtual networks (VNets)
titleSuffix: Azure Machine Learning
description: Secure Azure Machine Learning workspace resources and compute environments using an isolated Azure Virtual Network (VNet).
services: machine-learning
ms.service: machine-learning
ms.subservice: enterprise-readiness
ms.reviewer: larryfr
ms.author: jhirono
author: jhirono
ms.date: 08/08/2022
ms.topic: how-to
ms.custom: devx-track-python, references_regions, contperf-fy21q1, contperf-fy21q4, FY21Q4-aml-seo-hack, security, event-tier1-build-2022
---

<!-- # Virtual network isolation and privacy overview -->
# Secure Azure Machine Learning workspace resources using virtual networks (VNets)

Secure Azure Machine Learning workspace resources and compute environments using virtual networks (VNets). This article uses an example scenario to show you how to configure a complete virtual network.

> [!TIP]
> This article is part of a series on securing an Azure Machine Learning workflow. See the other articles in this series:
>
> * [Secure the workspace resources](how-to-secure-workspace-vnet.md)
> * [Secure the training environment](how-to-secure-training-vnet.md)
> * [Network isolation for managed online endpoints](how-to-secure-online-endpoint.md)
> * [Enable studio functionality](how-to-enable-studio-virtual-network.md)
> * [Use custom DNS](how-to-custom-dns.md)
> * [Use a firewall](how-to-access-azureml-behind-firewall.md)
> * [API platform network isolation](how-to-configure-network-isolation-with-v2.md)
>
> For a tutorial on creating a secure workspace, see [Tutorial: Create a secure workspace](tutorial-create-secure-workspace.md) or [Tutorial: Create a secure workspace using a template](tutorial-create-secure-workspace-template.md).

## Prerequisites

This article assumes that you have familiarity with the following topics:
+ [Azure Virtual Networks](../virtual-network/virtual-networks-overview.md)
+ [IP networking](../virtual-network/ip-services/public-ip-addresses.md)
+ [Azure Machine Learning workspace with private endpoint](how-to-configure-private-link.md)
+ [Network Security Groups (NSG)](../virtual-network/network-security-groups-overview.md)
+ [Network firewalls](../firewall/overview.md)
## Example scenario

In this section, you learn how a common network scenario is set up to secure Azure Machine Learning communication with private IP addresses.

The following table compares how services access different parts of an Azure Machine Learning network with and without a VNet:

| Scenario | Workspace | Associated resources | Training compute environment | Inferencing compute environment |
|-|-|-|-|-|-|
|**No virtual network**| Public IP | Public IP | Public IP | Public IP |
|**Public workspace, all other resources in a virtual network** | Public IP | Public IP (service endpoint) <br> **- or -** <br> Private IP (private endpoint) | Public IP | Private IP  |
|**Secure resources in a virtual network**| Private IP (private endpoint) | Public IP (service endpoint) <br> **- or -** <br> Private IP (private endpoint) | Private IP | Private IP  | 

* **Workspace** - Create a private endpoint for your workspace. The private endpoint connects the workspace to the vnet through several private IP addresses.
    * **Public access** - You can optionally enable public access for a secured workspace.
* **Associated resource** - Use service endpoints or private endpoints to connect to workspace resources like Azure storage, Azure Key Vault. For Azure Container Services, use a private endpoint.
    * **Service endpoints** provide the identity of your virtual network to the Azure service. Once you enable service endpoints in your virtual network, you can add a virtual network rule to secure the Azure service resources to your virtual network. Service endpoints use public IP addresses.
    * **Private endpoints** are network interfaces that securely connect you to a service powered by Azure Private Link. Private endpoint uses a private IP address from your VNet, effectively bringing the service into your VNet.
* **Training compute access** - Access training compute targets like Azure Machine Learning Compute Instance and Azure Machine Learning Compute Clusters with public or private IP addresses.
* **Inference compute access** - Access Azure Kubernetes Services (AKS) compute clusters with private IP addresses.


The next sections show you how to secure the network scenario described above. To secure your network, you must:

1. Secure the [**workspace and associated resources**](#secure-the-workspace-and-associated-resources).
1. Secure the [**training environment**](#secure-the-training-environment).
1. Secure the [**inferencing environment**](#secure-the-inferencing-environment).
1. Optionally: [**enable studio functionality**](#optional-enable-studio-functionality).
1. Configure [**firewall settings**](#configure-firewall-settings).
1. Configure [**DNS name resolution**](#custom-dns).

## Public workspace and secured resources

If you want to access the workspace over the public internet while keeping all the associated resources secured in a virtual network, use the following steps:

1. Create an [Azure Virtual Network](../virtual-network/virtual-networks-overview.md) that will contain the resources used by the workspace.
1. Use __one__ of the following options to create a publicly accessible workspace:

    * Create an Azure Machine Learning workspace that __does not__ use the virtual network. For more information, see [Manage Azure Machine Learning workspaces](how-to-manage-workspace.md).
    * Create a [Private Link-enabled workspace](how-to-secure-workspace-vnet.md#secure-the-workspace-with-private-endpoint) to enable communication between your VNet and workspace. Then [enable public access to the workspace](#optional-enable-public-access).

1. Add the following services to the virtual network by using _either_ a __service endpoint__ or a __private endpoint__. Also allow trusted Microsoft services to access these services:

    | Service | Endpoint information | Allow trusted information |
    | ----- | ----- | ----- |
    | __Azure Key Vault__| [Service endpoint](../key-vault/general/overview-vnet-service-endpoints.md)</br>[Private endpoint](../key-vault/general/private-link-service.md) | [Allow trusted Microsoft services to bypass this firewall](how-to-secure-workspace-vnet.md#secure-azure-key-vault) |
    | __Azure Storage Account__ | [Service and private endpoint](how-to-secure-workspace-vnet.md?tabs=se#secure-azure-storage-accounts)</br>[Private endpoint](how-to-secure-workspace-vnet.md?tabs=pe#secure-azure-storage-accounts) | [Grant access to trusted Azure services](../storage/common/storage-network-security.md#grant-access-to-trusted-azure-services) |
    | __Azure Container Registry__ | [Private endpoint](../container-registry/container-registry-private-link.md) | [Allow trusted services](../container-registry/allow-access-trusted-services.md) |

1. In properties for the Azure Storage Account(s) for your workspace, add your client IP address to the allowed list in firewall settings. For more information, see [Configure firewalls and virtual networks](../storage/common/storage-network-security.md#configuring-access-from-on-premises-networks).

## Secure the workspace and associated resources

Use the following steps to secure your workspace and associated resources. These steps allow your services to communicate in the virtual network.

1. Create an [Azure Virtual Networks](../virtual-network/virtual-networks-overview.md) that will contain the workspace and other resources. Then create a [Private Link-enabled workspace](how-to-secure-workspace-vnet.md#secure-the-workspace-with-private-endpoint) to enable communication between your VNet and workspace.
1. Add the following services to the virtual network by using _either_ a __service endpoint__ or a __private endpoint__. Also allow trusted Microsoft services to access these services:

    | Service | Endpoint information | Allow trusted information |
    | ----- | ----- | ----- |
    | __Azure Key Vault__| [Service endpoint](../key-vault/general/overview-vnet-service-endpoints.md)</br>[Private endpoint](../key-vault/general/private-link-service.md) | [Allow trusted Microsoft services to bypass this firewall](how-to-secure-workspace-vnet.md#secure-azure-key-vault) |
    | __Azure Storage Account__ | [Service and private endpoint](how-to-secure-workspace-vnet.md?tabs=se#secure-azure-storage-accounts)</br>[Private endpoint](how-to-secure-workspace-vnet.md?tabs=pe#secure-azure-storage-accounts) | [Grant access from Azure resource instances](../storage/common/storage-network-security.md#grant-access-from-azure-resource-instances)</br>**or**</br>[Grant access to trusted Azure services](../storage/common/storage-network-security.md#grant-access-to-trusted-azure-services) |
    | __Azure Container Registry__ | [Private endpoint](../container-registry/container-registry-private-link.md) | [Allow trusted services](../container-registry/allow-access-trusted-services.md) |


:::image type="content" source="./media/how-to-network-security-overview/secure-workspace-resources.svg" alt-text="Diagram showing how the workspace and associated resources communicate inside a VNet.":::

For detailed instructions on how to complete these steps, see [Secure an Azure Machine Learning workspace](how-to-secure-workspace-vnet.md). 

### Limitations

Securing your workspace and associated resources within a virtual network have the following limitations:
- All resources must be behind the same VNet. However, subnets within the same VNet are allowed.

## Secure the training environment

In this section, you learn how to secure the training environment in Azure Machine Learning. You also learn how Azure Machine Learning completes a training job to understand how the network configurations work together.

To secure the training environment, use the following steps:

1. Create an Azure Machine Learning [compute instance and computer cluster in the virtual network](how-to-secure-training-vnet.md#compute-cluster) to run the training job.
1. If your compute cluster or compute instance uses a public IP address, you must [Allow inbound communication](how-to-secure-training-vnet.md#required-public-internet-access) so that management services can submit jobs to your compute resources. 

    > [!TIP]
    > Compute cluster and compute instance can be created with or without a public IP address. If created with a public IP address, you get a load balancer with a public IP to accept the inbound access from Azure batch service and Azure Machine Learning service. You need to configure User Defined Routing (UDR) if you use a firewall. If created without a public IP, you get a private link service to accept the inbound access from Azure batch service and Azure Machine Learning service without a public IP.

:::image type="content" source="./media/how-to-network-security-overview/secure-training-environment.svg" alt-text="Diagram showing how to secure managed compute clusters and instances.":::

For detailed instructions on how to complete these steps, see [Secure a training environment](how-to-secure-training-vnet.md). 

### Example training job submission 

In this section, you learn how Azure Machine Learning securely communicates between services to submit a training job. This shows you how all your configurations work together to secure communication.

1. The client uploads training scripts and training data to storage accounts that are secured with a service or private endpoint.

1. The client submits a training job to the Azure Machine Learning workspace through the private endpoint.

1. Azure Batch service receives the job from the workspace. It then submits the training job to the compute environment through the public load balancer for the compute resource. 

1. The compute resource receives the job and begins training. The compute resource uses information stored in key vault to access storage accounts to download training files and upload output.

:::image type="content" source="./media/how-to-network-security-overview/secure-training-job-submission.svg" alt-text="Diagram showing the secure training job submission workflow.":::
### Limitations

- Azure Compute Instance and Azure Compute Clusters must be in the same VNet, region, and subscription as the workspace and its associated resources. 

## Secure the inferencing environment

You can enable network isolation for managed online endpoints to secure the following network traffic:

* Inbound scoring requests.
* Outbound communication with the workspace, Azure Container Registry, and Azure Blob Storage.

> [!IMPORTANT]
> Using network isolation for managed online endpoints is a __preview__ feature, and isn't fully supported.

For more information, see [Enable network isolation for managed online endpoints](how-to-secure-online-endpoint.md).

<<<<<<< HEAD
=======
## Secure the inferencing environment (v1)

[!INCLUDE [sdk v1](../../includes/machine-learning-sdk-v1.md)]
[!INCLUDE [cli v1](../../includes/machine-learning-cli-v1.md)]

In this section, you learn the options available for securing an inferencing environment when using the Azure CLI extension for ML v1 or the Azure ML Python SDK v1. When doing a v1 deployment, we recommend that you use Azure Kubernetes Services (AKS) clusters for high-scale, production deployments.

You have two options for AKS clusters in a virtual network:

- Deploy or attach a default AKS cluster to your VNet.
- Attach a private AKS cluster to your VNet.

**Default AKS clusters** have a control plane with public IP addresses. You can add a default AKS cluster to your VNet during the deployment or attach a cluster after it's created.

**Private AKS clusters** have a control plane, which can only be accessed through private IPs. Private AKS clusters must be attached after the cluster is created. 

For detailed instructions on how to add default and private clusters, see [Secure an inferencing environment](./v1/how-to-secure-inferencing-vnet.md). 

Regardless default AKS cluster or private AKS cluster used, if your AKS cluster is behind of VNET, your workspace and its associate resources (storage, key vault, and ACR) must have private endpoints or service endpoints in the same VNET as the AKS cluster.

The following network diagram shows a secured Azure Machine Learning workspace with a private AKS cluster attached to the virtual network.

:::image type="content" source="./media/how-to-network-security-overview/secure-inferencing-environment.svg" alt-text="Diagram showing an attached private AKS cluster.":::


>>>>>>> f6fabb06
## Optional: Enable public access

You can secure the workspace behind a VNet using a private endpoint and still allow access over the public internet. The initial configuration is the same as [securing the workspace and associated resources](#secure-the-workspace-and-associated-resources). 

After securing the workspace with a private endpoint, use the following steps to enable clients to develop remotely using either the SDK or Azure Machine Learning studio:

1. [Enable public access](how-to-configure-private-link.md#enable-public-access) to the workspace.
1. [Configure the Azure Storage firewall](../storage/common/storage-network-security.md?toc=%2fazure%2fstorage%2fblobs%2ftoc.json#grant-access-from-an-internet-ip-range) to allow communication with the IP address of clients that connect over the public internet.

## Optional: enable studio functionality

If your storage is in a VNet, you must use extra configuration steps to enable full functionality in studio. By default, the following features are disabled:

* Preview data in the studio.
* Visualize data in the designer.
* Deploy a model in the designer.
* Submit an AutoML experiment.
* Start a labeling project.

To enable full studio functionality, see [Use Azure Machine Learning studio in a virtual network](how-to-enable-studio-virtual-network.md).

### Limitations

[ML-assisted data labeling](how-to-create-image-labeling-projects.md#use-ml-assisted-data-labeling) doesn't support a default storage account behind a virtual network. Instead, use a storage account other than the default for ML assisted data labeling. 

> [!TIP]
> As long as it is not the default storage account, the account used by data labeling can be secured behind the virtual network. 

## Configure firewall settings

Configure your firewall to control traffic between your Azure Machine Learning workspace resources and the public internet. While we recommend Azure Firewall, you can use other firewall products. 

For more information on firewall settings, see [Use workspace behind a Firewall](how-to-access-azureml-behind-firewall.md).

## Custom DNS

If you need to use a custom DNS solution for your virtual network, you must add host records for your workspace.

For more information on the required domain names and IP addresses, see [how to use a workspace with a custom DNS server](how-to-custom-dns.md).

## Microsoft Sentinel

Microsoft Sentinel is a security solution that can integrate with Azure Machine Learning. For example, using Jupyter notebooks provided through Azure Machine Learning. For more information, see [Use Jupyter notebooks to hunt for security threats](../sentinel/notebooks.md).

### Public access

Microsoft Sentinel can automatically create a workspace for you if you are OK with a public endpoint. In this configuration, the security operations center (SOC) analysts and system administrators connect to notebooks in your workspace through Sentinel.

For information on this process, see [Create an Azure ML workspace from Microsoft Sentinel](../sentinel/notebooks-hunt.md?tabs=public-endpoint#create-an-azure-ml-workspace-from-microsoft-sentinel)

:::image type="content" source="./media/how-to-network-security-overview/common-public-endpoint-deployment.svg" alt-text="Diagram showing Microsoft Sentinel public connection.":::

### Private endpoint

If you want to secure your workspace and associated resources in a VNet, you must create the Azure Machine Learning workspace first. You must also create a virtual machine 'jump box' in the same VNet as your workspace, and enable Azure Bastion connectivity to it. Similar to the public configuration, SOC analysts and administrators can connect using Microsoft Sentinel, but some operations must be performed using Azure Bastion to connect to the VM.

For more information on this configuration, see [Create an Azure ML workspace from Microsoft Sentinel](../sentinel/notebooks-hunt.md?tabs=private-endpoint#create-an-azure-ml-workspace-from-microsoft-sentinel)

:::image type="content" source="./media/how-to-network-security-overview/private-endpoint-deploy-bastion.svg" alt-text="Daigram showing Microsoft Sentinel connection through a VNet.":::

## Next steps

This article is part of a series on securing an Azure Machine Learning workflow. See the other articles in this series:

* [Secure the workspace resources](how-to-secure-workspace-vnet.md)
* [Secure the training environment](how-to-secure-training-vnet.md)
* [Network isolation for managed online endpoints](how-to-secure-online-endpoint.md)
* [Enable studio functionality](how-to-enable-studio-virtual-network.md)
* [Use custom DNS](how-to-custom-dns.md)
* [Use a firewall](how-to-access-azureml-behind-firewall.md)
* [API platform network isolation](how-to-configure-network-isolation-with-v2.md)<|MERGE_RESOLUTION|>--- conflicted
+++ resolved
@@ -8,7 +8,7 @@
 ms.reviewer: larryfr
 ms.author: jhirono
 author: jhirono
-ms.date: 08/08/2022
+ms.date: 08/19/2022
 ms.topic: how-to
 ms.custom: devx-track-python, references_regions, contperf-fy21q1, contperf-fy21q4, FY21Q4-aml-seo-hack, security, event-tier1-build-2022
 ---
@@ -157,34 +157,6 @@
 
 For more information, see [Enable network isolation for managed online endpoints](how-to-secure-online-endpoint.md).
 
-<<<<<<< HEAD
-=======
-## Secure the inferencing environment (v1)
-
-[!INCLUDE [sdk v1](../../includes/machine-learning-sdk-v1.md)]
-[!INCLUDE [cli v1](../../includes/machine-learning-cli-v1.md)]
-
-In this section, you learn the options available for securing an inferencing environment when using the Azure CLI extension for ML v1 or the Azure ML Python SDK v1. When doing a v1 deployment, we recommend that you use Azure Kubernetes Services (AKS) clusters for high-scale, production deployments.
-
-You have two options for AKS clusters in a virtual network:
-
-- Deploy or attach a default AKS cluster to your VNet.
-- Attach a private AKS cluster to your VNet.
-
-**Default AKS clusters** have a control plane with public IP addresses. You can add a default AKS cluster to your VNet during the deployment or attach a cluster after it's created.
-
-**Private AKS clusters** have a control plane, which can only be accessed through private IPs. Private AKS clusters must be attached after the cluster is created. 
-
-For detailed instructions on how to add default and private clusters, see [Secure an inferencing environment](./v1/how-to-secure-inferencing-vnet.md). 
-
-Regardless default AKS cluster or private AKS cluster used, if your AKS cluster is behind of VNET, your workspace and its associate resources (storage, key vault, and ACR) must have private endpoints or service endpoints in the same VNET as the AKS cluster.
-
-The following network diagram shows a secured Azure Machine Learning workspace with a private AKS cluster attached to the virtual network.
-
-:::image type="content" source="./media/how-to-network-security-overview/secure-inferencing-environment.svg" alt-text="Diagram showing an attached private AKS cluster.":::
-
-
->>>>>>> f6fabb06
 ## Optional: Enable public access
 
 You can secure the workspace behind a VNet using a private endpoint and still allow access over the public internet. The initial configuration is the same as [securing the workspace and associated resources](#secure-the-workspace-and-associated-resources). 
