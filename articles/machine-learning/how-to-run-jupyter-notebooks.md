--- conflicted
+++ resolved
@@ -8,13 +8,8 @@
 ms.reviewer: sgilley
 ms.service: machine-learning
 ms.subservice: core
-<<<<<<< HEAD
-ms.topic: conceptual
+ms.topic: how-to
 ms.date: 06/11/2020
-=======
-ms.topic: how-to
-ms.date: 04/21/2020
->>>>>>> 3e232d1e
 # As a data scientist, I want to run Jupyter notebooks in my workspace in Azure Machine Learning studio
 ---
 
