---
title: Plan to manage costs 
titleSuffix: Azure Machine Learning
description: Plan and manage costs for Azure Machine Learning with cost analysis in Azure portal. Learn further cost-saving tips to lower your cost when building ML models.  
author: sdgilley
ms.author: sgilley
<<<<<<< HEAD
ms.custom: subject-cost-optimization, devx-track-azurecli, sdkv1
=======
ms.custom: subject-cost-optimization, devx-track-azurecli, sdkv1, event-tier1-build-2022
>>>>>>> c30c2e11
ms.reviewer: nigup
ms.service: machine-learning
ms.subservice: mlops
ms.topic: conceptual
ms.date: 10/21/2021
---

# Plan to manage costs for Azure Machine Learning

This article describes how to plan and manage costs for Azure Machine Learning. First, you use the Azure pricing calculator to help plan for costs before you add any resources. Next, as you add the Azure resources, review the estimated costs. 

After you've started using Azure Machine Learning resources, use the cost management features to set budgets and monitor costs. Also review the forecasted costs and identify spending trends to identify areas where you might want to act.

Understand that the costs for Azure Machine Learning are only a portion of the monthly costs in your Azure bill. If you are using other Azure services, you're billed for all the Azure services and resources used in your Azure subscription, including the third-party services. This article explains how to plan for and manage costs for Azure Machine Learning. After you're familiar with managing costs for Azure Machine Learning, apply similar methods to manage costs for all the Azure services used in your subscription.

For more information on optimizing costs, see [how to manage and optimize cost in Azure Machine Learning](how-to-manage-optimize-cost.md).

## Prerequisites

Cost analysis in Cost Management supports most Azure account types, but not all of them. To view the full list of supported account types, see [Understand Cost Management data](../cost-management-billing/costs/understand-cost-mgt-data.md?WT.mc_id=costmanagementcontent_docsacmhorizontal_-inproduct-learn). 

To view cost data, you need at least read access for an Azure account. For information about assigning access to Azure Cost Management data, see [Assign access to data](../cost-management-billing/costs/assign-access-acm-data.md?WT.mc_id=costmanagementcontent_docsacmhorizontal_-inproduct-learn).

## Estimate costs before using Azure Machine Learning

- Use the [Azure pricing calculator](https://azure.microsoft.com/pricing/calculator/) to estimate costs before you create the resources in an Azure Machine Learning workspace.
On the left, select **AI + Machine Learning**, then select **Azure Machine Learning** to begin.  

The following screenshot shows the cost estimation by using the calculator:

:::image type="content" source="media/concept-plan-manage-cost/capacity-calculator-cost-estimate.png" alt-text="Example showing estimated cost in the Azure Pricing calculator. Prices in this screenshot are examples only; your price may differ.":::

As you add new resources to your workspace, return to this calculator and add the same resource here to update your cost estimates.

For more information, see [Azure Machine Learning pricing](https://azure.microsoft.com/pricing/details/machine-learning?WT.mc_id=costmanagementcontent_docsacmhorizontal_-inproduct-learn).

## Understand the full billing model for Azure Machine Learning

Azure Machine Learning runs on Azure infrastructure that accrues costs along with Azure Machine Learning when you deploy the new resource. It's important to understand that additional infrastructure might accrue cost. You need to manage that cost when you make changes to deployed resources. 


### Costs that typically accrue with Azure Machine Learning

When you create resources for an Azure Machine Learning workspace, resources for other Azure services are also created. They are:

* [Azure Container Registry](https://azure.microsoft.com/pricing/details/container-registry?WT.mc_id=costmanagementcontent_docsacmhorizontal_-inproduct-learn) Basic account
* [Azure Block Blob Storage](https://azure.microsoft.com/pricing/details/storage/blobs?WT.mc_id=costmanagementcontent_docsacmhorizontal_-inproduct-learn) (general purpose v1)
* [Key Vault](https://azure.microsoft.com/pricing/details/key-vault?WT.mc_id=costmanagementcontent_docsacmhorizontal_-inproduct-learn)
* [Application Insights](https://azure.microsoft.com/pricing/details/monitor?WT.mc_id=costmanagementcontent_docsacmhorizontal_-inproduct-learn)

When you create a [compute instance](concept-compute-instance.md), the VM stays on so it is available for your work.  [Set up a schedule](how-to-create-manage-compute-instance.md#schedule-automatic-start-and-stop-preview) to automatically start and stop the compute instance (preview) to save cost when you aren't planning to use it.
 
### Costs might accrue before resource deletion

Before you delete an Azure Machine Learning workspace in the Azure portal or with Azure CLI, the following sub resources are common costs that accumulate even when you are not actively working in the workspace. If you are planning on returning to your Azure Machine Learning workspace at a later time, these resources may continue to accrue costs.

* VMs
* Load Balancer
* Virtual Network
* Bandwidth

Each VM is billed per hour it is running. Cost depends on VM specifications. VMs that are running but not actively working on a dataset will still be charged via the load balancer. For each compute instance, one load balancer will be billed per day. Every 50 nodes of a compute cluster will have one standard load balancer billed. Each load balancer is billed around $0.33/day. To avoid load balancer costs on stopped compute instances and compute clusters, delete the compute resource. One virtual network will be billed per subscription and per region. Virtual networks cannot span regions or subscriptions. Setting up private endpoints in vNet setups may also incur charges. Bandwidth is charged by usage; the more data transferred, the more you are charged.

### Costs might accrue after resource deletion

After you delete an Azure Machine Learning workspace in the Azure portal or with Azure CLI, the following resources continue to exist. They continue to accrue costs until you delete them.

* Azure Container Registry
* Azure Block Blob Storage
* Key Vault
* Application Insights

To delete the workspace along with these dependent resources, use the SDK:

[!INCLUDE [sdk v1](../../includes/machine-learning-sdk-v1.md)]
```python
ws.delete(delete_dependent_resources=True)
```

If you create Azure Kubernetes Service (AKS) in your workspace, or if you attach any compute resources to your workspace you must delete them separately in [Azure portal](https://portal.azure.com).

### Using Azure Prepayment credit with Azure Machine Learning

You can pay for Azure Machine Learning charges with your Azure Prepayment credit. However, you can't use Azure Prepayment credit to pay for charges for third party products and services including those from the Azure Marketplace.

## Review estimated costs in the Azure portal

<!-- Note for Azure service writer: If your service shows estimated costs when a user is creating resources in the Azure portal, at a minimum, insert this section as a brief walkthrough that steps through creating a Azure Machine Learning resource where the estimated cost is shown to the user, updated for your service. Add a screenshot where the estimated costs or subscription credits are shown.

If your service doesn't show costs as they create a resource or if estimated costs aren't shown to users before they use your service, then omit this section.

For example, you might start with the following (modify for your service):
-->

As you create compute resources for Azure Machine Learning, you see estimated costs.

To create a *compute instance *and view the estimated price:

1. Sign into the [Azure Machine Learning studio](https://ml.azure.com)
1. On the left side, select **Compute**.
1. On the top toolbar, select **+New**.
1. Review the estimated price shown in for each available virtual machine size.
1. Finish creating the resource.


:::image type="content" source="media/concept-plan-manage-cost/create-resource.png" alt-text="Example showing estimated costs while creating a compute instance." lightbox="media/concept-plan-manage-cost/create-resource.png" :::

If your Azure subscription has a spending limit, Azure prevents you from spending over your credit amount. As you create and use Azure resources, your credits are used. When you reach your credit limit, the resources that you deployed are disabled for the rest of that billing period. You can't change your credit limit, but you can remove it. For more information about spending limits, see [Azure spending limit](../cost-management-billing/manage/spending-limit.md?WT.mc_id=costmanagementcontent_docsacmhorizontal_-inproduct-learn).

## Monitor costs

As you use Azure resources with Azure Machine Learning, you incur costs. Azure resource usage unit costs vary by time intervals (seconds, minutes, hours, and days) or by unit usage (bytes, megabytes, and so on.) As soon as Azure Machine Learning use starts, costs are incurred and you can see the costs in [cost analysis](../cost-management-billing/costs/quick-acm-cost-analysis.md?WT.mc_id=costmanagementcontent_docsacmhorizontal_-inproduct-learn).

When you use cost analysis, you view Azure Machine Learning costs in graphs and tables for different time intervals. Some examples are by day, current and prior month, and year. You also view costs against budgets and forecasted costs. Switching to longer views over time can help you identify spending trends. And you see where overspending might have occurred. If you've created budgets, you can also easily see where they're exceeded.

To view Azure Machine Learning costs in cost analysis:

1. Sign in to the Azure portal.
2. Open the scope in the Azure portal and select **Cost analysis** in the menu. For example, go to **Subscriptions**, select a subscription from the list, and then select  **Cost analysis** in the menu. Select **Scope** to switch to a different scope in cost analysis.
3. By default, cost for services are shown in the first donut chart. Select the area in the chart labeled Azure Machine Learning.

Actual monthly costs are shown when you initially open cost analysis. Here's an example showing all monthly usage costs.

:::image type="content" source="media/concept-plan-manage-cost/all-costs.png" alt-text="Example showing accumulated costs for a subscription." lightbox="media/concept-plan-manage-cost/all-costs.png" :::


To narrow costs for a single service, like Azure Machine Learning, select **Add filter** and then select **Service name**. Then, select **virtual machines**.

Here's an example showing costs for just Azure Machine Learning.

:::image type="content" source="media/concept-plan-manage-cost/vm-specific-cost.png" alt-text="Example showing accumulated costs for ServiceName." lightbox="media/concept-plan-manage-cost/vm-specific-cost.png" :::

<!-- Note to Azure service writer: The image shows an example for Azure Storage. Replace the example image with one that shows costs for your service. -->

In the preceding example, you see the current cost for the service. Costs by Azure regions (locations) and Azure Machine Learning costs by resource group are also shown. From here, you can explore costs on your own.
## Create budgets

You can create [budgets](../cost-management-billing/costs/tutorial-acm-create-budgets.md?WT.mc_id=costmanagementcontent_docsacmhorizontal_-inproduct-learn) to manage costs and create [alerts](../cost-management-billing/costs/cost-mgt-alerts-monitor-usage-spending.md?WT.mc_id=costmanagementcontent_docsacmhorizontal_-inproduct-learn) that automatically notify stakeholders of spending anomalies and overspending risks. Alerts are based on spending compared to budget and cost thresholds. Budgets and alerts are created for Azure subscriptions and resource groups, so they're useful as part of an overall cost monitoring strategy. 

Budgets can be created with filters for specific resources or services in Azure if you want more granularity present in your monitoring. Filters help ensure that you don't accidentally create new resources that cost you additional money. For more about the filter options when you when create a budget, see [Group and filter options](../cost-management-billing/costs/group-filter.md?WT.mc_id=costmanagementcontent_docsacmhorizontal_-inproduct-learn).

## Export cost data

You can also [export your cost data](../cost-management-billing/costs/tutorial-export-acm-data.md?WT.mc_id=costmanagementcontent_docsacmhorizontal_-inproduct-learn) to a storage account. This is helpful when you need or others to do additional data analysis for costs. For example, a finance teams can analyze the data using Excel or Power BI. You can export your costs on a daily, weekly, or monthly schedule and set a custom date range. Exporting cost data is the recommended way to retrieve cost datasets.

## Other ways to manage and reduce costs for Azure Machine Learning

Use the following tips to help you manage and optimize your compute resource costs.

- Configure your training clusters for autoscaling
- Set quotas on your subscription and workspaces
- Set termination policies on your training run
- Use low-priority virtual machines (VM)
- Schedule compute instances to shut down and start up automatically
- Use an Azure Reserved VM Instance
- Train locally
- Parallelize training
- Set data retention and deletion policies
- Deploy resources to the same region
- Delete instances and clusters if you do not plan on using them in the near future.

For more information, see [manage and optimize costs in Azure Machine Learning](how-to-manage-optimize-cost.md).

## Next steps

- [Manage and optimize costs in Azure Machine Learning](how-to-manage-optimize-cost.md).
- [Manage budgets, costs, and quota for Azure Machine Learning at organizational scale](/azure/cloud-adoption-framework/ready/azure-best-practices/optimize-ai-machine-learning-cost)
- Learn [how to optimize your cloud investment with Azure Cost Management](../cost-management-billing/costs/cost-mgt-best-practices.md?WT.mc_id=costmanagementcontent_docsacmhorizontal_-inproduct-learn).
- Learn more about managing costs with [cost analysis](../cost-management-billing/costs/quick-acm-cost-analysis.md?WT.mc_id=costmanagementcontent_docsacmhorizontal_-inproduct-learn).
- Learn about how to [prevent unexpected costs](../cost-management-billing/understand/analyze-unexpected-charges.md?WT.mc_id=costmanagementcontent_docsacmhorizontal_-inproduct-learn).
- Take the [Cost Management](/learn/paths/control-spending-manage-bills?WT.mc_id=costmanagementcontent_docsacmhorizontal_-inproduct-learn) guided learning course.
<|MERGE_RESOLUTION|>--- conflicted
+++ resolved
@@ -1,182 +1,178 @@
----
-title: Plan to manage costs 
-titleSuffix: Azure Machine Learning
-description: Plan and manage costs for Azure Machine Learning with cost analysis in Azure portal. Learn further cost-saving tips to lower your cost when building ML models.  
-author: sdgilley
-ms.author: sgilley
-<<<<<<< HEAD
-ms.custom: subject-cost-optimization, devx-track-azurecli, sdkv1
-=======
-ms.custom: subject-cost-optimization, devx-track-azurecli, sdkv1, event-tier1-build-2022
->>>>>>> c30c2e11
-ms.reviewer: nigup
-ms.service: machine-learning
-ms.subservice: mlops
-ms.topic: conceptual
-ms.date: 10/21/2021
----
-
-# Plan to manage costs for Azure Machine Learning
-
-This article describes how to plan and manage costs for Azure Machine Learning. First, you use the Azure pricing calculator to help plan for costs before you add any resources. Next, as you add the Azure resources, review the estimated costs. 
-
-After you've started using Azure Machine Learning resources, use the cost management features to set budgets and monitor costs. Also review the forecasted costs and identify spending trends to identify areas where you might want to act.
-
-Understand that the costs for Azure Machine Learning are only a portion of the monthly costs in your Azure bill. If you are using other Azure services, you're billed for all the Azure services and resources used in your Azure subscription, including the third-party services. This article explains how to plan for and manage costs for Azure Machine Learning. After you're familiar with managing costs for Azure Machine Learning, apply similar methods to manage costs for all the Azure services used in your subscription.
-
-For more information on optimizing costs, see [how to manage and optimize cost in Azure Machine Learning](how-to-manage-optimize-cost.md).
-
-## Prerequisites
-
-Cost analysis in Cost Management supports most Azure account types, but not all of them. To view the full list of supported account types, see [Understand Cost Management data](../cost-management-billing/costs/understand-cost-mgt-data.md?WT.mc_id=costmanagementcontent_docsacmhorizontal_-inproduct-learn). 
-
-To view cost data, you need at least read access for an Azure account. For information about assigning access to Azure Cost Management data, see [Assign access to data](../cost-management-billing/costs/assign-access-acm-data.md?WT.mc_id=costmanagementcontent_docsacmhorizontal_-inproduct-learn).
-
-## Estimate costs before using Azure Machine Learning
-
-- Use the [Azure pricing calculator](https://azure.microsoft.com/pricing/calculator/) to estimate costs before you create the resources in an Azure Machine Learning workspace.
-On the left, select **AI + Machine Learning**, then select **Azure Machine Learning** to begin.  
-
-The following screenshot shows the cost estimation by using the calculator:
-
-:::image type="content" source="media/concept-plan-manage-cost/capacity-calculator-cost-estimate.png" alt-text="Example showing estimated cost in the Azure Pricing calculator. Prices in this screenshot are examples only; your price may differ.":::
-
-As you add new resources to your workspace, return to this calculator and add the same resource here to update your cost estimates.
-
-For more information, see [Azure Machine Learning pricing](https://azure.microsoft.com/pricing/details/machine-learning?WT.mc_id=costmanagementcontent_docsacmhorizontal_-inproduct-learn).
-
-## Understand the full billing model for Azure Machine Learning
-
-Azure Machine Learning runs on Azure infrastructure that accrues costs along with Azure Machine Learning when you deploy the new resource. It's important to understand that additional infrastructure might accrue cost. You need to manage that cost when you make changes to deployed resources. 
-
-
-### Costs that typically accrue with Azure Machine Learning
-
-When you create resources for an Azure Machine Learning workspace, resources for other Azure services are also created. They are:
-
-* [Azure Container Registry](https://azure.microsoft.com/pricing/details/container-registry?WT.mc_id=costmanagementcontent_docsacmhorizontal_-inproduct-learn) Basic account
-* [Azure Block Blob Storage](https://azure.microsoft.com/pricing/details/storage/blobs?WT.mc_id=costmanagementcontent_docsacmhorizontal_-inproduct-learn) (general purpose v1)
-* [Key Vault](https://azure.microsoft.com/pricing/details/key-vault?WT.mc_id=costmanagementcontent_docsacmhorizontal_-inproduct-learn)
-* [Application Insights](https://azure.microsoft.com/pricing/details/monitor?WT.mc_id=costmanagementcontent_docsacmhorizontal_-inproduct-learn)
-
-When you create a [compute instance](concept-compute-instance.md), the VM stays on so it is available for your work.  [Set up a schedule](how-to-create-manage-compute-instance.md#schedule-automatic-start-and-stop-preview) to automatically start and stop the compute instance (preview) to save cost when you aren't planning to use it.
- 
-### Costs might accrue before resource deletion
-
-Before you delete an Azure Machine Learning workspace in the Azure portal or with Azure CLI, the following sub resources are common costs that accumulate even when you are not actively working in the workspace. If you are planning on returning to your Azure Machine Learning workspace at a later time, these resources may continue to accrue costs.
-
-* VMs
-* Load Balancer
-* Virtual Network
-* Bandwidth
-
-Each VM is billed per hour it is running. Cost depends on VM specifications. VMs that are running but not actively working on a dataset will still be charged via the load balancer. For each compute instance, one load balancer will be billed per day. Every 50 nodes of a compute cluster will have one standard load balancer billed. Each load balancer is billed around $0.33/day. To avoid load balancer costs on stopped compute instances and compute clusters, delete the compute resource. One virtual network will be billed per subscription and per region. Virtual networks cannot span regions or subscriptions. Setting up private endpoints in vNet setups may also incur charges. Bandwidth is charged by usage; the more data transferred, the more you are charged.
-
-### Costs might accrue after resource deletion
-
-After you delete an Azure Machine Learning workspace in the Azure portal or with Azure CLI, the following resources continue to exist. They continue to accrue costs until you delete them.
-
-* Azure Container Registry
-* Azure Block Blob Storage
-* Key Vault
-* Application Insights
-
-To delete the workspace along with these dependent resources, use the SDK:
-
-[!INCLUDE [sdk v1](../../includes/machine-learning-sdk-v1.md)]
-```python
-ws.delete(delete_dependent_resources=True)
-```
-
-If you create Azure Kubernetes Service (AKS) in your workspace, or if you attach any compute resources to your workspace you must delete them separately in [Azure portal](https://portal.azure.com).
-
-### Using Azure Prepayment credit with Azure Machine Learning
-
-You can pay for Azure Machine Learning charges with your Azure Prepayment credit. However, you can't use Azure Prepayment credit to pay for charges for third party products and services including those from the Azure Marketplace.
-
-## Review estimated costs in the Azure portal
-
-<!-- Note for Azure service writer: If your service shows estimated costs when a user is creating resources in the Azure portal, at a minimum, insert this section as a brief walkthrough that steps through creating a Azure Machine Learning resource where the estimated cost is shown to the user, updated for your service. Add a screenshot where the estimated costs or subscription credits are shown.
-
-If your service doesn't show costs as they create a resource or if estimated costs aren't shown to users before they use your service, then omit this section.
-
-For example, you might start with the following (modify for your service):
--->
-
-As you create compute resources for Azure Machine Learning, you see estimated costs.
-
-To create a *compute instance *and view the estimated price:
-
-1. Sign into the [Azure Machine Learning studio](https://ml.azure.com)
-1. On the left side, select **Compute**.
-1. On the top toolbar, select **+New**.
-1. Review the estimated price shown in for each available virtual machine size.
-1. Finish creating the resource.
-
-
-:::image type="content" source="media/concept-plan-manage-cost/create-resource.png" alt-text="Example showing estimated costs while creating a compute instance." lightbox="media/concept-plan-manage-cost/create-resource.png" :::
-
-If your Azure subscription has a spending limit, Azure prevents you from spending over your credit amount. As you create and use Azure resources, your credits are used. When you reach your credit limit, the resources that you deployed are disabled for the rest of that billing period. You can't change your credit limit, but you can remove it. For more information about spending limits, see [Azure spending limit](../cost-management-billing/manage/spending-limit.md?WT.mc_id=costmanagementcontent_docsacmhorizontal_-inproduct-learn).
-
-## Monitor costs
-
-As you use Azure resources with Azure Machine Learning, you incur costs. Azure resource usage unit costs vary by time intervals (seconds, minutes, hours, and days) or by unit usage (bytes, megabytes, and so on.) As soon as Azure Machine Learning use starts, costs are incurred and you can see the costs in [cost analysis](../cost-management-billing/costs/quick-acm-cost-analysis.md?WT.mc_id=costmanagementcontent_docsacmhorizontal_-inproduct-learn).
-
-When you use cost analysis, you view Azure Machine Learning costs in graphs and tables for different time intervals. Some examples are by day, current and prior month, and year. You also view costs against budgets and forecasted costs. Switching to longer views over time can help you identify spending trends. And you see where overspending might have occurred. If you've created budgets, you can also easily see where they're exceeded.
-
-To view Azure Machine Learning costs in cost analysis:
-
-1. Sign in to the Azure portal.
-2. Open the scope in the Azure portal and select **Cost analysis** in the menu. For example, go to **Subscriptions**, select a subscription from the list, and then select  **Cost analysis** in the menu. Select **Scope** to switch to a different scope in cost analysis.
-3. By default, cost for services are shown in the first donut chart. Select the area in the chart labeled Azure Machine Learning.
-
-Actual monthly costs are shown when you initially open cost analysis. Here's an example showing all monthly usage costs.
-
-:::image type="content" source="media/concept-plan-manage-cost/all-costs.png" alt-text="Example showing accumulated costs for a subscription." lightbox="media/concept-plan-manage-cost/all-costs.png" :::
-
-
-To narrow costs for a single service, like Azure Machine Learning, select **Add filter** and then select **Service name**. Then, select **virtual machines**.
-
-Here's an example showing costs for just Azure Machine Learning.
-
-:::image type="content" source="media/concept-plan-manage-cost/vm-specific-cost.png" alt-text="Example showing accumulated costs for ServiceName." lightbox="media/concept-plan-manage-cost/vm-specific-cost.png" :::
-
-<!-- Note to Azure service writer: The image shows an example for Azure Storage. Replace the example image with one that shows costs for your service. -->
-
-In the preceding example, you see the current cost for the service. Costs by Azure regions (locations) and Azure Machine Learning costs by resource group are also shown. From here, you can explore costs on your own.
-## Create budgets
-
-You can create [budgets](../cost-management-billing/costs/tutorial-acm-create-budgets.md?WT.mc_id=costmanagementcontent_docsacmhorizontal_-inproduct-learn) to manage costs and create [alerts](../cost-management-billing/costs/cost-mgt-alerts-monitor-usage-spending.md?WT.mc_id=costmanagementcontent_docsacmhorizontal_-inproduct-learn) that automatically notify stakeholders of spending anomalies and overspending risks. Alerts are based on spending compared to budget and cost thresholds. Budgets and alerts are created for Azure subscriptions and resource groups, so they're useful as part of an overall cost monitoring strategy. 
-
-Budgets can be created with filters for specific resources or services in Azure if you want more granularity present in your monitoring. Filters help ensure that you don't accidentally create new resources that cost you additional money. For more about the filter options when you when create a budget, see [Group and filter options](../cost-management-billing/costs/group-filter.md?WT.mc_id=costmanagementcontent_docsacmhorizontal_-inproduct-learn).
-
-## Export cost data
-
-You can also [export your cost data](../cost-management-billing/costs/tutorial-export-acm-data.md?WT.mc_id=costmanagementcontent_docsacmhorizontal_-inproduct-learn) to a storage account. This is helpful when you need or others to do additional data analysis for costs. For example, a finance teams can analyze the data using Excel or Power BI. You can export your costs on a daily, weekly, or monthly schedule and set a custom date range. Exporting cost data is the recommended way to retrieve cost datasets.
-
-## Other ways to manage and reduce costs for Azure Machine Learning
-
-Use the following tips to help you manage and optimize your compute resource costs.
-
-- Configure your training clusters for autoscaling
-- Set quotas on your subscription and workspaces
-- Set termination policies on your training run
-- Use low-priority virtual machines (VM)
-- Schedule compute instances to shut down and start up automatically
-- Use an Azure Reserved VM Instance
-- Train locally
-- Parallelize training
-- Set data retention and deletion policies
-- Deploy resources to the same region
-- Delete instances and clusters if you do not plan on using them in the near future.
-
-For more information, see [manage and optimize costs in Azure Machine Learning](how-to-manage-optimize-cost.md).
-
-## Next steps
-
-- [Manage and optimize costs in Azure Machine Learning](how-to-manage-optimize-cost.md).
-- [Manage budgets, costs, and quota for Azure Machine Learning at organizational scale](/azure/cloud-adoption-framework/ready/azure-best-practices/optimize-ai-machine-learning-cost)
-- Learn [how to optimize your cloud investment with Azure Cost Management](../cost-management-billing/costs/cost-mgt-best-practices.md?WT.mc_id=costmanagementcontent_docsacmhorizontal_-inproduct-learn).
-- Learn more about managing costs with [cost analysis](../cost-management-billing/costs/quick-acm-cost-analysis.md?WT.mc_id=costmanagementcontent_docsacmhorizontal_-inproduct-learn).
-- Learn about how to [prevent unexpected costs](../cost-management-billing/understand/analyze-unexpected-charges.md?WT.mc_id=costmanagementcontent_docsacmhorizontal_-inproduct-learn).
-- Take the [Cost Management](/learn/paths/control-spending-manage-bills?WT.mc_id=costmanagementcontent_docsacmhorizontal_-inproduct-learn) guided learning course.
+---
+title: Plan to manage costs 
+titleSuffix: Azure Machine Learning
+description: Plan and manage costs for Azure Machine Learning with cost analysis in Azure portal. Learn further cost-saving tips to lower your cost when building ML models.  
+author: sdgilley
+ms.author: sgilley
+ms.custom: subject-cost-optimization, devx-track-azurecli, sdkv1, event-tier1-build-2022
+ms.reviewer: nigup
+ms.service: machine-learning
+ms.subservice: mlops
+ms.topic: conceptual
+ms.date: 10/21/2021
+---
+
+# Plan to manage costs for Azure Machine Learning
+
+This article describes how to plan and manage costs for Azure Machine Learning. First, you use the Azure pricing calculator to help plan for costs before you add any resources. Next, as you add the Azure resources, review the estimated costs. 
+
+After you've started using Azure Machine Learning resources, use the cost management features to set budgets and monitor costs. Also review the forecasted costs and identify spending trends to identify areas where you might want to act.
+
+Understand that the costs for Azure Machine Learning are only a portion of the monthly costs in your Azure bill. If you are using other Azure services, you're billed for all the Azure services and resources used in your Azure subscription, including the third-party services. This article explains how to plan for and manage costs for Azure Machine Learning. After you're familiar with managing costs for Azure Machine Learning, apply similar methods to manage costs for all the Azure services used in your subscription.
+
+For more information on optimizing costs, see [how to manage and optimize cost in Azure Machine Learning](how-to-manage-optimize-cost.md).
+
+## Prerequisites
+
+Cost analysis in Cost Management supports most Azure account types, but not all of them. To view the full list of supported account types, see [Understand Cost Management data](../cost-management-billing/costs/understand-cost-mgt-data.md?WT.mc_id=costmanagementcontent_docsacmhorizontal_-inproduct-learn). 
+
+To view cost data, you need at least read access for an Azure account. For information about assigning access to Azure Cost Management data, see [Assign access to data](../cost-management-billing/costs/assign-access-acm-data.md?WT.mc_id=costmanagementcontent_docsacmhorizontal_-inproduct-learn).
+
+## Estimate costs before using Azure Machine Learning
+
+- Use the [Azure pricing calculator](https://azure.microsoft.com/pricing/calculator/) to estimate costs before you create the resources in an Azure Machine Learning workspace.
+On the left, select **AI + Machine Learning**, then select **Azure Machine Learning** to begin.  
+
+The following screenshot shows the cost estimation by using the calculator:
+
+:::image type="content" source="media/concept-plan-manage-cost/capacity-calculator-cost-estimate.png" alt-text="Example showing estimated cost in the Azure Pricing calculator. Prices in this screenshot are examples only; your price may differ.":::
+
+As you add new resources to your workspace, return to this calculator and add the same resource here to update your cost estimates.
+
+For more information, see [Azure Machine Learning pricing](https://azure.microsoft.com/pricing/details/machine-learning?WT.mc_id=costmanagementcontent_docsacmhorizontal_-inproduct-learn).
+
+## Understand the full billing model for Azure Machine Learning
+
+Azure Machine Learning runs on Azure infrastructure that accrues costs along with Azure Machine Learning when you deploy the new resource. It's important to understand that additional infrastructure might accrue cost. You need to manage that cost when you make changes to deployed resources. 
+
+
+### Costs that typically accrue with Azure Machine Learning
+
+When you create resources for an Azure Machine Learning workspace, resources for other Azure services are also created. They are:
+
+* [Azure Container Registry](https://azure.microsoft.com/pricing/details/container-registry?WT.mc_id=costmanagementcontent_docsacmhorizontal_-inproduct-learn) Basic account
+* [Azure Block Blob Storage](https://azure.microsoft.com/pricing/details/storage/blobs?WT.mc_id=costmanagementcontent_docsacmhorizontal_-inproduct-learn) (general purpose v1)
+* [Key Vault](https://azure.microsoft.com/pricing/details/key-vault?WT.mc_id=costmanagementcontent_docsacmhorizontal_-inproduct-learn)
+* [Application Insights](https://azure.microsoft.com/pricing/details/monitor?WT.mc_id=costmanagementcontent_docsacmhorizontal_-inproduct-learn)
+
+When you create a [compute instance](concept-compute-instance.md), the VM stays on so it is available for your work.  [Set up a schedule](how-to-create-manage-compute-instance.md#schedule-automatic-start-and-stop-preview) to automatically start and stop the compute instance (preview) to save cost when you aren't planning to use it.
+ 
+### Costs might accrue before resource deletion
+
+Before you delete an Azure Machine Learning workspace in the Azure portal or with Azure CLI, the following sub resources are common costs that accumulate even when you are not actively working in the workspace. If you are planning on returning to your Azure Machine Learning workspace at a later time, these resources may continue to accrue costs.
+
+* VMs
+* Load Balancer
+* Virtual Network
+* Bandwidth
+
+Each VM is billed per hour it is running. Cost depends on VM specifications. VMs that are running but not actively working on a dataset will still be charged via the load balancer. For each compute instance, one load balancer will be billed per day. Every 50 nodes of a compute cluster will have one standard load balancer billed. Each load balancer is billed around $0.33/day. To avoid load balancer costs on stopped compute instances and compute clusters, delete the compute resource. One virtual network will be billed per subscription and per region. Virtual networks cannot span regions or subscriptions. Setting up private endpoints in vNet setups may also incur charges. Bandwidth is charged by usage; the more data transferred, the more you are charged.
+
+### Costs might accrue after resource deletion
+
+After you delete an Azure Machine Learning workspace in the Azure portal or with Azure CLI, the following resources continue to exist. They continue to accrue costs until you delete them.
+
+* Azure Container Registry
+* Azure Block Blob Storage
+* Key Vault
+* Application Insights
+
+To delete the workspace along with these dependent resources, use the SDK:
+
+[!INCLUDE [sdk v1](../../includes/machine-learning-sdk-v1.md)]
+```python
+ws.delete(delete_dependent_resources=True)
+```
+
+If you create Azure Kubernetes Service (AKS) in your workspace, or if you attach any compute resources to your workspace you must delete them separately in [Azure portal](https://portal.azure.com).
+
+### Using Azure Prepayment credit with Azure Machine Learning
+
+You can pay for Azure Machine Learning charges with your Azure Prepayment credit. However, you can't use Azure Prepayment credit to pay for charges for third party products and services including those from the Azure Marketplace.
+
+## Review estimated costs in the Azure portal
+
+<!-- Note for Azure service writer: If your service shows estimated costs when a user is creating resources in the Azure portal, at a minimum, insert this section as a brief walkthrough that steps through creating a Azure Machine Learning resource where the estimated cost is shown to the user, updated for your service. Add a screenshot where the estimated costs or subscription credits are shown.
+
+If your service doesn't show costs as they create a resource or if estimated costs aren't shown to users before they use your service, then omit this section.
+
+For example, you might start with the following (modify for your service):
+-->
+
+As you create compute resources for Azure Machine Learning, you see estimated costs.
+
+To create a *compute instance *and view the estimated price:
+
+1. Sign into the [Azure Machine Learning studio](https://ml.azure.com)
+1. On the left side, select **Compute**.
+1. On the top toolbar, select **+New**.
+1. Review the estimated price shown in for each available virtual machine size.
+1. Finish creating the resource.
+
+
+:::image type="content" source="media/concept-plan-manage-cost/create-resource.png" alt-text="Example showing estimated costs while creating a compute instance." lightbox="media/concept-plan-manage-cost/create-resource.png" :::
+
+If your Azure subscription has a spending limit, Azure prevents you from spending over your credit amount. As you create and use Azure resources, your credits are used. When you reach your credit limit, the resources that you deployed are disabled for the rest of that billing period. You can't change your credit limit, but you can remove it. For more information about spending limits, see [Azure spending limit](../cost-management-billing/manage/spending-limit.md?WT.mc_id=costmanagementcontent_docsacmhorizontal_-inproduct-learn).
+
+## Monitor costs
+
+As you use Azure resources with Azure Machine Learning, you incur costs. Azure resource usage unit costs vary by time intervals (seconds, minutes, hours, and days) or by unit usage (bytes, megabytes, and so on.) As soon as Azure Machine Learning use starts, costs are incurred and you can see the costs in [cost analysis](../cost-management-billing/costs/quick-acm-cost-analysis.md?WT.mc_id=costmanagementcontent_docsacmhorizontal_-inproduct-learn).
+
+When you use cost analysis, you view Azure Machine Learning costs in graphs and tables for different time intervals. Some examples are by day, current and prior month, and year. You also view costs against budgets and forecasted costs. Switching to longer views over time can help you identify spending trends. And you see where overspending might have occurred. If you've created budgets, you can also easily see where they're exceeded.
+
+To view Azure Machine Learning costs in cost analysis:
+
+1. Sign in to the Azure portal.
+2. Open the scope in the Azure portal and select **Cost analysis** in the menu. For example, go to **Subscriptions**, select a subscription from the list, and then select  **Cost analysis** in the menu. Select **Scope** to switch to a different scope in cost analysis.
+3. By default, cost for services are shown in the first donut chart. Select the area in the chart labeled Azure Machine Learning.
+
+Actual monthly costs are shown when you initially open cost analysis. Here's an example showing all monthly usage costs.
+
+:::image type="content" source="media/concept-plan-manage-cost/all-costs.png" alt-text="Example showing accumulated costs for a subscription." lightbox="media/concept-plan-manage-cost/all-costs.png" :::
+
+
+To narrow costs for a single service, like Azure Machine Learning, select **Add filter** and then select **Service name**. Then, select **virtual machines**.
+
+Here's an example showing costs for just Azure Machine Learning.
+
+:::image type="content" source="media/concept-plan-manage-cost/vm-specific-cost.png" alt-text="Example showing accumulated costs for ServiceName." lightbox="media/concept-plan-manage-cost/vm-specific-cost.png" :::
+
+<!-- Note to Azure service writer: The image shows an example for Azure Storage. Replace the example image with one that shows costs for your service. -->
+
+In the preceding example, you see the current cost for the service. Costs by Azure regions (locations) and Azure Machine Learning costs by resource group are also shown. From here, you can explore costs on your own.
+## Create budgets
+
+You can create [budgets](../cost-management-billing/costs/tutorial-acm-create-budgets.md?WT.mc_id=costmanagementcontent_docsacmhorizontal_-inproduct-learn) to manage costs and create [alerts](../cost-management-billing/costs/cost-mgt-alerts-monitor-usage-spending.md?WT.mc_id=costmanagementcontent_docsacmhorizontal_-inproduct-learn) that automatically notify stakeholders of spending anomalies and overspending risks. Alerts are based on spending compared to budget and cost thresholds. Budgets and alerts are created for Azure subscriptions and resource groups, so they're useful as part of an overall cost monitoring strategy. 
+
+Budgets can be created with filters for specific resources or services in Azure if you want more granularity present in your monitoring. Filters help ensure that you don't accidentally create new resources that cost you additional money. For more about the filter options when you when create a budget, see [Group and filter options](../cost-management-billing/costs/group-filter.md?WT.mc_id=costmanagementcontent_docsacmhorizontal_-inproduct-learn).
+
+## Export cost data
+
+You can also [export your cost data](../cost-management-billing/costs/tutorial-export-acm-data.md?WT.mc_id=costmanagementcontent_docsacmhorizontal_-inproduct-learn) to a storage account. This is helpful when you need or others to do additional data analysis for costs. For example, a finance teams can analyze the data using Excel or Power BI. You can export your costs on a daily, weekly, or monthly schedule and set a custom date range. Exporting cost data is the recommended way to retrieve cost datasets.
+
+## Other ways to manage and reduce costs for Azure Machine Learning
+
+Use the following tips to help you manage and optimize your compute resource costs.
+
+- Configure your training clusters for autoscaling
+- Set quotas on your subscription and workspaces
+- Set termination policies on your training run
+- Use low-priority virtual machines (VM)
+- Schedule compute instances to shut down and start up automatically
+- Use an Azure Reserved VM Instance
+- Train locally
+- Parallelize training
+- Set data retention and deletion policies
+- Deploy resources to the same region
+- Delete instances and clusters if you do not plan on using them in the near future.
+
+For more information, see [manage and optimize costs in Azure Machine Learning](how-to-manage-optimize-cost.md).
+
+## Next steps
+
+- [Manage and optimize costs in Azure Machine Learning](how-to-manage-optimize-cost.md).
+- [Manage budgets, costs, and quota for Azure Machine Learning at organizational scale](/azure/cloud-adoption-framework/ready/azure-best-practices/optimize-ai-machine-learning-cost)
+- Learn [how to optimize your cloud investment with Azure Cost Management](../cost-management-billing/costs/cost-mgt-best-practices.md?WT.mc_id=costmanagementcontent_docsacmhorizontal_-inproduct-learn).
+- Learn more about managing costs with [cost analysis](../cost-management-billing/costs/quick-acm-cost-analysis.md?WT.mc_id=costmanagementcontent_docsacmhorizontal_-inproduct-learn).
+- Learn about how to [prevent unexpected costs](../cost-management-billing/understand/analyze-unexpected-charges.md?WT.mc_id=costmanagementcontent_docsacmhorizontal_-inproduct-learn).
+- Take the [Cost Management](/learn/paths/control-spending-manage-bills?WT.mc_id=costmanagementcontent_docsacmhorizontal_-inproduct-learn) guided learning course.