---
title: 'Install, set up, and use the CLI (v2)'
titleSuffix: Azure Machine Learning
description: Learn how to install, set up, and use the Azure CLI extension for Machine Learning.
services: machine-learning
ms.service: machine-learning
ms.subservice: core
ms.topic: how-to

author: lostmygithubaccount
ms.author: copeters
ms.date: 05/25/2021
ms.reviewer: laobri
ms.custom: devx-track-azurecli, devplatv2
---

# Install, set up, and use the CLI (v2)

The `ml` extension (preview) to the [Azure CLI](/cli/azure/) is the enhanced interface for Azure Machine Learning. It enables you to train and deploy models from the command line, with features that accelerate scaling data science up and out while tracking the model lifecycle.

[!INCLUDE [preview disclaimer](../../includes/machine-learning-preview-generic-disclaimer.md)]

## Prerequisites

- To use the CLI, you must have an Azure subscription. If you don't have an Azure subscription, create a free account before you begin. Try the [free or paid version of Azure Machine Learning](https://azure.microsoft.com/free/) today.
- To use the CLI commands in this document from your **local environment**, you need the [Azure CLI](/cli/azure/install-azure-cli).

## Installation

The new Machine Learning extension **requires Azure CLI version `>=2.15.0`**. Ensure this requirement is met:

:::code language="azurecli" source="~/azureml-examples-main/cli/misc.sh" id="az_version":::

If it isn't, [upgrade your Azure CLI](/cli/azure/update-azure-cli).

Check the Azure CLI extensions you've installed:

:::code language="azurecli" source="~/azureml-examples-main/cli/misc.sh" id="az_extension_list":::

Ensure no conflicting extension using the `ml` namespace is installed, including the `azure-cli-ml` extension:

:::code language="azurecli" source="~/azureml-examples-main/cli/misc.sh" id="az_extension_remove":::

Now, install the `ml` extension:

:::code language="azurecli" source="~/azureml-examples-main/cli/setup.sh" id="az_ml_install":::

Run the help command to verify your installation and see available subcommands:

:::code language="azurecli" source="~/azureml-examples-main/cli/misc.sh" id="az_ml_verify":::

You can upgrade the extension to the latest version:

:::code language="azurecli" source="~/azureml-examples-main/cli/misc.sh" id="az_ml_update":::

### Installation on Linux

If you're using Linux, the fastest way to install the necessary CLI version and the Machine Learning extension is:

:::code language="bash" source="~/azureml-examples-main/cli/misc.sh" id="az_extension_install_linux":::

For more, see [Install the Azure CLI for Linux](/cli/azure/install-azure-cli-linux).

## Set up

Login:

:::code language="azurecli" source="~/azureml-examples-main/cli/misc.sh" id="az_login":::

If you have access to multiple Azure subscriptions, you can set your active subscription:

:::code language="azurecli" source="~/azureml-examples-main/cli/misc.sh" id="az_account_set":::

If it doesn't already exist, you can create the Azure resource group:

:::code language="azurecli" source="~/azureml-examples-main/cli/setup.sh" id="az_group_create":::

Machine learning subcommands require the `--workspace/-w` and `--resource-group/-g` parameters. To avoid typing these repeatedly, configure defaults:

:::code language="azurecli" source="~/azureml-examples-main/cli/setup.sh" id="az_configure_defaults":::

> [!TIP]
> Most code examples assume you have set a default workspace and resource group. You can override these on the command line.

Now create the machine learning workspace:

:::code language="azurecli" source="~/azureml-examples-main/cli/setup.sh" id="az_ml_workspace_create":::

<<<<<<< HEAD
## Hello world

To follow along, clone the examples repository and change into the `cli` subdirectory:

```azurecli-interactive
git clone https://github.com/Azure/azureml-examples --depth 1
cd azureml-examples/cli
```

To run hello world locally via Python, see the example in the `jobs` subdirectory:

:::code language="yaml" source="~/azureml-examples-main/cli/jobs/misc/hello-world.yml":::

> [!IMPORTANT]
> [Docker](https://docker.io) needs to be installed and running locally.

Submit the job, streaming the logs to the console output, and opening the run in the Azure Machine Learning studio:

:::code language="azurecli" source="~/azureml-examples-main/cli/hello-world.sh" id="hello_world":::

> [!IMPORTANT]
> This may take a few minutes to run the first time, as the Docker image is pulled locally and the Azure ML job is run. Subsequent runs will have the image cached locally and complete quicker.

=======
>>>>>>> 46175e31
## Next steps

- [Train models using Machine Learning CLI extension (preview)](how-to-train-cli.md)
- [Set up the Visual Studio Code Azure Machine Learning extension](how-to-setup-vs-code.md)
- [Train an image classification TensorFlow model using the Azure Machine Learning Visual Studio Code extension](tutorial-train-deploy-image-classification-model-vscode.md)<|MERGE_RESOLUTION|>--- conflicted
+++ resolved
@@ -86,32 +86,6 @@
 
 :::code language="azurecli" source="~/azureml-examples-main/cli/setup.sh" id="az_ml_workspace_create":::
 
-<<<<<<< HEAD
-## Hello world
-
-To follow along, clone the examples repository and change into the `cli` subdirectory:
-
-```azurecli-interactive
-git clone https://github.com/Azure/azureml-examples --depth 1
-cd azureml-examples/cli
-```
-
-To run hello world locally via Python, see the example in the `jobs` subdirectory:
-
-:::code language="yaml" source="~/azureml-examples-main/cli/jobs/misc/hello-world.yml":::
-
-> [!IMPORTANT]
-> [Docker](https://docker.io) needs to be installed and running locally.
-
-Submit the job, streaming the logs to the console output, and opening the run in the Azure Machine Learning studio:
-
-:::code language="azurecli" source="~/azureml-examples-main/cli/hello-world.sh" id="hello_world":::
-
-> [!IMPORTANT]
-> This may take a few minutes to run the first time, as the Docker image is pulled locally and the Azure ML job is run. Subsequent runs will have the image cached locally and complete quicker.
-
-=======
->>>>>>> 46175e31
 ## Next steps
 
 - [Train models using Machine Learning CLI extension (preview)](how-to-train-cli.md)
