---
title: 'Install and set up the CLI (v2)'
titleSuffix: Azure Machine Learning
description: Learn how to install and set up the Azure CLI extension for Machine Learning.
services: machine-learning
ms.service: machine-learning
ms.subservice: core
ms.topic: how-to
author: lostmygithubaccount
ms.author: copeters
<<<<<<< HEAD
ms.date: 03/15/2022
ms.reviewer: nibaccam
ms.custom: devx-track-azurecli, devplatv2
=======
ms.date: 03/29/2022
ms.reviewer: laobri
ms.custom: devx-track-azurecli, devplatv2, cliv2
>>>>>>> 75f16def
---

# Install and set up the CLI (v2)

[!INCLUDE [cli v2](../../includes/machine-learning-cli-v2.md)]
[!INCLUDE [cli v2 how to update](../../includes/machine-learning-cli-v2-update-note.md)]

The `ml` extension (preview) to the [Azure CLI](/cli/azure/) is the enhanced interface for Azure Machine Learning. It enables you to train and deploy models from the command line, with features that accelerate scaling data science up and out while tracking the model lifecycle.

[!INCLUDE [preview disclaimer](../../includes/machine-learning-preview-generic-disclaimer.md)]

## Prerequisites

- To use the CLI, you must have an Azure subscription. If you don't have an Azure subscription, create a free account before you begin. Try the [free or paid version of Azure Machine Learning](https://azure.microsoft.com/free/) today.
- To use the CLI commands in this document from your **local environment**, you need the [Azure CLI](/cli/azure/install-azure-cli).

## Installation

The new Machine Learning extension **requires Azure CLI version `>=2.15.0`**. Ensure this requirement is met:

:::code language="azurecli" source="~/azureml-examples-main/cli/misc.sh" id="az_version":::

If it isn't, [upgrade your Azure CLI](/cli/azure/update-azure-cli).

Check the Azure CLI extensions you've installed:

:::code language="azurecli" source="~/azureml-examples-main/cli/misc.sh" id="az_extension_list":::

Ensure no conflicting extension using the `ml` namespace is installed, including the `azure-cli-ml` extension:

:::code language="azurecli" source="~/azureml-examples-main/cli/misc.sh" id="az_extension_remove":::

Now, install the `ml` extension:

:::code language="azurecli" source="~/azureml-examples-main/cli/setup.sh" id="az_ml_install":::

Run the help command to verify your installation and see available subcommands:

:::code language="azurecli" source="~/azureml-examples-main/cli/misc.sh" id="az_ml_verify":::

You can upgrade the extension to the latest version:

:::code language="azurecli" source="~/azureml-examples-main/cli/misc.sh" id="az_ml_update":::

### Installation on Linux

If you're using Linux, the fastest way to install the necessary CLI version and the Machine Learning extension is:

:::code language="bash" source="~/azureml-examples-main/cli/misc.sh" id="az_extension_install_linux":::

For more, see [Install the Azure CLI for Linux](/cli/azure/install-azure-cli-linux).

## Set up

Login:

:::code language="azurecli" source="~/azureml-examples-main/cli/misc.sh" id="az_login":::

If you have access to multiple Azure subscriptions, you can set your active subscription:

:::code language="azurecli" source="~/azureml-examples-main/cli/misc.sh" id="az_account_set":::

Optionally, setup common variables in your shell for usage in subsequent commands:

:::code language="azurecli" source="~/azureml-examples-main/setup-repo/azure-github.sh" id="set_variables":::

> [!WARNING]
> This uses Bash syntax for setting variables -- adjust as needed for your shell. You can also replace the values in commands below inline rather than using variables.

If it doesn't already exist, you can create the Azure resource group:

:::code language="azurecli" source="~/azureml-examples-main/setup-repo/azure-github.sh" id="az_group_create":::

And create a machine learning workspace:

:::code language="azurecli" source="~/azureml-examples-main/setup-repo/azure-github.sh" id="az_ml_workspace_create":::

Machine learning subcommands require the `--workspace/-w` and `--resource-group/-g` parameters. To avoid typing these repeatedly, configure defaults:

:::code language="azurecli" source="~/azureml-examples-main/cli/setup.sh" id="az_configure_defaults":::

> [!TIP]
> Most code examples assume you have set a default workspace and resource group. You can override these on the command line.

You can show your current defaults using `--list-defaults/-l`:

:::code language="azurecli" source="~/azureml-examples-main/cli/misc.sh" id="list_defaults":::

> [!TIP]
> Combining with `--output/-o` allows for more readable output formats.

## Secure communications

The `ml` CLI extension (sometimes called 'CLI v2') for Azure Machine Learning sends operational data (YAML parameters and metadata) over the public internet. All the `ml` CLI extension commands communicate with the Azure Resource Manager. This communication is secured using HTTPS/TLS 1.2.

Data in a data store that is secured in a virtual network is _not_ sent over the public internet. For example, if your training data is located in the default storage account for the workspace, and the storage account is in a virtual network.

> [!NOTE]
> With the previous extension (`azure-cli-ml`, sometimes called 'CLI v1'), only some of the commands communicate with the Azure Resource Manager. Specifically, commands that create, update, delete, list, or show Azure resources. Operations such as submitting a training job communicate directly with the Azure Machine Learning workspace. If your workspace is [secured with a private endpoint](how-to-configure-private-link.md), that is enough to secure commands provided by the `azure-cli-ml` extension.

# [Public workspace](#tab/public)

If your Azure Machine Learning workspace is public (that is, not behind a virtual network), then there is no additional configuration required. Communications are secured using HTTPS/TLS 1.2

# [Private workspace](#tab/private)

If your Azure Machine Learning workspace uses a private endpoint and virtual network, choose one of the following configurations to use:

* If you are __OK__ with the CLI v2 communication over the public internet, use the following `--public-network-access` parameter for the `az ml workspace update` command to enable public network access. For example, the following command updates a workspace for public network access:

    ```azurecli
    az ml workspace update --name myworkspace --public-network-access
    ```

* If you are __not OK__ with the CLI v2 communication over the public internet, you can use an Azure Private Link to increase security of the communication. Use the following links to secure communications with Azure Resource Manager by using Azure Private Link.

    1. [Secure your Azure Machine Learning workspace inside a virtual network using a private endpoint](how-to-configure-private-link.md).
    2. [Create a Private Link for managing Azure resources](../azure-resource-manager/management/create-private-link-access-portal.md). 
    3. [Create a private endpoint](../azure-resource-manager/management/create-private-link-access-portal.md#create-private-endpoint) for the Private Link created in the previous step.

    > [!IMPORTANT]
    > To configure the private link for Azure Resource Manager, you must be the _subscription owner_ for the Azure subscription, and an _owner_ or _contributor_ of the root management group. For more information, see [Create a private link for managing Azure resources](../azure-resource-manager/management/create-private-link-access-portal.md).

---

## Next steps

- [Train models using CLI (v2)](how-to-train-cli.md)
- [Set up the Visual Studio Code Azure Machine Learning extension](how-to-setup-vs-code.md)
- [Train an image classification TensorFlow model using the Azure Machine Learning Visual Studio Code extension](tutorial-train-deploy-image-classification-model-vscode.md)
- [Explore Azure Machine Learning with examples](samples-notebooks.md)<|MERGE_RESOLUTION|>--- conflicted
+++ resolved
@@ -8,15 +8,9 @@
 ms.topic: how-to
 author: lostmygithubaccount
 ms.author: copeters
-<<<<<<< HEAD
-ms.date: 03/15/2022
+ms.date: 03/31/2022
 ms.reviewer: nibaccam
 ms.custom: devx-track-azurecli, devplatv2
-=======
-ms.date: 03/29/2022
-ms.reviewer: laobri
-ms.custom: devx-track-azurecli, devplatv2, cliv2
->>>>>>> 75f16def
 ---
 
 # Install and set up the CLI (v2)
