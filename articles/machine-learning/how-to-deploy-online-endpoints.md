--- conflicted
+++ resolved
@@ -559,19 +559,7 @@
 
 We *highly recommend* that you test-run your endpoint locally by validating and debugging your code and configuration before you deploy to Azure. Azure CLI and Python SDK support local endpoints and deployments, while Azure Machine Learning studio and ARM template don't.
 
-<<<<<<< HEAD
 To deploy locally, [Docker Engine](https://docs.docker.com/engine/install/) must be installed and running. Docker Engine typically starts when the computer starts. If it doesn't, you can [troubleshoot Docker Engine](https://docs.docker.com/config/daemon/#start-the-daemon-manually).
-=======
-> [!NOTE]
-> * To deploy locally, [Docker Engine](https://docs.docker.com/engine/install/) must be installed.
-> * Docker Engine must be running. Docker Engine typically starts when the computer starts. If it doesn't, you can [troubleshoot Docker Engine](https://docs.docker.com/config/daemon/#start-the-daemon-manually).
-
-> [!IMPORTANT]
-> The goal of a local endpoint deployment is to validate and debug your code and configuration before you deploy to Azure. Local deployment has the following limitations:
-> - Local endpoints do *not* support traffic rules, authentication, or probe settings. 
-> - Local endpoints support only one deployment per endpoint. 
-> - Local endpoints do *not* support registered models. To use models already registered, you can download them using [CLI](/cli/azure/ml/model#az-ml-model-download) or [SDK](/python/api/azure-ai-ml/azure.ai.ml.operations.modeloperations#azure-ai-ml-operations-modeloperations-download) and refer to them in the deployment definition.
->>>>>>> 02ba9a52
 
 > [!TIP]
 > You can use [Azure Machine Learning inference HTTP server Python package](how-to-inference-server-http.md) to debug your scoring script locally **without Docker Engine**. Debugging with the inference server helps you to debug the scoring script before deploying to local endpoints so that you can debug without being affected by the deployment container configurations.
@@ -579,7 +567,7 @@
 Local endpoints have the following limitations:
 - They do *not* support traffic rules, authentication, or probe settings. 
 - They support only one deployment per endpoint.
-- They support local model files only. If you want to test registered models, first download them, then use `path` in the deployment definition to refer to the parent folder.
+- They support local model files only. If you want to test registered models, first download them using [CLI](/cli/azure/ml/model#az-ml-model-download) or [SDK](/python/api/azure-ai-ml/azure.ai.ml.operations.modeloperations#azure-ai-ml-operations-modeloperations-download), then use `path` in the deployment definition to refer to the parent folder.
 
 For more information on debugging online endpoints locally before deploying to Azure, see [Debug online endpoints locally in Visual Studio Code](how-to-debug-managed-online-endpoints-visual-studio-code.md).
 
