---
title: Start, monitor, and cancel training runs in Python
titleSuffix: Azure Machine Learning
description: Learn how to start, status, and manage your machine learning experiment runs with the Azure Machine Learning Python SDK. 
services: machine-learning
ms.service: machine-learning
ms.subservice: core
ms.author: roastala
author: rastala
manager: cgronlun
ms.reviewer: nibaccam
ms.date: 03/04/2021
ms.topic: conceptual
ms.custom: how-to, devx-track-python, devx-track-azurecli
---

# Start, monitor, and cancel training runs in Python

The [Azure Machine Learning SDK for Python](/python/api/overview/azure/ml/intro?preserve-view=true&view=azure-ml-py), [Machine Learning CLI](reference-azure-machine-learning-cli.md), and [Azure Machine Learning studio](https://ml.azure.com) provide various methods to monitor, organize, and manage your runs for training and experimentation.

This article shows examples of the following tasks:

* Monitor run performance.
* Cancel or fail runs.
* Create child runs.
* Tag and find runs.

> [!TIP]
> If you're looking for information on monitoring the Azure Machine Learning service and associated Azure services, see [How to monitor Azure Machine Learning](monitor-azure-machine-learning.md).
> If you're looking for information on monitoring models deployed as web services or IoT Edge modules, see [Collect model data](how-to-enable-data-collection.md) and [Monitor with Application Insights](how-to-enable-app-insights.md).

## Prerequisites

You'll need the following items:

* An Azure subscription. If you don't have an Azure subscription, create a free account before you begin. Try the [free or paid version of Azure Machine Learning](https://aka.ms/AMLFree) today.

* An [Azure Machine Learning workspace](how-to-manage-workspace.md).

* The Azure Machine Learning SDK for Python (version 1.0.21 or later). To install or update to the latest version of the SDK, see [Install or update the SDK](/python/api/overview/azure/ml/install?preserve-view=true&view=azure-ml-py).

    To check your version of the Azure Machine Learning SDK, use the following code:

    ```python
    print(azureml.core.VERSION)
    ```

* The [Azure CLI](/cli/azure/?preserve-view=true&view=azure-cli-latest) and [CLI extension for Azure Machine Learning](reference-azure-machine-learning-cli.md).

## Monitor run performance

* Start a run and its logging process

    # [Python](#tab/python)
    
    1. Set up your experiment by importing the [Workspace](/python/api/azureml-core/azureml.core.workspace.workspace?preserve-view=true&view=azure-ml-py), [Experiment](/python/api/azureml-core/azureml.core.experiment.experiment?preserve-view=true&view=azure-ml-py), [Run](/python/api/azureml-core/azureml.core.run%28class%29?preserve-view=true&view=azure-ml-py), and [ScriptRunConfig](/python/api/azureml-core/azureml.core.scriptrunconfig?preserve-view=true&view=azure-ml-py) classes from the [azureml.core](/python/api/azureml-core/azureml.core?preserve-view=true&view=azure-ml-py) package.
    
        ```python
        import azureml.core
        from azureml.core import Workspace, Experiment, Run
        from azureml.core import ScriptRunConfig
        
        ws = Workspace.from_config()
        exp = Experiment(workspace=ws, name="explore-runs")
        ```
    
    1. Start a run and its logging process with the [`start_logging()`](/python/api/azureml-core/azureml.core.experiment%28class%29?preserve-view=true&view=azure-ml-py#&preserve-view=truestart-logging--args----kwargs-) method.
    
        ```python
        notebook_run = exp.start_logging()
        notebook_run.log(name="message", value="Hello from run!")
        ```
        
    # [Azure CLI](#tab/azure-cli)
    
    To start a run of your experiment, use the following steps:
    
    1. From a shell or command prompt, use the Azure CLI to authenticate to your Azure subscription:
    
        ```azurecli-interactive
        az login
        ```
        
        [!INCLUDE [select-subscription](../../includes/machine-learning-cli-subscription.md)] 
    
    1. Attach a workspace configuration to the folder that contains your training script. Replace `myworkspace` with your Azure Machine Learning workspace. Replace `myresourcegroup` with the Azure resource group that contains your workspace:
    
        ```azurecli-interactive
        az ml folder attach -w myworkspace -g myresourcegroup
        ```
    
        This command creates a `.azureml` subdirectory that contains example runconfig and conda environment files. It also contains a `config.json` file that is used to communicate with your Azure Machine Learning workspace.
    
        For more information, see [az ml folder attach](/cli/azure/ext/azure-cli-ml/ml/folder?preserve-view=true&view=azure-cli-latest#ext-azure-cli-ml-az-ml-folder-attach).
    
    2. To start the run, use the following command. When using this command, specify the name of the runconfig file (the text before \*.runconfig if you are looking at your file system) against the -c parameter.
    
        ```azurecli-interactive
        az ml run submit-script -c sklearn -e testexperiment train.py
        ```
    
        > [!TIP]
        > The `az ml folder attach` command created a `.azureml` subdirectory, which contains two example runconfig files.
        >
        > If you have a Python script that creates a run configuration object programmatically, you can use [RunConfig.save()](/python/api/azureml-core/azureml.core.runconfiguration?preserve-view=true&view=azure-ml-py#&preserve-view=truesave-path-none--name-none--separate-environment-yaml-false-) to save it as a runconfig file.
        >
        > For more example runconfig files, see [https://github.com/MicrosoftDocs/pipelines-azureml/](https://github.com/MicrosoftDocs/pipelines-azureml/).
    
        For more information, see [az ml run submit-script](/cli/azure/ext/azure-cli-ml/ml/run?preserve-view=true&view=azure-cli-latest#ext-azure-cli-ml-az-ml-run-submit-script).

    # [Studio](#tab/azure-studio)

    For an example of training a model in the Azure Machine Learning designer, see [Tutorial: Predict automobile price with the designer](tutorial-designer-automobile-price-train-score.md).

    ---

* Monitor the status of a run

    # [Python](#tab/python)
    
    * Get the status of a run with the [`get_status()`](/python/api/azureml-core/azureml.core.run%28class%29?preserve-view=true&view=azure-ml-py#&preserve-view=trueget-status--) method.
    
        ```python
        print(notebook_run.get_status())
        ```
    
    * To get the run ID, execution time, and additional details about the run, use the [`get_details()`](/python/api/azureml-core/azureml.core.workspace.workspace?preserve-view=true&view=azure-ml-py#&preserve-view=trueget-details--) method.
    
        ```python
        print(notebook_run.get_details())
        ```
    
    * When your run finishes successfully, use the [`complete()`](/python/api/azureml-core/azureml.core.run%28class%29?preserve-view=true&view=azure-ml-py#&preserve-view=truecomplete--set-status-true-) method to mark it as completed.
    
        ```python
        notebook_run.complete()
        print(notebook_run.get_status())
        ```
    
    * If you use Python's `with...as` design pattern, the run will automatically mark itself as completed when the run is out of scope. You don't need to manually mark the run as completed.
        
        ```python
        with exp.start_logging() as notebook_run:
            notebook_run.log(name="message", value="Hello from run!")
            print(notebook_run.get_status())
        
        print(notebook_run.get_status())
        ```
    
    # [Azure CLI](#tab/azure-cli)
    
    * To view a list of runs for your experiment, use the following command. Replace `experiment` with the name of your experiment:
    
        ```azurecli-interactive
        az ml run list --experiment-name experiment
        ```
    
        This command returns a JSON document that lists information about runs for this experiment.
    
        For more information, see [az ml experiment list](/cli/azure/ext/azure-cli-ml/ml/experiment?preserve-view=true&view=azure-cli-latest#ext-azure-cli-ml-az-ml-experiment-list).
    
    * To view information on a specific run, use the following command. Replace `runid` with the ID of the run:
    
        ```azurecli-interactive
        az ml run show -r runid
        ```
    
        This command returns a JSON document that lists information about the run.
    
        For more information, see [az ml run show](/cli/azure/ext/azure-cli-ml/ml/run?preserve-view=true&view=azure-cli-latest#ext-azure-cli-ml-az-ml-run-show).
    
    
    # [Studio](#tab/azure-studio)
    
    To view your runs in the studio: 
    
    1. Navigate to the **Experiments** tab.
    
    1. Select either **All experiments** to view all the runs in an experiment or select **All runs** to view all the runs submitted in the Workspace.
    
        In the **All runs'** page, you can filter the runs list by tags, experiments, compute target and more to better organize and scope your work.  
    
    1. Make customizations to the page by selecting runs to compare, adding charts or applying filters. These changes can be saved as a **Custom View** so you can easily return to your work. Users with workspace permissions can edit or view the custom view. Also, share the custom view with team members for enhanced collaboration by selecting **Share view**.   
    
        :::image type="content" source="media/how-to-manage-runs/custom-views.gif" alt-text="Screenshot: create a custom view":::
    
    1. To view the run logs, select a specific run and in the **Outputs + logs** tab, you can find diagnostic and error logs for your run.
    
    ---

## Run description 

A run description can be added to a run to provide more context and information to the run. You can also search on these descriptions from the runs list and add the run description as a column in the runs list. 

Navigate to the **Run Details** page for your run and select the edit or pencil icon to add, edit or delete descriptions for your run. To persist the changes to the runs list, save the changes to your existing Custom View or a new Custom View. Markdown format is supported for run descriptions which allows images to be embedded and deep linking as shown below.

<<<<<<< HEAD

=======
:::image type="content" source="media/how-to-manage-runs/run-description.gif" alt-text="Screenshot: create a run description"::: 
>>>>>>> 8b639e1a
    

## Tag and find runs

In Azure Machine Learning, you can use properties and tags to help organize and query your runs for important information.

* Add properties and tags

    # [Python](#tab/python)
    
    To add searchable metadata to your runs, use the [`add_properties()`](/python/api/azureml-core/azureml.core.run%28class%29?preserve-view=true&view=azure-ml-py#&preserve-view=trueadd-properties-properties-) method. For example, the following code adds the `"author"` property to the run:
    
    ```Python
    local_run.add_properties({"author":"azureml-user"})
    print(local_run.get_properties())
    ```
    
    Properties are immutable, so they create a permanent record for auditing purposes. The following code example results in an error, because we already added `"azureml-user"` as the `"author"` property value in the preceding code:
    
    ```Python
    try:
        local_run.add_properties({"author":"different-user"})
    except Exception as e:
        print(e)
    ```
    
    Unlike properties, tags are mutable. To add searchable and meaningful information for consumers of your experiment, use the [`tag()`](/python/api/azureml-core/azureml.core.run%28class%29?preserve-view=true&view=azure-ml-py#&preserve-view=truetag-key--value-none-) method.
    
    ```Python
    local_run.tag("quality", "great run")
    print(local_run.get_tags())
    
    local_run.tag("quality", "fantastic run")
    print(local_run.get_tags())
    ```
    
    You can also add simple string tags. When these tags appear in the tag dictionary as keys, they have a value of `None`.
    
    ```Python
    local_run.tag("worth another look")
    print(local_run.get_tags())
    ```
    
    # [Azure CLI](#tab/azure-cli)
    
    > [!NOTE]
    > Using the CLI, you can only add or update tags.
    
    To add or update a tag, use the following command:
    
    ```azurecli-interactive
    az ml run update -r runid --add-tag quality='fantastic run'
    ```
    
    For more information, see [az ml run update](/cli/azure/ext/azure-cli-ml/ml/run?preserve-view=true&view=azure-cli-latest#ext-azure-cli-ml-az-ml-run-update).
    
    # [Studio](#tab/azure-studio)
    
    You can add, edit or delete run tags from the studio. Navigate to the **Run Details** page for your run and select the edit or pencil icon to add, edit or delete tags for your runs. You can also search and filter on these tags from the runs list page.
    
    :::image type="content" source="media/how-to-manage-runs/run-tags.gif" alt-text="Screenshot: Add, edit or delete run tags":::
    
    ---

* Query properties and tags

    You can query runs within an experiment to return a list of runs that match specific properties and tags.

    # [Python](#tab/python)
    
    ```Python
    list(exp.get_runs(properties={"author":"azureml-user"},tags={"quality":"fantastic run"}))
    list(exp.get_runs(properties={"author":"azureml-user"},tags="worth another look"))
    ```
    
    # [Azure CLI](#tab/azure-cli)
    
    The Azure CLI supports [JMESPath](http://jmespath.org) queries, which can be used to filter runs based on properties and tags. To use a JMESPath query with the Azure CLI, specify it with the `--query` parameter. The following examples show some queries using properties and tags:
    
    ```azurecli-interactive
    # list runs where the author property = 'azureml-user'
    az ml run list --experiment-name experiment [?properties.author=='azureml-user']
    # list runs where the tag contains a key that starts with 'worth another look'
    az ml run list --experiment-name experiment [?tags.keys(@)[?starts_with(@, 'worth another look')]]
    # list runs where the author property = 'azureml-user' and the 'quality' tag starts with 'fantastic run'
    az ml run list --experiment-name experiment [?properties.author=='azureml-user' && tags.quality=='fantastic run']
    ```
    
    For more information on querying Azure CLI results, see [Query Azure CLI command output](/cli/azure/query-azure-cli?preserve-view=true&view=azure-cli-latest).
    
    # [Studio](#tab/azure-studio)
    
    1. Navigate to the  **All runs** list.
    
    1. Use the search bar to filter on the run metadata like the tags, descriptions, experiment names, and submitter name. The tags filter can also be used to filter on the tags. 
    
    ---


## Cancel or fail runs

If you notice a mistake or if your run is taking too long to finish, you can cancel the run.

# [Python](#tab/python)

To cancel a run using the SDK, use the [`cancel()`](/python/api/azureml-core/azureml.core.run%28class%29?preserve-view=true&view=azure-ml-py#&preserve-view=truecancel--) method:

```python
src = ScriptRunConfig(source_directory='.', script='hello_with_delay.py')
local_run = exp.submit(src)
print(local_run.get_status())

local_run.cancel()
print(local_run.get_status())
```

If your run finishes, but it contains an error (for example, the incorrect training script was used), you can use the [`fail()`](/python/api/azureml-core/azureml.core.run%28class%29#fail-error-details-none--error-code-none---set-status-true-) method to mark it as failed.

```python
local_run = exp.submit(src)
local_run.fail()
print(local_run.get_status())
```

# [Azure CLI](#tab/azure-cli)

To cancel a run using the CLI, use the following command. Replace `runid` with the ID of the run

```azurecli-interactive
az ml run cancel -r runid -w workspace_name -e experiment_name
```

For more information, see [az ml run cancel](/cli/azure/ext/azure-cli-ml/ml/run?preserve-view=true&view=azure-cli-latest#ext-azure-cli-ml-az-ml-run-cancel).

# [Studio](#tab/azure-studio)

To cancel a run in the studio, using the following steps:

1. Go to the running pipeline in either the **Experiments** or **Pipelines** section. 

1. Select the pipeline run number you want to cancel.

1. In the toolbar, select **Cancel**

---

## Create child runs

Create child runs to group together related runs, such as for different hyperparameter-tuning iterations.

> [!NOTE]
> Child runs can only be created using the SDK.

This code example uses the `hello_with_children.py` script to create a batch of five child runs from within a submitted run by using the [`child_run()`](/python/api/azureml-core/azureml.core.run%28class%29?preserve-view=true&view=azure-ml-py#&preserve-view=truechild-run-name-none--run-id-none--outputs-none-) method:

```python
!more hello_with_children.py
src = ScriptRunConfig(source_directory='.', script='hello_with_children.py')

local_run = exp.submit(src)
local_run.wait_for_completion(show_output=True)
print(local_run.get_status())

with exp.start_logging() as parent_run:
    for c,count in enumerate(range(5)):
        with parent_run.child_run() as child:
            child.log(name="Hello from child run", value=c)
```

> [!NOTE]
> As they move out of scope, child runs are automatically marked as completed.

To create many child runs efficiently, use the [`create_children()`](/python/api/azureml-core/azureml.core.run.run?preserve-view=true&view=azure-ml-py#&preserve-view=truecreate-children-count-none--tag-key-none--tag-values-none-) method. Because each creation results in a network call, 
creating a batch of runs is more efficient than creating them one by one.

### Submit child runs

Child runs can also be submitted from a parent run. This allows you to create hierarchies of parent and child runs. You cannot create a parentless child run: even if the parent run does nothing but launch child runs, it's still necessary to create the hierarchy. The status of all runs are independent: a parent can be in the `"Completed"` successful state even if one or more child runs were canceled or failed.  

You may wish your child runs to use a different run configuration than the parent run. For instance, you might use a less-powerful, CPU-based configuration for the parent, while using GPU-based configurations for your children. Another common desire is to pass each child different arguments and data. To customize a child run, create a `ScriptRunConfig` object for the child run. The below code does the following:

- Retrieve a compute resource named `"gpu-cluster"` from the workspace `ws`
- Iterates over different argument values to be passed to the children `ScriptRunConfig` objects
- Creates and submits a new child run, using the custom compute resource and argument
- Blocks until all of the child runs complete

```python
# parent.py
# This script controls the launching of child scripts
from azureml.core import Run, ScriptRunConfig

compute_target = ws.compute_targets["gpu-cluster"]

run = Run.get_context()

child_args = ['Apple', 'Banana', 'Orange']
for arg in child_args: 
    run.log('Status', f'Launching {arg}')
    child_config = ScriptRunConfig(source_directory=".", script='child.py', arguments=['--fruit', arg], compute_target=compute_target)
    # Starts the run asynchronously
    run.submit_child(child_config)

# Experiment will "complete" successfully at this point. 
# Instead of returning immediately, block until child runs complete

for child in run.get_children():
    child.wait_for_completion()
```

To create many child runs with identical configurations, arguments, and inputs efficiently, use the [`create_children()`](/python/api/azureml-core/azureml.core.run.run?preserve-view=true&view=azure-ml-py#&preserve-view=truecreate-children-count-none--tag-key-none--tag-values-none-) method. Because each creation results in a network call, creating a batch of runs is more efficient than creating them one by one.

Within a child run, you can view the parent run ID:

```python
## In child run script
child_run = Run.get_context()
child_run.parent.id
```

### Query child runs

To query the child runs of a specific parent, use the [`get_children()`](/python/api/azureml-core/azureml.core.run%28class%29?preserve-view=true&view=azure-ml-py#&preserve-view=trueget-children-recursive-false--tags-none--properties-none--type-none--status-none---rehydrate-runs-true-) method. 
The ``recursive = True`` argument allows you to query a nested tree of children and grandchildren.

```python
print(parent_run.get_children())
```

### Log to parent or root run

You can use the `Run.parent` field to access the run that launched the current child run. A common use-case for this is when you wish to consolidate log results in a single place. Note that child runs execute asynchronously and there is no guarantee of ordering or synchronization beyond the ability of the parent to wait for its child runs to complete.

```python
# in child (or even grandchild) run

def root_run(self : Run) -> Run :
    if self.parent is None : 
        return self
    return root_run(self.parent)

current_child_run = Run.get_context()
root_run(current_child_run).log("MyMetric", f"Data from child run {current_child_run.id}")

```

## Example notebooks

The following notebooks demonstrate the concepts in this article:

* To learn more about the logging APIs, see the [logging API notebook](https://github.com/Azure/MachineLearningNotebooks/blob/master/how-to-use-azureml/track-and-monitor-experiments/logging-api/logging-api.ipynb).

* For more information about managing runs with the Azure Machine Learning SDK, see the [manage runs notebook](https://github.com/Azure/MachineLearningNotebooks/blob/master/how-to-use-azureml/track-and-monitor-experiments/manage-runs/manage-runs.ipynb).

## Next steps

* To learn how to log metrics for your experiments, see [Log metrics during training runs](how-to-track-experiments.md).
* To learn how to monitor resources and logs from Azure Machine Learning, see [Monitoring Azure Machine Learning](monitor-azure-machine-learning.md).<|MERGE_RESOLUTION|>--- conflicted
+++ resolved
@@ -194,12 +194,7 @@
 
 Navigate to the **Run Details** page for your run and select the edit or pencil icon to add, edit or delete descriptions for your run. To persist the changes to the runs list, save the changes to your existing Custom View or a new Custom View. Markdown format is supported for run descriptions which allows images to be embedded and deep linking as shown below.
 
-<<<<<<< HEAD
-
-=======
 :::image type="content" source="media/how-to-manage-runs/run-description.gif" alt-text="Screenshot: create a run description"::: 
->>>>>>> 8b639e1a
-    
 
 ## Tag and find runs
 
