---
title: Access data in a job
titleSuffix: Azure Machine Learning
description: Learn how to read and write data in Azure Machine Learning training jobs.
services: machine-learning
ms.service: machine-learning
ms.subservice: mldata
ms.topic: how-to
ms.author: yogipandey
author: ynpandey
ms.reviewer: franksolomon
<<<<<<< HEAD
ms.date: 01/23/2023
ms.custom: devplatv2, sdkv2, cliv2, event-tier1-build-2022, ignite-2022, build-2023
#Customer intent: As an experienced Python developer, I need to read in my data to make it available to a remote compute to train my machine learning models.
=======
ms.date: 06/02/2023
ms.custom: devx-track-python, devplatv2, sdkv2, cliv2, event-tier1-build-2022, ignite-2022, build-2023
#Customer intent: As an experienced Python developer, I need to read my data, to make it available to a remote compute resource, to train my machine learning models.
>>>>>>> 0388d3a9
---

# Access data in a job

[!INCLUDE [dev v2](../../includes/machine-learning-dev-v2.md)]

> [!div class="op_single_selector" title1="Select the version of the Azure Machine Learning CLI extension you use:"]
> * [v1](v1/how-to-train-with-datasets.md?view=azureml-api-1&preserve-view=true)
> * [v2 (current version)](how-to-read-write-data-v2.md)

In this article you learn:

> [!div class="checklist"]
> - How to read data from Azure storage in an Azure Machine Learning job.
> - How to write data from your Azure Machine Learning job to Azure Storage.
> - The difference between *mount* and *download* modes.
> - How to use user identity and managed identity to access data.
> - Mount settings available in a job.
> - Optimum mount settings for common scenarios.
> - How to access V1 data assets.

## Prerequisites

- An Azure subscription. If you don't have an Azure subscription, create a free account before you begin. Try the [free or paid version of Azure Machine Learning](https://azure.microsoft.com/free/).

- The [Azure Machine Learning SDK for Python v2](https://aka.ms/sdk-v2-install).

- An Azure Machine Learning workspace

## Quickstart

Before delving into the detailed options available to you when accessing data, we show you the relevant code snippets to access data so you can get started quickly.

### Read data from Azure storage in an Azure Machine Learning job

In this example, you submit an Azure Machine Learning job that accesses data from a *public* blob storage account. However, you can adapt the snippet to access your own data in a private Azure Storage account by updating the path (for details on how to specify paths, read [Paths](#paths)). Azure Machine Learning seamlessly handles authentication to cloud storage using Azure Active Directory passthrough. When you submit a job, you can choose:

- **User identity:** Passthrough your Azure Active Directory identity to access the data.
- **Managed identity:** Use the managed identity of the compute target to access data.
- **None:** Don't specify an identity to access the data. Use None when using credential-based (key/SAS token) datastores or when accessing public data.

> [!TIP]
> If you are using keys or SAS tokens to authenticate then we recommend you [create an Azure Machine Learning datastore](how-to-datastore.md) as the runtime will automatically connect to storage without exposing the key/token.

# [Python SDK](#tab/python)

```python
from azure.ai.ml import command, Input, MLClient, UserIdentityConfiguration, ManagedIdentityConfiguration
from azure.ai.ml.entities import Data
from azure.ai.ml.constants import AssetTypes, InputOutputModes
from azure.identity import DefaultAzureCredential

# Set your subscription, resource group and workspace name:
subscription_id = "<SUBSCRIPTION_ID>"
resource_group = "<RESOURCE_GROUP>"
workspace = "<AML_WORKSPACE_NAME>"

# connect to the AzureML workspace
ml_client = MLClient(
    DefaultAzureCredential(), subscription_id, resource_group, workspace
)

# ==============================================================
# Set the URI path for the data. Supported paths include:
# local: `./<path>
# Blob: wasbs://<container_name>@<account_name>.blob.core.windows.net/<path>
# ADLS: abfss://<file_system>@<account_name>.dfs.core.windows.net/<path>
# Datastore: azureml://datastores/<data_store_name>/paths/<path>
# Data Asset: azureml:<my_data>:<version>
# We set the path to a file on a public blob container
# ==============================================================
path = "wasbs://data@azuremlexampledata.blob.core.windows.net/titanic.csv"

# ==============================================================
# What type of data does the path point to? Options include:
# data_type = AssetTypes.URI_FILE # a specific file
# data_type = AssetTypes.URI_FOLDER # a folder
# data_type = AssetTypes.MLTABLE # an mltable
# The path we set above is a specific file
# ==============================================================
data_type = AssetTypes.URI_FILE

# ==============================================================
# Set the mode. The popular modes include:
# mode = InputOutputModes.RO_MOUNT # Read-only mount on the compute target
# mode = InputOutputModes.DOWNLOAD # Download the data to the compute target
# ==============================================================
mode = InputOutputModes.RO_MOUNT

# ==============================================================
# You can set the identity you want to use in a job to access the data. Options include:
# identity = UserIdentityConfiguration() # Use the user's identity
# identity = ManagedIdentityConfiguration() # Use the compute target managed identity
# ==============================================================
# This example accesses public data, so we don't need an identity.
# You also set identity to None if you use a credential-based datastore
identity = None

# Set the input for the job:
inputs = {
    "input_data": Input(type=data_type, path=path, mode=mode)
}

# This command job uses the head Linux command to print the first 10 lines of the file
job = command(
    command="head ${{inputs.input_data}}",
    inputs=inputs,
    environment="azureml://registries/azureml/environments/sklearn-1.1/versions/4",
    compute="cpu-cluster",
    identity=identity,
)

# Submit the command
ml_client.jobs.create_or_update(job)
```

# [Azure CLI](#tab/cli)

Create a job specification YAML file (`<file-name>.yml`).

```yaml
$schema: https://azuremlschemas.azureedge.net/latest/commandJob.schema.json

# ==============================================================
# Set the URI path for the data. Supported paths include:
# local: `./<path>
# Blob: wasbs://<container_name>@<account_name>.blob.core.windows.net/<path>
# ADLS: abfss://<file_system>@<account_name>.dfs.core.windows.net/<path>
# Datastore: azureml://datastores/<data_store_name>/paths/<path>
# Data Asset: azureml:<my_data>:<version>
# ==============================================================

# ==============================================================
# What type of data does the path point to? Options include:
# type: uri_file # a specific file
# type: uri_folder # a folder
# type: mltable # an mltable
# ==============================================================

# ==============================================================
# Set the mode. The popular modes include:
# mode: ro_mount # Read-only mount on the compute target
# mode: download # Download the data to the compute target
# ==============================================================

# ==============================================================
# You can set the identity you want to use in a job to access the data. Options include:
# identity:
#   type: user_identity
# identity:
#   type: managed_identity
# ==============================================================
# This example accesses public data, so we don't need an identity.
# You don't need to set an identity to if you use a credential-based datastore

# This command job prints the first 10 lines of the file

type: command
command: head ${{inputs.input_data}}
compute: azureml:cpu-cluster
environment: azureml://registries/azureml/environments/sklearn-1.1/versions/4
inputs:
  input_data:
    mode: ro_mount
    path: azureml:wasbs://data@azuremlexampledata.blob.core.windows.net/titanic.csv
    type: uri_file
```

Next, submit your job using the CLI:

```azurecli
az ml job create -f <file-name>.yml
```
---

### Write data from your Azure Machine Learning job to Azure Storage

In this example, you submit an Azure Machine Learning job that writes data to your default Azure Machine Learning Datastore.

# [Python SDK](#tab/python)

```python
from azure.ai.ml import command, Input, Output, MLClient
from azure.ai.ml.constants import AssetTypes, InputOutputModes
from azure.identity import DefaultAzureCredential

# Set your subscription, resource group and workspace name:
subscription_id = "<SUBSCRIPTION_ID>"
resource_group = "<RESOURCE_GROUP>"
workspace = "<AML_WORKSPACE_NAME>"

# connect to the AzureML workspace
ml_client = MLClient(
    DefaultAzureCredential(), subscription_id, resource_group, workspace
)

# ==============================================================
# Set the input and output URI paths for the data. Supported paths include:
# local: `./<path>
# Blob: wasbs://<container_name>@<account_name>.blob.core.windows.net/<path>
# ADLS: abfss://<file_system>@<account_name>.dfs.core.windows.net/<path>
# Datastore: azureml://datastores/<data_store_name>/paths/<path>
# Data Asset: azureml:<my_data>:<version>
# As an example, we set the input path to a file on a public blob container
# As an example, we set the output path to a folder in the default datastore
# ==============================================================
input_path = "wasbs://data@azuremlexampledata.blob.core.windows.net/titanic.csv"
output_path = "azureml://datastores/workspaceblobstore/paths/quickstart-output/titanic.csv"

# ==============================================================
# What type of data are you pointing to?
# AssetTypes.URI_FILE (a specific file)
# AssetTypes.URI_FOLDER (a folder)
# AssetTypes.MLTABLE (a table)
# The path we set above is a specific file
# ==============================================================
data_type = AssetTypes.URI_FILE

# ==============================================================
# Set the input mode. The most commonly-used modes:
# InputOutputModes.RO_MOUNT
# InputOutputModes.DOWNLOAD
# Set the mode to Read Only (RO) to mount the data
# ==============================================================
input_mode = InputOutputModes.RO_MOUNT

# ==============================================================
# Set the output mode. The most commonly-used modes:
# InputOutputModes.RW_MOUNT
# InputOutputModes.UPLOAD
# Set the mode to Read Write (RW) to mount the data
# ==============================================================
output_mode = InputOutputModes.RW_MOUNT

# Set the input and output for the job:
inputs = {
    "input_data": Input(type=data_type, path=input_path, mode=input_mode)
}

outputs = {
    "output_data": Output(type=data_type, path=output_path, mode=output_mode)
}

# This command job copies the data to your default Datastore
job = command(
    command="cp ${{inputs.input_data}} ${{outputs.output_data}}",
    inputs=inputs,
    outputs=outputs,
    environment="azureml://registries/azureml/environments/sklearn-1.1/versions/4",
    compute="cpu-cluster",
)

# Submit the command
ml_client.jobs.create_or_update(job)
```

# [Azure CLI](#tab/cli)

Create a job specification YAML file (`<file-name>.yml`):

```yaml
$schema: https://azuremlschemas.azureedge.net/latest/commandJob.schema.json

# path: Set the URI path for the data. Supported paths include
# local: `./<path>
# Blob: wasbs://<container_name>@<account_name>.blob.core.windows.net/<path>
# ADLS: abfss://<file_system>@<account_name>.dfs.core.windows.net/<path>
# Datastore: azureml://datastores/<data_store_name>/paths/<path>
# Data Asset: azureml:<my_data>:<version>

# type: What type of data are you pointing to?
# uri_file (a specific file)
# uri_folder (a folder)
# mltable (a table)

# mode: Set INPUT mode:
# ro_mount (read-only mount)
# download (download from storage to node)
# mode: Set the OUTPUT mode
# rw_mount (read-write mount)
# upload (upload data from node to storage)

type: command
command: cp ${{inputs.input_data}} ${{outputs.output_data}}
compute: azureml:cpu-cluster
environment: azureml://registries/azureml/environments/sklearn-1.1/versions/4
inputs:
  input_data:
    mode: ro_mount
    path: azureml:wasbs://data@azuremlexampledata.blob.core.windows.net/titanic.csv
    type: uri_file
outputs:
  output_data:
    mode: rw_mount
    path: azureml://datastores/workspaceblobstore/paths/quickstart-output/titanic.csv
    type: uri_file
```

Next, submit the job using the CLI:

```azurecli
az ml job create --file <file-name>.yml
```

---

## The Azure Machine Learning data runtime

When you submit a job, the Azure Machine Learning data runtime controls the data load from the storage location to the compute target. The Azure Machine Learning data runtime has been built to be fast and efficient for machine learning tasks. The key benefits include:

- Data loading is written in the [Rust language](https://www.rust-lang.org/), which is known for high speed and high memory efficiency. Avoids issues with Python GIL when doing concurrent data downloading.
- Light weight; there are *no* dependencies on other technologies - such as JVM - making the runtime fast to install, and doesn't drain extra resources (CPU, Memory) on the compute target.
- Multi-process (parallel) data loading.
- Prefetches data as a background task on the CPU(s), to enable better utilization of the GPU(s) when doing deep-learning.
- Seamlessly handles authentication to cloud storage.
- Provides options to mount data (stream) or download all the data. For more information, read [Mount (streaming)](#mount-streaming) and [Download](#download) sections.
- Seamless integration with [fsspec](https://filesystem-spec.readthedocs.io/en/latest/) - a unified pythonic interface to local, remote and embedded file systems and bytes storage.

> [!TIP]
> We recommend that you leverage the Azure Machine Learning data runtime, rather than creating your own mounting/downloading capability in your training (client) code. In particular, we have seen storage throughput constrained when the client code uses Python to download data from storage due to [Global Interpreter Lock (GIL)](https://wikipedia.org/wiki/Global_interpreter_lock) issues. Also, the Azure Machine Learning data mounting capability can offer faster performance compared to `blobfuse` and `blobfuse2`, for common machine learning scenarios.

## Paths

When you provide a data input/output to a job, you must specify a `path` parameter that points to the data location. This table shows both the different data locations that Azure Machine Learning supports, and examples for the `path` parameter:

|Location  | Examples  |
|---------|---------|
|A path on your local computer     | `./home/username/data/my_data`         |
|A path on a public http(s) server    |  `https://raw.githubusercontent.com/pandas-dev/pandas/main/doc/data/titanic.csv`    |
|A path on Azure Storage     |   `wasbs://<container_name>@<account_name>.blob.core.windows.net/<path>`<br>`abfss://<file_system>@<account_name>.dfs.core.windows.net/<path>`    |
|A path on an Azure Machine Learning Datastore   |   `azureml://datastores/<data_store_name>/paths/<path>`      |
|A path to a Data Asset  |  `azureml:<my_data>:<version>`  |

## Modes

When you run a job with data inputs/outputs, you can select from various *modes*:

- **`ro_mount`:** Mount storage location as read-only on the compute target's local disk (SSD).
- **`rw_mount`:** Mount storage location as read-write on the compute target's local disk (SSD).
- **`download`:** Download the data from the storage location to the compute target's local disk (SSD).
- **`upload`:** Upload data from the compute target to the storage location.
- **`eval_mount`/`eval_download`:** *These modes are unique to MLTable.* In some scenarios, an MLTable can yield files that aren't necessarily located in the same storage account as the MLTable file. Or, an MLTable can subset or shuffle the data located in the storage resource. That view of the subset/shuffle becomes visible only if the Azure Machine Learning data runtime actually evaluates the MLTable file. For example, this diagram shows how an MLTable used with `eval_mount` or `eval_download` can take images from two different storage containers and an annotations file located in a different storage account and then mount/download to the remote compute target's filesystem.

    :::image type="content" source="media/how-to-read-write-data-v2/eval-mount.png" alt-text="Screenshot showing evaluation of mount." lightbox="media/how-to-read-write-data-v2/eval-mount.png":::

    The `camera1` folder, `camera2` folder and `annotations.csv` file are then accessible on the compute target's filesystem in the folder structure:
    ```
    /INPUT_DATA
    ├── account-a
    │   ├── container1
    │   │   └── camera1
    │   │       ├── image1.jpg
    │   │       └── image2.jpg
    │   └── container2
    │       └── camera2
    │           ├── image1.jpg
    │           └── image2.jpg
    └── account-b
        └── container1
            └── annotations.csv
    ```
- **`direct`:** You may want to read data directly from a URI through other APIs rather than go through the Azure Machine Learning data runtime. For example, you may want to access data on an s3 bucket (with a virtual-hosted–style or path-style `https` URL) using the boto s3 client. You can get URI of the input as a *string* by choosing `direct` mode. You see the direct mode used in Spark Jobs because the `spark.read_*()` methods know how to process the URIs. For **non-Spark** jobs, it is *your* responsibility to manage access credentials. For example, you need to explicitly make use compute MSI or broker access otherwise.

This table shows the possible modes for different type/mode/input/output combinations:

Type | Input/Output | `upload` | `download` | `ro_mount` | `rw_mount` | `direct` | `eval_download` | `eval_mount` 
------ | ------ | :---: | :---: | :---: | :---: | :---: | :---: | :---:
`uri_folder` | Input  |   | ✓  |  ✓  |   | ✓  |  | 
`uri_file`   | Input |   | ✓  |  ✓  |   | ✓  |  | 
`mltable`   | Input |   | ✓  |  ✓  |   | ✓  | ✓ | ✓
`uri_folder` | Output  | ✓  |   |    | ✓  |   |  | 
`uri_file`   | Output | ✓  |   |    | ✓  |   |  | 
`mltable`   | Output | ✓  |   |    | ✓  | ✓  |  | 

### Download
In download mode, all the input data is copied to the local disk (SSD) of the compute target. The Azure Machine Learning data runtime starts the user training script once all the data is copied. When user script starts, it reads data from the local disk just like any other files. When the job finishes, the data is removed from the disk of the compute target.

| Advantages | Disadvantages |
|------| -----|
| When training starts, all the data is available on the local disk (SSD) of the compute target for the training script. No Azure storage / network interaction is required. | Dataset must completely fit on a compute target disk.|
|After user script starts, there are no dependencies on storage / network reliability. |Entire dataset is downloaded (if training needs to randomly select only a small portion of a data, then much of the download is wasted).|
|Azure Machine Learning data runtime can parallelize download (significant difference on many small files) and max network / storage throughput.|The job waits until all data is downloaded to the compute target's local disk. If you submit a deep-learning job, the GPUs idle until data is ready.|
|No unavoidable overhead added by the FUSE layer (roundtrip: user space call in user script → kernel → user space fuse daemon → kernel → response to user script in user space) | Storage changes aren't reflected on the data after download is done. |

#### When to use download

- The data is small enough to fit on the compute target's disk without interfering with other training.
- The training uses most or all of the dataset.
- The training reads files from a dataset more than once.
- The training needs to jump to random positions of a large file.
- It's OK to wait until all the data downloads before training starts.

#### Available download settings
You can tune the download settings with the following environment variables in your job:

| Environment Variable Name | Type | Default Value | Description |
|---------------------------|------|-------------- |------------ |
| `RSLEX_DOWNLOADER_THREADS` | u64 | `NUMBER_OF_CPU_CORES * 4` | Number of concurrent threads download can use |
| `AZUREML_DATASET_HTTP_RETRY_COUNT` | u64 | 7 | Number of retry attempts of individual storage / `http` request to recover from transient errors. |

In your job, you can change the above defaults by setting the environment variables, for example:

# [Python SDK](#tab/python)

For brevity, we only show how to define the environment variables in the job.

```python
from azure.ai.ml import command

env_var = {
"RSLEX_DOWNLOADER_THREADS": 64,
"AZUREML_DATASET_HTTP_RETRY_COUNT": 10
}

job = command(
        environment_variables=env_var
)
```

# [Azure CLI](#tab/cli)

For brevity, we only show how to define the environment variables in the job.

> [!NOTE]
> To use [serverless compute (preview)](how-to-use-serverless-compute.md), delete `compute: azureml:cpu-cluster",` in this code.

```yaml
$schema: https://azuremlschemas.azureedge.net/latest/commandJob.schema.json

environment_variables:
    RSLEX_DOWNLOADER_THREADS: 64
    AZUREML_DATASET_HTTP_RETRY_COUNT: 10
```
---

#### Download performance metrics
The VM size of your compute target has an effect on the download time of your data. Specifically:

- *The number of cores*. The more cores available, the more concurrency and therefore faster download.
- *The expected network bandwidth*. Each VM in Azure has a maximum throughput from the Network Interface Card (NIC).

> [!NOTE]
> For A100 GPU VMs, the Azure Machine Learning data runtime can saturating the NIC (Network Interface Card) when downloading data to the compute target (~24 Gbit/s): **The theoretical maximum throughput possible**.

This table shows the download performance the Azure Machine Learning data runtime can handle for a 100-GB file on a `Standard_D15_v2` VM (20cores, 25 Gbit/s Network throughput):

|Data structure | Download only (secs) | Download and calculate MD5 (secs) | Throughput Achieved (Gbit/s)
|---------------|---------------------|----------------------------------| ----------------------------------|
|10 x 10 GB Files | 55.74 | 260.97| 14.35 Gbit/s
|100 x 1 GB Files | 58.09 | 259.47| 13.77 Gbit/s
|1 x 100 GB File | 96.13 | 300.61 | 8.32 Gbit/s

We can see that a larger file, broken up into smaller files, can improve download performance due to parallelism. We recommend that files don't become too small (not less than 4 MB) as the time spent on storage request submissions increases, relative to time spent downloading the payload. For more information, read [Many small files problem](#many-small-files-problem).

### Mount (streaming)
In mount mode, the Azure Machine Learning data capability uses the [FUSE (filesystem in user space)](https://www.kernel.org/doc/html/latest/filesystems/fuse.html) Linux feature, to create an emulated filesystem. Instead of downloading all the data to the local disk (SSD) of the compute target, the runtime can react to the user's script actions *in real-time*. For example, *"open file"*, *"read 2-KB chunk from position X"*, *"list directory content"*.

| Advantages | Disadvantages |
|-----------|-------------|
|Data that exceeds the compute target local disk capacity can be used (not limited by compute hardware)|Added overhead of the Linux FUSE module.|
|No delay at the beginning of training (unlike download mode).|Dependency on user’s code behavior (if the training code that sequentially reads small files in a single thread mount also requests data from storage, it may not maximize the network or storage throughput).|
|More available settings to tune for a usage scenario.| No windows support.|
|Only data needed for training is read from storage.| |

#### When to use Mount

- The data is large, and it can’t fit on the compute target local disk.
- Each individual compute node in a cluster doesn't need to read the entire dataset (random file or rows in csv file selection, etc.).
- Delays waiting for all data to download before training starts can become a problem (idle GPU time).

#### Available mount settings

You can tune the mount settings with the following environment variables in your job:

| Env variable name                             | Type | Default value | Description                                                                                                                                                                                                                                                                                                                                          |
|-----------------------------------------------| --- | --- |------------------------------------------------------------------------------------------------------------------------------------------------------------------------------------------------------------------------------------------------------------------------------------------------------------------------------------------------------|
| `DATASET_MOUNT_ATTRIBUTE_CACHE_TTL`             | u64 | Not set (cache never expires) | Time in milliseconds needed to keep the results of `getattr` calls in cache, and to avoid subsequent requests of this info from storage again.                                                                                                                                                                                                                          |
| `DATASET_RESERVED_FREE_DISK_SPACE`              | u64 | 150 MB | Intended for a system configuration, to keep compute healthy. No matter what the other settings, Azure Machine Learning data runtime doesn't use the last `RESERVED_FREE_DISK_SPACE` bytes of disk space.                                                                                                                                                              |
|`DATASET_MOUNT_CACHE_SIZE`                      | usize | Unlimited | Controls how much disk space mount can use. A positive value sets absolute value in bytes. Negative value sets how much of a disk space to leave free. More disk cache options are provided in this table. Supports `KB`, `MB` and `GB` modifiers for convenience. |
| `DATASET_MOUNT_FILE_CACHE_PRUNE_THRESHOLD`      | f64 | 1.0 | Volume mount starts cache pruning when cache is filled up to `AVAILABLE_CACHE_SIZE * DATASET_MOUNT_FILE_CACHE_PRUNE_THRESHOLD`. Should be between 0 and 1. Setting it < 1 triggers background cache pruning earlier.                                                                                                                               |
| `DATASET_MOUNT_FILE_CACHE_PRUNE_TARGET`         | f64 | 0.7 | Pruning cache tries to free at least (`1-DATASET_MOUNT_FILE_CACHE_PRUNE_TARGET`) of a cache space.                                                                                                                                                                                                                                                      |
| `DATASET_MOUNT_READ_BLOCK_SIZE`                 | usize | 2 MB | Streaming read block size. When file is large enough, request at least `DATASET_MOUNT_READ_BLOCK_SIZE` of data from storage and cache even when fuse requested read operation was for less.                                                                                                                                                       |
| `DATASET_MOUNT_READ_BUFFER_BLOCK_COUNT`         | usize | 32 | Number of blocks to prefetch (reading block *k* triggers background prefetching of blocks *k+1*, ..., *k.+`DATASET_MOUNT_READ_BUFFER_BLOCK_COUNT`*)                                                                                                                                                                                               |
| `DATASET_MOUNT_READ_THREADS`                    | usize | `NUMBER_OF_CORES * 4` | Number of background prefetching threads.                                                                                                                                                                                                                                                                                                             |
| `DATASET_MOUNT_BLOCK_BASED_CACHE_ENABLED`      | bool | false | Enable block-based caching.                                                                                                                                                                                                                                                                                                                           |
| `DATASET_MOUNT_MEMORY_CACHE_SIZE`               | usize | 128 MB | Applies to *block-based caching only*. Size of RAM block-based caching can use. Setting it to 0 disables memory caching completely.                                                                                                                                                                                                                               |
| `DATASET_MOUNT_BLOCK_FILE_CACHE_ENABLED`        | bool | true | Applies to *block-based caching only*. When set to true block-based caching uses local hard drive to cache blocks.                                                                                                                                                                                                                                            |
| `DATASET_MOUNT_BLOCK_FILE_CACHE_MAX_QUEUE_SIZE` | usize | 512 MB | Applies to *block-based caching only*. Block-based caching writes cached block to a local disk in a background. This setting controls how much memory mount can use to store blocks that are waiting to be flushed to the local disk cache.                                                                                                                       |
| `DATASET_MOUNT_BLOCK_FILE_CACHE_WRITE_THREADS`  | usize | `NUMBER_OF_CORES * 2` | Applies to *block-based caching only*. Number of background threads block-based caching is using to write downloaded blocks to the local disk of the compute target.                                                                                                                                                                                                                      |
| `DATASET_UNMOUNT_TIMEOUT_SECONDS`               | u64 | 30 | Time in seconds for `unmount` to (gracefully) finish all pending operations (for example, flush calls) before terminating the mount message loop forcefully.                                                                                                                                                                                          |

In your job, you can change the above defaults by setting the environment variables, for example:

# [Python SDK](#tab/python)

```python
from azure.ai.ml import command

env_var = {
"DATASET_MOUNT_BLOCK_FILE_CACHE_ENABLED": True
}

job = command(
        environment_variables=env_var
)
```

# [Azure CLI](#tab/cli)

```yaml
$schema: https://azuremlschemas.azureedge.net/latest/commandJob.schema.json

environment_variables:
    DATASET_MOUNT_BLOCK_FILE_CACHE_ENABLED: true
```
---

#### Block-based open mode
In block-based open mode, each file is split into blocks of predefined size (except for the last block). A read request from a specified position requests a corresponding block from storage, and returns the requested data immediately. A read also triggers background prefetching of *N* next blocks, using multiple threads (optimized for sequential read). Downloaded blocks are cached in two layer cache (RAM and local disk).

| Advantages | Disadvantages |
|------------|-------------- |
| Fast data delivery to the training script (less blocking for chunks that weren't yet requested). |Random reads may waste forward-prefetched blocks. |
| More work is offloaded to a background threads (prefetching / caching), which allows the training to proceed.|Added overhead to navigate between caches, compared to direct reads from a file on a local disk cache (for example, in whole-file cache mode).|
|Only requested data (plus prefetching) is read from storage.||
| For small enough data, *fast* RAM-based cache is used.| |

##### When to use block-based open mode
Recommended for most scenarios *except* when you need fast reads from random file locations. In those cases, use [Whole file cache open mode](#whole-file-cache-open-mode).

#### Whole file cache open mode

In whole file mode, when a file under a mount folder is opened (for example, `f = open(path, args)`) the call is blocked until the entire file is downloaded into a compute target cache folder on the disk. All subsequent read calls redirect to the cached file, so no storage interaction is needed. If cache doesn't have enough available space to fit the current file, mount tries to prune by deleting from the cache the least recently used file. In cases where the file can’t fit on disk (with respect to cache settings), the data runtime falls back to streaming mode.

|Advantages | Disadvantages |
|-----------|---------------|
| No storage reliability / throughput dependencies after the file is opened.|Open call is blocked until the entire file is downloaded.|
| Fast random reads (reading chunks from random places of the file).| The entire file is read from storage, even when some portions of the file may not be needed.|

##### When to use it

When random reads are needed for relatively large files that exceed 128 MB.

##### Usage
Set environment variable `DATASET_MOUNT_BLOCK_BASED_CACHE_ENABLED` to `false` in your job:

# [Python SDK](#tab/python)

```python
from azure.ai.ml import command

env_var = {
"DATASET_MOUNT_BLOCK_BASED_CACHE_ENABLED": False
}

job = command(
        environment_variables=env_var
)
```

# [Azure CLI](#tab/cli)

```yaml
$schema: https://azuremlschemas.azureedge.net/latest/commandJob.schema.json

environment_variables:
    DATASET_MOUNT_BLOCK_BASED_CACHE_ENABLED: false
```
---

#### Mount: Listing files

When working with *millions* of files, avoid a *recursive listing* - for example `ls -R /mnt/dataset/folder/`. A recursive listing triggers many calls to list the directory contents of the parent directory. It then requires a separate recursive call for each directory inside, at all child levels. Typically, Azure Storage allows only 5000 elements to be returned per single list request. This means a recursive listing of 1M folders containing 10 files each requires `1,000,000 / 5000 + 1,000,000 = 1,000,200` requests to storage. In comparison, 1,000 folders with 10,000 files would only need 1001 requests to storage for a recursive listing.

Azure Machine Learning mount handles listing in a lazy manner. Therefore, to list many small files, it's better to use an iterative client library call (for example, `os.scandir()` in Python) instead of a client library call that returns the full list (for example, `os.listdir()` in Python). An iterative client library call returns a generator, meaning that it doesn't need to wait until the entire list loads. It can then proceed faster.

The following table compares the time needed for the Python `os.scandir()` and `os.listdir()` functions to list a folder containing ~4M files in a flat structure:

|  Metric     | `os.scandir()` | `os.listdir()` |
|-------|---------------|-----------------|
|Time to get first entry (secs)| 0.67 |553.79|
|Time to get first 50k entries (secs) | 9.56 | 562.73|
|Time to get all entries (secs)| 558.35 | 582.14 |

#### Optimum mount settings for common scenarios

For certain common scenarios, we show the optimal mount settings you need to set in your Azure Machine Learning job.

##### Reading large file sequentially one time (processing lines in csv file)

Include these mount settings in the `environment_variables` section of your Azure Machine Learning job:

# [Python SDK](#tab/python)

> [!NOTE]
> To use [serverless compute (preview)](how-to-use-serverless-compute.md), delete `compute="cpu-cluster",` in this code.

```python
from azure.ai.ml import command

env_var = {
  "DATASET_MOUNT_BLOCK_BASED_CACHE_ENABLED": True, # Enable block-based caching
  "DATASET_MOUNT_BLOCK_FILE_CACHE_ENABLED": False, # Disable caching on disk
  "DATASET_MOUNT_MEMORY_CACHE_SIZE": 0, # Disabling in-memory caching

  # Increase the number of blocks used for prefetch. This leads to use of more RAM (2 MB * #value set).
  # Can adjust up and down for fine-tuning, depending on the actual data processing pattern.
  # An optimal setting based on our test ~= the number of prefetching threads (#CPU_CORES * 4 by default)
  "DATASET_MOUNT_READ_BUFFER_BLOCK_COUNT": 80,
}

job = command(
        environment_variables=env_var
)
```

# [Azure CLI](#tab/cli)

```yaml
$schema: https://azuremlschemas.azureedge.net/latest/commandJob.schema.json

environment_variables:
  DATASET_MOUNT_BLOCK_BASED_CACHE_ENABLED: true # Enable block-based caching
  DATASET_MOUNT_BLOCK_FILE_CACHE_ENABLED: false # Disable caching on disk
  DATASET_MOUNT_MEMORY_CACHE_SIZE: 0 # Disabling in-memory caching

  # Increase the number of blocks used for prefetch. This leads to use of more RAM (2 MB * #value set).
  # Can adjust up and down for fine-tuning, depending on the actual data processing pattern.
  # An optimal setting based on our test ~= the number of prefetching threads (#CPU_CORES * 4 by default)
  DATASET_MOUNT_READ_BUFFER_BLOCK_COUNT: 80
```
---

##### Reading large file one time from multiple threads (processing partitioned csv file in multiple threads)

Include these mount settings in the `environment_variables` section of your Azure Machine Learning job:

# [Python SDK](#tab/python)

```python
from azure.ai.ml import command

env_var = {
  "DATASET_MOUNT_BLOCK_BASED_CACHE_ENABLED": True, # Enable block-based caching
  "DATASET_MOUNT_BLOCK_FILE_CACHE_ENABLED": False, # Disable caching on disk
  "DATASET_MOUNT_MEMORY_CACHE_SIZE": 0, # Disabling in-memory caching
}

job = command(
        environment_variables=env_var
)
```

# [Azure CLI](#tab/cli)

```yaml
$schema: https://azuremlschemas.azureedge.net/latest/commandJob.schema.json

environment_variables:
  DATASET_MOUNT_BLOCK_BASED_CACHE_ENABLED: true # Enable block-based caching
  DATASET_MOUNT_BLOCK_FILE_CACHE_ENABLED: false # Disable caching on disk
  DATASET_MOUNT_MEMORY_CACHE_SIZE: 0 # Disabling in-memory caching
```
---

##### Reading millions of small files (images) from multiple threads one time (single epoch training on images)

Include these mount settings in the `environment_variables` section of your Azure Machine Learning job:

# [Python SDK](#tab/python)

```python
from azure.ai.ml import command

env_var = {
  "DATASET_MOUNT_BLOCK_BASED_CACHE_ENABLED": True, # Enable block-based caching
  "DATASET_MOUNT_BLOCK_FILE_CACHE_ENABLED": False, # Disable caching on disk
  "DATASET_MOUNT_MEMORY_CACHE_SIZE": 0, # Disabling in-memory caching
}

job = command(
        environment_variables=env_var
)
```

# [Azure CLI](#tab/cli)

```yaml
$schema: https://azuremlschemas.azureedge.net/latest/commandJob.schema.json

environment_variables:
  DATASET_MOUNT_BLOCK_BASED_CACHE_ENABLED: true # Enable block-based caching
  DATASET_MOUNT_BLOCK_FILE_CACHE_ENABLED: false # Disable caching on disk
  DATASET_MOUNT_MEMORY_CACHE_SIZE: 0 # Disabling in-memory caching
```
---

##### Reading millions of small files (images) from multiple threads multiple times (multiple epochs training on images)

Include these mount settings in the `environment_variables` section of your Azure Machine Learning job:

# [Python SDK](#tab/python)

```python
from azure.ai.ml import command

env_var = {
  "DATASET_MOUNT_BLOCK_BASED_CACHE_ENABLED": True, # Enable block-based caching
}

job = command(
        environment_variables=env_var
)
```

# [Azure CLI](#tab/cli)

```yaml
$schema: https://azuremlschemas.azureedge.net/latest/commandJob.schema.json

environment_variables:
  DATASET_MOUNT_BLOCK_BASED_CACHE_ENABLED: true # Enable block-based caching
```
---

##### Reading large file with random seeks (like serving file database from mounted folder)

Include these mount settings in the `environment_variables` section of your Azure Machine Learning job:

# [Python SDK](#tab/python)

```python
from azure.ai.ml import command

env_var = {
  "DATASET_MOUNT_BLOCK_BASED_CACHE_ENABLED": False, # Disable block-based caching
}

job = command(
        environment_variables=env_var
)
```

# [Azure CLI](#tab/cli)

> [!NOTE]
> To use [serverless compute (preview)](how-to-use-serverless-compute.md), delete `compute: azureml:cpu-cluster` in this file.

```yaml
$schema: https://azuremlschemas.azureedge.net/latest/commandJob.schema.json

environment_variables:
  DATASET_MOUNT_BLOCK_BASED_CACHE_ENABLED: false # Disable block-based caching
```
---

## Diagnosing and solving data loading bottlenecks

When an Azure Machine Learning job executes with data, the `mode` of an input determines how bytes are read from storage and cached on the compute target local SSD disk. For download mode, all the data caches on disk before the user code starts execution. Therefore, factors such as

- number of parallel threads
- the number of files
- file size

have an effect on maximum download speeds. For mount, no data caches until the user code starts to open files. Different mount settings result in different reading and caching behavior. Various factors have an effect on the speed that data loads from storage:

- **Data locality to compute**:  Your storage and compute target locations should be the same. If your storage and compute target are in different regions, performance degrades because data must transfer across regions. To learn more about ensuring that your data colocates with compute, read [Colocate data with compute](#colocate-data-with-compute).
- **The compute target size**: Small computes have lower core counts (less parallelism) and smaller expected network bandwidth compared to larger compute sizes - both factors affect data loading performance.
    - For example, if you use a small VM size, such as `Standard_D2_v2` (2 cores, 1500 Mbps NIC), and you try to load 50,000 MB (50 GB) of data, the best achievable data loading time would be ~270 secs (assuming you saturate the NIC at 187.5-MB/s throughput). In contrast, a `Standard_D5_v2` (16 cores, 12,000 Mbps) would load the same data in ~33 secs (assuming you saturate the NIC at 1500-MB/s throughput).
- **Storage tier**: For most scenarios - including Large Language Models (LLM) - standard storage provides the best cost/performance profile. However, if you have [many small files](#many-small-files-problem), *premium* storage offers a better cost/performance profile. For more information, read [Azure Storage options](#azure-storage-options).
- **Storage load**: If the storage account is under high load - for example, many GPU nodes in a cluster requesting data - then you risk hitting the egress capacity of storage. For more information, read [Storage load](#storage-load). If you have many small files that need access in parallel, you may hit the request limits of storage. Read up-to-date information on the limits for both egress capacity and storage requests in [Scale targets for standard storage accounts](../storage/common/scalability-targets-standard-account.md#scale-targets-for-standard-storage-accounts).
- **Data access pattern in user code**: When you use mount mode, data is fetched based on the open/read actions in your code. For example, when reading random sections of a large file, the default data prefetching settings of mounts can lead to downloads of blocks that won't be read. Tuning some settings may be needed to reach maximum throughput. For more information, read [Optimum mount settings for common scenarios](#optimum-mount-settings-for-common-scenarios).

### Using logs to diagnose issues

To access the logs of the data runtime from your job:

1. Select **Outputs+Logs** tab from the job page.
1. Select the **system_logs** folder, followed by **data_capability** folder.
1. You should see two log files:
    :::image type="content" source="media/how-to-read-write-data-v2/data-runtime-logs.png" alt-text="Screenshot showing data runtime logs." lightbox="media/how-to-read-write-data-v2/data-runtime-logs.png":::

The log file **data-capability.log** shows the high-level information about the time spent on key data loading tasks. For example, when you download data, the runtime logs the download activity start and finish times:

```log
INFO 2023-05-18 17:14:47,790 sdk_logger.py:44 [28] - ActivityStarted, download
INFO 2023-05-18 17:14:50,295 sdk_logger.py:44 [28] - ActivityCompleted: Activity=download, HowEnded=Success, Duration=2504.39 [ms]
```

If the download throughput is a fraction of the expected network bandwidth for the VM size, you can inspect the log file **rslex.log.\<TIMESTAMP\>**, which contains all the fine-grain logging from the Rust-based runtime, such as parallelization:

```log
2023-05-18T14:08:25.388670Z  INFO copy_uri:copy_uri:copy_dataset:write_streams_to_files:collect:reduce:reduce_and_combine:reduce:get_iter: rslex::prefetching: close time.busy=23.2µs time.idle=1.90µs sessionId=012ea46a-341c-4258-8aba-90bde4fdfb51 source=Dataset[Partitions: 1, Sources: 1] file_name_column=None break_on_first_error=true skip_existing_files=false parallelization_degree=4 self=Dataset[Partitions: 1, Sources: 1] parallelization_degree=4 self=Dataset[Partitions: 1, Sources: 1] parallelization_degree=4 self=Dataset[Partitions: 1, Sources: 1] parallelization_degree=4 i=0 index=0
2023-05-18T14:08:25.388731Z  INFO copy_uri:copy_uri:copy_dataset:write_streams_to_files:collect:reduce:reduce_and_combine:reduce: rslex::dataset_crossbeam: close time.busy=90.9µs time.idle=9.10µs sessionId=012ea46a-341c-4258-8aba-90bde4fdfb51 source=Dataset[Partitions: 1, Sources: 1] file_name_column=None break_on_first_error=true skip_existing_files=false parallelization_degree=4 self=Dataset[Partitions: 1, Sources: 1] parallelization_degree=4 self=Dataset[Partitions: 1, Sources: 1] parallelization_degree=4 self=Dataset[Partitions: 1, Sources: 1] parallelization_degree=4 i=0
2023-05-18T14:08:25.388762Z  INFO copy_uri:copy_uri:copy_dataset:write_streams_to_files:collect:reduce:reduce_and_combine:combine: rslex::dataset_crossbeam: close time.busy=1.22ms time.idle=9.50µs sessionId=012ea46a-341c-4258-8aba-90bde4fdfb51 source=Dataset[Partitions: 1, Sources: 1] file_name_column=None break_on_first_error=true skip_existing_files=false parallelization_degree=4 self=Dataset[Partitions: 1, Sources: 1] parallelization_degree=4 self=Dataset[Partitions: 1, Sources: 1] parallelization_degree=4 self=Dataset[Partitions: 1, Sources: 1] parallelization_degree=4
```

The **rslex.log** file details all the file copying, whether or not you chose the mount or download modes. It also describes the Settings (environment variables) used. To start debugging, to check whether you have set the [Optimum mount settings for common scenarios](#optimum-mount-settings-for-common-scenarios).

#### Monitor Azure storage

In the Azure portal, you can select your Storage account and then **Metrics** to see the storage metrics:

:::image type="content" source="media/how-to-read-write-data-v2/blob-metrics.png" alt-text="Screenshot showing blob metrics." lightbox="media/how-to-read-write-data-v2/blob-metrics.png":::

You then plot the **SuccessE2ELatency** with **SuccessServerLatency**. If the **metrics show high SuccessE2ELatency and low SuccessServerLatency**, you have limited available threads, or you're low on resources such as CPU, memory, or network bandwidth. You should:

- Use [monitoring view in the Azure Machine Learning studio](#monitor-disk-usage-during-a-job) to check the CPU and memory utilization of your job. If you're low on CPU and memory, consider increasing the compute target VM size.
- Consider increasing `RSLEX_DOWNLOADER_THREADS` if you're downloading and you aren't utilizing the CPU and memory. If you use mount, you should increase `DATASET_MOUNT_READ_BUFFER_BLOCK_COUNT` to do more prefetching, and increase `DATASET_MOUNT_READ_THREADS` for more read threads.

If the **metrics show low SuccessE2ELatency and low SuccessServerLatency but the client experiences high latency**, it indicates a delay in the storage request reaching the service. You should check:

- Whether the number of threads used for mount/download (`DATASET_MOUNT_READ_THREADS`/`RSLEX_DOWNLOADER_THREADS`) has been set too low, relative to the number of cores available on the compute target. If the setting is too low, increase the number of threads.
- The number of retries for downloading (`AZUREML_DATASET_HTTP_RETRY_COUNT`) has been set too high. If so, decrease the number of retries.

#### Monitor disk usage during a job

From the Azure Machine Learning studio, you can also monitor the compute target disk IO and usage during your job execution. Navigate to your job and select the **Monitoring** tab. This tab provides insights on the resources of your job, on a 30 day rolling basis. For example:

:::image type="content" source="media/how-to-read-write-data-v2/disk-usage.png" alt-text="Screenshot showing disk usage during job execution." lightbox="media/how-to-read-write-data-v2/disk-usage.png":::

> [!NOTE]
> Job monitoring supports only compute that Azure Machine Learning manages. Jobs with a runtime of less than 5 minutes will not have enough data to populate this view.

Azure Machine Learning data runtime doesn't use the last `RESERVED_FREE_DISK_SPACE` bytes of disk space to keep the compute healthy (the default value is `150MB`). If your disk is full, your code is writing files to disk without declaring the files as an output. Therefore, check your code to make sure that data isn't being written erroneously to temporary disk. If you must write files to temporary disk, and that resource is becoming full, consider:

- Increasing the VM Size to one that has a larger temporary disk.
- Setting a TTL on the cached data (`DATASET_MOUNT_ATTRIBUTE_CACHE_TTL`), to purge your data from disk.

### Colocate data with compute

> [!CAUTION]
> If your storage and compute are in different regions, your performance degrades because data must transfer across regions. This increases costs. **Make sure that your storage account and compute resources are in the same region.**

If your data and Azure Machine Learning Workspace are stored in different regions, we recommend that you copy the data to a storage account in the same region with the [azcopy](../storage/common/storage-ref-azcopy.md#azcopy) utility. AzCopy uses server-to-server APIs, so data copies directly between storage servers. These copy operations don't use the network bandwidth of your computer. You can increase the throughput of these operations with the `AZCOPY_CONCURRENCY_VALUE` environment variable. To learn more, see [Increase concurrency](../storage/common/storage-use-azcopy-optimize.md#increase-concurrency).

### Storage load

A single storage account can become throttled when it comes under high load, when:

- Your job uses many GPU nodes.
- Your storage account has many concurrent users/apps that access the data as you run your job.

This section shows the calculations to see if throttling may become an issue for your workload, and how to approach reductions of throttling.

#### Calculate bandwidth limits
An Azure Storage account has a *default* egress limit of 120 Gbit/s. Azure VMs have different network bandwidths, which have an effect on the theoretical number of compute nodes needed to hit the maximum *default* egress capacity of storage:

|Size |	GPU Card|	vCPU	 | Memory: GiB	| Temp storage (SSD) GiB|	Number of GPU Cards |	GPU memory: GiB	|Expected network bandwidth (Gbit/s)|	Storage Account Egress Default Max (Gbit/s)* |	Number of Nodes to hit default egress capacity |
|----|----|----|----|----|----|----|----|----|----|
|Standard_ND96asr_v4|	A100|	96|	900|	6000|	8	|40	| 24| 	120|	5|
|Standard_ND96amsr_A100_v4|	A100|	96	|1900	|6400	|8	|80|	 24| 	120|	5|
|Standard_NC6s_v3|	V100|	6	|112|	736	|1	|16|	 24| 	120|	5|
|Standard_NC12s_v3|	V100|	12	|224	|1474	|2	|32	| 24 	|120|	5|
|Standard_NC24s_v3|	V100|	24|	448|	2948|	4|	64	 |24 |	120|	5|
|Standard_NC24rs_v3|	V100|	24|	448|	2948|	4|	64|	 24| 	120|	5|
|Standard_NC4as_T4_v3|	T4|	4	|28	|180|	1	|16|	 8| 	120|	15|
|Standard_NC8as_T4_v3|	T4|	8|	56|	360	|1	|16	 |8 |	120|	15|
|Standard_NC16as_T4_v3|	T4|	16	|110	|360	|1	|16	| 8 |	120|	15|
|Standard_NC64as_T4_v3|	T4|	64	|440	|2880	|4	|64	 |32 	|120|	3|

Both the A100/V100 SKUs have a maximum network bandwidth per node of 24 Gbit/s. Therefore, if each node that reads data from a single account can read close to the theoretical maximum of 24 Gbit/s, egress capacity would occur with five nodes. Using six or more compute nodes would start to degrade data throughput across all nodes.

> [!IMPORTANT]
> If your workload needs more than 6 nodes of A100/V100, or you believe you will breach the default egress capacity of storage (120Gbit/s), contact support (via the Azure Portal) and request a storage egress limit increase.

#### Scaling across multiple storage accounts

If you might exceed the maximum egress capacity of storage, and/or you might hit the request rate limits, we recommend that you contact support *first*, to increase these limits on the storage account.

If you can't increase the maximum egress capacity or request rate limit, you should consider **replicating the data across multiple storage accounts**. Copy the data to multiple accounts with Azure Data Factory, Azure Storage Explorer, or `azcopy`, and *mount* all the accounts in your training job. Only the data accessed on a mount is downloaded. Therefore, your training code can read the `RANK` from the environment variable, to pick which of the multiple inputs mounts from which to read. Your job definition passes in a *list* of storage accounts:

```yaml
$schema: https://azuremlschemas.azureedge.net/latest/commandJob.schema.json
code: src
command: >-
  python train.py
  --epochs ${{inputs.epochs}}
  --learning-rate ${{inputs.learning_rate}}
  --data ${{inputs.cifar_storage1}}, ${{inputs.cifar_storage2}}
inputs:
  epochs: 1
  learning_rate: 0.2
  cifar_storage1:
    type: uri_folder
    path: azureml://datastores/storage1/paths/cifar
  cifar_storage2:
    type: uri_folder
    path: azureml://datastores/storage2/paths/cifar
environment: azureml:AzureML-pytorch-1.9-ubuntu18.04-py37-cuda11-gpu@latest
compute: azureml:gpu-cluster
distribution:
  type: pytorch
  process_count_per_instance: 1
resources:
  instance_count: 2
display_name: pytorch-cifar-distributed-example
experiment_name: pytorch-cifar-distributed-example
description: Train a basic convolutional neural network (CNN) with PyTorch on the CIFAR-10 dataset, distributed via PyTorch.
```

Your training python code can then use `RANK` to get the storage account specific to that node:
```python
import argparse
import os

parser = argparse.ArgumentParser()
parser.add_argument('--data', nargs='+')
args = parser.parse_args()

world_size = int(os.environ["WORLD_SIZE"])
rank = int(os.environ["RANK"])
local_rank = int(os.environ["LOCAL_RANK"])

data_path_for_this_rank = args.data[rank]
```

### Many small files problem

Reading files from storage involves making requests for each file. The request count per file varies, based on file sizes and the settings of the software that handles the file reads.

Files are usually read in *blocks* of 1-4 MB size. Files smaller than a block are read with a single request (GET file.jpg 0-4MB) and files larger than a block have one request made per block (GET file.jpg 0-4MB, GET file.jpg 4-8 MB). The following table shows that files smaller than a 4-MB block result in more storage requests compared to larger files:

|# Files  |File Size | Total data size | Block size |# Storage requests  |
|---------|---------|---------|---------|--------|
|2,000,000|  500KB|  1 TB  | 4 MB | 2,000,000 |
|1,000|  1 GB|  1 TB  | 4 MB | 256,000 |

For small files, the latency interval mostly involves handling the requests to storage, instead of data transfers. Therefore, we offer these recommendations to increase the file size:

- For unstructured data (images, text, video, etc.), archive (zip/tar) small files together, so they're stored as a larger file that can be read in multiple chunks. These larger archived files can be opened in the compute resource, and the smaller files then extracted with [PyTorch Archive DataPipes](https://pytorch.org/data/main/torchdata.datapipes.iter.html#archive-datapipes).
- For structured data (CSV, parquet, etc.), examine your ETL process, to make sure that it coalesces files to increase size. Spark has `repartition()` and `coalesce()` methods to help increase file sizes.

If you can't increase your file sizes, explore your [Azure Storage options](#azure-storage-options).

#### Azure Storage options

Azure Storage offers two tiers - *standard* and *premium*:

| Storage | Scenario |
|---------|----------|
|Azure Blob - Standard (HDD)| Your data is structured in larger blobs - images, video, etc. |
|Azure Blob - Premium (SSD) | High transaction rates, smaller objects, or consistently low storage latency requirements |

> [!TIP]
> For many small files (KB magnitude), we recommend use of **premium (SSD)** because the [cost of storage](https://azure.microsoft.com/pricing/details/storage/blobs/) is less than the [costs of running GPU compute](https://azure.microsoft.com/pricing/details/machine-learning/).

## Read V1 data assets
This section explains how to read V1 `FileDataset` and `TabularDataset` data entities in a V2 job.

### Read a `FileDataset`

# [Python SDK](#tab/python)

In the `Input` object, specify the `type` as `AssetTypes.MLTABLE` and `mode` as `InputOutputModes.EVAL_MOUNT`:

> [!NOTE]
> To use [serverless compute (preview)](how-to-use-serverless-compute.md), delete `compute="cpu-cluster",` in this code.

```python
from azure.ai.ml import command
from azure.ai.ml.entities import Data
from azure.ai.ml import Input
from azure.ai.ml.constants import AssetTypes, InputOutputModes
from azure.ai.ml import MLClient

ml_client = MLClient.from_config()

filedataset_asset = ml_client.data.get(name="<filedataset_name>", version="<version>")

my_job_inputs = {
    "input_data": Input(
            type=AssetTypes.MLTABLE,
            path=filedataset_asset,
            mode=InputOutputModes.EVAL_MOUNT
    )
}

job = command(
    code="./src",  # Local path where the code is stored
    command="ls ${{inputs.input_data}}",
    inputs=my_job_inputs,
    environment="<environment_name>:<version>",
    compute="cpu-cluster",
)

# Submit the command
returned_job = ml_client.jobs.create_or_update(job)
# Get a URL for the job status
returned_job.services["Studio"].endpoint
```

# [Azure CLI](#tab/cli)

Create a job specification YAML file (`<file-name>.yml`), with the type set to `mltable` and the mode set to `eval_mount`:

> [!NOTE]
> To use [serverless compute (preview)](how-to-use-serverless-compute.md), delete `compute: azureml:cpu-cluster` in this file.

```yaml
$schema: https://azuremlschemas.azureedge.net/latest/commandJob.schema.json

command: |
  ls ${{inputs.my_data}}
code: <folder where code is located>
inputs:
  my_data:
    type: mltable
    mode: eval_mount
    path: azureml:<filedataset_name>@latest
environment: azureml:<environment_name>@latest
compute: azureml:cpu-cluster
```

Next, run in the CLI

```azurecli
az ml job create -f <file-name>.yml
```

---

### Read a `TabularDataset`

# [Python SDK](#tab/python)

In the `Input` object, specify the `type` as `AssetTypes.MLTABLE`, and `mode` as `InputOutputModes.DIRECT`:

> [!NOTE]
> To use [serverless compute (preview)](how-to-use-serverless-compute.md), delete `compute="cpu-cluster",` in this code.

```python
from azure.ai.ml import command
from azure.ai.ml.entities import Data
from azure.ai.ml import Input
from azure.ai.ml.constants import AssetTypes, InputOutputModes
from azure.ai.ml import MLClient

ml_client = MLClient.from_config()

filedataset_asset = ml_client.data.get(name="<tabulardataset_name>", version="<version>")

my_job_inputs = {
    "input_data": Input(
            type=AssetTypes.MLTABLE,
            path=filedataset_asset,
            mode=InputOutputModes.DIRECT
    )
}

job = command(
    code="./src",  # Local path where the code is stored
    command="python train.py --inputs ${{inputs.input_data}}",
    inputs=my_job_inputs,
    environment="<environment_name>:<version>",
    compute="cpu-cluster",
)

# Submit the command
returned_job = ml_client.jobs.create_or_update(job)
# Get a URL for the status of the job
returned_job.services["Studio"].endpoint
```

# [Azure CLI](#tab/cli)

Create a job specification YAML file (`<file-name>.yml`), with the type set to `mltable` and the mode set to `direct`:

> [!NOTE]
> To use [serverless compute (preview)](how-to-use-serverless-compute.md), delete `compute: azureml:cpu-cluster` in this file.

```yaml
$schema: https://azuremlschemas.azureedge.net/latest/commandJob.schema.json

command: |
  ls ${{inputs.my_data}}
code: <folder where code is located>
inputs:
  my_data:
    type: mltable
    mode: direct
    path: azureml:<tabulardataset_name>@latest
environment: azureml:<environment_name>@latest
compute: azureml:cpu-cluster
```

Next, run in the CLI

```azurecli
az ml job create -f <file-name>.yml
```

---

## Next steps

* [Train models](how-to-train-model.md)
* [Tutorial: Create production ML pipelines with Python SDK v2](tutorial-pipeline-python-sdk.md)
* Learn more about [Data in Azure Machine Learning](concept-data.md)<|MERGE_RESOLUTION|>--- conflicted
+++ resolved
@@ -9,15 +9,9 @@
 ms.author: yogipandey
 author: ynpandey
 ms.reviewer: franksolomon
-<<<<<<< HEAD
-ms.date: 01/23/2023
+ms.date: 06/02/2023
 ms.custom: devplatv2, sdkv2, cliv2, event-tier1-build-2022, ignite-2022, build-2023
-#Customer intent: As an experienced Python developer, I need to read in my data to make it available to a remote compute to train my machine learning models.
-=======
-ms.date: 06/02/2023
-ms.custom: devx-track-python, devplatv2, sdkv2, cliv2, event-tier1-build-2022, ignite-2022, build-2023
 #Customer intent: As an experienced Python developer, I need to read my data, to make it available to a remote compute resource, to train my machine learning models.
->>>>>>> 0388d3a9
 ---
 
 # Access data in a job
