---
title: What's new in the release?
titleSuffix: Azure Machine Learning
description: Learn about the latest updates to Azure Machine Learning and the machine learning and data prep Python SDKs.
services: machine-learning
ms.service: machine-learning
ms.subservice: core
ms.topic: reference
ms.author: jmartens
author: j-martens
ms.date: 09/10/2020
---

# Azure Machine Learning release notes

In this article, learn about Azure Machine Learning releases.  For the full SDK reference content,  visit the Azure Machine Learning's [**main SDK for Python**](https://docs.microsoft.com/python/api/overview/azure/ml/intro?view=azure-ml-py&preserve-view=true) reference page.

See [the list of known issues](resource-known-issues.md) to learn about known bugs and workarounds.

## 2020-08-31

### Azure Machine Learning SDK for Python v1.13.0
+ **Preview features**
  + **azureml-core**
    With the new output datasets capability, you can write back to cloud storage including Blob, ADLS Gen 1, ADLS Gen 2, and FileShare. You can configure where to output data, how to output data (via mount or upload), whether to register the output data for future reuse and sharing and pass intermediate data between pipeline steps seamlessly. This enables reproducibility, sharing, prevents duplication of data, and results in cost efficiency and productivity gains. [Learn how to use it](https://docs.microsoft.com/python/api/azureml-core/azureml.data.output_dataset_config.outputfiledatasetconfig?view=azure-ml-py&preserve-view=true)
	
+ **Bug fixes and improvements**
  + **azureml-automl-core**
    + Added validated_{platform}_requirements.txt file for pinning all pip dependencies for AutoML.
    + This release supports models greater than 4 Gb.
    + Upgraded AutoML dependencies: `scikit-learn` (now 0.22.1), `pandas` (now 0.25.1), `numpy` (now 1.18.2).
  + **azureml-automl-runtime**
    + Set horovod for text DNN to always use fp16 compression.
    + This release supports models greater than 4 Gb.
    + Fixed issue where AutoML fails with ImportError: cannot import name `RollingOriginValidator`.
    + Upgraded AutoML dependencies: `scikit-learn` (now 0.22.1), `pandas` (now 0.25.1), `numpy` (now 1.18.2).
  + **azureml-contrib-automl-dnn-forecasting**
    + Upgraded AutoML dependencies: `scikit-learn` (now 0.22.1), `pandas` (now 0.25.1), `numpy` (now 1.18.2).
  + **azureml-contrib-fairness**
    + Provide a short description for azureml-contrib-fairness.
  + **azureml-contrib-pipeline-steps**
    + Added message indicating this package is deprecated and user should use azureml-pipeline-steps instead.
  + **azureml-core**
    + Added list key command for workspace.
    + Add tags parameter in Workspace SDK and CLI.
    + Fixed the bug where submitting a child run with Dataset will fail due to `TypeError: can't pickle _thread.RLock objects`.
    + Adding page_count default/documentation for Model list().
    + Modify CLI&SDK to take adbworkspace parameter and Add workspace adb lin/unlink runner.
    + Fix bug in Dataset.update that caused newest Dataset version to be updated not the version of the Dataset update was called on. 
    + Fix bug in Dataset.get_by_name that would show the tags for the newest Dataset version even when a specific older version was retrieved.
  + **azureml-interpret**
    + Added probability outputs to shap scoring explainers in azureml-interpret based on shap_values_output parameter from original explainer.
  + **azureml-pipeline-core**
    + Improved `PipelineOutputAbstractDataset.register`'s documentation.
  + **azureml-train-automl-client**
    + Upgraded AutoML dependencies: `scikit-learn` (now 0.22.1), `pandas` (now 0.25.1), `numpy` (now 1.18.2).
  + **azureml-train-automl-runtime**
    + Upgraded AutoML dependencies: `scikit-learn` (now 0.22.1), `pandas` (now 0.25.1), `numpy` (now 1.18.2).
  + **azureml-train-core**
    + Users must now provide a valid hyperparameter_sampling arg when creating a HyperDriveConfig. In addition, the documentation for HyperDriveRunConfig has been edited to inform users of the deprecation of HyperDriveRunConfig.
    + Reverting PyTorch Default Version to 1.4.
    + Adding PyTorch 1.6 & Tensorflow 2.2 images and curated environment.

### Azure Machine Learning Studio Notebooks Experience (August Update)
+ **New features**
  + New Getting started landing Page 
  
+ **Preview features**
    + Gather feature in Notebooks. With the [Gather](https://docs.microsoft.com/azure/machine-learning/how-to-run-jupyter-notebooks#clean-your-notebook-preview) feature, users can now easily clean up notebooks with, Gather uses an automated dependency analysis of your notebook, ensuring the essential code is kept, but removing any irrelevant pieces.

+ **Bug fixes and improvements**
  + Improvement in speed and reliability
  + Dark mode bugs fixed
  + Output Scroll Bugs fixed
  + Sample Search now searches all the content of all the files in the Azure Machine Learning sample notebooks repo
  + Multi-line R cells can now run
  + "I trust contents of this file" is now auto checked after first time
  + Improved Conflict resolution dialog, with new "Make a copy" option
  
## 2020-08-17

### Azure Machine Learning SDK for Python v1.12.0

+ **Bug fixes and improvements**
  + **azure-cli-ml**
    + Add image_name and image_label parameters to Model.package() to enable renaming the built package image.
  + **azureml-automl-core**
    + AutoML raises a new error code from dataprep when content is modified while being read.
  + **azureml-automl-runtime**
    + Added alerts for the user when data contains missing values but featurization is turned off.
    + Fixed child run failures when data contains nan and featurization is turned off.
    + AutoML raises a new error code from dataprep when content is modified while being read.
    + Updated normalization for forecasting metrics to occur by grain.
    + Improved calculation of forecast quantiles when lookback features are disabled.
    + Fixed bool sparse matrix handling when computing explanations after AutoML.
  + **azureml-core**
    + A new method `run.get_detailed_status()` now shows the detailed explanation of current run status. It is currently only showing explanation for `Queued` status.
    + Add image_name and image_label parameters to Model.package() to enable renaming the built package image.
    + New method `set_pip_requirements()` to set the entire pip section in [`CondaDependencies`](https://docs.microsoft.com/python/api/azureml-core/azureml.core.conda_dependencies.condadependencies?view=azure-ml-py&preserve-view=true) at once.
    + Enable registering credential-less ADLS Gen2 datastore.
    + Improved error message when trying to download or mount an incorrect dataset type.
<<<<<<< HEAD
    + Update timeseries dataset filter sample notebook with more examples of partition_timestamp that provides filter optimization.
    + Change the sdk and cli commands to accept subscriptionId, resourceGroup, workspaceName, peConnectionName as parameters instead of ArmResourceId when deleting private endpoint connection.
=======
    + Update time series dataset filter sample notebook with more examples of partition_timestamp that provides filter optimization.
    + Change the sdk and CLI to accept subscriptionId, resourceGroup, workspaceName, peConnectionName as parameters instead of ArmResourceId when deleting private endpoint connection.
>>>>>>> e9cb2158
    + Experimental Decorator shows class name for easier identification.
    + Descriptions for the Assets inside of Models are no longer automatically generated based on a Run.
  + **azureml-datadrift**
    + Mark create_from_model API in DataDriftDetector as to be deprecated.
  + **azureml-dataprep**
    + Improved error message when trying to download or mount an incorrect dataset type.
  + **azureml-pipeline-core**
    + Fixed bug when deserializing pipeline graph that contains registered datasets.
  + **azureml-pipeline-steps**
    + RScriptStep supports RSection from azureml.core.environment.
    + Removed the passthru_automl_config parameter from the `AutoMLStep` public API and converted it to an internal only parameter.
  + **azureml-train-automl-client**
    + Removed local asynchronous, managed environment runs from AutoML. All local runs will run in the environment the run was launched from.
    + Fixed snapshot issues when submitting AutoML runs with no user-provided scripts.
    + Fixed child run failures when data contains nan and featurization is turned off.
  + **azureml-train-automl-runtime**
    + AutoML raises a new error code from dataprep when content is modified while being read.
    + Fixed snapshot issues when submitting AutoML runs with no user-provided scripts.
    + Fixed child run failures when data contains nan and featurization is turned off.
  + **azureml-train-core**
    + Added support for specifying pip options (for example --extra-index-url) in the pip requirements file passed to an [`Estimator`](https://docs.microsoft.com/python/api/azureml-train-core/azureml.train.estimator.estimator?view=azure-ml-py&preserve-view=true) through `pip_requirements_file` parameter.


## 2020-08-03

### Azure Machine Learning SDK for Python v1.11.0

+ **Bug fixes and improvements**
  + **azure-cli-ml**
    + Fix model framework and model framework not passed in run object in CLI model registration path
    + Fix CLI amlcompute identity show command to show tenant ID and principal ID 
  + **azureml-train-automl-client**
    + Added get_best_child () to AutoMLRun for fetching the best child run for an AutoML Run without downloading the associated model.
    + Added ModelProxy object that allow predict or forecast to be run on a remote training environment without downloading the model locally.
    + Unhandled exceptions in AutoML now point to a known issues HTTP page, where more information about the errors can be found.
  + **azureml-core**
    + Model names can be 255 characters long.
    + Environment.get_image_details() return object type changed. `DockerImageDetails` class replaced `dict`, image details are available from the new class properties. Changes are backward compatible.
    + Fix bug for Environment.from_pip_requirements() to preserve dependencies structure
    + Fixed a bug where log_list would fail if an int and double were included in the same list.
    + While enabling private link on an existing workspace, please note that if there are compute targets associated with the workspace, those targets will not work if they are not behind the same virtual network as the workspace private endpoint.
    + Made `as_named_input` optional when using datasets in experiments and added `as_mount` and `as_download` to `FileDataset`. The input name will automatically generated if `as_mount` or `as_download` is called.
  + **azureml-automl-core**
    + Unhandled exceptions in AutoML now point to a known issues HTTP page, where more information about the errors can be found.
    + Added get_best_child () to AutoMLRun for fetching the best child run for an AutoML Run without downloading the associated model.
    + Added ModelProxy object that allows predict or forecast to be run on a remote training environment without downloading the model locally.
  + **azureml-pipeline-steps**
    + Added `enable_default_model_output` and `enable_default_metrics_output` flags to `AutoMLStep`. These flags can be used to enable/disable the default outputs.


## 2020-07-20

### Azure Machine Learning SDK for Python v1.10.0

+ **Bug fixes and improvements**
  + **azureml-automl-core**
    + When using AutoML, if a path is passed into the AutoMLConfig object and it does not already exist, it will be automatically created.
    + Users can now specify a time series frequency for forecasting tasks by using the `freq` parameter.
  + **azureml-automl-runtime**
    + When using AutoML, if a path is passed into the AutoMLConfig object and it does not already exist, it will be automatically created.
    + Users can now specify a time series frequency for forecasting tasks by using the `freq` parameter.
    + AutoML Forecasting now supports rolling evaluation, which applies to the use case that the length of a test or validation set is longer than the input horizon, and known y_pred value is used as forecasting context.
  + **azureml-core**
    + Warning messages will be printed if no files were downloaded from the datastore in a run.
    + Added documentation for `skip_validation` to the `Datastore.register_azure_sql_database method`.
    + Users are required to upgrade to sdk v1.10.0 or above to create an auto approved private endpoint. This includes the Notebook resource that is usable behind the VNet.
    + Expose NotebookInfo in the response of get workspace.
    + Changes to have calls to list compute targets and getting compute target succeed on a remote run. Sdk functions to get compute target and list workspace compute targets will now work in remote runs.
    + Add deprecation messages to the class descriptions for azureml.core.image classes.
    + Throw exception and clean up workspace and dependent resources if workspace private endpoint creation fails.
    + Support workspace sku upgrade in workspace update method.
  + **azureml-datadrift**
    + Update matplotlib version from 3.0.2 to 3.2.1 to support python 3.8.
  + **azureml-dataprep**
    + Added support of web url data sources with `Range` or `Head` request. 
    + Improved stability for file dataset mount and download.
  + **azureml-train-automl-client**
    + Fixed issues related to removal of `RequirementParseError` from setuptools.
    + Use docker instead of conda for local runs submitted using "compute_target='local'"
    + The iteration duration printed to the console has been corrected. Previously, the iteration duration was sometimes printed as run end time minus run creation time. It has been corrected to equal run end time minus run start time.
    + When using AutoML, if a path is passed into the AutoMLConfig object and it does not already exist, it will be automatically created.
    + Users can now specify a time series frequency for forecasting tasks by using the `freq` parameter.
  + **azureml-train-automl-runtime**
    + Improved console output when best model explanations fail.
    + Renamed "backlist_models" input parameter to "blocked_models".
      + Renamed "whitelist_models" input parameter to "allowed_models".
    + Users can now specify a time series frequency for forecasting tasks by using the `freq` parameter.

  
## 2020-07-06

### Azure Machine Learning SDK for Python v1.9.0

+ **Bug fixes and improvements**
  + **azureml-automl-core**
    + Replaced get_model_path() with AZUREML_MODEL_DIR environment variable in AutoML autogenerated scoring script. Also added telemetry to track failures during init().
    + Removed the ability to specify `enable_cache` as part of AutoMLConfig
    + Fixed a bug where runs may fail with service errors during specific forecasting runs
    + Improved error handling around specific models during `get_output`
    + Fixed call to fitted_model.fit(X, y) for classification with y transformer
    + Enabled customized forward fill imputer for forecasting tasks
    + A new ForecastingParameters class will be used instead of forecasting parameters in a dict format
    + Improved target lag autodetection
    + Added limited availability of multi-noded, multi-gpu distributed featurization with BERT
  + **azureml-automl-runtime**
    + Prophet now does additive seasonality modeling instead of multiplicative.
    + Fixed the issue when short grains, having frequencies different from ones of the long grains will result in failed runs.
  + **azureml-contrib-automl-dnn-vision**
    + Collect system/gpu stats and log averages for training and scoring
  + **azureml-contrib-mir**
    + Added support for enable-app-insights flag in ManagedInferencing
  + **azureml-core**
<<<<<<< HEAD
    + A validate parameter to these API's by allowing validation to be skipped when the data source is not accessible from the current compute.
=======
    + A validate parameter to these APIs by allowing validation to be skipped when the data source is not accessible from the current compute.
>>>>>>> e9cb2158
      + TabularDataset.time_before(end_time, include_boundary=True, validate=True)
      + TabularDataset.time_after(start_time, include_boundary=True, validate=True)
      + TabularDataset.time_recent(time_delta, include_boundary=True, validate=True)
      + TabularDataset.time_between(start_time, end_time, include_boundary=True, validate=True)
    + Added framework filtering support for model list, and added NCD AutoML sample in notebook back
    + For Datastore.register_azure_blob_container and Datastore.register_azure_file_share (only options that support SAS token), we have updated the doc strings for the `sas_token` field to include minimum permissions requirements for typical read and write scenarios.
    + Deprecating _with_auth param in ws.get_mlflow_tracking_uri()
  + **azureml-mlflow**
    + Add support for deploying local file:// models with AzureML-MLflow
    + Deprecating _with_auth param in ws.get_mlflow_tracking_uri()
  + **azureml-opendatasets**
    + Recently published Covid-19 tracking datasets are now available with the SDK
  + **azureml-pipeline-core**
    + Log out warning when "azureml-defaults" is not included as part of pip-dependency
    + Improve Note rendering.
    + Added support for quoted line breaks when parsing delimited files to PipelineOutputFileDataset.
    + The PipelineDataset class is deprecated. For more information, see https://aka.ms/dataset-deprecation. Learn how to use dataset with pipeline, see https://aka.ms/pipeline-with-dataset.
  + **azureml-pipeline-steps**
    + Doc updates to azureml-pipeline-steps.
    +  Added support in ParallelRunConfig's `load_yaml()` for users to define Environments inline with the rest of the config or in a separate file
  + **azureml-train-automl-client**.
    + Removed the ability to specify `enable_cache` as part of AutoMLConfig
  + **azureml-train-automl-runtime**
    + Added limited availability of multi-noded, multi-gpu distributed featurization with BERT.
    + Added error handling for incompatible packages in ADB based automated machine learning runs.
  + **azureml-widgets**
    + Doc updates to azureml-widgets.

  
## 2020-06-22

### Azure Machine Learning SDK for Python v1.8.0
  
  + **Preview features**
    + **azureml-contrib-fairness**
    	The `azureml-contrib-fairness` package provides integration between the open-source fairness assessment and unfairness mitigation package [Fairlearn](https://fairlearn.github.io) and Azure Machine Learning studio. In particular, the package enables model fairness evaluation dashboards to be uploaded as part of an AzureML Run and appear in Azure Machine Learning studio

+ **Bug fixes and improvements**
  + **azure-cli-ml**
    + Support getting logs of init container.
    + Added new CLI commands to manage ComputeInstance
  + **azureml-automl-core**
    + Users are now able to enable stack ensemble iteration for Time series tasks with a warning that it could potentially overfit.
    + Added a new type of user exception  that is raised if the cache store contents have been tampered with
  + **azureml-automl-runtime**
    + Class Balancing Sweeping will no longer be enabled if user disables featurization.  
  + **azureml-contrib-itp**
    + CmAks compute type is supported. You can attach your own AKS cluster to the workspace for training job.
  + **azureml-contrib-notebook**
    + Doc improvements to azureml-contrib-notebook package.
  + **azureml-contrib-pipeline-steps**
    + Doc improvements to azureml-contrib--pipeline-steps package.
  + **azureml-core**
    + Add set_connection, get_connection, list_connections, delete_connection functions for customer to operate on workspace connection resource
    + Documentation updates to azureml-coore/azureml.exceptions package.
    + Documentation updates to azureml-core package.
    + Doc updates to ComputeInstance class.
    + Doc improvements to azureml-core/azureml.core.compute package.
    + Doc improvements for webservice-related classes in azureml-core.
    + Support user-selected datastore to store profiling data
    + Added expand and page_count property for model list API
    + Fixed bug where removing the overwrite property will cause the submitted run to fail with deserialization error.
    + Fixed inconsistent folder structure when downloading or mounting a FileDataset referencing to a single file.
    + Loading a dataset of parquet files to_spark_dataframe is now faster and supports all parquet and Spark SQL datatypes.
    + Support getting logs of init container.
    + AutoML runs are now marked as child run of Parallel Run Step.
  + **azureml-datadrift**
    + Doc improvements to azureml-contrib-notebook package.
  + **azureml-dataprep**
    + Loading a dataset of parquet files to_spark_dataframe is now faster and supports all parquet and Spark SQL datatypes.
    + Better memory handling for OutOfMemory issue for to_pandas_dataframe.
  + **azureml-interpret**
    + Upgraded azureml-interpret to use interpret-community version 0.12.*
  + **azureml-mlflow**
    + Doc improvements to azureml-mlflow.
    + Adds support for AML model registry with MLFlow.
  + **azureml-opendatasets**
    + Added support for Python 3.8
  + **azureml-pipeline-core**
    + Updated `PipelineDataset`'s documentation to make it clear it is an internal class.
    + ParallelRunStep updates to accept multiple values for one argument, for example: "--group_column_names", "Col1", "Col2", "Col3"
    + Removed the passthru_automl_config requirement for intermediate data usage with AutoMLStep in Pipelines.
  + **azureml-pipeline-steps**
    + Doc improvements to azureml-pipeline-steps package.
    + Removed the passthru_automl_config requirement for intermediate data usage with AutoMLStep in Pipelines.
  + **azureml-telemetry**
    + Doc improvements to azureml-telemetry.
  + **azureml-train-automl-client**
    + Fixed a bug where `experiment.submit()` called twice on an `AutoMLConfig` object resulted in different behavior.
    + Users are now able to enable stack ensemble iteration for Time series tasks with a warning that it could potentially overfit.
    + Changed AutoML run behavior to raise UserErrorException if service throws user error
    + Fixes a bug that caused azureml_automl.log to not get generated or be missing logs when performing an AutoML experiment on a remote compute target.
    + For Classification data sets with imbalanced classes, we will apply Weight Balancing, if the feature sweeper determines that for subsampled data, Weight Balancing improves the performance of the classification task by a certain threshold.
    + AutoML runs are now marked as child run of Parallel Run Step.
  + **azureml-train-automl-runtime**
    + Changed AutoML run behavior to raise UserErrorException if service throws user error
    + AutoML runs are now marked as child run of Parallel Run Step.

  
## 2020-06-08

### Azure Machine Learning SDK for Python v1.7.0

+ **Bug fixes and improvements**
  + **azure-cli-ml**
<<<<<<< HEAD
    + Completed the removal of model profiling from mir contrib by cleaning up cli commands and package dependencies, Model profiling is available in core.
    + Upgrades the Azure CLI version to 2.3.0
=======
    + Completed the removal of model profiling from mir contrib by cleaning up CLI commands and package dependencies, Model profiling is available in core.
    + Upgrades the min Azure CLI version to 2.3.0
>>>>>>> e9cb2158
  + **azureml-automl-core**
    + Better exception message on featurization step fit_transform() due to custom transformer parameters.
    + Add support for multiple languages for deep learning transformer models such as BERT in automated ML.
    + Remove deprecated lag_length parameter from documentation.
    + The forecasting parameters documentation was improved. The lag_length parameter was deprecated.
  + **azureml-automl-runtime**
    + Fixed the error raised when one of categorical columns is empty in forecast/test time.
    + Fix the run failures happening when the lookback features are enabled and the data contain short grains.
    + Fixed the issue with duplicated time index error message when lags or rolling windows were set to 'auto'.
    + Fixed the issue with Prophet and Arima models on data sets, containing the lookback features.
    + Added support of dates before 1677-09-21 or after 2262-04-11 in columns other then date time in the forecasting tasks. Improved error messages.
    + The forecasting parameters documentation was improved. The lag_length parameter was deprecated.
    + Better exception message on featurization step fit_transform() due to custom transformer parameters.
    + Add support for multiple languages for deep learning transformer models such as BERT in automated ML.
    + Cache operations that result in some OSErrors will raise user error.
    + Added checks to ensure training and validation data have the same number and set of columns
    + Fixed issue with the autogenerated AutoML scoring script when the data contains quotation marks
    + Enabling explanations for AutoML Prophet and ensembled models that contain Prophet model.
    + A recent customer issue revealed a live-site bug wherein we log messages along Class-Balancing-Sweeping even when the Class Balancing logic isn't properly enabled. Removing those logs/messages with this PR.
  + **azureml-cli-common**
    + Completed the removal of model profiling from mir contrib by cleaning up CLI commands and package dependencies, Model profiling is available in core.
  + **azureml-contrib-reinforcementlearning**
    + Load testing tool
  + **azureml-core**
    + Documentation changes on Script_run_config.py
    + Fixes a bug with printing the output of run submit-pipeline CLI
    + Documentation improvements to azureml-core/azureml.data
    + Fixes issue retrieving storage account using hdfs getconf command
    + Improved register_azure_blob_container and register_azure_file_share documentation
  + **azureml-datadrift**
    + Improved implementation for disabling and enabling dataset drift monitors
  + **azureml-interpret**
    + In explanation client, remove NaNs or Infs prior to json serialization on upload from artifacts
    + Update to latest version of interpret-community to improve out of memory errors for global explanations with many features and classes
    + Add true_ys optional parameter to explanation upload to enable additional features in the studio UI
    + Improve download_model_explanations() and list_model_explanations() performance
    + Small tweaks to notebooks, to aid with debugging
  + **azureml-opendatasets**
    + azureml-opendatasets needs azureml-dataprep version 1.4.0 or higher. Added warning if lower version is detected
  + **azureml-pipeline-core**
    + This change allows user to provide an optional runconfig to the moduleVersion when calling module.Publish_python_script.
    + Enable node account can be a pipeline parameter in ParallelRunStep in azureml.pipeline.steps
  + **azureml-pipeline-steps**
    + This change allows user to provide an optional runconfig to the moduleVersion when calling module.Publish_python_script.
  + **azureml-train-automl-client**
    + Add support for multiple languages for deep learning transformer models such as BERT in automated ML.
    + Remove deprecated lag_length parameter from documentation.
    + The forecasting parameters documentation was improved. The lag_length parameter was deprecated.
  + **azureml-train-automl-runtime**
    + Enabling explanations for AutoML Prophet and ensembled models that contain Prophet model.
    + Documentation updates to azureml-train-automl-* packages.
  + **azureml-train-core**
    + Supporting TensorFlow version 2.1 in the PyTorch Estimator
    + Improvements to azureml-train-core package.
  
## 2020-05-26

### Azure Machine Learning SDK for Python v1.6.0

+ **New features**
  + **azureml-automl-runtime**
    + AutoML Forecasting now supports customers forecast beyond the pre-specified max-horizon without retraining the model. When the forecast destination is farther into the future than the specified maximum horizon, the forecast() function will still make point predictions out to the later date using a recursive operation mode. For the illustration of the new feature, please see the "Forecasting farther than the maximum horizon" section of "forecasting-forecast-function" notebook in [folder](https://github.com/Azure/MachineLearningNotebooks/tree/master/how-to-use-azureml/automated-machine-learning)."
  
  + **azureml-pipeline-steps**
    + ParallelRunStep is now released and is part of **azureml-pipeline-steps** package. Existing ParallelRunStep in **azureml-contrib-pipeline-steps** package is deprecated. Changes from public preview version:
      + Added `run_max_try` optional configurable parameter to control max call to run method for any given batch, default value is 3.
      + No PipelineParameters are autogenerated anymore. Following configurable values can be set as PipelineParameter explicitly.
        + mini_batch_size
        + node_count
        + process_count_per_node
        + logging_level
        + run_invocation_timeout
        + run_max_try
      + Default value for process_count_per_node is changed to 1. User should tune this value for better performance. Best practice is to set as the number of GPU or CPU node has.
      + ParallelRunStep does not inject any packages, user needs to include **azureml-core** and **azureml-dataprep[pandas, fuse]** packages in environment definition. If custom docker image is used with user_managed_dependencies then user need to install conda on the image.
      
+ **Breaking changes**
  + **azureml-pipeline-steps**
    + Deprecated the use of azureml.dprep.Dataflow as a valid type of input for AutoMLConfig
  + **azureml-train-automl-client**
    + Deprecated the use of azureml.dprep.Dataflow as a valid type of input for AutoMLConfig

+ **Bug fixes and improvements**
  + **azureml-automl-core**
    + Fixed the bug where a warning may be printed during `get_output` that asked user to downgrade client.
    + Updated Mac to rely on cudatoolkit=9.0 as it is not available at version 10 yet.
    + Removing restrictions on prophet and xgboost models when trained on remote compute.
    + Improved logging in AutoML
    + The error handling for custom featurization in forecasting tasks was improved.
    + Added functionality to allow users to include lagged features to generate forecasts.
    + Updates to error message to correctly display user error.
    + Support for cv_split_column_names to be used with training_data
    + Update logging the exception message and traceback.
  + **azureml-automl-runtime**
    + Enable guardrails for forecasting missing value imputations.
    + Improved logging in AutoML
    + Added fine grained error handling for data prep exceptions
    + Removing restrictions on phrophet and xgboost models when trained on remote compute.
    + `azureml-train-automl-runtime` and `azureml-automl-runtime` have updated dependencies for `pytorch`, `scipy`, and `cudatoolkit`. we now support `pytorch==1.4.0`, `scipy>=1.0.0,<=1.3.1`, and `cudatoolkit==10.1.243`.
    + The error handling for custom featurization in forecasting tasks was improved.
    + The forecasting data set frequency detection mechanism was improved.
    + Fixed issue with Prophet model training on some data sets.
    + The auto detection of max horizon during the forecasting was improved.
    + Added functionality to allow users to include lagged features to generate forecasts.
    +  Adds functionality in the forecast function to enable providing forecasts beyond the trained horizon without retraining the forecasting model.
    + Support for cv_split_column_names to be used with training_data
  + **azureml-contrib-automl-dnn-forecasting**
    + Improved logging in AutoML
  + **azureml-contrib-mir**
    + Added support for Windows services in ManagedInferencing
    + Remove old MIR workflows such as attach MIR compute, SingleModelMirWebservice class - Clean out model profiling placed in contrib-mir package
  + **azureml-contrib-pipeline-steps**
    + Minor fix for YAML support
    + ParallelRunStep is released to General Availability - azureml.contrib.pipeline.steps has a deprecation notice and is move to azureml.pipeline.steps
  + **azureml-contrib-reinforcementlearning**
    + RL Load testing tool
    + RL estimator has smart defaults
  + **azureml-core**
    + Remove old MIR workflows such as attach MIR compute, SingleModelMirWebservice class - Clean out model profiling placed in contrib-mir package
    + Fixed the information provided to the user in case of profiling failure: included request ID and reworded the message to be more meaningful. Added new profiling workflow to profiling runners
    + Improved error text in case of Dataset execution failures.
    + Workspace private link CLI support added.
    + Added an optional parameter `invalid_lines` to `Dataset.Tabular.from_json_lines_files` that allows for specifying how to handle lines that contain invalid JSON.
    + We will be deprecating the run-based creation of compute in the next release. We recommend creating an actual Amlcompute cluster as a persistent compute target, and using the cluster name as the compute target in your run configuration. See example notebook here: aka.ms/amlcomputenb
    + Improved error messages in case of Dataset execution failures.
  + **azureml-dataprep**
    + Made warning to upgrade pyarrow version more explicit.
    + Improved error handling and message returned in case of failure to execute dataflow.
  + **azureml-interpret**
    + Documentation updates to azureml-interpret package.
    + Fixed interpretability packages and notebooks to be compatible with latest sklearn update
  + **azureml-opendatasets**
    + return None when there is no data returned.
    + Improve the performance of to_pandas_dataframe.
  + **azureml-pipeline-core**
    + Quick fix for ParallelRunStep where loading from YAML was broken
    + ParallelRunStep is released to General Availability - azureml.contrib.pipeline.steps has a deprecation notice and is move to azureml.pipeline.steps - new features include: 1. Datasets as PipelineParameter 2. New parameter run_max_retry 3. Configurable append_row output file name
  + **azureml-pipeline-steps**
    + Deprecated azureml.dprep.Dataflow as a valid type for input data.
    + Quick fix for ParallelRunStep where loading from YAML was broken
    + ParallelRunStep is released to General Availability - azureml.contrib.pipeline.steps has a deprecation notice and is move to azureml.pipeline.steps - new features include:
      + Datasets as PipelineParameter
      + New parameter run_max_retry
      + Configurable append_row output file name
  + **azureml-telemetry**
    + Update logging the exception message and traceback.
  + **azureml-train-automl-client**
    + Improved logging in AutoML
    + Updates to error message to correctly display user error.
    + Support for cv_split_column_names to be used with training_data
    + Deprecated azureml.dprep.Dataflow as a valid type for input data.
    + Updated Mac to rely on cudatoolkit=9.0 as it is not available at version 10 yet.
    + Removing restrictions on phrophet and xgboost models when trained on remote compute.
    + `azureml-train-automl-runtime` and `azureml-automl-runtime` have updated dependencies for `pytorch`, `scipy`, and `cudatoolkit`. we now support `pytorch==1.4.0`, `scipy>=1.0.0,<=1.3.1`, and `cudatoolkit==10.1.243`.
    + Added functionality to allow users to include lagged features to generate forecasts.
  + **azureml-train-automl-runtime**
    + Improved logging in AutoML
    + Added fine grained error handling for data prep exceptions
    + Removing restrictions on phrophet and xgboost models when trained on remote compute.
    + `azureml-train-automl-runtime` and `azureml-automl-runtime` have updated dependencies for `pytorch`, `scipy`, and `cudatoolkit`. we now support `pytorch==1.4.0`, `scipy>=1.0.0,<=1.3.1`, and `cudatoolkit==10.1.243`.
    + Updates to error message to correctly display user error.
    + Support for cv_split_column_names to be used with training_data
  + **azureml-train-core**
    + Added a new set of HyperDrive specific exceptions. azureml.train.hyperdrive will now throw detailed exceptions.
  + **azureml-widgets**
    + AzureML Widgets is not displaying in JupyterLab
  

## 2020-05-11

### Azure Machine Learning SDK for Python v1.5.0

+ **New features**
  + **Preview features**
    + **azureml-contrib-reinforcementlearning**
        + Azure Machine Learning is releasing preview support for reinforcement learning using the [Ray](https://ray.io) framework. The `ReinforcementLearningEstimator` enables training of reinforcement learning agents across GPU and CPU compute targets in Azure Machine Learning.

+ **Bug fixes and improvements**
  + **azure-cli-ml**
    + Fixes an accidentally left behind warning log in my previous PR. The log was used for debugging and accidentally was left behind.
    + Bug fix: inform clients about partial failure during profiling
  + **azureml-automl-core**
    + Speed up Prophet/AutoArima model in AutoML forecasting by enabling parallel fitting for the time series when data sets have multiple time series. In order to benefit from this new feature, you are recommended to set "max_cores_per_iteration = -1" (that is, using all the available cpu cores) in AutoMLConfig.
    + Fix KeyError on printing guardrails in console interface
    + Fixed error message for experimentation_timeout_hours
    + Deprecated Tensorflow models for AutoML.
  + **azureml-automl-runtime**
    + Fixed error message for experimentation_timeout_hours
    + Fixed unclassified exception when trying to deserialize from cache store
    + Speed up Prophet/AutoArima model in AutoML forecasting by enabling parallel fitting for the time series when data sets have multiple time series.
    + Fixed the forecasting with enabled rolling window on the data sets where test/prediction set does not contain one of grains from the training set.
    + Improved handling of missing data
    + Fixed issue with prediction intervals during forecasting on data sets, containing time series, which are not aligned in time.
    + Added better validation of data shape for the forecasting tasks.
    + Improved the frequency detection.
    + Created better error message if the cross validation folds for forecasting tasks cannot be generated.
    + Fix console interface to print missing value guardrail correctly.
    + Enforcing datatype checks on cv_split_indices input in AutoMLConfig.
  + **azureml-cli-common**
    + Bug fix: inform clients about partial failure during profiling
  + **azureml-contrib-mir**
    + Adds a class azureml.contrib.mir.RevisionStatus which relays information about the currently deployed MIR revision and the most recent version specified by the user. This class is included in the MirWebservice object under 'deployment_status' attribute.
    + Enables update on Webservices of type MirWebservice and its child class SingleModelMirWebservice.
  + **azureml-contrib-reinforcementlearning**
    + Added support for Ray 0.8.3
    + AmlWindowsCompute only supports Azure Files as mounted storage
    + Renamed health_check_timeout to health_check_timeout_seconds
    + Fixed some class/method descriptions.
  + **azureml-core**
    + Enabled WASB -> Blob conversions in Azure Government and China clouds.
    + Fixes bug to allow Reader roles to use az ml run CLI commands to get run information
    + Removed unnecessary logging during Azure ML Remote Runs with input Datasets.
    + RCranPackage now supports "version" parameter for the CRAN package version.
    + Bug fix: inform clients about partial failure during profiling
    + Added European-style float handling for azureml-core.
    + Enabled workspace private link features in Azure ml sdk.
    + When creating a TabularDataset using `from_delimited_files`, you can specify whether empty values should be loaded as None or as empty string by setting the boolean argument `empty_as_string`.
    + Added European-style float handling for datasets.
    + Improved error messages on dataset mount failures.
  + **azureml-datadrift**
    + Data Drift results query from the SDK had a bug that didn't differentiate the minimum, maximum, and mean feature metrics, resulting in duplicate values. We have fixed this bug by prefixing target or baseline to the metric names. Before: duplicate min, max, mean. After: target_min, target_max, target_mean, baseline_min, baseline_max, baseline_mean.
  + **azureml-dataprep**
    + Improve handling of write restricted python environments when ensuring .NET Dependencies required for data delivery.
    + Fixed Dataflow creation on file with leading empty records.
    + Added error handling options for `to_partition_iterator` similar to `to_pandas_dataframe`.
  + **azureml-interpret**
    + Reduced explanation path length limits to reduce likelihood of going over Windows limit
    + Bugfix for sparse explanations created with the mimic explainer using a linear surrogate model.
  + **azureml-opendatasets**
    + Fix issue of MNIST's columns are parsed as string, which should be int.
  + **azureml-pipeline-core**
    + Allowing the option to regenerate_outputs when using a module that is embedded in a ModuleStep.
  + **azureml-train-automl-client**
    + Deprecated Tensorflow models for AutoML.
    + Fix users allow listing unsupported algorithms in local mode
    + Doc fixes to AutoMLConfig.
    + Enforcing datatype checks on cv_split_indices input in AutoMLConfig.
    + Fixed issue with AutoML runs failing in show_output
  + **azureml-train-automl-runtime**
    + Fixing a bug in Ensemble iterations that was preventing model download timeout from kicking in successfully.
  + **azureml-train-core**
    + Fix typo in azureml.train.dnn.Nccl class.
    + Supporting PyTorch version 1.5 in the PyTorch Estimator
    + Fix the issue that framework image can't be fetched in Azure Government region when using training framework estimators

  
## 2020-05-04
**New Notebook Experience**

You can now create, edit, and share machine learning notebooks and files directly inside the studio web experience of Azure Machine Learning. You can use all the classes and methods available in [Azure Machine Learning Python SDK](https://docs.microsoft.com/python/api/overview/azure/ml/intro?view=azure-ml-py&preserve-view=true) from inside these notebooks
Get started [here](https://docs.microsoft.com/azure/machine-learning/how-to-run-jupyter-notebooks)

**New Features Introduced:**

+ Improved editor (Monaco editor) used by VS Code 
+ UI/UX improvements
+ Cell Toolbar
+ New Notebook Toolbar and Compute Controls
+ Notebook Status Bar 
+ Inline Kernel Switching
+ R Support
+ Accessibility and Localization improvements
+ Command Palette
+ Additional Keyboard Shortcuts
+ Autosave
+ Improved performance and reliability

Access the following web-based authoring tools from the studio:
	
| Web-based tool  | 	Description  |
|---|---|
| Azure ML Studio Notebooks	  |  	First in-class authoring for notebook files and support all operation available in the Azure ML Python SDK. | 

## 2020-04-27

### Azure Machine Learning SDK for Python v1.4.0

+ **New features**
  + AmlCompute clusters now support setting up a managed identity on the cluster at the time of provisioning. Just specify whether you would like to use a system-assigned identity or a user-assigned identity, and pass an identityId for the latter. You can then set up permissions to access various resources like Storage or ACR in a way that the identity of the compute gets used to securely access the data, instead of a token-based approach that AmlCompute employs today. Check out our SDK reference for more information on the parameters.
  

+ **Breaking changes**
  + AmlCompute clusters supported a Preview feature around run-based creation, that we are planning on deprecating in two weeks. You can continue to create persistent compute targets as always by using the Amlcompute class, but the specific approach of specifying the identifier "amlcompute" as the compute target in run config will not be supported in the near future. 

+ **Bug fixes and improvements**
  + **azureml-automl-runtime**
    + Enable support for unhashable type when calculating number of unique values in a column.
  + **azureml-core**
    + Improved stability when reading from Azure Blob Storage using a TabularDataset.
    + Improved documentation for the `grant_workspace_msi` parameter for `Datastore.register_azure_blob_store`.
    + Fixed bug with `datastore.upload` to support the `src_dir` argument ending with a `/` or `\`.
    + Added actionable error message when trying to upload to an Azure Blob Storage datastore that does not have an access key or SAS token.
  + **azureml-interpret**
    + Added upper bound to file size for the visualization data on uploaded explanations.
  + **azureml-train-automl-client**
    + Explicitly checking for label_column_name & weight_column_name parameters for AutoMLConfig to be of type string.
  + **azureml-contrib-pipeline-steps**
    + ParallelRunStep now supports dataset as pipeline parameter. User can construct pipeline with sample dataset and can change input dataset of the same type (file or tabular) for new pipeline run.

  
## 2020-04-13

### Azure Machine Learning SDK for Python v1.3.0

+ **Bug fixes and improvements**
  + **azureml-automl-core**
    + Added additional telemetry around post-training operations.
    + Speeds up automatic ARIMA training by using conditional sum of squares (CSS) training for series of length longer than 100. The length used is stored as the constant ARIMA_TRIGGER_CSS_TRAINING_LENGTH w/in the TimeSeriesInternal class at /src/azureml-automl-core/azureml/automl/core/shared/constants.py
    + The user logging of forecasting runs was improved, now more information on what phase is currently running will be shown in the log
    + Disallowed target_rolling_window_size to be set to values less than 2
  + **azureml-automl-runtime**
    + Improved the error message shown when duplicated timestamps are found.
    + Disallowed target_rolling_window_size to be set to values less than 2.
    + Fixed the lag imputation failure. The issue was caused by the insufficient number of observations needed to seasonally decompose a series. The "de-seasonalized" data is used to compute a partial autocorrelation function (PACF) to determine the lag length.
    + Enabled column purpose featurization customization for forecasting tasks by featurization config. Numerical and Categorical as column purpose for forecasting tasks is now supported.
    + Enabled drop column featurization customization for forecasting tasks by featurization config.
    + Enabled imputation customization for forecasting tasks by featurization config. Constant value imputation for target column and mean, median, most_frequent, and constant value imputation for training data are now supported.
  + **azureml-contrib-pipeline-steps**
    + Accept string compute names to be passed to ParallelRunConfig
  + **azureml-core**
    +  Added Environment.clone(new_name) API to create a copy of Environment object
    +  Environment.docker.base_dockerfile accepts filepath. If able to resolve a file, the content will be read into base_dockerfile environment property
    + Automatically reset mutually exclusive values for base_image and base_dockerfile when user manually sets a value in Environment.docker
    + Added user_managed flag in RSection that indicates whether the environment is managed by user or by AzureML.
    + Dataset: Fixed dataset download failure if data path containing unicode characters.
    + Dataset: Improved dataset mount caching mechanism to respect the minimum disk space requirement in Azure Machine Learning Compute, which avoids making the node unusable and causing the job to be canceled.
    + Dataset: We add an index for the time series column when you access a time series dataset as a pandas dataframe, which is used to speed up access to time series-based data access.  Previously, the index was given the same name as the timestamp column, confusing users about which is the actual timestamp column and which is the index. We now don't give any specific name to the index since it should not be used as a column. 
    + Dataset: Fixed dataset authentication issue in sovereign cloud.
    + Dataset: Fixed `Dataset.to_spark_dataframe` failure for datasets created from Azure PostgreSQL datastores.
  + **azureml-interpret**
    + Added global scores to visualization if local importance values are sparse
    + Updated azureml-interpret to use interpret-community 0.9.*
    + Fixed issue with downloading explanation that had sparse evaluation data
    + Added support of sparse format of the explanation object in AutoML
  + **azureml-pipeline-core**
    + Support ComputeInstance as compute target in pipelines
  + **azureml-train-automl-client**
    + Added additional telemetry around post-training operations.
    + Fixed the regression in early stopping
    + Deprecated azureml.dprep.Dataflow as a valid type for input data.
    +  Changing default AutoML experiment time out to six days.
  + **azureml-train-automl-runtime**
    + Added additional telemetry around post-training operations.
    + added sparse AutoML end to end support
  + **azureml-opendatasets**
    + Added additional telemetry for service monitor.
    + Enable front door for blob to increase stability 

## 2020-03-23

### Azure Machine Learning SDK for Python v1.2.0

+ **Breaking changes**
  + Drop support for python 2.7

+ **Bug fixes and improvements**
  + **azure-cli-ml**
    + Adds "--subscription-id" to `az ml model/computetarget/service` commands in the CLI
    + Adding support for passing customer-managed key(CMK) vault_url, key_name and key_version for ACI deployment
  + **azureml-automl-core** 
    + Enabled customized imputation with constant value for both X and y data forecasting tasks.
    + Fixed the issue in with showing error messages to user.    
  + **azureml-automl-runtime**
    + Fixed the issue in with forecasting on the data sets, containing grains with only one row
    + Decreased the amount of memory required by the forecasting tasks.
    + Added better error messages if time column has incorrect format.
    + Enabled customized imputation with constant value for both X and y data forecasting tasks.
  + **azureml-core**
    + Added support for loading ServicePrincipal from environment variables: AZUREML_SERVICE_PRINCIPAL_ID, AZUREML_SERVICE_PRINCIPAL_TENANT_ID, and AZUREML_SERVICE_PRINCIPAL_PASSWORD
    + Introduced a new parameter `support_multi_line` to `Dataset.Tabular.from_delimited_files`: By default (`support_multi_line=False`), all line breaks, including those in quoted field values, will be interpreted as a record break. Reading data this way is faster and more optimized for parallel execution on multiple CPU cores. However, it may result in silently producing more records with misaligned field values. This should be set to `True` when the delimited files are known to contain quoted line breaks.
    + Added the ability to register ADLS Gen2 in the Azure Machine Learning CLI
    + Renamed parameter 'fine_grain_timestamp' to 'timestamp' and parameter 'coarse_grain_timestamp' to 'partition_timestamp' for the with_timestamp_columns() method in TabularDataset to better reflect the usage of the parameters.
    + Increased max experiment name length to 255.
  + **azureml-interpret**
    + Updated azureml-interpret to interpret-community 0.7.*
  + **azureml-sdk**
    + Changing to dependencies with compatible version Tilde for the support of patching in pre-release and stable releases.


## 2020-03-11

### Azure Machine Learning SDK for Python v1.1.5

+ **Feature deprecation**
  + **Python 2.7**
    + Last version to support python 2.7

+ **Breaking changes**
  + **Semantic Versioning 2.0.0**
    + Starting with version 1.1 Azure ML Python SDK adopts Semantic Versioning 2.0.0. [Read more here](https://semver.org/). All subsequent versions will follow new numbering scheme and semantic versioning contract. 

+ **Bug fixes and improvements**
  + **azure-cli-ml**
    + Change the endpoint CLI command name from 'az ml endpoint aks' to 'az ml endpoint real time' for consistency.
    + update CLI installation instructions for stable and experimental branch CLI
    + Single instance profiling was fixed to produce a recommendation and was made available in core sdk.
  + **azureml-automl-core**
    + Enabled the Batch mode inference (taking multiple rows once) for AutoML ONNX models
    + Improved the detection of frequency on the data sets, lacking data or containing irregular data points
    + Added the ability to remove data points not complying with the dominant frequency.
    + Changed the input of the constructor to take a list of options to apply the imputation options for corresponding columns.
    + The error logging has been improved.
  + **azureml-automl-runtime**
    + Fixed the issue with the error thrown if the grain was not present in the training set appeared in the test set
    + Removed the y_query requirement during scoring on forecasting service
    + Fixed the issue with forecasting when the data set contains short grains with long time gaps.
    + Fixed the issue when the auto max horizon is turned on and the date column contains dates in form of strings. Proper conversion and error messages were added for when conversion to date is not possible
    + Using native NumPy and SciPy for serializing and deserializing intermediate data for FileCacheStore (used for local AutoML runs)
    + Fixed a bug where failed child runs could get stuck in Running state.
    + Increased speed of featurization.
    + Fixed the frequency check during scoring, now the forecasting tasks do not require strict frequency equivalence between train and test set.
    + Changed the input of the constructor to take a list of options to apply the imputation options for corresponding columns.
    + Fixed errors related to lag type selection.
    + Fixed the unclassified error raised on the data sets, having grains with the single row
    + Fixed the issue with frequency detection slowness.
    + Fixes a bug in AutoML exception handling that caused the real reason for training failure to be replaced by an AttributeError.
  + **azureml-cli-common**
    + Single instance profiling was fixed to produce a recommendation and was made available in core sdk.
  + **azureml-contrib-mir**
    + Adds functionality in the MirWebservice class to retrieve the Access Token
    + Use token auth for MirWebservice by default during MirWebservice.run() call - Only refresh if call fails
    + Mir webservice deployment now requires proper Skus [Standard_DS2_v2, Standard_F16, Standard_A2_v2] instead of [Ds2v2, A2v2, and F16] respectively.
  + **azureml-contrib-pipeline-steps**
    + Optional parameter side_inputs added to ParallelRunStep. This parameter can be used to mount folder on the container. Currently supported types are DataReference and PipelineData.
    + Parameters passed in ParallelRunConfig can be overwritten by passing pipeline parameters now. New pipeline parameters supported aml_mini_batch_size, aml_error_threshold, aml_logging_level, aml_run_invocation_timeout (aml_node_count and aml_process_count_per_node are already part of earlier release).
  + **azureml-core**
    + Deployed AzureML Webservices will now default to `INFO` logging. This can be controlled by setting the `AZUREML_LOG_LEVEL` environment variable in the deployed service.
    + Python sdk uses discovery service to use 'api' endpoint instead of 'pipelines'.
    + Swap to the new routes in all SDK calls.
    + Changed routing of calls to the ModelManagementService to a new unified structure.
      + Made workspace update method publicly available.
      + Added image_build_compute parameter in workspace update method to allow user updating the compute for image build.
    + Added deprecation messages to the old profiling workflow. Fixed profiling cpu and memory limits.
    + Added RSection as part of Environment to run R jobs.
    + Added validation to `Dataset.mount` to raise error when source of the dataset is not accessible or does not contain any data.
    + Added `--grant-workspace-msi-access` as an additional parameter for the Datastore CLI for registering Azure Blob Container that will allow you to register Blob Container that is behind a VNet.
    + Single instance profiling was fixed to produce a recommendation and was made available in core sdk.
    + Fixed the issue in aks.py _deploy.
    + Validates the integrity of models being uploaded to avoid silent storage failures.
    + User may now specify a value for the auth key when regenerating keys for webservices.
    + Fixed bug where uppercase letters cannot be used as dataset's input name.
  + **azureml-defaults**
    + `azureml-dataprep` will now be installed as part of `azureml-defaults`. It is no longer required to install data prep[fuse] manually on compute targets to mount datasets.
  + **azureml-interpret**
    + Updated azureml-interpret to interpret-community 0.6.*
    + Updated azureml-interpret to depend on interpret-community 0.5.0
    + Added azureml-style exceptions to azureml-interpret
    + Fixed DeepScoringExplainer serialization for keras models
  + **azureml-mlflow**
    + Add support for sovereign clouds to azureml.mlflow
  + **azureml-pipeline-core**
    + Pipeline batch scoring notebook now uses ParallelRunStep
    + Fixed a bug where PythonScriptStep results could be incorrectly reused despite changing the arguments list
    + Added the ability to set columns' type when calling the parse_* methods on `PipelineOutputFileDataset`
  + **azureml-pipeline-steps**
    + Moved the `AutoMLStep` to the `azureml-pipeline-steps` package. Deprecated the `AutoMLStep` within `azureml-train-automl-runtime`.
    + Added documentation example for dataset as PythonScriptStep input
  + **azureml-tensorboard**
    + updated azureml-tensorboard to support tensorflow 2.0
    + Show correct port number when using a custom Tensorboard port on a Compute Instance
  + **azureml-train-automl-client**
    + Fixed an issue where certain packages may be installed at incorrect versions on remote runs.
    + fixed FeaturizationConfig overriding issue that filters custom featurization config.
  + **azureml-train-automl-runtime**
    + Fixed the issue with frequency detection in the remote runs
    + Moved the `AutoMLStep` in the `azureml-pipeline-steps` package. Deprecated the `AutoMLStep` within `azureml-train-automl-runtime`.
  + **azureml-train-core**
    + Supporting PyTorch version 1.4 in the PyTorch Estimator
  
## 2020-03-02

### Azure Machine Learning SDK for Python v1.1.2rc0 (Pre-release)

+ **Bug fixes and improvements**
  + **azureml-automl-core**
    + Enabled the Batch mode inference (taking multiple rows once) for AutoML ONNX models
    + Improved the detection of frequency on the data sets, lacking data or containing irregular data points
    + Added the ability to remove data points not complying with the dominant frequency.
  + **azureml-automl-runtime**
    + Fixed the issue with the error thrown if the grain was not present in the training set appeared in the test set
    + Removed the y_query requirement during scoring on forecasting service
  + **azureml-contrib-mir**
    + Adds functionality in the MirWebservice class to retrieve the Access Token
  + **azureml-core**
    + Deployed AzureML Webservices will now default to `INFO` logging. This can be controlled by setting the `AZUREML_LOG_LEVEL` environment variable in the deployed service.
    + Fix iterating on `Dataset.get_all` to return all datasets registered with the workspace.
    + Improve error message when invalid type is passed to `path` argument of dataset creation APIs.
    + Python sdk uses discovery service to use 'api' endpoint instead of 'pipelines'.
    + Swap to the new routes in all SDK calls
    + Changes routing of calls to the ModelManagementService to a new unified structure
      + Made workspace update method publicly available.
      + Added image_build_compute parameter in workspace update method to allow user updating the compute for image build
    +  Added deprecation messages to the old profiling workflow. Fixed profiling cpu and memory limits
  + **azureml-interpret**
    + update azureml-interpret to interpret-community 0.6.*
  + **azureml-mlflow**
    + Add support for sovereign clouds to azureml.mlflow
  + **azureml-pipeline-steps**
    + Moved the `AutoMLStep` to the `azureml-pipeline-steps package`. Deprecated the `AutoMLStep` within `azureml-train-automl-runtime`.
  + **azureml-train-automl-client**
    + Fixed an issue where certain packages may be installed at incorrect versions on remote runs.
  + **azureml-train-automl-runtime**
    + Fixed the issue with frequency detection in the remote runs
    + Moved the `AutoMLStep` to the `azureml-pipeline-steps package`. Deprecated the `AutoMLStep` within `azureml-train-automl-runtime`.
  + **azureml-train-core**
    + Moved the `AutoMLStep` to the `azureml-pipeline-steps package`. Deprecated the `AutoMLStep` within `azureml-train-automl-runtime`.

## 2020-02-18

### Azure Machine Learning SDK for Python v1.1.1rc0 (Pre-release)

+ **Bug fixes and improvements**
  + **azure-cli-ml**
    + Single instance profiling was fixed to produce a recommendation and was made available in core sdk.
  + **azureml-automl-core**
    + The error logging has been improved.
  + **azureml-automl-runtime**
    + Fixed the issue with forecasting when the data set contains short grains with long time gaps.
    + Fixed the issue when the auto max horizon is turned on and the date column contains dates in form of strings. We added proper conversion and sensible error if conversion to date is not possible
    + Using native NumPy and SciPy for serializing and deserializing intermediate data for FileCacheStore (used for local AutoML runs)
    + Fixed a bug where failed child runs could get stuck in Running state.
  + **azureml-cli-common**
    + Single instance profiling was fixed to produce a recommendation and was made available in core sdk.
  + **azureml-core**
    + Added `--grant-workspace-msi-access` as an additional parameter for the Datastore CLI for registering Azure Blob Container that will allow you to register Blob Container that is behind a VNet
    + Single instance profiling was fixed to produce a recommendation and was made available in core sdk.
    + Fixed the issue in aks.py _deploy
    + Validates the integrity of models being uploaded to avoid silent storage failures.
  + **azureml-interpret**
    + added azureml-style exceptions to azureml-interpret
    + fixed DeepScoringExplainer serialization for keras models
  + **azureml-pipeline-core**
    + Pipeline batch scoring notebook now uses ParallelRunStep
  + **azureml-pipeline-steps**
    + Moved the `AutoMLStep` in the `azureml-pipeline-steps` package. Deprecated the `AutoMLStep` within `azureml-train-automl-runtime`.
  + **azureml-contrib-pipeline-steps**
    + Optional parameter side_inputs added to ParallelRunStep. This parameter can be used to mount folder on the container. Currently supported types are DataReference and PipelineData.
  + **azureml-tensorboard**
    + updated azureml-tensorboard to support tensorflow 2.0
  + **azureml-train-automl-client**
    + fixed FeaturizationConfig overriding issue that filters custom featurization config.
  + **azureml-train-automl-runtime**
    + Moved the `AutoMLStep` in the `azureml-pipeline-steps` package. Deprecated the `AutoMLStep` within `azureml-train-automl-runtime`.
  + **azureml-train-core**
    + Supporting PyTorch version 1.4 in the PyTorch Estimator
  
## 2020-02-04

### Azure Machine Learning SDK for Python v1.1.0rc0 (Pre-release)

+ **Breaking changes**
  + **Semantic Versioning 2.0.0**
    + Starting with version 1.1 Azure ML Python SDK adopts Semantic Versioning 2.0.0. [Read more here](https://semver.org/). All subsequent versions will follow new numbering scheme and semantic versioning contract. 
  
+ **Bug fixes and improvements**
  + **azureml-automl-runtime**
    + Increased speed of featurization.
    + Fixed the frequency check during scoring, now in the forecasting tasks we do not require strict frequency equivalence between train and test set.
  + **azureml-core**
    + User may now specify a value for the auth key when regenerating keys for webservices.
  + **azureml-interpret**
    + Updated azureml-interpret to depend on interpret-community 0.5.0
  + **azureml-pipeline-core**
    + Fixed a bug where PythonScriptStep results could be incorrectly reused despite changing the arguments list
  + **azureml-pipeline-steps**
    + Added documentation example for dataset as PythonScriptStep input
  + **azureml-contrib-pipeline-steps**
    + Parameters passed in ParallelRunConfig can be overwritten by passing pipeline parameters now. New pipeline parameters supported aml_mini_batch_size, aml_error_threshold, aml_logging_level, aml_run_invocation_timeout (aml_node_count and aml_process_count_per_node are already part of earlier release).
  
## 2020-01-21

### Azure Machine Learning SDK for Python v1.0.85

+ **New features**
  + **azureml-core**
    + Get the current core usage and quota limitation for AmlCompute resources in a given workspace and subscription
  
  + **azureml-contrib-pipeline-steps**
    + Enable user to pass tabular dataset as intermediate result from previous step to parallelrunstep

+ **Bug fixes and improvements**
  + **azureml-automl-runtime**
    + Removed the requirement of y_query column in the request to the deployed forecasting service. 
    + The 'y_query' was removed from the Dominick's Orange Juice notebook service request section.
    + Fixed the bug preventing forecasting on the deployed models, operating on data sets with date time columns.
    + Added Matthews Correlation Coefficient as a classification metric, for both binary and multiclass classification.
  + **azureml-contrib-interpret**
    + Removed text explainers from azureml-contrib-interpret as text explanation has been moved to the interpret-text repo that will be released soon.
  + **azureml-core**
    + Dataset: usages for file dataset no longer depend on numpy and pandas to be installed in the python env.
    + Changed LocalWebservice.wait_for_deployment() to check the status of the local Docker container before trying to ping its health endpoint, greatly reducing the amount of time it takes to report a failed deployment.
    + Fixed the initialization of an internal property used in LocalWebservice.reload() when the service object is created from an existing deployment using the LocalWebservice() constructor.
    + Edited error message for clarification.
    + Added a new method called get_access_token() to AksWebservice that will return AksServiceAccessToken object, which contains access token, refresh after timestamp, expiry on timestamp and token type. 
    + Deprecated existing get_token() method in AksWebservice as the new method returns all of the information this method returns.
    + Modified output of az ml service get-access-token command. Renamed token to accessToken and refreshBy to refreshAfter. Added expiryOn and tokenType properties.
    + Fixed get_active_runs
  + **azureml-explain-model**
    + updated shap to 0.33.0 and interpret-community to 0.4.*
  + **azureml-interpret**
    + updated shap to 0.33.0 and interpret-community to 0.4.*
  + **azureml-train-automl-runtime**
    + Added Matthews Correlation Coefficient as a classification metric, for both binary and multiclass classification.
    + Deprecate preprocess flag from code and replaced with featurization -featurization is on by default

## 2020-01-06

### Azure Machine Learning SDK for Python v1.0.83

+ **New features**
  + Dataset: Add two options `on_error` and `out_of_range_datetime` for `to_pandas_dataframe` to fail when data has error values instead of filling them with `None`.
  + Workspace: Added the `hbi_workspace` flag for workspaces with sensitive data that enables further encryption and disables advanced diagnostics on workspaces. We also added support for bringing your own keys for the associated Cosmos DB instance, by specifying the `cmk_keyvault` and `resource_cmk_uri` parameters when creating a workspace, which creates a Cosmos DB instance in your subscription while provisioning your workspace. [Read more here.](https://docs.microsoft.com/azure/machine-learning/concept-enterprise-security#azure-cosmos-db)

+ **Bug fixes and improvements**
  + **azureml-automl-runtime**
    + Fixed a regression that caused a TypeError to be raised when running AutoML on Python versions below 3.5.4.
  + **azureml-core**
    + Fixed bug in `datastore.upload_files` were relative path that didn't start with `./` was not able to be used.
    + Added deprecation messages for all Image class code paths
    + Fixed Model Management URL construction for Azure China 21Vianet region.
    + Fixed issue where models using source_dir couldn't be packaged for Azure Functions.    
    + Added an option to [Environment.build_local()](https://docs.microsoft.com/python/api/azureml-core/azureml.core.environment.environment?view=azure-ml-py&preserve-view=true) to push an image into AzureML workspace container registry
    + Updated the SDK to use new token library on Azure synapse in a back compatible manner.
  + **azureml-interpret**
    + Fixed bug where None was returned when no explanations were available for download. Now raises an exception, matching behavior elsewhere.
  + **azureml-pipeline-steps**
    + Disallowed passing `DatasetConsumptionConfig`s to `Estimator`'s `inputs` parameter when the `Estimator` will be used in an `EstimatorStep`.
  + **azureml-sdk**
    + Added AutoML client to azureml-sdk package, enabling remote AutoML runs to be submitted without installing the full AutoML package.
  + **azureml-train-automl-client**
    + Corrected alignment on console output for AutoML runs
    + Fixed a bug where incorrect version of pandas may be installed on remote amlcompute.

## 2019-12-23

### Azure Machine Learning SDK for Python v1.0.81

+ **Bug fixes and improvements**
  + **azureml-contrib-interpret**
    + defer shap dependency to interpret-community from azureml-interpret
  + **azureml-core**
    + Compute target can now be specified as a parameter to the corresponding deployment config objects. This is specifically the name of the compute target to deploy to, not the SDK object.
    + Added CreatedBy information to Model and Service objects. May be accessed through.created_by
    + Fixed ContainerImage.run(), which was not correctly setting up the Docker container's HTTP port.
    + Make `azureml-dataprep` optional for `az ml dataset register` CLI command
    + Fixed a bug where `TabularDataset.to_pandas_dataframe` would incorrectly fall back to an alternate reader and print out a warning.
  + **azureml-explain-model**
    + defer shap dependency to interpret-community from azureml-interpret
  + **azureml-pipeline-core**
    + Added new pipeline step `NotebookRunnerStep`, to run a local notebook as a step in pipeline.
    + Removed deprecated get_all functions for PublishedPipelines, Schedules, and PipelineEndpoints
  + **azureml-train-automl-client**
    + Started deprecation of data_script as an input to AutoML.


## 2019-12-09

### Azure Machine Learning SDK for Python v1.0.79

+ **Bug fixes and improvements**
  + **azureml-automl-core**
    + Removed featurizationConfig to be logged
      + Updated logging to log "auto"/"off"/"customized" only.
  + **azureml-automl-runtime**
    + Added support for pandas. Series and pandas. Categorical for detecting column data type. Previously only supported numpy.ndarray
      + Added related code changes to handle categorical dtype correctly.
    + The forecast function interface was improved: the y_pred parameter was made optional. -The docstrings were improved.
  + **azureml-contrib-dataset**
    + Fixed a bug where labeled datasets could not be mounted.
  + **azureml-core**
    + Bug fix for `Environment.from_existing_conda_environment(name, conda_environment_name)`. User can create an instance of Environment that is exact replica of the local environment
    + Changed time series-related Datasets methods to `include_boundary=True` by default.
  + **azureml-train-automl-client**
    + Fixed issue where validation results are not printed when show output is set to false.


## 2019-11-25

### Azure Machine Learning SDK for Python v1.0.76

+ **Breaking changes**
  + Azureml-Train-AutoML upgrade issues
    + Upgrading to azureml-train-automl>=1.0.76 from azureml-train-automl<1.0.76 can cause partial installations, causing some AutoML imports to fail. To resolve this, you can run the setup script found at https://github.com/Azure/MachineLearningNotebooks/blob/master/how-to-use-azureml/automated-machine-learning/automl_setup.cmd. Or if you are using pip directly you can:
      + "pip install --upgrade azureml-train-automl"
      + "pip install --ignore-installed azureml-train-automl-client"
    + or you can uninstall the old version before upgrading
      + "pip uninstall azureml-train-automl"
      + "pip install azureml-train-automl"

+ **Bug fixes and improvements**
  + **azureml-automl-runtime**
    + AutoML will now take into account both true and false classes when calculating averaged scalar metrics for binary classification tasks.
    + Moved Machine learning and training code in AzureML-AutoML-Core to a new package AzureML-AutoML-Runtime.
  + **azureml-contrib-dataset**
    + When calling `to_pandas_dataframe` on a labeled dataset with the download option, you can now specify whether to overwrite existing files or not.
    + When calling `keep_columns` or `drop_columns` that results in a time series, label, or image column being dropped, the corresponding capabilities will be dropped for the dataset as well.
    + Fixed an issue with pytorch loader for the object detection task.
  + **azureml-contrib-interpret**
    + Removed explanation dashboard widget from azureml-contrib-interpret, changed package to reference the new one in interpret_community
    + Updated version of interpret-community to 0.2.0
  + **azureml-core**
    + Improve performance of `workspace.datasets`.
    + Added the ability to register Azure SQL Database Datastore using username and password authentication
    + Fix for loading RunConfigurations from relative paths.
    + When calling `keep_columns` or `drop_columns` that results in a time series column being dropped, the corresponding capabilities will be dropped for the dataset as well.
  + **azureml-interpret**
    + updated version of interpret-community to 0.2.0
  + **azureml-pipeline-steps**
    + Documented supported values for `runconfig_pipeline_params` for Azure machine learning pipeline steps.
  + **azureml-pipeline-core**
    + Added CLI option to download output in json format for Pipeline commands.
  + **azureml-train-automl**
    + Split AzureML-Train-AutoML into two packages, a client package AzureML-Train-AutoML-Client and an ML training package AzureML-Train-AutoML-Runtime
  + **azureml-train-automl-client**
    + Added a thin client for submitting AutoML experiments without needing to install any machine learning dependencies locally.
    + Fixed logging of automatically detected lags, rolling window sizes and maximal horizons in the remote runs.
  + **azureml-train-automl-runtime**
    + Added a new AutoML package to isolate machine learning and runtime components from the client.
  + **azureml-contrib-train-rl**
    + Added reinforcement learning support in SDK.
    + Added AmlWindowsCompute support in RL SDK.


## 2019-11-11

### Azure Machine Learning SDK for Python v1.0.74

  + **Preview features**
    + **azureml-contrib-dataset**
      + After importing azureml-contrib-dataset, you can call `Dataset.Labeled.from_json_lines` instead of `._Labeled` to create a labeled dataset.
      + When calling `to_pandas_dataframe` on a labeled dataset with the download option, you can now specify whether to overwrite existing files or not.
      + When calling `keep_columns` or `drop_columns` that results in a time series, label, or image column being dropped, the corresponding capabilities will be dropped for the dataset as well.
      + Fixed issues with PyTorch loader when calling `dataset.to_torchvision()`.

+ **Bug fixes and improvements**
  + **azure-cli-ml**
    + Added Model Profiling to the preview CLI.
    + Fixes breaking change in Azure Storage causing AzureML CLI to fail.
    + Added Load Balancer Type to MLC for AKS types
  + **azureml-automl-core**
    + Fixed the issue with detection of maximal horizon on time series, having missing values and multiple grains.
    + Fixed the issue with failures during generation of cross validation splits.
    + Replace this section with a message in markdown format to appear in the release notes: -Improved handling of short grains in the forecasting data sets.
    + Fixed the issue with masking of some user information during logging. -Improved logging of the errors during forecasting runs.
    + Adding psutil as a conda dependency to the autogenerated yml deployment file.
  + **azureml-contrib-mir**
    + Fixes breaking change in Azure Storage causing AzureML CLI to fail.
  + **azureml-core**
    + Fixes a bug that caused models deployed on Azure Functions to produce 500s.
    + Fixed an issue where the amlignore file was not applied on snapshots.
    + Added a new API amlcompute.get_active_runs that returns a generator for running and queued runs on a given amlcompute.
    + Added Load Balancer Type to MLC for AKS types.
    + Added append_prefix bool parameter to download_files in run.py and download_artifacts_from_prefix in artifacts_client. This flag is used to selectively flatten the origin filepath so only the file or folder name is added to the output_directory
    + Fix deserialization issue for `run_config.yml` with dataset usage.
    + When calling `keep_columns` or `drop_columns` that results in a time series column being dropped, the corresponding capabilities will be dropped for the dataset as well.
  + **azureml-interpret**
    + Updated interpret-community version to 0.1.0.3
  + **azureml-train-automl**
    + Fixed an issue where automl_step might not print validation issues.
    + Fixed register_model to succeed even if the model's environment is missing dependencies locally.
    + Fixed an issue where some remote runs were not docker enabled.
    + Add logging of the exception that is causing a local run to fail prematurely.
  + **azureml-train-core**
    + Consider resume_from runs in the calculation of automated hyperparameter tuning best child runs.
  + **azureml-pipeline-core**
    + Fixed parameter handling in pipeline argument construction.
    + Added pipeline description and step type yaml parameter.
    + New yaml format for Pipeline step and added deprecation warning for old format.



## 2019-11-04

### Web experience

The collaborative workspace landing page at [https://ml.azure.com](https://ml.azure.com) has been enhanced and rebranded as the Azure Machine Learning studio.

From the studio, you can train, test, deploy, and manage Azure Machine Learning assets such as datasets, pipelines, models, endpoints, and more.

Access the following web-based authoring tools from the studio:

| Web-based tool | Description | 
|-|-|-|
| Notebook VM(preview) | Fully managed cloud-based workstation | 
| [Automated machine learning](tutorial-first-experiment-automated-ml.md) (preview) | No code experience for automating machine learning model development | 
| [Designer](concept-designer.md) | Drag-and-drop machine learning modeling tool formerly known as the visual interface | 


### Azure Machine Learning designer enhancements

+ Formerly known as the visual interface 
+    11 new [modules](algorithm-module-reference/module-reference.md) including recommenders, classifiers, and training utilities including feature engineering, cross validation, and data transformation.

### R SDK 
 
Data scientists and AI developers use the [Azure Machine Learning SDK for R](tutorial-1st-r-experiment.md) to build and run machine learning workflows with Azure Machine Learning.

The Azure Machine Learning SDK for R uses the `reticulate` package to bind to the Python SDK. By binding directly to Python, the SDK for R allows you access to core objects and methods implemented in the Python SDK from any R environment you choose.

Main capabilities of the SDK include:

+    Manage cloud resources for monitoring, logging, and organizing your machine learning experiments.
+    Train models using cloud resources, including GPU-accelerated model training.
+    Deploy your models as webservices on Azure Container Instances (ACI) and Azure Kubernetes Service (AKS).

See the [package website](https://azure.github.io/azureml-sdk-for-r) for complete documentation.

### Azure Machine Learning integration with Event Grid 

Azure Machine Learning is now a resource provider for Event Grid, you can configure machine learning events through the Azure portal or Azure CLI. Users can create events for run completion, model registration, model deployment, and data drift detected. These events can be routed to event handlers supported by Event Grid for consumption. See machine learning event [schema](https://docs.microsoft.com/azure/event-grid/event-schema-machine-learning) and [tutorial](how-to-use-event-grid.md) articles for more details.

## 2019-10-31

### Azure Machine Learning SDK for Python v1.0.72

+ **New features**
  + Added dataset monitors through the [**azureml-datadrift**](https://docs.microsoft.com/python/api/azureml-datadrift) package, allowing for monitoring time series datasets for data drift or other statistical changes over time. Alerts and events can be triggered if drift is detected or other conditions on the data are met. See [our documentation](how-to-monitor-datasets.md) for details.
<<<<<<< HEAD
=======
  + Announcing two new editions (also referred to as a SKU interchangeably) in Azure Machine Learning. With this release, you can now create either a Basic or Enterprise Azure Machine Learning workspace. All existing workspaces will be defaulted to the Basic edition, and you can go to the Azure portal or to the studio to upgrade the workspace anytime. You can create either a Basic or Enterprise workspace from the Azure portal. Read [our documentation](https://docs.microsoft.com/azure/machine-learning/how-to-manage-workspace) to learn more. From the SDK, the edition of your workspace can be determined using the "sku" property of your workspace object.
>>>>>>> e9cb2158
  + We have also made enhancements to Azure Machine Learning Compute - you can now view metrics for your clusters (like total nodes, running nodes, total core quota) in Azure Monitor, besides viewing Diagnostic logs for debugging. In addition, you can also view currently running or queued runs on your cluster and details such as the IPs of the various nodes on your cluster. You can view these either in the portal or by using corresponding functions in the SDK or CLI.

  + **Preview features**
    + We are releasing preview support for disk encryption of your local SSD in Azure Machine Learning Compute. Raise a technical support ticket to get your subscription allow listed to use this feature.
    + Public Preview of Azure Machine Learning Batch Inference. Azure Machine Learning Batch Inference targets large inference jobs that are not time-sensitive. Batch Inference provides cost-effective inference compute scaling, with unparalleled throughput for asynchronous applications. It is optimized for high-throughput, fire-and-forget inference over large collections of data.
    + [**azureml-contrib-dataset**](https://docs.microsoft.com/python/api/azureml-contrib-dataset)
        + Enabled functionalities for labeled dataset
        ```Python
        import azureml.core
        from azureml.core import Workspace, Datastore, Dataset
        import azureml.contrib.dataset
        from azureml.contrib.dataset import FileHandlingOption, LabeledDatasetTask

        # create a labeled dataset by passing in your JSON lines file
        dataset = Dataset._Labeled.from_json_lines(datastore.path('path/to/file.jsonl'), LabeledDatasetTask.IMAGE_CLASSIFICATION)

        # download or mount the files in the `image_url` column
        dataset.download()
        dataset.mount()

        # get a pandas dataframe
        from azureml.data.dataset_type_definitions import FileHandlingOption
        dataset.to_pandas_dataframe(FileHandlingOption.DOWNLOAD)
        dataset.to_pandas_dataframe(FileHandlingOption.MOUNT)

        # get a Torchvision dataset
        dataset.to_torchvision()
        ```

+ **Bug fixes and improvements**
  + **azure-cli-ml**
    + CLI now supports model packaging.
    + Added dataset CLI. For more information: `az ml dataset --help`
    + Added support for deploying and packaging supported models (ONNX, scikit-learn, and TensorFlow) without an InferenceConfig instance.
    + Added overwrite flag for service deployment (ACI and AKS) in SDK and CLI. If provided, will overwrite the existing service if service with name already exists. If service doesn't exist, will create new service.
    + Models can be registered with two new frameworks, Onnx and Tensorflow. - Model registration accepts sample input data, sample output data and resource configuration for the model.
  + **azureml-automl-core**
    + Training an iteration would run in a child process only when runtime constraints are being set.
    + Added a guardrail for forecasting tasks, to check whether a specified max_horizon will cause a memory issue on the given machine or not. If it will, a guardrail message will be displayed.
    + Added support for complex frequencies like two years and one month. -Added comprehensible error message if frequency cannot be determined.
    + Add azureml-defaults to auto generated conda env to solve the model deployment failure
    + Allow intermediate data in Azure Machine Learning Pipeline to be converted to tabular dataset and used in `AutoMLStep`.
    + Implemented column purpose update for streaming.
    + Implemented transformer parameter update for Imputer and HashOneHotEncoder for streaming.
    + Added the current data size and the minimum required data size to the validation error messages.
    + Updated the minimum required data size for Cross-validation to guarantee a minimum of two samples in each validation fold.
  + **azureml-cli-common**
    + CLI now supports model packaging.
    + Models can be registered with two new frameworks, Onnx and Tensorflow.
    + Model registration accepts sample input data, sample output data and resource configuration for the model.
  + **azureml-contrib-gbdt**
    + fixed the release channel for the notebook
    + Added a warning for non-AmlCompute compute target that we don't support
    + Added LightGMB Estimator to azureml-contrib-gbdt package
  + [**azureml-core**](https://docs.microsoft.com/python/api/azureml-core)
    + CLI now supports model packaging.
    + Add deprecation warning for deprecated Dataset APIs. See Dataset API change notice at https://aka.ms/tabular-dataset.
    + Change [`Dataset.get_by_id`](https://docs.microsoft.com/python/api/azureml-core/azureml.core.dataset%28class%29#get-by-id-workspace--id-) to return registration name and version if the dataset is registered.
    + Fix a bug that ScriptRunConfig with dataset as argument cannot be used repeatedly to submit experiment run.
    + Datasets retrieved during a run will be tracked and can be seen in the run details page or by calling [`run.get_details()`](https://docs.microsoft.com/python/api/azureml-core/azureml.core.run%28class%29#get-details--) after the run is complete.
    + Allow intermediate data in Azure Machine Learning Pipeline to be converted to tabular dataset and used in [`AutoMLStep`](/python/api/azureml-train-automl-runtime/azureml.train.automl.runtime.automlstep).
    + Added support for deploying and packaging supported models (ONNX, scikit-learn, and TensorFlow) without an InferenceConfig instance.
    + Added overwrite flag for service deployment (ACI and AKS) in SDK and CLI. If provided, will overwrite the existing service if service with name already exists. If service doesn't exist, will create new service.
    +  Models can be registered with two new frameworks, Onnx and Tensorflow. Model registration accepts sample input data, sample output data and resource configuration for the model.
    + Added new datastore for Azure Database for MySQL. Added example for using Azure Database for MySQL in DataTransferStep in Azure Machine Learning Pipelines.
    + Added functionality to add and remove tags from experiments Added functionality to remove tags from runs
    + Added overwrite flag for service deployment (ACI and AKS) in SDK and CLI. If provided, will overwrite the existing service if service with name already exists. If service doesn't exist, will create new service.
  + [**azureml-datadrift**](https://docs.microsoft.com/python/api/azureml-datadrift)
    + Moved from `azureml-contrib-datadrift` into `azureml-datadrift`
    + Added support for monitoring time series datasets for drift and other statistical measures
    + New methods `create_from_model()` and `create_from_dataset()` to the [`DataDriftDetector`](https://docs.microsoft.com/python/api/azureml-datadrift/azureml.datadrift.datadriftdetector(class)) class. The `create()` method will be deprecated.
    + Adjustments to the visualizations in Python and UI in the Azure Machine Learning studio.
    + Support weekly and monthly monitor scheduling, in addition to daily for dataset monitors.
    + Support backfill of data monitor metrics to analyze historical data for dataset monitors.
    + Various bug fixes
  + [**azureml-pipeline-core**](https://docs.microsoft.com/python/api/azureml-pipeline-core)
    + azureml-dataprep is no longer needed to submit an Azure Machine Learning Pipeline run from the pipeline `yaml` file.
  + [**azureml-train-automl**](/python/api/azureml-train-automl-runtime/)
    + Add azureml-defaults to auto generated conda env to solve the model deployment failure
    + AutoML remote training now includes azureml-defaults to allow reuse of training env for inference.
  + **azureml-train-core**
    + Added PyTorch 1.3 support in [`PyTorch`](https://docs.microsoft.com/python/api/azureml-train-core/azureml.train.dnn.pytorch) estimator

## 2019-10-21

### Visual interface (preview)

+ The Azure Machine Learning visual interface (preview) has been overhauled to run on [Azure Machine Learning pipelines](concept-ml-pipelines.md). Pipelines (previously known as experiments) authored in the visual interface are now fully integrated with the core Azure Machine Learning experience.
  + Unified management experience with SDK assets
  + Versioning and tracking for visual interface models, pipelines, and endpoints
  + Redesigned UI
  + Added batch inference deployment
  + Added Azure Kubernetes Service (AKS) support for inference compute targets
  + New Python-step pipeline authoring workflow
  + New [landing page](https://ml.azure.com) for visual authoring tools

+ **New modules**
  + Apply math operation
  + Apply SQL transformation
  + Clip values
  + Summarize data
  + Import from SQL Database

## 2019-10-14

### Azure Machine Learning SDK for Python v1.0.69

+ **Bug fixes and improvements**
  + **azureml-automl-core**
    + Limiting model explanations to best run rather than computing explanations for every run. Making this behavior change for local, remote and ADB.
    + Added support for on-demand model explanations for UI
    + Added psutil as a dependency of `automl` and included psutil as a conda dependency in amlcompute.
    + Fixed the issue with heuristic lags and rolling window sizes on the forecasting data sets some series of which can cause linear algebra errors
      + Added print out for the heuristically determined parameters in the forecasting runs.
  + **azureml-contrib-datadrift**
    + Added protection while creating output metrics if dataset level drift is not in the first section.
  + **azureml-contrib-interpret**
    + azureml-contrib-explain-model package has been renamed to azureml-contrib-interpret
  + **azureml-core**
    + Added API to unregister datasets. `dataset.unregister_all_versions()`
    + azureml-contrib-explain-model package has been renamed to azureml-contrib-interpret.
  + **[azureml-core](https://docs.microsoft.com/python/api/azureml-core)**
    + Added API to unregister datasets. dataset.[unregister_all_versions()](https://docs.microsoft.com/python/api/azureml-core/azureml.data.abstract_datastore.abstractdatastore#unregister--).
    + Added Dataset API to check data changed time. `dataset.data_changed_time`.
    + Being able to consume `FileDataset` and `TabularDataset` as inputs to `PythonScriptStep`, `EstimatorStep`, and `HyperDriveStep` in Azure Machine Learning Pipeline
    + Performance of `FileDataset.mount` has been improved for folders with a large number of files
    + Being able to consume [FileDataset](https://docs.microsoft.com/python/api/azureml-core/azureml.data.filedataset) and [TabularDataset](https://docs.microsoft.com/python/api/azureml-core/azureml.data.tabulardataset) as inputs to [PythonScriptStep](https://docs.microsoft.com/python/api/azureml-pipeline-steps/azureml.pipeline.steps.python_script_step.pythonscriptstep), [EstimatorStep](https://docs.microsoft.com/python/api/azureml-pipeline-steps/azureml.pipeline.steps.estimatorstep), and [HyperDriveStep](https://docs.microsoft.com/python/api/azureml-pipeline-steps/azureml.pipeline.steps.hyperdrivestep) in the Azure Machine Learning Pipeline.
    + Performance of FileDataset.[mount()](https://docs.microsoft.com/python/api/azureml-core/azureml.data.filedataset#mount-mount-point-none----kwargs-) has been improved for folders with a large number of files
    + Added URL to known error recommendations in run details.
    + Fixed a bug in run.get_metrics where requests would fail if a run had too many children
    + Fixed a bug in [run.get_metrics](https://docs.microsoft.com/python/api/azureml-core/azureml.core.run.run#get-metrics-name-none--recursive-false--run-type-none--populate-false-) where requests would fail if a run had too many children
    + Added support for authentication on Arcadia cluster.
    + Creating an Experiment object gets or creates the experiment in the Azure Machine Learning workspace for run history tracking. The experiment ID and archived time are populated in the Experiment object on creation. Example: experiment = Experiment(workspace, "New Experiment") experiment_id = experiment.id archive() and reactivate() are functions that can be called on an experiment to hide and restore the experiment from being shown in the UX or returned by default in a call to list experiments. If a new experiment is created with the same name as an archived experiment, you can rename the archived experiment when reactivating by passing a new name. There can only be one active experiment with a given name. Example: experiment1 = Experiment(workspace, "Active Experiment") experiment1.archive() # Create new active experiment with the same name as the archived. experiment2. = Experiment(workspace, "Active Experiment") experiment1.reactivate(new_name="Previous Active Experiment") The static method list() on Experiment can take a name filter and ViewType filter. ViewType values are "ACTIVE_ONLY", "ARCHIVED_ONLY" and "ALL" Example: archived_experiments = Experiment.list(workspace, view_type="ARCHIVED_ONLY") all_first_experiments = Experiment.list(workspace, name="First Experiment", view_type="ALL")
    + Support using environment for model deployment, and service update
  + **azureml-datadrift**
    + The show attribute of DataDriftDector class won't support optional argument 'with_details' anymore. The show attribute will only present data drift coefficient and data drift contribution of feature columns.
    + DataDriftDetector attribute 'get_output' behavior changes:
      + Input parameter start_time, end_time are optional instead of mandatory;
      + Input specific start_time and/or end_time with a specific run_id in the same invoking will result in value error exception because they are mutually exclusive
      + By input specific start_time and/or end_time, only results of scheduled runs will be returned;
      + Parameter 'daily_latest_only' is deprecated.
    + Support retrieving Dataset-based Data Drift outputs.
  + **azureml-explain-model**
    + Renames AzureML-explain-model package to AzureML-interpret, keeping the old package for backwards compatibility for now
    + fixed `automl` bug with raw explanations set to classification task instead of regression by default on download from ExplanationClient
    + Add support for `ScoringExplainer` to be created directly using `MimicWrapper`
  + **azureml-pipeline-core**
    + Improved performance for large Pipeline creation
  + **azureml-train-core**
    + Added TensorFlow 2.0 support in TensorFlow Estimator
  + **azureml-train-automl**
    + Creating an [Experiment](https://docs.microsoft.com/python/api/azureml-core/azureml.core.experiment.experiment) object gets or creates the experiment in the Azure Machine Learning workspace for run history tracking. The experiment ID and archived time are populated in the Experiment object on creation. Example:

        ```py
        experiment = Experiment(workspace, "New Experiment")
        experiment_id = experiment.id
        ```
        [archive()](https://docs.microsoft.com/python/api/azureml-core/azureml.core.experiment.experiment#archive--) and [reactivate()](https://docs.microsoft.com/python/api/azureml-core/azureml.core.experiment.experiment#reactivate-new-name-none-) are functions that can be called on an experiment to hide and restore the experiment from being shown in the UX or returned by default in a call to list experiments. If a new experiment is created with the same name as an archived experiment, you can rename the archived experiment when reactivating by passing a new name. There can only be one active experiment with a given name. Example:

        ```py
        experiment1 = Experiment(workspace, "Active Experiment")
        experiment1.archive()
        # Create new active experiment with the same name as the archived.
        experiment2 = Experiment(workspace, "Active Experiment")
        experiment1.reactivate(new_name="Previous Active Experiment")
        ```
        The static method [list()](https://docs.microsoft.com/python/api/azureml-core/azureml.core.experiment.experiment#list-workspace--experiment-name-none--view-type--activeonly---tags-none-) on Experiment can take a name filter and ViewType filter. ViewType values are "ACTIVE_ONLY", "ARCHIVED_ONLY" and "ALL". Example:

        ```py
        archived_experiments = Experiment.list(workspace, view_type="ARCHIVED_ONLY")
        all_first_experiments = Experiment.list(workspace, name="First Experiment", view_type="ALL")
        ```
    + Support using environment for model deployment, and service update.
  + **[azureml-datadrift](https://docs.microsoft.com/python/api/azureml-datadrift)**
    + The show attribute of [DataDriftDetector](https://docs.microsoft.com/python/api/azureml-datadrift/azureml.datadrift.datadriftdetector.datadriftdetector) class won't support optional argument 'with_details' anymore. The show attribute will only present data drift coefficient and data drift contribution of feature columns.
    + DataDriftDetector function [get_output]https://docs.microsoft.com/python/api/azureml-datadrift/azureml.datadrift.datadriftdetector.datadriftdetector#get-output-start-time-none--end-time-none--run-id-none-) behavior changes:
      + Input parameter start_time, end_time are optional instead of mandatory;
      + Input specific start_time and/or end_time with a specific run_id in the same invoking will result in value error exception because they are mutually exclusive;
      + By input specific start_time and/or end_time, only results of scheduled runs will be returned;
      + Parameter 'daily_latest_only' is deprecated.
    + Support retrieving Dataset-based Data Drift outputs.
  + **azureml-explain-model**
    + Add support for [ScoringExplainer](/python/api/azureml-interpret/azureml.interpret.scoring.scoring_explainer.scoringexplainer?view=azure-ml-py&preserve-view=true) to be created directly using MimicWrapper
  + **[azureml-pipeline-core](https://docs.microsoft.com/python/api/azureml-pipeline-core)**
    + Improved performance for large Pipeline creation.
  + **[azureml-train-core](https://docs.microsoft.com/python/api/azureml-train-core)**
    + Added TensorFlow 2.0 support in [TensorFlow](https://docs.microsoft.com/python/api/azureml-train-core/azureml.train.dnn.tensorflow) Estimator.
  + **[azureml-train-automl](/python/api/azureml-train-automl-runtime/)**
    + The parent run will no longer be failed when setup iteration failed, as the orchestration already takes care of it.
    + Added local-docker and local-conda support for AutoML experiments
    + Added local-docker and local-conda support for AutoML experiments.


## 2019-10-08

### New web experience (preview) for Azure Machine Learning workspaces

The Experiment tab in the [new workspace portal](https://ml.azure.com) has been updated so data scientists can monitor experiments in a more performant way. You can explore the following features:
+ Experiment metadata to easily filter and sort your list of experiments
+ Simplified and performant experiment details pages that allow you to visualize and compare your runs
+ New design to run details pages to understand and monitor your training runs

## 2019-09-30

### Azure Machine Learning SDK for Python v1.0.65

  + **New features**
    + Added curated environments. These environments have been pre-configured with libraries for common machine learning tasks, and have been pre-build and cached as Docker images for faster execution. They appear by default in Workspace's list of environment, with prefix "AzureML".
    + Added curated environments. These environments have been pre-configured with libraries for common machine learning tasks, and have been pre-build and cached as Docker images for faster execution. They appear by default in [Workspace](https://docs.microsoft.com/python/api/azureml-core/azureml.core.workspace%28class%29)'s list of environment, with prefix "AzureML".

  + **azureml-train-automl**
  + **[azureml-train-automl](/python/api/azureml-train-automl-runtime/)**
    + Added the ONNX conversion support for the ADB and HDI

+ **Preview features**
  + **azureml-train-automl**
  + **[azureml-train-automl](/python/api/azureml-train-automl-runtime/)**
    + Supported BERT and BiLSTM as text featurizer (preview only)
    + Supported featurization customization for column purpose and transformer parameters (preview only)
    + Supported raw explanations when user enables model explanation during training (preview only)
    + Added Prophet for `timeseries` forecasting as a trainable pipeline (preview only)

  + **azureml-contrib-datadrift**
    + Packages relocated from azureml-contrib-datadrift to azureml-datadrift; the `contrib` package will be removed in a future release

+ **Bug fixes and improvements**
  + **azureml-automl-core**
    + Introduced FeaturizationConfig to AutoMLConfig and AutoMLBaseSettings
    + Introduced FeaturizationConfig to [AutoMLConfig](/python/api/azureml-train-automl-client/azureml.train.automl.automlconfig.automlconfig) and AutoMLBaseSettings
      + Override Column Purpose for Featurization with given column and feature type
      + Override transformer parameters
    + Added deprecation message for explain_model() and retrieve_model_explanations()
    + Added Prophet as a trainable pipeline (preview only)
    + Added deprecation message for explain_model() and retrieve_model_explanations().
    + Added Prophet as a trainable pipeline (preview only).
    + Added support for automatic detection of target lags, rolling window size, and maximal horizon. If one of target_lags, target_rolling_window_size or max_horizon is set to 'auto', the heuristics will be applied to estimate the value of corresponding parameter based on training data.
    + Fixed forecasting in the case when data set contains one grain column, this grain is of a numeric type and there is a gap between train and test set
    + Fixed the error message about the duplicated index in the remote run in forecasting tasks
    + Fixed forecasting in the case when data set contains one grain column, this grain is of a numeric type and there is a gap between train and test set.
    + Fixed the error message about the duplicated index in the remote run in forecasting tasks.
    + Added a guardrail to check whether a dataset is imbalanced or not. If it is, a guardrail message would be written to the console.
  + **azureml-core**
    + Added ability to retrieve SAS URL to model in storage through the model object. Ex: model.get_sas_url()
    + Introduce `run.get_details()['datasets']` to get datasets associated with the submitted run
    + Add API `Dataset.Tabular.from_json_lines_files` to create a TabularDataset from JSON Lines files. To learn about this tabular data in JSON Lines files on TabularDataset, visit [this article](how-to-create-register-datasets.md) for documentation.
    + Added additional VM size fields (OS Disk, number of GPUs) to the supported_vmsizes () function
    + Added additional fields to the list_nodes () function to show the run, the private and the public IP, the port etc.
    + Ability to specify a new field during cluster provisioning --remotelogin_port_public_access which can be set to enabled or disabled depending on whether you would like to leave the SSH port open or closed at the time of creating the cluster. If you do not specify it, the service will smartly open or close the port depending on whether you are deploying the cluster inside a VNet.
  + **azureml-explain-model**
  + **[azureml-core](https://docs.microsoft.com/python/api/azureml-core/azureml.core)**
    + Added ability to retrieve SAS URL to model in storage through the model object. Ex: model.[get_sas_url()](https://docs.microsoft.com/python/api/azureml-core/azureml.core.model.model#get-sas-urls--)
    + Introduce run.[get_details](https://docs.microsoft.com/python/api/azureml-core/azureml.core.run%28class%29#get-details--)['datasets'] to get datasets associated with the submitted run
    + Add API `Dataset.Tabular`.[from_json_lines_files()](https://docs.microsoft.com/python/api/azureml-core/azureml.data.dataset_factory.tabulardatasetfactory#from-json-lines-files-path--validate-true--include-path-false--set-column-types-none--partition-format-none-) to create a TabularDataset from JSON Lines files. To learn about this tabular data in JSON Lines files on TabularDataset, visithttps://aka.ms/azureml-data for documentation.
    + Added additional VM size fields (OS Disk, number of GPUs) to the [supported_vmsizes()](https://docs.microsoft.com/python/api/azureml-core/azureml.core.compute.amlcompute.amlcompute#supported-vmsizes-workspace--location-none-) function
    + Added additional fields to the [list_nodes()](https://docs.microsoft.com/python/api/azureml-core/azureml.core.compute.amlcompute.amlcompute#list-nodes--) function to show the run, the private, and the public IP, the port etc.
    + Ability to specify a new field during cluster [provisioning](https://docs.microsoft.com/python/api/azureml-core/azureml.core.compute.amlcompute.amlcompute#provisioning-configuration-vm-size-----vm-priority--dedicated---min-nodes-0--max-nodes-none--idle-seconds-before-scaledown-none--admin-username-none--admin-user-password-none--admin-user-ssh-key-none--vnet-resourcegroup-name-none--vnet-name-none--subnet-name-none--tags-none--description-none--remote-login-port-public-access--notspecified--)  that can be set to enabled or disabled depending on whether you would like to leave the SSH port open or closed at the time of creating the cluster. If you do not specify it, the service will smartly open or close the port depending on whether you are deploying the cluster inside a VNet.
  + **azureml-explain-model**
    + Improved documentation for Explanation outputs in the classification scenario.
    + Added the ability to upload the predicted y values on the explanation for the evaluation examples. Unlocks more useful visualizations.
    + Added explainer property to MimicWrapper to enable getting the underlying MimicExplainer.
  + **azureml-pipeline-core**
    + Added notebook to describe Module, ModuleVersion, and ModuleStep
  + **azureml-pipeline-steps**
    + Added RScriptStep to support R script run via AML pipeline.
    + Fixed metadata parameters parsing in AzureBatchStep that was causing the error message "assignment for parameter SubscriptionId is not specified."
  + **azureml-train-automl**
    + Supported training_data, validation_data, label_column_name, weight_column_name as data input format
    + Added deprecation message for explain_model() and retrieve_model_explanations()
  + **[azureml-pipeline-core](https://docs.microsoft.com/python/api/azureml-pipeline-core)**
    + Added a [notebook](https://aka.ms/pl-modulestep) to describe [Module](https://docs.microsoft.com/python/api/azureml-pipeline-core/azureml.pipeline.core.module(class)), [ModuleVersion, and [ModuleStep](https://docs.microsoft.com/python/api/azureml-pipeline-steps/azureml.pipeline.steps.modulestep).
  + **[azureml-pipeline-steps](https://docs.microsoft.com/python/api/azureml-pipeline-steps)**
    + Added [RScriptStep](https://docs.microsoft.com/python/api/azureml-pipeline-steps/azureml.pipeline.steps.rscriptstep) to support R script run via AML pipeline.
    + Fixed metadata parameters parsing in [AzureBatchStep that was causing the error message "assignment for parameter SubscriptionId is not specified".
  + **[azureml-train-automl](/python/api/azureml-train-automl-runtime/)**
    + Supported training_data, validation_data, label_column_name, weight_column_name as data input format.
    + Added deprecation message for [explain_model()](/python/api/azureml-train-automl-runtime/azureml.train.automl.runtime.automlexplainer#explain-model-fitted-model--x-train--x-test--best-run-none--features-none--y-train-none----kwargs-) and [retrieve_model_explanations()](/python/api/azureml-train-automl-runtime/azureml.train.automl.runtime.automlexplainer#retrieve-model-explanation-child-run-).


## 2019-09-16

### Azure Machine Learning SDK for Python v1.0.62

+ **New features**
  + Introduced the `timeseries`  trait on TabularDataset. This trait enables easy timestamp filtering on data a TabularDataset, such as taking all data between a range of time or the most recent data.  https://github.com/Azure/MachineLearningNotebooks/blob/master/how-to-use-azureml/work-with-data/datasets-tutorial/timeseries-datasets/tabular-timeseries-dataset-filtering.ipynb for an example notebook.
  + Enabled training with TabularDataset and FileDataset. 

  + **azureml-train-core**
      + Added `Nccl` and `Gloo` support in PyTorch estimator

+ **Bug fixes and improvements**
  + **azureml-automl-core**
    + Deprecated the AutoML setting 'lag_length' and the LaggingTransformer.
    + Fixed correct validation of input data if they are specified in a Dataflow format
    + Modified the fit_pipeline.py to generate the graph json and upload to artifacts.
    + Rendered the graph under `userrun` using `Cytoscape`.
  + **azureml-core**
    + Revisited the exception handling in ADB code and make changes to as per new error handling
    + Added automatic MSI authentication for Notebook VMs.
    + Fixes bug where corrupt or empty models could be uploaded because of failed retries.
    + Fixed the bug where `DataReference` name changes when the `DataReference` mode changes (for example, when calling `as_upload`, `as_download`, or `as_mount`).
    + Make `mount_point` and `target_path` optional for `FileDataset.mount` and `FileDataset.download`.
    + Exception that timestamp column cannot be found will be throw out if the time serials-related API is called without fine timestamp column assigned or the assigned timestamp columns are dropped.
    + Time serials columns should be assigned with column whose type is Date, otherwise exception is expected
    + Time serials columns assigning API 'with_timestamp_columns' can take None value fine/coarse timestamp column name, which will clear previously assigned timestamp columns.
    + Exception will be thrown out when either coarse grain or fine grained timestamp column is dropped with indication for user that dropping can be done after either excluding timestamp column in dropping list or call with_time_stamp with None value to release timestamp columns
    + Exception will be thrown out when either coarse grain or fine grained timestamp column is not included in keep columns list with indication for user that keeping can be done after either including timestamp column in keep column list or call with_time_stamp with None value to release timestamp columns.
    + Added logging for the size of a registered model.
  + **azureml-explain-model**
    + Fixed warning printed to console when "packaging" python package is not installed: "Using older than supported version of lightgbm, please upgrade to version greater than 2.2.1"
    + Fixed download model explanation with sharding for global explanations with many features
    + Fixed mimic explainer missing initialization examples on output explanation
    + Fixed immutable error on set properties when uploading with explanation client using two different types of models
    + Added a get_raw param to scoring explainer.explain() so one scoring explainer can return both engineered and raw values.
  + **azureml-train-automl**
    + Introduced public APIs from AutoML for supporting explanations from `automl` explain SDK - Newer way of supporting AutoML explanations by decoupling AutoML featurization and explain SDK - Integrated raw explanation support from azureml explain SDK for AutoML models.
    + Removing azureml-defaults from remote training environments.
    + Changed default cache store location from FileCacheStore based one to AzureFileCacheStore one for AutoML on Azure Databricks code path.
    + Fixed correct validation of input data if they are specified in a Dataflow format
  + **azureml-train-core**
    + Reverted source_directory_data_store deprecation.
    + Added ability to override azureml installed package versions.
    + Added dockerfile support in `environment_definition` parameter in estimators.
    + Simplified distributed training parameters in estimators.

         ```py
        from azureml.train.dnn import TensorFlow, Mpi, ParameterServer
        ```

## 2019-09-09

### New web experience (preview) for Azure Machine Learning workspaces
The new web experience enables data scientists and data engineers to complete their end-to-end machine learning lifecycle from prepping and visualizing data to training and deploying models in a single location.

![Azure Machine Learning workspace UI (preview)](./media/azure-machine-learning-release-notes/new-ui-for-workspaces.jpg)

**Key features:**

Using this new Azure Machine Learning interface, you can now:
+ Manage your notebooks or link out to Jupyter
+ [Run automated ML experiments](tutorial-first-experiment-automated-ml.md)
+ [Create datasets from local files, datastores, & web files](how-to-create-register-datasets.md)
+ Explore & prepare datasets for model creation
+ Monitor data drift for your models
+ View recent resources from a dashboard

At the time, of this release, the following browsers are supported: Chrome, Firefox, Safari, and Microsoft Edge Preview.

**Known issues:**

1. Refresh your browser if you see "Something went wrong! Error loading chunk files" when deployment is in progress.

1. Can't delete or rename file in Notebooks and Files. During Public Preview, you can use Jupyter UI or Terminal in Notebook VM to perform update file operations. Because it is a mounted network file system all changes, you make on Notebook VM are immediately reflected in the Notebook Workspace.

1. To SSH into the Notebook VM:
   1. Find the SSH keys that were created during VM setup. Or, find the keys in the Azure Machine Learning workspace > open Compute tab > locate Notebook VM in the list > open its properties: copy the keys from the dialog.
   1. Import those public and private SSH keys to your local machine.
   1. Use them to SSH into the Notebook VM.

## 2019-09-03
### Azure Machine Learning SDK for Python v1.0.60

+ **New features**
  + Introduced FileDataset, which references single or multiple files in your datastores or public urls. The files can be of any format. FileDataset provides you with the ability to download or mount the files to your compute. 
  + Added Pipeline Yaml Support for PythonScript Step, Adla Step, Databricks Step, DataTransferStep, and AzureBatch Step

+ **Bug fixes and improvements**
  + **azureml-automl-core**
    + AutoArima is now a suggestable pipeline for preview only.
    + Improved error reporting for forecasting.
    + Improved the logging by using custom exceptions instead of generic in the forecasting tasks.
    + Removed the check on max_concurrent_iterations to be less than total number of iterations.
    + AutoML models now return AutoMLExceptions
    + This release improves the execution performance of automated machine learning local runs.
  + **azureml-core**
    + Introduce Dataset.get_all(workspace), which returns a dictionary of `TabularDataset` and `FileDataset` objects keyed by their registration name.

    ```py
    workspace = Workspace.from_config()
    all_datasets = Dataset.get_all(workspace)
    mydata = all_datasets['my-data']
    ```

    + Introduce `parition_format` as argument to `Dataset.Tabular.from_delimited_files` and `Dataset.Tabular.from_parquet.files`. The partition information of each data path will be extracted into columns based on the specified format. '{column_name}' creates string column, and '{column_name:yyyy/MM/dd/HH/mm/ss}' creates datetime column, where 'yyyy', 'MM', 'dd', 'HH', 'mm' and 'ss' are used to extract year, month, day, hour, minute, and second for the datetime type. The partition_format should start from the position of first partition key until the end of file path. For example, given the path '../USA/2019/01/01/data.csv' where the partition is by country and time, partition_format='/{Country}/{PartitionDate:yyyy/MM/dd}/data.csv' creates string column 'Country' with value 'USA' and datetime column 'PartitionDate' with value '2019-01-01'.
        ```py
        workspace = Workspace.from_config()
        all_datasets = Dataset.get_all(workspace)
        mydata = all_datasets['my-data']
        ```

    + Introduce `partition_format` as argument to `Dataset.Tabular.from_delimited_files` and `Dataset.Tabular.from_parquet.files`. The partition information of each data path will be extracted into columns based on the specified format. '{column_name}' creates string column, and '{column_name:yyyy/MM/dd/HH/mm/ss}' creates datetime column, where 'yyyy', 'MM', 'dd', 'HH', 'mm' and 'ss' are used to extract year, month, day, hour, minute, and second for the datetime type. The partition_format should start from the position of first partition key until the end of file path. For example, given the path '../USA/2019/01/01/data.csv' where the partition is by country and time, partition_format='/{Country}/{PartitionDate:yyyy/MM/dd}/data.csv' creates string column 'Country' with value 'USA' and datetime column 'PartitionDate' with value '2019-01-01'.
    + `to_csv_files` and `to_parquet_files` methods have been added to `TabularDataset`. These methods enable conversion between a `TabularDataset` and a `FileDataset` by converting the data to files of the specified format.
    + Automatically log into the base image registry when saving a Dockerfile generated by Model.package().
    + 'gpu_support' is no longer necessary; AML now automatically detects and uses the nvidia docker extension when it is available. It will be removed in a future release.
    + Added support to create, update, and use PipelineDrafts.
    + This release improves the execution performance of automated machine learning local runs.
    + Users can query metrics from run history by name.
    + Improved the logging by using custom exceptions instead of generic in the forecasting tasks.
  + **azureml-explain-model**
    + Added feature_maps parameter to the new MimicWrapper, allowing users to get raw feature explanations.
    + Dataset uploads are now off by default for explanation upload, and can be re-enabled with upload_datasets=True
    + Added "is_law" filtering parameters to explanation list and download functions.
    + Adds method `get_raw_explanation(feature_maps)` to both global and local explanation objects.
    + Added version check to lightgbm with printed warning if below supported version
    + Optimized memory usage when batching explanations
    + AutoML models now return AutoMLExceptions
  + **azureml-pipeline-core**
    + Added support to create, update, and use PipelineDrafts - can be used to maintain mutable pipeline definitions and use them interactively to run
  + **azureml-train-automl**
    + Created feature to install specific versions of gpu-capable pytorch v1.1.0, :::no-loc text="cuda"::: toolkit 9.0, pytorch-transformers, which is required to enable BERT/ XLNet in the remote python runtime environment.
  + **azureml-train-core**
    + Early failure of some hyperparameter space definition errors directly in the sdk instead of server side.

### Azure Machine Learning Data Prep SDK v1.1.14
+ **Bug fixes and improvements**
  + Enabled writing to ADLS/ADLSGen2 using raw path and credentials.
  + Fixed a bug that caused `include_path=True` to not work for `read_parquet`.
  + Fixed `to_pandas_dataframe()` failure caused by exception "Invalid property value: hostSecret".
  + Fixed a bug where files could not be read on DBFS in Spark mode.

## 2019-08-19

### Azure Machine Learning SDK for Python v1.0.57
+ **New features**
  + Enabled `TabularDataset` to be consumed by AutomatedML. To learn more about `TabularDataset`, visithttps://aka.ms/azureml/howto/createdatasets.

+ **Bug fixes and improvements**
  + **azure-cli-ml**
    + You can now update the TLS/SSL certificate for the scoring endpoint deployed on AKS cluster both for Microsoft generated and customer certificate.
  + **azureml-automl-core**
    + Fixed an issue in AutoML were rows with missing labels were not removed properly.
    + Improved error logging in AutoML; full error messages will now always be written to the log file.
    + AutoML has updated its package pinning to include `azureml-defaults`, `azureml-explain-model`, and `azureml-dataprep`. AutoML will no longer warn on package mismatches (except for `azureml-train-automl` package).
    + Fixed an issue in `timeseries`  where cv splits are of unequal size causing bin calculation to fail.
    + When running ensemble iteration for the Cross-Validation training type, if we ended up having trouble downloading the models trained on the entire dataset, we were having an inconsistency between the model weights and the models that were being fed into the voting ensemble.
    + Fixed the error, raised when training and/or validation labels (y and y_valid) are provided in the form of pandas dataframe but not as numpy array.
    + Fixed the issue with the forecasting tasks when None was encountered in the Boolean columns of input tables.
    + Allow AutoML users to drop training series that are not long enough when forecasting. - Allow AutoML users to drop grains from the test set that does not exist in the training set when forecasting.
  + **azureml-core**
    + Fixed issue with blob_cache_timeout parameter ordering.
    + Added external fit and transform exception types to system errors.
    + Added support for Key Vault secrets for remote runs. Add a azureml.core.keyvault.Keyvault class to add, get, and list secrets from the keyvault associated with your workspace. Supported operations are:
      + azureml.core.workspace.Workspace.get_default_keyvault()
      + azureml.core.keyvault.Keyvault.set_secret(name, value)
      + azureml.core.keyvault.Keyvault.set_secrets(secrets_dict)
      + azureml.core.keyvault.Keyvault.get_secret(name)
      + azureml.core.keyvault.Keyvault.get_secrets(secrets_list)
      + azureml.core.keyvault.Keyvault.list_secrets()
    + Additional methods to obtain default keyvault and get secrets during remote run:
      + azureml.core.workspace.Workspace.get_default_keyvault()
      + azureml.core.run.Run.get_secret(name)
      + azureml.core.run.Run.get_secrets(secrets_list)
    + Added additional override parameters to submit-hyperdrive CLI command.
    + Improve reliability of API calls be expanding retries to common requests library exceptions.
    + Add support for submitting runs from a submitted run.
    + Fixed expiring SAS token issue in FileWatcher, which caused files to stop being uploaded after their initial token had expired.
    + Supported importing HTTP csv/tsv files in dataset python SDK.
    + Deprecated the Workspace.setup() method. Warning message shown to users suggests using create() or get()/from_config() instead.
    + Added Environment.add_private_pip_wheel(), which enables uploading private custom python packages `whl`to the workspace and securely using them to build/materialize the environment.
    + You can now update the TLS/SSL certificate for the scoring endpoint deployed on AKS cluster both for Microsoft generated and customer certificate.
  + **azureml-explain-model**
    + Added parameter to add a model ID to explanations on upload.
    + Added `is_raw` tagging to explanations in memory and upload.
    + Added pytorch support and tests for azureml-explain-model package.
  + **azureml-opendatasets**
    + Support detecting and logging auto test environment.
    + Added classes to get US population by county and zip.
  + **azureml-pipeline-core**
    + Added label property to input and output port definitions.
  + **azureml-telemetry**
    + Fixed an incorrect telemetry configuration.
  + **azureml-train-automl**
    + Fixed the bug where on setup failure, error was not getting logged in "errors" field for the setup run and hence was not stored in parent run "errors".
    + Fixed an issue in AutoML were rows with missing labels were not removed properly.
    + Allow AutoML users to drop training series that are not long enough when forecasting.
    + Allow AutoML users to drop grains from the test set that does not exist in the training set when forecasting.
    + Now AutoMLStep passes through `automl` config to backend to avoid any issues on changes or additions of new config parameters.
    + AutoML Data Guardrail is now in public preview. User will see a Data Guardrail report (for classification/regression tasks) after training and also be able to access it through SDK API.
  + **azureml-train-core**
    + Added torch 1.2 support in PyTorch Estimator.
  + **azureml-widgets**
    + Improved confusion matrix charts for classification training.

### Azure Machine Learning Data Prep SDK v1.1.12
+ **New features**
  + Lists of strings can now be passed in as input to `read_*` methods.

+ **Bug fixes and improvements**
  + The performance of `read_parquet` has been improved when running in Spark.
  + Fixed an issue where `column_type_builder` failed in case of a single column with ambiguous date formats.

### Azure portal
+ **Preview Feature**
  + Log and output file streaming is now available for run details pages. The files will stream updates in real time when the preview toggle is turned on.
  + Ability to set quota at a workspace level is released in preview. AmlCompute quotas are allocated at the subscription level, but we now allow you to distribute that quota between workspaces and allocate it for fair sharing and governance. Just click on the **Usages+Quotas** blade in the left navigation bar of your workspace and select the **Configure Quotas** tab. You must be a subscription admin to be able to set quotas at the workspace level since this is a cross-workspace operation.

## 2019-08-05

### Azure Machine Learning SDK for Python v1.0.55

+ **New features**
  + Token-based authentication is now supported for the calls made to the scoring endpoint deployed on AKS. We will continue to support the current key based authentication and users can use one of these authentication mechanisms at a time.
  + Ability to register a blob storage that is behind the virtual network (VNet) as a datastore.

+ **Bug fixes and improvements**
  + **azureml-automl-core**
    + Fixes a bug where validation size for CV splits is small and results in bad predicted vs. true charts for regression and forecasting.
    + The logging of forecasting tasks on the remote runs improved, now user is provided with comprehensive error message if the run was failed.
    + Fixed failures of `Timeseries` if preprocess flag is True.
    + Made some forecasting data validation error messages more actionable.
    + Reduced memory consumption of AutoML runs by dropping and/or lazy loading of datasets, especially in between process spawns
  + **azureml-contrib-explain-model**
    + Added model_task flag to explainers to allow user to override default automatic inference logic for model type
    + Widget changes: Automatically installs with `contrib`, no more `nbextension` install/enable - support explanation with global feature importance (for example, Permutative)
    + Dashboard changes: - Box plots and violin plots in addition to `beeswarm` plot on summary page - Much faster rerendering of `beeswarm` plot on 'Top -k' slider change - helpful message explaining how top-k is computed - Useful customizable messages in place of charts when data not provided
  + **azureml-core**
    + Added Model.package() method to create Docker images and Dockerfiles that encapsulate models and their dependencies.
    + Updated local webservices to accept InferenceConfigs containing Environment objects.
    + Fixed Model.register() producing invalid models when '.' (for the current directory) is passed as the model_path parameter.
    + Add Run.submit_child, the functionality mirrors Experiment.submit while specifying the run as the parent of the submitted child run.
    + Support configuration options from Model.register in Run.register_model.
    + Ability to run JAR jobs on existing cluster.
    + Now supporting instance_pool_id and cluster_log_dbfs_path parameters.
    + Added support for using an Environment object when deploying a Model to a Webservice. The Environment object can now be provided as a part of the InferenceConfig object.
    + Add appinsifht mapping for new regions - centralus - westus - northcentralus
    + Added documentation for all the attributes in all the Datastore classes.
    + Added blob_cache_timeout parameter to `Datastore.register_azure_blob_container`.
    + Added save_to_directory and load_from_directory methods to azureml.core.environment.Environment.
    + Added the "az ml environment download" and "az ml environment register" commands to the CLI.
    + Added Environment.add_private_pip_wheel method.
  + **azureml-explain-model**
    + Added dataset tracking to Explanations using the Dataset service (preview).
    + Decreased default batch size when streaming global explanations from 10k to 100.
    + Added model_task flag to explainers to allow user to override default automatic inference logic for model type.
  + **azureml-mlflow**
    + Fixed bug in mlflow.azureml.build_image where nested directories are ignored.
  + **azureml-pipeline-steps**
    + Added ability to run JAR jobs on existing Azure Databricks cluster.
    + Added support instance_pool_id and cluster_log_dbfs_path parameters for DatabricksStep step.
    + Added support for pipeline parameters in DatabricksStep step.
  + **azureml-train-automl**
    + Added `docstrings` for the Ensemble related files.
    + Updated docs to more appropriate language for `max_cores_per_iteration` and `max_concurrent_iterations`
    + The logging of forecasting tasks on the remote runs improved, now user is provided with comprehensive error message if the run was failed.
    + Removed get_data from pipeline `automlstep` notebook.
    + Started support `dataprep` in `automlstep`.

### Azure Machine Learning Data Prep SDK v1.1.10

+ **New features**
  + You can now request to execute specific inspectors (for example, histogram, scatter plot, etc.) on specific columns.
  + Added a parallelize argument to `append_columns`. If True, data will be loaded into memory but execution will run in parallel; if False, execution will be streaming but single-threaded.

## 2019-07-23

### Azure Machine Learning SDK for Python v1.0.53

+ **New features**
  + Automated Machine Learning now supports training ONNX models on the remote compute target
  + Azure Machine Learning now provides ability to resume training from a previous run, checkpoint, or model files.
    + Learn how to [use estimators to resume training from a previous run](https://github.com/Azure/MachineLearningNotebooks/blob/master/how-to-use-azureml/ml-frameworks/tensorflow/training/train-tensorflow-resume-training/train-tensorflow-resume-training.ipynb)

+ **Bug fixes and improvements**
  + **azure-cli-ml**
    + CLI commands "model deploy" and "service update" now accept parameters, config files, or a combination of the two. Parameters have precedence over attributes in files.
    + Model description can now be updated after registration
  + **azureml-automl-core**
    + Update NimbusML dependency to 1.2.0 version (current latest).
    + Adding support for NimbusML estimators & pipelines to be used within AutoML estimators.
    + Fixing a bug in the Ensemble selection procedure that was unnecessarily growing the resulting ensemble even if the scores remained constant.
    + Enable reuse of some featurizations across CV Splits for forecasting tasks. This speeds up the run-time of the setup run by roughly a factor of n_cross_validations for expensive featurizations like lags and rolling windows.
    + Addressing an issue if time is out of pandas supported time range. We now raise a DataException if time is less than pd.Timestamp.min or greater than pd.Timestamp.max
    + Forecasting now allows different frequencies in train and test sets if they can be aligned. For example,  "quarterly starting in January" and at "quarterly starting in October" can be aligned.
    + The property "parameters" was added to the TimeSeriesTransformer.
    + Remove old exception classes.
    + In forecasting tasks, the `target_lags` parameter now accepts a single integer value or a list of integers. If the integer was provided, only one lag will be created. If a list is provided, the unique values of lags will be taken. target_lags=[1, 2, 2, 4] will create lags of one, two and four periods.
    + Fix the bug about losing columns types after the transformation (bug linked);
    + In `model.forecast(X, y_query)`, allow y_query to be an object type containing None(s) at the begin (#459519).
    + Add expected values to `automl` output
  + **azureml-contrib-datadrift**
    +  Improvements to example notebook including switch to azureml-opendatasets instead of azureml-contrib-opendatasets and performance improvements when enriching data
  + **azureml-contrib-explain-model**
    + Fixed transformations argument for LIME explainer for raw feature importance in azureml-contrib-explain-model package
    + Added segmentations to image explanations in image explainer for the AzureML-contrib-explain-model package
    + Add scipy sparse support for LimeExplainer
    + Added `batch_size` to mimic explainer when `include_local=False`, for streaming global explanations in batches to improve execution time of DecisionTreeExplainableModel
  + **azureml-contrib-featureengineering**
    + Fix for calling set_featurizer_timeseries_params(): dict value type change and null check - Add notebook for `timeseries`  featurizer
    + Update NimbusML dependency to 1.2.0 version (current latest).
  + **azureml-core**
    + Added the ability to attach DBFS datastores in the AzureML CLI
    + Fixed the bug with datastore upload where an empty folder is created if `target_path` started with `/`
    + Fixed `deepcopy` issue in ServicePrincipalAuthentication.
    + Added the "az ml environment show" and "az ml environment list" commands to the CLI.
    + Environments now support specifying a base_dockerfile as an alternative to an already-built base_image.
    + The unused RunConfiguration setting auto_prepare_environment has been marked as deprecated.
    + Model description can now be updated after registration
    + Bugfix: Model and Image delete now provides more information about retrieving upstream objects that depend on them if delete fails due to an upstream dependency.
    + Fixed bug that printed blank duration for deployments that occur when creating a workspace for some environments.
    + Improved failure exceptions for workspace creation. Such that users don't see "Unable to create workspace. Unable to find..." as the message and instead see the actual creation failure.
    + Add support for token authentication in AKS webservices.
    + Add `get_token()` method to `Webservice` objects.
    + Added CLI support to manage machine learning datasets.
    + `Datastore.register_azure_blob_container` now optionally takes a `blob_cache_timeout` value (in seconds) which configures blobfuse's mount parameters to enable cache expiration for this datastore. The default is no timeout, such as when a blob is read, it will stay in the local cache until the job is finished. Most jobs will prefer this setting, but some jobs need to read more data from a large dataset than will fit on their nodes. For these jobs, tuning this parameter will help them succeed. Take care when tuning this parameter: setting the value too low can result in poor performance, as the data used in an epoch may expire before being used again. All reads will be done from blob storage/network rather than the local cache, which negatively impacts training times.
    + Model description can now properly be updated after registration
    + Model and Image deletion now provides more information about upstream objects that depend on them, which causes the delete to fail
    + Improve resource utilization of remote runs using azureml.mlflow.
  + **azureml-explain-model**
    + Fixed transformations argument for LIME explainer for raw feature importance in azureml-contrib-explain-model package
    + add scipy sparse support for LimeExplainer
    + added shape linear explainer wrapper, as well as another level to tabular explainer for explaining linear models
    + for mimic explainer in explain model library, fixed error when include_local=False for sparse data input
    + add expected values to `automl` output
    + fixed permutation feature importance when transformations argument supplied to get raw feature importance
    + added `batch_size` to mimic explainer when `include_local=False`, for streaming global explanations in batches to improve execution time of DecisionTreeExplainableModel
    + for model explainability library, fixed blackbox explainers where pandas dataframe input is required for prediction
    + Fixed a bug where `explanation.expected_values` would sometimes return a float rather than a list with a float in it.
  + **azureml-mlflow**
    + Improve performance of mlflow.set_experiment(experiment_name)
    + Fix bug in use of InteractiveLoginAuthentication for mlflow tracking_uri
    + Improve resource utilization of remote runs using azureml.mlflow.
    + Improve the documentation of the azureml-mlflow package
    + Patch bug where mlflow.log_artifacts("my_dir") would save artifacts under "my_dir/<artifact-paths>" instead of "<artifact-paths>"
  + **azureml-opendatasets**
    + Pin `pyarrow` of `opendatasets` to old versions (<0.14.0) because of memory issue newly introduced there.
    + Move azureml-contrib-opendatasets to azureml-opendatasets.
    + Allow open dataset classes to be registered to Azure Machine Learning workspace and leverage AML Dataset capabilities seamlessly.
    + Improve NoaaIsdWeather enrich performance in non-SPARK version significantly.
  + **azureml-pipeline-steps**
    + DBFS Datastore is now supported for Inputs and Outputs in DatabricksStep.
    + Updated documentation for Azure Batch Step with regards to inputs/outputs.
    + In AzureBatchStep, changed *delete_batch_job_after_finish* default value to *true*.
  + **azureml-telemetry**
    +  Move azureml-contrib-opendatasets to azureml-opendatasets.
    + Allow open dataset classes to be registered to Azure Machine Learning workspace and leverage AML Dataset capabilities seamlessly.
    + Improve NoaaIsdWeather enrich performance in non-SPARK version significantly.
  + **azureml-train-automl**
    + Updated documentation on get_output to reflect the actual return type and provide additional notes on retrieving key properties.
    + Update NimbusML dependency to 1.2.0 version (current latest).
    + add expected values to `automl` output
  + **azureml-train-core**
    + Strings are now accepted as compute target for Automated Hyperparameter Tuning
    + The unused RunConfiguration setting auto_prepare_environment has been marked as deprecated.

### Azure Machine Learning Data Prep SDK v1.1.9

+ **New features**
  + Added support for reading a file directly from an http or https url.

+ **Bug fixes and improvements**
  + Improved error message when attempting to read a Parquet Dataset from a remote source (which is not currently supported).
  + Fixed a bug when writing to Parquet file format in ADLS Gen 2, and updating the ADLS Gen 2 container name in the path.

## 2019-07-09

### Visual Interface
+ **Preview features**
  + Added "Execute R script" module in visual interface.

### Azure Machine Learning SDK for Python v1.0.48

+ **New features**
  + **azureml-opendatasets**
    + **azureml-contrib-opendatasets** is now available as **azureml-opendatasets**. The old package can still work, but we recommend you using **azureml-opendatasets** moving forward for richer capabilities and improvements.
    + This new package allows you to register open datasets as Dataset in Azure Machine Learning workspace, and leverage whatever functionalities that Dataset offers.
    + It also includes existing capabilities such as consuming open datasets as Pandas/SPARK dataframes, and location joins for some dataset like weather.

+ **Preview features**
    + HyperDriveConfig can now accept pipeline object as a parameter to support hyperparameter tuning using a pipeline.

+ **Bug fixes and improvements**
  + **azureml-train-automl**
    + Fixed the bug about losing columns types after the transformation.
    + Fixed the bug to allow y_query to be an object type containing None(s) at the beginning.
    + Fixed the issue in the Ensemble selection procedure that was unnecessarily growing the resulting ensemble even if the scores remained constant.
    + Fixed the issue with allow list_models and block list_models settings in AutoMLStep.
    + Fixed the issue that prevented the usage of preprocessing when AutoML would have been used in the context of Azure ML Pipelines.
  + **azureml-opendatasets**
    + Moved azureml-contrib-opendatasets to azureml-opendatasets.
    + Allowed open dataset classes to be registered to Azure Machine Learning workspace and leverage AML Dataset capabilities seamlessly.
    + Improved NoaaIsdWeather enrich performance in non-SPARK version significantly.
  + **azureml-explain-model**
    + Updated online documentation for interpretability objects.
    + Added `batch_size` to mimic explainer when `include_local=False`, for streaming global explanations in batches to improve execution time of DecisionTreeExplainableModel for model explainability library.
    + Fixed the issue where `explanation.expected_values` would sometimes return a float rather than a list with a float in it.
    + Added expected values to `automl` output for mimic explainer in explain model library.
    + Fixed permutation feature importance when transformations argument supplied to get raw feature importance.
  + **azureml-core**
    + Added the ability to attach DBFS datastores in the AzureML CLI.
    + Fixed the issue with datastore upload where an empty folder is created if `target_path` started with `/`.
    + Enabled comparison of two datasets.
    + Model and Image delete now provides more information about retrieving upstream objects that depend on them if delete fails due to an upstream dependency.
    + Deprecated the unused RunConfiguration setting in auto_prepare_environment.
  + **azureml-mlflow**
    + Improved resource utilization of remote runs that use azureml.mlflow.
    + Improved the documentation of the azureml-mlflow package.
    + Fixed the issue where mlflow.log_artifacts("my_dir") would save artifacts under "my_dir/artifact-paths" instead of "artifact-paths".
  + **azureml-pipeline-core**
    + Parameter hash_paths for all pipeline steps is deprecated and will be removed in future. By default contents of the source_directory is hashed (except files listed in `.amlignore` or `.gitignore`)
    + Continued improving Module and ModuleStep to support compute type-specific modules, to prepare for RunConfiguration integration and other changes to unlock compute type-specific module usage in pipelines.
  + **azureml-pipeline-steps**
    + AzureBatchStep: Improved documentation with regards to inputs/outputs.
    + AzureBatchStep: Changed delete_batch_job_after_finish default value to true.
  + **azureml-train-core**
    + Strings are now accepted as compute target for Automated Hyperparameter Tuning.
    + Deprecated the unused RunConfiguration setting in auto_prepare_environment.
    + Deprecated parameters `conda_dependencies_file_path` and `pip_requirements_file_path` in favor of `conda_dependencies_file` and `pip_requirements_file` respectively.
  + **azureml-opendatasets**
    + Improve NoaaIsdWeather enrich performance in non-SPARK version significantly.

## 2019-04-26

### Azure Machine Learning SDK for Python v1.0.33 released.

+ Azure ML Hardware Accelerated Models on [FPGAs](how-to-deploy-fpga-web-service.md) is generally available.
  + You can now [use the azureml-accel-models package](how-to-deploy-fpga-web-service.md) to:
    + Train the weights of a supported deep neural network (ResNet 50, ResNet 152, DenseNet-121, VGG-16, and SSD-VGG)
    + Use transfer learning with the supported DNN
    + Register the model with Model Management Service and containerize the model
    + Deploy the model to an Azure VM with an FPGA in an Azure Kubernetes Service (AKS) cluster
  + Deploy the container to an [Azure Data Box Edge](https://docs.microsoft.com/azure/databox-online/data-box-edge-overview) server device
  + Score your data with the gRPC endpoint with this [sample](https://github.com/Azure-Samples/aml-hardware-accelerated-models)

### Automated Machine Learning

+ Feature sweeping to enable dynamically adding :::no-loc text="featurizers"::: for performance optimization. New :::no-loc text="featurizers":::: work embeddings, weight of evidence, target encodings, text target encoding, cluster distance
+ Smart CV to handle train/valid splits inside automated ML
+ Few memory optimization changes and runtime performance improvement
+ Performance improvement in model explanation
+ ONNX model conversion for local run
+ Added Subsampling support
+ Intelligent Stopping when no exit criteria defined
+ Stacked ensembles

+ Time Series Forecasting
  + New predict forecast function
  + You can now use rolling-origin cross validation on time series data
  + New functionality added to configure time series lags
  + New functionality added to support rolling window aggregate features
  + New Holiday detection and featurizer when country code is defined in experiment settings

+ Azure Databricks
  + Enabled time series forecasting and model explainabilty/interpretability capability
  + You can now cancel and resume (continue) automated ML experiments
  + Added support for multicore processing

### MLOps
+ **Local deployment & debugging for scoring containers**<br/> You can now deploy an ML model locally and iterate quickly on your scoring file and  dependencies to ensure they behave as expected.

+ **Introduced InferenceConfig & Model.deploy()**<br/> Model deployment now supports specifying a source folder with an entry script, the same as a RunConfig.  Additionally, model deployment has been simplified to a single command.

+ **Git reference tracking**<br/> Customers have been requesting basic Git integration capabilities for some time as it helps maintain a complete audit trail. We have implemented tracking across major entities in Azure ML for Git-related metadata (repo, commit, clean state). This information will be collected automatically by the SDK and CLI.

+ **Model profiling & validation service**<br/> Customers frequently complain of the difficulty to properly size the compute associated with their inference service. With our model profiling service, the customer can provide sample inputs and we will profile across 16 different CPU / memory configurations to determine optimal sizing for deployment.

+ **Bring your own base image for inference**<br/> Another common complaint was the difficulty in moving from experimentation to inference RE sharing dependencies. With our new base image sharing capability, you can now reuse your experimentation base images, dependencies and all, for inference. This should speed up deployments and reduce the gap from the inner to the outer loop.

+ **Improved Swagger schema generation experience**<br/> Our previous swagger generation method was error prone and impossible to automate. We have a new in-line way of generating swagger schemas from any Python function via decorators. We have open-sourced this code and our schema generation protocol is not coupled to the Azure ML platform.

+ **Azure ML CLI is generally available (GA)**<br/> Models can now be deployed with a single CLI command. We got common customer feedback that no one deploys an ML model from a Jupyter notebook. The [**CLI reference documentation**](https://aka.ms/azmlcli) has been updated.


## 2019-04-22

Azure Machine Learning SDK for Python v1.0.30 released.

The [`PipelineEndpoint`](https://docs.microsoft.com/python/api/azureml-pipeline-core/azureml.pipeline.core.pipeline_endpoint.pipelineendpoint?view=azure-ml-py&preserve-view=true) was introduced to add a new version of a published pipeline while maintaining same endpoint.

## 2019-04-15

### Azure portal
  + You can now resubmit an existing Script run on an existing remote compute cluster.
  + You can now run a published pipeline with new parameters on the Pipelines tab.
  + Run details now supports a new Snapshot file viewer. You can view a snapshot of the directory when you submitted a specific run. You can also download the notebook that was submitted to start the run.
  + You can now cancel parent runs from the Azure portal.

## 2019-04-08

### Azure Machine Learning SDK for Python v1.0.23

+ **New features**
  + The Azure Machine Learning SDK now supports Python 3.7.
  + Azure Machine Learning DNN Estimators now provide built-in multi-version support. For example,
  `TensorFlow` estimator now accepts a `framework_version` parameter, and users can specify
  version '1.10' or '1.12'. For a list of the versions supported by your current SDK release, call
  `get_supported_versions()` on the desired framework class (for example, `TensorFlow.get_supported_versions()`).
  For a list of the versions supported by the latest SDK release, see the [DNN Estimator documentation](https://docs.microsoft.com/python/api/azureml-train-core/azureml.train.dnn?view=azure-ml-py&preserve-view=true).

## 2019-03-25

### Azure Machine Learning SDK for Python v1.0.21

+ **New features**
  + The *azureml.core.Run.create_children* method allows low-latency creation of multiple child-runs with a single call.

## 2019-03-11

### Azure Machine Learning SDK for Python v1.0.18

 + **Changes**
   + The azureml-tensorboard package replaces azureml-contrib-tensorboard.
   + With this release, you can set up a user account on your managed compute cluster (amlcompute), while creating it. This can be done by passing these properties in the provisioning configuration. You can find more details in the [SDK reference documentation](https://docs.microsoft.com/python/api/azureml-core/azureml.core.compute.amlcompute.amlcompute#provisioning-configuration-vm-size-----vm-priority--dedicated---min-nodes-0--max-nodes-none--idle-seconds-before-scaledown-none--admin-username-none--admin-user-password-none--admin-user-ssh-key-none--vnet-resourcegroup-name-none--vnet-name-none--subnet-name-none--tags-none--description-none--remote-login-port-public-access--notspecified--).

### Azure Machine Learning Data Prep SDK v1.0.17

+ **New features**
  + Now supports adding two numeric columns to generate a resultant column using the expression language.

+ **Bug fixes and improvements**
  + Improved the documentation and parameter checking for random_split.

## 2019-02-27

### Azure Machine Learning Data Prep SDK v1.0.16

+ **Bug fix**
  + Fixed a Service Principal authentication issue that was caused by an API change.

## 2019-02-25

### Azure Machine Learning SDK for Python v1.0.17

+ **New features**
  + Azure Machine Learning now provides first class support for popular DNN framework Chainer. Using [`Chainer`](https://docs.microsoft.com/python/api/azureml-train-core/azureml.train.dnn.chainer?view=azure-ml-py&preserve-view=true) class users can easily train and deploy Chainer models.
    + Learn how to [run distributed training with ChainerMN](https://github.com/Azure/MachineLearningNotebooks/blob/master/how-to-use-azureml/ml-frameworks/chainer/training/distributed-chainer/distributed-chainer.ipynb)
    + Learn how to [run hyperparameter tuning with Chainer using HyperDrive](https://github.com/Azure/MachineLearningNotebooks/blob/b881f78e4658b4e102a72b78dbd2129c24506980/how-to-use-azureml/ml-frameworks/chainer/deployment/train-hyperparameter-tune-deploy-with-chainer/train-hyperparameter-tune-deploy-with-chainer.ipynb)
  + Azure Machine Learning Pipelines added ability to trigger a Pipeline run based on datastore modifications. The pipeline [schedule notebook](https://aka.ms/pl-schedule) is updated to showcase this feature.

+ **Bug fixes and improvements**
  + We have added support in Azure Machine Learning pipelines for setting the source_directory_data_store property to a desired datastore (such as a blob storage) on [RunConfigurations](https://docs.microsoft.com/python/api/azureml-core/azureml.core.runconfig.runconfiguration?view=azure-ml-py&preserve-view=true) that are supplied to the [PythonScriptStep](https://docs.microsoft.com/python/api/azureml-pipeline-steps/azureml.pipeline.steps.python_script_step.pythonscriptstep?view=azure-ml-py&preserve-view=true). By default Steps use Azure File store as the backing datastore, which may run into throttling issues when a large number of steps are executed concurrently.

### Azure portal

+ **New features**
  + New drag and drop table editor experience for reports. Users can drag a column from the well to the table area where a preview of the table will be displayed. The columns can be rearranged.
  + New Logs file viewer
  + Links to experiment runs, compute, models, images, and deployments from the activities tab

## Next steps

Read the overview for [Azure Machine Learning](overview-what-is-azure-ml.md).<|MERGE_RESOLUTION|>--- conflicted
+++ resolved
@@ -99,13 +99,8 @@
     + New method `set_pip_requirements()` to set the entire pip section in [`CondaDependencies`](https://docs.microsoft.com/python/api/azureml-core/azureml.core.conda_dependencies.condadependencies?view=azure-ml-py&preserve-view=true) at once.
     + Enable registering credential-less ADLS Gen2 datastore.
     + Improved error message when trying to download or mount an incorrect dataset type.
-<<<<<<< HEAD
-    + Update timeseries dataset filter sample notebook with more examples of partition_timestamp that provides filter optimization.
-    + Change the sdk and cli commands to accept subscriptionId, resourceGroup, workspaceName, peConnectionName as parameters instead of ArmResourceId when deleting private endpoint connection.
-=======
     + Update time series dataset filter sample notebook with more examples of partition_timestamp that provides filter optimization.
     + Change the sdk and CLI to accept subscriptionId, resourceGroup, workspaceName, peConnectionName as parameters instead of ArmResourceId when deleting private endpoint connection.
->>>>>>> e9cb2158
     + Experimental Decorator shows class name for easier identification.
     + Descriptions for the Assets inside of Models are no longer automatically generated based on a Run.
   + **azureml-datadrift**
@@ -218,11 +213,7 @@
   + **azureml-contrib-mir**
     + Added support for enable-app-insights flag in ManagedInferencing
   + **azureml-core**
-<<<<<<< HEAD
-    + A validate parameter to these API's by allowing validation to be skipped when the data source is not accessible from the current compute.
-=======
     + A validate parameter to these APIs by allowing validation to be skipped when the data source is not accessible from the current compute.
->>>>>>> e9cb2158
       + TabularDataset.time_before(end_time, include_boundary=True, validate=True)
       + TabularDataset.time_after(start_time, include_boundary=True, validate=True)
       + TabularDataset.time_recent(time_delta, include_boundary=True, validate=True)
@@ -328,13 +319,8 @@
 
 + **Bug fixes and improvements**
   + **azure-cli-ml**
-<<<<<<< HEAD
-    + Completed the removal of model profiling from mir contrib by cleaning up cli commands and package dependencies, Model profiling is available in core.
-    + Upgrades the Azure CLI version to 2.3.0
-=======
     + Completed the removal of model profiling from mir contrib by cleaning up CLI commands and package dependencies, Model profiling is available in core.
     + Upgrades the min Azure CLI version to 2.3.0
->>>>>>> e9cb2158
   + **azureml-automl-core**
     + Better exception message on featurization step fit_transform() due to custom transformer parameters.
     + Add support for multiple languages for deep learning transformer models such as BERT in automated ML.
@@ -1152,10 +1138,7 @@
 
 + **New features**
   + Added dataset monitors through the [**azureml-datadrift**](https://docs.microsoft.com/python/api/azureml-datadrift) package, allowing for monitoring time series datasets for data drift or other statistical changes over time. Alerts and events can be triggered if drift is detected or other conditions on the data are met. See [our documentation](how-to-monitor-datasets.md) for details.
-<<<<<<< HEAD
-=======
   + Announcing two new editions (also referred to as a SKU interchangeably) in Azure Machine Learning. With this release, you can now create either a Basic or Enterprise Azure Machine Learning workspace. All existing workspaces will be defaulted to the Basic edition, and you can go to the Azure portal or to the studio to upgrade the workspace anytime. You can create either a Basic or Enterprise workspace from the Azure portal. Read [our documentation](https://docs.microsoft.com/azure/machine-learning/how-to-manage-workspace) to learn more. From the SDK, the edition of your workspace can be determined using the "sku" property of your workspace object.
->>>>>>> e9cb2158
   + We have also made enhancements to Azure Machine Learning Compute - you can now view metrics for your clusters (like total nodes, running nodes, total core quota) in Azure Monitor, besides viewing Diagnostic logs for debugging. In addition, you can also view currently running or queued runs on your cluster and details such as the IPs of the various nodes on your cluster. You can view these either in the portal or by using corresponding functions in the SDK or CLI.
 
   + **Preview features**
