---
title: What's new in the release?
titleSuffix: Azure Machine Learning
description: Learn about the latest updates to Azure Machine Learning and the machine learning and data prep Python SDKs.
services: machine-learning
ms.service: machine-learning
ms.subservice: core
ms.topic: reference
ms.author: jmartens
author: j-martens
ms.date: 01/21/2019
ms.custom: seodec18
---

# Azure Machine Learning release notes

In this article, learn about Azure Machine Learning releases.  For the full SDK reference content,  visit the Azure Machine Learning's [**main SDK for Python**](https://docs.microsoft.com/python/api/overview/azure/ml/intro?view=azure-ml-py) reference page.

See [the list of known issues](resource-known-issues.md) to learn about known bugs and workarounds.

## 2020-01-21

<<<<<<< HEAD
### Azure Machine Learning SDK for Python v1.0.85

+ **New features**
  + **azureml-core**
    + Get the current core usage and quota limitation for AmlCompute resources in a given workspace and subscription
  
  + **azureml-contrib-pipeline-steps**
    + Enable user to pass tabular dataset as intermediate result from previous step to parallelrunstep

+ **Bug fixes and improvements**
  + **azureml-automl-runtime**
    + Removed the requirement of y_query column in the request to the deployed forecasting service. 
    + The 'y_query' was removed from the Dominick's Orange Juice notebook service request section.
    + Fixed the bug preventing forecasting on the deployed models, operating on data sets with date time columns.
    + Added Matthews Correlation Coefficient as a classification metric, for both binary and multiclass classification.
  + **azureml-contrib-interpret**
    + Removed text explainers from azureml-contrib-interpret as text explanation has been moved to the interpret-text repo which will be released soon.
  + **azureml-core**
    + Dataset: usages for file dataset no longer depends on numpy and pandas to be installed in the python env.
    + Changed LocalWebservice.wait_for_deployment() to check the status of the local Docker container before trying to ping its health endpoint, greatly reducing the amount of time it takes to report a failed deployment.
    + Fixed the initialization of an internal property used in LocalWebservice.reload() when the service object is created from an existing deployment using the LocalWebservice() constructor.
    + Edited error message for clarification.
    + Added a new method called get_access_token() to AksWebservice that will return AksServiceAccessToken object, which contains access token, refresh after timestamp, expiry on timestamp and token type. 
    + Deprecated existing get_token() method in AksWebservice as the new method returns all of the information this method returns.
    + Modified output of az ml service get-access-token command. Renamed token to accessToken and refreshBy to refreshAfter. Added expiryOn and tokenType properties.
    + Fixed get_active_runs
  + **azureml-explain-model**
    + updated shap to 0.33.0 and interpret-community to 0.4.*
  + **azureml-interpret**
    + updated shap to 0.33.0 and interpret-community to 0.4.*
  + **azureml-train-automl-runtime**
    + Added Matthews Correlation Coefficient as a classification metric, for both binary and multiclass classification.
    + Deprecate preprocess flag from code and replaced with featurization -featurization is on by default
    
=======
### Azure Machine Learning designer generally available (GA)

The designer is now generally available.

+ **New features**
    + Added `Regenerate Output` module option to force the designer to ignore cached results.
    + Added new views to pipeline run details:
        + Pipeline list view.
        + In-browser log view.
    + Added labels to module input and output ports.
    + Added `Set as Default` pipeline option in the [Endpoints tab](how-to-run-batch-predictions-designer.md#versioning-endpoints).
    + Added keyboard shortcuts and screen reader [accessibility features](designer-accessibility.md).

>>>>>>> 0e3e9a1b
## 2020-01-06

### Azure Machine Learning SDK for Python v1.0.83

+ **New features**
  + Dataset: Add two options `on_error` and `out_of_range_datetime` for `to_pandas_dataframe` to fail when data has error values instead of filling them with `None`.
  + Workspace: Added the `hbi_workspace` flag for workspaces with sensitive data that enables further encryption and disables advanced diagnostics on workspaces. We also added support for bringing your own keys for the associated Cosmos DB instance, by specifying the `cmk_keyvault` and `resource_cmk_uri` parameters when creating a workspace, which creates a Cosmos DB instance in your subscription while provisioning your workspace. [Read more here.](https://docs.microsoft.com/en-us/azure/machine-learning/concept-enterprise-security#azure-cosmos-db)

+ **Bug fixes and improvements**
  + **azureml-automl-runtime**
    + Fixed a regression that caused a TypeError to be raised when running AutoML on Python versions below 3.5.4.
  + **azureml-core**
    + Fixed bug in `datastore.upload_files` where relative path that didn't start with `./` was not able to be used.
    + Added deprecation messages for all Image class codepaths
    + Fixed Model Management URL construction for Mooncake region.
    + Fixed issue where models using source_dir couldn't be packaged for Azure Functions.    
    + Added an option to [Environment.build_local()](https://docs.microsoft.com/python/api/azureml-core/azureml.core.environment.environment?view=azure-ml-py) to push an image into AzureML workspace container registry
    + Updated the SDK to use new token library on azure synapse in a back compatible manner.
  + **azureml-interpret**
    + Fixed bug where None was returned when no explanations were available for download. Now raises an exception, matching behavior elsewhere.
  + **azureml-pipeline-steps**
    + Disallowed passing `DatasetConsumptionConfig`s to `Estimator`'s `inputs` parameter when the `Estimator` will be used in an `EstimatorStep`.
  + **azureml-sdk**
    + Added AutoML client to azureml-sdk package, enabling remote AutoML runs to be submitted without installing the full AutoML package.
  + **azureml-train-automl-client**
    + Corrected alignment on console output for automl runs
    + Fixed a bug where incorrect version of pandas may be installed on remote amlcompute.


## 2019-12-23

### Azure Machine Learning SDK for Python v1.0.81

+ **Bug fixes and improvements**
  + **azureml-contrib-interpret**
    + defer shap dependency to interpret-community from azureml-interpret
  + **azureml-core**
    + Compute target can now be specified as a parameter to the corresponding deployment config objects. This is specifically the name of the compute target to deploy to, not the SDK object.
    + Added CreatedBy information to Model and Service objects. May be accessed through <var>.created_by
    + Fixed ContainerImage.run(), which was not correctly setting up the Docker container's HTTP port.
    + Make `azureml-dataprep` optional for `az ml dataset register` cli command
  + **azureml-dataprep**
    + Fixed a bug where TabularDataset.to_pandas_dataframe would incorrectly fall back to an alternate reader and print out a warning.
  + **azureml-explain-model**
    + defer shap dependency to interpret-community from azureml-interpret
  + **azureml-pipeline-core**
    + Added new pipeline step `NotebookRunnerStep`, to run a local notebook as a step in pipeline.
    + Removed deprecated get_all functions for PublishedPipelines, Schedules, and PipelineEndpoints
  + **azureml-train-automl-client**
    + Started deprecation of data_script as an input to AutoML.


## 2019-12-09

### Azure Machine Learning SDK for Python v1.0.79

+ **Bug fixes and improvements**
  + **azureml-automl-core**
    + Removed featurizationConfig to be logged
      + Updated logging to log "auto"/"off"/"customized" only.
  + **azureml-automl-runtime**
    + Added support for pandas. Series and pandas. Categorical for detecting column data type. Previously only supported numpy.ndarray
      + Added related code changes to handle categorical dtype correctly.
    + The forecast function interface was improved: the y_pred parameter was made optional. -The docstrings were improved.
  + **azureml-contrib-dataset**
    + Fixed a bug where labeled datasets could not be mounted.
  + **azureml-core**
    + Bug fix for `Environment.from_existing_conda_environment(name, conda_environment_name)`. User can create an instance of Environment that is exact replica of the local environment
    + Changed time series-related Datasets methods to `include_boundary=True` by default.
  + **azureml-train-automl-client**
    + Fixed issue where validation results are not printed when show output is set to false.


## 2019-11-25

### Azure Machine Learning SDK for Python v1.0.76

+ **Breaking changes**
  + Azureml-Train-AutoML upgrade issues
    + Upgrading to azureml-train-automl>=1.0.76 from azureml-train-automl<1.0.76 can cause partial installations, causing some automl imports to fail. To resolve this, you can run the setup script found at https://github.com/Azure/MachineLearningNotebooks/blob/master/how-to-use-azureml/automated-machine-learning/automl_setup.cmd. Or if you are using pip directly you can:
      + "pip install --upgrade azureml-train-automl"
      + "pip install --ignore-installed azureml-train-automl-client"
    + or you can uninstall the old version before upgrading
      + "pip uninstall azureml-train-automl"
      + "pip install azureml-train-automl"

+ **Bug fixes and improvements**
  + **azureml-automl-runtime**
    + AutoML will now take into account both true and false classes when calculating averaged scalar metrics for binary classification tasks.
    + Moved Machine learning and training code in AzureML-AutoML-Core to a new package AzureML-AutoML-Runtime.
  + **azureml-contrib-dataset**
    + When calling `to_pandas_dataframe` on a labeled dataset with the download option, you can now specify whether to overwrite existing files or not.
    + When calling `keep_columns` or `drop_columns` that results in a timeseries, label, or image column being dropped, the corresponding capabilities will be dropped for the dataset as well.
    + Fixed an issue with pytorch loader for the object detection task.
  + **azureml-contrib-interpret**
    + Removed explanation dashboard widget from azureml-contrib-interpret, changed package to reference the new one in interpret_community
    + Updated version of interpret-community to 0.2.0
  + **azureml-core**
    + Improve performance of `workspace.datasets`.
    + Added the ability to register Azure SQL Database Datastore using username and password authentication
    + Fix for loading RunConfigurations from relative paths.
    + When calling `keep_columns` or `drop_columns` that results in a timeseries column being dropped, the corresponding capabilities will be dropped for the dataset as well.
  + **azureml-interpret**
    + updated version of interpret-community to 0.2.0
  + **azureml-pipeline-steps**
    + Documented supported values for `runconfig_pipeline_params` for azure machine learning pipeline steps.
  + **azureml-pipeline-core**
    + Added CLI option to download output in json format for Pipeline commands.
  + **azureml-train-automl**
    + Split AzureML-Train-AutoML into 2 packages, an client package AzureML-Train-AutoML-Client and a ML training package AzureML-Train-AutoML-Runtime
  + **azureml-train-automl-client**
    + Added a thin client for submitting AutoML experiments without needing to install any machine learning dependencies locally.
    + Fixed logging of automatically detected lags, rolling window sizes and maximal horizons in the remote runs.
  + **azureml-train-automl-runtime**
    + Added a new AutoML package to isolate machine learning and runtime components from the client.
  + **azureml-contrib-train-rl**
    + Added reinforcement learning support in SDK.
    + Added AmlWindowsCompute support in RL SDK.


## 2019-11-11

### Azure Machine Learning SDK for Python v1.0.74

  + **Preview features**
    + **azureml-contrib-dataset**
      + After importing azureml-contrib-dataset, you can call `Dataset.Labeled.from_json_lines` instead of `._Labeled` to create a labeled dataset.
      + When calling `to_pandas_dataframe` on a labeled dataset with the download option, you can now specify whether to overwrite existing files or not.
      + When calling `keep_columns` or `drop_columns` that results in a time series, label, or image column being dropped, the corresponding capabilities will be dropped for the dataset as well.
      + Fixed issues with PyTorch loader when calling `dataset.to_torchvision()`.

+ **Bug fixes and improvements**
  + **azure-cli-ml**
    + Added Model Profiling to the preview CLI.
    + Fixes breaking change in Azure Storage causing AzureML CLI to fail.
    + Added Load Balancer Type to MLC for AKS types
  + **azureml-automl-core**
    + Fixed the issue with detection of maximal horizon on time series, having missing values and multiple grains.
    + Fixed the issue with failures during generation of cross validation splits.
    + Replace this section with a message in markdown format to appear in the release notes: -Improved handling of short grains in the forecasting data sets.
    + Fixed the issue with masking of some user information during logging. -Improved logging of the errors during forecasting runs.
    + Adding psutil as a conda dependency to the auto-generated yml deployment file.
  + **azureml-contrib-mir**
    + Fixes breaking change in Azure Storage causing AzureML CLI to fail.
  + **azureml-core**
    + Fixes a bug which caused models deployed on Azure Functions to produce 500s.
    + Fixed an issue where the amlignore file was not applied on snapshots.
    + Added a new API amlcompute.get_active_runs that returns a generator for running and queued runs on a given amlcompute.
    + Added Load Balancer Type to MLC for AKS types.
    + Added append_prefix bool parameter to download_files in run.py and download_artifacts_from_prefix in artifacts_client. This flag is used to selectively flatten the origin filepath so only the file or folder name is added to the output_directory
    + Fix deserialization issue for `run_config.yml` with dataset usage.
    + When calling `keep_columns` or `drop_columns` that results in a time series column being dropped, the corresponding capabilities will be dropped for the dataset as well.
  + **azureml-interpret**
    + Updated interpret-community version to 0.1.0.3
  + **azureml-train-automl**
    + Fixed an issue where automl_step might not print validation issues.
    + Fixed register_model to succeed even if the model's environment is missing dependencies locally.
    + Fixed an issue where some remote runs were not docker enabled.
    + Add logging of the exception that is causing a local run to fail prematurely.
  + **azureml-train-core**
    + Consider resume_from runs in the calculation of automated hyperparameter tuning best child runs.
  + **azureml-pipeline-core**
    + Fixed parameter handling in pipeline argument construction.
    + Added pipeline description and step type yaml parameter.
    + New yaml format for Pipeline step and added deprecation warning for old format.



## 2019-11-04

### Web experience

The collaborative workspace landing page at [https://ml.azure.com](https://ml.azure.com) has been enhanced and rebranded as the Azure Machine Learning studio (preview).

From the studio, you can train, test, deploy, and manage Azure Machine Learning assets such as datasets, pipelines, models, endpoints, and more.

Access the following web-based authoring tools from the studio:

| Web-based tool | Description | Edition |
|-|-|-|
| Notebook VM(preview) | Fully managed cloud-based workstation | Basic & Enterprise |
| [Automated machine learning](tutorial-first-experiment-automated-ml.md) (preview) | No code experience for automating machine learning model development | Enterprise |
| [Designer](concept-designer.md) (preview) | Drag-and-drop machine learning modeling tool formerly known as the the designer | Enterprise |


### Azure Machine Learning designer enhancements

+ Formerly known as the visual interface 
+	11 new [modules](algorithm-module-reference/module-reference.md) including recommenders, classifiers, and training utilities including feature engineering, cross validation, and data transformation.

### R SDK 
 
Data scientists and AI developers use the [Azure Machine Learning SDK for R](tutorial-1st-r-experiment.md) to build and run machine learning workflows with Azure Machine Learning.

The Azure Machine Learning SDK for R uses the `reticulate` package to bind to the Python SDK. By binding directly to Python, the SDK for R allows you access to core objects and methods implemented in the Python SDK from any R environment you choose.

Main capabilities of the SDK include:

+	Manage cloud resources for monitoring, logging, and organizing your machine learning experiments.
+	Train models using cloud resources, including GPU-accelerated model training.
+	Deploy your models as webservices on Azure Container Instances (ACI) and Azure Kubernetes Service (AKS).

See the [package website](https://azure.github.io/azureml-sdk-for-r) for complete documentation.

### Azure Machine Learning integration with Event Grid 

Azure Machine Learning is now a resource provider for Event Grid, you can configure machine learning events through the Azure portal or Azure CLI. Users can create events for run completion, model registration, model deployment and data drift detected. These events can be routed to event handlers supported by Event Grid for consumption. See machine learning event [schema](https://docs.microsoft.com/azure/event-grid/event-schema-machine-learning), [concepts](https://docs.microsoft.com/azure/machine-learning/concept-event-grid-integration) and [tutorial](https://docs.microsoft.com/azure/machine-learning/how-to-use-event-grid) articles for more details.

## 2019-10-31

### Azure Machine Learning SDK for Python v1.0.72

+ **New features**
  + Added dataset monitors through the [**azureml-datadrift**](https://docs.microsoft.com/python/api/azureml-datadrift) package, allowing for monitoring time series datasets for data drift or other statistical changes over time. Alerts and events can be triggered if drift is detected or other conditions on the data are met. See [our documentation](https://aka.ms/datadrift) for details.
  + Announcing two new editions (also referred to as a SKU interchangeably) in Azure Machine Learning. With this release you can now create either a Basic or Enterprise Azure Machine Learning workspace. All existing workspaces will be defaulted to the Basic edition, and you can go to the Azure portal or to the studio to upgrade the workspace anytime. You can create either a Basic or Enterprise workspace from the Azure portal. Please read [our documentation](https://docs.microsoft.com/azure/machine-learning/how-to-manage-workspace) to learn more. From the SDK, the edition of your workspace can be determined using the "sku" property of your workspace object.
  + We have also made enhancements to Azure Machine Learning Compute - you can now view metrics for your clusters (like total nodes, running nodes, total core quota) in Azure Monitor, besides viewing Diagnostic logs for debugging. In addition you can also view currently running or queued runs on your cluster and details such as the IPs of the various nodes on your cluster. You can view these either in the portal or by using corresponding functions in the SDK or CLI.

  + **Preview features**
    + We are releasing preview support for disk encryption of your local SSD in Azure Machine Learning Compute. Please raise a technical support ticket to get your subscription whitelisted to use this feature.
    + Public Preview of Azure Machine Learning Batch Inference. Azure Machine Learning Batch Inference targets large inference jobs that are not time-sensitive. Batch Inference provides cost-effective inference compute scaling, with unparalleled throughput for asynchronous applications. It is optimized for high-throughput, fire-and-forget inference over large collections of data.
    + [**azureml-contrib-dataset**](https://docs.microsoft.com/python/api/azureml-contrib-dataset)
    	+ Enabled functionalities for labeled dataset
		```Python
		import azureml.core
		from azureml.core import Workspace, Datastore, Dataset
		import azureml.contrib.dataset
		from azureml.contrib.dataset import FileHandlingOption, LabeledDatasetTask

		# create a labeled dataset by passing in your JSON lines file
		dataset = Dataset._Labeled.from_json_lines(datastore.path('path/to/file.jsonl'), LabeledDatasetTask.IMAGE_CLASSIFICATION)

		# download or mount the files in the `image_url` column
		dataset.download()
		dataset.mount()

		# get a pandas dataframe
		from azureml.data.dataset_type_definitions import FileHandlingOption
		dataset.to_pandas_dataframe(FileHandlingOption.DOWNLOAD)
		dataset.to_pandas_dataframe(FileHandlingOption.MOUNT)

		# get a Torchvision dataset
		dataset.to_torchvision()
		```

+ **Bug fixes and improvements**
  + **azure-cli-ml**
    + CLI now supports model packaging.
    + Added dataset CLI. For more information: `az ml dataset --help`
    + Added support for deploying and packaging supported models (ONNX, scikit-learn, and TensorFlow) without an InferenceConfig instance.
    + Added overwrite flag for service deployment (ACI and AKS) in SDK and CLI. If provided, will overwrite the existing service if service with name already exists. If service doesn't exist, will create new service.
    + Models can be registered with two new frameworks, Onnx and Tensorflow. - Model registration accepts sample input data, sample output data and resource configuration for the model.
  + **azureml-automl-core**
    + Training an iteration would run in a child process only when runtime constraints are being set.
    + Added a guardrail for forecasting tasks, to check whether a specified max_horizon will cause a memory issue on the given machine or not. If it will, a guardrail message will be displayed.
    + Added support for complex frequencies like 2 years and 1 month. -Added comprehensible error message if frequency can not be determined.
    + Add azureml-defaults to auto generated conda env to solve the model deployment failure
    + Allow intermediate data in Azure Machine Learning Pipeline to be converted to tabular dataset and used in `AutoMLStep`.
    + Implemented column purpose update for streaming.
    + Implemented transformer parameter update for Imputer and HashOneHotEncoder for streaming.
    + Added the current data size and the minimum required data size to the validation error messages.
    + Updated the minimum required data size for Cross-validation to guarantee a minimum of two samples in each validation fold.
  + **azureml-cli-common**
    + CLI now supports model packaging.
    + Models can be registered with two new frameworks, Onnx and Tensorflow.
    + Model registration accepts sample input data, sample output data and resource configuration for the model.
  + **azureml-contrib-gbdt**
    + fixed the release channel for the notebook
    + Added a warning for non AmlCompute compute target that we don't support
    + Added LightGMB Estimator to azureml-contrib-gbdt package
  + [**azureml-core**](https://docs.microsoft.com/python/api/azureml-core)
    + CLI now supports model packaging.
    + Add deprecation warning for deprecated Dataset APIs. See Dataset API change notice at https://aka.ms/tabular-dataset.
    + Change [`Dataset.get_by_id`](https://docs.microsoft.com/python/api/azureml-core/azureml.core.dataset%28class%29#get-by-id-workspace--id-) to return registration name and version if the dataset is registered.
    + Fix a bug that ScriptRunConfig with dataset as argument cannot be used repeatedly to submit experiment run.
    + Datasets retrieved during a run will be tracked and can be seen in the run details page or by calling [`run.get_details()`](https://docs.microsoft.com/python/api/azureml-core/azureml.core.run%28class%29#get-details--) after the run is complete.
    + Allow intermediate data in Azure Machine Learning Pipeline to be converted to tabular dataset and used in [`AutoMLStep`](/python/api/azureml-train-automl-runtime/azureml.train.automl.runtime.automlstep).
    + Added support for deploying and packaging supported models (ONNX, scikit-learn, and TensorFlow) without an InferenceConfig instance.
    + Added overwrite flag for service deployment (ACI and AKS) in SDK and CLI. If provided, will overwrite the existing service if service with name already exists. If service doesn't exist, will create new service.
    +  Models can be registered with two new frameworks, Onnx and Tensorflow. Model registration accepts sample input data, sample output data and resource configuration for the model.
    + Added new datastore for Azure Database for MySQL. Added example for using Azure Database for MySQL in DataTransferStep in Azure Machine Learning Pipelines.
    + Added functionality to add and remove tags from experiments Added functionality to remove tags from runs
    + Added overwrite flag for service deployment (ACI and AKS) in SDK and CLI. If provided, will overwrite the existing service if service with name already exists. If service doesn't exist, will create new service.
  + [**azureml-datadrift**](https://docs.microsoft.com/python/api/azureml-datadrift)
    + Moved from `azureml-contrib-datadrift` into `azureml-datadrift`
    + Added support for monitoring time series datasets for drift and other statistical measures
    + New methods `create_from_model()` and `create_from_dataset()` to the [`DataDriftDetector`](https://docs.microsoft.com/python/api/azureml-datadrift/azureml.datadrift.datadriftdetector(class)) class. The `create()` method will be deprecated.
    + Adjustments to the visualizations in Python and UI in the Azure Machine Learning studio.
    + Support weekly and monthly monitor scheduling, in addition to daily for dataset monitors.
    + Support backfill of data monitor metrics to analyze historical data for dataset monitors.
    + Various bug fixes
  + [**azureml-pipeline-core**](https://docs.microsoft.com/python/api/azureml-pipeline-core)
    + azureml-dataprep is no longer needed to submit an Azure Machine Learning Pipeline run from the pipeline `yaml` file.
  + [**azureml-train-automl**](/python/api/azureml-train-automl-runtime/)
    + Add azureml-defaults to auto generated conda env to solve the model deployment failure
    + AutoML remote training now includes azureml-defaults to allow reuse of training env for inference.
  + **azureml-train-core**
    + Added PyTorch 1.3 support in [`PyTorch`](https://docs.microsoft.com/python/api/azureml-train-core/azureml.train.dnn.pytorch) estimator

## 2019-10-21

### Visual interface (preview)

+ The Azure Machine Learning visual interface (preview) has been overhauled to run on [Azure Machine Learning pipelines](concept-ml-pipelines.md). Pipelines (previously known as experiments) authored in the visual interface are now fully integrated with the core Azure Machine Learning experience.
  + Unified management experience with SDK assets
  + Versioning and tracking for visual interface models, pipelines, and endpoints
  + Redesigned UI
  + Added batch inference deployment
  + Added Azure Kubernetes Service (AKS) support for inference compute targets
  + New Python-step pipeline authoring workflow
  + New [landing page](https://ml.azure.com) for visual authoring tools

+ **New modules**
  + Apply math operation
  + Apply SQL transformation
  + Clip values
  + Summarize data
  + Import from SQL database

## 2019-10-14

### Azure Machine Learning SDK for Python v1.0.69

+ **Bug fixes and improvements**
  + **azureml-automl-core**
    + Limiting model explanations to best run rather than computing explanations for every run. Making this behavior change for local, remote and ADB.
    + Added support for on-demand model explanations for UI
    + Added psutil as a dependency of `automl` and included psutil as a conda dependency in amlcompute.
    + Fixed the issue with heuristic lags and rolling window sizes on the forecasting data sets some series of which can cause linear algebra errors
      + Added print out for the heuristically determined parameters in the forecasting runs.
  + **azureml-contrib-datadrift**
    + Added protection while creating output metrics if dataset level drift is not in the first section.
  + **azureml-contrib-interpret**
    + azureml-contrib-explain-model package has been renamed to azureml-contrib-interpret
  + **azureml-core**
    + Added API to unregister datasets. `dataset.unregister_all_versions()`
    + azureml-contrib-explain-model package has been renamed to azureml-contrib-interpret.
  + **[azureml-core](https://docs.microsoft.com/python/api/azureml-core)**
    + Added API to unregister datasets. dataset.[unregister_all_versions()](https://docs.microsoft.com/python/api/azureml-core/azureml.data.abstract_datastore.abstractdatastore#unregister--).
    + Added Dataset API to check data changed time. `dataset.data_changed_time`.
    + Being able to consume `FileDataset` and `TabularDataset` as inputs to `PythonScriptStep`, `EstimatorStep`, and `HyperDriveStep` in Azure Machine Learning Pipeline
    + Performance of `FileDataset.mount` has been improved for folders with a large number of files
    + Being able to consume [FileDataset](https://docs.microsoft.com/python/api/azureml-core/azureml.data.filedataset) and [TabularDataset](https://docs.microsoft.com/python/api/azureml-core/azureml.data.tabulardataset) as inputs to [PythonScriptStep](https://docs.microsoft.com/python/api/azureml-pipeline-steps/azureml.pipeline.steps.python_script_step.pythonscriptstep), [EstimatorStep](https://docs.microsoft.com/python/api/azureml-pipeline-steps/azureml.pipeline.steps.estimatorstep), and [HyperDriveStep](https://docs.microsoft.com/python/api/azureml-pipeline-steps/azureml.pipeline.steps.hyperdrivestep) in the Azure Machine Learning Pipeline.
    + Performance of FileDataset.[mount()](https://docs.microsoft.com/python/api/azureml-core/azureml.data.filedataset#mount-mount-point-none-) has been improved for folders with a large number of files
    + Added URL to known error recommendations in run details.
    + Fixed a bug in run.get_metrics where requests would fail if a run had too many children
    + Fixed a bug in [run.get_metrics](https://docs.microsoft.com/python/api/azureml-core/azureml.core.run.run#get-metrics-name-none--recursive-false--run-type-none--populate-false-) where requests would fail if a run had too many children
    + Added support for authentication on Arcadia cluster.
    + Creating an Experiment object gets or creates the experiment in the Azure Machine Learning workspace for run history tracking. The experiment ID and archived time are populated in the Experiment object on creation. Example: experiment = Experiment(workspace, "New Experiment") experiment_id = experiment.id archive() and reactivate() are functions that can be called on an experiment to hide and restore the experiment from being shown in the UX or returned by default in a call to list experiments. If a new experiment is created with the same name as an archived experiment, you can rename the archived experiment when reactivating by passing a new name. There can only be one active experiment with a given name. Example: experiment1 = Experiment(workspace, "Active Experiment") experiment1.archive() # Create new active experiment with the same name as the archived. experiment2. = Experiment(workspace, "Active Experiment") experiment1.reactivate(new_name="Previous Active Experiment") The static method list() on Experiment can take a name filter and ViewType filter. ViewType values are "ACTIVE_ONLY", "ARCHIVED_ONLY" and "ALL" Example: archived_experiments = Experiment.list(workspace, view_type="ARCHIVED_ONLY") all_first_experiments = Experiment.list(workspace, name="First Experiment", view_type="ALL")
    + Support using environment for model deploy, and service update
  + **azureml-datadrift**
    + The show attribute of DataDriftDector class won't support optional argument 'with_details' any more. The show attribute will only present data drift coefficient and data drift contribution of feature columns.
    + DataDriftDetector attribute 'get_output' behavior changes:
      + Input parameter start_time, end_time are optional instead of mandatory;
      + Input specific start_time and/or end_time with a specific run_id in the same invoking will result in value error exception because they are mutually exclusive
      + By input specific start_time and/or end_time, only results of scheduled runs will be returned;
      + Parameter 'daily_latest_only' is deprecated.
    + Support retrieving Dataset-based Data Drift outputs.
  + **azureml-explain-model**
    + Renames AzureML-explain-model package to AzureML-interpret, keeping the old package for backwards compatibility for now
    + fixed `automl` bug with raw explanations set to classification task instead of regression by default on download from ExplanationClient
    + Add support for `ScoringExplainer` to be created directly using `MimicWrapper`
  + **azureml-pipeline-core**
    + Improved performance for large Pipeline creation
  + **azureml-train-core**
    + Added TensorFlow 2.0 support in TensorFlow Estimator
  + **azureml-train-automl**
    + Creating an [Experiment](https://docs.microsoft.com/python/api/azureml-core/azureml.core.experiment.experiment) object gets or creates the experiment in the Azure Machine Learning workspace for run history tracking. The experiment ID and archived time are populated in the Experiment object on creation. Example:

        ```py
        experiment = Experiment(workspace, "New Experiment")
        experiment_id = experiment.id
        ```
        [archive()](https://docs.microsoft.com/python/api/azureml-core/azureml.core.experiment.experiment#archive--) and [reactivate()](https://docs.microsoft.com/python/api/azureml-core/azureml.core.experiment.experiment#reactivate-new-name-none-) are functions that can be called on an experiment to hide and restore the experiment from being shown in the UX or returned by default in a call to list experiments. If a new experiment is created with the same name as an archived experiment, you can rename the archived experiment when reactivating by passing a new name. There can only be one active experiment with a given name. Example:

        ```py
        experiment1 = Experiment(workspace, "Active Experiment")
        experiment1.archive()
        # Create new active experiment with the same name as the archived.
        experiment2 = Experiment(workspace, "Active Experiment")
        experiment1.reactivate(new_name="Previous Active Experiment")
        ```
        The static method [list()](https://docs.microsoft.com/python/api/azureml-core/azureml.core.experiment.experiment#list-workspace--experiment-name-none--view-type--activeonly---tags-none-) on Experiment can take a name filter and ViewType filter. ViewType values are "ACTIVE_ONLY", "ARCHIVED_ONLY" and "ALL". Example:

        ```py
        archived_experiments = Experiment.list(workspace, view_type="ARCHIVED_ONLY")
        all_first_experiments = Experiment.list(workspace, name="First Experiment", view_type="ALL")
        ```
    + Support using environment for model deploy, and service update.
  + **[azureml-datadrift](https://docs.microsoft.com/python/api/azureml-datadrift)**
    + The show attribute of [DataDriftDetector](https://docs.microsoft.com/python/api/azureml-datadrift/azureml.datadrift.datadriftdetector.datadriftdetector) class won't support optional argument 'with_details' any more. The show attribute will only present data drift coefficient and data drift contribution of feature columns.
    + DataDriftDetector function [get_output]https://docs.microsoft.com/python/api/azureml-datadrift/azureml.datadrift.datadriftdetector.datadriftdetector#get-output-start-time-none--end-time-none--run-id-none-) behavior changes:
      + Input parameter start_time, end_time are optional instead of mandatory;
      + Input specific start_time and/or end_time with a specific run_id in the same invoking will result in value error exception because they are mutually exclusive;
      + By input specific start_time and/or end_time, only results of scheduled runs will be returned;
      + Parameter 'daily_latest_only' is deprecated.
    + Support retrieving Dataset-based Data Drift outputs.
  + **[azureml-explain-model](https://docs.microsoft.com/python/api/azureml-explain-model)**
    + Renames AzureML-explain-model package to AzureML-interpret, keeping the old package for backwards compatibility for now.
    + fixed AutoML bug with raw explanations set to classification task instead of regression by default on download from ExplanationClient.
    + Add support for [ScoringExplainer](https://docs.microsoft.com/python/api/azureml-explain-model/azureml.explain.model.scoring.scoring_explainer.scoringexplainer) to be created directly using [MimicWrapper](https://docs.microsoft.com/python/api/azureml-explain-model/azureml.explain.model.mimic_wrapper.mimicwrapper)
  + **[azureml-pipeline-core](https://docs.microsoft.com/python/api/azureml-pipeline-core)**
    + Improved performance for large Pipeline creation.
  + **[azureml-train-core](https://docs.microsoft.com/python/api/azureml-train-core)**
    + Added TensorFlow 2.0 support in [TensorFlow](https://docs.microsoft.com/python/api/azureml-train-core/azureml.train.dnn.tensorflow) Estimator.
  + **[azureml-train-automl](/python/api/azureml-train-automl-runtime/)**
    + The parent run will no longer be failed when setup iteration failed, as the orchestration already takes care of it.
    + Added local-docker and local-conda support for AutoML experiments
    + Added local-docker and local-conda support for AutoML experiments.


## 2019-10-08

### New web experience (preview) for Azure Machine Learning workspaces

The Experiment tab in the [new workspace portal](https://ml.azure.com) has been been updated so data scientists can monitor experiments in a more performant way. You can explore the following features:
+ Experiment metadata to easily filter and sort your list of experiments
+ Simplified and performant experiment details pages which allow you to visualize and compare your runs
+ New design to run details pages to understand and monitor your training runs

## 2019-09-30

### Azure Machine Learning SDK for Python v1.0.65

  + **New features**
    + Added curated environments. These environments have been pre-configured with libraries for common machine learning tasks, and have been pre-build and cached as Docker images for faster execution. They appear by default in Workspace's list of environment, with prefix "AzureML".
    + Added curated environments. These environments have been pre-configured with libraries for common machine learning tasks, and have been pre-build and cached as Docker images for faster execution. They appear by default in [Workspace](https://docs.microsoft.com/python/api/azureml-core/azureml.core.workspace%28class%29)'s list of environment, with prefix "AzureML".

  + **azureml-train-automl**
  + **[azureml-train-automl](/python/api/azureml-train-automl-runtime/)**
    + Added the ONNX conversion support for the ADB and HDI

+ **Preview features**
  + **azureml-train-automl**
  + **[azureml-train-automl](/python/api/azureml-train-automl-runtime/)**
    + Supported BERT and BiLSTM as text featurizer (preview only)
    + Supported featurization customization for column purpose and transformer parameters (preview only)
    + Supported raw explanations when user enables model explanation during training (preview only)
    + Added Prophet for `timeseries` forecasting as a trainable pipeline (preview only)

  + **azureml-contrib-datadrift**
    + Packages relocated from azureml-contrib-datadrift to azureml-datadrift; the `contrib` package will be removed in a future release

+ **Bug fixes and improvements**
  + **azureml-automl-core**
    + Introduced FeaturizationConfig to AutoMLConfig and AutoMLBaseSettings
    + Introduced FeaturizationConfig to [AutoMLConfig](/python/api/azureml-train-automl-client/azureml.train.automl.automlconfig.automlconfig) and AutoMLBaseSettings
      + Override Column Purpose for Featurization with given column and feature type
      + Override transformer parameters
    + Added deprecation message for explain_model() and retrieve_model_explanations()
    + Added Prophet as a trainable pipeline (preview only)
    + Added deprecation message for explain_model() and retrieve_model_explanations().
    + Added Prophet as a trainable pipeline (preview only).
    + Added support for automatic detection of target lags, rolling window size and maximal horizon. If one of target_lags, target_rolling_window_size or max_horizon is set to 'auto', the heuristics will be applied to estimate the value of corresponding parameter based on training data.
    + Fixed forecasting in the case when data set contains one grain column, this grain is of a numeric type and there is a gap between train and test set
    + Fixed the error message about the duplicated index in the remote run in forecasting tasks
    + Fixed forecasting in the case when data set contains one grain column, this grain is of a numeric type and there is a gap between train and test set.
    + Fixed the error message about the duplicated index in the remote run in forecasting tasks.
    + Added a guardrail to check whether a dataset is imbalanced or not. If it is, a guardrail message would be written to the console.
  + **azureml-core**
    + Added ability to retrieve SAS URL to model in storage through the model object. Ex: model.get_sas_url()
    + Introduce `run.get_details()['datasets']` to get datasets associated with the submitted run
    + Add API `Dataset.Tabular.from_json_lines_files` to create a TabularDataset from JSON Lines files. To learn about this tabular data in JSON Lines files on TabularDataset, please visit https://aka.ms/azureml-data for documentation.
    + Added additional VM size fields (OS Disk, number of GPUs) to the supported_vmsizes () function
    + Added additional fields to the list_nodes () function to show the run, the private and the public IP, the port etc.
    + Ability to specify a new field during cluster provisioning --remotelogin_port_public_access which can be set to enabled or disabled depending on whether you would like to leave the SSH port open or closed at the time of creating the cluster. If you do not specify it, the service will smartly open or close the port depending on whether you are deploying the cluster inside a VNet.
  + **azureml-explain-model**
  + **[azureml-core](https://docs.microsoft.com/python/api/azureml-core/azureml.core)**
    + Added ability to retrieve SAS URL to model in storage through the model object. Ex: model.[get_sas_url()](https://docs.microsoft.com/python/api/azureml-core/azureml.core.model.model#get-sas-urls--)
    + Introduce run.[get_details](https://docs.microsoft.com/python/api/azureml-core/azureml.core.run%28class%29#get-details--)['datasets'] to get datasets associated with the submitted run
    + Add API `Dataset.Tabular`.[from_json_lines_files()](https://docs.microsoft.com/python/api/azureml-core/azureml.data.dataset_factory.tabulardatasetfactory#from-json-lines-files-path--validate-true--include-path-false--set-column-types-none--partition-format-none-) to create a TabularDataset from JSON Lines files. To learn about this tabular data in JSON Lines files on TabularDataset, please visit https://aka.ms/azureml-data for documentation.
    + Added additional VM size fields (OS Disk, number of GPUs) to the [supported_vmsizes()](https://docs.microsoft.com/python/api/azureml-core/azureml.core.compute.amlcompute.amlcompute#supported-vmsizes-workspace--location-none-) function
    + Added additional fields to the [list_nodes()](https://docs.microsoft.com/python/api/azureml-core/azureml.core.compute.amlcompute.amlcompute#list-nodes--) function to show the run, the private and the public IP, the port etc.
    + Ability to specify a new field during cluster [provisioning](https://docs.microsoft.com/python/api/azureml-core/azureml.core.compute.amlcompute.amlcompute#provisioning-configuration-vm-size-----vm-priority--dedicated---min-nodes-0--max-nodes-none--idle-seconds-before-scaledown-none--admin-username-none--admin-user-password-none--admin-user-ssh-key-none--vnet-resourcegroup-name-none--vnet-name-none--subnet-name-none--tags-none--description-none--remote-login-port-public-access--notspecified--) `--remotelogin_port_public_access` which can be set to enabled or disabled depending on whether you would like to leave the SSH port open or closed at the time of creating the cluster. If you do not specify it, the service will smartly open or close the port depending on whether you are deploying the cluster inside a VNet.
  + **[azureml-explain-model](https://docs.microsoft.com/python/api/azureml-explain-model)**
    + Improved documentation for Explanation outputs in the classification scenario.
    + Added the ability to upload the predicted y values on the explanation for the evaluation examples. Unlocks more useful visualizations.
    + Added explainer property to MimicWrapper to enable getting the underlying MimicExplainer.
  + **azureml-pipeline-core**
    + Added notebook to describe Module, ModuleVersion and ModuleStep
  + **azureml-pipeline-steps**
    + Added RScriptStep to support R script run via AML pipeline.
    + Fixed metadata parameters parsing in AzureBatchStep which was causing the error message "assignment for parameter SubscriptionId is not specified."
  + **azureml-train-automl**
    + Supported training_data, validation_data, label_column_name, weight_column_name as data input format
    + Added deprecation message for explain_model() and retrieve_model_explanations()
  + **[azureml-pipeline-core](https://docs.microsoft.com/python/api/azureml-pipeline-core)**
    + Added a [notebook](https://aka.ms/pl-modulestep) to describe [Module](https://docs.microsoft.com/python/api/azureml-pipeline-core/azureml.pipeline.core.module(class)), [ModuleVersion](https://docs.microsoft.com/python/api/azureml-pipeline-core/azureml.pipeline.core.moduleversion) and [ModuleStep](https://docs.microsoft.com/python/api/azureml-pipeline-steps/azureml.pipeline.steps.modulestep).
  + **[azureml-pipeline-steps](https://docs.microsoft.com/python/api/azureml-pipeline-steps)**
    + Added [RScriptStep](https://docs.microsoft.com/python/api/azureml-pipeline-steps/azureml.pipeline.steps.rscriptstep) to support R script run via AML pipeline.
    + Fixed metadata parameters parsing in [AzureBatchStep](https://docs.microsoft.com/python/api/azureml-pipeline-steps/azureml.pipeline.steps.azurebatchstep) which was causing the error message "assignment for parameter SubscriptionId is not specified".
  + **[azureml-train-automl](/python/api/azureml-train-automl-runtime/)**
    + Supported training_data, validation_data, label_column_name, weight_column_name as data input format.
    + Added deprecation message for [explain_model()](/python/api/azureml-train-automl-runtime/azureml.train.automl.runtime.automlexplainer#explain-model-fitted-model--x-train--x-test--best-run-none--features-none--y-train-none----kwargs-) and [retrieve_model_explanations()](/python/api/azureml-train-automl-runtime/azureml.train.automl.runtime.automlexplainer#retrieve-model-explanation-child-run-).


## 2019-09-16

### Azure Machine Learning SDK for Python v1.0.62

+ **New features**
  + Introduced the `timeseries`  trait on TabularDataset. This trait enables easy timestamp filtering on data a TabularDataset, such as taking all data between a range of time or the most recent data. To learn about this the `timeseries`  trait on TabularDataset, please visit https://aka.ms/azureml-data for documentation or https://aka.ms/azureml-tsd-notebook for an example notebook.
  + Enabled training with TabularDataset and FileDataset. Please visit https://aka.ms/dataset-tutorial for an example notebook.

  + **azureml-train-core**
  	+ Added `Nccl` and `Gloo` support in PyTorch estimator

+ **Bug fixes and improvements**
  + **azureml-automl-core**
    + Deprecated the AutoML setting 'lag_length' and the LaggingTransformer.
    + Fixed correct validation of input data if they are specified in a Dataflow format
    + Modified the fit_pipeline.py to generate the graph json and upload to artifacts.
    + Rendered the graph under `userrun` using `Cytoscape`.
  + **azureml-core**
    + Revisited the exception handling in ADB code and make changes to as per new error handling
    + Added automatic MSI authentication for Notebook VMs.
    + Fixes bug where corrupt or empty models could be uploaded because of failed retries.
    + Fixed the bug where `DataReference` name changes when the `DataReference` mode changes (e.g. when calling `as_upload`, `as_download`, or `as_mount`).
    + Make `mount_point` and `target_path` optional for `FileDataset.mount` and `FileDataset.download`.
    + Exception that timestamp column cannot be found will be throw out if the time serials related API is called without fine timestamp column assigned or the assigned timestamp columns are dropped.
    + Time serials columns should be assigned with column whose type is Date, otherwise exception is expected
    + Time serials columns assigning API 'with_timestamp_columns' can take None value fine/coarse timestamp column name, which will clear previously assigned timestamp columns.
    + Exception will be thrown out when either coarse grain or fine grained timestamp column is dropped with indication for user that dropping can be done after either excluding timestamp column in dropping list or call with_time_stamp with None value to release timestamp columns
    + Exception will be thrown out when either coarse grain or fine grained timestamp column is not included in keep columns list with indication for user that keeping can be done after either including timestamp column in keep column list or call with_time_stamp with None value to release timestamp columns.
    + Added logging for the size of a registered model.
  + **azureml-explain-model**
    + Fixed warning printed to console when "packaging" python package is not installed: "Using older than supported version of lightgbm, please upgrade to version greater than 2.2.1"
    + Fixed download model explanation with sharding for global explanations with many features
    + Fixed mimic explainer missing initialization examples on output explanation
    + Fixed immutable error on set properties when uploading with explanation client using two different types of models
    + Added a get_raw param to scoring explainer .explain() so one scoring explainer can return both engineered and raw values.
  + **azureml-train-automl**
    + Introduced public APIs from AutoML for supporting explanations from `automl` explain SDK - Newer way of supporting AutoML explanations by decoupling AutoML featurization and explain SDK - Integrated raw explanation support from azureml explain SDK for AutoML models.
    + Removing azureml-defaults from remote training environments.
    + Changed default cache store location from FileCacheStore based one to AzureFileCacheStore one for AutoML on Azure Databricks code path.
    + Fixed correct validation of input data if they are specified in a Dataflow format
  + **azureml-train-core**
    + Reverted source_directory_data_store deprecation.
    + Added ability to override azureml installed package versions.
    + Added dockerfile support in `environment_definition` parameter in estimators.
    + Simplified distributed training parameters in estimators.

    	 ```py
	    from azureml.train.dnn import TensorFlow, Mpi, ParameterServer
	    ```

## 2019-09-09

### New web experience (preview) for Azure Machine Learning workspaces
The new web experience enables data scientists and data engineers to complete their end-to-end machine learning lifecycle from prepping and visualizing data to training and deploying models in a single location.

![Azure Machine Learning workspace UI (preview)](./media/azure-machine-learning-release-notes/new-ui-for-workspaces.jpg)

**Key features:**

Using this new Azure Machine Learning interface, you can now:
+ Manage your notebooks or link out to Jupyter
+ [Run automated ML experiments](tutorial-first-experiment-automated-ml.md)
+ [Create datasets from local files, datastores, & web files](how-to-create-register-datasets.md)
+ Explore & prepare datasets for model creation
+ Monitor data drift for your models
+ View recent resources from a dashboard

At the time of this release, the following browsers are supported: Chrome, Firefox, Safari, and Microsoft Edge Preview.

**Known issues:**

1. Refresh your browser if you see “Something went wrong! Error loading chunk files” when deployment is in progress.

1. Can’t delete or rename file in Notebooks and Files. During Public Preview you can use Jupyter UI or Terminal in Notebook VM to perform update file operations. Because it is a mounted network file system all changes you make on Notebook VM are immediately reflected in the Notebook Workspace.

1. To SSH into the Notebook VM:
   1. Find the SSH keys that were created during VM setup. Or, find the keys in the Azure Machine Learning workspace > open Compute tab > locate Notebook VM in the list > open it’s properties : copy the keys from the dialog.
   1. Import those public and private SSH keys to your local machine.
   1. Use them to SSH into the Notebook VM.

## 2019-09-03
### Azure Machine Learning SDK for Python v1.0.60

+ **New features**
  + Introduced FileDataset, which references single or multiple files in your datastores or public urls. The files can be of any format. FileDataset provides you with the ability to download or mount the files to your compute. To learn about FileDataset, please visit https://aka.ms/file-dataset.
  + Added Pipeline Yaml Support for PythonScript Step, Adla Step, Databricks Step, DataTransferStep, and AzureBatch Step

+ **Bug fixes and improvements**
  + **azureml-automl-core**
    + AutoArima is now a suggestable pipeline for preview only.
    + Improved error reporting for forecasting.
    + Improved the logging by using custom exceptions instead of generic in the forecasting tasks.
    + Removed the check on max_concurrent_iterations to be less than total number of iterations.
    + AutoML models now return AutoMLExceptions
    + This release improves the execution performance of automated machine learning local runs.
  + **azureml-core**
    + Introduce Dataset.get_all(workspace), which returns a dictionary of `TabularDataset` and `FileDataset` objects keyed by their registration name.

    ```py
    workspace = Workspace.from_config()
    all_datasets = Dataset.get_all(workspace)
    mydata = all_datasets['my-data']
    ```

    + Introduce `parition_format` as argument to `Dataset.Tabular.from_delimited_files` and `Dataset.Tabular.from_parquet.files`. The partition information of each data path will be extracted into columns based on the specified format. '{column_name}' creates string column, and '{column_name:yyyy/MM/dd/HH/mm/ss}' creates datetime column, where 'yyyy', 'MM', 'dd', 'HH', 'mm' and 'ss' are used to extract year, month, day, hour, minute, and second for the datetime type. The partition_format should start from the position of first partition key until the end of file path. For example, given the path '../USA/2019/01/01/data.csv' where the partition is by country and time, partition_format='/{Country}/{PartitionDate:yyyy/MM/dd}/data.csv' creates string column 'Country' with value 'USA' and datetime column 'PartitionDate' with value '2019-01-01'.
        ```py
        workspace = Workspace.from_config()
        all_datasets = Dataset.get_all(workspace)
        mydata = all_datasets['my-data']
        ```

    + Introduce `partition_format` as argument to `Dataset.Tabular.from_delimited_files` and `Dataset.Tabular.from_parquet.files`. The partition information of each data path will be extracted into columns based on the specified format. '{column_name}' creates string column, and '{column_name:yyyy/MM/dd/HH/mm/ss}' creates datetime column, where 'yyyy', 'MM', 'dd', 'HH', 'mm' and 'ss' are used to extract year, month, day, hour, minute, and second for the datetime type. The partition_format should start from the position of first partition key until the end of file path. For example, given the path '../USA/2019/01/01/data.csv' where the partition is by country and time, partition_format='/{Country}/{PartitionDate:yyyy/MM/dd}/data.csv' creates string column 'Country' with value 'USA' and datetime column 'PartitionDate' with value '2019-01-01'.
    + `to_csv_files` and `to_parquet_files` methods have been added to `TabularDataset`. These methods enable conversion between a `TabularDataset` and a `FileDataset` by converting the data to files of the specified format.
    + Automatically log into the base image registry when saving a Dockerfile generated by Model.package().
    + 'gpu_support' is no longer necessary; AML now automatically detects and uses the nvidia docker extension when it is available. It will be removed in a future release.
    + Added support to create, update, and use PipelineDrafts.
    + This release improves the execution performance of automated machine learning local runs.
    + Users can query metrics from run history by name.
    + Improved the logging by using custom exceptions instead of generic in the forecasting tasks.
  + **azureml-explain-model**
    + Added feature_maps parameter to the new MimicWrapper, allowing users to get raw feature explanations.
    + Dataset uploads are now off by default for explanation upload, and can be re-enabled with upload_datasets=True
    + Added "is_law" filtering parameters to explanation list and download functions.
    + Adds method `get_raw_explanation(feature_maps)` to both global and local explanation objects.
    + Added version check to lightgbm with printed warning if below supported version
    + Optimized memory usage when batching explanations
    + AutoML models now return AutoMLExceptions
  + **azureml-pipeline-core**
    + Added support to create, update, and use PipelineDrafts - can be used to maintain mutable pipeline definitions and use them interactively to run
  + **azureml-train-automl**
    + Created feature to install specific versions of gpu-capable pytorch v1.1.0, :::no-loc text="cuda"::: toolkit 9.0, pytorch-transformers, which is required to enable BERT/ XLNet in the remote python runtime environment.
  + **azureml-train-core**
    + Early failure of some hyperparameter space definition errors directly in the sdk instead of server side.

### Azure Machine Learning Data Prep SDK v1.1.14
+ **Bug fixes and improvements**
  + Enabled writing to ADLS/ADLSGen2 using raw path and credentials.
  + Fixed a bug that caused `include_path=True` to not work for `read_parquet`.
  + Fixed `to_pandas_dataframe()` failure caused by exception "Invalid property value: hostSecret".
  + Fixed a bug where files could not be read on DBFS in Spark mode.

## 2019-08-19

### Azure Machine Learning SDK for Python v1.0.57
+ **New features**
  + Enabled `TabularDataset` to be consumed by AutomatedML. To learn more about `TabularDataset`, please visit https://aka.ms/azureml/howto/createdatasets.

+ **Bug fixes and improvements**
  + **automl-client-core-nativeclient**
    + Fixed the error, raised when training and/or validation labels (y and y_valid) are provided in the form of pandas dataframe but not as numpy array.
    + Updated interface to create a `RawDataContext` to only require the data and the `AutoMLBaseSettings` object.
    +  Allow AutoML users to drop training series that are not long enough when forecasting. - Allow AutoML users to drop grains from the test set that does not exist in the training set when forecasting.
  + **azure-cli-ml**
    + You can now update the SSL certificate for the scoring endpoint deployed on AKS cluster both for Microsoft generated and customer certificate.
  + **azureml-automl-core**
    + Fixed an issue in AutoML where rows with missing labels were not removed properly.
    + Improved error logging in AutoML; full error messages will now always be written to the log file.
    + AutoML has updated its package pinning to include `azureml-defaults`, `azureml-explain-model`, and `azureml-dataprep`. AutoML will no longer warn on package mismatches (except for `azureml-train-automl` package).
    + Fixed an issue in `timeseries`  where cv splits are of unequal size causing bin calculation to fail.
    + When running ensemble iteration for the Cross-Validation training type, if we ended up having trouble downloading the models trained on the entire dataset, we were having an inconsistency between the model weights and the models that were being fed into the voting ensemble.
    + Fixed the error, raised when training and/or validation labels (y and y_valid) are provided in the form of pandas dataframe but not as numpy array.
    + Fixed the issue with the forecasting tasks when None was encountered in the Boolean columns of input tables.
    + Allow AutoML users to drop training series that are not long enough when forecasting. - Allow AutoML users to drop grains from the test set that does not exist in the training set when forecasting.
  + **azureml-core**
    + Fixed issue with blob_cache_timeout parameter ordering.
    + Added external fit and transform exception types to system errors.
    + Added support for Key Vault secrets for remote runs. Add a azureml.core.keyvault.Keyvault class to add, get, and list secrets from the keyvault associated with your workspace. Supported operations are:
      + azureml.core.workspace.Workspace.get_default_keyvault()
      + azureml.core.keyvault.Keyvault.set_secret(name, value)
      + azureml.core.keyvault.Keyvault.set_secrets(secrets_dict)
      + azureml.core.keyvault.Keyvault.get_secret(name)
      + azureml.core.keyvault.Keyvault.get_secrets(secrets_list)
      + azureml.core.keyvault.Keyvault.list_secrets()
    + Additional methods to obtain default keyvault and get secrets during remote run:
      + azureml.core.workspace.Workspace.get_default_keyvault()
      + azureml.core.run.Run.get_secret(name)
      + azureml.core.run.Run.get_secrets(secrets_list)
    + Added additional override parameters to submit-hyperdrive CLI command.
    + Improve reliability of API calls be expanding retries to common requests library exceptions.
    + Add support for submitting runs from a submitted run.
    + Fixed expiring SAS token issue in FileWatcher, which caused files to stop being uploaded after their initial token had expired.
    + Supported importing HTTP csv/tsv files in dataset python SDK.
    + Deprecated the Workspace.setup() method. Warning message shown to users suggests using create() or get()/from_config() instead.
    + Added Environment.add_private_pip_wheel(), which enables uploading private custom python packages `whl`to the workspace and securely using them to build/materialize the environment.
    + You can now update the SSL certificate for the scoring endpoint deployed on AKS cluster both for Microsoft generated and customer certificate.
  + **azureml-explain-model**
    + Added parameter to add a model ID to explanations on upload.
    + Added `is_raw` tagging to explanations in memory and upload.
    + Added pytorch support and tests for azureml-explain-model package.
  + **azureml-opendatasets**
    + Support detecting and logging auto test environment.
    + Added classes to get US population by county and zip.
  + **azureml-pipeline-core**
    + Added label property to input and output port definitions.
  + **azureml-telemetry**
    + Fixed an incorrect telemetry configuration.
  + **azureml-train-automl**
    + Fixed the bug where on setup failure, error was not getting logged in "errors" field for the setup run and hence was not stored in parent run "errors".
    + Fixed an issue in AutoML where rows with missing labels were not removed properly.
    + Allow AutoML users to drop training series that are not long enough when forecasting.
    + Allow AutoML users to drop grains from the test set that do not exist in the training set when forecasting.
    + Now AutoMLStep passes through `automl` config to backend to avoid any issues on changes or additions of new config parameters.
    + AutoML Data Guardrail is now in public preview. User will see a Data Guardrail report (for classification/regression tasks) after training and also be able to access it through SDK API.
  + **azureml-train-core**
    + Added torch 1.2 support in PyTorch Estimator.
  + **azureml-widgets**
    + Improved confusion matrix charts for classification training.

### Azure Machine Learning Data Prep SDK v1.1.12
+ **New features**
  + Lists of strings can now be passed in as input to `read_*` methods.

+ **Bug fixes and improvements**
  + The performance of `read_parquet` has been significantly improved when running in Spark.
  + Fixed an issue where `column_type_builder` failed in case of a single column with ambiguous date formats.

### Azure portal
+ **Preview Feature**
  + Log and output file streaming is now available for run details pages. The files will stream updates in real time when the preview toggle is turned on.
  + Ability to set quota at a workspace level is released in preview. AmlCompute quotas are allocated at the subscription level, but we now allow you to distribute that quota between workspaces and allocate it for fair sharing and governance. Just click on the **Usages+Quotas** blade in the left navigation bar of your workspace and select the **Configure Quotas** tab. Note that you must be a subscription admin to be able to set quotas at the workspace level since this is a cross-workspace operation.

## 2019-08-05

### Azure Machine Learning SDK for Python v1.0.55

+ **New features**
  + Token based authentication is now supported for the calls made to the scoring endpoint deployed on AKS. We will continue to support the current key based authentication and users can use one of these authentication mechanisms at a time.
  + Ability to register a blob storage that is behind the virtual network (VNet) as a datastore.

+ **Bug fixes and improvements**
  + **azureml-automl-core**
    + Fixes a bug where validation size for CV splits is small and results in bad predicted vs. true charts for regression and forecasting.
    + The logging of forecasting tasks on the remote runs improved, now user is provided with comprehensive error message if the run was failed.
    + Fixed failures of `Timeseries` if preprocess flag is True.
    + Made some forecasting data validation error messages more actionable.
    + Reduced memory consumption of AutoML runs by dropping and/or lazy loading of datasets, especially in between process spawns
  + **azureml-contrib-explain-model**
    + Added model_task flag to explainers to allow user to override default automatic inference logic for model type
    + Widget changes: Automatically installs with `contrib`, no more `nbextension` install/enable - support explanation with just global feature importance (eg Permutative)
    + Dashboard changes: - Box plots and violin plots in addition to `beeswarm` plot on summary page - Much faster rerendering of `beeswarm` plot on 'Top -k' slider change - helpful message explaining how top-k is computed - Useful customizable messages in place of charts when data not provided
  + **azureml-core**
    + Added Model.package() method to create Docker images and Dockerfiles that encapsulate models and their dependencies.
    + Updated local webservices to accept InferenceConfigs containing Environment objects.
    + Fixed Model.register() producing invalid models when '.' (for the current directory) is passed as the model_path parameter.
    + Add Run.submit_child, the functionality mirrors Experiment.submit while specifying the run as the parent of the submitted child run.
    + Support configuration options from Model.register in Run.register_model.
    + Ability to run JAR jobs on existing cluster.
    + Now supporting instance_pool_id and cluster_log_dbfs_path parameters.
    + Added support for using an Environment object when deploying a Model to a Webservice. The Environment object can now be provided as a part of the InferenceConfig object.
    + Add appinsifht mapping for new regions - centralus - westus - northcentralus
    + Added documentation for all the attributes in all the Datastore classes.
    + Added blob_cache_timeout parameter to `Datastore.register_azure_blob_container`.
    + Added save_to_directory and load_from_directory methods to azureml.core.environment.Environment.
    + Added the "az ml environment download" and "az ml environment register" commands to the CLI.
    + Added Environment.add_private_pip_wheel method.
  + **azureml-explain-model**
    + Added dataset tracking to Explanations using the Dataset service (preview).
    + Decreased default batch size when streaming global explanations from 10k to 100.
    + Added model_task flag to explainers to allow user to override default automatic inference logic for model type.
  + **azureml-mlflow**
    + Fixed bug in mlflow.azureml.build_image where nested directories are ignored.
  + **azureml-pipeline-steps**
    + Added ability to run JAR jobs on existing Azure Databricks cluster.
    + Added support instance_pool_id and cluster_log_dbfs_path parameters for DatabricksStep step.
    + Added support for pipeline parameters in DatabricksStep step.
  + **azureml-train-automl**
    + Added `docstrings` for the Ensemble related files.
    + Updated docs to more appropriate language for `max_cores_per_iteration` and `max_concurrent_iterations`
    + The logging of forecasting tasks on the remote runs improved, now user is provided with comprehensive error message if the run was failed.
    + Removed get_data from pipeline `automlstep` notebook.
    + Started support `dataprep` in `automlstep`.

### Azure Machine Learning Data Prep SDK v1.1.10

+ **New features**
  + You can now request to execute specific inspectors (e.g. histogram, scatter plot, etc.) on specific columns.
  + Added a parallelize argument to `append_columns`. If True, data will be loaded into memory but execution will run in parallel; if False, execution will be streaming but single-threaded.

## 2019-07-23

### Azure Machine Learning SDK for Python v1.0.53

+ **New features**
  + Automated Machine Learning now supports training ONNX models on the remote compute target
  + Azure Machine Learning now provides ability to resume training from a previous run, checkpoint or model files.
    + Learn how to [use estimators to resume training from a previous run](https://github.com/Azure/MachineLearningNotebooks/tree/master/how-to-use-azureml/training-with-deep-learning/train-tensorflow-resume-training/train-tensorflow-resume-training.ipynb)

+ **Bug fixes and improvements**
  + **automl-client-core-nativeclient**
    + Fix the bug about loosing columns types after the transformation (bug linked);
    + Allow y_query to be an object type containing None(s) at the begin (#459519).
  + **azure-cli-ml**
    + CLI commands "model deploy" and "service update" now accept parameters, config files, or a combination of the two. Parameters have precedence over attributes in files.
    + Model description can now be updated after registration
  + **azureml-automl-core**
    + Update NimbusML dependency to 1.2.0 version (current latest).
    + Adding support for NimbusML estimators & pipelines to be used within AutoML estimators.
    + Fixing a bug in the Ensemble selection procedure which was unnecessarily growing the resulting ensemble even if the scores remained constant.
    + Enable re-use of some featurizations across CV Splits for forecasting tasks. This speeds up the run-time of the setup run by roughly a factor of n_cross_validations for expensive featurizations like lags and rolling windows.
    + Addressing an issue if time is out of pandas supported time range. We now raise a DataException if time is less than pd.Timestamp.min or greater than pd.Timestamp.max
    + Forecasting now allows different frequencies in train and test sets if they can be aligned. For example,  “quarterly starting in January” and at “quarterly starting in October” can be aligned.
    + The property "parameters" was added to the TimeSeriesTransformer.
    + Remove old exception classes.
    + In forecasting tasks, the `target_lags` parameter now accepts a single integer value or a list of integers. If the integer was provided, only one lag will be created. If a list is provided, the unique values of lags will be taken. target_lags=[1, 2, 2, 4] will create lags of one, 2 and 4 periods.
    + Fix the bug about losing columns types after the transformation (bug linked);
    + In `model.forecast(X, y_query)`, allow y_query to be an object type containing None(s) at the begin (#459519).
    + Add expected values to `automl` output
  + **azureml-contrib-datadrift**
    +  Improvements to example notebook including switch to azureml-opendatasets instead of azureml-contrib-opendatasets and performance improvements when enriching data
  + **azureml-contrib-explain-model**
    + Fixed transformations argument for LIME explainer for raw feature importance in azureml-contrib-explain-model package
    + Added segmentations to image explanations in image explainer for the AzureML-contrib-explain-model package
    + Add scipy sparse support for LimeExplainer
    + Added `batch_size` to mimic explainer when `include_local=False`, for streaming global explanations in batches to improve execution time of DecisionTreeExplainableModel
  + **azureml-contrib-featureengineering**
    + Fix for calling set_featurizer_timeseries_params(): dict value type change and null check - Add notebook for `timeseries`  featurizer
    + Update NimbusML dependency to 1.2.0 version (current latest).
  + **azureml-core**
    + Added the ability to attach DBFS datastores in the AzureML CLI
    + Fixed the bug with datastore upload where an empty folder is created if `target_path` started with `/`
    + Fixed `deepcopy` issue in ServicePrincipalAuthentication.
    + Added the "az ml environment show" and "az ml environment list" commands to the CLI.
    + Environments now support specifying a base_dockerfile as an alternative to an already-built base_image.
    + The unused RunConfiguration setting auto_prepare_environment has been marked as deprecated.
    + Model description can now be updated after registration
    + Bugfix: Model and Image delete now provides more information about retrieving upstream objects that depend on them if delete fails due to an upstream dependency.
    + Fixed bug that printed blank duration for deployments that occur when creating a workspace for some environments.
    + Improved workspace create failure exceptions. Such that users don't see "Unable to create workspace. Unable to find..." as the message and instead see the actual creation failure.
    + Add support for token authentication in AKS webservices.
    + Add `get_token()` method to `Webservice` objects.
    + Added CLI support to manage machine learning datasets.
    + `Datastore.register_azure_blob_container` now optionally takes a `blob_cache_timeout` value (in seconds) which configures blobfuse's mount parameters to enable cache expiration for this datastore. The default is no timeout, i.e. when a blob is read, it will stay in the local cache until the job is finished. Most jobs will prefer this setting, but some jobs need to read more data from a large dataset than will fit on their nodes. For these jobs, tuning this parameter will help them succeed. Take care when tuning this parameter: setting the value too low can result in poor performance, as the data used in an epoch may expire before being used again. This means that all reads will be done from blob storage (i.e. the network) rather than the local cache, which negatively impacts training times.
    + Model description can now properly be updated after registration
    + Model and Image deletion now provides more information about upstream objects that depend on them which causes the delete to fail
    + Improve resource utilization of remote runs using azureml.mlflow.
  + **azureml-explain-model**
    + Fixed transformations argument for LIME explainer for raw feature importance in azureml-contrib-explain-model package
    + add scipy sparse support for LimeExplainer
    + added shape linear explainer wrapper, as well as another level to tabular explainer for explaining linear models
    + for mimic explainer in explain model library, fixed error when include_local=False for sparse data input
    + add expected values to `automl` output
    + fixed permutation feature importance when transformations argument supplied to get raw feature importance
    + added `batch_size` to mimic explainer when `include_local=False`, for streaming global explanations in batches to improve execution time of DecisionTreeExplainableModel
    + for model explainability library, fixed blackbox explainers where pandas dataframe input is required for prediction
    + Fixed a bug where `explanation.expected_values` would sometimes return a float rather than a list with a float in it.
  + **azureml-mlflow**
    + Improve performance of mlflow.set_experiment(experiment_name)
    + Fix bug in use of InteractiveLoginAuthentication for mlflow tracking_uri
    + Improve resource utilization of remote runs using azureml.mlflow.
    + Improve the documentation of the azureml-mlflow package
    + Patch bug where mlflow.log_artifacts("my_dir") would save artifacts under "my_dir/<artifact-paths>" instead of "<artifact-paths>"
  + **azureml-opendatasets**
    + Pin `pyarrow` of `opendatasets` to old versions (<0.14.0) because of memory issue newly introduced there.
    + Move azureml-contrib-opendatasets to azureml-opendatasets.
    + Allow open dataset classes to be registered to Azure Machine Learning workspace and leverage AML Dataset capabilities seamlessly.
    + Improve NoaaIsdWeather enrich performance in non-SPARK version significantly.
  + **azureml-pipeline-steps**
    + DBFS Datastore is now supported for Inputs and Outputs in DatabricksStep.
    + Updated documentation for Azure Batch Step with regards to inputs/outputs.
    + In AzureBatchStep, changed *delete_batch_job_after_finish* default value to *true*.
  + **azureml-telemetry**
    +  Move azureml-contrib-opendatasets to azureml-opendatasets.
    + Allow open dataset classes to be registered to Azure Machine Learning workspace and leverage AML Dataset capabilities seamlessly.
    + Improve NoaaIsdWeather enrich performance in non-SPARK version significantly.
  + **azureml-train-automl**
    + Updated documentation on get_output to reflect the actual return type and provide additional notes on retrieving key properties.
    + Update NimbusML dependency to 1.2.0 version (current latest).
    + add expected values to `automl` output
  + **azureml-train-core**
    + Strings are now accepted as compute target for Automated Hyperparameter Tuning
    + The unused RunConfiguration setting auto_prepare_environment has been marked as deprecated.

### Azure Machine Learning Data Prep SDK v1.1.9

+ **New features**
  + Added support for reading a file directly from a http or https url.

+ **Bug fixes and improvements**
  + Improved error message when attempting to read a Parquet Dataset from a remote source (which is not currently supported).
  + Fixed a bug when writing to Parquet file format in ADLS Gen 2, and updating the ADLS Gen 2 container name in the path.

## 2019-07-09

### Visual Interface
+ **Preview features**
  + Added "Execute R script" module in visual interface.

### Azure Machine Learning SDK for Python v1.0.48

+ **New features**
  + **azureml-opendatasets**
    + **azureml-contrib-opendatasets** is now available as **azureml-opendatasets**. The old package can still work, but we recommend you using **azureml-opendatasets** moving forward for richer capabilities and improvements.
    + This new package allows you to register open datasets as Dataset in Azure Machine Learning workspace, and leverage whatever functionalities that Dataset offers.
    + It also includes existing capabilities such as consuming open datasets as Pandas/SPARK dataframes, and location joins for some dataset like weather.

+ **Preview features**
    + HyperDriveConfig can now accept pipeline object as a parameter to support hyperparameter tuning using a pipeline.

+ **Bug fixes and improvements**
  + **azureml-train-automl**
    + Fixed the bug about losing columns types after the transformation.
    + Fixed the bug to allow y_query to be an object type containing None(s) at the beginning.
    + Fixed the issue in the Ensemble selection procedure which was unnecessarily growing the resulting ensemble even if the scores remained constant.
    + Fixed the issue with whitelist_models and blacklist_models settings in AutoMLStep.
    + Fixed the issue that prevented the usage of preprocessing when AutoML would have been used in the context of Azure ML Pipelines.
  + **azureml-opendatasets**
    + Moved azureml-contrib-opendatasets to azureml-opendatasets.
    + Allowed open dataset classes to be registered to Azure Machine Learning workspace and leverage AML Dataset capabilities seamlessly.
    + Improved NoaaIsdWeather enrich performance in non-SPARK version significantly.
  + **azureml-explain-model**
    + Updated online documentation for interpretability objects.
    + Added `batch_size` to mimic explainer when `include_local=False`, for streaming global explanations in batches to improve execution time of DecisionTreeExplainableModel for model explainability library.
    + Fixed the issue where `explanation.expected_values` would sometimes return a float rather than a list with a float in it.
    + Added expected values to `automl` output for mimic explainer in explain model library.
    + Fixed permutation feature importance when transformations argument supplied to get raw feature importance.
  + **azureml-core**
    + Added the ability to attach DBFS datastores in the AzureML CLI.
    + Fixed the issue with datastore upload where an empty folder is created if `target_path` started with `/`.
    + Enabled comparison of two datasets.
    + Model and Image delete now provides more information about retrieving upstream objects that depend on them if delete fails due to an upstream dependency.
    + Deprecated the unused RunConfiguration setting in auto_prepare_environment.
  + **azureml-mlflow**
    + Improved resource utilization of remote runs that use azureml.mlflow.
    + Improved the documentation of the azureml-mlflow package.
    + Fixed the issue where mlflow.log_artifacts("my_dir") would save artifacts under "my_dir/artifact-paths" instead of "artifact-paths".
  + **azureml-pipeline-core**
    + Parameter hash_paths for all pipeline steps is deprecated and will be removed in future. By default contents of the source_directory is hashed (except files listed in .amlignore or .gitignore)
    + Continued improving Module and ModuleStep to support compute type specific modules, to prepare for RunConfiguration integration and other changes to unlock compute type specific module usage in pipelines.
  + **azureml-pipeline-steps**
    + AzureBatchStep: Improved documentation with regards to inputs/outputs.
    + AzureBatchStep: Changed delete_batch_job_after_finish default value to true.
  + **azureml-train-core**
    + Strings are now accepted as compute target for Automated Hyperparameter Tuning.
    + Deprecated the unused RunConfiguration setting in auto_prepare_environment.
    + Deprecated parameters `conda_dependencies_file_path` and `pip_requirements_file_path` in favor of `conda_dependencies_file` and `pip_requirements_file` respectively.
  + **azureml-opendatasets**
    + Improve NoaaIsdWeather enrich performance in non-SPARK version significantly.

### Azure Machine Learning Data Prep SDK v1.1.8

+ **New features**
 + Dataflow objects can now be iterated over, producing a sequence of records. See documentation for `Dataflow.to_record_iterator`.
  + Dataflow objects can now be iterated over, producing a sequence of records. See documentation for `Dataflow.to_record_iterator`.

+ **Bug fixes and improvements**
 + Increased the robustness of DataPrep SDK.
 + Improved handling of pandas DataFrames with non-string Column Indexes.
 + Improved the performance of `to_pandas_dataframe` in Datasets.
 + Fixed a bug where Spark execution of Datasets failed when run in a multi-node environment.
  + Increased the robustness of DataPrep SDK.
  + Improved handling of pandas DataFrames with non-string Column Indexes.
  + Improved the performance of `to_pandas_dataframe` in Datasets.
  + Fixed a bug where Spark execution of Datasets failed when run in a multi-node environment.

## 2019-07-01

### Azure Machine Learning Data Prep SDK v1.1.7

We reverted a change that improved performance, as it was causing issues for some customers using Azure Databricks. If you experienced an issue on Azure Databricks, you can upgrade to version 1.1.7 using one of the methods below:
1. Run this script to upgrade: `%sh /home/ubuntu/databricks/python/bin/pip install azureml-dataprep==1.1.7`
2. Recreate the cluster, which will install the latest Data Prep SDK version.

## 2019-06-25

### Azure Machine Learning SDK for Python v1.0.45

+ **New features**
  + Add decision tree surrogate model to mimic explainer in azureml-explain-model package
  + Ability to specify a CUDA version to be installed on Inferencing images. Support for CUDA 9.0, 9.1, and 10.0.
  + Information about Azure ML training base images are now available at [Azure ML Containers GitHub Repository](https://github.com/Azure/AzureML-Containers) and [DockerHub](https://hub.docker.com/_/microsoft-azureml)
  + Added CLI support for pipeline schedule. Run "az ml pipeline -h" to learn more
  + Added custom Kubernetes namespace parameter to AKS webservice deployment configuration and CLI.
  + Deprecated hash_paths parameter for all pipeline steps
  + Model.register now supports registering multiple individual files as a single model with use of the `child_paths` parameter.

+ **Preview features**
    + Scoring explainers can now optionally save conda and pip information for more reliable serialization and deserialization.
    + Bug Fix for Auto Feature Selector.
    + Updated mlflow.azureml.build_image to the new api, patched bugs exposed by the new implementation.

+ **Bug fixes and improvements**
  + Removed `paramiko` dependency from azureml-core. Added deprecation warnings for legacy compute target attach methods.
  + Improve performance of run.create_children
  + In mimic explainer with binary classifier, fix the order of probabilities when teacher probability is used for scaling shape values.
  + Improved error handling and message for Automated machine learning.
  + Fixed the iteration timeout issue for Automated machine learning.
  + Improved the time-series transformation performance for Automated machine learning.

## 2019-06-24

### Azure Machine Learning Data Prep SDK v1.1.6

+ **New features**
  + Added summary functions for top values (`SummaryFunction.TOPVALUES`) and bottom values (`SummaryFunction.BOTTOMVALUES`).

+ **Bug fixes and improvements**
  + Significantly improved the performance of `read_pandas_dataframe`.
  + Fixed a bug that would cause `get_profile()` on a Dataflow pointing to binary files to fail.
  + Exposed `set_diagnostics_collection()` to allow for programmatic enabling/disabling of the telemetry collection.
  + Changed the behavior of `get_profile()`. NaN values are now ignored for Min, Mean, Std, and Sum, which aligns with the behavior of Pandas.


## 2019-06-10

### Azure Machine Learning SDK for Python v1.0.43

+ **New features**
  + Azure Machine Learning now provides first-class support for popular machine learning and data analysis framework Scikit-learn. Using [`SKLearn` estimator](https://docs.microsoft.com/python/api/azureml-train-core/azureml.train.sklearn.sklearn?view=azure-ml-py), users can easily train and deploy Scikit-learn models.
    + Learn how to [run hyperparameter tuning with Scikit-learn using HyperDrive](https://github.com/Azure/MachineLearningNotebooks/blob/master/how-to-use-azureml/training/train-hyperparameter-tune-deploy-with-sklearn/train-hyperparameter-tune-deploy-with-sklearn.ipynb).
  + Added support for creating ModuleStep in pipelines along with Module and ModuleVersion classes to manage reusable compute units.
  + ACI webservices now support persistent scoring_uri through updates. The scoring_uri will change from IP to FQDN. The Dns Name Label for FQDN can be configured by setting the dns_name_label on deploy_configuration.
  + Automated machine learning new features:
    + STL featurizer for forecasting
    + KMeans clustering is enabled for feature sweeping
  + AmlCompute Quota approvals just became faster! We have now automated the process to approve your quota requests within a threshold. For more information on how quotas work, learn [how to manage quotas](https://docs.microsoft.com/azure/machine-learning/how-to-manage-quotas).

+ **Preview features**
    + Integration with [MLflow](https://mlflow.org) 1.0.0 tracking through azureml-mlflow package ([example notebooks](https://aka.ms/azureml-mlflow-examples)).
    + Submit Jupyter notebook as a run. [API Reference Documentation](https://docs.microsoft.com/python/api/azureml-contrib-notebook/azureml.contrib.notebook?view=azure-ml-py)
    + Public Preview of [Data Drift Detector](https://docs.microsoft.com/python/api/azureml-datadrift/azureml.datadrift.datadriftdetector(class)) through azureml-contrib-datadrift package ([example notebooks](https://aka.ms/azureml-datadrift-example)). Data Drift is one of the top reasons where model accuracy degrades over time. It happens when data served to model in production is different from the data that the model was trained on. AML Data Drift detector helps customer to monitor data drift and sends alert whenever drift is detected.

+ **Breaking changes**

+ **Bug fixes and improvements**
  + RunConfiguration load and save supports specifying a full file path with full back-compat for previous behavior.
  + Added caching in ServicePrincipalAuthentication, turned off by default.
  + Enable logging of multiple plots under the same metric name.
  + Model class now properly importable from azureml.core (`from azureml.core import Model`).
  + In pipeline steps, `hash_path` parameter is now deprecated. New behavior is to hash complete source_directory, except files listed in .amlignore or .gitignore.
  + In pipeline packages, various `get_all` and `get_all_*` methods have been deprecated in favor of `list` and `list_*`, respectively.
  + azureml.core.get_run no longer requires classes to be imported before returning the original run type.
  + Fixed an issue where some calls to WebService Update did not trigger an update.
  + Scoring timeout on AKS webservices should be between 5ms and 300000ms. Max allowed scoring_timeout_ms for scoring requests has been bumped from 1 min to 5 min.
  + LocalWebservice objects now have `scoring_uri` and `swagger_uri` properties.
  + Moved outputs directory creation and outputs directory upload out of the user process. Enabled run history SDK to run in every user process. This should resolve some synchronization issues experienced by distributed training runs.
  + The name of the azureml log written from the user process name will now include process name (for distributed training only) and PID.

### Azure Machine Learning Data Prep SDK v1.1.5

+ **Bug fixes and improvements**
  + For interpreted datetime values that have a 2-digit year format, the range of valid years has been updated to match Windows May Release. The range has been changed from 1930-2029 to 1950-2049.
  + When reading in a file and setting `handleQuotedLineBreaks=True`, `\r` will be treated as a new line.
  + Fixed a bug that caused `read_pandas_dataframe` to fail in some cases.
  + Improved performance of `get_profile`.
  + Improved error messages.

## 2019-05-28

### Azure Machine Learning Data Prep SDK v1.1.4

+ **New features**
  + You can now use the following expression language functions to extract and parse datetime values into new columns.
    + `RegEx.extract_record()` extracts datetime elements into a new column.
    + `create_datetime()` creates datetime objects from separate datetime elements.
  + When calling `get_profile()`, you can now see that quantile columns are labeled as (est.) to clearly indicate that the values are approximations.
  + You can now use ** globbing when reading from Azure Blob Storage.
    + e.g. `dprep.read_csv(path='https://yourblob.blob.core.windows.net/yourcontainer/**/data/*.csv')`

+ **Bug fixes**
  + Fixed a bug related to reading a Parquet file from a remote source (Azure Blob).

## 2019-05-14

### Azure Machine Learning SDK for Python v1.0.39
+ **Changes**
  + Run configuration auto_prepare_environment option is being deprecated, with auto prepare becoming the default.

## 2019-05-08

### Azure Machine Learning Data Prep SDK v1.1.3

+ **New features**
  + Added support to read from a PostgresSQL database, either by calling read_postgresql or using a Datastore.
    + See examples in how-to guides:
      + [Data Ingestion notebook](https://aka.ms/aml-data-prep-ingestion-nb)
      + [Datastore notebook](https://aka.ms/aml-data-prep-datastore-nb)

+ **Bug fixes and improvements**
  + Fixed issues with column type conversion:
  + Now correctly converts a boolean or numeric column to a boolean column.
  + Now does not fail when attempting to set a date column to be date type.
  + Improved JoinType types and accompanying reference documentation. When joining two dataflows, you can now specify one of these types of join:
    + NONE, MATCH, INNER, UNMATCHLEFT, LEFTANTI, LEFTOUTER, UNMATCHRIGHT, RIGHTANTI, RIGHTOUTER, FULLANTI, FULL.
  + Improved data type inferencing to recognize more date formats.

## 2019-05-06

### Azure portal

In Azure portal, you can now:
+ Create and run automated ML experiments
+ Create a Notebook VM to try out sample Jupyter notebooks or your own.
+ Brand new Authoring section (Preview) in the Azure Machine Learning workspace, which includes Automated Machine Learning, Visual Interface and Hosted Notebook VMs
	+ Automatically create a model using Automated machine learning
	+ Use a drag and drop Visual Interface to run experiments
	+ Create a Notebook VM to explore data, create models, and deploy services.
+ Live chart and metric updating in run reports and run details pages
+ Updated file viewer for logs, outputs, and snapshots in Run details pages.
+ New and improved report creation experience in the Experiments tab.
+ Added ability to download the config.json file from the Overview page of the Azure Machine Learning workspace.
+ Support Azure Machine Learning workspace creation from the Azure Databricks workspace.

## 2019-04-26

### Azure Machine Learning SDK for Python v1.0.33
+ **New features**
  + The _Workspace.create_ method now accepts default cluster configurations for CPU and GPU clusters.
  + If Workspace creation fails, depended resources are cleaned.
  + Default Azure Container Registry SKU was switched to basic.
  + Azure Container Registry is created lazily, when needed for run or image creation.
  + Support for Environments for training runs.

### Notebook Virtual Machine 

Use a Notebook VM as a secure, enterprise-ready hosting environment for Jupyter notebooks in which you can program machine learning experiments, deploy models as web endpoints and perform all other operations supported by Azure Machine Learning SDK using Python. It provides several capabilities:
+ [Quickly spin up a preconfigured notebook VM](tutorial-1st-experiment-sdk-setup.md) that has the latest version of Azure Machine Learning SDK and related packages.
+ Access is secured through proven technologies, such as HTTPS, Azure Active Directory authentication and authorization.
+ Reliable cloud storage of notebooks and code in your Azure Machine Learning Workspace blob storage account. You can safely delete your notebook VM without losing your work.
+ Preinstalled sample notebooks to explore and experiment with Azure Machine Learning features.
+ Full customization capabilities of Azure VMs, any VM type, any packages, any drivers. 

## 2019-04-26

### Azure Machine Learning SDK for Python v1.0.33 released.

+ Azure ML Hardware Accelerated Models on [FPGAs](how-to-deploy-fpga-web-service.md) is generally available.
  + You can now [use the azureml-accel-models package](how-to-deploy-fpga-web-service.md) to:
    + Train the weights of a supported deep neural network (ResNet 50, ResNet 152, DenseNet-121, VGG-16, and SSD-VGG)
    + Use transfer learning with the supported DNN
    + Register the model with Model Management Service and containerize the model
    + Deploy the model to an Azure VM with an FPGA in an Azure Kubernetes Service (AKS) cluster
  + Deploy the container to an [Azure Data Box Edge](https://docs.microsoft.com/azure/databox-online/data-box-edge-overview) server device
  + Score your data with the gRPC endpoint with this [sample](https://github.com/Azure-Samples/aml-hardware-accelerated-models)

### Automated Machine Learning

+ Feature sweeping to enable dynamically adding :::no-loc text="featurizers"::: for performance optimization. New :::no-loc text="featurizers":::: work embeddings, weight of evidence, target encodings, text target encoding, cluster distance
+ Smart CV to handle train/valid splits inside automated ML
+ Few memory optimization changes and runtime performance improvement
+ Performance improvement in model explanation
+ ONNX model conversion for local run
+ Added Subsampling support
+ Intelligent Stopping when no exit criteria defined
+ Stacked ensembles

+ Time Series Forecasting
  + New predict forecast function
  + You can now use rolling-origin cross validation on time series data
  + New functionality added to configure time series lags
  + New functionality added to support rolling window aggregate features
  + New Holiday detection and featurizer when country code is defined in experiment settings

+ Azure Databricks
  + Enabled time series forecasting and model explainabilty/interpretability capability
  + You can now cancel and resume (continue) automated ML experiments
  + Added support for multicore processing

### MLOps
+ **Local deployment & debugging for scoring containers**<br/> You can now deploy an ML model locally and iterate quickly on your scoring file and  dependencies to ensure they behave as expected.

+ **Introduced InferenceConfig & Model.deploy()**<br/> Model deployment now supports specifying a source folder with an entry script, the same as a RunConfig.  Additionally, model deployment has been simplified to a single command.

+ **Git reference tracking**<br/> Customers have been requesting basic Git integration capabilities for some time as it helps maintain an end-to-end audit trail. We have implemented tracking across major entities in Azure ML for Git-related metadata (repo, commit, clean state). This information will be collected automatically by the SDK and CLI.

+ **Model profiling & validation service**<br/> Customers frequently complain of the difficulty to properly size the compute associated with their inference service. With our model profiling service, the customer can provide sample inputs and we will profile across 16 different CPU / memory configurations to determine optimal sizing for deployment.

+ **Bring your own base image for inference**<br/> Another common complaint was the difficulty in moving from experimentation to inference RE sharing dependencies. With our new base image sharing capability, you can now reuse your experimentation base images, dependencies and all, for inference. This should speed up deployments and reduce the gap from the inner to the outer loop.

+ **Improved Swagger schema generation experience**<br/> Our previous swagger generation method was error prone and impossible to automate. We have a new in-line way of generating swagger schemas from any Python function via decorators. We have open-sourced this code and our schema generation protocol is not coupled to the Azure ML platform.

+ **Azure ML CLI is generally available (GA)**<br/> Models can now be deployed with a single CLI command. We got common customer feedback that no one deploys an ML model from a Jupyter notebook. The [**CLI reference documentation**](https://aka.ms/azmlcli) has been updated.


## 2019-04-22

Azure Machine Learning SDK for Python v1.0.30 released.

The [`PipelineEndpoint`](https://docs.microsoft.com/python/api/azureml-pipeline-core/azureml.pipeline.core.pipeline_endpoint.pipelineendpoint?view=azure-ml-py) was introduce to add a new version of a published pipeline while maintaining same endpoint.

## 2019-04-17

### Azure Machine Learning Data Prep SDK v1.1.2

Note: Data Prep Python SDK will no longer install `numpy` and `pandas` packages. See [updated installation instructions](https://aka.ms/aml-data-prep-installation).

+ **New features**
  + You can now use the Pivot transform.
    + How-to guide: [Pivot notebook](https://aka.ms/aml-data-prep-pivot-nb)
  + You can now use regular expressions in native functions.
    + Examples:
      + `dflow.filter(dprep.RegEx('pattern').is_match(dflow['column_name']))`
      + `dflow.assert_value('column_name', dprep.RegEx('pattern').is_match(dprep.value))`
  + You can now use `to_upper` and `to_lower` functions in expression language.
  + You can now see the number of unique values of each column in a data profile.
  + For some of the commonly used reader steps, you can now pass in the `infer_column_types` argument. If it is set to `True`, Data Prep will attempt to detect and automatically convert column types.
    + `inference_arguments` is now deprecated.
  + You can now call `Dataflow.shape`.

+ **Bug fixes and improvements**
  + `keep_columns` now accepts an additional optional argument `validate_column_exists`, which checks if the result of `keep_columns` will contain any columns.
  + All reader steps (which read from a file) now accept an additional optional argument `verify_exists`.
  + Improved performance of reading from pandas dataframe and getting data profiles.
  + Fixed a bug where slicing a single step from a Dataflow failed with a single index.

## 2019-04-15

### Azure portal
  + You can now resubmit an existing Script run on an existing remote compute cluster.
  + You can now run a published pipeline with new parameters on the Pipelines tab.
  + Run details now supports a new Snapshot file viewer. You can view a snapshot of the directory when you submitted a specific run. You can also download the notebook that was submitted to start the run.
  + You can now cancel parent runs from the Azure portal.

## 2019-04-08

### Azure Machine Learning SDK for Python v1.0.23

+ **New features**
  + The Azure Machine Learning SDK now supports Python 3.7.
  + Azure Machine Learning DNN Estimators now provide built-in multi-version support. For example,
  `TensorFlow` estimator now accepts a `framework_version` parameter, and users can specify
  version '1.10' or '1.12'. For a list of the versions supported by your current SDK release, call
  `get_supported_versions()` on the desired framework class (for example, `TensorFlow.get_supported_versions()`).
  For a list of the versions supported by the latest SDK release, see the [DNN Estimator documentation](https://docs.microsoft.com/python/api/azureml-train-core/azureml.train.dnn?view=azure-ml-py).

### Azure Machine Learning Data Prep SDK v1.1.1

+ **New features**
  + You can read multiple Datastore/DataPath/DataReference sources using read_* transforms.
  + You can perform the following operations on columns to create a new column: division, floor, modulo, power, length.
  + Data Prep is now part of the Azure ML diagnostics suite and will log diagnostic information by default.
    + To turn this off, set this environment variable to true: DISABLE_DPREP_LOGGER

+ **Bug fixes and improvements**
  + Improved code documentation for commonly used classes and functions.
  + Fixed a bug in auto_read_file that failed to read Excel files.
  + Added option to overwrite the folder in read_pandas_dataframe.
  + Improved performance of dotnetcore2 dependency installation, and added support for Fedora 27/28 and Ubuntu 1804.
  + Improved the performance of reading from Azure Blobs.
  + Column type detection now supports columns of type Long.
  + Fixed a bug where some date values were being displayed as timestamps instead of Python datetime objects.
  + Fixed a bug where some type counts were being displayed as doubles instead of integers.


## 2019-03-25

### Azure Machine Learning SDK for Python v1.0.21

+ **New features**
  + The *azureml.core.Run.create_children* method allows low-latency creation of multiple child runs with a single call.

### Azure Machine Learning Data Prep SDK v1.1.0

+ **Breaking changes**
  + The concept of the Data Prep Package has been deprecated and is no longer supported. Instead of persisting multiple Dataflows in one Package, you can persist Dataflows individually.
    + How-to guide: [Opening and Saving Dataflows notebook](https://aka.ms/aml-data-prep-open-save-dataflows-nb)

+ **New features**
  + Data Prep can now recognize columns that match a particular Semantic Type, and split accordingly. The STypes currently supported include: email address, geographic coordinates (latitude & longitude), IPv4 and IPv6 addresses, US phone number, and US zip code.
    + How-to guide: [Semantic Types notebook](https://aka.ms/aml-data-prep-semantic-types-nb)
  + Data Prep now supports the following operations to generate a resultant column from two numeric columns: subtract, multiply, divide, and modulo.
  + You can call `verify_has_data()` on a Dataflow to check whether the Dataflow would produce records if executed.

+ **Bug fixes and improvements**
  + You can now specify the number of bins to use in a histogram for numeric column profiles.
  + The `read_pandas_dataframe` transform now requires the DataFrame to have string- or byte- typed column names.
  + Fixed a bug in the `fill_nulls` transform, where values were not correctly filled in if the column was missing.

## 2019-03-11

### Azure Machine Learning SDK for Python v1.0.18

 + **Changes**
   + The azureml-tensorboard package replaces azureml-contrib-tensorboard.
   + With this release, you can set up a user account on your managed compute cluster (amlcompute), while creating it. This can be done by passing these properties in the provisioning configuration. You can find more details in the [SDK reference documentation](https://docs.microsoft.com/python/api/azureml-core/azureml.core.compute.amlcompute.amlcompute#provisioning-configuration-vm-size-----vm-priority--dedicated---min-nodes-0--max-nodes-none--idle-seconds-before-scaledown-none--admin-username-none--admin-user-password-none--admin-user-ssh-key-none--vnet-resourcegroup-name-none--vnet-name-none--subnet-name-none--tags-none--description-none--remote-login-port-public-access--notspecified--).

### Azure Machine Learning Data Prep SDK v1.0.17

+ **New features**
  + Now supports adding two numeric columns to generate a resultant column using the expression language.

+ **Bug fixes and improvements**
  + Improved the documentation and parameter checking for random_split.

## 2019-02-27

### Azure Machine Learning Data Prep SDK v1.0.16

+ **Bug fix**
  + Fixed a Service Principal authentication issue that was caused by an API change.

## 2019-02-25

### Azure Machine Learning SDK for Python v1.0.17

+ **New features**

  + Azure Machine Learning now provides first class support for popular DNN framework Chainer. Using [`Chainer`](https://docs.microsoft.com/python/api/azureml-train-core/azureml.train.dnn.chainer?view=azure-ml-py) class users can easily train and deploy Chainer models.
    + Learn how to [run distributed training with ChainerMN](https://github.com/Azure/MachineLearningNotebooks/blob/master/how-to-use-azureml/training-with-deep-learning/distributed-chainer/distributed-chainer.ipynb)
    + Learn how to [run hyperparameter tuning with Chainer using HyperDrive](https://github.com/Azure/MachineLearningNotebooks/blob/master/how-to-use-azureml/training-with-deep-learning/train-hyperparameter-tune-deploy-with-chainer/train-hyperparameter-tune-deploy-with-chainer.ipynb)
  + Azure Machine Learning Pipelines added ability to trigger a Pipeline run based on datastore modifications. The pipeline [schedule notebook](https://aka.ms/pl-schedule) is updated to showcase this feature.

+ **Bug fixes and improvements**
  + We have added support in Azure Machine Learning pipelines for setting the source_directory_data_store property to a desired datastore (such as a blob storage) on [RunConfigurations](https://docs.microsoft.com/python/api/azureml-core/azureml.core.runconfig.runconfiguration?view=azure-ml-py) that are supplied to the [PythonScriptStep](https://docs.microsoft.com/python/api/azureml-pipeline-steps/azureml.pipeline.steps.python_script_step.pythonscriptstep?view=azure-ml-py). By default Steps use Azure File store as the backing datastore, which may run into throttling issues when a large number of steps are executed concurrently.

### Azure portal

+ **New features**
  + New drag and drop table editor experience for reports. Users can drag a column from the well to the table area where a preview of the table will be displayed. The columns can be rearranged.
  + New Logs file viewer
  + Links to experiment runs, compute, models, images, and deployments from the activities tab

### Azure Machine Learning Data Prep SDK v1.0.15

+ **New features**
  + Data Prep now supports writing file streams from a dataflow. Also provides the ability to manipulate the file stream names to create new file names.
    + How-to guide: [Working With File Streams notebook](https://aka.ms/aml-data-prep-file-stream-nb)

+ **Bug fixes and improvements**
  + Improved performance of t-Digest on large data sets.
  + Data Prep now supports reading data from a DataPath.
  + One hot encoding now works on boolean and numeric columns.
  + Other miscellaneous bug fixes.

## 2019-02-11

### Azure Machine Learning SDK for Python v1.0.15

+ **New features**
  + Azure Machine Learning Pipelines added AzureBatchStep ([notebook](https://aka.ms/pl-azbatch)), HyperDriveStep (notebook), and time-based scheduling functionality ([notebook](https://aka.ms/pl-schedule)).
  +  DataTranferStep updated to work with Azure SQL Server and Azure database for PostgreSQL ([notebook](https://aka.ms/pl-data-trans)).

+ **Changes**
  + Deprecated `PublishedPipeline.get_published_pipeline` in favor of `PublishedPipeline.get`.
  + Deprecated `Schedule.get_schedule` in favor of `Schedule.get`.

### Azure Machine Learning Data Prep SDK v1.0.12

+ **New features**
  + Data Prep now supports reading from an Azure SQL database using Datastore.

+ **Changes**
  + Improved the memory performance of certain operations on large data.
  + `read_pandas_dataframe()` now requires `temp_folder` to be specified.
  + The `name` property on `ColumnProfile` has been deprecated - use `column_name` instead.

## 2019-01-28

### Azure Machine Learning SDK for Python v1.0.10

+ **Changes**:
  + Azure ML SDK no longer has azure-cli packages as dependency. Specifically, azure-cli-core and azure-cli-profile dependencies have been removed from azureml-core. These are the  user impacting changes:
  	+ If you are performing "az login" and then using azureml-sdk, the SDK will do the browser or device code log in one more time. It won't use any credentials state created by "az login".
	+ For Azure CLI authentication, such as using "az login", use _azureml.core.authentication.AzureCliAuthentication_ class. For Azure CLI authentication, do  _pip install azure-cli_ in the Python environment where you have installed azureml-sdk.
	+ If you are doing "az login" using a service principal for automation, we recommend using _azureml.core.authentication.ServicePrincipalAuthentication_ class, as azureml-sdk won't use credentials state created by azure CLI.

+ **Bug fixes**: This release mostly contains minor bug fixes

### Azure Machine Learning Data Prep SDK v1.0.8

+ **Bug fixes**
  + Improved the performance of getting data profiles.
  + Fixed minor bugs related to error reporting.

### Azure portal: new features
+ New drag and drop charting experience for reports. Users can drag a column or attribute from the well to the chart area where the system will automatically select an appropriate chart type for the user based on the type of data. Users can change the chart type to other applicable types or add additional attributes.

	Supported Chart Types:
	- Line Chart
	- Histogram
	- Stacked Bar Chart
	- Box Plot
	- Scatter Plot
	- Bubble Plot
+ The portal now dynamically generates reports for experiments. When a user submits a run to an experiment, a report will automatically be generated with logged metrics and graphs to allow comparison across different runs.

## 2019-01-14

### Azure Machine Learning SDK for Python v1.0.8

+ **Bug fixes**: This release mostly contains minor bug fixes

### Azure Machine Learning Data Prep SDK v1.0.7

+ **New features**
  + Datastore improvements (documented in [Datastore how-to-guide](https://aka.ms/aml-data-prep-datastore-nb))
    + Added ability to read from and write to Azure File Share and ADLS Datastores in scale-up.
    + When using Datastores, Data Prep now supports using service principal authentication instead of interactive authentication.
    + Added support for wasb and wasbs urls.

## 2019-01-09

### Azure Machine Learning Data Prep SDK v1.0.6

+ **Bug fixes**
  + Fixed bug with reading from public readable Azure Blob containers on Spark

## 2018-12-20

### Azure Machine Learning SDK for Python v1.0.6
+ **Bug fixes**: This release mostly contains minor bug fixes

### Azure Machine Learning Data Prep SDK v1.0.4

+ **New features**
  + `to_bool` function now allows mismatched values to be converted to Error values. This is the new default mismatch behavior for `to_bool` and `set_column_types`, whereas the previous default behavior was to convert mismatched values to False.
  + When calling `to_pandas_dataframe`, there is a new option to interpret null/missing values in numeric columns as NaN.
  + Added ability to check the return type of some expressions to ensure type consistency and fail early.
  + You can now call `parse_json` to parse values in a column as JSON objects and expand them into multiple columns.

+ **Bug fixes**
  + Fixed a bug that crashed `set_column_types` in Python 3.5.2.
  + Fixed a bug that crashed when connecting to Datastore using an AML image.

+ **Updates**
  * [Example Notebooks](https://aka.ms/aml-data-prep-notebooks) for getting started tutorials, case studies, and how-to guides.

## 2018-12-04: General Availability

Azure Machine Learning is now generally available.

### Azure Machine Learning Compute
With this release, we are announcing a new managed compute experience through the [Azure Machine Learning Compute](how-to-set-up-training-targets.md#amlcompute). This compute target replaces Azure Batch AI compute for Azure Machine Learning.

This compute target:
+ Is used for model training and batch inference/scoring
+ Is single- to multi-node compute
+ Does the cluster management and job scheduling for the user
+ Autoscales by default
+ Support for both CPU and GPU resources
+ Enables use of low-priority VMs for reduced cost

Azure Machine Learning Compute can be created in Python, using Azure portal, or the CLI. It must be created in the region of your workspace, and cannot be attached to any other workspace. This compute target uses a Docker container for your run, and packages your dependencies to replicate the same environment across all your nodes.

> [!Warning]
> We recommend creating a new workspace to use Azure Machine Learning Compute. There is a remote chance that users trying to create Azure Machine Learning Compute from an existing workspace might see an error. Existing compute in your workspace should continue to work unaffected.

### Azure Machine Learning SDK for Python v1.0.2
+ **Breaking changes**
  + With this release, we are removing support for creating a VM from Azure Machine Learning. You can still attach an existing cloud VM or a remote on-premises server.
  + We are also removing support for BatchAI, all of which should be supported through Azure Machine Learning Compute now.

+ **New**
  + For machine learning pipelines:
    + [EstimatorStep](https://docs.microsoft.com/python/api/azureml-pipeline-steps/azureml.pipeline.steps.estimator_step.estimatorstep?view=azure-ml-py)
    + [HyperDriveStep](https://docs.microsoft.com/python/api/azureml-pipeline-steps/azureml.pipeline.steps.hyper_drive_step.hyperdrivestep?view=azure-ml-py)
    + [MpiStep](https://docs.microsoft.com/python/api/azureml-pipeline-steps/azureml.pipeline.steps.mpi_step.mpistep?view=azure-ml-py)


+ **Updated**
  + For machine learning pipelines:
    + [DatabricksStep](https://docs.microsoft.com/python/api/azureml-pipeline-steps/azureml.pipeline.steps.databricks_step.databricksstep?view=azure-ml-py) now accepts runconfig
    + [DataTransferStep](https://docs.microsoft.com/python/api/azureml-pipeline-steps/azureml.pipeline.steps.data_transfer_step.datatransferstep?view=azure-ml-py) now copies to and from a SQL datasource
    + Schedule functionality in SDK to create and update schedules for running published pipelines

<!--+ **Bugs fixed**-->

### Azure Machine Learning Data Prep SDK v0.5.2
+ **Breaking changes**
  * `SummaryFunction.N` was renamed to `SummaryFunction.Count`.

+ **Bug Fixes**
  * Use the latest AML Run Token when reading from and writing to datastores on remote runs. Previously, if the AML Run Token is updated in Python, the Data Prep runtime will not be updated with the updated AML Run Token.
  * Additional clearer error messages
  * to_spark_dataframe() will no longer crash when Spark uses `Kryo` serialization
  * Value Count Inspector can now show more than 1000 unique values
  * Random Split no longer fails if the original Dataflow doesn’t have a name

+ **More information**
  * [Azure Machine Learning Data Prep SDK](https://aka.ms/data-prep-sdk)

### Docs and notebooks
+ ML Pipelines
  + New and updated notebooks for getting started with pipelines, batch scoping,  and style transfer examples: https://aka.ms/aml-pipeline-notebooks
  + Learn how to [create your first pipeline](how-to-create-your-first-pipeline.md)
  + Learn how to [run batch predictions using pipelines](how-to-use-parallel-run-step.md)
+ Azure Machine Learning compute target
  + [Sample notebooks](https://aka.ms/aml-notebooks) are now updated to use the new managed compute.
  + [Learn about this compute](how-to-set-up-training-targets.md#amlcompute)

### Azure portal: new features
+ Create and manage [Azure Machine Learning Compute](how-to-set-up-training-targets.md#amlcompute) types in the portal.
+ Monitor quota usage and [request quota](how-to-manage-quotas.md) for Azure Machine Learning Compute.
+ View Azure Machine Learning Compute cluster status in real time.
+ Virtual network support was added for Azure Machine Learning Compute and Azure Kubernetes Service creation.
+ Rerun your published pipelines with existing parameters.
+ New [automated machine learning charts](how-to-understand-automated-ml.md) for classification models (lift, gains, calibration, feature importance chart with model explainability) and regression models (residuals and feature importance chart with model explainability).
+ Pipelines can be viewed in Azure portal




## 2018-11-20

### Azure Machine Learning SDK for Python v0.1.80

+ **Breaking changes**
  * *azureml.train.widgets* namespace has moved to *azureml.widgets*.
  * *azureml.core.compute.AmlCompute* deprecates the following classes - *azureml.core.compute.BatchAICompute* and *azureml.core.compute.DSVMCompute*. The latter class will be removed in subsequent releases. The AmlCompute class has an easier definition now, and simply needs a vm_size and the max_nodes, and will automatically scale your cluster from 0 to the max_nodes when a job is submitted. Our [sample notebooks](https://github.com/Azure/MachineLearningNotebooks/tree/master/training) have been updated with this information and should give you usage examples. We hope you like this simplification and lots of more exciting features to come in a later release!

### Azure Machine Learning Data Prep SDK v0.5.1

Learn more about the Data Prep SDK by reading [reference docs](https://aka.ms/data-prep-sdk).
+ **New Features**
   * Created a new DataPrep CLI to execute DataPrep packages and view the data profile for a dataset or dataflow
   * Redesigned SetColumnType API to improve usability
   * Renamed smart_read_file to auto_read_file
   * Now includes skew and kurtosis in the Data Profile
   * Can sample with stratified sampling
   * Can read from zip files that contain CSV files
   * Can split datasets row-wise with Random Split (for example, into test-train sets)
   * Can get all the column data types from a dataflow or a data profile by calling `.dtypes`
   * Can get the row count from a dataflow or a data profile by calling `.row_count`

+ **Bug Fixes**
   * Fixed long to double conversion
   * Fixed assert after any add column
   * Fixed an issue with FuzzyGrouping, where it would not detect groups in some cases
   * Fixed sort function to respect multi-column sort order
   * Fixed and/or expressions to be similar to how `pandas` handles them
   * Fixed reading from dbfs path
   * Made error messages more understandable
   * Now no longer fails when reading on remote compute target using an AML token
   * Now no longer fails on Linux DSVM
   * Now no longer crashes when non-string values are in string predicates
   * Now handles assertion errors when Dataflow should fail correctly
   * Now supports dbutils mounted storage locations on Azure Databricks

## 2018-11-05

### Azure portal
The Azure portal for Azure Machine Learning has the following updates:
  * A new **Pipelines** tab for published pipelines.
  * Added support for attaching an existing HDInsight cluster as a compute target.

### Azure Machine Learning SDK for Python v0.1.74

+ **Breaking changes**
  * *Workspace.compute_targets, datastores, experiments, images, models, and *webservices* are properties instead of methods. For example, replace *Workspace.compute_targets()* with *Workspace.compute_targets*.
  * *Run.get_context* deprecates *Run.get_submitted_run*. The latter method will be removed in subsequent releases.
  * *PipelineData* class now expects a datastore object as a parameter rather than datastore_name. Similarly, *Pipeline* accepts default_datastore rather than default_datastore_name.

+ **New features**
  * The Azure Machine Learning Pipelines [sample notebook](https://github.com/Azure/MachineLearningNotebooks/tree/master/pipeline/pipeline-mpi-batch-prediction.ipynb) now uses MPI steps.
  * The RunDetails widget for Jupyter notebooks is updated to show a visualization of the pipeline.

### Azure Machine Learning Data Prep SDK v0.4.0

+ **New features**
  * Type Count added to Data Profile
  * Value Count and Histogram is now available
  * More percentiles in Data Profile
  * The Median is available in Summarize
  * Python 3.7 is now supported
  * When you save a dataflow that contains datastores to a DataPrep package, the datastore information will be persisted as part of the DataPrep package
  * Writing to datastore is now supported

+ **Bug fixed**
  * 64-bit unsigned integer overflows are now handled properly on Linux
  * Fixed incorrect text label for plain text files in smart_read
  * String column type now shows up in metrics view
  * Type count now is fixed to show ValueKinds mapped to single FieldType instead of individual ones
  * Write_to_csv no longer fails when path is provided as a string
  * When using Replace, leaving “find” blank will no longer fail

## 2018-10-12

### Azure Machine Learning SDK for Python v0.1.68

+ **New features**
  * Multi-tenant support when creating new workspace.

+ **Bugs fixed**
  * You no longer need to pin the pynacl library version when deploying web service.

### Azure Machine Learning Data Prep SDK v0.3.0

+ **New features**
  * Added method transform_partition_with_file(script_path), which allows users to pass in the path of a Python file to execute

## 2018-10-01

### Azure Machine Learning SDK for Python v0.1.65
[Version 0.1.65](https://pypi.org/project/azureml-sdk/0.1.65) includes new features, more documentation, bug fixes, and more [sample notebooks](https://aka.ms/aml-notebooks).

See [the list of known issues](resource-known-issues.md) to learn about known bugs and workarounds.

+ **Breaking changes**
  * Workspace.experiments, Workspace.models, Workspace.compute_targets, Workspace.images, Workspace.web_services return dictionary, previously returned list. See [azureml.core.Workspace](https://docs.microsoft.com/python/api/azureml-core/azureml.core.workspace(class)?view=azure-ml-py) API documentation.

  * Automated Machine Learning removed normalized mean square error from the primary metrics.

+ **HyperDrive**
  * Various HyperDrive bug fixes for Bayesian, Performance improvements for get Metrics calls.
  * Tensorflow 1.10 upgrade from 1.9
  * Docker image optimization for cold start.
  * Jobs now report correct status even if they exit with error code other than 0.
  * RunConfig attribute validation in SDK.
  * HyperDrive run object supports cancel similar to a regular run: no need to pass any parameters.
  * Widget improvements for maintaining state of drop-down values for distributed runs and HyperDrive runs.
  * TensorBoard and other log files support fixed for Parameter server.
  * Intel(R) MPI support on service side.
  * Bugfix to parameter tuning for distributed run fix during validation in BatchAI.
  * Context Manager now identifies the primary instance.

+ **Azure portal experience**
  * log_table() and log_row() are supported in Run details.
  * Automatically create graphs for tables and rows with 1, 2 or 3 numerical columns and an optional categorical column.

+ **Automated Machine Learning**
  * Improved error handling and documentation
  * Fixed run property retrieval performance issues.
  * Fixed continue run issue.
  * Fixed :::no-loc text="ensembling"::: iteration issues.
  * Fixed training hanging bug on MAC OS.
  * Downsampling macro average PR/ROC curve in custom validation scenario.
  * Removed extra index logic.
  * Removed filter from get_output API.

+ **Pipelines**
  * Added a method Pipeline.publish() to publish a pipeline directly, without requiring an execution run first.
  * Added a method PipelineRun.get_pipeline_runs() to fetch the pipeline runs that were generated from a published pipeline.

+ **Project Brainwave**
  * Updated support for new AI models available on FPGAs.

### Azure Machine Learning Data Prep SDK v0.2.0
[Version 0.2.0](https://pypi.org/project/azureml-dataprep/0.2.0/) includes following features and bug fixes:

+ **New features**
  * Support for one-hot encoding
  * Support for quantile transform

+ **Bug fixed:**
  * Works with any Tornado version, no need to downgrade your Tornado version
  * Value counts for all values, not just the top three

## 2018-09 (Public preview refresh)

A new, refreshed release of Azure Machine Learning: Read more about this release: https://azure.microsoft.com/blog/what-s-new-in-azure-machine-learning-service/


## Next steps

Read the overview for [Azure Machine Learning](overview-what-is-azure-ml.md).<|MERGE_RESOLUTION|>--- conflicted
+++ resolved
@@ -20,7 +20,6 @@
 
 ## 2020-01-21
 
-<<<<<<< HEAD
 ### Azure Machine Learning SDK for Python v1.0.85
 
 + **New features**
@@ -54,8 +53,10 @@
   + **azureml-train-automl-runtime**
     + Added Matthews Correlation Coefficient as a classification metric, for both binary and multiclass classification.
     + Deprecate preprocess flag from code and replaced with featurization -featurization is on by default
-    
-=======
+
+
+## 2020-01-21
+
 ### Azure Machine Learning designer generally available (GA)
 
 The designer is now generally available.
@@ -69,7 +70,7 @@
     + Added `Set as Default` pipeline option in the [Endpoints tab](how-to-run-batch-predictions-designer.md#versioning-endpoints).
     + Added keyboard shortcuts and screen reader [accessibility features](designer-accessibility.md).
 
->>>>>>> 0e3e9a1b
+   
 ## 2020-01-06
 
 ### Azure Machine Learning SDK for Python v1.0.83
@@ -97,7 +98,6 @@
   + **azureml-train-automl-client**
     + Corrected alignment on console output for automl runs
     + Fixed a bug where incorrect version of pandas may be installed on remote amlcompute.
-
 
 ## 2019-12-23
 
