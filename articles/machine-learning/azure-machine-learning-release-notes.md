--- conflicted
+++ resolved
@@ -8,11 +8,7 @@
 ms.topic: reference
 ms.author: larryfr
 author: BlackMist
-<<<<<<< HEAD
 ms.date: 11/01/2021
-=======
-ms.date: 10/21/2021
->>>>>>> 9cc714cd
 ---
 
 # Azure Machine Learning Python SDK release notes
