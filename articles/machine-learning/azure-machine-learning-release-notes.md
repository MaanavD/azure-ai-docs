--- conflicted
+++ resolved
@@ -66,7 +66,6 @@
   + **azureml-train-core**
     + HyperDriveRun.get_children_sorted_by_primary_metric() should complete faster now
     + Improved error handling in HyperDrive SDK.
-<<<<<<< HEAD
     +  Deprecated all estimator classes in favor of using ScriptRunConfig to configure experiment runs. Deprecated classes include:
     	+ MMLBaseEstimator
     	+ Estimator
@@ -78,11 +77,10 @@
     + Deprecated the use of Mpi as a valid input type for Estimator classes in favor of using MpiConfiguration with ScriptRunConfig.
     + Adding command property to runconfiguration. The feature enables users to run an actual command or executables on the compute through AzureML SDK.
 
-=======
     +  Deprecated all estimator classes in favor of using ScriptRunConfig to configure experiment runs. Deprecated classes include: + MMLBaseEstimator + Estimator + PyTorch + TensorFlow + Chainer + SKLearn
     + Deprecated the use of Nccl and Gloo as a valid type of input for Estimator classes in favor of using PyTorchConfiguration with ScriptRunConfig. 
     + Deprecated the use of Mpi as a valid type of input for Estimator classes in favor of using MpiConfiguration with ScriptRunConfig.
->>>>>>> 1833eed8
+
 
 
 ## 2020-11-09
