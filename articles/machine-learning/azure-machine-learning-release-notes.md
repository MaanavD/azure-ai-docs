--- conflicted
+++ resolved
@@ -18,7 +18,7 @@
 __RSS feed__: Get notified when this page is updated by copying and pasting the following URL into your feed reader:
 `https://docs.microsoft.com/api/search/rss?search=%22Azure+machine+learning+release+notes%22&locale=en-us`
 
-<<<<<<< HEAD
+
 ## 2021-04-05
 
 ### Azure Machine Learning SDK for Python v1.26.0
@@ -94,7 +94,7 @@
     +  Use Azure Open Datasets for MNIST dataset
     + Hyperdrive error messages have been updated.
 
-=======
+
 ## 2021-03-31
 ### Azure Machine Learning Studio Notebooks Experience (March Update)
 + **New features**
@@ -110,7 +110,7 @@
   + Gain vertical real estate by permanently moving Notebook file pane up
   + Links are now clickable in Terminal
   + Improved Intellisense performance
->>>>>>> 8ae13540
+
 
 ## 2021-03-08
 
