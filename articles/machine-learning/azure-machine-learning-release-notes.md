--- conflicted
+++ resolved
@@ -37,11 +37,7 @@
   + **azureml-responsibleai**
     + Improve error message on failed dashboard download
   + **azureml-train-automl-client**
-<<<<<<< HEAD
-    + Added support for computer vision tasks such as Image Classification, Object Detection and Instance Segmentation. 
-=======
     + Added support for computer vision tasks such as Image Classification, Object Detection and Instance Segmentation. Detailed documentation can be found at: [How to automatically train image models](how-to-auto-train-image-models.md)
->>>>>>> c6c62efe
     + Enable binary metrics calculation
   + **azureml-train-automl-runtime**
     + Add TCNForecaster support to model test runs.
