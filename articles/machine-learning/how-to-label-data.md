---
title: Labeling images and text documents
title.suffix: Azure Machine Learning
description: Use data labeling tools to rapidly label text or label images for a Machine Learning in a data labeling project.
author: sdgilley
ms.author: sgilley
ms.service: machine-learning
ms.subservice: mldata
ms.topic: how-to
<<<<<<< HEAD
ms.date: 10/21/2021
ms.custom: data4ml
=======
ms.date: 09/24/2021
ms.custom: data4ml, ignite-fall-2021
>>>>>>> 96055797
---

# Labeling images and text documents

After your project administrator creates an [image data labeling project](./how-to-create-image-labeling-projects.md) or [text data labeling project](./how-to-create-text-labeling-projects.md) in Azure Machine Learning, you can use the labeling tool to rapidly prepare data for a Machine Learning project. This article describes:

> [!div class="checklist"]
> * How to access your labeling projects
> * The labeling tools
> * How to use the tools for specific labeling tasks

## Prerequisites

* A [Microsoft account](https://account.microsoft.com/account) or an Azure Active Directory account for the organization and project
* Contributor level access to the workspace that contains the labeling project.

## Sign in to the studio

1. Sign in to [Azure Machine Learning studio](https://ml.azure.com).

1. Select the subscription and the workspace that contains the labeling project.  Get this information from your project administrator.

1. Select **Data labeling** on the left-hand side to find the project.  

## Understand the labeling task

In the table of data labeling projects, select the **Label data** link for your project.

You see instructions that are specific to your project. They explain the type of data that you're facing, how you should make your decisions, and other relevant information. After you read this information, at the top of the page select **Tasks**.  Or at the bottom of the page, select **Start labeling**.

## Selecting a label

In all data labeling tasks, you choose an appropriate tag or tags from a set that's specified by the project administrator. You can select the first nine tags by using the number keys on your keyboard.  

## Assisted machine learning

Machine learning algorithms may be triggered during your labeling. If these algorithms are enabled in your project, you may see the following:

* Images

    * After some amount of data have been labeled, you may see **Tasks clustered** at the top of your screen next to the project name.  This means that images are grouped together to present similar images on the same page.  If so, switch to one of the multiple image views to take advantage of the grouping.  
    
    * At a later point, you may see **Tasks prelabeled** next to the project name.  Items will then appear with a suggested label that comes from a machine learning classification model. No machine learning model has 100% accuracy. While we only use data for which the model is confident, these data might still be incorrectly prelabeled.  When you see labels, correct any wrong labels before submitting the page.  
    
    * For object identification models, you may see bounding boxes and labels already present.  Correct any that are incorrect before submitting the page.
    
    * For segmentation models, you may see polygons and labels already present.  Correct any that are incorrect before submitting the page. 

* Text
    
    * At some point, you may see **Tasks prelabeled** next to the project name.  Items will then appear with a suggested label that comes from a machine learning classification model. No machine learning model has 100% accuracy. While we only use data for which the model is confident, these data might still be incorrectly prelabeled.  When you see labels, correct any wrong labels before submitting the page.

Especially early in a labeling project, the machine learning model may only be accurate enough to prelabel a small subset of images. Once these images are labeled, the labeling project will return to manual labeling to gather more data for the next round of model training. Over time, the model will become more confident about a higher proportion of images, resulting in more prelabel tasks later in the project.

When there are no more prelabled tasks, you'll stop confirming or correcting labels and go back to manually tagging the items.

## <a name="image-tasks"></a> Image tasks

For image-classification tasks, you can choose to view multiple images simultaneously. Use the icons above the image area to select the layout.

To select all the displayed images simultaneously, use **Select all**. To select individual images, use the circular selection button in the upper-right corner of the image. You must select at least one image to apply a tag. If you select multiple images, any tag that you select will be applied to all the selected images.

Here we've chosen a two-by-two layout and are about to apply the tag "Mammal" to the images of the bear and orca. The image of the shark was already tagged as "Cartilaginous fish," and the iguana hasn't been tagged yet.

![Multiple image layouts and selection](./media/how-to-label-data/layouts.png)

> [!Important] 
> Only switch layouts when you have a fresh page of unlabeled data. Switching layouts clears the page's in-progress tagging work.

Azure enables the **Submit** button when you've tagged all the images on the page. Select **Submit** to save your work.

After you submit tags for the data at hand, Azure refreshes the page with a new set of images from the work queue.

## Medical image tasks

> [!IMPORTANT]
> The capability to label DICOM or similar image types is not intended or made available for use as a medical device, clinical support, diagnostic tool, or other technology intended to be used in the diagnosis, cure, mitigation, treatment, or prevention of disease or other conditions, and no license or right is granted by Microsoft to use this capability for such purposes. This capability is not designed or intended to be implemented or deployed as a substitute for professional medical advice or healthcare opinion, diagnosis, treatment, or the clinical judgment of a healthcare professional, and should not be used as such. The customer is solely responsible for any use of Data Labeling for DICOM or similar image types.

Image projects support DICOM image format for X-ray file images.

:::image type="content" source="media/how-to-label-data/x-ray-image.png" alt-text="X-ray DICOM image to be labeled.":::

While you label the medical images with the same tools as any other images, there is an additional tool for DICOM images.  Select the **Window and level** tool to change the intensity of the image. This tool is available only for DICOM images.

:::image type="content" source="media/how-to-label-data/window-level-tool.png" alt-text="Window and level tool for DICOM images.":::

## Tag images for multi-class classification

If your project is of type "Image Classification Multi-Class," you'll assign a single tag to the entire image. To review the directions at any time, go to the **Instructions** page and select **View detailed instructions**.

If you realize that you made a mistake after you assign a tag to an image, you can fix it. Select the "**X**" on the label that's displayed below the image to clear the tag. Or, select the image and choose another class. The newly selected value will replace the previously applied tag.

## Tag images for multi-label classification

If you're working on a project of type "Image Classification Multi-Label," you'll apply one *or more* tags to an image. To see the project-specific directions, select **Instructions** and go to **View detailed instructions**.

Select the image that you want to label and then select the tag. The tag is applied to all the selected images, and then the images are deselected. To apply more tags, you must reselect the images. The following animation shows multi-label tagging:

1. **Select all** is used to apply the "Ocean" tag.
1. A single image is selected and tagged "Closeup."
1. Three images are selected and tagged "Wide angle."

![Animation shows multilabel flow](./media/how-to-label-data/multilabel.gif)

To correct a mistake, click the "**X**" to clear an individual tag or select the images and then select the tag, which clears the tag from all the selected images. This scenario is shown here. Clicking on "Land" will clear that tag from the two selected images.

![A screenshot shows multiple deselections](./media/how-to-label-data/multiple-deselection.png)

Azure will only enable the **Submit** button after you've applied at least one tag to each image. Select **Submit** to save your work.

## Tag images and specify bounding boxes for object detection

If your project is of type "Object Identification (Bounding Boxes)," you'll specify one or more bounding boxes in the image and apply a tag to each box. Images can have multiple bounding boxes, each with a single tag. Use **View detailed instructions** to determine if multiple bounding boxes are used in your project.

1. Select a tag for the bounding box that you plan to create.
1. Select the **Rectangular box** tool ![Rectangular box tool](./media/how-to-label-data/rectangular-box-tool.png) or select "R."
3. Click and drag diagonally across your target to create a rough bounding box. To adjust the bounding box, drag the edges or corners.

![Bounding box creation](./media/how-to-label-data/bounding-box-sequence.png)

To delete a bounding box, click the X-shaped target that appears next to the bounding box after creation.

You can't change the tag of an existing bounding box. If you make a tag-assignment mistake, you have to delete the bounding box and create a new one with the correct tag.

By default, you can edit existing bounding boxes. The **Lock/unlock regions** tool ![Lock/unlock regions tool](./media/how-to-label-data/lock-bounding-boxes-tool.png) or "L" toggles that behavior. If regions are locked, you can only change the shape or location of a new bounding box.

Use the **Regions manipulation** tool ![This is the regions manipulation tool icon - four arrows pointing outward from the center, up, right, down, and left.](./media/how-to-label-data/regions-tool.png) or "M" to adjust an existing bounding box. Drag the edges or corners to adjust the shape. Click in the interior to be able to drag the whole bounding box. If you can't edit a region, you've probably toggled the **Lock/unlock regions** tool.

Use the **Template-based box** tool ![Template-box tool](./media/how-to-label-data/template-box-tool.png) or "T" to create multiple bounding boxes of the same size. If the image has no bounding boxes and you activate template-based boxes, the tool will produce 50-by-50-pixel boxes. If you create a bounding box and then activate template-based boxes, any new bounding boxes will be the size of the last box that you created. Template-based boxes can be resized after placement. Resizing a template-based box only resizes that particular box.

To delete *all* bounding boxes in the current image, select the **Delete all regions** tool ![Delete regions tool](./media/how-to-label-data/delete-regions-tool.png).

After you create the bounding boxes for an image, select **Submit** to save your work, or your work in progress won't be saved.

## Tag images and specify polygons for image segmentation 

If your project is of type "Instance Segmentation (Polygon)," you'll specify one or more polygons in the image and apply a tag to each polygon. Images can have multiple bounding polygons, each with a single tag. Use **View detailed instructions** to determine if multiple bounding polygons are used in your project.

1. Select a tag for the polygon that you plan to create.
1. Select the **Draw polygon region** tool ![Draw polygon region tool](./media/how-to-label-data/polygon-tool.png) or select "P."
1. Click for each point in the polygon.  When you have completed the shape, double click to finish.

    :::image type="content" source="media/how-to-label-data/polygon.gif" alt-text="Create polygons for Cat and Dog":::

To delete a polygon, click the X-shaped target that appears next to the polygon after creation.

If you want to change the tag for a polygon, select the **Move region** tool, click on the polygon, and select the correct tag.

You can edit existing polygons. The **Lock/unlock regions** tool ![Edit polygons with the lock/unlock regions tool](./media/how-to-label-data/lock-bounding-boxes-tool.png) or "L" toggles that behavior. If regions are locked, you can only change the shape or location of a new polygon.

Use the **Add or remove polygon points** tool ![This is the add or remove polygon points tool icon.](./media/how-to-label-data/add-remove-points-tool.png) or "U" to adjust an existing polygon. Click on the polygon to add or remove a point. If you can't edit a region, you've probably toggled the **Lock/unlock regions** tool.

To delete *all* polygons in the current image, select the **Delete all regions** tool ![Delete all regions tool](./media/how-to-label-data/delete-regions-tool.png).

After you create the polygons for an image, select **Submit** to save your work, or your work in progress won't be saved.

## <a name="label-text"></a>Label text (preview)

> [!IMPORTANT]
> Text labeling is in public preview.
> The preview version is provided without a service level agreement, and it's not recommended for production workloads. Certain features might not be supported or might have constrained capabilities. 
> For more information, see [Supplemental Terms of Use for Microsoft Azure Previews](https://azure.microsoft.com/support/legal/preview-supplemental-terms/).

When tagging text, use the toolbar to:

* Increase or decrease the text size
* Change the font
* Skip labeling this item and move to the next item

If you realize that you made a mistake after you assign a tag, you can fix it. Select the "**X**" on the label that's displayed below the text to clear the tag.

There are two text project types:


|Project type  |Tagging  |
|---------|---------|
| Classification Multi-Class | Assign a single tag to the entire text item.  You can only select one tag for each text item.   |
| Classification Multi-Label     | Assign one *or more* tags to each text item.  You can select multiple tags for each text item.       |

To see the project-specific directions, select **Instructions** and go to **View detailed instructions**.

## Finish up

When you submit a page of tagged data, Azure assigns new unlabeled data to you from a work queue. If there's no more unlabeled data available, you'll get a message noting this along with a link to the portal home page.

When you're done labeling, select your name in the upper-right corner of the labeling portal and then select **sign-out**. If you don't sign out, eventually Azure will "time you out" and assign your data to another labeler.

## Next steps

* Learn to [train image classification models in Azure](./tutorial-train-models-with-aml.md)<|MERGE_RESOLUTION|>--- conflicted
+++ resolved
@@ -7,13 +7,8 @@
 ms.service: machine-learning
 ms.subservice: mldata
 ms.topic: how-to
-<<<<<<< HEAD
 ms.date: 10/21/2021
-ms.custom: data4ml
-=======
-ms.date: 09/24/2021
-ms.custom: data4ml, ignite-fall-2021
->>>>>>> 96055797
+ms.custom: ignite-fall-2021
 ---
 
 # Labeling images and text documents
