--- conflicted
+++ resolved
@@ -13,7 +13,6 @@
 ---
 # Algorithm & component reference for Azure Machine Learning designer
 
-<<<<<<< HEAD
 >[!Note]
 > Designer supports two type of components, classic prebuilt components and custom components. These two types of components are not compatible. 
 >
@@ -24,10 +23,8 @@
 >
 >This article applies to classic prebuilt components. 
 
-This reference content provides the technical background on each of the machine learning algorithms and components available in Azure Machine Learning designer.
-=======
-This reference content provides the technical background on each of the built-in machine learning algorithms and components available in Azure Machine Learning designer.
->>>>>>> 5a77a79a
+This reference content provides the technical background on each of the classic prebuilt components available in Azure Machine Learning designer.
+
 
 Each component represents a set of code that can run independently and perform a machine learning task, given the required inputs. A component might contain a particular algorithm, or perform a task that is important in machine learning, such as missing value replacement, or statistical analysis.
 
