--- conflicted
+++ resolved
@@ -19,11 +19,7 @@
 Use this component to load data into a machine learning pipeline from existing cloud data services. 
 
 > [!Note]
-<<<<<<< HEAD
 > All functionality provided by this component can be done by **datastore** and **datasets** in the workspace landing page. We recommend you use **datastore** and **dataset** which includes additional features like data monitoring. To learn more, see [How to Access Data](../how-to-access-data.md) and [How to Register Datasets](../how-to-create-register-datasets.md) article.
-=======
-> All functionality provided by this component can be done by **datastore** and **datasets** in the worksapce landing page. We recommend you use **datastore** and **dataset** which includes additional features like data monitoring. To learn more, see [How to Access Data](../v1/how-to-access-data.md) and [How to Register Datasets](../v1/how-to-create-register-datasets.md) article.
->>>>>>> 9e3e2a63
 >  After you register a dataset, you can find it in the **Datasets** -> **My Datasets** category in designer interface. This component is reserved for Studio(classic) users to for a familiar experience. 
 >
 
