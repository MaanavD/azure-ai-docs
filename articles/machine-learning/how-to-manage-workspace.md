--- conflicted
+++ resolved
@@ -82,18 +82,14 @@
     > 3. Select __Add__. From the __Add virtual network link__ page, provide a unique __Link name__, and then select the __Virtual network__ to be added. Select __OK__ to add the network link.	
     >	
     > For more information, see [Azure Private Endpoint DNS configuration](/azure/private-link/private-endpoint-dns).	
-### Advanced	
-
-<<<<<<< HEAD
 
 ### Vulnerability scanning
 
 Azure Security Center provides unified security management and advanced threat protection across hybrid cloud workloads. You should allow Azure Security Center to scan your resources and follow its recommendations. For more, see  [Azure Container Registry image scanning by Security Center](https://docs.microsoft.com/azure/security-center/azure-container-registry-integration) and [Azure Kubernetes Services integration with Security Center](https://docs.microsoft.com/azure/security-center/azure-kubernetes-service-integration).
 
-### Advanced
-=======
+### Advanced	
+
 By default, metrics and metadata for the workspace is stored in an Azure Cosmos DB instance that Microsoft maintains. This data is encrypted using Microsoft-managed keys. 	
->>>>>>> f3fbc525
 
 To limit the data that Microsoft collects on your workspace, select __High business impact workspace__. For more information on this setting, see [Encryption at rest](concept-enterprise-security.md#encryption-at-rest).
 
