--- conflicted
+++ resolved
@@ -41,13 +41,8 @@
    Workspace name |Enter a unique name that identifies your workspace. In this example, we use **docs-ws**. Names must be unique across the resource group. Use a name that's easy to recall and to differentiate from workspaces created by others. The workspace name is case-insensitive.
    Subscription |Select the Azure subscription that you want to use.
    Resource group | Use an existing resource group in your subscription or enter a name to create a new resource group. A resource group holds related resources for an Azure solution. In this example, we use **docs-aml**. You need *contributor* or *owner* role to use an existing resource group.  For more information about access, see [Manage access to an Azure Machine Learning workspace](how-to-assign-roles.md).
-<<<<<<< HEAD
    Region | Select the Azure region closest to your users and the data resources to create your workspace.
    Workspace edition | Select **Basic** or **Enterprise**.  This workspace edition determines the features to which you'll have access and pricing. Learn more about [Basic and Enterprise edition offerings](overview-what-is-azure-ml.md#sku). 
-=======
-   Location | Select the location closest to your users and the data resources to create your workspace.
-   Location | Select the location closest to your users and the data resources to create your workspace.
->>>>>>> 5bb41c5b
 
     ![Configure your workspace](./media/how-to-manage-workspace/select-edition.png)
 
@@ -61,88 +56,6 @@
  
  1. To view the new workspace, select **Go to resource**.
 
-<<<<<<< HEAD
-
-### Networking
-
-> [!IMPORTANT]
-> For more information on using a private endpoint and virtual network with your workspace, see [Network isolation and privacy](how-to-enable-virtual-network.md).
-
-1. The default network configuration is to use a __Public endpoint__, which is accessible on the public internet. To limit access to your workspace to an Azure Virtual Network you have created, you can instead select __Private endpoint__ (preview) as the __Connectivity method__, and then use __+ Add__ to configure the endpoint.
-
-   > [!IMPORTANT]
-   > Using a private endpoint with Azure Machine Learning workspace is currently in public preview. This preview is provided without a service level agreement, and it's not recommended for production workloads. Certain features might not be supported or might have constrained capabilities. 
-   > For more information, see [Supplemental Terms of Use for Microsoft Azure Previews](https://azure.microsoft.com/support/legal/preview-supplemental-terms/).
-
-   :::image type="content" source="media/how-to-manage-workspace/select-private-endpoint.png" alt-text="Private endpoint selection":::
-
-1. On the __Create private endpoint__ form, set the location, name, and virtual network to use. If you'd like to use the endpoint with a Private DNS Zone, select __Integrate with private DNS zone__ and select the zone using the __Private DNS Zone__ field. Select __OK__ to create the endpoint. 
-
-   :::image type="content" source="media/how-to-manage-workspace/create-private-endpoint.png" alt-text="Private endpoint creation":::
-
-1. When you are finished configuring networking, you can select __Review + Create__, or advance to the optional __Advanced__ configuration.
-
-    > [!WARNING]
-    > When you create a private endpoint, a new Private DNS Zone named __privatelink.api.azureml.ms__ is created. This contains a link to the virtual network. If you create multiple workspaces with private endpoints in the same resource group, only the virtual network for the first private endpoint may be added to the DNS zone. To add entries for the virtual networks used by the additional workspaces/private endpoints, use the following steps:
-    > 
-    > 1. In the [Azure portal](https://portal.azure.com), select the resource group that contains the workspace. Then select the Private DNS Zone resource named __privatelink.api.azureml.ms__.
-    > 2. In the __Settings__, select __Virtual network links__.
-    > 3. Select __Add__. From the __Add virtual network link__ page, provide a unique __Link name__, and then select the __Virtual network__ to be added. Select __OK__ to add the network link.
-    >
-    > For more information, see [Azure Private Endpoint DNS configuration](/azure/private-link/private-endpoint-dns).
-
-### Advanced
-
-By default, metrics and metadata for the workspace is stored in an Azure Cosmos DB instance that Microsoft maintains. This data is encrypted using Microsoft-managed keys. 
-
-To limit the data that Microsoft collects on your workspace, select __High business impact workspace__.
-
-> [!IMPORTANT]
-> Selecting high business impact can only be done when creating a workspace. You cannot change this setting after workspace creation.
-
-If you are using the __Enterprise__ version of Azure Machine Learning, you can instead provide your own key. Doing so creates the Azure Cosmos DB instance that stores metrics and metadata in your Azure subscription. Use the following steps to use your own key:
-
-> [!IMPORTANT]
-> Before following these steps, you must first perform the following actions:
->
-> 1. Authorize the __Machine Learning App__ (in Identity and Access Management) with contributor permissions on your subscription.
-> 1. Follow the steps in [Configure customer-managed keys](/azure/cosmos-db/how-to-setup-cmk) to:
->     * Register the Azure Cosmos DB provider
->     * Create and configure an Azure Key Vault
->     * Generate a key
->
->     You do not need to manually create the Azure Cosmos DB instance, one will be created for you during workspace creation. This Azure Cosmos DB instance will be created in a separate resource group using a name based on this pattern: `<your-workspace-resource-name>_<GUID>`.
->
-> You cannot change this setting after workspace creation. If you delete the Azure Cosmos DB used by your workspace, you must also delete the workspace that is using it.
-
-1. Select __Customer-managed keys__, and then select __Click to select key__.
-
-    :::image type="content" source="media/how-to-manage-workspace/advanced-workspace.png" alt-text="Customer-managed keys":::
-
-1. On the __Select key from Azure Key Vault__ form, select an existing Azure Key Vault, a key that it contains, and the version of the key. This key is used to encrypt the data stored in Azure Cosmos DB. Finally, use the __Select__ button to use this key.
-
-   :::image type="content" source="media/how-to-manage-workspace/select-key-vault.png" alt-text="Select the key":::
-
-## <a name="upgrade"></a>Upgrade to Enterprise edition
-
-You can upgrade your workspace from Basic edition to Enterprise edition to take advantage of the enhanced features such as low-code experiences and enhanced security features.
-
-1. Sign in to [Azure Machine Learning studio](https://ml.azure.com).
-
-1. Select the workspace that you wish to upgrade.
-
-1. Select **Learn more**  at the top right of the page.
-
-   [ ![Upgrade a workspace](./media/how-to-manage-workspace/upgrade.png) ](./media/how-to-manage-workspace/upgrade.png#lightbox)
-
-1. Select **Upgrade** in the window that appears.
-
-
-> [!IMPORTANT]
-> You cannot downgrade an Enterprise edition workspace to a Basic edition workspace.
-
-=======
->>>>>>> 5bb41c5b
 ### Download a configuration file
 
 1. If you will be creating a [compute instance](tutorial-1st-experiment-sdk-setup.md#azure), skip this step.
