---
title: Manage workspaces in portal or Python SDK
titleSuffix: Azure Machine Learning
description: Learn how to manage Azure Machine Learning workspaces in the Azure portal or with the SDK for Python.
services: machine-learning
ms.service: machine-learning
ms.subservice: core
ms.author: sgilley
author: sdgilley
ms.date: 03/08/2022
ms.topic: how-to
ms.custom: fasttrack-edit, FY21Q4-aml-seo-hack, contperf-fy21q4, sdkv1, event-tier1-build-2022
---

# Manage Azure Machine Learning workspaces in the portal or with the Python SDK

In this article, you create, view, and delete [**Azure Machine Learning workspaces**](concept-workspace.md) for [Azure Machine Learning](overview-what-is-azure-machine-learning.md), using the Azure portal or the [SDK for Python](/python/api/overview/azure/ml/)

As your needs change or requirements for automation increase you can also manage workspaces [using the CLI](v1/reference-azure-machine-learning-cli.md),  or [via the VS Code extension](how-to-setup-vs-code.md).

## Prerequisites

* An Azure subscription. If you don't have an Azure subscription, create a free account before you begin. Try the [free or paid version of Azure Machine Learning](https://azure.microsoft.com/free/) today.
* If using the Python SDK, [install the SDK](/python/api/overview/azure/ml/install).

## Limitations

[!INCLUDE [register-namespace](../../includes/machine-learning-register-namespace.md)]

* By default, creating a workspace also creates an Azure Container Registry (ACR).  Since ACR does not currently support unicode characters in resource group names, use a resource group that does not contain these characters.

* Azure Machine Learning does not support hierarchical namespace (Azure Data Lake Storage Gen2 feature) for the workspace's default storage account.

[!INCLUDE [application-insight](../../includes/machine-learning-application-insight.md)]

## Create a workspace

# [Python](#tab/python)

[!INCLUDE [sdk v1](../../includes/machine-learning-sdk-v1.md)]

* **Default specification.** By default, dependent resources and the resource group will be created automatically. This code creates a workspace named `myworkspace` and a resource group named `myresourcegroup` in `eastus2`.
    
    ```python
    from azureml.core import Workspace
    
    ws = Workspace.create(name='myworkspace',
                   subscription_id='<azure-subscription-id>',
                   resource_group='myresourcegroup',
                   create_resource_group=True,
                   location='eastus2'
                   )
    ```
    Set `create_resource_group` to False if you have an existing Azure resource group that you want to use for the workspace.

* <a name="create-multi-tenant"></a>**Multiple tenants.**  If you have multiple accounts, add the tenant ID of the Azure Active Directory you wish to use.  Find your tenant ID from the [Azure portal](https://portal.azure.com) under **Azure Active Directory, External Identities**.

    ```python
    from azureml.core.authentication import InteractiveLoginAuthentication
    from azureml.core import Workspace
    
    interactive_auth = InteractiveLoginAuthentication(tenant_id="my-tenant-id")
    ws = Workspace.create(name='myworkspace',
                subscription_id='<azure-subscription-id>',
                resource_group='myresourcegroup',
                create_resource_group=True,
                location='eastus2',
                auth=interactive_auth
                )
    ```

* **[Sovereign cloud](reference-machine-learning-cloud-parity.md)**. You'll need extra code to authenticate to Azure if you're working in a sovereign cloud.

    ```python
    from azureml.core.authentication import InteractiveLoginAuthentication
    from azureml.core import Workspace
    
    interactive_auth = InteractiveLoginAuthentication(cloud="<cloud name>") # for example, cloud="AzureUSGovernment"
    ws = Workspace.create(name='myworkspace',
                subscription_id='<azure-subscription-id>',
                resource_group='myresourcegroup',
                create_resource_group=True,
                location='eastus2',
                auth=interactive_auth
                )
    ```

* **Use existing Azure resources**.  You can also create a workspace that uses existing Azure resources with the Azure resource ID format. Find the specific Azure resource IDs in the Azure portal or with the SDK. This example assumes that the resource group, storage account, key vault, App Insights, and container registry already exist.

   ```python
   import os
   from azureml.core import Workspace
   from azureml.core.authentication import ServicePrincipalAuthentication

   service_principal_password = os.environ.get("AZUREML_PASSWORD")

   service_principal_auth = ServicePrincipalAuthentication(
      tenant_id="<tenant-id>",
      username="<application-id>",
      password=service_principal_password)

                        auth=service_principal_auth,
                             subscription_id='<azure-subscription-id>',
                             resource_group='myresourcegroup',
                             create_resource_group=False,
                             location='eastus2',
                             friendly_name='My workspace',
                             storage_account='subscriptions/<azure-subscription-id>/resourcegroups/myresourcegroup/providers/microsoft.storage/storageaccounts/mystorageaccount',
                             key_vault='subscriptions/<azure-subscription-id>/resourcegroups/myresourcegroup/providers/microsoft.keyvault/vaults/mykeyvault',
                             app_insights='subscriptions/<azure-subscription-id>/resourcegroups/myresourcegroup/providers/microsoft.insights/components/myappinsights',
                             container_registry='subscriptions/<azure-subscription-id>/resourcegroups/myresourcegroup/providers/microsoft.containerregistry/registries/mycontainerregistry',
                             exist_ok=False)
   ```

For more information, see [Workspace SDK reference](/python/api/azureml-core/azureml.core.workspace.workspace).

If you have problems in accessing your subscription, see [Set up authentication for Azure Machine Learning resources and workflows](how-to-setup-authentication.md), as well as the [Authentication in Azure Machine Learning](https://aka.ms/aml-notebook-auth) notebook.

# [Portal](#tab/azure-portal)

1. Sign in to the [Azure portal](https://portal.azure.com/) by using the credentials for your Azure subscription. 

1. In the upper-left corner of Azure portal, select **+ Create a resource**.

      ![Create a new resource](./media/how-to-manage-workspace/create-workspace.gif)

1. Use the search bar to find **Machine Learning**.

1. Select **Machine Learning**.

1. In the **Machine Learning** pane, select **Create** to begin.

1. Provide the following information to configure your new workspace:

   Field|Description 
   ---|---
   Workspace name |Enter a unique name that identifies your workspace. In this example, we use **docs-ws**. Names must be unique across the resource group. Use a name that's easy to recall and to differentiate from workspaces created by others. The workspace name is case-insensitive.
   Subscription |Select the Azure subscription that you want to use.
   Resource group | Use an existing resource group in your subscription or enter a name to create a new resource group. A resource group holds related resources for an Azure solution. In this example, we use **docs-aml**. You need *contributor* or *owner* role to use an existing resource group.  For more information about access, see [Manage access to an Azure Machine Learning workspace](how-to-assign-roles.md).
   Region | Select the Azure region closest to your users and the data resources to create your workspace.
   | Storage account | The default storage account for the workspace. By default, a new one is created. |
   | Key Vault | The Azure Key Vault used by the workspace. By default, a new one is created. |
   | Application Insights | The application insights instance for the workspace. By default, a new one is created. |
   | Container Registry | The Azure Container Registry for the workspace. By default, a new one is _not_ initially created for the workspace. Instead, it is created once you need it when creating a Docker image during training or deployment. |

   :::image type="content" source="media/how-to-manage-workspace/create-workspace-form.png" alt-text="Configure your workspace.":::

1. When you're finished configuring the workspace, select **Review + Create**. Optionally, use the [Networking](#networking) and [Advanced](#advanced) sections to configure more settings for the workspace.

1. Review the settings and make any other changes or corrections. When you're satisfied with the settings, select **Create**.

   > [!Warning] 
   > It can take several minutes to create your workspace in the cloud.

   When the process is finished, a deployment success message appears. 
 
 1. To view the new workspace, select **Go to resource**.
 
---



### Networking	

> [!IMPORTANT]	
> For more information on using a private endpoint and virtual network with your workspace, see [Network isolation and privacy](how-to-network-security-overview.md).


# [Python](#tab/python)

The Azure Machine Learning Python SDK provides the [PrivateEndpointConfig](/python/api/azureml-core/azureml.core.privateendpointconfig) class, which can be used with [Workspace.create()](/python/api/azureml-core/azureml.core.workspace.workspace#create-name--auth-none--subscription-id-none--resource-group-none--location-none--create-resource-group-true--sku--basic---tags-none--friendly-name-none--storage-account-none--key-vault-none--app-insights-none--container-registry-none--adb-workspace-none--cmk-keyvault-none--resource-cmk-uri-none--hbi-workspace-false--default-cpu-compute-target-none--default-gpu-compute-target-none--private-endpoint-config-none--private-endpoint-auto-approval-true--exist-ok-false--show-output-true-) to create a workspace with a private endpoint. This class requires an existing virtual network.

# [Portal](#tab/azure-portal)

1. The default network configuration is to use a __Public endpoint__, which is accessible on the public internet. To limit access to your workspace to an Azure Virtual Network you have created, you can instead select __Private endpoint__ as the __Connectivity method__, and then use __+ Add__ to configure the endpoint.	

   :::image type="content" source="media/how-to-manage-workspace/select-private-endpoint.png" alt-text="Private endpoint selection":::	

1. On the __Create private endpoint__ form, set the location, name, and virtual network to use. If you'd like to use the endpoint with a Private DNS Zone, select __Integrate with private DNS zone__ and select the zone using the __Private DNS Zone__ field. Select __OK__ to create the endpoint. 	

   :::image type="content" source="media/how-to-manage-workspace/create-private-endpoint.png" alt-text="Private endpoint creation":::	

1. When you are finished configuring networking, you can select __Review + Create__, or advance to the optional __Advanced__ configuration.

---



### Advanced

By default, metadata for the workspace is stored in an Azure Cosmos DB instance that Microsoft maintains. This data is encrypted using Microsoft-managed keys.

To limit the data that Microsoft collects on your workspace, select __High business impact workspace__ in the portal, or set `hbi_workspace=true ` in Python. For more information on this setting, see [Encryption at rest](concept-data-encryption.md#encryption-at-rest).

> [!IMPORTANT]	
> Selecting high business impact can only be done when creating a workspace. You cannot change this setting after workspace creation.	

#### Use your own key

You can provide your own key for data encryption. Doing so creates the Azure Cosmos DB instance that stores metadata in your Azure subscription. For more information, see [Customer-managed keys](concept-customer-managed keys.md).


Use the following steps to provide your own key:

> [!IMPORTANT]	
> Before following these steps, you must first perform the following actions:	
>
> Follow the steps in [Configure customer-managed keys](how-to-setup-customer-managed-keys.md) to:
> * Register the Azure Cosmos DB provider
> * Create and configure an Azure Key Vault
> * Generate a key

# [Python](#tab/python)

Use `cmk_keyvault` and `resource_cmk_uri` to specify the customer managed key.

```python
from azureml.core import Workspace
   ws = Workspace.create(name='myworkspace',
               subscription_id='<azure-subscription-id>',
               resource_group='myresourcegroup',
               create_resource_group=True,
               location='eastus2'
               cmk_keyvault='subscriptions/<azure-subscription-id>/resourcegroups/myresourcegroup/providers/microsoft.keyvault/vaults/<keyvault-name>', 
               resource_cmk_uri='<key-identifier>'
               )

```

# [Portal](#tab/azure-portal)

1. Select __Customer-managed keys__, and then select __Click to select key__.

    :::image type="content" source="media/how-to-manage-workspace/advanced-workspace.png" alt-text="Customer-managed keys":::

1. On the __Select key from Azure Key Vault__ form, select an existing Azure Key Vault, a key that it contains, and the version of the key. This key is used to encrypt the data stored in Azure Cosmos DB. Finally, use the __Select__ button to use this key.

   :::image type="content" source="media/how-to-manage-workspace/select-key-vault.png" alt-text="Select the key":::

---

### Download a configuration file

If you will be creating a [compute instance](quickstart-create-resources.md), skip this step.  The compute instance has already created a copy of this file for you.

# [Python](#tab/python)

If you plan to use code on your local environment that references this workspace (`ws`), write the configuration file:

```python
ws.write_config()
```

# [Portal](#tab/azure-portal)

If you plan to use code on your local environment that references this workspace, select  **Download config.json** from the **Overview** section of the workspace.  

   ![Download config.json](./media/how-to-manage-workspace/configure.png)

---

Place the file into  the directory structure with your Python scripts or Jupyter Notebooks. It can be in the same directory, a subdirectory named *.azureml*, or in a parent directory. When you create a compute instance, this file is added to the correct directory on the VM for you.

## Connect to a workspace

[!INCLUDE [sdk v1](../../includes/machine-learning-sdk-v1.md)]

In your Python code, you create a workspace object to connect to your workspace.  This code will read the contents of the configuration file to find your workspace.  You will get a prompt to sign in if you are not already authenticated.

```python
from azureml.core import Workspace

ws = Workspace.from_config()
```

* <a name="connect-multi-tenant"></a>**Multiple tenants.**  If you have multiple accounts, add the tenant ID of the Azure Active Directory you wish to use.  Find your tenant ID from the [Azure portal](https://portal.azure.com) under **Azure Active Directory, External Identities**.

    ```python
    from azureml.core.authentication import InteractiveLoginAuthentication
    from azureml.core import Workspace
    
    interactive_auth = InteractiveLoginAuthentication(tenant_id="my-tenant-id")
    ws = Workspace.from_config(auth=interactive_auth)
    ```

* **[Sovereign cloud](reference-machine-learning-cloud-parity.md)**. You'll need extra code to authenticate to Azure if you're working in a sovereign cloud.

   [!INCLUDE [sdk v1](../../includes/machine-learning-sdk-v1.md)]

    ```python
    from azureml.core.authentication import InteractiveLoginAuthentication
    from azureml.core import Workspace
    
    interactive_auth = InteractiveLoginAuthentication(cloud="<cloud name>") # for example, cloud="AzureUSGovernment"
    ws = Workspace.from_config(auth=interactive_auth)
    ```
    
If you have problems in accessing your subscription, see [Set up authentication for Azure Machine Learning resources and workflows](how-to-setup-authentication.md), as well as the [Authentication in Azure Machine Learning](https://aka.ms/aml-notebook-auth) notebook.

## <a name="view"></a>Find a workspace

See a list of all the workspaces you can use.

# [Python](#tab/python)

[!INCLUDE [sdk v1](../../includes/machine-learning-sdk-v1.md)]

Find your subscriptions in the [Subscriptions page in the Azure portal](https://portal.azure.com/#blade/Microsoft_Azure_Billing/SubscriptionsBlade). Copy the ID and use it in the code below to see all workspaces available for that subscription.

```python
from azureml.core import Workspace

Workspace.list('<subscription-id>')
```

The Workspace.list(..) method does not return the full workspace object. It includes only basic information about existing workspaces in the subscription. To get a full object for specific workspace, use Workspace.get(..).

# [Portal](#tab/azure-portal)

1. Sign in to the [Azure portal](https://portal.azure.com/).

1. In the top search field, type **Machine Learning**.  

1. Select **Machine Learning**.

   ![Search for Azure Machine Learning workspace](./media/how-to-manage-workspace/find-workspaces.png)

1. Look through the list of workspaces found. You can filter based on subscription, resource groups, and locations.  

1. Select a workspace to display its properties.

---


<<<<<<< HEAD
=======
With the public preview search capability, you can search for machine learning assets such as jobs, models, components, environments, and data across all workspaces, resource groups, and subscriptions in your organization through a unified global view.

1. Start from [Azure Machine Learning studio](https://ml.azure.com).  
1. If a workspace is open, select either the **Microsoft** menu item or the **Microsoft** link in the breadcrumb at the top of the page.

:::image type="content" source="media/how-to-manage-workspace/back-to-main-page.png" alt-text="Screenshot shows two ways to get to the home page - menu item or breadcrumb link.":::

### Free text search

Type search text into the global search bar on the top of the studio **Microsoft** page and hit enter to trigger a 'contains' search.
A contains search scans across all metadata fields for the given asset and sorts results relevance.

:::image type="content" source="media/how-to-manage-workspace/start-search.png" alt-text="Screenshot shows the top search bar.":::

You can use the asset quick links to navigate to search results for jobs, models, components, environments, and data assets that you created.

Also,  you can change the scope of applicable subscriptions and workspaces via the 'Change' link in the search bar drop down.

:::image type="content" source="./media/how-to-manage-workspace/search-bar.png" alt-text="Search-bar list":::

### Structured search

Select any number of filters to create more specific search queries. The following filters are supported:

* Job:
* Model:
* Component:
* Tags:
* SubmittedBy:
* Environment:
* Data:

If an asset filter (job, model, component, environment, data) is present, results are scoped to those tabs. Other filters apply to all assets unless an asset filter is also present in the query. Similarly, free text search can be provided alongside filters, but are scoped to the tabs chosen by asset filters, if present.

> [!TIP]
> * Filters search for exact matches of text. Use free text queries for a contains search.
> * Quotations are required around values that include spaces or other special characters.  
> * If duplicate filters are provided, only the first will be recognized in search results.
> * Input text of any language is supported but filter strings must match the provided options (ex. submittedBy:).
> * The tags filter can accept multiple key:value pairs separated by a comma (ex. tags:"key1:value1, key2:value2").

### View search results

You can view your search results in the individual **Jobs**, **Models**, **Components**, **Environments**, and **Data** tabs. Select an asset to open its **Details** page in the context of the relevant workspace. Results from workspaces you don't have permissions to view are not displayed.

:::image type="content" source="./media/how-to-manage-workspace/results.png" alt-text="Results displayed after search":::

If you've used this feature in a previous update, a search result error may occur. Reselect your preferred workspaces in the Directory + Subscription + Workspace tab.

> [!IMPORTANT]	
> Search results may be unexpected for multiword terms in other languages (ex. Chinese characters). 	
>>>>>>> 8d9f92f8

## Delete a workspace

When you no longer need a workspace, delete it.  

[!INCLUDE [machine-learning-delete-workspace](../../includes/machine-learning-delete-workspace.md)]

If you accidentally deleted your workspace, you may still be able to retrieve your notebooks. For details, see [Failover for business continuity and disaster recovery](./how-to-high-availability-machine-learning.md#workspace-deletion).

# [Python](#tab/python)

[!INCLUDE [sdk v1](../../includes/machine-learning-sdk-v1.md)]

Delete the workspace `ws`:

```python
ws.delete(delete_dependent_resources=False, no_wait=False)
```

The default action is not to delete resources associated with the workspace, that is, container registry, storage account, key vault, and application insights.  Set `delete_dependent_resources` to True to delete these resources as well.

# [Portal](#tab/azure-portal)

In the [Azure portal](https://portal.azure.com/), select **Delete**  at the top of the workspace you wish to delete.

:::image type="content" source="./media/how-to-manage-workspace/delete-workspace.png" alt-text="Delete workspace":::

---

## Clean up resources

[!INCLUDE [aml-delete-resource-group](../../includes/aml-delete-resource-group.md)]

## Troubleshooting

* **Supported browsers in Azure Machine Learning studio**: We recommend that you use the most up-to-date browser that's compatible with your operating system. The following browsers are supported:
  * Microsoft Edge (The new Microsoft Edge, latest version. Not Microsoft Edge legacy)
  * Safari (latest version, Mac only)
  * Chrome (latest version)
  * Firefox (latest version)

* **Azure portal**: 
  * If you go directly to your workspace from a share link from the SDK or the Azure portal, you can't view the standard **Overview** page that has subscription information in the extension. In this scenario, you also can't switch to another workspace. To view another workspace, go directly to [Azure Machine Learning studio](https://ml.azure.com) and search for the workspace name.
  * All assets (Data, Experiments, Computes, and so on) are available only in [Azure Machine Learning studio](https://ml.azure.com). They're *not* available from the Azure portal.
  * Attempting to export a template for a workspace from the Azure portal may return an error similar to the following text: `Could not get resource of the type <type>. Resources of this type will not be exported.` As a workaround, use one of the templates provided at [https://github.com/Azure/azure-quickstart-templates/tree/master/quickstarts/microsoft.machinelearningservices](https://github.com/Azure/azure-quickstart-templates/tree/master/quickstarts/microsoft.machinelearningservices) as the basis for your template.

### Workspace diagnostics

[!INCLUDE [machine-learning-workspace-diagnostics](../../includes/machine-learning-workspace-diagnostics.md)]

### Resource provider errors

[!INCLUDE [machine-learning-resource-provider](../../includes/machine-learning-resource-provider.md)]
 

### Deleting the Azure Container Registry

The Azure Machine Learning workspace uses Azure Container Registry (ACR) for some operations. It will automatically create an ACR instance when it first needs one.

[!INCLUDE [machine-learning-delete-acr](../../includes/machine-learning-delete-acr.md)]

## Examples

Examples of creating a workspace:
* Use Azure portal to [create a workspace and compute instance](quickstart-create-resources.md)

## Next steps

* Once you have a workspace, learn how to [Train and deploy a model](tutorial-train-deploy-notebook.md).

* To learn more about planning a workspace for your organization's requirements, see [Organize and set up Azure Machine Learning](/azure/cloud-adoption-framework/ready/azure-best-practices/ai-machine-learning-resource-organization).

* To check for problems with your workspace, see [How to use workspace diagnostics](how-to-workspace-diagnostic-api.md).

* If you need to move a workspace to another Azure subscription, see [How to move a workspace](how-to-move-workspace.md).

* To find a workspace, see [Search for Azure Machine Learning assets (preview)](how-to-search-assets.md).
If you need to move a workspace to another Azure subscription, see [How to move a workspace](how-to-move-workspace.md).

* For information on how to keep your Azure ML up to date with the latest security updates, see [Vulnerability management](concept-vulnerability-management.md).<|MERGE_RESOLUTION|>--- conflicted
+++ resolved
@@ -332,61 +332,6 @@
 ---
 
 
-<<<<<<< HEAD
-=======
-With the public preview search capability, you can search for machine learning assets such as jobs, models, components, environments, and data across all workspaces, resource groups, and subscriptions in your organization through a unified global view.
-
-1. Start from [Azure Machine Learning studio](https://ml.azure.com).  
-1. If a workspace is open, select either the **Microsoft** menu item or the **Microsoft** link in the breadcrumb at the top of the page.
-
-:::image type="content" source="media/how-to-manage-workspace/back-to-main-page.png" alt-text="Screenshot shows two ways to get to the home page - menu item or breadcrumb link.":::
-
-### Free text search
-
-Type search text into the global search bar on the top of the studio **Microsoft** page and hit enter to trigger a 'contains' search.
-A contains search scans across all metadata fields for the given asset and sorts results relevance.
-
-:::image type="content" source="media/how-to-manage-workspace/start-search.png" alt-text="Screenshot shows the top search bar.":::
-
-You can use the asset quick links to navigate to search results for jobs, models, components, environments, and data assets that you created.
-
-Also,  you can change the scope of applicable subscriptions and workspaces via the 'Change' link in the search bar drop down.
-
-:::image type="content" source="./media/how-to-manage-workspace/search-bar.png" alt-text="Search-bar list":::
-
-### Structured search
-
-Select any number of filters to create more specific search queries. The following filters are supported:
-
-* Job:
-* Model:
-* Component:
-* Tags:
-* SubmittedBy:
-* Environment:
-* Data:
-
-If an asset filter (job, model, component, environment, data) is present, results are scoped to those tabs. Other filters apply to all assets unless an asset filter is also present in the query. Similarly, free text search can be provided alongside filters, but are scoped to the tabs chosen by asset filters, if present.
-
-> [!TIP]
-> * Filters search for exact matches of text. Use free text queries for a contains search.
-> * Quotations are required around values that include spaces or other special characters.  
-> * If duplicate filters are provided, only the first will be recognized in search results.
-> * Input text of any language is supported but filter strings must match the provided options (ex. submittedBy:).
-> * The tags filter can accept multiple key:value pairs separated by a comma (ex. tags:"key1:value1, key2:value2").
-
-### View search results
-
-You can view your search results in the individual **Jobs**, **Models**, **Components**, **Environments**, and **Data** tabs. Select an asset to open its **Details** page in the context of the relevant workspace. Results from workspaces you don't have permissions to view are not displayed.
-
-:::image type="content" source="./media/how-to-manage-workspace/results.png" alt-text="Results displayed after search":::
-
-If you've used this feature in a previous update, a search result error may occur. Reselect your preferred workspaces in the Directory + Subscription + Workspace tab.
-
-> [!IMPORTANT]	
-> Search results may be unexpected for multiword terms in other languages (ex. Chinese characters). 	
->>>>>>> 8d9f92f8
-
 ## Delete a workspace
 
 When you no longer need a workspace, delete it.  
@@ -454,15 +399,14 @@
 
 ## Next steps
 
-* Once you have a workspace, learn how to [Train and deploy a model](tutorial-train-deploy-notebook.md).
-
-* To learn more about planning a workspace for your organization's requirements, see [Organize and set up Azure Machine Learning](/azure/cloud-adoption-framework/ready/azure-best-practices/ai-machine-learning-resource-organization).
-
-* To check for problems with your workspace, see [How to use workspace diagnostics](how-to-workspace-diagnostic-api.md).
+Once you have a workspace, learn how to [Train and deploy a model](tutorial-train-deploy-notebook.md).
+
+To learn more about planning a workspace for your organization's requirements, see [Organize and set up Azure Machine Learning](/azure/cloud-adoption-framework/ready/azure-best-practices/ai-machine-learning-resource-organization).
 
 * If you need to move a workspace to another Azure subscription, see [How to move a workspace](how-to-move-workspace.md).
 
 * To find a workspace, see [Search for Azure Machine Learning assets (preview)](how-to-search-assets.md).
-If you need to move a workspace to another Azure subscription, see [How to move a workspace](how-to-move-workspace.md).
-
-* For information on how to keep your Azure ML up to date with the latest security updates, see [Vulnerability management](concept-vulnerability-management.md).+
+* If you need to move a workspace to another Azure subscription, see [How to move a workspace](how-to-move-workspace.md).
+
+For information on how to keep your Azure ML up to date with the latest security updates, see [Vulnerability management](concept-vulnerability-management.md).