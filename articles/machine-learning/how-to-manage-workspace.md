--- conflicted
+++ resolved
@@ -42,11 +42,7 @@
    Subscription |Select the Azure subscription that you want to use.
    Resource group | Use an existing resource group in your subscription or enter a name to create a new resource group. A resource group holds related resources for an Azure solution. In this example, we use **docs-aml**. You need *contributor* or *owner* role to use an existing resource group.  For more information about access, see [Manage access to an Azure Machine Learning workspace](how-to-assign-roles.md).
    Region | Select the Azure region closest to your users and the data resources to create your workspace.
-<<<<<<< HEAD
-   Workspace edition | Select **Basic** or **Enterprise**.  This workspace edition determines the features to which you'll have access and pricing. Learn more about [Basic and Enterprise edition offerings](overview-what-is-azure-ml.md#sku). 
-=======
    Workspace edition | Select **Basic** or **Enterprise**.  This workspace edition determines the features to which you'll have access and pricing. Learn more about [Azure Machine Learning](overview-what-is-azure-ml.md). 
->>>>>>> 791a851d
 
     ![Configure your workspace](./media/how-to-manage-workspace/select-edition.png)
 
