---
title: Manage workspaces in portal or Python SDK
titleSuffix: Azure Machine Learning
description: Learn how to manage Azure Machine Learning workspaces in the Azure portal or with the SDK for Python.
services: machine-learning
ms.service: machine-learning
ms.subservice: core
ms.author: sgilley
author: sdgilley
ms.date: 03/08/2022
ms.topic: how-to
<<<<<<< HEAD
ms.custom: fasttrack-edit, FY21Q4-aml-seo-hack, contperf-fy21q4, sdkv1

=======
ms.custom: fasttrack-edit, FY21Q4-aml-seo-hack, contperf-fy21q4, sdkv1, event-tier1-build-2022
>>>>>>> c30c2e11
---

# Manage Azure Machine Learning workspaces in the portal or with the Python SDK

In this article, you create, view, and delete [**Azure Machine Learning workspaces**](concept-workspace.md) for [Azure Machine Learning](overview-what-is-azure-machine-learning.md), using the Azure portal or the [SDK for Python](/python/api/overview/azure/ml/)

As your needs change or requirements for automation increase you can also manage workspaces [using the CLI](v1/reference-azure-machine-learning-cli.md),  or [via the VS Code extension](how-to-setup-vs-code.md).

## Prerequisites

* An Azure subscription. If you don't have an Azure subscription, create a free account before you begin. Try the [free or paid version of Azure Machine Learning](https://azure.microsoft.com/free/) today.
* If using the Python SDK, [install the SDK](/python/api/overview/azure/ml/install).

## Limitations

[!INCLUDE [register-namespace](../../includes/machine-learning-register-namespace.md)]

* By default, creating a workspace also creates an Azure Container Registry (ACR).  Since ACR does not currently support unicode characters in resource group names, use a resource group that does not contain these characters.

* Azure Machine Learning does not support hierarchical namespace (Azure Data Lake Storage Gen2 feature) for the workspace's default storage account.

[!INCLUDE [application-insight](../../includes/machine-learning-application-insight.md)]

## Create a workspace

# [Python](#tab/python)

[!INCLUDE [sdk v1](../../includes/machine-learning-sdk-v1.md)]

* **Default specification.** By default, dependent resources and the resource group will be created automatically. This code creates a workspace named `myworkspace` and a resource group named `myresourcegroup` in `eastus2`.
    
    ```python
    from azureml.core import Workspace
    
    ws = Workspace.create(name='myworkspace',
                   subscription_id='<azure-subscription-id>',
                   resource_group='myresourcegroup',
                   create_resource_group=True,
                   location='eastus2'
                   )
    ```
    Set `create_resource_group` to False if you have an existing Azure resource group that you want to use for the workspace.

* <a name="create-multi-tenant"></a>**Multiple tenants.**  If you have multiple accounts, add the tenant ID of the Azure Active Directory you wish to use.  Find your tenant ID from the [Azure portal](https://portal.azure.com) under **Azure Active Directory, External Identities**.

    ```python
    from azureml.core.authentication import InteractiveLoginAuthentication
    from azureml.core import Workspace
    
    interactive_auth = InteractiveLoginAuthentication(tenant_id="my-tenant-id")
    ws = Workspace.create(name='myworkspace',
                subscription_id='<azure-subscription-id>',
                resource_group='myresourcegroup',
                create_resource_group=True,
                location='eastus2',
                auth=interactive_auth
                )
    ```

* **[Sovereign cloud](reference-machine-learning-cloud-parity.md)**. You'll need extra code to authenticate to Azure if you're working in a sovereign cloud.

    ```python
    from azureml.core.authentication import InteractiveLoginAuthentication
    from azureml.core import Workspace
    
    interactive_auth = InteractiveLoginAuthentication(cloud="<cloud name>") # for example, cloud="AzureUSGovernment"
    ws = Workspace.create(name='myworkspace',
                subscription_id='<azure-subscription-id>',
                resource_group='myresourcegroup',
                create_resource_group=True,
                location='eastus2',
                auth=interactive_auth
                )
    ```

* **Use existing Azure resources**.  You can also create a workspace that uses existing Azure resources with the Azure resource ID format. Find the specific Azure resource IDs in the Azure portal or with the SDK. This example assumes that the resource group, storage account, key vault, App Insights, and container registry already exist.

   ```python
   import os
   from azureml.core import Workspace
   from azureml.core.authentication import ServicePrincipalAuthentication

   service_principal_password = os.environ.get("AZUREML_PASSWORD")

   service_principal_auth = ServicePrincipalAuthentication(
      tenant_id="<tenant-id>",
      username="<application-id>",
      password=service_principal_password)

                        auth=service_principal_auth,
                             subscription_id='<azure-subscription-id>',
                             resource_group='myresourcegroup',
                             create_resource_group=False,
                             location='eastus2',
                             friendly_name='My workspace',
                             storage_account='subscriptions/<azure-subscription-id>/resourcegroups/myresourcegroup/providers/microsoft.storage/storageaccounts/mystorageaccount',
                             key_vault='subscriptions/<azure-subscription-id>/resourcegroups/myresourcegroup/providers/microsoft.keyvault/vaults/mykeyvault',
                             app_insights='subscriptions/<azure-subscription-id>/resourcegroups/myresourcegroup/providers/microsoft.insights/components/myappinsights',
                             container_registry='subscriptions/<azure-subscription-id>/resourcegroups/myresourcegroup/providers/microsoft.containerregistry/registries/mycontainerregistry',
                             exist_ok=False)
   ```

For more information, see [Workspace SDK reference](/python/api/azureml-core/azureml.core.workspace.workspace).

If you have problems in accessing your subscription, see [Set up authentication for Azure Machine Learning resources and workflows](how-to-setup-authentication.md), as well as the [Authentication in Azure Machine Learning](https://aka.ms/aml-notebook-auth) notebook.

# [Portal](#tab/azure-portal)

1. Sign in to the [Azure portal](https://portal.azure.com/) by using the credentials for your Azure subscription. 

1. In the upper-left corner of Azure portal, select **+ Create a resource**.

      ![Create a new resource](./media/how-to-manage-workspace/create-workspace.gif)

1. Use the search bar to find **Machine Learning**.

1. Select **Machine Learning**.

1. In the **Machine Learning** pane, select **Create** to begin.

1. Provide the following information to configure your new workspace:

   Field|Description 
   ---|---
   Workspace name |Enter a unique name that identifies your workspace. In this example, we use **docs-ws**. Names must be unique across the resource group. Use a name that's easy to recall and to differentiate from workspaces created by others. The workspace name is case-insensitive.
   Subscription |Select the Azure subscription that you want to use.
   Resource group | Use an existing resource group in your subscription or enter a name to create a new resource group. A resource group holds related resources for an Azure solution. In this example, we use **docs-aml**. You need *contributor* or *owner* role to use an existing resource group.  For more information about access, see [Manage access to an Azure Machine Learning workspace](how-to-assign-roles.md).
   Region | Select the Azure region closest to your users and the data resources to create your workspace.
   | Storage account | The default storage account for the workspace. By default, a new one is created. |
   | Key Vault | The Azure Key Vault used by the workspace. By default, a new one is created. |
   | Application Insights | The application insights instance for the workspace. By default, a new one is created. |
   | Container Registry | The Azure Container Registry for the workspace. By default, a new one is _not_ initially created for the workspace. Instead, it is created once you need it when creating a Docker image during training or deployment. |

   :::image type="content" source="media/how-to-manage-workspace/create-workspace-form.png" alt-text="Configure your workspace.":::

1. When you're finished configuring the workspace, select **Review + Create**. Optionally, use the [Networking](#networking) and [Advanced](#advanced) sections to configure more settings for the workspace.

1. Review the settings and make any other changes or corrections. When you're satisfied with the settings, select **Create**.

   > [!Warning] 
   > It can take several minutes to create your workspace in the cloud.

   When the process is finished, a deployment success message appears. 
 
 1. To view the new workspace, select **Go to resource**.
 
---



### Networking	

> [!IMPORTANT]	
> For more information on using a private endpoint and virtual network with your workspace, see [Network isolation and privacy](how-to-network-security-overview.md).


# [Python](#tab/python)

The Azure Machine Learning Python SDK provides the [PrivateEndpointConfig](/python/api/azureml-core/azureml.core.privateendpointconfig) class, which can be used with [Workspace.create()](/python/api/azureml-core/azureml.core.workspace.workspace#create-name--auth-none--subscription-id-none--resource-group-none--location-none--create-resource-group-true--sku--basic---tags-none--friendly-name-none--storage-account-none--key-vault-none--app-insights-none--container-registry-none--adb-workspace-none--cmk-keyvault-none--resource-cmk-uri-none--hbi-workspace-false--default-cpu-compute-target-none--default-gpu-compute-target-none--private-endpoint-config-none--private-endpoint-auto-approval-true--exist-ok-false--show-output-true-) to create a workspace with a private endpoint. This class requires an existing virtual network.

# [Portal](#tab/azure-portal)

1. The default network configuration is to use a __Public endpoint__, which is accessible on the public internet. To limit access to your workspace to an Azure Virtual Network you have created, you can instead select __Private endpoint__ as the __Connectivity method__, and then use __+ Add__ to configure the endpoint.	

   :::image type="content" source="media/how-to-manage-workspace/select-private-endpoint.png" alt-text="Private endpoint selection":::	

1. On the __Create private endpoint__ form, set the location, name, and virtual network to use. If you'd like to use the endpoint with a Private DNS Zone, select __Integrate with private DNS zone__ and select the zone using the __Private DNS Zone__ field. Select __OK__ to create the endpoint. 	

   :::image type="content" source="media/how-to-manage-workspace/create-private-endpoint.png" alt-text="Private endpoint creation":::	

1. When you are finished configuring networking, you can select __Review + Create__, or advance to the optional __Advanced__ configuration.

---

### Vulnerability scanning

Microsoft Defender for Cloud provides unified security management and advanced threat protection across hybrid cloud workloads. You should allow Microsoft Defender for Cloud to scan your resources and follow its recommendations. For more, see  [Azure Container Registry image scanning by Defender for Cloud](../security-center/defender-for-container-registries-introduction.md) and [Azure Kubernetes Services integration with Defender for Cloud](../security-center/defender-for-kubernetes-introduction.md).

### Advanced

By default, metadata for the workspace is stored in an Azure Cosmos DB instance that Microsoft maintains. This data is encrypted using Microsoft-managed keys.

To limit the data that Microsoft collects on your workspace, select __High business impact workspace__ in the portal, or set `hbi_workspace=true ` in Python. For more information on this setting, see [Encryption at rest](concept-data-encryption.md#encryption-at-rest).

> [!IMPORTANT]	
> Selecting high business impact can only be done when creating a workspace. You cannot change this setting after workspace creation.	

#### Use your own key

You can provide your own key for data encryption. Doing so creates the Azure Cosmos DB instance that stores metadata in your Azure subscription. For more information, see [Customer-managed keys](concept-customer-managed keys.md).


Use the following steps to provide your own key:

> [!IMPORTANT]	
> Before following these steps, you must first perform the following actions:	
>
> Follow the steps in [Configure customer-managed keys](how-to-setup-customer-managed-keys.md) to:
> * Register the Azure Cosmos DB provider
> * Create and configure an Azure Key Vault
> * Generate a key

# [Python](#tab/python)

Use `cmk_keyvault` and `resource_cmk_uri` to specify the customer managed key.

```python
from azureml.core import Workspace
   ws = Workspace.create(name='myworkspace',
               subscription_id='<azure-subscription-id>',
               resource_group='myresourcegroup',
               create_resource_group=True,
               location='eastus2'
               cmk_keyvault='subscriptions/<azure-subscription-id>/resourcegroups/myresourcegroup/providers/microsoft.keyvault/vaults/<keyvault-name>', 
               resource_cmk_uri='<key-identifier>'
               )

```

# [Portal](#tab/azure-portal)

1. Select __Customer-managed keys__, and then select __Click to select key__.

    :::image type="content" source="media/how-to-manage-workspace/advanced-workspace.png" alt-text="Customer-managed keys":::

1. On the __Select key from Azure Key Vault__ form, select an existing Azure Key Vault, a key that it contains, and the version of the key. This key is used to encrypt the data stored in Azure Cosmos DB. Finally, use the __Select__ button to use this key.

   :::image type="content" source="media/how-to-manage-workspace/select-key-vault.png" alt-text="Select the key":::

---

### Download a configuration file

If you will be creating a [compute instance](quickstart-create-resources.md), skip this step.  The compute instance has already created a copy of this file for you.

# [Python](#tab/python)

If you plan to use code on your local environment that references this workspace (`ws`), write the configuration file:

```python
ws.write_config()
```

# [Portal](#tab/azure-portal)

If you plan to use code on your local environment that references this workspace, select  **Download config.json** from the **Overview** section of the workspace.  

   ![Download config.json](./media/how-to-manage-workspace/configure.png)

---

Place the file into  the directory structure with your Python scripts or Jupyter Notebooks. It can be in the same directory, a subdirectory named *.azureml*, or in a parent directory. When you create a compute instance, this file is added to the correct directory on the VM for you.

## Connect to a workspace

[!INCLUDE [sdk v1](../../includes/machine-learning-sdk-v1.md)]

In your Python code, you create a workspace object to connect to your workspace.  This code will read the contents of the configuration file to find your workspace.  You will get a prompt to sign in if you are not already authenticated.

```python
from azureml.core import Workspace

ws = Workspace.from_config()
```

* <a name="connect-multi-tenant"></a>**Multiple tenants.**  If you have multiple accounts, add the tenant ID of the Azure Active Directory you wish to use.  Find your tenant ID from the [Azure portal](https://portal.azure.com) under **Azure Active Directory, External Identities**.

    ```python
    from azureml.core.authentication import InteractiveLoginAuthentication
    from azureml.core import Workspace
    
    interactive_auth = InteractiveLoginAuthentication(tenant_id="my-tenant-id")
    ws = Workspace.from_config(auth=interactive_auth)
    ```

* **[Sovereign cloud](reference-machine-learning-cloud-parity.md)**. You'll need extra code to authenticate to Azure if you're working in a sovereign cloud.

   [!INCLUDE [sdk v1](../../includes/machine-learning-sdk-v1.md)]

    ```python
    from azureml.core.authentication import InteractiveLoginAuthentication
    from azureml.core import Workspace
    
    interactive_auth = InteractiveLoginAuthentication(cloud="<cloud name>") # for example, cloud="AzureUSGovernment"
    ws = Workspace.from_config(auth=interactive_auth)
    ```
    
If you have problems in accessing your subscription, see [Set up authentication for Azure Machine Learning resources and workflows](how-to-setup-authentication.md), as well as the [Authentication in Azure Machine Learning](https://aka.ms/aml-notebook-auth) notebook.

## <a name="view"></a>Find a workspace

See a list of all the workspaces you can use.

# [Python](#tab/python)

[!INCLUDE [sdk v1](../../includes/machine-learning-sdk-v1.md)]

Find your subscriptions in the [Subscriptions page in the Azure portal](https://portal.azure.com/#blade/Microsoft_Azure_Billing/SubscriptionsBlade). Copy the ID and use it in the code below to see all workspaces available for that subscription.

```python
from azureml.core import Workspace

Workspace.list('<subscription-id>')
```

The Workspace.list(..) method does not return the full workspace object. It includes only basic information about existing workspaces in the subscription. To get a full object for specific workspace, use Workspace.get(..).

# [Portal](#tab/azure-portal)

1. Sign in to the [Azure portal](https://portal.azure.com/).

1. In the top search field, type **Machine Learning**.  

1. Select **Machine Learning**.

   ![Search for Azure Machine Learning workspace](./media/how-to-manage-workspace/find-workspaces.png)

1. Look through the list of workspaces found. You can filter based on subscription, resource groups, and locations.  

1. Select a workspace to display its properties.

---

## Search for assets across a workspace (preview)

With the public preview search capability, you can search for machine learning assets such as jobs, models, components, environments, and datasets across all workspaces, resource groups, and subscriptions in your organization through a unified global view.

### Free text search

Type search text into the global search bar on the top of portal and hit enter to trigger a 'contains' search.
A contains search scans across all metadata fields for the given asset and sorts results relevance.

You can use the asset quick links to navigate to search results for jobs, models, components, environments, and datasets that you created.

Also,  you can change the scope of applicable subscriptions and workspaces via the 'Change' link in the search bar drop down.

:::image type="content" source="./media/how-to-manage-workspace/search-bar.png" alt-text="Search-bar list":::

### Structured search

Select any number of filters to create more specific search queries. The following filters are supported:

* Job:
* Model:
* Component:
* Tags:
* SubmittedBy:
* Environment:
* Dataset:

If an asset filter (job, model, component, environment, dataset) is present, results are scoped to those tabs. Other filters apply to all assets unless an asset filter is also present in the query. Similarly, free text search can be provided alongside filters, but are scoped to the tabs chosen by asset filters, if present.

> [!TIP]
> * Filters search for exact matches of text. Use free text queries for a contains search.
> * Quotations are required around values that include spaces or other special characters.  
> * If duplicate filters are provided, only the first will be recognized in search results.
> * Input text of any language is supported but filter strings must match the provided options (ex. submittedBy:).
> * The tags filter can accept multiple key:value pairs separated by a comma (ex. tags:"key1:value1, key2:value2").

### View search results

You can view your search results in the individual **Jobs**, **Models**, **Components**, **Environments**, and **Datasets** tabs. Select an asset to open its **Details** page in the context of the relevant workspace. Results from workspaces you don't have permissions to view are not displayed.

:::image type="content" source="./media/how-to-manage-workspace/results.png" alt-text="Results displayed after search":::

If you've used this feature in a previous update, a search result error may occur. Reselect your preferred workspaces in the Directory + Subscription + Workspace tab.

> [!IMPORTANT]	
> Search results may be unexpected for multiword terms in other languages (ex. Chinese characters). 	

## Delete a workspace

When you no longer need a workspace, delete it.  

[!INCLUDE [machine-learning-delete-workspace](../../includes/machine-learning-delete-workspace.md)]

If you accidentally deleted your workspace, you may still be able to retrieve your notebooks. For details, see [Failover for business continuity and disaster recovery](./how-to-high-availability-machine-learning.md#workspace-deletion).

# [Python](#tab/python)

[!INCLUDE [sdk v1](../../includes/machine-learning-sdk-v1.md)]

Delete the workspace `ws`:

```python
ws.delete(delete_dependent_resources=False, no_wait=False)
```

The default action is not to delete resources associated with the workspace, that is, container registry, storage account, key vault, and application insights.  Set `delete_dependent_resources` to True to delete these resources as well.

# [Portal](#tab/azure-portal)

In the [Azure portal](https://portal.azure.com/), select **Delete**  at the top of the workspace you wish to delete.

:::image type="content" source="./media/how-to-manage-workspace/delete-workspace.png" alt-text="Delete workspace":::

---

## Clean up resources

[!INCLUDE [aml-delete-resource-group](../../includes/aml-delete-resource-group.md)]

## Troubleshooting

* **Supported browsers in Azure Machine Learning studio**: We recommend that you use the most up-to-date browser that's compatible with your operating system. The following browsers are supported:
  * Microsoft Edge (The new Microsoft Edge, latest version. Not Microsoft Edge legacy)
  * Safari (latest version, Mac only)
  * Chrome (latest version)
  * Firefox (latest version)

* **Azure portal**: 
  * If you go directly to your workspace from a share link from the SDK or the Azure portal, you can't view the standard **Overview** page that has subscription information in the extension. In this scenario, you also can't switch to another workspace. To view another workspace, go directly to [Azure Machine Learning studio](https://ml.azure.com) and search for the workspace name.
  * All assets (Datasets, Experiments, Computes, and so on) are available only in [Azure Machine Learning studio](https://ml.azure.com). They're *not* available from the Azure portal.
  * Attempting to export a template for a workspace from the Azure portal may return an error similar to the following text: `Could not get resource of the type <type>. Resources of this type will not be exported.` As a workaround, use one of the templates provided at [https://github.com/Azure/azure-quickstart-templates/tree/master/quickstarts/microsoft.machinelearningservices](https://github.com/Azure/azure-quickstart-templates/tree/master/quickstarts/microsoft.machinelearningservices) as the basis for your template.

### Workspace diagnostics

[!INCLUDE [machine-learning-workspace-diagnostics](../../includes/machine-learning-workspace-diagnostics.md)]

### Resource provider errors

[!INCLUDE [machine-learning-resource-provider](../../includes/machine-learning-resource-provider.md)]
 

### Deleting the Azure Container Registry

The Azure Machine Learning workspace uses Azure Container Registry (ACR) for some operations. It will automatically create an ACR instance when it first needs one.

[!INCLUDE [machine-learning-delete-acr](../../includes/machine-learning-delete-acr.md)]

## Examples

Examples of creating a workspace:
* Use Azure portal to [create a workspace and compute instance](quickstart-create-resources.md)

## Next steps

Once you have a workspace, learn how to [Train and deploy a model](tutorial-train-deploy-notebook.md).

To learn more about planning a workspace for your organization's requirements, see [Organize and set up Azure Machine Learning](/azure/cloud-adoption-framework/ready/azure-best-practices/ai-machine-learning-resource-organization).

To check for problems with your workspace, see [How to use workspace diagnostics](how-to-workspace-diagnostic-api.md).

If you need to move a workspace to another Azure subscription, see [How to move a workspace](how-to-move-workspace.md).<|MERGE_RESOLUTION|>--- conflicted
+++ resolved
@@ -9,12 +9,7 @@
 author: sdgilley
 ms.date: 03/08/2022
 ms.topic: how-to
-<<<<<<< HEAD
-ms.custom: fasttrack-edit, FY21Q4-aml-seo-hack, contperf-fy21q4, sdkv1
-
-=======
 ms.custom: fasttrack-edit, FY21Q4-aml-seo-hack, contperf-fy21q4, sdkv1, event-tier1-build-2022
->>>>>>> c30c2e11
 ---
 
 # Manage Azure Machine Learning workspaces in the portal or with the Python SDK
