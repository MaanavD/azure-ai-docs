--- conflicted
+++ resolved
@@ -7,13 +7,13 @@
         "redirect_document_id": true
     },
     {
-<<<<<<< HEAD
         "source_path_from_root": "/articles/machine-learning/tutorial-train-deploy-notebook.md",
         "redirect_url": "/azure/machine-learning/v1/tutorial-train-deploy-notebook",
-=======
+        "redirect_document_id": true
+    },
+    {
         "source_path_from_root": "/articles/machine-learning/how-to-migrate-from-estimators-to-scriptrunconfig.md",
         "redirect_url": "/azure/machine-learning/v1/how-to-migrate-from-estimators-to-scriptrunconfig",
->>>>>>> c458142c
         "redirect_document_id": true
     },
     {
