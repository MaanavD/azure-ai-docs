--- conflicted
+++ resolved
@@ -1,4182 +1,5 @@
 {
     "redirections": [
-<<<<<<< HEAD
-        {
-            "source_path_from_root": "/articles/machine-learning/v-fake/tutorial-train-deploy-notebook.md",
-            "redirect_url": "/azure/machine-learning/tutorial-train-deploy-notebook",
-            "redirect_document_id": false
-        },
-        {
-            "source_path_from_root": "/articles/machine-learning/v-fake/tutorial-pipeline-python-sdk.md",
-            "redirect_url": "/azure/machine-learning/tutorial-pipeline-python-sdk",
-            "redirect_document_id": false
-        },
-        {
-            "source_path_from_root": "/articles/machine-learning/v-fake/tutorial-1st-experiment-sdk-train.md",
-            "redirect_url": "/azure/machine-learning/tutorial-1st-experiment-sdk-train",
-            "redirect_document_id": false
-        },
-        {
-            "source_path_from_root": "/articles/machine-learning/v-fake/tutorial-1st-experiment-hello-world.md",
-            "redirect_url": "/azure/machine-learning/tutorial-1st-experiment-hello-world",
-            "redirect_document_id": false
-        },
-        {
-            "source_path_from_root": "/articles/machine-learning/v-fake/how-to-use-mlflow.md",
-            "redirect_url": "/azure/machine-learning/how-to-use-mlflow",
-            "redirect_document_id": false
-        },
-        {
-            "source_path_from_root": "/articles/machine-learning/v-fake/tutorial-1st-experiment-bring-data.md",
-            "redirect_url": "/azure/machine-learning/tutorial-1st-experiment-bring-data",
-            "redirect_document_id": true
-        },
-        {
-            "source_path_from_root": "/articles/machine-learning/v-fake/introduction.md",
-            "redirect_url": "/azure/machine-learning/introduction",
-            "redirect_document_id": true
-        },
-        {
-            "source_path_from_root": "/articles/machine-learning/v-fake/how-to-use-secrets-in-runs.md",
-            "redirect_url": "/azure/machine-learning/how-to-use-secrets-in-runs",
-            "redirect_document_id": false
-        },
-        {
-            "source_path_from_root": "/articles/machine-learning/v-fake/how-to-use-managed-identities.md",
-            "redirect_url": "/azure/machine-learning/how-to-use-managed-identities",
-            "redirect_document_id": false
-        },
-        {
-            "source_path_from_root": "/articles/machine-learning/v-fake/how-to-use-environments.md",
-            "redirect_url": "/azure/machine-learning/how-to-use-environments.md",
-            "redirect_document_id": false
-        },
-        {
-            "source_path_from_root": "/articles/machine-learning/v-fake/how-to-troubleshoot-deployment-local.md",
-            "redirect_url": "/azure/machine-learning/how-to-troubleshoot-deployment-local",
-            "redirect_document_id": false
-        },
-        {
-            "source_path_from_root": "/articles/machine-learning/v-fake/how-to-troubleshoot-deployment.md",
-            "redirect_url": "/azure/machine-learning/how-to-troubleshoot-deployment",
-            "redirect_document_id": false
-        },
-        {
-            "source_path_from_root": "/articles/machine-learning/v-fake/how-to-train-tensorflow.md",
-            "redirect_url": "/azure/machine-learning/how-to-train-tensorflow",
-            "redirect_document_id": false
-        },
-        {
-            "source_path_from_root": "/articles/machine-learning/v-fake/how-to-train-scikit-learn.md",
-            "redirect_url": "/azure/machine-learning/how-to-train-scikit-learn",
-            "redirect_document_id": false
-        },
-        {
-            "source_path_from_root": "/articles/machine-learning/v-fake/how-to-train-pytorch.md",
-            "redirect_url": "/azure/machine-learning/how-to-train-pytorch",
-            "redirect_document_id": false
-        },
-        {
-            "source_path_from_root": "/articles/machine-learning/v-fake/how-to-train-keras.md",
-            "redirect_url": "/azure/machine-learning/how-to-train-keras",
-            "redirect_document_id": false
-        },
-        {
-            "source_path_from_root": "/articles/machine-learning/v-fake/how-to-train-distributed-gpu.md",
-            "redirect_url": "/azure/machine-learning/how-to-train-distributed-gpu",
-            "redirect_document_id": true
-        },
-        {
-            "source_path_from_root": "/articles/machine-learning/v-fake/how-to-track-monitor-analyze-runs.md",
-            "redirect_url": "/azure/machine-learning/how-to-track-monitor-analyze-runs",
-            "redirect_document_id": false
-        },
-        {
-            "source_path_from_root": "/articles/machine-learning/v-fake/how-to-setup-authentication.md",
-            "redirect_url": "/azure/machine-learning/how-to-setup-authentication",
-            "redirect_document_id": false
-        },
-        {
-            "source_path_from_root": "/articles/machine-learning/v-fake/how-to-secure-workspace-vnet.md",
-            "redirect_url": "/azure/machine-learning/how-to-secure-workspace-vnet",
-            "redirect_document_id": true
-        },
-        {
-            "source_path_from_root": "/articles/machine-learning/v-fake/how-to-secure-web-service.md",
-            "redirect_url": "/azure/machine-learning/how-to-secure-web-service",
-            "redirect_document_id": true
-        },
-        {
-            "source_path_from_root": "/articles/machine-learning/v-fake/how-to-secure-training-vnet.md",
-            "redirect_url": "/azure/machine-learning/how-to-secure-training-vnet",
-            "redirect_document_id": true
-        },
-        {
-            "source_path_from_root": "/articles/machine-learning/v-fake/how-to-secure-inferencing-vnet.md",
-            "redirect_url": "/azure/machine-learning/how-to-secure-inferencing-vnet",
-            "redirect_document_id": true
-        },
-        {
-            "source_path_from_root": "/articles/machine-learning/v-fake/how-to-log-view-metrics.md",
-            "redirect_url": "/azure/machine-learning/how-to-log-view-metrics",
-            "redirect_document_id": false
-        },
-        {
-            "source_path_from_root": "/articles/machine-learning/v-fake/how-to-manage-workspace.md",
-            "redirect_url": "/azure/machine-learning/how-to-manage-workspace",
-            "redirect_document_id": false
-        },
-        {
-            "source_path_from_root": "/articles/machine-learning/v-fake/how-to-manage-workspace-cli.md",
-            "redirect_url": "/azure/machine-learning/how-to-manage-workspace-cli",
-            "redirect_document_id": false
-        },
-        {
-            "source_path_from_root": "/articles/machine-learning/v-fake/how-to-identity-based-data-access.md",
-            "redirect_url": "/azure/machine-learning/how-to-identity-based-data-access",
-            "redirect_document_id": true
-        },
-        {
-            "source_path_from_root": "/articles/machine-learning/v-fake/how-to-enable-app-insights.md",
-            "redirect_url": "/azure/machine-learning/how-to-enable-app-insights",
-            "redirect_document_id": true
-        },
-        {
-            "source_path_from_root": "/articles/machine-learning/v-fake/how-to-deploy-update-web-service.md",
-            "redirect_url": "/azure/machine-learning/how-to-deploy-update-web-service",
-            "redirect_document_id": true
-        },
-        {
-            "source_path_from_root": "/articles/machine-learning/v-fake/how-to-deploy-mlflow-models.md",
-            "redirect_url": "/azure/machine-learning/how-to-deploy-mlflow-models.md",
-            "redirect_document_id": false
-        },
-        {
-            "source_path_from_root": "/articles/machine-learning/v-fake/how-to-deploy-local-container-notebook-vm.md",
-            "redirect_url": "/azure/machine-learning/how-to-deploy-local-container-notebook-vm",
-            "redirect_document_id": true
-        },
-        {
-            "source_path_from_root": "/articles/machine-learning/v-fake/how-to-deploy-local.md",
-            "redirect_url": "/azure/machine-learning/how-to-deploy-local",
-            "redirect_document_id": true
-        },
-        {
-            "source_path_from_root": "/articles/machine-learning/v-fake/how-to-deploy-inferencing-gpus.md",
-            "redirect_url": "/azure/machine-learning/how-to-deploy-inferencing-gpus",
-            "redirect_document_id": true
-        },
-        {
-            "source_path_from_root": "/articles/machine-learning/v-fake/how-to-deploy-fpga-web-service.md",
-            "redirect_url": "/azure/machine-learning/how-to-deploy-fpga-web-service",
-            "redirect_document_id": true
-        },
-        {
-            "source_path_from_root": "/articles/machine-learning/v-fake/how-to-deploy-and-where.md",
-            "redirect_url": "/azure/machine-learning/how-to-deploy-and-where",
-            "redirect_document_id": true
-        },
-        {
-            "source_path_from_root": "/articles/machine-learning/v-fake/how-to-create-register-datasets.md",
-            "redirect_url": "/azure/machine-learning/how-to-create-register-datasets",
-            "redirect_document_id": true
-        },
-        {
-            "source_path_from_root": "/articles/machine-learning/v-fake/concept-designer.md",
-            "redirect_url": "/azure/machine-learning/concept-designer",
-            "redirect_document_id": false
-        },
-        {
-            "source_path_from_root": "/articles/machine-learning/v-fake/how-to-create-manage-compute-instance.md",
-            "redirect_url": "/azure/machine-learning/how-to-create-manage-compute-instance",
-            "redirect_document_id": true
-        },
-        {
-            "source_path_from_root": "/articles/machine-learning/v-fake/how-to-create-machine-learning-pipelines.md",
-            "redirect_url": "/azure/machine-learning/how-to-create-machine-learning-pipelines",
-            "redirect_document_id": false
-        },
-        {
-            "source_path_from_root": "/articles/machine-learning/v-fake/how-to-create-attach-kubernetes.md",
-            "redirect_url": "/azure/machine-learning/how-to-create-attach-kubernetes",
-            "redirect_document_id": true
-        },
-        {
-            "source_path_from_root": "/articles/machine-learning/v-fake/how-to-create-attach-compute-cluster.md",
-            "redirect_url": "/azure/machine-learning/how-to-create-attach-compute-cluster",
-            "redirect_document_id": false
-        },
-        {
-            "source_path_from_root": "/articles/machine-learning/v-fake/how-to-convert-ml-experiment-to-production.md",
-            "redirect_url": "/azure/machine-learning/how-to-convert-ml-experiment-to-production",
-            "redirect_document_id": true
-        },
-        {
-            "source_path_from_root": "/articles/machine-learning/v-fake/concept-azure-machine-learning-architecture.md",
-            "redirect_url": "/azure/machine-learning/concept-azure-machine-learning-architecture",
-            "redirect_document_id": false
-        },
-        {
-            "source_path_from_root": "/articles/machine-learning/v-fake/azure-machine-learning-release-notes.md",
-            "redirect_url": "/azure/machine-learning/azure-machine-learning-release-notes",
-            "redirect_document_id": false
-        },
-        {
-            "source_path_from_root": "/articles/machine-learning/v-fake/how-to-consume-web-service.md",
-            "redirect_url": "/azure/machine-learning/how-to-consume-web-service",
-            "redirect_document_id": false
-        },
-        {
-            "source_path_from_root": "/articles/machine-learning/v-fake/how-to-configure-private-link.md",
-            "redirect_url": "/azure/machine-learning/how-to-configure-private-link",
-            "redirect_document_id": false
-        },
-        {
-            "source_path_from_root": "/articles/machine-learning/v-fake/how-to-authenticate-web-service.md",
-            "redirect_url": "/azure/machine-learning/how-to-authenticate-web-service",
-            "redirect_document_id": false
-        },
-        {
-            "source_path_from_root": "/articles/machine-learning/v-fake/concept-data.md",
-            "redirect_url": "/azure/machine-learning/concept-data",
-            "redirect_document_id": false
-        },
-        {
-            "source_path_from_root": "/articles/machine-learning/v-fake/how-to-access-data.md",
-            "redirect_url": "/azure/machine-learning/how-to-access-data",
-            "redirect_document_id": false
-        },
-        {
-            "source_path_from_root": "/articles/machine-learning/v-fake/concept-network-data-access.md",
-            "redirect_url": "/azure/machine-learning/concept-data-access",
-            "redirect_document_id": false
-        },
-        {
-            "source_path_from_root": "/articles/machine-learning/v-fake/concept-model-management-and-deployment.md",
-            "redirect_url": "/azure/machine-learning/concept-model-management-and-deployment",
-            "redirect_document_id": false
-        },
-        {
-            "source_path_from_root": "/articles/machine-learning/how-to-set-up-vs-code-remote.md",
-            "redirect_url": "/azure/machine-learning/how-to-launch-vs-code-remote",
-            "redirect_document_id": true
-        },
-        {
-            "source_path_from_root": "/articles/machine-learning/v-fake/how-to-network-security-overview.md",
-            "redirect_url": "/azure/machine-learning/how-to-network-security-overview",
-            "redirect_document_id": false
-        },
-        {
-            "source_path_from_root": "/articles/machine-learning/v-fake/how-to-workspace-diagnostic-api.md",
-            "redirect_url": "/azure/machine-learning/how-to-workspace-diagnostic-api",
-            "redirect_document_id": false
-        },
-        {
-            "source_path_from_root": "/articles/machine-learning/v-fake/how-to-configure-cross-validation-data-splits.md",
-            "redirect_url": "/azure/machine-learning/how-to-configure-cross-validation-data-splits",
-            "redirect_document_id": true
-        },
-        {
-            "source_path_from_root": "/articles/machine-learning/v-fake/how-to-troubleshoot-auto-ml.md",
-            "redirect_url": "/azure/machine-learning/how-to-troubleshoot-auto-ml",
-            "redirect_document_id": true
-        },
-        {
-            "source_path_from_root": "/articles/machine-learning/v-fake/how-to-export-delete-data.md",
-            "redirect_url": "/azure/machine-learning/how-to-export-delete-data.md",
-            "redirect_document_id": false
-        },
-        {
-            "source_path_from_root": "/articles/machine-learning/v-fake/how-to-configure-auto-features.md",
-            "redirect_url": "/azure/machine-learning/how-to-configure-auto-features",
-            "redirect_document_id": true
-        },
-        {
-            "source_path_from_root": "/articles/machine-learning/v-fake/how-to-generate-automl-training-code.md",
-            "redirect_url": "/azure/machine-learning/how-to-generate-automl-training-code",
-            "redirect_document_id": true
-        },
-        {
-            "source_path_from_root": "/articles/machine-learning/v-fake/how-to-configure-databricks-automl-environment.md",
-            "redirect_url": "/azure/machine-learning/how-to-configure-databricks-automl-environment",
-            "redirect_document_id": true
-        },
-        {
-            "source_path_from_root": "/articles/machine-learning/quickstart-run-notebooks.md",
-            "redirect_url": "/azure/machine-learning/tutorial-cloud-workstation",
-            "redirect_document_id": true
-        },
-        {
-            "source_path_from_root": "/articles/machine-learning/reference-checkpoint-performance-with-Nebula.md",
-            "redirect_url": "/azure/machine-learning/reference-checkpoint-performance-for-large-models",
-            "redirect_document_id": true
-        },
-        {
-            "source_path_from_root": "/articles/machine-learning/referencemanaged-online-endpoints-vm-sku-list.md",
-            "redirect_url": "/azure/machine-learning/reference-managed-online-endpoints-vm-sku-list",
-            "redirect_document_id": false
-        },
-        {
-            "source_path_from_root": "/articles/machine-learning/quickstart-spark-data-wrangling.md",
-            "redirect_url": "/azure/machine-learning/apache-spark-environment-configuration",
-            "redirect_document_id": true
-        },
-        {
-            "source_path_from_root": "/articles/machine-learning/v-fake/how-to-train-with-custom-image.md",
-            "redirect_url": "/azure/machine-learning/how-to-train-with-custom-image",
-            "redirect_document_id": false
-        },
-        {
-            "source_path_from_root": "/articles/machine-learning/v-fake/how-to-monitor-tensorboard.md",
-            "redirect_url": "/azure/machine-learning/how-to-monitor-tensorboard",
-            "redirect_document_id": true
-        },
-        {
-            "source_path_from_root": "/articles/machine-learning/v-fake/tutorial-power-bi-custom-model.md",
-            "redirect_url": "/azure/machine-learning/tutorial-power-bi-custom-model",
-            "redirect_document_id": true
-        },
-        {
-            "source_path_from_root": "/articles/machine-learning/tutorial-power-bi-automated-model.md",
-            "redirect_url": "/azure/machine-learning/tutorial-power-bi-custom-model",
-            "redirect_document_id": false
-        },
-        {
-            "source_path_from_root": "/articles/machine-learning/tutorial-power-bi-designer-model.md",
-            "redirect_url": "/azure/machine-learning/tutorial-power-bi-custom-model",
-            "redirect_document_id": false
-        },
-        {
-            "source_path_from_root": "/articles/machine-learning/v-fake/how-to-link-synapse-ml-workspaces.md",
-            "redirect_url": "/azure/machine-learning/how-to-link-synapse-ml-workspaces",
-            "redirect_document_id": true
-        },
-        {
-            "source_path_from_root": "/articles/machine-learning/how-to-use-environments.md",
-            "redirect_url": "/azure/machine-learning/how-to-manage-environments-v2",
-            "redirect_document_id": true
-        },
-        {
-            "source_path_from_root": "/articles/machine-learning/how-to-train-sdk.md",
-            "redirect_url": "/azure/machine-learning/how-to-train-model",
-            "redirect_document_id": false
-        },
-        {
-            "source_path_from_root": "/articles/machine-learning/how-to-train-cli.md",
-            "redirect_url": "/azure/machine-learning/how-to-train-model",
-            "redirect_document_id": false
-        },
-        {
-            "source_path_from_root": "/articles/machine-learning/how-to-train-with-rest.md",
-            "redirect_url": "/azure/machine-learning/how-to-train-model",
-            "redirect_document_id": false
-        },
-        {
-            "source_path_from_root": "/articles/machine-learning/how-to-use-managed-identities.md",
-            "redirect_url": "/azure/machine-learning/how-to-identity-based-service-authentication",
-            "redirect_document_id": true
-        },
-        {
-            "source_path_from_root": "/articles/machine-learning/how-to-identity-based-data-access.md",
-            "redirect_url": "/azure/machine-learning/how-to-datastore"
-        },
-        {
-            "source_path_from_root": "/articles/machine-learning/tutorial-convert-ml-experiment-to-production.md",
-            "redirect_url": "/azure/machine-learning/v1/how-to-convert-ml-experiment-to-production",
-            "redirect_document_id": true
-        },
-        {
-            "source_path_from_root": "/articles/machine-learning/tutorial-train-deploy-notebook.md",
-            "redirect_url": "/azure/machine-learning/tutorial-azure-ml-in-a-day",
-            "redirect_document_id": true
-        },
-        {
-            "source_path_from_root": "/articles/machine-learning/tutorial-1st-experiment-hello-world.md",
-            "redirect_url": "/azure/machine-learning/tutorial-azure-ml-in-a-day",
-            "redirect_document_id": false
-        },
-        {
-            "source_path_from_root": "/articles/machine-learning/tutorial-1st-experiment-bring-data.md",
-            "redirect_url": "/azure/machine-learning/tutorial-azure-ml-in-a-day",
-            "redirect_document_id": false
-        },
-        {
-            "source_path_from_root": "/articles/machine-learning/tutorial-1st-experiment-sdk-train.md",
-            "redirect_url": "/azure/machine-learning/tutorial-azure-ml-in-a-day",
-            "redirect_document_id": false
-        },
-        {
-            "source_path_from_root": "/articles/machine-learning/v-fake/how-to-migrate-from-estimators-to-scriptrunconfig.md",
-            "redirect_url": "/azure/machine-learning/how-to-migrate-from-estimators-to-scriptrunconfig",
-            "redirect_document_id": true
-        },
-        {
-            "source_path_from_root": "/articles/machine-learning/v-fake/how-to-troubleshoot-prebuilt-docker-image-inference.md",
-            "redirect_url": "/azure/machine-learning/how-to-troubleshoot-prebuilt-docker-image-inference",
-            "redirect_document_id": true
-        },
-        {
-            "source_path_from_root": "/articles/machine-learning/v-fake/how-to-extend-prebuilt-docker-image-inference.md",
-            "redirect_url": "/azure/machine-learning/how-to-extend-prebuilt-docker-image-inference",
-            "redirect_document_id": true
-        },
-        {
-            "source_path_from_root": "/articles/machine-learning/how-to-create-register-data-assets.md",
-            "redirect_url": "/azure/machine-learning/how-to-create-data-assets",
-            "redirect_document_id": true
-        },
-        {
-            "source_path_from_root": "/articles/machine-learning/v-fake/how-to-prebuilt-docker-images-inference-python-extensibility.md",
-            "redirect_url": "/azure/machine-learning/how-to-prebuilt-docker-images-inference-python-extensibility",
-            "redirect_document_id": true
-        },
-        {
-            "source_path_from_root": "/articles/machine-learning/concept-network-data-access.md",
-            "redirect_url": "/azure/machine-learning/how-to-administrate-data-authentication",
-            "redirect_document_id": true
-        },
-        {
-            "source_path_from_root": "/articles/machine-learning/concept-optimize-data-processing.md",
-            "redirect_url": "/azure/machine-learning/concept-data",
-            "redirect_document_id": false
-        },
-        {
-            "source_path_from_root": "/articles/machine-learning/how-to-use-data.md",
-            "redirect_url": "/azure/machine-learning/how-to-read-write-data-v2",
-            " redirect_document_id": false
-        },
-        {
-            "source_path_from_root": "/articles/machine-learning/concept-open-source.md",
-            "redirect_url": "https://azure.microsoft.com/solutions/open-source/machine-learning/",
-            "redirect_document_id": false
-        },
-        {
-            "source_path_from_root": "/articles/machine-learning/concept-data-ingestion.md",
-            "redirect_url": "/azure/machine-learning/how-to-data-ingest-adf",
-            "redirect_document_id": false
-        },
-        {
-            "source_path_from_root": "/articles/machine-learning/how-to-use-azure-ad-identity.md",
-            "redirect_url": "/azure/machine-learning/how-to-access-resources-from-endpoints-managed-identities",
-            "redirect_document_id": true
-        },
-        {
-            "source_path_from_root": "/articles/machine-learning/resource-limits-quotas-capacity.md",
-            "redirect_url": "/azure/machine-learning/resource-limits-capacity",
-            "redirect_document_id": false
-        },
-        {
-            "source_path_from_root": "/articles/machine-learning/tutorial-train-models-with-aml.md",
-            "redirect_url": "/azure/machine-learning/tutorial-train-deploy-notebook",
-            "redirect_document_id": true
-        },
-        {
-            "source_path_from_root": "/articles/machine-learning/concept-datastore.md",
-            "redirect_url": "/azure/machine-learning/concept-data",
-            "redirect_document_id": false
-        },
-        {
-            "source_path_from_root": "/articles/machine-learning/tutorial-train-deploy-model-cli.md",
-            "redirect_url": "/azure/machine-learning/how-to-train",
-            "redirect_document_id": "false"
-        },
-        {
-            "source_path_from_root": "/articles/machine-learning/tutorial-setup-vscode-extension.md",
-            "redirect_url": "/azure/machine-learning/how-to-setup-vs-code",
-            "redirect_document_id": false
-        },
-        {
-            "source_path_from_root": "/articles/machine-learning/tutorial-resource-manager-workspace.md",
-            "redirect_url": "/azure/machine-learning/how-to-create-workspace-template",
-            "redirect_document_id": false
-        },
-        {
-            "source_path_from_root": "/articles/machine-learning/tutorial-pipeline-batch-scoring-classification.md",
-            "redirect_url": "/azure/machine-learning/tutorial-pipeline-python-sdk",
-            "redirect_document_id": false
-        },
-        {
-            "source_path_from_root": "/articles/machine-learning/tutorial-deploy-models-with-aml.md",
-            "redirect_url": "/azure/machine-learning/tutorial-train-deploy-notebook",
-            "redirect_document_id": false
-        },
-        {
-            "source_path_from_root": "/articles/machine-learning/tutorial-deploy-managed-endpoints-using-system-managed-identity.md",
-            "redirect_url": "/azure/machine-learning/how-to-access-resources-from-endpoints-managed-identities",
-            "redirect_document_id": false
-        },
-        {
-            "source_path_from_root": "/articles/machine-learning/tutorial-1st-r-experiment.md",
-            "redirect_url": "https://github.com/Azure/azureml-sdk-for-r",
-            "redirect_document_id": false
-        },
-        {
-            "source_path_from_root": "/articles/machine-learning/tutorial-1st-experiment-sdk-setup.md",
-            "redirect_url": "/azure/machine-learning/quickstart-create-resources",
-            "redirect_document_id": false
-        },
-        {
-            "source_path_from_root": "/articles/machine-learning/tutorial-1st-experiment-sdk-setup-local.md",
-            "redirect_url": "/azure/machine-learning/quickstart-create-resources",
-            "redirect_document_id": false
-        },
-        {
-            "source_path_from_root": "/articles/machine-learning/team-data-science-process/walkthroughs.md",
-            "redirect_url": "/azure/architecture/data-science-process/walkthroughs",
-            "redirect_document_id": false
-        },
-        {
-            "source_path_from_root": "/articles/machine-learning/team-data-science-process/walkthroughs-sql-server.md",
-            "redirect_url": "/azure/architecture/data-science-process/walkthroughs-sql-server",
-            "redirect_document_id": false
-        },
-        {
-            "source_path_from_root": "/articles/machine-learning/team-data-science-process/walkthroughs-sql-data-warehouse.md",
-            "redirect_url": "/azure/architecture/data-science-process/walkthroughs-sql-data-warehouse",
-            "redirect_document_id": false
-        },
-        {
-            "source_path_from_root": "/articles/machine-learning/team-data-science-process/walkthroughs-spark.md",
-            "redirect_url": "/azure/architecture/data-science-process/walkthroughs-spark",
-            "redirect_document_id": false
-        },
-        {
-            "source_path_from_root": "/articles/machine-learning/team-data-science-process/walkthroughs-hdinsight-hadoop.md",
-            "redirect_url": "/azure/architecture/data-science-process/walkthroughs-hdinsight-hadoop",
-            "redirect_document_id": false
-        },
-        {
-            "source_path_from_root": "/articles/machine-learning/team-data-science-process/walkthroughs-azure-data-lake.md",
-            "redirect_url": "/azure/architecture/data-science-process/walkthroughs-azure-data-lake",
-            "redirect_document_id": false
-        },
-        {
-            "source_path_from_root": "/articles/machine-learning/team-data-science-process/walkthroughs-aml-with-tdsp.md",
-            "redirect_url": "/azure/architecture/data-science-process/walkthroughs",
-            "redirect_document_id": false
-        },
-        {
-            "source_path_from_root": "/articles/machine-learning/team-data-science-process/virtual-machines.md",
-            "redirect_url": "/azure/machine-learning/data-science-virtual-machine/overview",
-            "redirect_document_id": false
-        },
-        {
-            "source_path_from_root": "/articles/machine-learning/team-data-science-process/track-progress.md",
-            "redirect_url": "/azure/architecture/data-science-process/track-progress",
-            "redirect_document_id": false
-        },
-        {
-            "source_path_from_root": "/articles/machine-learning/team-data-science-process/team-lead-tasks.md",
-            "redirect_url": "/azure/architecture/data-science-process/team-lead-tasks",
-            "redirect_document_id": false
-        },
-        {
-            "source_path_from_root": "/articles/machine-learning/team-data-science-process/team-data-science-process-project-templates.md",
-            "redirect_url": "/azure/architecture/data-science-process/team-data-science-process-project-templates",
-            "redirect_document_id": false
-        },
-        {
-            "source_path_from_root": "/articles/machine-learning/team-data-science-process/team-data-science-process-for-devops.md",
-            "redirect_url": "/azure/architecture/data-science-process/team-data-science-process-for-devops",
-            "redirect_document_id": false
-        },
-        {
-            "source_path_from_root": "/articles/machine-learning/team-data-science-process/team-data-science-process-for-data-scientists.md",
-            "redirect_url": "/azure/architecture/data-science-process/team-data-science-process-for-data-scientists",
-            "redirect_document_id": false
-        },
-        {
-            "source_path_from_root": "/articles/machine-learning/team-data-science-process/sqldw-walkthrough.md",
-            "redirect_url": "/azure/architecture/data-science-process/sqldw-walkthrough",
-            "redirect_document_id": false
-        },
-        {
-            "source_path_from_root": "/articles/machine-learning/team-data-science-process/sql-walkthrough.md",
-            "redirect_url": "/azure/architecture/data-science-process/sql-walkthrough",
-            "redirect_document_id": false
-        },
-        {
-            "source_path_from_root": "/articles/machine-learning/team-data-science-process/sql-server-virtual-machine.md",
-            "redirect_url": "/azure/architecture/data-science-process/sql-server-virtual-machine",
-            "redirect_document_id": false
-        },
-        {
-            "source_path_from_root": "/articles/machine-learning/team-data-science-process/spark-overview.md",
-            "redirect_url": "/azure/architecture/data-science-process/spark-overview",
-            "redirect_document_id": false
-        },
-        {
-            "source_path_from_root": "/articles/machine-learning/team-data-science-process/spark-model-consumption.md",
-            "redirect_url": "/azure/architecture/data-science-process/spark-model-consumption",
-            "redirect_document_id": false
-        },
-        {
-            "source_path_from_root": "/articles/machine-learning/team-data-science-process/spark-data-exploration-modeling.md",
-            "redirect_url": "/azure/architecture/data-science-process/spark-data-exploration-modeling",
-            "redirect_document_id": false
-        },
-        {
-            "source_path_from_root": "/articles/machine-learning/team-data-science-process/spark-advanced-data-exploration-modeling.md",
-            "redirect_url": "/azure/architecture/data-science-process/spark-advanced-data-exploration-modeling",
-            "redirect_document_id": false
-        },
-        {
-            "source_path_from_root": "/articles/machine-learning/team-data-science-process/select-features.md",
-            "redirect_url": "/azure/architecture/data-science-process/select-features",
-            "redirect_document_id": false
-        },
-        {
-            "source_path_from_root": "/articles/machine-learning/team-data-science-process/scala-walkthrough.md",
-            "redirect_url": "/azure/architecture/data-science-process/scala-walkthrough",
-            "redirect_document_id": false
-        },
-        {
-            "source_path_from_root": "/articles/machine-learning/team-data-science-process/sample-data.md",
-            "redirect_url": "/azure/architecture/data-science-process/sample-data",
-            "redirect_document_id": false
-        },
-        {
-            "source_path_from_root": "/articles/machine-learning/team-data-science-process/sample-data-sql-server.md",
-            "redirect_url": "/azure/architecture/data-science-process/sample-data-sql-server",
-            "redirect_document_id": false
-        },
-        {
-            "source_path_from_root": "/articles/machine-learning/team-data-science-process/sample-data-hive.md",
-            "redirect_url": "/azure/architecture/data-science-process/sample-data-hive",
-            "redirect_document_id": false
-        },
-        {
-            "source_path_from_root": "/articles/machine-learning/team-data-science-process/sample-data-blob.md",
-            "redirect_url": "/azure/architecture/data-science-process/sample-data-blob",
-            "redirect_document_id": false
-        },
-        {
-            "source_path_from_root": "/articles/machine-learning/team-data-science-process/roles-tasks.md",
-            "redirect_url": "/azure/architecture/data-science-process/roles-tasks",
-            "redirect_document_id": false
-        },
-        {
-            "source_path_from_root": "/articles/machine-learning/team-data-science-process/python-data-access.md",
-            "redirect_url": "/azure/architecture/data-science-process/python-data-access",
-            "redirect_document_id": false
-        },
-        {
-            "source_path_from_root": "/articles/machine-learning/team-data-science-process/project-lead-tasks.md",
-            "redirect_url": "/azure/architecture/data-science-process/project-lead-tasks",
-            "redirect_document_id": false
-        },
-        {
-            "source_path_from_root": "/articles/machine-learning/team-data-science-process/project-ic-tasks.md",
-            "redirect_url": "/azure/architecture/data-science-process/project-ic-tasks",
-            "redirect_document_id": false
-        },
-        {
-            "source_path_from_root": "/articles/machine-learning/team-data-science-process/project-execution.md",
-            "redirect_url": "/azure/architecture/data-science-process/agile-development",
-            "redirect_document_id": false
-        },
-        {
-            "source_path_from_root": "/articles/machine-learning/team-data-science-process/prepare-data.md",
-            "redirect_url": "/azure/architecture/data-science-process/prepare-data",
-            "redirect_document_id": false
-        },
-        {
-            "source_path_from_root": "/articles/machine-learning/team-data-science-process/predictive-maintenance-technical-guide.md",
-            "redirect_url": "/azure/architecture/data-science-process/predictive-maintenance-technical-guide",
-            "redirect_document_id": false
-        },
-        {
-            "source_path_from_root": "/articles/machine-learning/team-data-science-process/predictive-maintenance-playbook.md",
-            "redirect_url": "/azure/architecture/data-science-process/predictive-maintenance-playbook",
-            "redirect_document_id": false
-        },
-        {
-            "source_path_from_root": "/articles/machine-learning/team-data-science-process/predictive-maintenance-architecture.md",
-            "redirect_url": "/azure/architecture/data-science-process/predictive-maintenance-architecture",
-            "redirect_document_id": false
-        },
-        {
-            "source_path_from_root": "/articles/machine-learning/team-data-science-process/predict-twitter-sentiment.md",
-            "redirect_url": "/azure/architecture/data-science-process/walkthroughs",
-            "redirect_document_id": false
-        },
-        {
-            "source_path_from_root": "/articles/machine-learning/team-data-science-process/predict-twitter-sentiment-amltextpackage.md",
-            "redirect_url": "/azure/architecture/data-science-process/walkthroughs",
-            "redirect_document_id": false
-        },
-        {
-            "source_path_from_root": "/articles/machine-learning/team-data-science-process/platforms-and-tools.md",
-            "redirect_url": "/azure/architecture/data-science-process/platforms-and-tools",
-            "redirect_document_id": false
-        },
-        {
-            "source_path_from_root": "/articles/machine-learning/team-data-science-process/plan-your-environment.md",
-            "redirect_url": "/azure/architecture/data-science-process/plan-your-environment",
-            "redirect_document_id": false
-        },
-        {
-            "source_path_from_root": "/articles/machine-learning/team-data-science-process/plan-sample-scenarios.md",
-            "redirect_url": "/azure/architecture/data-science-process/plan-sample-scenarios",
-            "redirect_document_id": false
-        },
-        {
-            "source_path_from_root": "/articles/machine-learning/team-data-science-process/parallel-load-sql-partitioned-tables.md",
-            "redirect_url": "/azure/architecture/data-science-process/parallel-load-sql-partitioned-tables",
-            "redirect_document_id": false
-        },
-        {
-            "source_path_from_root": "/articles/machine-learning/team-data-science-process/overview.md",
-            "redirect_url": "/azure/architecture/data-science-process/overview",
-            "redirect_document_id": false
-        },
-        {
-            "source_path_from_root": "/articles/machine-learning/team-data-science-process/move-sql-server-virtual-machine.md",
-            "redirect_url": "/azure/architecture/data-science-process/move-sql-server-virtual-machine",
-            "redirect_document_id": false
-        },
-        {
-            "source_path_from_root": "/articles/machine-learning/team-data-science-process/move-sql-azure.md",
-            "redirect_url": "/azure/architecture/data-science-process/move-sql-azure",
-            "redirect_document_id": false
-        },
-        {
-            "source_path_from_root": "/articles/machine-learning/team-data-science-process/move-sql-azure-adf.md",
-            "redirect_url": "/azure/architecture/data-science-process/move-sql-azure-adf",
-            "redirect_document_id": false
-        },
-        {
-            "source_path_from_root": "/articles/machine-learning/team-data-science-process/move-hive-tables.md",
-            "redirect_url": "/azure/architecture/data-science-process/move-hive-tables",
-            "redirect_document_id": false
-        },
-        {
-            "source_path_from_root": "/articles/machine-learning/team-data-science-process/move-data-to-azure-blob-using-ssis.md",
-            "redirect_url": "/azure/architecture/data-science-process/move-data-to-azure-blob-using-ssis",
-            "redirect_document_id": false
-        },
-        {
-            "source_path_from_root": "/articles/machine-learning/team-data-science-process/move-data-to-azure-blob-using-python.md",
-            "redirect_url": "/azure/storage/blobs/storage-python-how-to-use-blob-storage",
-            "redirect_document_id": false
-        },
-        {
-            "source_path_from_root": "/articles/machine-learning/team-data-science-process/move-data-to-azure-blob-using-azure-storage-explorer.md",
-            "redirect_url": "/azure/architecture/data-science-process/move-data-to-azure-blob-using-azure-storage-explorer",
-            "redirect_document_id": false
-        },
-        {
-            "source_path_from_root": "/articles/machine-learning/team-data-science-process/move-data-to-azure-blob-using-azcopy.md",
-            "redirect_url": "/azure/storage/common/storage-use-azcopy-v10",
-            "redirect_document_id": false
-        },
-        {
-            "source_path_from_root": "/articles/machine-learning/team-data-science-process/move-azure-blob.md",
-            "redirect_url": "/azure/architecture/data-science-process/move-azure-blob",
-            "redirect_document_id": false
-        },
-        {
-            "source_path_from_root": "/articles/machine-learning/team-data-science-process/lifecycle.md",
-            "redirect_url": "/azure/architecture/data-science-process/lifecycle",
-            "redirect_document_id": false
-        },
-        {
-            "source_path_from_root": "/articles/machine-learning/team-data-science-process/lifecycle-modeling.md",
-            "redirect_url": "/azure/architecture/data-science-process/lifecycle-modeling",
-            "redirect_document_id": false
-        },
-        {
-            "source_path_from_root": "/articles/machine-learning/team-data-science-process/lifecycle-deployment.md",
-            "redirect_url": "/azure/architecture/data-science-process/lifecycle-deployment",
-            "redirect_document_id": false
-        },
-        {
-            "source_path_from_root": "/articles/machine-learning/team-data-science-process/lifecycle-data.md",
-            "redirect_url": "/azure/architecture/data-science-process/lifecycle-data",
-            "redirect_document_id": false
-        },
-        {
-            "source_path_from_root": "/articles/machine-learning/team-data-science-process/lifecycle-business-understanding.md",
-            "redirect_url": "/azure/architecture/data-science-process/lifecycle-business-understanding",
-            "redirect_document_id": false
-        },
-        {
-            "source_path_from_root": "/articles/machine-learning/team-data-science-process/lifecycle-acceptance.md",
-            "redirect_url": "/azure/architecture/data-science-process/lifecycle-acceptance",
-            "redirect_document_id": false
-        },
-        {
-            "source_path_from_root": "/articles/machine-learning/team-data-science-process/isic-image-classification.md",
-            "redirect_url": "/azure/architecture/data-science-process/walkthroughs",
-            "redirect_document_id": false
-        },
-        {
-            "source_path_from_root": "/articles/machine-learning/team-data-science-process/ingest-data.md",
-            "redirect_url": "/azure/architecture/data-science-process/ingest-data",
-            "redirect_document_id": false
-        },
-        {
-            "source_path_from_root": "/articles/machine-learning/team-data-science-process/index.yml",
-            "redirect_url": "/azure/architecture/data-science-process/overview",
-            "redirect_document_id": false
-        },
-        {
-            "source_path_from_root": "/articles/machine-learning/team-data-science-process/hive-walkthrough.md",
-            "redirect_url": "/azure/architecture/data-science-process/hive-walkthrough",
-            "redirect_document_id": false
-        },
-        {
-            "source_path_from_root": "/articles/machine-learning/team-data-science-process/hive-criteo-walkthrough.md",
-            "redirect_url": "/azure/architecture/data-science-process/hive-criteo-walkthrough",
-            "redirect_document_id": false
-        },
-        {
-            "source_path_from_root": "/articles/machine-learning/team-data-science-process/group-manager-tasks.md",
-            "redirect_url": "/azure/architecture/data-science-process/group-manager-tasks",
-            "redirect_document_id": false
-        },
-        {
-            "source_path_from_root": "/articles/machine-learning/team-data-science-process/explore-data.md",
-            "redirect_url": "/azure/architecture/data-science-process/explore-data",
-            "redirect_document_id": false
-        },
-        {
-            "source_path_from_root": "/articles/machine-learning/team-data-science-process/explore-data-sql-server.md",
-            "redirect_url": "/azure/architecture/data-science-process/explore-data-sql-server",
-            "redirect_document_id": false
-        },
-        {
-            "source_path_from_root": "/articles/machine-learning/team-data-science-process/explore-data-hive-tables.md",
-            "redirect_url": "/azure/architecture/data-science-process/explore-data-hive-tables",
-            "redirect_document_id": false
-        },
-        {
-            "source_path_from_root": "/articles/machine-learning/team-data-science-process/explore-data-blob.md",
-            "redirect_url": "/azure/architecture/data-science-process/explore-data-blob",
-            "redirect_document_id": false
-        },
-        {
-            "source_path_from_root": "/articles/machine-learning/team-data-science-process/execute-data-science-tasks.md",
-            "redirect_url": "/azure/architecture/data-science-process/execute-data-science-tasks",
-            "redirect_document_id": false
-        },
-        {
-            "source_path_from_root": "/articles/machine-learning/team-data-science-process/environment-setup.md",
-            "redirect_url": "/azure/architecture/data-science-process/environment-setup",
-            "redirect_document_id": false
-        },
-        {
-            "source_path_from_root": "/articles/machine-learning/team-data-science-process/deploy-models-in-production.md",
-            "redirect_url": "/azure/architecture/data-science-process/deploy-models-in-production",
-            "redirect_document_id": false
-        },
-        {
-            "source_path_from_root": "/articles/machine-learning/team-data-science-process/data-lake-walkthrough.md",
-            "redirect_url": "/azure/architecture/data-science-process/data-lake-walkthrough",
-            "redirect_document_id": false
-        },
-        {
-            "source_path_from_root": "/articles/machine-learning/team-data-science-process/data-blob.md",
-            "redirect_url": "/azure/architecture/data-science-process/data-blob",
-            "redirect_document_id": false
-        },
-        {
-            "source_path_from_root": "/articles/machine-learning/team-data-science-process/create-features.md",
-            "redirect_url": "/azure/architecture/data-science-process/create-features",
-            "redirect_document_id": false
-        },
-        {
-            "source_path_from_root": "/articles/machine-learning/team-data-science-process/create-features-sql-server.md",
-            "redirect_url": "/azure/architecture/data-science-process/create-features-sql-server",
-            "redirect_document_id": false
-        },
-        {
-            "source_path_from_root": "/articles/machine-learning/team-data-science-process/create-features-hive.md",
-            "redirect_url": "/azure/architecture/data-science-process/create-features-hive",
-            "redirect_document_id": false
-        },
-        {
-            "source_path_from_root": "/articles/machine-learning/team-data-science-process/create-features-blob.md",
-            "redirect_url": "/azure/architecture/data-science-process/explore-data-blob",
-            "redirect_document_id": false
-        },
-        {
-            "source_path_from_root": "/articles/machine-learning/team-data-science-process/cortana-intelligence-appsource-publishing-guide.md",
-            "redirect_url": "https://azure.microsoft.com/overview/ai-platform/",
-            "redirect_document_id": false
-        },
-        {
-            "source_path_from_root": "/articles/machine-learning/team-data-science-process/cortana-intelligence-appsource-evaluation-tool.md",
-            "redirect_url": "https://azure.microsoft.com/overview/ai-platform/",
-            "redirect_document_id": false
-        },
-        {
-            "source_path_from_root": "/articles/machine-learning/team-data-science-process/cortana-analytics-technical-guide-predictive-maintenance.md",
-            "redirect_url": "/azure/architecture/data-science-process/predictive-maintenance-technical-guide",
-            "redirect_document_id": false
-        },
-        {
-            "source_path_from_root": "/articles/machine-learning/team-data-science-process/cortana-analytics-playbook-vehicle-telemetry.md",
-            "redirect_url": "https://gallery.azure.ai/browse?s=vehicle%20telemetry%20analytics",
-            "redirect_document_id": false
-        },
-        {
-            "source_path_from_root": "/articles/machine-learning/team-data-science-process/cortana-analytics-playbook-vehicle-telemetry-powerbi.md",
-            "redirect_url": "https://gallery.azure.ai/browse?s=vehicle%20telemetry%20analytics",
-            "redirect_document_id": false
-        },
-        {
-            "source_path_from_root": "/articles/machine-learning/team-data-science-process/cortana-analytics-playbook-vehicle-telemetry-deep-dive.md",
-            "redirect_url": "https://gallery.azure.ai/browse?s=vehicle%20telemetry%20analytics",
-            "redirect_document_id": false
-        },
-        {
-            "source_path_from_root": "/articles/machine-learning/team-data-science-process/cortana-analytics-playbook-predictive-maintenance.md",
-            "redirect_url": "/azure/architecture/data-science-process/predictive-maintenance-playbook",
-            "redirect_document_id": false
-        },
-        {
-            "source_path_from_root": "/articles/machine-learning/team-data-science-process/cortana-analytics-architecture-predictive-maintenance.md",
-            "redirect_url": "/azure/architecture/data-science-process/predictive-maintenance-architecture",
-            "redirect_document_id": false
-        },
-        {
-            "source_path_from_root": "/articles/machine-learning/team-data-science-process/context/ml-context.yml",
-            "redirect_url": "/azure/architecture/data-science-process/context/ml-context",
-            "redirect_document_id": false
-        },
-        {
-            "source_path_from_root": "/articles/machine-learning/team-data-science-process/collaborative-coding-with-git.md",
-            "redirect_url": "/azure/architecture/data-science-process/collaborative-coding-with-git",
-            "redirect_document_id": false
-        },
-        {
-            "source_path_from_root": "/articles/machine-learning/team-data-science-process/code-test.md",
-            "redirect_url": "/azure/architecture/data-science-process/code-test",
-            "redirect_document_id": false
-        },
-        {
-            "source_path_from_root": "/articles/machine-learning/team-data-science-process/ci-cd-flask.md",
-            "redirect_url": "/azure/architecture/data-science-process/ci-cd-flask",
-            "redirect_document_id": false
-        },
-        {
-            "source_path_from_root": "/articles/machine-learning/team-data-science-process/automated-data-pipeline-cheat-sheet.md",
-            "redirect_url": "/azure/architecture/data-science-process/automated-data-pipeline-cheat-sheet",
-            "redirect_document_id": false
-        },
-        {
-            "source_path_from_root": "/articles/machine-learning/team-data-science-process/apps-anomaly-detection-api.md",
-            "redirect_url": "/azure/architecture/data-science-process/apps-anomaly-detection-api",
-            "redirect_document_id": false
-        },
-        {
-            "source_path_from_root": "/articles/machine-learning/team-data-science-process/agile-development.md",
-            "redirect_url": "/azure/architecture/data-science-process/agile-development",
-            "redirect_document_id": false
-        },
-        {
-            "source_path_from_root": "/articles/machine-learning/studio/whats-new.md",
-            "redirect_url": "https://azure.microsoft.com/updates/?product=machine-learning-studio",
-            "redirect_document_id": false
-        },
-        {
-            "source_path_from_root": "/articles/machine-learning/overview-what-is-machine-learning-studio.md ",
-            "redirect_url": "/azure/machine-learning/overview-what-is-azure-machine-learning#studio",
-            "redirect_document_id": false
-        },
-        {
-            "source_path_from_root": "/articles/machine-learning/studio/what-is-ml-studio.md",
-            "redirect_url": "/azure/machine-learning/overview-what-is-azure-machine-learning#studio",
-            "redirect_document_id": false
-        },
-        {
-            "source_path_from_root": "/articles/machine-learning/studio/what-is-machine-learning.md",
-            "redirect_url": "/azure/machine-learning/classic/",
-            "redirect_document_id": false
-        },
-        {
-            "source_path_from_root": "/articles/machine-learning/studio/web-services-that-use-import-export-modules.md",
-            "redirect_url": "/azure/machine-learning/classic/web-services-that-use-import-export-modules",
-            "redirect_document_id": true
-        },
-        {
-            "source_path_from_root": "/articles/machine-learning/studio/web-services-logging.md",
-            "redirect_url": "/azure/machine-learning/classic/web-services-logging",
-            "redirect_document_id": true
-        },
-        {
-            "source_path_from_root": "/articles/machine-learning/studio/web-service-parameters.md",
-            "redirect_url": "/azure/machine-learning/classic/web-service-parameters",
-            "redirect_document_id": true
-        },
-        {
-            "source_path_from_root": "/articles/machine-learning/studio/web-service-error-codes.md",
-            "redirect_url": "/azure/machine-learning/classic/web-service-error-codes",
-            "redirect_document_id": true
-        },
-        {
-            "source_path_from_root": "/articles/machine-learning/studio/walkthrough-develop-predictive-solution.md",
-            "redirect_url": "/azure/machine-learning/classic/tutorial-part1-credit-risk",
-            "redirect_document_id": false
-        },
-        {
-            "source_path_from_root": "/articles/machine-learning/studio/walkthrough-6-access-web-service.md",
-            "redirect_url": "/azure/machine-learning/classic/tutorial-part3-credit-risk-deploy",
-            "redirect_document_id": false
-        },
-        {
-            "source_path_from_root": "/articles/machine-learning/studio/walkthrough-5-publish-web-service.md",
-            "redirect_url": "/azure/machine-learning/classic/tutorial-part3-credit-risk-deploy",
-            "redirect_document_id": false
-        },
-        {
-            "source_path_from_root": "/articles/machine-learning/studio/walkthrough-4-train-and-evaluate-models.md",
-            "redirect_url": "/azure/machine-learning/classic/tutorial-part2-credit-risk-train",
-            "redirect_document_id": false
-        },
-        {
-            "source_path_from_root": "/articles/machine-learning/studio/walkthrough-3-create-new-experiment.md",
-            "redirect_url": "/azure/machine-learning/classic/tutorial-part1-credit-risk",
-            "redirect_document_id": false
-        },
-        {
-            "source_path_from_root": "/articles/machine-learning/studio/walkthrough-2-upload-data.md",
-            "redirect_url": "/azure/machine-learning/classic/tutorial-part1-credit-risk",
-            "redirect_document_id": false
-        },
-        {
-            "source_path_from_root": "/articles/machine-learning/studio/walkthrough-1-create-ml-workspace.md",
-            "redirect_url": "/azure/machine-learning/classic/tutorial-part1-credit-risk",
-            "redirect_document_id": false
-        },
-        {
-            "source_path_from_root": "/articles/machine-learning/studio/version-control.md",
-            "redirect_url": "/azure/machine-learning/classic/version-control",
-            "redirect_document_id": true
-        },
-        {
-            "source_path_from_root": "/articles/machine-learning/studio/use-sample-datasets.md",
-            "redirect_url": "/azure/machine-learning/classic/use-sample-datasets",
-            "redirect_document_id": true
-        },
-        {
-            "source_path_from_root": "/articles/machine-learning/studio/use-data-from-an-on-premises-sql-server.md",
-            "redirect_url": "/azure/machine-learning/classic/use-data-from-an-on-premises-sql-server",
-            "redirect_document_id": true
-        },
-        {
-            "source_path_from_root": "/articles/machine-learning/studio/use-case-excel-studio.md",
-            "redirect_url": "/azure/machine-learning/classic/",
-            "redirect_document_id": false
-        },
-        {
-            "source_path_from_root": "/articles/machine-learning/studio/tutorial-part3-credit-risk-deploy.md",
-            "redirect_url": "/azure/machine-learning/classic/tutorial-part3-credit-risk-deploy",
-            "redirect_document_id": true
-        },
-        {
-            "source_path_from_root": "/articles/machine-learning/studio/tutorial-part2-credit-risk-train.md",
-            "redirect_url": "/azure/machine-learning/classic/tutorial-part2-credit-risk-train",
-            "redirect_document_id": true
-        },
-        {
-            "source_path_from_root": "/articles/machine-learning/studio/tutorial-part1-credit-risk.md",
-            "redirect_url": "/azure/machine-learning/classic/tutorial-part1-credit-risk",
-            "redirect_document_id": true
-        },
-        {
-            "source_path_from_root": "/articles/machine-learning/studio/troubleshooting-retraining-models.md",
-            "redirect_url": "/azure/machine-learning/classic/retrain-classic-web-service",
-            "redirect_document_id": false
-        },
-        {
-            "source_path_from_root": "/articles/machine-learning/studio/troubleshooting-creating-ml-workspace.md",
-            "redirect_url": "/azure/machine-learning/classic/",
-            "redirect_document_id": false
-        },
-        {
-            "source_path_from_root": "/articles/machine-learning/studio/text-analytics-module-tutorial.md",
-            "redirect_url": "/azure/machine-learning/classic/",
-            "redirect_document_id": false
-        },
-        {
-            "source_path_from_root": "/articles/machine-learning/studio/support-aml-studio.md",
-            "redirect_url": "/azure/machine-learning/classic/support-aml-studio",
-            "redirect_document_id": true
-        },
-        {
-            "source_path_from_root": "/articles/machine-learning/studio/studio-classic-overview.md",
-            "redirect_url": "/azure/machine-learning/classic/studio-classic-overview",
-            "redirect_document_id": true
-        },
-        {
-            "source_path_from_root": "/articles/machine-learning/studio/sample-experiments.md",
-            "redirect_url": "/azure/machine-learning/classic/sample-experiments",
-            "redirect_document_id": true
-        },
-        {
-            "source_path_from_root": "/articles/machine-learning/studio/retrain-new-web-service-using-powershell.md",
-            "redirect_url": "/azure/machine-learning/classic/retrain-machine-learning-model",
-            "redirect_document_id": false
-        },
-        {
-            "source_path_from_root": "/articles/machine-learning/machine-learning-retrain-models-programmatically.md",
-            "redirect_url": "/azure/machine-learning/classic/retrain-machine-learning-model",
-            "redirect_document_id": false
-        },
-        {
-            "source_path_from_root": "/articles/machine-learning/service/concept-accelerate-with-fpgas.md",
-            "redirect_url": "/azure/machine-learning/concept-endpoints",
-            "redirect_document_id": false
-        },
-        {
-            "source_path_from_root": "/articles/machine-learning/studio/retrain-models-programmatically.md",
-            "redirect_url": "/azure/machine-learning/classic/retrain-machine-learning-model",
-            "redirect_document_id": false
-        },
-        {
-            "source_path_from_root": "/articles/machine-learning/studio/retrain-machine-learning-model.md",
-            "redirect_url": "/azure/machine-learning/classic/retrain-machine-learning-model",
-            "redirect_document_id": true
-        },
-        {
-            "source_path_from_root": "/articles/machine-learning/studio/retrain-existing-resource-manager-based-web-service.md",
-            "redirect_url": "/azure/machine-learning/classic/retrain-machine-learning-model",
-            "redirect_document_id": false
-        },
-        {
-            "source_path_from_root": "/articles/machine-learning/studio/retrain-classic-web-service.md",
-            "redirect_url": "/azure/machine-learning/classic/retrain-classic-web-service",
-            "redirect_document_id": true
-        },
-        {
-            "source_path_from_root": "/articles/machine-learning/studio/r-get-started.md",
-            "redirect_url": "/azure/machine-learning/classic/r-get-started",
-            "redirect_document_id": true
-        },
-        {
-            "source_path_from_root": "/articles/machine-learning/studio/powershell-module.md",
-            "redirect_url": "/azure/machine-learning/classic/powershell-module",
-            "redirect_document_id": true
-        },
-        {
-            "source_path_from_root": "/articles/machine-learning/studio/model-progression-experiment-to-web-service.md",
-            "redirect_url": "/azure/machine-learning/classic/model-progression-experiment-to-web-service",
-            "redirect_document_id": true
-        },
-        {
-            "source_path_from_root": "/articles/machine-learning/studio/manage-workspace.md",
-            "redirect_url": "/azure/machine-learning/classic/manage-workspace",
-            "redirect_document_id": true
-        },
-        {
-            "source_path_from_root": "/articles/machine-learning/studio/manage-web-service-endpoints-using-api-management.md",
-            "redirect_url": "/azure/machine-learning/classic/manage-web-service-endpoints-using-api-management",
-            "redirect_document_id": true
-        },
-        {
-            "source_path_from_root": "/articles/machine-learning/studio/manage-new-webservice.md",
-            "redirect_url": "/azure/machine-learning/classic/manage-new-webservice",
-            "redirect_document_id": true
-        },
-        {
-            "source_path_from_root": "/articles/machine-learning/studio/manage-experiment-iterations.md",
-            "redirect_url": "/azure/machine-learning/classic/manage-experiment-iterations",
-            "redirect_document_id": true
-        },
-        {
-            "source_path_from_root": "/articles/machine-learning/studio/live-chat.md",
-            "redirect_url": "https://social.msdn.microsoft.com/Forums/home?forum=MachineLearning",
-            "redirect_document_id": false
-        },
-        {
-            "source_path_from_root": "/articles/machine-learning/studio/linear-regression-in-azure.md",
-            "redirect_url": "/azure/machine-learning/classic/use-case-excel-studio",
-            "redirect_document_id": false
-        },
-        {
-            "source_path_from_root": "/articles/machine-learning/studio/interpret-model-results.md",
-            "redirect_url": "/azure/machine-learning/classic/interpret-model-results",
-            "redirect_document_id": true
-        },
-        {
-            "source_path_from_root": "/articles/machine-learning/studio/index.yml",
-            "redirect_url": "/azure/machine-learning/classic/index",
-            "redirect_document_id": true
-        },
-        {
-            "source_path_from_root": "/articles/machine-learning/studio/import-data.md",
-            "redirect_url": "/azure/machine-learning/classic/import-data",
-            "redirect_document_id": true
-        },
-        {
-            "source_path_from_root": "/articles/machine-learning/studio/gallery-how-to-use-contribute-publish.md",
-            "redirect_url": "/azure/machine-learning/classic/gallery-how-to-use-contribute-publish",
-            "redirect_document_id": true
-        },
-        {
-            "source_path_from_root": "/articles/machine-learning/studio/faq.md",
-            "redirect_url": "/azure/machine-learning/overview-what-is-azure-machine-learning#studio",
-            "redirect_document_id": false
-        },
-        {
-            "source_path_from_root": "/articles/machine-learning/studio/extend-your-experiment-with-r.md",
-            "redirect_url": "/azure/machine-learning/classic/",
-            "redirect_document_id": false
-        },
-        {
-            "source_path_from_root": "/articles/machine-learning/studio/export-delete-personal-data-dsr.md",
-            "redirect_url": "/azure/machine-learning/classic/export-delete-personal-data-dsr",
-            "redirect_document_id": true
-        },
-        {
-            "source_path_from_root": "/articles/machine-learning/studio/execute-python-scripts.md",
-            "redirect_url": "/azure/machine-learning/classic/execute-python-scripts",
-            "redirect_document_id": true
-        },
-        {
-            "source_path_from_root": "/articles/machine-learning/machine-learning-excel-add-in-for-web-services.md",
-            "redirect_url": "/azure/machine-learning/classic/excel-add-in-for-web-services",
-            "redirect_document_id": false
-        },
-        {
-            "source_path_from_root": "/articles/machine-learning/studio/excel-add-in-for-web-services.md",
-            "redirect_url": "/azure/machine-learning/classic/excel-add-in-for-web-services",
-            "redirect_document_id": true
-        },
-        {
-            "source_path_from_root": "/articles/machine-learning/studio/evaluate-model-performance.md",
-            "redirect_url": "/azure/machine-learning/classic/evaluate-model-performance",
-            "redirect_document_id": true
-        },
-        {
-            "source_path_from_root": "/articles/machine-learning/studio/deploy-with-resource-manager-template.md",
-            "redirect_url": "/azure/machine-learning/classic/deploy-with-resource-manager-template",
-            "redirect_document_id": true
-        },
-        {
-            "source_path_from_root": "/articles/machine-learning/studio/deploy-consume-web-service-guide.md",
-            "redirect_url": "/azure/machine-learning/classic/deploy-consume-web-service-guide",
-            "redirect_document_id": true
-        },
-        {
-            "source_path_from_root": "/articles/machine-learning/studio/deploy-a-machine-learning-web-service.md",
-            "redirect_url": "/azure/machine-learning/classic/deploy-a-machine-learning-web-service",
-            "redirect_document_id": true
-        },
-        {
-            "source_path_from_root": "/articles/machine-learning/studio/debug-models.md",
-            "redirect_url": "/azure/machine-learning/classic/",
-            "redirect_document_id": false
-        },
-        {
-            "source_path_from_root": "/articles/machine-learning/studio/datamarket-deprecation.md",
-            "redirect_url": "https://azure.microsoft.com/services/cognitive-services/",
-            "redirect_document_id": false
-        },
-        {
-            "source_path_from_root": "/articles/machine-learning/studio/data-science-for-beginners-the-5-questions-data-science-answers.md",
-            "redirect_url": "/azure/machine-learning/classic/retired-data-science-for-beginners-videos",
-            "redirect_document_id": false
-        },
-        {
-            "source_path_from_root": "/articles/machine-learning/studio/data-science-for-beginners-predict-an-answer-with-a-simple-model.md",
-            "redirect_url": "/azure/machine-learning/classic/retired-data-science-for-beginners-videos",
-            "redirect_document_id": false
-        },
-        {
-            "source_path_from_root": "/articles/machine-learning/studio/data-science-for-beginners-is-your-data-ready-for-data-science.md",
-            "redirect_url": "/azure/machine-learning/classic/retired-data-science-for-beginners-videos",
-            "redirect_document_id": false
-        },
-        {
-            "source_path_from_root": "/articles/machine-learning/studio/data-science-for-beginners-copy-other-peoples-work-to-do-data-science.md",
-            "redirect_url": "/azure/machine-learning/classic/retired-data-science-for-beginners-videos",
-            "redirect_document_id": false
-        },
-        {
-            "source_path_from_root": "/articles/machine-learning/studio/data-science-for-beginners-ask-a-question-you-can-answer-with-data.md",
-            "redirect_url": "/azure/machine-learning/classic/retired-data-science-for-beginners-videos",
-            "redirect_document_id": false
-        },
-        {
-            "source_path_from_root": "/articles/machine-learning/studio/custom-r-modules.md",
-            "redirect_url": "/azure/machine-learning/classic/custom-r-modules",
-            "redirect_document_id": true
-        },
-        {
-            "source_path_from_root": "/articles/machine-learning/studio/create-workspace.md",
-            "redirect_url": "/azure/machine-learning/classic/create-workspace",
-            "redirect_document_id": true
-        },
-        {
-            "source_path_from_root": "/articles/machine-learning/studio/create-models-and-endpoints-with-powershell.md",
-            "redirect_url": "/azure/machine-learning/classic/create-models-and-endpoints-with-powershell",
-            "redirect_document_id": true
-        },
-        {
-            "source_path_from_root": "/articles/machine-learning/studio/create-experiment.md",
-            "redirect_url": "/azure/machine-learning/classic/create-experiment",
-            "redirect_document_id": true
-        },
-        {
-            "source_path_from_root": "/articles/machine-learning/studio/create-endpoint.md",
-            "redirect_url": "/azure/machine-learning/classic/create-endpoint",
-            "redirect_document_id": true
-        },
-        {
-            "source_path_from_root": "/articles/machine-learning/studio/convert-training-experiment-to-scoring-experiment.md",
-            "redirect_url": "/azure/machine-learning/classic/deploy-a-machine-learning-web-service",
-            "redirect_document_id": false
-        },
-        {
-            "source_path_from_root": "/articles/machine-learning/studio/consuming-from-excel.md",
-            "redirect_url": "/azure/machine-learning/classic/consuming-from-excel",
-            "redirect_document_id": true
-        },
-        {
-            "source_path_from_root": "/articles/machine-learning/studio/consume-web-services.md",
-            "redirect_url": "/azure/machine-learning/classic/consume-web-services",
-            "redirect_document_id": true
-        },
-        {
-            "source_path_from_root": "/articles/machine-learning/studio/consume-web-service-with-web-app-template.md",
-            "redirect_url": "/azure/machine-learning/classic/consume-web-services",
-            "redirect_document_id": false
-        },
-        {
-            "source_path_from_root": "/articles/machine-learning/studio/basics-infographic-with-algorithm-examples.md",
-            "redirect_url": "/azure/machine-learning/how-to-select-algorithms",
-            "redirect_document_id": false
-        },
-        {
-            "source_path_from_root": "/articles/machine-learning/studio/azure-ml-netsharp-reference-guide.md",
-            "redirect_url": "/azure/machine-learning/classic/azure-ml-netsharp-reference-guide",
-            "redirect_document_id": true
-        },
-        {
-            "source_path_from_root": "/articles/machine-learning/studio/azure-ml-customer-churn-scenario.md",
-            "redirect_url": "/azure/machine-learning/classic/",
-            "redirect_document_id": false
-        },
-        {
-            "source_path_from_root": "/articles/machine-learning/studio/algorithm-parameters-optimize.md",
-            "redirect_url": "/azure/machine-learning/classic/algorithm-parameters-optimize",
-            "redirect_document_id": true
-        },
-        {
-            "source_path_from_root": "/articles/machine-learning/studio/algorithm-choice.md",
-            "redirect_url": "/azure/machine-learning/how-to-select-algorithms",
-            "redirect_document_id": true
-        },
-        {
-            "source_path_from_root": "/articles/machine-learning/studio/algorithm-cheat-sheet.md",
-            "redirect_url": "/azure/machine-learning/algorithm-cheat-sheet",
-            "redirect_document_id": true
-        },
-        {
-            "source_path_from_root": "/articles/machine-learning/studio/ai-gallery-control-personal-data-dsr.md",
-            "redirect_url": "/azure/machine-learning/classic/ai-gallery-control-personal-data-dsr",
-            "redirect_document_id": true
-        },
-        {
-            "source_path_from_root": "/articles/machine-learning/services.md",
-            "redirect_url": "/azure/machine-learning/index",
-            "redirect_document_id": false
-        },
-        {
-            "source_path_from_root": "/articles/machine-learning/service/ui-tutorial-automobile-price-train-score.md",
-            "redirect_url": "/azure/machine-learning/tutorial-designer-automobile-price-train-score",
-            "redirect_document_id": false
-        },
-        {
-            "source_path_from_root": "/articles/machine-learning/service/ui-tutorial-automobile-price-deploy.md",
-            "redirect_url": "/azure/machine-learning/tutorial-designer-automobile-price-deploy",
-            "redirect_document_id": false
-        },
-        {
-            "source_path_from_root": "/articles/machine-learning/service/ui-quickstart-run-experiment.md",
-            "redirect_url": "tutorial-designer-automobile-price-train-score",
-            "redirect_document_id": false
-        },
-        {
-            "source_path_from_root": "/articles/machine-learning/service/ui-concept-visual-interface.md",
-            "redirect_url": "/azure/machine-learning/concept-designer",
-            "redirect_document_id": false
-        },
-        {
-            "source_path_from_root": "/articles/machine-learning/service/tutorial-train-models-with-aml.md",
-            "redirect_url": "/azure/machine-learning/tutorial-train-models-with-aml",
-            "redirect_document_id": true
-        },
-        {
-            "source_path_from_root": "/articles/machine-learning/service/tutorial-train-deploy-model-cli.md",
-            "redirect_url": "/azure/machine-learning/how-to-train",
-            "redirect_document_id": false
-        },
-        {
-            "source_path_from_root": "/articles/machine-learning/service/tutorial-pipeline-batch-scoring-classification.md",
-            "redirect_url": "/azure/machine-learning/tutorial-pipeline-batch-scoring-classification",
-            "redirect_document_id": true
-        },
-        {
-            "source_path_from_root": "/articles/machine-learning/service/tutorial-labeling.md",
-            "redirect_url": "/azure/machine-learning/how-to-create-image-labeling-projects",
-            "redirect_document_id": "false"
-        },
-        {
-            "source_path_from_root": "/articles/machine-learning/service/tutorial-first-experiment-automated-ml.md",
-            "redirect_url": "/azure/machine-learning/tutorial-first-experiment-automated-ml",
-            "redirect_document_id": true
-        },
-        {
-            "source_path_from_root": "/articles/machine-learning/service/tutorial-designer-automobile-price-train-score.md",
-            "redirect_url": "/azure/machine-learning/tutorial-designer-automobile-price-train-score",
-            "redirect_document_id": true
-        },
-        {
-            "source_path_from_root": "/articles/machine-learning/service/tutorial-designer-automobile-price-deploy.md",
-            "redirect_url": "/azure/machine-learning/tutorial-designer-automobile-price-deploy",
-            "redirect_document_id": true
-        },
-        {
-            "source_path_from_root": "/articles/machine-learning/service/tutorial-deploy-models-with-aml.md",
-            "redirect_url": "/azure/machine-learning/tutorial-deploy-models-with-aml",
-            "redirect_document_id": true
-        },
-        {
-            "source_path_from_root": "/articles/machine-learning/service/tutorial-data-prep.md",
-            "redirect_url": "/azure/machine-learning/tutorial-auto-train-models",
-            "redirect_document_id": false
-        },
-        {
-            "source_path_from_root": "/articles/machine-learning/service/tutorial-auto-train-models.md",
-            "redirect_url": "/azure/machine-learning/v1/how-to-auto-train-models-v1",
-            "redirect_document_id": false
-        },
-        {
-            "source_path_from_root": "/articles/machine-learning/tutorial-auto-train-models.md",
-            "redirect_url": "/azure/machine-learning/v1/how-to-auto-train-models-v1",
-            "redirect_document_id": true
-        },
-        {
-            "source_path_from_root": "/articles/machine-learning/service/tutorial-1st-r-experiment.md",
-            "redirect_url": "https://github.com/Azure/azureml-sdk-for-r",
-            "redirect_document_id": false
-        },
-        {
-            "source_path_from_root": "/articles/machine-learning/service/tutorial-1st-experiment-sdk-train.md",
-            "redirect_url": "/azure/machine-learning/tutorial-1st-experiment-sdk-train",
-            "redirect_document_id": true
-        },
-        {
-            "source_path_from_root": "/articles/machine-learning/service/tutorial-1st-experiment-sdk-setup.md",
-            "redirect_url": "/azure/machine-learning/tutorial-1st-experiment-sdk-setup",
-            "redirect_document_id": true
-        },
-        {
-            "source_path_from_root": "/articles/machine-learning/service/support-for-aml-services.md",
-            "redirect_url": "https://social.msdn.microsoft.com/Forums/home?forum=AzureMachineLearningService",
-            "redirect_document_id": false
-        },
-        {
-            "source_path_from_root": "/articles/machine-learning/service/setup-create-workspace.md",
-            "redirect_url": "/azure/machine-learning/how-to-manage-workspace",
-            "redirect_document_id": false
-        },
-        {
-            "source_path_from_root": "/articles/machine-learning/service/samples-notebooks.md",
-            "redirect_url": "/azure/machine-learning/samples-notebooks",
-            "redirect_document_id": true
-        },
-        {
-            "source_path_from_root": "/articles/machine-learning/service/resource-known-issues.md",
-            "redirect_url": "/azure/machine-learning/how-to-debug-visual-studio-code",
-            "redirect_document_id": true
-        },
-        {
-            "source_path_from_root": "/articles/machine-learning/service/reference-azure-machine-learning-cli.md",
-            "redirect_url": "/azure/machine-learning/reference-azure-machine-learning-cli",
-            "redirect_document_id": true
-        },
-        {
-            "source_path_from_root": "/articles/machine-learning/v-fake/how-to-connect-data-ui.md",
-            "redirect_url": "/azure/machine-learning/how-to-connect-data-ui",
-            "redirect_document_id": true
-        },
-        {
-            "source_path_from_root": "/articles/machine-learning/service/quickstart-run-local-notebook.md",
-            "redirect_url": "/azure/machine-learning/how-to-configure-environment#local",
-            "redirect_document_id": false
-        },
-        {
-            "source_path_from_root": "/articles/machine-learning/service/quickstart-run-cloud-notebook.md",
-            "redirect_url": "/azure/machine-learning/tutorial-1st-experiment-sdk-setup",
-            "redirect_document_id": false
-        },
-        {
-            "source_path_from_root": "/articles/machine-learning/service/quickstart-get-started.md",
-            "redirect_url": "/azure/machine-learning/tutorial-1st-experiment-sdk-setup",
-            "redirect_document_id": false
-        },
-        {
-            "source_path_from_root": "/articles/machine-learning/service/quickstart-get-started-with-cli.md",
-            "redirect_url": "/azure/machine-learning/reference-azure-machine-learning-cli",
-            "redirect_document_id": false
-        },
-        {
-            "source_path_from_root": "/articles/machine-learning/service/quickstart-create-workspace-with-python.md",
-            "redirect_url": "/azure/machine-learning/how-to-configure-environment#local",
-            "redirect_document_id": false
-        },
-        {
-            "source_path_from_root": "/articles/machine-learning/service/overview-what-is-machine-learning.md",
-            "redirect_url": "/azure/machine-learning/overview-what-is-machine-learning",
-            "redirect_document_id": false
-        },
-        {
-            "source_path_from_root": "/articles/machine-learning/service/overview-what-happened-to-workbench.md",
-            "redirect_url": "/azure/machine-learning/overview-what-happened-to-workbench",
-            "redirect_document_id": true
-        },
-        {
-            "source_path_from_root": "/articles/machine-learning/service/overview-more-machine-learning.md",
-            "redirect_url": "/azure/architecture/data-guide/technology-choices/data-science-and-machine-learning",
-            "redirect_document_id": false
-        },
-        {
-            "source_path_from_root": "/articles/machine-learning/service/monitor-resource-reference.md",
-            "redirect_url": "/azure/machine-learning/monitor-resource-reference",
-            "redirect_document_id": true
-        },
-        {
-            "source_path_from_root": "/articles/machine-learning/service/monitor-azure-machine-learning.md",
-            "redirect_url": "/azure/machine-learning/monitor-azure-machine-learning",
-            "redirect_document_id": true
-        },
-        {
-            "source_path_from_root": "/articles/machine-learning/service/machine-learning-interpretability-explainability.md",
-            "redirect_url": "/azure/machine-learning/how-to-machine-learning-interpretability",
-            "redirect_document_id": false
-        },
-        {
-            "source_path_from_root": "/articles/machine-learning/service/index.yml",
-            "redirect_url": "/azure/machine-learning/",
-            "redirect_document_id": false
-        },
-        {
-            "source_path_from_root": "/articles/machine-learning/service/how-to-write-data.md",
-            "redirect_url": "/azure/machine-learning/how-to-create-register-datasets",
-            "redirect_document_id": false
-        },
-        {
-            "source_path_from_root": "/articles/machine-learning/service/how-to-vscode-train-deploy.md",
-            "redirect_url": "/azure/machine-learning/tutorial-setup-vscode-extension",
-            "redirect_document_id": false
-        },
-        {
-            "source_path_from_root": "/articles/machine-learning/service/how-to-vscode-tools.md",
-            "redirect_url": "/azure/machine-learning/tutorial-setup-vscode-extension",
-            "redirect_document_id": true
-        },
-        {
-            "source_path_from_root": "/articles/machine-learning/service/how-to-use-secrets-in-runs.md",
-            "redirect_url": "/azure/machine-learning/how-to-use-secrets-in-runs",
-            "redirect_document_id": true
-        },
-        {
-            "source_path_from_root": "/articles/machine-learning/service/how-to-use-mlflow.md",
-            "redirect_url": "/azure/machine-learning/how-to-use-mlflow",
-            "redirect_document_id": true
-        },
-        {
-            "source_path_from_root": "/articles/machine-learning/v-fake/how-to-use-synapsesparkstep.md",
-            "redirect_url": "/azure/machine-learning/how-to-use-synapsesparkstep",
-            "redirect_document_id": true
-        },
-        {
-            "source_path_from_root": "/articles/machine-learning/v-fake/how-to-version-track-datasets.md",
-            "redirect_url": "/azure/machine-learning/how-to-version-track-datasets",
-            "redirect_document_id": true
-        },
-        {
-            "source_path_from_root": "/articles/machine-learning/service/how-to-use-event-grid.md",
-            "redirect_url": "/azure/machine-learning/how-to-use-event-grid",
-            "redirect_document_id": true
-        },
-        {
-            "source_path_from_root": "/articles/machine-learning/service/how-to-use-environments.md",
-            "redirect_url": "/azure/machine-learning/how-to-use-environments",
-            "redirect_document_id": true
-        },
-        {
-            "source_path_from_root": "/articles/machine-learning/service/how-to-understand-automated-ml.md",
-            "redirect_url": "/azure/machine-learning/how-to-understand-automated-ml",
-            "redirect_document_id": true
-        },
-        {
-            "source_path_from_root": "/articles/machine-learning/service/how-to-understand-accuracy-metrics.md",
-            "redirect_url": "/azure/machine-learning/how-to-understand-automated-ml",
-            "redirect_document_id": false
-        },
-        {
-            "source_path_from_root": "/articles/machine-learning/how-to-understand-automated-m.md",
-            "redirect_url": "/azure/machine-learning/how-to-understand-automated-ml",
-            "redirect_document_id": false
-        },
-        {
-            "source_path_from_root": "/articles/machine-learning/service/how-to-ui-sample-text-classification.md",
-            "redirect_url": "/azure/machine-learning/samples-designer",
-            "redirect_document_id": false
-        },
-        {
-            "source_path_from_root": "/articles/machine-learning/service/how-to-ui-sample-regression-predict-automobile-price-compare-algorithms.md",
-            "redirect_url": "/azure/machine-learning/samples-designer",
-            "redirect_document_id": false
-        },
-        {
-            "source_path_from_root": "/articles/machine-learning/service/how-to-ui-sample-regression-predict-automobile-price-basic.md",
-            "redirect_url": "/azure/machine-learning/samples-designer",
-            "redirect_document_id": false
-        },
-        {
-            "source_path_from_root": "/articles/machine-learning/service/how-to-ui-sample-classification-predict-flight-delay.md",
-            "redirect_url": "/azure/machine-learning/samples-designer",
-            "redirect_document_id": false
-        },
-        {
-            "source_path_from_root": "/articles/machine-learning/service/how-to-ui-sample-classification-predict-credit-risk-cost-sensitive.md",
-            "redirect_url": "/azure/machine-learning/samples-designer",
-            "redirect_document_id": false
-        },
-        {
-            "source_path_from_root": "/articles/machine-learning/service/how-to-ui-sample-classification-predict-credit-risk-basic.md",
-            "redirect_url": "/azure/machine-learning/azure/machine-learning/samples-designer",
-            "redirect_document_id": false
-        },
-        {
-            "source_path_from_root": "/articles/machine-learning/service/how-to-ui-sample-classification-predict-churn.md",
-            "redirect_url": "/azure/machine-learning/samples-designer",
-            "redirect_document_id": false
-        },
-        {
-            "source_path_from_root": "/articles/machine-learning/service/how-to-tune-hyperparameters.md",
-            "redirect_url": "/azure/machine-learning/how-to-tune-hyperparameters",
-            "redirect_document_id": true
-        },
-        {
-            "source_path_from_root": "/articles/machine-learning/how-to-troubleshoot-deployment.md",
-            "redirect_url": "/azure/machine-learning/how-to-troubleshoot-online-endpoints",
-            "redirect_document_id": false
-        },
-        {
-            "source_path_from_root": "/articles/machine-learning/how-to-troubleshoot-deployment-local.md",
-            "redirect_url": "/azure/machine-learning/how-to-troubleshoot-online-endpoints",
-            "redirect_document_id": false
-        },
-        {
-            "source_path_from_root": "/articles/machine-learning/service/how-to-transform-data.md",
-            "redirect_url": "/azure/machine-learning/how-to-create-register-datasets",
-            "redirect_document_id": false
-        },
-        {
-            "source_path_from_root": "/articles/machine-learning/how-to-train-with-datasets.md",
-            "redirect_url": "/azure/machine-learning/how-to-read-write-data-v2",
-            "redirect_document_id": false
-        },
-        {
-            "source_path_from_root": "/articles/machine-learning/v-fake/how-to-train-with-datasets.md",
-            "redirect_url": "/azure/machine-learning/how-to-train-with-datasets",
-            "redirect_document_id": true
-        },
-        {
-            "source_path_from_root": "/articles/machine-learning/service/how-to-train-tensorflow.md",
-            "redirect_url": "/azure/machine-learning/how-to-train-tensorflow",
-            "redirect_document_id": true
-        },
-        {
-            "source_path_from_root": "/articles/machine-learning/service/how-to-train-scikit-learn.md",
-            "redirect_url": "/azure/machine-learning/how-to-train-scikit-learn",
-            "redirect_document_id": true
-        },
-        {
-            "source_path_from_root": "/articles/machine-learning/service/how-to-train-pytorch.md",
-            "redirect_url": "/azure/machine-learning/how-to-train-pytorch",
-            "redirect_document_id": true
-        },
-        {
-            "source_path_from_root": "/articles/machine-learning/service/how-to-train-ml-models.md",
-            "redirect_url": "/azure/machine-learning/how-to-train-ml-models",
-            "redirect_document_id": true
-        },
-        {
-            "source_path_from_root": "/articles/machine-learning/service/how-to-train-keras.md",
-            "redirect_url": "/azure/machine-learning/how-to-train-keras",
-            "redirect_document_id": true
-        },
-        {
-            "source_path_from_root": "/articles/machine-learning/service/how-to-train-chainer.md",
-            "redirect_url": "/azure/machine-learning/how-to-train-chainer",
-            "redirect_document_id": true
-        },
-        {
-            "source_path_from_root": "/articles/machine-learning/service/how-to-track-experiments.md",
-            "redirect_url": "/azure/machine-learning/how-to-track-experiments",
-            "redirect_document_id": false
-        },
-        {
-            "source_path_from_root": "/articles/machine-learning/service/how-to-setup-authentication.md",
-            "redirect_url": "/azure/machine-learning/how-to-setup-authentication",
-            "redirect_document_id": true
-        },
-        {
-            "source_path_from_root": "/articles/machine-learning/service/how-to-set-up-training-targets.md",
-            "redirect_url": "/azure/machine-learning/v1/how-to-set-up-training-targets",
-            "redirect_document_id": false
-        },
-        {
-            "source_path_from_root": "/articles/machine-learning/v-fake/how-to-set-up-training-targets.md",
-            "redirect_url": "/azure/machine-learning/how-to-set-up-training-targets",
-            "redirect_document_id": true
-        },
-        {
-            "source_path_from_root": "/articles/machine-learning/how-to-secure-web-service.md",
-            "redirect_url": "/azure/machine-learning/how-to-attach-kubernetes-anywhere",
-            "redirect_document_id": false
-        },
-        {
-            "source_path_from_root": "/articles/machine-learning/service/how-to-schedule-pipelines.md",
-            "redirect_url": "/azure/machine-learning/how-to-schedule-pipelines",
-            "redirect_document_id": true
-        },
-        {
-            "source_path_from_root": "/articles/machine-learning/v-fake/how-to-save-write-experiment-files.md",
-            "redirect_url": "/azure/machine-learning/how-to-save-write-experiment-files",
-            "redirect_document_id": true
-        },
-        {
-            "source_path_from_root": "/articles/machine-learning/service/how-to-save-write-experiment-files.md",
-            "redirect_url": "/azure/machine-learning/v1/how-to-save-write-experiment-files",
-            "redirect_document_id": false
-        },
-        {
-            "source_path_from_root": "/articles/machine-learning/service/how-to-run-batch-predictions.md",
-            "redirect_url": "/azure/machine-learning/how-to-run-batch-predictions",
-            "redirect_document_id": true
-        },
-        {
-            "source_path_from_root": "/articles/machine-learning/service/how-to-run-batch-predictions-designer.md",
-            "redirect_url": "/azure/machine-learning/how-to-run-batch-predictions-designer",
-            "redirect_document_id": true
-        },
-        {
-            "source_path_from_root": "/articles/machine-learning/service/how-to-retrain-designer.md",
-            "redirect_url": "/azure/machine-learning/how-to-retrain-designer",
-            "redirect_document_id": true
-        },
-        {
-            "source_path_from_root": "/articles/machine-learning/service/how-to-monitor-tensorboard.md",
-            "redirect_url": "/azure/machine-learning/v1/how-to-monitor-tensorboard",
-            "redirect_document_id": false
-        },
-        {
-            "source_path_from_root": "/articles/machine-learning/v-fake/how-to-monitor-datasets.md",
-            "redirect_url": "/azure/machine-learning/how-to-monitor-datasets",
-            "redirect_document_id": true
-        },
-        {
-            "source_path_from_root": "/articles/machine-learning/service/how-to-monitor-data-drift.md",
-            "redirect_url": "/azure/machine-learning/how-to-monitor-data-drift",
-            "redirect_document_id": true
-        },
-        {
-            "source_path_from_root": "/articles/machine-learning/service/how-to-migrate.md",
-            "redirect_url": "/azure/machine-learning/overview-what-happened-to-workbench",
-            "redirect_document_id": false
-        },
-        {
-            "source_path_from_root": "/articles/machine-learning/service/how-to-manage-workspace.md",
-            "redirect_url": "/azure/machine-learning/how-to-manage-workspace",
-            "redirect_document_id": true
-        },
-        {
-            "source_path_from_root": "/articles/machine-learning/service/how-to-manage-workspace-cli.md",
-            "redirect_url": "/azure/machine-learning/how-to-manage-workspace-cli",
-            "redirect_document_id": true
-        },
-        {
-            "source_path_from_root": "/articles/machine-learning/service/how-to-manage-runs.md",
-            "redirect_url": "/azure/machine-learning/how-to-manage-runs",
-            "redirect_document_id": true
-        },
-        {
-            "source_path_from_root": "/articles/machine-learning/service/how-to-manage-quotas.md",
-            "redirect_url": "/azure/machine-learning/how-to-manage-quotas",
-            "redirect_document_id": true
-        },
-        {
-            "source_path_from_root": "/articles/machine-learning/service/how-to-manage-dataset-definitions.md",
-            "redirect_url": "/python/api/azureml-core/azureml.core.dataset",
-            "redirect_document_id": false
-        },
-        {
-            "source_path_from_root": "/articles/machine-learning/service/how-to-machine-learning-interpretability.md",
-            "redirect_url": "/azure/machine-learning/how-to-machine-learning-interpretability",
-            "redirect_document_id": true
-        },
-        {
-            "source_path_from_root": "/articles/machine-learning/service/how-to-machine-learning-interpretability-automl.md",
-            "redirect_url": "/azure/machine-learning/how-to-machine-learning-interpretability-automl",
-            "redirect_document_id": true
-        },
-        {
-            "source_path_from_root": "/articles/machine-learning/service/how-to-machine-learning-interpretability-aml.md",
-            "redirect_url": "/azure/machine-learning/how-to-machine-learning-interpretability-aml",
-            "redirect_document_id": true
-        },
-        {
-            "source_path_from_root": "/articles/machine-learning/service/how-to-label-images.md",
-            "redirect_url": "/azure/machine-learning/how-to-label-images",
-            "redirect_document_id": true
-        },
-        {
-            "source_path_from_root": "/articles/machine-learning/v-fake/how-to-data-ingest-adf.md",
-            "redirect_url": "/azure/machine-learning/how-to-data-ingest-adf",
-            "redirect_document_id": true
-        },
-        {
-            "source_path_from_root": "/articles/machine-learning/service/how-to-improve-accuracy-for-computer-vision-models.md",
-            "redirect_url": "/azure/machine-learning/overview-what-happened-to-workbench",
-            "redirect_document_id": false
-        },
-        {
-            "source_path_from_root": "/articles/machine-learning/service/how-to-explore-prepare-data.md",
-            "redirect_url": "/python/api/azureml-core/azureml.core.dataset.dataset",
-            "redirect_document_id": false
-        },
-        {
-            "source_path_from_root": "/articles/machine-learning/service/how-to-enable-virtual-network.md",
-            "redirect_url": "/azure/machine-learning/how-to-enable-virtual-network",
-            "redirect_document_id": true
-        },
-        {
-            "source_path_from_root": "/articles/machine-learning/service/how-to-enable-logging.md",
-            "redirect_url": "/azure/machine-learning/how-to-enable-logging",
-            "redirect_document_id": false
-        },
-        {
-            "source_path_from_root": "/articles/machine-learning/v-fake/how-to-enable-data-collection.md",
-            "redirect_url": "/azure/machine-learning/how-to-enable-data-collection",
-            "redirect_document_id": true
-        },
-        {
-            "source_path_from_root": "/articles/machine-learning/how-to-enable-app-insights.md",
-            "redirect_url": "/azure/machine-learning/how-to-monitor-online-endpoints",
-            "redirect_document_id": false
-        },
-        {
-            "source_path_from_root": "/articles/machine-learning/v-fake/how-to-designer-import-data.md",
-            "redirect_url": "/azure/machine-learning/how-to-designer-import-data",
-            "redirect_document_id": true
-        },
-        {
-            "source_path_from_root": "/articles/machine-learning/v-fake/how-to-move-data-in-out-of-pipelines.md",
-            "redirect_url": "/azure/machine-learning/how-to-move-data-in-out-of-pipelines",
-            "redirect_document_id": true
-        },
-        {
-            "source_path_from_root": "/articles/machine-learning/how-to-differential-privacy.md",
-            "redirect_url": "/azure/machine-learning/concept-responsible-ml#privacy-and-security",
-            "redirect_document_id": true
-        },
-        {
-            "source_path_from_root": "/articles/machine-learning/service/how-to-designer-sample-text-classification.md",
-            "redirect_url": "/azure/machine-learning/samples-designer",
-            "redirect_document_id": false
-        },
-        {
-            "source_path_from_root": "/articles/machine-learning/service/how-to-designer-sample-regression-automobile-price-compare-algorithms.md",
-            "redirect_url": "/azure/machine-learning/samples-designer",
-            "redirect_document_id": false
-        },
-        {
-            "source_path_from_root": "/articles/machine-learning/service/how-to-designer-sample-regression-automobile-price-basic.md",
-            "redirect_url": "/azure/machine-learning/samples-designer",
-            "redirect_document_id": false
-        },
-        {
-            "source_path_from_root": "/articles/machine-learning/service/how-to-designer-sample-classification-predict-income.md",
-            "redirect_url": "/azure/machine-learning/how-to-designer-sample-classification-predict-income",
-            "redirect_document_id": true
-        },
-        {
-            "source_path_from_root": "/articles/machine-learning/service/how-to-designer-sample-classification-flight-delay.md",
-            "redirect_url": "/azure/machine-learning/samples-designer",
-            "redirect_document_id": false
-        },
-        {
-            "source_path_from_root": "/articles/machine-learning/service/how-to-designer-sample-classification-credit-risk-cost-sensitive.md",
-            "redirect_url": "/azure/machine-learning/samples-designer",
-            "redirect_document_id": false
-        },
-        {
-            "source_path_from_root": "/articles/machine-learning/service/how-to-designer-sample-classification-churn.md",
-            "redirect_url": "/azure/machine-learning/how-to-designer-sample-classification-churn",
-            "redirect_document_id": true
-        },
-        {
-            "source_path_from_root": "/articles/machine-learning/how-to-authenticate-web-service.md",
-            "redirect_url": "/azure/machine-learning/how-to-authenticate-online-endpoint",
-            "redirect_document_id": false
-        },
-        {
-            "source_path_from_root": "/articles/machine-learning/how-to-safely-rollout-managed-endpoints-sdk-v2.md",
-            "redirect_url": "/azure/machine-learning/how-to-safely-rollout-online-endpoints",
-            "redirect_document_id": false
-        },
-        {
-            "source_path_from_root": "/articles/machine-learning/how-to-safely-rollout-managed-endpoints.md",
-            "redirect_url": "/azure/machine-learning/how-to-safely-rollout-online-endpoints",
-            "redirect_document_id": false
-        },
-        {
-            "source_path_from_root": "/articles/machine-learning/how-to-deploy-local-container-notebook-vm.md",
-            "redirect_url": "/azure/machine-learning/how-to-deploy-online-endpoints",
-            "redirect_document_id": false
-        },
-        {
-            "source_path_from_root": "/articles/machine-learning/how-to-deploy-local.md",
-            "redirect_url": "/azure/machine-learning/how-to-deploy-online-endpoints",
-            "redirect_document_id": false
-        },
-        {
-            "source_path_from_root": "/articles/machine-learning/how-to-deploy-managed-online-endpoint-sdk-v2.md",
-            "redirect_url": "/azure/machine-learning/how-to-deploy-online-endpoints",
-            "redirect_document_id": false
-        },
-        {
-            "source_path_from_root": "/articles/machine-learning/v-fake/how-to-deploy-model-designer.md",
-            "redirect_url": "/azure/machine-learning/how-to-deploy-model-designer",
-            "redirect_document_id": true
-        },
-        {
-            "source_path_from_root": "/articles/machine-learning/how-to-deploy-update-web-service.md",
-            "redirect_url": "/azure/machine-learning/how-to-deploy-online-endpoints",
-            "redirect_document_id": false
-        },
-        {
-            "source_path_from_root": "/articles/machine-learning/how-to-deploy-inferencing-gpus.md",
-            "redirect_url": "/azure/machine-learning/how-to-deploy-online-endpoints",
-            "redirect_document_id": false
-        },
-        {
-            "source_path_from_root": "/articles/machine-learning/service/how-to-deploy-fpga-web-service.md",
-            "redirect_url": "/azure/machine-learning/how-to-deploy-online-endpoints",
-            "redirect_document_id": false
-        },
-        {
-            "source_path_from_root": "/articles/machine-learning/how-to-deploy-fpga-web-service.md",
-            "redirect_url": "/azure/machine-learning/how-to-deploy-online-endpoints",
-            "redirect_document_id": true
-        },
-        {
-            "source_path_from_root": "/articles/machine-learning/service/how-to-deploy-custom-docker-image.md",
-            "redirect_url": "/azure/machine-learning/how-to-deploy-custom-docker-image",
-            "redirect_document_id": true
-        },
-        {
-            "source_path_from_root": "/articles/machine-learning/service/how-to-deploy-azure-kubernetes-service.md",
-            "redirect_url": "/azure/machine-learning/how-to-deploy-azure-kubernetes-service",
-            "redirect_document_id": true
-        },
-        {
-            "source_path_from_root": "/articles/machine-learning/service/how-to-deploy-azure-container-instance.md",
-            "redirect_url": "/azure/machine-learning/how-to-deploy-azure-container-instance",
-            "redirect_document_id": true
-        },
-        {
-            "source_path_from_root": "/articles/machine-learning/service/how-to-define-task-type.md",
-            "redirect_url": "/azure/machine-learning/how-to-define-task-type",
-            "redirect_document_id": true
-        },
-        {
-            "source_path_from_root": "/articles/machine-learning/service/how-to-debug-batch-predictions.md",
-            "redirect_url": "/azure/machine-learning/how-to-debug-batch-predictions",
-            "redirect_document_id": true
-        },
-        {
-            "source_path_from_root": "/articles/machine-learning/service/how-to-data-prep.md",
-            "redirect_url": "/python/api/overview/azure/dataprep/intro?view=azure-dataprep-py",
-            "redirect_document_id": false
-        },
-        {
-            "source_path_from_root": "/articles/machine-learning/v-fake/how-to-data-prep-synapse-spark-pool.md",
-            "redirect_url": "/azure/machine-learning/how-to-data-prep-synapse-spark-pool",
-            "redirect_document_id": true
-        },
-        {
-            "source_path_from_root": "/articles/machine-learning/service/how-to-create-your-first-pipeline.md",
-            "redirect_url": "/azure/machine-learning/how-to-create-your-first-pipeline",
-            "redirect_document_id": true
-        },
-        {
-            "source_path_from_root": "/articles/machine-learning/service/how-to-create-workspace-template.md",
-            "redirect_url": "/azure/machine-learning/how-to-create-workspace-template",
-            "redirect_document_id": true
-        },
-        {
-            "source_path_from_root": "/articles/machine-learning/service/how-to-create-register-datasets.md",
-            "redirect_url": "/azure/machine-learning/how-to-create-register-datasets",
-            "redirect_document_id": false
-        },
-        {
-            "source_path_from_root": "/articles/machine-learning/service/how-to-create-portal-experiments.md",
-            "redirect_url": "/azure/machine-learning/how-to-use-automated-ml-for-ml-models",
-            "redirect_document_id": false
-        },
-        {
-            "source_path_from_root": "/articles/machine-learning/v-fake/how-to-use-automlstep-in-pipelines.md",
-            "redirect_url": "/azure/machine-learning/how-to-use-automlstep-in-pipelines",
-            "redirect_document_id": true
-        },
-        {
-            "source_path_from_root": "/articles/machine-learning/service/how-to-create-labeling-projects.md",
-            "redirect_url": "/azure/machine-learning/how-to-create-labeling-projects",
-            "redirect_document_id": true
-        },
-        {
-            "source_path_from_root": "/articles/machine-learning/how-to-use-reinforcement-learning.md",
-            "redirect_url": "/azure/machine-learning/",
-            "redirect_document_id": false
-        },
-        {
-            "source_path_from_root": "/articles/machine-learning/v-fake/how-to-use-reinforcement-learning.md",
-            "redirect_url": "/azure/machine-learning/",
-            "redirect_document_id": false
-        },
-        {
-            "source_path_from_root": "/articles/machine-learning/service/how-to-create-dataset-snapshots.md",
-            "redirect_url": "/python/api/azureml-core/azureml.data.dataset_snapshot.datasetsnapshot",
-            "redirect_document_id": false
-        },
-        {
-            "source_path_from_root": "/articles/machine-learning/machine-learning-consume-web-services.md",
-            "redirect_url": "/azure/machine-learning/how-to-authenticate-online-endpoint",
-            "redirect_document_id": false
-        },
-        {
-            "source_path_from_root": "/articles/machine-learning/service/how-to-consume-web-service.md",
-            "redirect_url": "/azure/machine-learning/how-to-authenticate-online-endpoint",
-            "redirect_document_id": false
-        },
-        {
-            "source_path_from_root": "/articles/machine-learning/how-to-consume-web-service.md",
-            "redirect_url": "/azure/machine-learning/how-to-authenticate-online-endpoint",
-            "redirect_document_id": false
-        },
-        {
-            "source_path_from_root": "/articles/machine-learning/service/how-to-configure-environment.md",
-            "redirect_url": "/azure/machine-learning/how-to-configure-environment",
-            "redirect_document_id": true
-        },
-        {
-            "source_path_from_root": "/articles/machine-learning/service/how-to-configure-auto-train.md",
-            "redirect_url": "/azure/machine-learning/how-to-configure-auto-train",
-            "redirect_document_id": true
-        },
-        {
-            "source_path_from_root": "/articles/machine-learning/service/how-to-choose-a-dev-environment.md",
-            "redirect_url": "/azure/machine-learning/how-to-configure-environment",
-            "redirect_document_id": false
-        },
-        {
-            "source_path_from_root": "/articles/machine-learning/service/how-to-change-storage-access-key.md",
-            "redirect_url": "/azure/machine-learning/how-to-change-storage-access-key",
-            "redirect_document_id": false
-        },
-        {
-            "source_path_from_root": "/articles/machine-learning/service/how-to-build-deploy-text-classification-models.md",
-            "redirect_url": "/azure/machine-learning/overview-what-happened-to-workbench",
-            "redirect_document_id": false
-        },
-        {
-            "source_path_from_root": "/articles/machine-learning/service/how-to-build-deploy-onnx.md",
-            "redirect_url": "/azure/machine-learning/concept-onnx",
-            "redirect_document_id": false
-        },
-        {
-            "source_path_from_root": "/articles/machine-learning/service/how-to-build-deploy-object-detection-models.md",
-            "redirect_url": "/azure/machine-learning/overview-what-happened-to-workbench",
-            "redirect_document_id": false
-        },
-        {
-            "source_path_from_root": "/articles/machine-learning/service/how-to-build-deploy-image-similarity-models.md",
-            "redirect_url": "/azure/machine-learning/overview-what-happened-to-workbench",
-            "redirect_document_id": false
-        },
-        {
-            "source_path_from_root": "/articles/machine-learning/service/how-to-build-deploy-image-classification-models.md",
-            "redirect_url": "/azure/machine-learning/overview-what-happened-to-workbench",
-            "redirect_document_id": false
-        },
-        {
-            "source_path_from_root": "/articles/machine-learning/service/how-to-automated-ml.md",
-            "redirect_url": "/azure/machine-learning/concept-automated-ml",
-            "redirect_document_id": false
-        },
-        {
-            "source_path_from_root": "/articles/machine-learning/service/how-to-auto-train-remote.md",
-            "redirect_url": "/azure/machine-learning/how-to-auto-train-remote",
-            "redirect_document_id": true
-        },
-        {
-            "source_path_from_root": "/articles/machine-learning/service/how-to-auto-train-forecast.md",
-            "redirect_url": "/azure/machine-learning/how-to-auto-train-forecast",
-            "redirect_document_id": true
-        },
-        {
-            "source_path_from_root": "/articles/machine-learning/service/how-to-assign-roles.md",
-            "redirect_url": "/azure/machine-learning/how-to-assign-roles",
-            "redirect_document_id": true
-        },
-        {
-            "source_path_from_root": "/articles/machine-learning/service/how-to-access-data.md",
-            "redirect_url": "/azure/machine-learning/how-to-access-data",
-            "redirect_document_id": true
-        },
-        {
-            "source_path_from_root": "/articles/machine-learning/service/concept-workspace.md",
-            "redirect_url": "/azure/machine-learning/concept-workspace",
-            "redirect_document_id": true
-        },
-        {
-            "source_path_from_root": "/articles/machine-learning/service/concept-train-model-git-integration.md",
-            "redirect_url": "/azure/machine-learning/concept-train-model-git-integration",
-            "redirect_document_id": true
-        },
-        {
-            "source_path_from_root": "/articles/machine-learning/service/concept-train-machine-learning-model.md",
-            "redirect_url": "/azure/machine-learning/concept-train-machine-learning-model",
-            "redirect_document_id": true
-        },
-        {
-            "source_path_from_root": "/articles/machine-learning/service/concept-onnx.md",
-            "redirect_url": "/azure/machine-learning/concept-onnx",
-            "redirect_document_id": true
-        },
-        {
-            "source_path_from_root": "/articles/machine-learning/service/concept-model-management-and-deployment.md",
-            "redirect_url": "/azure/machine-learning/concept-model-management-and-deployment",
-            "redirect_document_id": true
-        },
-        {
-            "source_path_from_root": "/articles/machine-learning/service/concept-ml-pipelines.md",
-            "redirect_url": "/azure/machine-learning/concept-ml-pipelines",
-            "redirect_document_id": true
-        },
-        {
-            "source_path_from_root": "/articles/machine-learning/service/concept-event-grid-integration.md",
-            "redirect_url": "/azure/machine-learning/concept-event-grid-integration",
-            "redirect_document_id": true
-        },
-        {
-            "source_path_from_root": "/articles/machine-learning/service/concept-enterprise-security.md",
-            "redirect_url": "/azure/machine-learning/concept-enterprise-security",
-            "redirect_document_id": true
-        },
-        {
-            "source_path_from_root": "/articles/machine-learning/service/concept-designer.md",
-            "redirect_url": "/azure/machine-learning/concept-designer",
-            "redirect_document_id": true
-        },
-        {
-            "source_path_from_root": "/articles/machine-learning/service/concept-deep-learning-vs-machine-learning.md",
-            "redirect_url": "/azure/machine-learning/concept-deep-learning-vs-machine-learning",
-            "redirect_document_id": true
-        },
-        {
-            "source_path_from_root": "/articles/machine-learning/service/concept-data.md",
-            "redirect_url": "/azure/machine-learning/concept-data",
-            "redirect_document_id": true
-        },
-        {
-            "source_path_from_root": "/articles/machine-learning/service/concept-data-drift.md",
-            "redirect_url": "/azure/machine-learning/how-to-monitor-data-drift",
-            "redirect_document_id": false
-        },
-        {
-            "source_path_from_root": "/articles/machine-learning/service/concept-compute-target.md",
-            "redirect_url": "/azure/machine-learning/concept-compute-target",
-            "redirect_document_id": true
-        },
-        {
-            "source_path_from_root": "/articles/machine-learning/service/concept-compute-instance.md",
-            "redirect_url": "/azure/machine-learning/concept-compute-instance",
-            "redirect_document_id": true
-        },
-        {
-            "source_path_from_root": "/articles/machine-learning/service/concept-azure-machine-learning-architecture.md",
-            "redirect_url": "/azure/machine-learning/concept-azure-machine-learning-architecture",
-            "redirect_document_id": true
-        },
-        {
-            "source_path_from_root": "/articles/machine-learning/service/concept-automated-ml.md",
-            "redirect_url": "/azure/machine-learning/concept-automated-ml",
-            "redirect_document_id": true
-        },
-        {
-            "source_path_from_root": "/articles/machine-learning/service/azure-machine-learning-release-notes.md",
-            "redirect_url": "https://github.com/Azure/azure-sdk-for-python/blob/main/sdk/ml/azure-ai-ml/CHANGELOG.md",
-            "redirect_document_id": false
-        },
-        {
-            "source_path_from_root": "/articles/machine-learning/azure-machine-learning-release-notes.md",
-            "redirect_url": "https://github.com/Azure/azure-sdk-for-python/blob/main/sdk/ml/azure-ai-ml/CHANGELOG.md",
-            "redirect_document_id": false
-        },
-        {
-            "source_path_from_root": "/articles/machine-learning/sample-designer-datasets.md",
-            "redirect_url": "/azure/machine-learning/samples-designer",
-            "redirect_document_id": false
-        },
-        {
-            "source_path_from_root": "/articles/machine-learning/resource-known-issues.md",
-            "redirect_url": "/azure/machine-learning/how-to-configure-auto-train#troubleshooting",
-            "redirect_document_id": false
-        },
-        {
-            "source_path_from_root": "/articles/machine-learning/reference-yaml-job-component.md",
-            "redirect_url": "reference-yaml-job-command",
-            "redirect_document_id": true
-        },
-        {
-            "source_path_from_root": "/articles/machine-learning/reference-yaml-endpoint-managed-batch.md",
-            "redirect_url": "/azure/machine-learning/reference-yaml-endpoint-batch.md",
-            "redirect_document_id": false
-        },
-        {
-            "source_path_from_root": "/articles/machine-learning/reference-yaml-endpoint-k8s-online.md",
-            "redirect_url": "/azure/machine-learning/reference-yaml-overview.md",
-            "redirect_document_id": false
-        },
-        {
-            "source_path_from_root": "/articles/machine-learning/reference-yaml-deployment-managed-batch.md",
-            "redirect_url": "/azure/machine-learning/reference-yaml-deployment-batch.md",
-            "redirect_document_id": false
-        },
-        {
-            "source_path_from_root": "/articles/machine-learning/reference-yaml-deployment-k8s-online.md",
-            "redirect_url": "/azure/machine-learning/reference-yaml-overview.md",
-            "redirect_document_id": false
-        },
-        {
-            "source_path_from_root": "/articles/machine-learning/reference-yaml-dataset.md",
-            "redirect_url": "reference-yaml-data",
-            "redirect_document_id": true
-        },
-        {
-            "source_path_from_root": "/articles/machine-learning/reference-yaml-compute.md",
-            "redirect_url": "/azure/machine-learning/reference-yaml-compute-aml.md",
-            "redirect_document_id": false
-        },
-        {
-            "source_path_from_root": "/articles/machine-learning/v-fake/reference-pipeline-yaml.md",
-            "redirect_url": "/azure/machine-learning/reference-pipeline-yaml",
-            "redirect_document_id": false
-        },
-        {
-            "source_path_from_root": "/articles/machine-learning/reference-pipeline-yaml.md",
-            "redirect_url": "/azure/machine-learning/reference-yaml-job-pipeline",
-            "redirect_document_id": false
-        },
-        {
-            "source_path_from_root": "/articles/machine-learning/reference-online-endpoint-yaml.md",
-            "redirect_url": "reference-yaml-endpoint-online",
-            "redirect_document_id": true
-        },
-        {
-            "source_path_from_root": "/articles/machine-learning/v-fake/reference-azure-machine-learning-cli.md",
-            "redirect_url": "/azure/machine-learning/reference-azure-machine-learning-cli",
-            "redirect_document_id": false
-        },
-        {
-            "source_path_from_root": "/articles/machine-learning/reference-azure-machine-learning-cli.md",
-            "redirect_url": "/azure/machine-learning/how-to-configure-cli",
-            "redirect_document_id": true
-        },
-        {
-            "source_path_from_root": "/articles/machine-learning/r-developers-guide.md",
-            "redirect_url": "/azure/architecture/data-guide/technology-choices/r-developers-guide",
-            "redirect_document_id": false
-        },
-        {
-            "source_path_from_root": "/articles/machine-learning/service/overview-what-is-azure-ml.md",
-            "redirect_url": "/azure/machine-learning/overview-what-is-azure-machine-learning",
-            "redirect_document_id": false
-        },
-        {
-            "source_path_from_root": "/articles/machine-learning/overview-what-is-azure-ml.md",
-            "redirect_url": "/azure/machine-learning/overview-what-is-azure-machine-learning",
-            "redirect_document_id": true
-        },
-        {
-            "source_path_from_root": "/articles/machine-learning/machine-learning-webservice-deploy-a-web-service.md",
-            "redirect_url": "machine-learning-publish-a-machine-learning-web-service",
-            "redirect_document_id": false
-        },
-        {
-            "source_path_from_root": "/articles/machine-learning/machine-learning-recommendation-api-sample-application.md",
-            "redirect_url": "machine-learning-datamarket-deprecation",
-            "redirect_document_id": false
-        },
-        {
-            "source_path_from_root": "/articles/machine-learning/machine-learning-recommendation-api-quick-start-guide.md",
-            "redirect_url": "machine-learning-datamarket-deprecation",
-            "redirect_document_id": false
-        },
-        {
-            "source_path_from_root": "/articles/machine-learning/machine-learning-recommendation-api-javascript-integration.md",
-            "redirect_url": "machine-learning-datamarket-deprecation",
-            "redirect_document_id": false
-        },
-        {
-            "source_path_from_root": "/articles/machine-learning/machine-learning-recommendation-api-faq.md",
-            "redirect_url": "machine-learning-datamarket-deprecation",
-            "redirect_document_id": false
-        },
-        {
-            "source_path_from_root": "/articles/machine-learning/machine-learning-recommendation-api-documentation.md",
-            "redirect_url": "machine-learning-datamarket-deprecation",
-            "redirect_document_id": false
-        },
-        {
-            "source_path_from_root": "/articles/machine-learning/machine-learning-r-csharp-web-service-examples.md",
-            "redirect_url": "https://gallery.cortanaintelligence.com/",
-            "redirect_document_id": false
-        },
-        {
-            "source_path_from_root": "/articles/machine-learning/machine-learning-r-csharp-survival-analysis.md",
-            "redirect_url": "https://gallery.cortanaintelligence.com/",
-            "redirect_document_id": false
-        },
-        {
-            "source_path_from_root": "/articles/machine-learning/machine-learning-r-csharp-retail-demand-forecasting.md",
-            "redirect_url": "https://gallery.cortanaintelligence.com/",
-            "redirect_document_id": false
-        },
-        {
-            "source_path_from_root": "/articles/machine-learning/machine-learning-r-csharp-normal-distribution.md",
-            "redirect_url": "https://gallery.cortanaintelligence.com/",
-            "redirect_document_id": false
-        },
-        {
-            "source_path_from_root": "/articles/machine-learning/machine-learning-r-csharp-multivariate-linear-regression.md",
-            "redirect_url": "https://gallery.cortanaintelligence.com/",
-            "redirect_document_id": false
-        },
-        {
-            "source_path_from_root": "/articles/machine-learning/machine-learning-r-csharp-lexicon-based-sentiment-analysis.md",
-            "redirect_url": "https://gallery.cortanaintelligence.com/",
-            "redirect_document_id": false
-        },
-        {
-            "source_path_from_root": "/articles/machine-learning/machine-learning-r-csharp-forecasting-exponential-smoothing.md",
-            "redirect_url": "https://gallery.cortanaintelligence.com/",
-            "redirect_document_id": false
-        },
-        {
-            "source_path_from_root": "/articles/machine-learning/machine-learning-r-csharp-difference-in-two-proportions.md",
-            "redirect_url": "https://gallery.cortanaintelligence.com/",
-            "redirect_document_id": false
-        },
-        {
-            "source_path_from_root": "/articles/machine-learning/machine-learning-r-csharp-cluster-model.md",
-            "redirect_url": "https://gallery.cortanaintelligence.com/",
-            "redirect_document_id": false
-        },
-        {
-            "source_path_from_root": "/articles/machine-learning/machine-learning-r-csharp-binomial-distribution.md",
-            "redirect_url": "https://gallery.cortanaintelligence.com/",
-            "redirect_document_id": false
-        },
-        {
-            "source_path_from_root": "/articles/machine-learning/machine-learning-r-csharp-binary-classifier.md",
-            "redirect_url": "https://gallery.cortanaintelligence.com/",
-            "redirect_document_id": false
-        },
-        {
-            "source_path_from_root": "/articles/machine-learning/machine-learning-r-csharp-arima.md",
-            "redirect_url": "https://gallery.cortanaintelligence.com/",
-            "redirect_document_id": false
-        },
-        {
-            "source_path_from_root": "/articles/machine-learning/machine-learning-python-data-access.md",
-            "redirect_url": "/azure/architecture/data-science-process/python-data-access",
-            "redirect_document_id": false
-        },
-        {
-            "source_path_from_root": "/articles/machine-learning/machine-learning-publish-web-service-to-azure-marketplace.md",
-            "redirect_url": "machine-learning-gallery-experiments",
-            "redirect_document_id": false
-        },
-        {
-            "source_path_from_root": "/articles/machine-learning/machine-learning-marketplace-faq.md",
-            "redirect_url": "https://gallery.cortanaintelligence.com/",
-            "redirect_document_id": false
-        },
-        {
-            "source_path_from_root": "/articles/machine-learning/machine-learning-feature-selection-and-engineering.md",
-            "redirect_url": "machine-learning-data-science-create-features",
-            "redirect_document_id": false
-        },
-        {
-            "source_path_from_root": "/articles/machine-learning/machine-learning-faq.md",
-            "redirect_url": "/azure/machine-learning/overview-what-is-azure-machine-learning",
-            "redirect_document_id": false
-        },
-        {
-            "source_path_from_root": "/articles/machine-learning/machine-learning-data-science-vm-do-ten-things.md",
-            "redirect_url": "/azure/machine-learning/data-science-virtual-machine/vm-do-ten-things",
-            "redirect_document_id": false
-        },
-        {
-            "source_path_from_root": "/articles/machine-learning/machine-learning-data-science-virtual-machine-overview.md",
-            "redirect_url": "/azure/machine-learning/data-science-virtual-machine/overview",
-            "redirect_document_id": false
-        },
-        {
-            "source_path_from_root": "/articles/machine-learning/machine-learning-data-science-the-cortana-analytics-process.md",
-            "redirect_url": "data-science-process-overview",
-            "redirect_document_id": false
-        },
-        {
-            "source_path_from_root": "/articles/machine-learning/machine-learning-data-science-spark-overview.md",
-            "redirect_url": "/azure/architecture/data-science-process/spark-overview",
-            "redirect_document_id": false
-        },
-        {
-            "source_path_from_root": "/articles/machine-learning/machine-learning-data-science-spark-model-consumption.md",
-            "redirect_url": "/azure/architecture/data-science-process/spark-model-consumption",
-            "redirect_document_id": false
-        },
-        {
-            "source_path_from_root": "/articles/machine-learning/machine-learning-data-science-spark-data-exploration-modeling.md",
-            "redirect_url": "/azure/architecture/data-science-process/spark-data-exploration-modeling",
-            "redirect_document_id": false
-        },
-        {
-            "source_path_from_root": "/articles/machine-learning/machine-learning-data-science-spark-advanced-data-exploration-modeling.md",
-            "redirect_url": "/azure/architecture/data-science-process/spark-advanced-data-exploration-modeling",
-            "redirect_document_id": false
-        },
-        {
-            "source_path_from_root": "/articles/machine-learning/machine-learning-data-science-setup-virtual-machine.md",
-            "redirect_url": "/azure/machine-learning/data-science-virtual-machine/overview",
-            "redirect_document_id": false
-        },
-        {
-            "source_path_from_root": "/articles/machine-learning/machine-learning-data-science-setup-sql-server-virtual-machine.md",
-            "redirect_url": "/azure/machine-learning/data-science-virtual-machine/overview",
-            "redirect_document_id": false
-        },
-        {
-            "source_path_from_root": "/articles/machine-learning/machine-learning-data-science-select-features.md",
-            "redirect_url": "/azure/architecture/data-science-process/select-features",
-            "redirect_document_id": false
-        },
-        {
-            "source_path_from_root": "/articles/machine-learning/machine-learning-data-science-sample-data.md",
-            "redirect_url": "/azure/architecture/data-science-process/sample-data",
-            "redirect_document_id": false
-        },
-        {
-            "source_path_from_root": "/articles/machine-learning/machine-learning-data-science-sample-data-sql-server.md",
-            "redirect_url": "/azure/architecture/data-science-process/sample-data-sql-server",
-            "redirect_document_id": false
-        },
-        {
-            "source_path_from_root": "/articles/machine-learning/machine-learning-data-science-sample-data-hive.md",
-            "redirect_url": "/azure/architecture/data-science-process/sample-data-hive",
-            "redirect_document_id": false
-        },
-        {
-            "source_path_from_root": "/articles/machine-learning/machine-learning-data-science-sample-data-blob.md",
-            "redirect_url": "/azure/architecture/data-science-process/sample-data-blob",
-            "redirect_document_id": false
-        },
-        {
-            "source_path_from_root": "/articles/machine-learning/machine-learning-data-science-provision-vm.md",
-            "redirect_url": "/azure/machine-learning/data-science-virtual-machine/provision-vm",
-            "redirect_document_id": false
-        },
-        {
-            "source_path_from_root": "/articles/machine-learning/machine-learning-data-science-process-sqldw-walkthrough.md",
-            "redirect_url": "/azure/architecture/data-science-process/sqldw-walkthrough",
-            "redirect_document_id": false
-        },
-        {
-            "source_path_from_root": "/articles/machine-learning/machine-learning-data-science-process-sql-walkthrough.md",
-            "redirect_url": "/azure/architecture/data-science-process/sql-walkthrough",
-            "redirect_document_id": false
-        },
-        {
-            "source_path_from_root": "/articles/machine-learning/machine-learning-data-science-process-sql-server-virtual-machine.md",
-            "redirect_url": "/azure/architecture/data-science-process/sql-server-virtual-machine",
-            "redirect_document_id": false
-        },
-        {
-            "source_path_from_root": "/articles/machine-learning/machine-learning-data-science-process-scala-walkthrough.md",
-            "redirect_url": "/azure/architecture/data-science-process/scala-walkthrough",
-            "redirect_document_id": false
-        },
-        {
-            "source_path_from_root": "/articles/machine-learning/machine-learning-data-science-process-hive-walkthrough.md",
-            "redirect_url": "/azure/architecture/data-science-process/hive-walkthrough",
-            "redirect_document_id": false
-        },
-        {
-            "source_path_from_root": "/articles/machine-learning/machine-learning-data-science-process-hive-criteo-walkthrough.md",
-            "redirect_url": "/azure/architecture/data-science-process/hive-criteo-walkthrough",
-            "redirect_document_id": false
-        },
-        {
-            "source_path_from_root": "/articles/machine-learning/machine-learning-data-science-process-data-lake-walkthrough.md",
-            "redirect_url": "/azure/architecture/data-science-process/data-lake-walkthrough",
-            "redirect_document_id": false
-        },
-        {
-            "source_path_from_root": "/articles/machine-learning/machine-learning-data-science-process-data-blob.md",
-            "redirect_url": "/azure/architecture/data-science-process/data-blob",
-            "redirect_document_id": false
-        },
-        {
-            "source_path_from_root": "/articles/machine-learning/machine-learning-data-science-prepare-data.md",
-            "redirect_url": "/azure/architecture/data-science-process/prepare-data",
-            "redirect_document_id": false
-        },
-        {
-            "source_path_from_root": "/articles/machine-learning/machine-learning-data-science-plan-your-environment.md",
-            "redirect_url": "/azure/architecture/data-science-process/plan-your-environment",
-            "redirect_document_id": false
-        },
-        {
-            "source_path_from_root": "/articles/machine-learning/machine-learning-data-science-plan-sample-scenarios.md",
-            "redirect_url": "/azure/architecture/data-science-process/plan-sample-scenarios",
-            "redirect_document_id": false
-        },
-        {
-            "source_path_from_root": "/articles/machine-learning/machine-learning-data-science-parallel-load-sql-partitioned-tables.md",
-            "redirect_url": "/azure/architecture/data-science-process/parallel-load-sql-partitioned-tables",
-            "redirect_document_id": false
-        },
-        {
-            "source_path_from_root": "/articles/machine-learning/machine-learning-data-science-move-sql-server-virtual-machine.md",
-            "redirect_url": "/azure/architecture/data-science-process/move-sql-server-virtual-machine",
-            "redirect_document_id": false
-        },
-        {
-            "source_path_from_root": "/articles/machine-learning/machine-learning-data-science-move-sql-azure.md",
-            "redirect_url": "/azure/architecture/data-science-process/move-sql-azure",
-            "redirect_document_id": false
-        },
-        {
-            "source_path_from_root": "/articles/machine-learning/machine-learning-data-science-move-sql-azure-adf.md",
-            "redirect_url": "/azure/architecture/data-science-process/move-sql-azure-adf",
-            "redirect_document_id": false
-        },
-        {
-            "source_path_from_root": "/articles/machine-learning/machine-learning-data-science-move-hive-tables.md",
-            "redirect_url": "/azure/architecture/data-science-process/move-hive-tables",
-            "redirect_document_id": false
-        },
-        {
-            "source_path_from_root": "/articles/machine-learning/machine-learning-data-science-move-data-to-azure-blob-using-ssis.md",
-            "redirect_url": "/azure/architecture/data-science-process/move-data-to-azure-blob-using-ssis",
-            "redirect_document_id": false
-        },
-        {
-            "source_path_from_root": "/articles/machine-learning/machine-learning-data-science-move-data-to-azure-blob-using-python.md",
-            "redirect_url": "/azure/architecture/data-science-process/move-data-to-azure-blob-using-python",
-            "redirect_document_id": false
-        },
-        {
-            "source_path_from_root": "/articles/machine-learning/machine-learning-data-science-move-data-to-azure-blob-using-azure-storage-explorer.md",
-            "redirect_url": "/azure/architecture/data-science-process/move-data-to-azure-blob-using-azure-storage-explorer",
-            "redirect_document_id": false
-        },
-        {
-            "source_path_from_root": "/articles/machine-learning/machine-learning-data-science-move-data-to-azure-blob-using-azcopy.md",
-            "redirect_url": "/azure/architecture/data-science-process/move-data-to-azure-blob-using-azcopy",
-            "redirect_document_id": false
-        },
-        {
-            "source_path_from_root": "/articles/machine-learning/machine-learning-data-science-move-azure-blob.md",
-            "redirect_url": "/azure/architecture/data-science-process/move-azure-blob",
-            "redirect_document_id": false
-        },
-        {
-            "source_path_from_root": "/articles/machine-learning/machine-learning-data-science-linux-dsvm-walkthrough.md",
-            "redirect_url": "/azure/machine-learning/data-science-virtual-machine/linux-dsvm-walkthrough",
-            "redirect_document_id": false
-        },
-        {
-            "source_path_from_root": "/articles/machine-learning/machine-learning-data-science-linux-dsvm-intro.md",
-            "redirect_url": "/azure/machine-learning/data-science-virtual-machine/linux-dsvm-intro",
-            "redirect_document_id": false
-        },
-        {
-            "source_path_from_root": "/articles/machine-learning/machine-learning-data-science-ingest-data.md",
-            "redirect_url": "/azure/architecture/data-science-process/ingest-data",
-            "redirect_document_id": false
-        },
-        {
-            "source_path_from_root": "/articles/machine-learning/machine-learning-data-science-explore-data.md",
-            "redirect_url": "/azure/architecture/data-science-process/explore-data",
-            "redirect_document_id": false
-        },
-        {
-            "source_path_from_root": "/articles/machine-learning/machine-learning-data-science-explore-data-sql-server.md",
-            "redirect_url": "/azure/architecture/data-science-process/explore-data-sql-server",
-            "redirect_document_id": false
-        },
-        {
-            "source_path_from_root": "/articles/machine-learning/machine-learning-data-science-explore-data-hive-tables.md",
-            "redirect_url": "/azure/architecture/data-science-process/explore-data-hive-tables",
-            "redirect_document_id": false
-        },
-        {
-            "source_path_from_root": "/articles/machine-learning/machine-learning-data-science-explore-data-blob.md",
-            "redirect_url": "/azure/architecture/data-science-process/explore-data-blob",
-            "redirect_document_id": false
-        },
-        {
-            "source_path_from_root": "/articles/machine-learning/machine-learning-data-science-environment-setup.md",
-            "redirect_url": "/azure/architecture/data-science-process/environment-setup",
-            "redirect_document_id": false
-        },
-        {
-            "source_path_from_root": "/articles/machine-learning/machine-learning-data-science-dsvm-ubuntu-intro.md",
-            "redirect_url": "/azure/machine-learning/data-science-virtual-machine/dsvm-ubuntu-intro",
-            "redirect_document_id": false
-        },
-        {
-            "source_path_from_root": "/articles/machine-learning/machine-learning-data-science-create-features.md",
-            "redirect_url": "/azure/architecture/data-science-process/create-features",
-            "redirect_document_id": false
-        },
-        {
-            "source_path_from_root": "/articles/machine-learning/machine-learning-data-science-create-features-sql-server.md",
-            "redirect_url": "/azure/architecture/data-science-process/create-features-sql-server",
-            "redirect_document_id": false
-        },
-        {
-            "source_path_from_root": "/articles/machine-learning/machine-learning-data-science-create-features-hive.md",
-            "redirect_url": "/azure/architecture/data-science-process/create-features-hive",
-            "redirect_document_id": false
-        },
-        {
-            "source_path_from_root": "/articles/machine-learning/machine-learning-data-science-create-features-blob.md",
-            "redirect_url": "/azure/architecture/data-science-process/explore-data-blob",
-            "redirect_document_id": false
-        },
-        {
-            "source_path_from_root": "/articles/machine-learning/machine-learning-connect-to-azure-machine-learning-web-service.md",
-            "redirect_url": "machine-learning-consume-web-services",
-            "redirect_document_id": false
-        },
-        {
-            "source_path_from_root": "/articles/machine-learning/machine-learning-automated-data-pipeline-cheat-sheet.md",
-            "redirect_url": "/azure/architecture/data-science-process/automated-data-pipeline-cheat-sheet",
-            "redirect_document_id": false
-        },
-        {
-            "source_path_from_root": "/articles/machine-learning/machine-learning-apps-text-analytics.md",
-            "redirect_url": "/azure/cognitive-services/cognitive-services-text-analytics-quick-start",
-            "redirect_document_id": false
-        },
-        {
-            "source_path_from_root": "/articles/machine-learning/machine-learning-apps-anomaly-detection.md",
-            "redirect_url": "machine-learning-apps-anomaly-detection-api",
-            "redirect_document_id": false
-        },
-        {
-            "source_path_from_root": "/articles/machine-learning/machine-learning-apps-anomaly-detection-api.md",
-            "redirect_url": "/azure/architecture/data-science-process/apps-anomaly-detection-api",
-            "redirect_document_id": false
-        },
-        {
-            "source_path_from_root": "/articles/machine-learning/machine-learning-algorithm-choice.md",
-            "redirect_url": "/azure/machine-learning/how-to-select-algorithms",
-            "redirect_document_id": false
-        },
-        {
-            "source_path_from_root": "/articles/machine-learning/machine-learning-algorithm-cheat-sheet.md",
-            "redirect_url": "/azure/machine-learning/algorithm-cheat-sheet",
-            "redirect_document_id": false
-        },
-        {
-            "source_path_from_root": "/articles/machine-learning/how-to-use-parallel-run-step.md",
-            "redirect_url": "/azure/machine-learning/tutorial-pipeline-batch-scoring-classification",
-            "redirect_document_id": false
-        },
-        {
-            "source_path_from_root": "/articles/machine-learning/v-fake/how-to-use-labeled-dataset.md",
-            "redirect_url": "/azure/machine-learning/how-to-use-labeled-dataset",
-            "redirect_document_id": true
-        },
-        {
-            "source_path_from_root": "/articles/machine-learning/how-to-use-mlflow.md",
-            "redirect_url": "/azure/machine-learning/how-to-use-mlflow-cli-runs",
-            "redirect_document_id": false
-        },
-        {
-            "source_path_from_root": "/articles/machine-learning/how-to-ui-sample-regression-predict-automobile-price-basic.md",
-            "redirect_url": "/azure/machine-learning/samples-designer",
-            "redirect_document_id": false
-        },
-        {
-            "source_path_from_root": "/articles/machine-learning/how-to-ui-sample-classification-predict-flight-delay.md",
-            "redirect_url": "/azure/machine-learning/samples-designer",
-            "redirect_document_id": false
-        },
-        {
-            "source_path_from_root": "/articles/machine-learning/how-to-troubleshoot-managed-online-endpoints.md",
-            "redirect_url": "/azure/machine-learning/how-to-troubleshoot-online-endpoints",
-            "redirect_document_id": true
-        },
-        {
-            "source_path_from_root": "/articles/machine-learning/how-to-train-ml-models.md",
-            "redirect_url": "/azure/machine-learning/how-to-set-up-training-targets",
-            "redirect_document_id": false
-        },
-        {
-            "source_path_from_root": "/articles/machine-learning/how-to-train-chainer.md",
-            "redirect_url": "/azure/machine-learning/how-to-train-ml-models",
-            "redirect_document_id": false
-        },
-        {
-            "source_path_from_root": "/articles/machine-learning/how-to-track-experiments.md",
-            "redirect_url": "/azure/machine-learning/how-to-log-view-metrics",
-            "redirect_document_id": true
-        },
-        {
-            "source_path_from_root": "/articles/machine-learning/how-to-search-cross-workspace.md",
-            "redirect_url": "/azure/machine-learning/how-to-manage-workspace",
-            "redirect_document_id": false
-        },
-        {
-            "source_path_from_root": "/articles/machine-learning/how-to-schedule-pipelines.md",
-            "redirect_url": "/azure/machine-learning/v1/how-to-trigger-published-pipeline",
-            "redirect_document_id": false
-        },
-        {
-            "source_path_from_root": "/articles/machine-learning/v-fake/how-to-trigger-published-pipeline.md",
-            "redirect_url": "/azure/machine-learning/how-to-trigger-published-pipeline",
-            "redirect_document_id": true
-        },
-        {
-            "source_path_from_root": "/articles/machine-learning/how-to-run-batch-predictions.md",
-            "redirect_url": "/azure/machine-learning/how-to-use-parallel-run-step",
-            "redirect_document_id": false
-        },
-        {
-            "source_path_from_root": "/articles/machine-learning/how-to-monitor-view-training-logs.md",
-            "redirect_url": "/azure/machine-learning/how-to-log-view-metrics",
-            "redirect_document_id": false
-        },
-        {
-            "source_path_from_root": "/articles/machine-learning/how-to-monitor-data-drift.md",
-            "redirect_url": "/azure/machine-learning/how-to-enable-data-collection",
-            "redirect_document_id": false
-        },
-        {
-            "source_path_from_root": "/articles/machine-learning/how-to-manage-runs.md",
-            "redirect_url": "/azure/machine-learning/how-to-track-monitor-analyze-runs",
-            "redirect_document_id": true
-        },
-        {
-            "source_path_from_root": "/articles/machine-learning/how-to-label-images.md",
-            "redirect_url": "/azure/machine-learning/how-to-label-data",
-            "redirect_document_id": true
-        },
-        {
-            "source_path_from_root": "/articles/machine-learning/how-to-kubernetes-instance-type.md",
-            "redirect_url": "/azure/machine-learning/how-to-attach-kubernetes-anywhere",
-            "redirect_document_id": false
-        },
-        {
-            "source_path_from_root": "/articles/machine-learning/how-to-homomorphic-encryption-seal.md",
-            "redirect_url": "/azure/machine-learning/",
-            "redirect_document_id": false
-        },
-        {
-            "source_path_from_root": "/articles/machine-learning/how-to-enable-virtual-network.md",
-            "redirect_url": "/azure/machine-learning/how-to-network-security-overview",
-            "redirect_document_id": false
-        },
-        {
-            "source_path_from_root": "/articles/machine-learning/how-to-enable-logging.md",
-            "redirect_url": "/azure/machine-learning/how-to-track-experiments",
-            "redirect_document_id": true
-        },
-        {
-            "source_path_from_root": "/articles/machine-learning/how-to-designer-sample-text-classification.md",
-            "redirect_url": "/azure/machine-learning/samples-designer",
-            "redirect_document_id": false
-        },
-        {
-            "source_path_from_root": "/articles/machine-learning/how-to-designer-sample-regression-automobile-price-compare-algorithms.md",
-            "redirect_url": "/azure/machine-learning/samples-designer",
-            "redirect_document_id": false
-        },
-        {
-            "source_path_from_root": "/articles/machine-learning/how-to-designer-sample-regression-automobile-price-basic.md",
-            "redirect_url": "/azure/machine-learning/samples-designer",
-            "redirect_document_id": false
-        },
-        {
-            "source_path_from_root": "/articles/machine-learning/how-to-designer-sample-classification-predict-income.md",
-            "redirect_url": "/azure/machine-learning/samples-designer",
-            "redirect_document_id": false
-        },
-        {
-            "source_path_from_root": "/articles/machine-learning/how-to-designer-sample-classification-flight-delay.md",
-            "redirect_url": "/azure/machine-learning/samples-designer",
-            "redirect_document_id": false
-        },
-        {
-            "source_path_from_root": "/articles/machine-learning/how-to-designer-sample-classification-credit-risk-cost-sensitive.md",
-            "redirect_url": "/azure/machine-learning/samples-designer",
-            "redirect_document_id": false
-        },
-        {
-            "source_path_from_root": "/articles/machine-learning/how-to-designer-sample-classification-churn.md",
-            "redirect_url": "/azure/machine-learning/samples-designer",
-            "redirect_document_id": false
-        },
-        {
-            "source_path_from_root": "/articles/machine-learning/v-fake/how-to-deploy-profile-model.md",
-            "redirect_url": "/azure/machine-learning/how-to-deploy-profile-model",
-            "redirect_document_id": false
-        },
-        {
-            "source_path_from_root": "/articles/machine-learning/v-fake/how-to-deploy-pipelines.md",
-            "redirect_url": "/azure/machine-learning/how-to-deploy-pipelines",
-            "redirect_document_id": true
-        },
-        {
-            "source_path_from_root": "/articles/machine-learning/v-fake/how-to-deploy-package-models.md",
-            "redirect_url": "/azure/machine-learning/how-to-deploy-package-models",
-            "redirect_document_id": true
-        },
-        {
-            "source_path_from_root": "/articles/machine-learning/how-to-deploy-no-code-deployment.md",
-            "redirect_url": "/azure/machine-learning/how-to-deploy-mlflow-models-online-endpoints",
-            "redirect_document_id": false
-        },
-        {
-            "source_path_from_root": "/articles/machine-learning/v-fake/how-to-deploy-advanced-entry-script.md",
-            "redirect_url": "/azure/machine-learning/how-to-deploy-advanced-entry-script",
-            "redirect_document_id": true
-        },
-        {
-            "source_path_from_root": "/articles/machine-learning/how-to-deploy-functions.md",
-            "redirect_url": "/azure/machine-learning/how-to-deploy-online-endpoints",
-            "redirect_document_id": false
-        },
-        {
-            "source_path_from_root": "/articles/machine-learning/how-to-deploy-existing-model.md",
-            "redirect_url": "/azure/machine-learning/how-to-deploy-and-where",
-            "redirect_document_id": false
-        },
-        {
-            "source_path_from_root": "/articles/machine-learning/how-to-deploy-and-where.md",
-            "redirect_url": "/azure/machine-learning/how-to-deploy-online-endpoints",
-            "redirect_document_id": false
-        },
-        {
-            "source_path_from_root": "/articles/machine-learning/service/how-to-deploy-and-where.md",
-            "redirect_url": "/azure/machine-learning/how-to-deploy-online-endpoints",
-            "redirect_document_id": false
-        },
-        {
-            "source_path_from_root": "/articles/machine-learning/how-to-deploy-custom-docker-image.md",
-            "redirect_url": "/azure/machine-learning/how-to-deploy-custom-container",
-            "redirect_document_id": false
-        },
-        {
-            "source_path_from_root": "/articles/machine-learning/how-to-deploy-continuously-deploy.md",
-            "redirect_url": "/azure/machine-learning/how-to-safely-rollout-online-endpoints",
-            "redirect_document_id": false
-        },
-        {
-            "source_path_from_root": "/articles/machine-learning/v-fake/how-to-deploy-azure-kubernetes-service.md",
-            "redirect_url": "/azure/machine-learning/how-to-deploy-azure-kubernetes-service",
-            "redirect_document_id": false
-        },
-        {
-            "source_path_from_root": "/articles/machine-learning/v-fake/how-to-deploy-azure-container-instance.md",
-            "redirect_url": "/azure/machine-learning/how-to-deploy-azure-container-instance",
-            "redirect_document_id": false
-        },
-        {
-            "source_path_from_root": "/articles/machine-learning/how-to-deploy-app-service.md",
-            "redirect_url": "/azure/machine-learning/how-to-deploy-online-endpoints",
-            "redirect_document_id": false
-        },
-        {
-            "source_path_from_root": "/articles/machine-learning/how-to-deploy-managed-online-endpoints.md",
-            "redirect_url": "/azure/machine-learning/how-to-deploy-online-endpoints",
-            "redirect_document_id": false
-        },
-        {
-            "source_path_from_root": "/articles/machine-learning/how-to-define-task-type.md",
-            "redirect_url": "/azure/machine-learning/concept-automated-ml",
-            "redirect_document_id": false
-        },
-        {
-            "source_path_from_root": "/articles/machine-learning/v-fake/how-to-cicd-data-ingestion.md",
-            "redirect_url": "/azure/machine-learning/how-to-cicd-data-ingestion",
-            "redirect_document_id": true
-        },
-        {
-            "source_path_from_root": "/articles/machine-learning/how-to-debug-pipelines-application-insights.md",
-            "redirect_url": "/azure/machine-learning/v1/how-to-log-pipelines-application-insights",
-            "redirect_document_id": false
-        },
-        {
-            "source_path_from_root": "/articles/machine-learning/v-fake/how-to-log-pipelines-application-insights.md",
-            "redirect_url": "/azure/machine-learning/how-to-log-pipelines-application-insights",
-            "redirect_document_id": true
-        },
-        {
-            "source_path_from_root": "/articles/machine-learning/how-to-debug-batch-predictions.md",
-            "redirect_url": "/azure/machine-learning/v1/how-to-debug-parallel-run-step",
-            "redirect_document_id": false
-        },
-        {
-            "source_path_from_root": "/articles/machine-learning/v-fake/how-to-debug-parallel-run-step.md",
-            "redirect_url": "/azure/machine-learning/how-to-debug-parallel-run-step",
-            "redirect_document_id": true
-        },
-        {
-            "source_path_from_root": "/articles/machine-learning/how-to-create-machine-learning-pipelines.md",
-            "redirect_url": "/azure/machine-learning/how-to-create-component-pipeline-python",
-            "redirect_document_id": false
-        },
-        {
-            "source_path_from_root": "/articles/machine-learning/how-to-create-your-first-pipeline.md",
-            "redirect_url": "/azure/machine-learning/how-to-create-component-pipeline-python",
-            "redirect_document_id": true
-        },
-        {
-            "source_path_from_root": "/articles/machine-learning/how-to-create-register-datasets.md",
-            "redirect_url": "/azure/machine-learning/how-to-create-register-data-assets",
-            "redirect_document_id": false
-        },
-        {
-            "source_path_from_root": "/articles/machine-learning/how-to-create-labeling-projects.md",
-            "redirect_url": "/azure/machine-learning/how-to-create-image-labeling-projects",
-            "redirect_document_id": true
-        },
-        {
-            "source_path_from_root": "/articles/machine-learning/how-to-create-attach-compute-sdk.md",
-            "redirect_url": "/azure/machine-learning/how-to-attach-compute-targets",
-            "redirect_document_id": false
-        },
-        {
-            "source_path_from_root": "/articles/machine-learning/how-to-create-attach-kubernetes.md",
-            "redirect_url": "/azure/machine-learning/how-to-attach-kubernetes-anywhere",
-            "redirect_document_id": true
-        },
-        {
-            "source_path_from_root": "/articles/machine-learning/how-to-compute-cluster-instance-os-upgrade.md",
-            "redirect_url": "/azure/machine-learning/concept-vulnerability-management",
-            "redirect_document_id": false
-        },
-        {
-            "source_path_from_root": "/articles/machine-learning/how-to-auto-train-remote.md",
-            "redirect_url": "/azure/machine-learning/concept-automated-ml#local-remote",
-            "redirect_document_id": false
-        },
-        {
-            "source_path_from_root": "/articles/machine-learning/v-fake/how-to-attach-compute-targets.md",
-            "redirect_url": "/azure/machine-learning/how-to-train-model",
-            " redirect_document_id": true
-        },
-        {
-            "source_path_from_root": "/articles/machine-learning/v1/how-to-attach-compute-targets.md",
-            "redirect_url": "/azure/machine-learning/how-to-train-model",
-            "redirect_document_id": false
-        },
-        {
-            "source_path_from_root": "/articles/machine-learning/how-to-attach-arc-kubernetes.md",
-            "redirect_url": "/azure/machine-learning/how-to-attach-kubernetes-anywhere",
-            "redirect_document_id": false
-        },
-        {
-            "source_path_from_root": "/articles/machine-learning/how-to-access-data.md",
-            "redirect_url": "/azure/machine-learning/how-to-datastore",
-            "redirect_document_id": false
-        },
-        {
-            "source_path_from_root": "/articles/machine-learning/designer-sample-datasets.md",
-            "redirect_url": "/azure/machine-learning/sample-designer-datasets",
-            "redirect_document_id": false
-        },
-        {
-            "source_path_from_root": "/articles/machine-learning/data-science-virtual-machine/use-geo-ai-dsvm.md",
-            "redirect_url": "/azure/machine-learning/data-science-virtual-machine/release-notes",
-            "redirect_document_id": false
-        },
-        {
-            "source_path_from_root": "/articles/machine-learning/data-science-virtual-machine/use-deep-learning-dsvm.md",
-            "redirect_url": "/azure/machine-learning/data-science-virtual-machine/linux-dsvm-walkthrough#deep-learning",
-            "redirect_document_id": false
-        },
-        {
-            "source_path_from_root": "/articles/machine-learning/data-science-virtual-machine/setup-virtual-machine.md",
-            "redirect_url": "/azure/machine-learning/data-science-virtual-machine/overview",
-            "redirect_document_id": false
-        },
-        {
-            "source_path_from_root": "/articles/machine-learning/data-science-virtual-machine/setup-sql-server-virtual-machine.md",
-            "redirect_url": "/azure/machine-learning/data-science-virtual-machine/overview",
-            "redirect_document_id": false
-        },
-        {
-            "source_path_from_root": "/articles/machine-learning/data-science-virtual-machine/reference-windows-vm.md",
-            "redirect_url": "/azure/machine-learning/data-science-virtual-machine/tools-included",
-            "redirect_document_id": false
-        },
-        {
-            "source_path_from_root": "/articles/machine-learning/data-science-virtual-machine/reference-deprecation.md",
-            "redirect_url": "/azure/machine-learning/data-science-virtual-machine/release-notes",
-            "redirect_document_id": false
-        },
-        {
-            "source_path_from_root": "/articles/machine-learning/data-science-virtual-machine/reference-centos-vm.md",
-            "redirect_url": "/azure/machine-learning/data-science-virtual-machine/release-notes",
-            "redirect_document_id": false
-        },
-        {
-            "source_path_from_root": "/articles/machine-learning/data-science-virtual-machine/provision-geo-ai-dsvm.md",
-            "redirect_url": "/azure/machine-learning/data-science-virtual-machine/release-notes",
-            "redirect_document_id": false
-        },
-        {
-            "source_path_from_root": "/articles/machine-learning/data-science-virtual-machine/provision-deep-learning-dsvm.md",
-            "redirect_url": "/azure/machine-learning/data-science-virtual-machine/dsvm-ubuntu-intro",
-            "redirect_document_id": false
-        },
-        {
-            "source_path_from_root": "/articles/machine-learning/data-science-virtual-machine/linux-dsvm-intro.md",
-            "redirect_url": "/azure/machine-learning/data-science-virtual-machine/release-notes",
-            "redirect_document_id": true
-        },
-        {
-            "source_path_from_root": "/articles/machine-learning/data-science-virtual-machine/geo-ai-dsvm-overview.md",
-            "redirect_url": "/azure/machine-learning/data-science-virtual-machine/release-notes",
-            "redirect_document_id": false
-        },
-        {
-            "source_path_from_root": "/articles/machine-learning/data-science-virtual-machine/dsvm-tools-overview.md",
-            "redirect_url": "/azure/machine-learning/data-science-virtual-machine/tools-included",
-            "redirect_document_id": false
-        },
-        {
-            "source_path_from_root": "/articles/machine-learning/data-science-virtual-machine/dsvm-tools-explore-and-visualize.md",
-            "redirect_url": "/azure/machine-learning/data-science-virtual-machine/dsvm-tools-productivity",
-            "redirect_document_id": true
-        },
-        {
-            "source_path_from_root": "/articles/machine-learning/data-science-virtual-machine/dsvm-ml-data-science-tools.md",
-            "redirect_url": "/azure/machine-learning/data-science-virtual-machine/dsvm-tools-data-science",
-            "redirect_document_id": true
-        },
-        {
-            "source_path_from_root": "/articles/machine-learning/data-science-virtual-machine/dsvm-languages.md",
-            "redirect_url": "/azure/machine-learning/data-science-virtual-machine/dsvm-tools-languages",
-            "redirect_document_id": true
-        },
-        {
-            "source_path_from_root": "/articles/machine-learning/data-science-virtual-machine/dsvm-deep-learning-ai-frameworks.md",
-            "redirect_url": "/azure/machine-learning/data-science-virtual-machine/dsvm-tools-deep-learning-frameworks",
-            "redirect_document_id": true
-        },
-        {
-            "source_path_from_root": "/articles/machine-learning/data-science-virtual-machine/dsvm-data-platforms.md",
-            "redirect_url": "/azure/machine-learning/data-science-virtual-machine/dsvm-tools-data-platforms",
-            "redirect_document_id": true
-        },
-        {
-            "source_path_from_root": "/articles/machine-learning/data-science-virtual-machine/deep-learning-dsvm-overview.md",
-            "redirect_url": "/azure/machine-learning/data-science-virtual-machine/overview",
-            "redirect_document_id": false
-        },
-        {
-            "source_path_from_root": "/articles/machine-learning/data-science-process-walkthroughs.md",
-            "redirect_url": "/azure/architecture/data-science-process/walkthroughs",
-            "redirect_document_id": false
-        },
-        {
-            "source_path_from_root": "/articles/machine-learning/data-science-process-walkthroughs-sql-server.md",
-            "redirect_url": "/azure/architecture/data-science-process/walkthroughs-sql-server",
-            "redirect_document_id": false
-        },
-        {
-            "source_path_from_root": "/articles/machine-learning/data-science-process-walkthroughs-sql-data-warehouse.md",
-            "redirect_url": "/azure/architecture/data-science-process/walkthroughs-sql-data-warehouse",
-            "redirect_document_id": false
-        },
-        {
-            "source_path_from_root": "/articles/machine-learning/data-science-process-walkthroughs-spark.md",
-            "redirect_url": "/azure/architecture/data-science-process/walkthroughs-spark",
-            "redirect_document_id": false
-        },
-        {
-            "source_path_from_root": "/articles/machine-learning/data-science-process-walkthroughs-hdinsight-hadoop.md",
-            "redirect_url": "/azure/architecture/data-science-process/walkthroughs-hdinsight-hadoop",
-            "redirect_document_id": false
-        },
-        {
-            "source_path_from_root": "/articles/machine-learning/data-science-process-walkthroughs-azure-data-lake.md",
-            "redirect_url": "/azure/architecture/data-science-process/walkthroughs-azure-data-lake",
-            "redirect_document_id": false
-        },
-        {
-            "source_path_from_root": "/articles/machine-learning/data-science-process-overview.md",
-            "redirect_url": "/azure/architecture/data-science-process/overview",
-            "redirect_document_id": false
-        },
-        {
-            "source_path_from_root": "/articles/machine-learning/data-science-process-lifecycle.md",
-            "redirect_url": "/azure/architecture/data-science-process/lifecycle",
-            "redirect_document_id": false
-        },
-        {
-            "source_path_from_root": "/articles/machine-learning/cortana-intelligence-appsource-publishing-guide.md",
-            "redirect_url": "https://azure.microsoft.com/overview/ai-platform/",
-            "redirect_document_id": false
-        },
-        {
-            "source_path_from_root": "/articles/machine-learning/cortana-intelligence-appsource-evaluation-tool.md",
-            "redirect_url": "https://azure.microsoft.com/overview/ai-platform/",
-            "redirect_document_id": false
-        },
-        {
-            "source_path_from_root": "/articles/machine-learning/cortana-analytics-technical-guide-predictive-maintenance.md",
-            "redirect_url": "/azure/architecture/data-science-process/cortana-analytics-technical-guide-predictive-maintenance",
-            "redirect_document_id": false
-        },
-        {
-            "source_path_from_root": "/articles/machine-learning/cortana-analytics-playbook-vehicle-telemetry.md",
-            "redirect_url": "/azure/architecture/data-science-process/cortana-analytics-playbook-vehicle-telemetry",
-            "redirect_document_id": false
-        },
-        {
-            "source_path_from_root": "/articles/machine-learning/cortana-analytics-playbook-vehicle-telemetry-powerbi.md",
-            "redirect_url": "/azure/architecture/data-science-process/cortana-analytics-playbook-vehicle-telemetry-powerbi",
-            "redirect_document_id": false
-        },
-        {
-            "source_path_from_root": "/articles/machine-learning/cortana-analytics-playbook-vehicle-telemetry-deep-dive.md",
-            "redirect_url": "/azure/architecture/data-science-process/cortana-analytics-playbook-vehicle-telemetry-deep-dive",
-            "redirect_document_id": false
-        },
-        {
-            "source_path_from_root": "/articles/machine-learning/cortana-analytics-playbook-predictive-maintenance.md",
-            "redirect_url": "/azure/architecture/data-science-process/cortana-analytics-playbook-predictive-maintenance",
-            "redirect_document_id": false
-        },
-        {
-            "source_path_from_root": "/articles/machine-learning/cortana-analytics-architecture-predictive-maintenance.md",
-            "redirect_url": "/azure/architecture/data-science-process/cortana-analytics-architecture-predictive-maintenance",
-            "redirect_document_id": false
-        },
-        {
-            "source_path_from_root": "/articles/machine-learning/concept-pipeline-practices-tips.md",
-            "redirect_url": "/azure/machine-learning/v1/how-to-debug-pipelines",
-            "redirect_document_id": false
-        },
-        {
-            "source_path_from_root": "/articles/machine-learning/v-fake/how-to-debug-pipelines.md",
-            "redirect_url": "/azure/machine-learning/how-to-debug-pipelines",
-            "redirect_document_id": true
-        },
-        {
-            "source_path_from_root": "/articles/machine-learning/concept-managed-endpoints.md",
-            "redirect_url": "/azure/machine-learning/concept-endpoints",
-            "redirect_document_id": false
-        },
-        {
-            "source_path_from_root": "/articles/machine-learning/concept-event-grid-integration.md",
-            "redirect_url": "/azure/machine-learning/how-to-use-event-grid",
-            "redirect_document_id": false
-        },
-        {
-            "source_path_from_root": "/articles/machine-learning/concept-editions.md",
-            "redirect_url": "/azure/machine-learning/concept-workspace#wheres-enterprise",
-            "redirect_document_id": false
-        },
-        {
-            "source_path_from_root": "/articles/machine-learning/concept-azure-machine-learning-architecture.md",
-            "redirect_url": "/azure/machine-learning/concept-azure-machine-learning-v2",
-            "redirect_document_id": true
-        },
-        {
-            "source_path_from_root": "/articles/machine-learning/compare-azure-ml-to-studio-classic.md",
-            "redirect_url": "/azure/machine-learning/migrate-overview",
-            "redirect_document_id": false
-        },
-        {
-            "source_path_from_root": "/articles/machine-learning/classic/web-services-that-use-import-export-modules.md",
-            "redirect_url": "/previous-versions/azure/machine-learning/classic/web-services-that-use-import-export-modules",
-            "redirect_document_id": false
-        },
-        {
-            "source_path_from_root": "/articles/machine-learning/classic/web-services-logging.md",
-            "redirect_url": "/previous-versions/azure/machine-learning/classic/web-services-logging",
-            "redirect_document_id": false
-        },
-        {
-            "source_path_from_root": "/articles/machine-learning/classic/web-service-parameters.md",
-            "redirect_url": "/previous-versions/azure/machine-learning/classic/web-service-parameters",
-            "redirect_document_id": false
-        },
-        {
-            "source_path_from_root": "/articles/machine-learning/classic/web-service-error-codes.md",
-            "redirect_url": "/previous-versions/azure/machine-learning/classic/web-service-error-codes",
-            "redirect_document_id": false
-        },
-        {
-            "source_path_from_root": "/articles/machine-learning/classic/version-control.md",
-            "redirect_url": "/previous-versions/azure/machine-learning/classic/version-control",
-            "redirect_document_id": false
-        },
-        {
-            "source_path_from_root": "/articles/machine-learning/classic/use-sample-datasets.md",
-            "redirect_url": "/previous-versions/azure/machine-learning/classic/use-sample-datasets",
-            "redirect_document_id": false
-        },
-        {
-            "source_path_from_root": "/articles/machine-learning/classic/use-data-from-an-on-premises-sql-server.md",
-            "redirect_url": "/previous-versions/azure/machine-learning/classic/use-data-from-an-on-premises-sql-server",
-            "redirect_document_id": false
-        },
-        {
-            "source_path_from_root": "/articles/machine-learning/classic/tutorial-part3-credit-risk-deploy.md",
-            "redirect_url": "/previous-versions/azure/machine-learning/classic/tutorial-part3-credit-risk-deploy",
-            "redirect_document_id": false
-        },
-        {
-            "source_path_from_root": "/articles/machine-learning/classic/tutorial-part2-credit-risk-train.md",
-            "redirect_url": "/previous-versions/azure/machine-learning/classic/tutorial-part2-credit-risk-train",
-            "redirect_document_id": false
-        },
-        {
-            "source_path_from_root": "/articles/machine-learning/classic/tutorial-part1-credit-risk.md",
-            "redirect_url": "/previous-versions/azure/machine-learning/classic/tutorial-part1-credit-risk",
-            "redirect_document_id": false
-        },
-        {
-            "source_path_from_root": "/articles/machine-learning/classic/support-aml-studio.md",
-            "redirect_url": "/previous-versions/azure/machine-learning/classic/support-aml-studio",
-            "redirect_document_id": false
-        },
-        {
-            "source_path_from_root": "/articles/machine-learning/classic/studio-classic-overview.md",
-            "redirect_url": "/previous-versions/azure/machine-learning/classic/studio-classic-overview",
-            "redirect_document_id": false
-        },
-        {
-            "source_path_from_root": "/articles/machine-learning/classic/sample-experiments.md",
-            "redirect_url": "/previous-versions/azure/machine-learning/classic/sample-experiments",
-            "redirect_document_id": false
-        },
-        {
-            "source_path_from_root": "/articles/machine-learning/classic/retrain-machine-learning-model.md",
-            "redirect_url": "/previous-versions/azure/machine-learning/classic/retrain-machine-learning-model",
-            "redirect_document_id": false
-        },
-        {
-            "source_path_from_root": "/articles/machine-learning/classic/retrain-classic-web-service.md",
-            "redirect_url": "/previous-versions/azure/machine-learning/classic/retrain-classic-web-service",
-            "redirect_document_id": false
-        },
-        {
-            "source_path_from_root": "/articles/machine-learning/classic/retired-data-science-for-beginners-videos.md",
-            "redirect_url": "/previous-versions/azure/machine-learning/classic/retired-data-science-for-beginners-videos",
-            "redirect_document_id": false
-        },
-        {
-            "source_path_from_root": "/articles/machine-learning/classic/r-get-started.md",
-            "redirect_url": "/previous-versions/azure/machine-learning/classic/r-get-started",
-            "redirect_document_id": false
-        },
-        {
-            "source_path_from_root": "/articles/machine-learning/classic/powershell-module.md",
-            "redirect_url": "/previous-versions/azure/machine-learning/classic/powershell-module",
-            "redirect_document_id": false
-        },
-        {
-            "source_path_from_root": "/articles/machine-learning/classic/model-progression-experiment-to-web-service.md",
-            "redirect_url": "/previous-versions/azure/machine-learning/classic/model-progression-experiment-to-web-service",
-            "redirect_document_id": false
-        },
-        {
-            "source_path_from_root": "/articles/machine-learning/classic/migrate-register-dataset.md",
-            "redirect_url": "/azure/machine-learning/migrate-register-dataset",
-            "redirect_document_id": true
-        },
-        {
-            "source_path_from_root": "/articles/machine-learning/classic/migrate-rebuild-web-service.md",
-            "redirect_url": "/azure/machine-learning/migrate-rebuild-web-service",
-            "redirect_document_id": true
-        },
-        {
-            "source_path_from_root": "/articles/machine-learning/classic/migrate-rebuild-integrate-with-client-app.md",
-            "redirect_url": "/azure/machine-learning/migrate-rebuild-integrate-with-client-app",
-            "redirect_document_id": true
-        },
-        {
-            "source_path_from_root": "/articles/machine-learning/classic/migrate-rebuild-experiment.md",
-            "redirect_url": "/azure/machine-learning/migrate-rebuild-experiment",
-            "redirect_document_id": true
-        },
-        {
-            "source_path_from_root": "/articles/machine-learning/classic/migrate-overview.md",
-            "redirect_url": "/azure/machine-learning/migrate-overview",
-            "redirect_document_id": true
-        },
-        {
-            "source_path_from_root": "/articles/machine-learning/classic/migrate-execute-r-script.md",
-            "redirect_url": "/azure/machine-learning/migrate-execute-r-script",
-            "redirect_document_id": true
-        },
-        {
-            "source_path_from_root": "/articles/machine-learning/classic/manage-workspace.md",
-            "redirect_url": "/previous-versions/azure/machine-learning/classic/manage-workspace",
-            "redirect_document_id": false
-        },
-        {
-            "source_path_from_root": "/articles/machine-learning/classic/manage-web-service-endpoints-using-api-management.md",
-            "redirect_url": "/previous-versions/azure/machine-learning/classic/manage-web-service-endpoints-using-api-management",
-            "redirect_document_id": false
-        },
-        {
-            "source_path_from_root": "/articles/machine-learning/classic/manage-new-webservice.md",
-            "redirect_url": "/previous-versions/azure/machine-learning/classic/manage-new-webservice",
-            "redirect_document_id": false
-        },
-        {
-            "source_path_from_root": "/articles/machine-learning/classic/manage-experiment-iterations.md",
-            "redirect_url": "/previous-versions/azure/machine-learning/classic/manage-experiment-iterations",
-            "redirect_document_id": false
-        },
-        {
-            "source_path_from_root": "/articles/machine-learning/classic/interpret-model-results.md",
-            "redirect_url": "/previous-versions/azure/machine-learning/classic/interpret-model-results",
-            "redirect_document_id": false
-        },
-        {
-            "source_path_from_root": "/articles/machine-learning/classic/index.yml",
-            "redirect_url": "/previous-versions/azure/machine-learning/classic/index",
-            "redirect_document_id": false
-        },
-        {
-            "source_path_from_root": "/articles/machine-learning/classic/import-data.md",
-            "redirect_url": "/previous-versions/azure/machine-learning/classic/import-data",
-            "redirect_document_id": false
-        },
-        {
-            "source_path_from_root": "/articles/machine-learning/classic/gallery-how-to-use-contribute-publish.md",
-            "redirect_url": "/previous-versions/azure/machine-learning/classic/gallery-how-to-use-contribute-publish",
-            "redirect_document_id": false
-        },
-        {
-            "source_path_from_root": "/articles/machine-learning/classic/export-delete-personal-data-dsr.md",
-            "redirect_url": "/previous-versions/azure/machine-learning/classic/export-delete-personal-data-dsr",
-            "redirect_document_id": false
-        },
-        {
-            "source_path_from_root": "/articles/machine-learning/classic/execute-python-scripts.md",
-            "redirect_url": "/previous-versions/azure/machine-learning/classic/execute-python-scripts",
-            "redirect_document_id": false
-        },
-        {
-            "source_path_from_root": "/articles/machine-learning/classic/excel-add-in-for-web-services.md",
-            "redirect_url": "/previous-versions/azure/machine-learning/classic/excel-add-in-for-web-services",
-            "redirect_document_id": false
-        },
-        {
-            "source_path_from_root": "/articles/machine-learning/classic/evaluate-model-performance.md",
-            "redirect_url": "/previous-versions/azure/machine-learning/classic/evaluate-model-performance",
-            "redirect_document_id": false
-        },
-        {
-            "source_path_from_root": "/articles/machine-learning/classic/deploy-with-resource-manager-template.md",
-            "redirect_url": "/previous-versions/azure/machine-learning/classic/deploy-with-resource-manager-template",
-            "redirect_document_id": false
-        },
-        {
-            "source_path_from_root": "/articles/machine-learning/classic/deploy-consume-web-service-guide.md",
-            "redirect_url": "/previous-versions/azure/machine-learning/classic/deploy-consume-web-service-guide",
-            "redirect_document_id": false
-        },
-        {
-            "source_path_from_root": "/articles/machine-learning/classic/deploy-a-machine-learning-web-service.md",
-            "redirect_url": "/previous-versions/azure/machine-learning/classic/deploy-a-machine-learning-web-service",
-            "redirect_document_id": false
-        },
-        {
-            "source_path_from_root": "/articles/machine-learning/machine-learning-data-science-for-beginners-the-5-questions-data-science-answers.md",
-            "redirect_url": "/azure/machine-learning/classic/retired-data-science-for-beginners-videos",
-            "redirect_document_id": false
-        },
-        {
-            "source_path_from_root": "/articles/machine-learning/classic/data-science-for-beginners-the-5-questions-data-science-answers.md",
-            "redirect_url": "/azure/machine-learning/classic/retired-data-science-for-beginners-videos",
-            "redirect_document_id": true
-        },
-        {
-            "source_path_from_root": "/articles/machine-learning/classic/data-science-for-beginners-predict-an-answer-with-a-simple-model.md",
-            "redirect_url": "/azure/machine-learning/classic/retired-data-science-for-beginners-videos",
-            "redirect_document_id": false
-        },
-        {
-            "source_path_from_root": "/articles/machine-learning/classic/data-science-for-beginners-is-your-data-ready-for-data-science.md",
-            "redirect_url": "/azure/machine-learning/classic/retired-data-science-for-beginners-videos",
-            "redirect_document_id": false
-        },
-        {
-            "source_path_from_root": "/articles/machine-learning/classic/data-science-for-beginners-copy-other-peoples-work-to-do-data-science.md",
-            "redirect_url": "/azure/machine-learning/classic/retired-data-science-for-beginners-videos",
-            "redirect_document_id": false
-        },
-        {
-            "source_path_from_root": "/articles/machine-learning/classic/data-science-for-beginners-ask-a-question-you-can-answer-with-data.md",
-            "redirect_url": "/azure/machine-learning/classic/retired-data-science-for-beginners-videos",
-            "redirect_document_id": false
-        },
-        {
-            "source_path_from_root": "/articles/machine-learning/classic/custom-r-modules.md",
-            "redirect_url": "/previous-versions/azure/machine-learning/classic/custom-r-modules",
-            "redirect_document_id": false
-        },
-        {
-            "source_path_from_root": "/articles/machine-learning/classic/create-workspace.md",
-            "redirect_url": "/previous-versions/azure/machine-learning/classic/create-workspace",
-            "redirect_document_id": false
-        },
-        {
-            "source_path_from_root": "/articles/machine-learning/classic/create-models-and-endpoints-with-powershell.md",
-            "redirect_url": "/previous-versions/azure/machine-learning/classic/create-models-and-endpoints-with-powershell",
-            "redirect_document_id": false
-        },
-        {
-            "source_path_from_root": "/articles/machine-learning/classic/create-experiment.md",
-            "redirect_url": "/previous-versions/azure/machine-learning/classic/create-experiment",
-            "redirect_document_id": false
-        },
-        {
-            "source_path_from_root": "/articles/machine-learning/classic/create-endpoint.md",
-            "redirect_url": "/previous-versions/azure/machine-learning/classic/create-endpoint",
-            "redirect_document_id": false
-        },
-        {
-            "source_path_from_root": "/articles/machine-learning/classic/consuming-from-excel.md",
-            "redirect_url": "/previous-versions/azure/machine-learning/classic/consuming-from-excel",
-            "redirect_document_id": false
-        },
-        {
-            "source_path_from_root": "/articles/machine-learning/classic/consume-web-services.md",
-            "redirect_url": "/previous-versions/azure/machine-learning/classic/consume-web-services",
-            "redirect_document_id": false
-        },
-        {
-            "source_path_from_root": "/articles/machine-learning/classic/azure-ml-netsharp-reference-guide.md",
-            "redirect_url": "/previous-versions/azure/machine-learning/classic/azure-ml-netsharp-reference-guide",
-            "redirect_document_id": false
-        },
-        {
-            "source_path_from_root": "/articles/machine-learning/classic/algorithm-parameters-optimize.md",
-            "redirect_url": "/previous-versions/azure/machine-learning/classic/algorithm-parameters-optimize",
-            "redirect_document_id": false
-        },
-        {
-            "source_path_from_root": "/articles/machine-learning/classic/ai-gallery-control-personal-data-dsr.md",
-            "redirect_url": "/previous-versions/azure/machine-learning/classic/ai-gallery-control-personal-data-dsr",
-            "redirect_document_id": false
-        },
-        {
-            "source_path_from_root": "/articles/machine-learning/algorithm-module-reference/web-service-input-output.md",
-            "redirect_url": "/azure/machine-learning/component-reference/web-service-input-output",
-            "redirect_document_id": true
-        },
-        {
-            "source_path_from_root": "/articles/machine-learning/algorithm-module-reference/two-class-support-vector-machine.md",
-            "redirect_url": "/azure/machine-learning/component-reference/two-class-support-vector-machine",
-            "redirect_document_id": true
-        },
-        {
-            "source_path_from_root": "/articles/machine-learning/algorithm-module-reference/two-class-neural-network.md",
-            "redirect_url": "/azure/machine-learning/component-reference/two-class-neural-network",
-            "redirect_document_id": true
-        },
-        {
-            "source_path_from_root": "/articles/machine-learning/algorithm-module-reference/two-class-logistic-regression.md",
-            "redirect_url": "/azure/machine-learning/component-reference/two-class-logistic-regression",
-            "redirect_document_id": true
-        },
-        {
-            "source_path_from_root": "/articles/machine-learning/algorithm-module-reference/two-class-decision-forest.md",
-            "redirect_url": "/azure/machine-learning/component-reference/two-class-decision-forest",
-            "redirect_document_id": true
-        },
-        {
-            "source_path_from_root": "/articles/machine-learning/algorithm-module-reference/two-class-boosted-decision-tree.md",
-            "redirect_url": "/azure/machine-learning/component-reference/two-class-boosted-decision-tree",
-            "redirect_document_id": true
-        },
-        {
-            "source_path_from_root": "/articles/machine-learning/algorithm-module-reference/two-class-averaged-perceptron.md",
-            "redirect_url": "/azure/machine-learning/component-reference/two-class-averaged-perceptron",
-            "redirect_document_id": true
-        },
-        {
-            "source_path_from_root": "/articles/machine-learning/algorithm-module-reference/tune-model-hyperparameters.md",
-            "redirect_url": "/azure/machine-learning/component-reference/tune-model-hyperparameters",
-            "redirect_document_id": true
-        },
-        {
-            "source_path_from_root": "/articles/machine-learning/algorithm-module-reference/train-wide-and-deep-recommender.md",
-            "redirect_url": "/azure/machine-learning/component-reference/train-wide-and-deep-recommender",
-            "redirect_document_id": true
-        },
-        {
-            "source_path_from_root": "/articles/machine-learning/algorithm-module-reference/train-vowpal-wabbit-model.md",
-            "redirect_url": "/azure/machine-learning/component-reference/train-vowpal-wabbit-model",
-            "redirect_document_id": true
-        },
-        {
-            "source_path_from_root": "/articles/machine-learning/algorithm-module-reference/train-svd-recommender.md",
-            "redirect_url": "/azure/machine-learning/component-reference/train-svd-recommender",
-            "redirect_document_id": true
-        },
-        {
-            "source_path_from_root": "/articles/machine-learning/algorithm-module-reference/train-pytorch-model.md",
-            "redirect_url": "/azure/machine-learning/component-reference/train-pytorch-model",
-            "redirect_document_id": true
-        },
-        {
-            "source_path_from_root": "/articles/machine-learning/algorithm-module-reference/train-model.md",
-            "redirect_url": "/azure/machine-learning/component-reference/train-model",
-            "redirect_document_id": true
-        },
-        {
-            "source_path_from_root": "/articles/machine-learning/algorithm-module-reference/train-clustering-model.md",
-            "redirect_url": "/azure/machine-learning/component-reference/train-clustering-model",
-            "redirect_document_id": true
-        },
-        {
-            "source_path_from_root": "/articles/machine-learning/algorithm-module-reference/train-anomaly-detection-model.md",
-            "redirect_url": "/azure/machine-learning/component-reference/train-anomaly-detection-model",
-            "redirect_document_id": true
-        },
-        {
-            "source_path_from_root": "/articles/machine-learning/algorithm-module-reference/summarize-data.md",
-            "redirect_url": "/azure/machine-learning/component-reference/summarize-data",
-            "redirect_document_id": true
-        },
-        {
-            "source_path_from_root": "/articles/machine-learning/algorithm-module-reference/split-image-directory.md",
-            "redirect_url": "/azure/machine-learning/component-reference/split-image-directory",
-            "redirect_document_id": true
-        },
-        {
-            "source_path_from_root": "/articles/machine-learning/algorithm-module-reference/split-data.md",
-            "redirect_url": "/azure/machine-learning/component-reference/split-data",
-            "redirect_document_id": true
-        },
-        {
-            "source_path_from_root": "/articles/machine-learning/algorithm-module-reference/smote.md",
-            "redirect_url": "/azure/machine-learning/component-reference/smote",
-            "redirect_document_id": true
-        },
-        {
-            "source_path_from_root": "/articles/machine-learning/algorithm-module-reference/select-columns-transform.md",
-            "redirect_url": "/azure/machine-learning/component-reference/select-columns-transform",
-            "redirect_document_id": true
-        },
-        {
-            "source_path_from_root": "/articles/machine-learning/algorithm-module-reference/select-columns-in-dataset.md",
-            "redirect_url": "/azure/machine-learning/component-reference/select-columns-in-dataset",
-            "redirect_document_id": true
-        },
-        {
-            "source_path_from_root": "/articles/machine-learning/algorithm-module-reference/score-wide-and-deep-recommender.md",
-            "redirect_url": "/azure/machine-learning/component-reference/score-wide-and-deep-recommender",
-            "redirect_document_id": true
-        },
-        {
-            "source_path_from_root": "/articles/machine-learning/algorithm-module-reference/score-vowpal-wabbit-model.md",
-            "redirect_url": "/azure/machine-learning/component-reference/score-vowpal-wabbit-model",
-            "redirect_document_id": true
-        },
-        {
-            "source_path_from_root": "/articles/machine-learning/algorithm-module-reference/score-svd-recommender.md",
-            "redirect_url": "/azure/machine-learning/component-reference/score-svd-recommender",
-            "redirect_document_id": true
-        },
-        {
-            "source_path_from_root": "/articles/machine-learning/algorithm-module-reference/score-model.md",
-            "redirect_url": "/azure/machine-learning/component-reference/score-model",
-            "redirect_document_id": true
-        },
-        {
-            "source_path_from_root": "/articles/machine-learning/algorithm-module-reference/score-image-model.md",
-            "redirect_url": "/azure/machine-learning/component-reference/score-image-model",
-            "redirect_document_id": true
-        },
-        {
-            "source_path_from_root": "/articles/machine-learning/algorithm-module-reference/resnet.md",
-            "redirect_url": "/azure/machine-learning/component-reference/resnet",
-            "redirect_document_id": true
-        },
-        {
-            "source_path_from_root": "/articles/machine-learning/algorithm-module-reference/remove-duplicate-rows.md",
-            "redirect_url": "/azure/machine-learning/component-reference/remove-duplicate-rows",
-            "redirect_document_id": true
-        },
-        {
-            "source_path_from_root": "/articles/machine-learning/algorithm-module-reference/preprocess-text.md",
-            "redirect_url": "/azure/machine-learning/component-reference/preprocess-text",
-            "redirect_document_id": true
-        },
-        {
-            "source_path_from_root": "/articles/machine-learning/algorithm-module-reference/poisson-regression.md",
-            "redirect_url": "/azure/machine-learning/component-reference/poisson-regression",
-            "redirect_document_id": true
-        },
-        {
-            "source_path_from_root": "/articles/machine-learning/algorithm-module-reference/permutation-feature-importance.md",
-            "redirect_url": "/azure/machine-learning/component-reference/permutation-feature-importance",
-            "redirect_document_id": true
-        },
-        {
-            "source_path_from_root": "/articles/machine-learning/algorithm-module-reference/pca-based-anomaly-detection.md",
-            "redirect_url": "/azure/machine-learning/component-reference/pca-based-anomaly-detection",
-            "redirect_document_id": true
-        },
-        {
-            "source_path_from_root": "/articles/machine-learning/algorithm-module-reference/partition-and-sample.md",
-            "redirect_url": "/azure/machine-learning/component-reference/partition-and-sample",
-            "redirect_document_id": true
-        },
-        {
-            "source_path_from_root": "/articles/machine-learning/algorithm-module-reference/one-vs-one-multiclass.md",
-            "redirect_url": "/azure/machine-learning/component-reference/one-vs-one-multiclass",
-            "redirect_document_id": true
-        },
-        {
-            "source_path_from_root": "/articles/machine-learning/algorithm-module-reference/one-vs-all-multiclass.md",
-            "redirect_url": "/azure/machine-learning/component-reference/one-vs-all-multiclass",
-            "redirect_document_id": true
-        },
-        {
-            "source_path_from_root": "/articles/machine-learning/algorithm-module-reference/normalize-data.md",
-            "redirect_url": "/azure/machine-learning/component-reference/normalize-data",
-            "redirect_document_id": true
-        },
-        {
-            "source_path_from_root": "/articles/machine-learning/algorithm-module-reference/neural-network-regression.md",
-            "redirect_url": "/azure/machine-learning/component-reference/neural-network-regression",
-            "redirect_document_id": true
-        },
-        {
-            "source_path_from_root": "/articles/machine-learning/algorithm-module-reference/multiclass-neural-network.md",
-            "redirect_url": "/azure/machine-learning/component-reference/multiclass-neural-network",
-            "redirect_document_id": true
-        },
-        {
-            "source_path_from_root": "/articles/machine-learning/algorithm-module-reference/multiclass-logistic-regression.md",
-            "redirect_url": "/azure/machine-learning/component-reference/multiclass-logistic-regression",
-            "redirect_document_id": true
-        },
-        {
-            "source_path_from_root": "/articles/machine-learning/algorithm-module-reference/multiclass-decision-forest.md",
-            "redirect_url": "/azure/machine-learning/component-reference/multiclass-decision-forest",
-            "redirect_document_id": true
-        },
-        {
-            "source_path_from_root": "/articles/machine-learning/algorithm-module-reference/multiclass-boosted-decision-tree.md",
-            "redirect_url": "/azure/machine-learning/component-reference/multiclass-boosted-decision-tree",
-            "redirect_document_id": true
-        },
-        {
-            "source_path_from_root": "/articles/machine-learning/algorithm-module-reference/module-reference.md",
-            "redirect_url": "/azure/machine-learning/component-reference/component-reference",
-            "redirect_document_id": true
-        },
-        {
-            "source_path_from_root": "/articles/machine-learning/algorithm-module-reference/linear-regression.md",
-            "redirect_url": "/azure/machine-learning/component-reference/linear-regression",
-            "redirect_document_id": true
-        },
-        {
-            "source_path_from_root": "/articles/machine-learning/algorithm-module-reference/latent-dirichlet-allocation.md",
-            "redirect_url": "/azure/machine-learning/component-reference/latent-dirichlet-allocation",
-            "redirect_document_id": true
-        },
-        {
-            "source_path_from_root": "/articles/machine-learning/algorithm-module-reference/k-means-clustering.md",
-            "redirect_url": "/azure/machine-learning/component-reference/k-means-clustering",
-            "redirect_document_id": true
-        },
-        {
-            "source_path_from_root": "/articles/machine-learning/algorithm-module-reference/join-data.md",
-            "redirect_url": "/azure/machine-learning/component-reference/join-data",
-            "redirect_document_id": true
-        },
-        {
-            "source_path_from_root": "/articles/machine-learning/algorithm-module-reference/init-image-transformation.md",
-            "redirect_url": "/azure/machine-learning/component-reference/init-image-transformation",
-            "redirect_document_id": true
-        },
-        {
-            "source_path_from_root": "/articles/machine-learning/algorithm-module-reference/import-from-web-url-via-http.md",
-            "redirect_url": "/azure/machine-learning/algorithm-module-reference/module-reference",
-            "redirect_document_id": false
-        },
-        {
-            "source_path_from_root": "/articles/machine-learning/algorithm-module-reference/import-from-azure-sql-database.md",
-            "redirect_url": "/azure/machine-learning/algorithm-module-reference/module-reference",
-            "redirect_document_id": false
-        },
-        {
-            "source_path_from_root": "/articles/machine-learning/algorithm-module-reference/import-from-azure-blob-storage.md",
-            "redirect_url": "/azure/machine-learning/algorithm-module-reference/module-reference",
-            "redirect_document_id": false
-        },
-        {
-            "source_path_from_root": "/articles/machine-learning/algorithm-module-reference/import-data.md",
-            "redirect_url": "/azure/machine-learning/component-reference/import-data",
-            "redirect_document_id": true
-        },
-        {
-            "source_path_from_root": "/articles/machine-learning/algorithm-module-reference/group-data-into-bins.md",
-            "redirect_url": "/azure/machine-learning/component-reference/group-data-into-bins",
-            "redirect_document_id": true
-        },
-        {
-            "source_path_from_root": "/articles/machine-learning/algorithm-module-reference/graph-search-syntax.md",
-            "redirect_url": "/azure/machine-learning/component-reference/graph-search-syntax",
-            "redirect_document_id": true
-        },
-        {
-            "source_path_from_root": "/articles/machine-learning/algorithm-module-reference/filter-based-feature-selection.md",
-            "redirect_url": "/azure/machine-learning/component-reference/filter-based-feature-selection",
-            "redirect_document_id": true
-        },
-        {
-            "source_path_from_root": "/articles/machine-learning/algorithm-module-reference/feature-hashing.md",
-            "redirect_url": "/azure/machine-learning/component-reference/feature-hashing",
-            "redirect_document_id": true
-        },
-        {
-            "source_path_from_root": "/articles/machine-learning/algorithm-module-reference/fast-forest-quantile-regression.md",
-            "redirect_url": "/azure/machine-learning/component-reference/fast-forest-quantile-regression",
-            "redirect_document_id": true
-        },
-        {
-            "source_path_from_root": "/articles/machine-learning/algorithm-module-reference/extract-n-gram-features-from-text.md",
-            "redirect_url": "/azure/machine-learning/component-reference/extract-n-gram-features-from-text",
-            "redirect_document_id": true
-        },
-        {
-            "source_path_from_root": "/articles/machine-learning/algorithm-module-reference/export-data.md",
-            "redirect_url": "/azure/machine-learning/component-reference/export-data",
-            "redirect_document_id": true
-        },
-        {
-            "source_path_from_root": "/articles/machine-learning/algorithm-module-reference/execute-r-script.md",
-            "redirect_url": "/azure/machine-learning/component-reference/execute-r-script",
-            "redirect_document_id": true
-        },
-        {
-            "source_path_from_root": "/articles/machine-learning/algorithm-module-reference/execute-python-script.md",
-            "redirect_url": "/azure/machine-learning/component-reference/execute-python-script",
-            "redirect_document_id": true
-        },
-        {
-            "source_path_from_root": "/articles/machine-learning/algorithm-module-reference/evaluate-recommender.md",
-            "redirect_url": "/azure/machine-learning/component-reference/evaluate-recommender",
-            "redirect_document_id": true
-        },
-        {
-            "source_path_from_root": "/articles/machine-learning/algorithm-module-reference/evaluate-model.md",
-            "redirect_url": "/azure/machine-learning/component-reference/evaluate-model",
-            "redirect_document_id": true
-        },
-        {
-            "source_path_from_root": "/articles/machine-learning/algorithm-module-reference/enter-data-manually.md",
-            "redirect_url": "/azure/machine-learning/component-reference/enter-data-manually",
-            "redirect_document_id": true
-        },
-        {
-            "source_path_from_root": "/articles/machine-learning/algorithm-module-reference/edit-metadata.md",
-            "redirect_url": "/azure/machine-learning/component-reference/edit-metadata",
-            "redirect_document_id": true
-        },
-        {
-            "source_path_from_root": "/articles/machine-learning/algorithm-module-reference/designer-error-codes.md",
-            "redirect_url": "/azure/machine-learning/component-reference/designer-error-codes",
-            "redirect_document_id": true
-        },
-        {
-            "source_path_from_root": "/articles/machine-learning/algorithm-module-reference/densenet.md",
-            "redirect_url": "/azure/machine-learning/component-reference/densenet",
-            "redirect_document_id": true
-        },
-        {
-            "source_path_from_root": "/articles/machine-learning/algorithm-module-reference/decision-forest-regression.md",
-            "redirect_url": "/azure/machine-learning/component-reference/decision-forest-regression",
-            "redirect_document_id": true
-        },
-        {
-            "source_path_from_root": "/articles/machine-learning/algorithm-module-reference/cross-validate-model.md",
-            "redirect_url": "/azure/machine-learning/component-reference/cross-validate-model",
-            "redirect_document_id": true
-        },
-        {
-            "source_path_from_root": "/articles/machine-learning/algorithm-module-reference/create-python-model.md",
-            "redirect_url": "/azure/machine-learning/component-reference/create-python-model",
-            "redirect_document_id": true
-        },
-        {
-            "source_path_from_root": "/articles/machine-learning/algorithm-module-reference/convert-word-to-vector.md",
-            "redirect_url": "/azure/machine-learning/component-reference/convert-word-to-vector",
-            "redirect_document_id": true
-        },
-        {
-            "source_path_from_root": "/articles/machine-learning/algorithm-module-reference/convert-to-indicator-values.md",
-            "redirect_url": "/azure/machine-learning/component-reference/convert-to-indicator-values",
-            "redirect_document_id": true
-        },
-        {
-            "source_path_from_root": "/articles/machine-learning/algorithm-module-reference/convert-to-image-directory.md",
-            "redirect_url": "/azure/machine-learning/component-reference/convert-to-image-directory",
-            "redirect_document_id": true
-        },
-        {
-            "source_path_from_root": "/articles/machine-learning/algorithm-module-reference/convert-to-dataset.md",
-            "redirect_url": "/azure/machine-learning/component-reference/convert-to-dataset",
-            "redirect_document_id": true
-        },
-        {
-            "source_path_from_root": "/articles/machine-learning/algorithm-module-reference/convert-to-csv.md",
-            "redirect_url": "/azure/machine-learning/component-reference/convert-to-csv",
-            "redirect_document_id": true
-        },
-        {
-            "source_path_from_root": "/articles/machine-learning/algorithm-module-reference/clip-values.md",
-            "redirect_url": "/azure/machine-learning/component-reference/clip-values",
-            "redirect_document_id": true
-        },
-        {
-            "source_path_from_root": "/articles/machine-learning/algorithm-module-reference/clean-missing-data.md",
-            "redirect_url": "/azure/machine-learning/component-reference/clean-missing-data",
-            "redirect_document_id": true
-        },
-        {
-            "source_path_from_root": "/articles/machine-learning/algorithm-module-reference/boosted-decision-tree-regression.md",
-            "redirect_url": "/azure/machine-learning/component-reference/boosted-decision-tree-regression",
-            "redirect_document_id": true
-        },
-        {
-            "source_path_from_root": "/articles/machine-learning/algorithm-module-reference/assign-data-to-clusters.md",
-            "redirect_url": "/azure/machine-learning/component-reference/assign-data-to-clusters",
-            "redirect_document_id": true
-        },
-        {
-            "source_path_from_root": "/articles/machine-learning/algorithm-module-reference/apply-transformation.md",
-            "redirect_url": "/azure/machine-learning/component-reference/apply-transformation",
-            "redirect_document_id": true
-        },
-        {
-            "source_path_from_root": "/articles/machine-learning/algorithm-module-reference/apply-sql-transformation.md",
-            "redirect_url": "/azure/machine-learning/component-reference/apply-sql-transformation",
-            "redirect_document_id": true
-        },
-        {
-            "source_path_from_root": "/articles/machine-learning/algorithm-module-reference/apply-math-operation.md",
-            "redirect_url": "/azure/machine-learning/component-reference/apply-math-operation",
-            "redirect_document_id": true
-        },
-        {
-            "source_path_from_root": "/articles/machine-learning/algorithm-module-reference/apply-image-transformation.md",
-            "redirect_url": "/azure/machine-learning/component-reference/apply-image-transformation",
-            "redirect_document_id": true
-        },
-        {
-            "source_path_from_root": "/articles/machine-learning/algorithm-module-reference/add-rows.md",
-            "redirect_url": "/azure/machine-learning/component-reference/add-rows",
-            "redirect_document_id": true
-        },
-        {
-            "source_path_from_root": "/articles/machine-learning/algorithm-module-reference/add-columns.md",
-            "redirect_url": "/azure/machine-learning/component-reference/add-columns",
-            "redirect_document_id": true
-        },
-        {
-            "source_path_from_root": "/articles/machine-learning/concept-differential-privacy.md",
-            "redirect_url": "/azure/machine-learning/concept-responsible-ml#privacy-and-security",
-            "redirect_document_id": false
-        },
-        {
-            "source_path_from_root": "/articles/machine-learning/v-fake/how-to-differential-privacy.md",
-            "redirect_url": "/azure/machine-learning/concept-responsible-ml#privacy-and-security",
-            "redirect_document_id": false
-        },
-        {
-            "source_path_from_root": "/articles/machine-learning/v-fake/how-to-machine-learning-interpretability-automl.md",
-            "redirect_url": "/azure/machine-learning/how-to-machine-learning-interpretability-automl",
-            "redirect_document_id": false
-        },
-        {
-            "source_path_from_root": "/articles/machine-learning/v-fake/how-to-use-private-python-packages.md",
-            "redirect_url": "/azure/machine-learning/how-to-use-private-python-packages",
-            "redirect_document_id": true
-        },
-        {
-            "source_path_from_root": "/articles/machine-learning/how-to-use-batch-endpoint-sdk-v2.md",
-            "redirect_url": "/azure/machine-learning/concept-endpoints-batch",
-            "redirect_document_id": false
-        },
-        {
-            "source_path_from_root": "/articles/machine-learning/how-to-use-batch-endpoints-studio.md",
-            "redirect_url": "/azure/machine-learning/concept-endpoints-batch",
-            "redirect_document_id": false
-        },
-        {
-            "source_path_from_root": "/articles/machine-learning/how-to-use-batch-endpoints.md",
-            "redirect_url": "/azure/machine-learning/concept-endpoints-batch",
-            "redirect_document_id": false
-        },
-        {
-            "source_path_from_root": "/articles/machine-learning/concept-responsible-ml.md",
-            "redirect_url": "/azure/machine-learning/concept-responsible-ai",
-            "redirect_document_id": true
-        },
-        {
-            "source_path_from_root": "/articles/machine-learning/how-to-responsible-ai-dashboard-ui.md",
-            "redirect_url": "/azure/machine-learning/how-to-responsible-ai-insights-ui",
-            "redirect_document_id": true
-        },
-        {
-            "source_path_from_root": "/articles/machine-learning/how-to-responsible-ai-dashboard-sdk-cli.md",
-            "redirect_url": "/azure/machine-learning/how-to-responsible-ai-insights-sdk-cli",
-            "redirect_document_id": true
-        },
-        {
-            "source_path_from_root": "/articles/machine-learning/batch-inference/how-to-access-data-batch-endpoints-jobs.md",
-            "redirect_url": "/azure/machine-learning/how-to-access-data-batch-endpoints-jobs",
-            "redirect_document_id": true
-        },
-        {
-            "source_path_from_root": "/articles/machine-learning/batch-inference/how-to-authenticate-batch-endpoint.md",
-            "redirect_url": "/azure/machine-learning/how-to-authenticate-batch-endpoint",
-            "redirect_document_id": true
-        },
-        {
-            "source_path_from_root": "/articles/machine-learning/batch-inference/how-to-batch-scoring-script.md",
-            "redirect_url": "/azure/machine-learning/how-to-batch-scoring-script",
-            "redirect_document_id": true
-        },
-        {
-            "source_path_from_root": "/articles/machine-learning/batch-inference/how-to-deploy-model-custom-output.md",
-            "redirect_url": "/azure/machine-learning/how-to-deploy-model-custom-output",
-            "redirect_document_id": true
-        },
-        {
-            "source_path_from_root": "/articles/machine-learning/batch-inference/how-to-image-processing-batch.md",
-            "redirect_url": "/azure/machine-learning/how-to-image-processing-batch",
-            "redirect_document_id": true
-        },
-        {
-            "source_path_from_root": "/articles/machine-learning/batch-inference/how-to-mlflow-batch.md",
-            "redirect_url": "/azure/machine-learning/how-to-mlflow-batch",
-            "redirect_document_id": true
-        },
-        {
-            "source_path_from_root": "/articles/machine-learning/batch-inference/how-to-nlp-processing-batch.md",
-            "redirect_url": "/azure/machine-learning/how-to-nlp-processing-batch",
-            "redirect_document_id": true
-        },
-        {
-            "source_path_from_root": "/articles/machine-learning/batch-inference/how-to-secure-batch-endpoint.md",
-            "redirect_url": "/azure/machine-learning/how-to-secure-batch-endpoint",
-            "redirect_document_id": true
-        },
-        {
-            "source_path_from_root": "/articles/machine-learning/batch-inference/how-to-troubleshoot-batch-endpoints.md",
-            "redirect_url": "/azure/machine-learning/how-to-troubleshoot-batch-endpoints",
-            "redirect_document_id": true
-        },
-        {
-            "source_path_from_root": "/articles/machine-learning/batch-inference/how-to-use-batch-azure-data-factory.md",
-            "redirect_url": "/azure/machine-learning/how-to-use-batch-azure-data-factory",
-            "redirect_document_id": true
-        },
-        {
-            "source_path_from_root": "/articles/machine-learning/batch-inference/how-to-use-batch-endpoint.md",
-            "redirect_url": "/azure/machine-learning/concept-endpoints-batch",
-            "redirect_document_id": true
-        },
-        {
-            "source_path_from_root": "/articles/machine-learning/batch-inference/how-to-use-event-grid-batch.md",
-            "redirect_url": "/azure/machine-learning/how-to-use-event-grid-batch",
-            "redirect_document_id": true
-        },
-        {
-            "source_path_from_root": "/articles/machine-learning/batch-inference/how-to-use-low-priority-batch.md",
-            "redirect_url": "/azure/machine-learning/how-to-use-low-priority-batch",
-            "redirect_document_id": true
-        },
-        {
-            "source_path_from_root": "/articles/machine-learning/how-to-trigger-published-pipelines.md",
-            "redirect_url": "/azure/machine-learning/v1/how-to-trigger-published-pipeline",
-            "redirect_document_id": false
-        },
-        {
-            "source_path_from_root": "/articles/machine-learning/v-fake/how-to-machine-learning-fairness-aml.md",
-            "redirect_url": "/azure/machine-learning/how-to-machine-learning-fairness-aml",
-            "redirect_document_id": true
-        },
-        {
-            "source_path_from_root": "/articles/machine-learning/v-fake/how-to-machine-learning-interpretability-aml.md",
-            "redirect_url": "/azure/machine-learning/how-to-machine-learning-interpretability-aml",
-            "redirect_document_id": true
-        },
-        {
-            "source_path_from_root": "/articles/machine-learning/v-fake/how-to-track-designer-experiments.md",
-            "redirect_url": "/azure/machine-learning/how-to-track-designer-experiments",
-            "redirect_document_id": true
-        },
-        {
-            "source_path_from_root": "/articles/machine-learning/v-fake/migrate-execute-r-script.md",
-            "redirect_url": "/azure/machine-learning/migrate-execute-r-script",
-            "redirect_document_id": true
-        },
-        {
-            "source_path_from_root": "/articles/machine-learning/v-fake/migrate-overview.md",
-            "redirect_url": "/azure/machine-learning/migrate-overview",
-            "redirect_document_id": false
-        },
-        {
-            "source_path_from_root": "/articles/machine-learning/v-fake/migrate-rebuild-experiment.md",
-            "redirect_url": "/azure/machine-learning/migrate-rebuild-experiment",
-            "redirect_document_id": false
-        },
-        {
-            "source_path_from_root": "/articles/machine-learning/v-fake/migrate-rebuild-integrate-with-client-app.md",
-            "redirect_url": "/azure/machine-learning/migrate-rebuild-integrate-with-client-app",
-            "redirect_document_id": false
-        },
-        {
-            "source_path_from_root": "/articles/machine-learning/v-fake/migrate-rebuild-web-service.md",
-            "redirect_url": "/azure/machine-learning/migrate-rebuild-web-service",
-            "redirect_document_id": false
-        },
-        {
-            "source_path_from_root": "/articles/machine-learning/v-fake/migrate-register-dataset.md",
-            "redirect_url": "/azure/machine-learning/migrate-register-dataset",
-            "redirect_document_id": false
-        },
-        {
-            "source_path_from_root": "/articles/machine-learning/v-fake/how-to-change-storage-access-key.md",
-            "redirect_url": "/azure/machine-learning/how-to-change-storage-access-key",
-            "redirect_document_id": true
-        },
-        {
-            "source_path_from_root": "/articles/machine-learning/v-fake/how-to-high-availability-machine-learning.md",
-            "redirect_url": "/azure/machine-learning/how-to-high-availability-machine-learning",
-            "redirect_document_id": true
-        },
-        {
-            "source_path_from_root": "/articles/machine-learning/overview-what-happened-to-workbench.md",
-            "redirect_url": "/azure/machine-learning",
-            "redirect_document_id": false
-        },
-        {
-            "source_path_from_root": "/articles/machine-learning/how-to-use-batch-endpoint.md",
-            "redirect_url": "/azure/machine-learning/how-to-use-batch-model-deployments",
-            "redirect_document_id": true
-        },
-        {
-            "source_path_from_root": "/articles/machine-learning/how-to-deploy-batch-with-rest.md",
-            "redirect_url": "/azure/machine-learning/how-to-access-data-batch-endpoints-jobs?tabs=rest",
-            "redirect_document_id": false
-        },
-        {
-            "source_path_from_root": "/articles/machine-learning/v-fake/tutorial-designer-automobile-price-train-score.md",
-            "redirect_url": "/azure/machine-learning/tutorial-designer-automobile-price-train-score",
-            "redirect_document_id": true
-        },
-        {
-            "source_path_from_root": "/articles/machine-learning/v-fake/tutorial-designer-automobile-price-deploy.md",
-            "redirect_url": "/azure/machine-learning/tutorial-designer-automobile-price-deploy",
-            "redirect_document_id": true
-        },
-        {
-            "source_path_from_root": "/articles/machine-learning/v-fake/samples-designer.md",
-            "redirect_url": "/azure/machine-learning/samples-designer",
-            "redirect_document_id": true
-        },
-        {
-            "source_path_from_root": "/articles/machine-learning/v-fake/algorithm-cheat-sheet.md",
-            "redirect_url": "/azure/machine-learning/algorithm-cheat-sheet",
-            "redirect_document_id": true
-        },
-        {
-            "source_path_from_root": "/articles/machine-learning/v-fake/how-to-select-algorithms.md",
-            "redirect_url": "/azure/machine-learning/how-to-select-algorithms",
-            "redirect_document_id": false
-        },
-        {
-            "source_path_from_root": "/articles/machine-learning/how-to-use-pipeline-ui.md",
-            "redirect_url": "/azure/machine-learning/how-to-debug-pipeline-failure",
-            "redirect_document_id": true
-        },
-        {
-            "source_path_from_root": "/articles/machine-learning/v-fake/how-to-designer-transform-data.md",
-            "redirect_url": "/azure/machine-learning/how-to-designer-transform-data",
-            "redirect_document_id": true
-        },
-        {
-            "source_path_from_root": "/articles/machine-learning/v-fake/how-to-use-pipeline-parameter.md",
-            "redirect_url": "/azure/machine-learning/how-to-use-pipeline-parameter",
-            "redirect_document_id": true
-        },
-        {
-            "source_path_from_root": "/articles/machine-learning/v-fake/how-to-retrain-designer.md",
-            "redirect_url": "/azure/machine-learning/how-to-retrain-designer",
-            "redirect_document_id": false
-        },
-        {
-            "source_path_from_root": "/articles/machine-learning/v-fake/how-to-run-batch-predictions-designer.md",
-            "redirect_url": "/azure/machine-learning/how-to-run-batch-predictions-designer",
-            "redirect_document_id": false
-        },
-        {
-            "source_path_from_root": "/articles/machine-learning/v-fake/how-to-designer-python.md",
-            "redirect_url": "/azure/machine-learning/how-to-designer-python",
-            "redirect_document_id": true
-        }
-    ]
-=======
     {
         "source_path_from_root": "/articles/machine-learning/how-to-create-manage-compute-instance.md",
         "redirect_url": "/azure/machine-learning/how-to-create-compute-instance",
@@ -4399,7 +222,7 @@
     },
     {
         "source_path_from_root": "/articles/machine-learning/v-fake/azure-machine-learning-release-notes.md",
-        "redirect_url": "/articles/machine-learning/azure-machine-learning-release-notes",
+        "redirect_url": "/azure/machine-learning/azure-machine-learning-release-notes",
         "redirect_document_id": false
     },
     {
@@ -4435,7 +258,7 @@
     {
         "source_path_from_root": "/articles/machine-learning/v-fake/concept-model-management-and-deployment.md",
         "redirect_url": "/azure/machine-learning/concept-model-management-and-deployment",
-        "redirect_document_id": false 
+        "redirect_document_id": false
     },
     {
         "source_path_from_root": "/articles/machine-learning/how-to-set-up-vs-code-remote.md",
@@ -4465,7 +288,7 @@
     {
         "source_path_from_root": "/articles/machine-learning/v-fake/how-to-export-delete-data.md",
         "redirect_url": "/azure/machine-learning/how-to-export-delete-data.md",
-        "redirect_document_id": false   
+        "redirect_document_id": false
     },
     {
         "source_path_from_root": "/articles/machine-learning/v-fake/how-to-configure-auto-features.md",
@@ -4547,7 +370,7 @@
         "redirect_url": "/azure/machine-learning/how-to-train-model",
         "redirect_document_id": false
     },
-   
+
     {
         "source_path_from_root": "/articles/machine-learning/how-to-train-with-rest.md",
         "redirect_url": "/azure/machine-learning/how-to-train-model",
@@ -5940,8 +1763,8 @@
     {
         "source_path_from_root": "/articles/machine-learning/service/how-to-save-write-experiment-files.md",
         "redirect_url": "/azure/machine-learning/v1/how-to-save-write-experiment-files",
-        "redirect_document_id": false  
-    },    
+        "redirect_document_id": false
+    },
     {
         "source_path_from_root": "/articles/machine-learning/service/how-to-run-batch-predictions.md",
         "redirect_url": "/azure/machine-learning/how-to-run-batch-predictions",
@@ -8358,5 +4181,4 @@
         "redirect_document_id": true
     }
 ]
->>>>>>> 1ca984b9
 }