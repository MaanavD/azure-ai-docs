{
    "redirections": [
    {
        "source_path_from_root": "/articles/machine-learning/how-to-create-manage-compute-instance.md",
        "redirect_url": "/azure/machine-learning/how-to-create-compute-instance",
        "redirect_document_id": true
    },
    {
        "source_path_from_root": "/articles/machine-learning/v-fake/tutorial-train-deploy-notebook.md",
        "redirect_url": "/azure/machine-learning/tutorial-train-deploy-notebook",
        "redirect_document_id": false
    },
    {
        "source_path_from_root": "/articles/machine-learning/v-fake/tutorial-pipeline-python-sdk.md",
        "redirect_url": "/azure/machine-learning/tutorial-pipeline-python-sdk",
        "redirect_document_id": false
    },
    {
        "source_path_from_root": "/articles/machine-learning/v-fake/tutorial-1st-experiment-sdk-train.md",
        "redirect_url": "/azure/machine-learning/tutorial-1st-experiment-sdk-train",
        "redirect_document_id": false
    },
    {
        "source_path_from_root": "/articles/machine-learning/v-fake/tutorial-1st-experiment-hello-world.md",
        "redirect_url": "/azure/machine-learning/tutorial-1st-experiment-hello-world",
        "redirect_document_id": false
    },
    {
        "source_path_from_root": "/articles/machine-learning/v-fake/how-to-use-mlflow.md",
        "redirect_url": "/azure/machine-learning/how-to-use-mlflow",
        "redirect_document_id": false
    },
    {
        "source_path_from_root": "/articles/machine-learning/v-fake/tutorial-1st-experiment-bring-data.md",
        "redirect_url": "/azure/machine-learning/tutorial-1st-experiment-bring-data",
        "redirect_document_id": true
    },
    {
        "source_path_from_root": "/articles/machine-learning/v-fake/introduction.md",
        "redirect_url": "/azure/machine-learning/introduction",
        "redirect_document_id": true
    },
    {
        "source_path_from_root": "/articles/machine-learning/v-fake/how-to-use-secrets-in-runs.md",
        "redirect_url": "/azure/machine-learning/how-to-use-secrets-in-runs",
        "redirect_document_id": false
    },
    {
        "source_path_from_root": "/articles/machine-learning/v-fake/how-to-use-managed-identities.md",
        "redirect_url": "/azure/machine-learning/how-to-use-managed-identities",
        "redirect_document_id": false
    },
    {
        "source_path_from_root": "/articles/machine-learning/v-fake/how-to-use-environments.md",
        "redirect_url": "/azure/machine-learning/how-to-use-environments",
        "redirect_document_id": false
    },
    {
        "source_path_from_root": "/articles/machine-learning/v-fake/how-to-troubleshoot-deployment-local.md",
        "redirect_url": "/azure/machine-learning/how-to-troubleshoot-deployment-local",
        "redirect_document_id": false
    },
    {
        "source_path_from_root": "/articles/machine-learning/v-fake/how-to-troubleshoot-deployment.md",
        "redirect_url": "/azure/machine-learning/how-to-troubleshoot-deployment",
        "redirect_document_id": false
    },
    {
        "source_path_from_root": "/articles/machine-learning/v-fake/how-to-train-tensorflow.md",
        "redirect_url": "/azure/machine-learning/how-to-train-tensorflow",
        "redirect_document_id": false
    },
    {
        "source_path_from_root": "/articles/machine-learning/v-fake/how-to-train-scikit-learn.md",
        "redirect_url": "/azure/machine-learning/how-to-train-scikit-learn",
        "redirect_document_id": false
    },
    {
        "source_path_from_root": "/articles/machine-learning/v-fake/how-to-train-pytorch.md",
        "redirect_url": "/azure/machine-learning/how-to-train-pytorch",
        "redirect_document_id": false
    },
    {
        "source_path_from_root": "/articles/machine-learning/v-fake/how-to-train-keras.md",
        "redirect_url": "/azure/machine-learning/how-to-train-keras",
        "redirect_document_id": false
    },
    {
        "source_path_from_root": "/articles/machine-learning/v-fake/how-to-train-distributed-gpu.md",
        "redirect_url": "/azure/machine-learning/how-to-train-distributed-gpu",
        "redirect_document_id": true
    },
    {
        "source_path_from_root": "/articles/machine-learning/v-fake/how-to-track-monitor-analyze-runs.md",
        "redirect_url": "/azure/machine-learning/how-to-track-monitor-analyze-runs",
        "redirect_document_id": false
    },
    {
        "source_path_from_root": "/articles/machine-learning/v-fake/how-to-setup-authentication.md",
        "redirect_url": "/azure/machine-learning/how-to-setup-authentication",
        "redirect_document_id": false
    },
    {
        "source_path_from_root": "/articles/machine-learning/v-fake/how-to-secure-workspace-vnet.md",
        "redirect_url": "/azure/machine-learning/how-to-secure-workspace-vnet",
        "redirect_document_id": true
    },
    {
        "source_path_from_root": "/articles/machine-learning/v-fake/how-to-secure-web-service.md",
        "redirect_url": "/azure/machine-learning/how-to-secure-web-service",
        "redirect_document_id": true
    },
    {
        "source_path_from_root": "/articles/machine-learning/v-fake/how-to-secure-training-vnet.md",
        "redirect_url": "/azure/machine-learning/how-to-secure-training-vnet",
        "redirect_document_id": true
    },
    {
        "source_path_from_root": "/articles/machine-learning/v-fake/how-to-secure-inferencing-vnet.md",
        "redirect_url": "/azure/machine-learning/how-to-secure-inferencing-vnet",
        "redirect_document_id": true
    },
    {
        "source_path_from_root": "/articles/machine-learning/v-fake/how-to-log-view-metrics.md",
        "redirect_url": "/azure/machine-learning/how-to-log-view-metrics",
        "redirect_document_id": false
    },
    {
        "source_path_from_root": "/articles/machine-learning/v-fake/how-to-manage-workspace.md",
        "redirect_url": "/azure/machine-learning/how-to-manage-workspace",
        "redirect_document_id": false
    },
    {
        "source_path_from_root": "/articles/machine-learning/v-fake/how-to-manage-workspace-cli.md",
        "redirect_url": "/azure/machine-learning/how-to-manage-workspace-cli",
        "redirect_document_id": false
    },
    {
        "source_path_from_root": "/articles/machine-learning/v-fake/how-to-identity-based-data-access.md",
        "redirect_url": "/azure/machine-learning/how-to-identity-based-data-access",
        "redirect_document_id": true
    },
    {
        "source_path_from_root": "/articles/machine-learning/v-fake/how-to-enable-app-insights.md",
        "redirect_url": "/azure/machine-learning/how-to-enable-app-insights",
        "redirect_document_id": true
    },
    {
        "source_path_from_root": "/articles/machine-learning/v-fake/how-to-deploy-update-web-service.md",
        "redirect_url": "/azure/machine-learning/how-to-deploy-update-web-service",
        "redirect_document_id": true
    },
    {
        "source_path_from_root": "/articles/machine-learning/v-fake/how-to-deploy-mlflow-models.md",
        "redirect_url": "/azure/machine-learning/how-to-deploy-mlflow-models",
        "redirect_document_id": false
    },
    {
        "source_path_from_root": "/articles/machine-learning/v-fake/how-to-deploy-local-container-notebook-vm.md",
        "redirect_url": "/azure/machine-learning/how-to-deploy-local-container-notebook-vm",
        "redirect_document_id": true
    },
    {
        "source_path_from_root": "/articles/machine-learning/v-fake/how-to-deploy-local.md",
        "redirect_url": "/azure/machine-learning/how-to-deploy-local",
        "redirect_document_id": true
    },
    {
        "source_path_from_root": "/articles/machine-learning/v-fake/how-to-deploy-inferencing-gpus.md",
        "redirect_url": "/azure/machine-learning/how-to-deploy-inferencing-gpus",
        "redirect_document_id": true
    },
    {
        "source_path_from_root": "/articles/machine-learning/v-fake/how-to-deploy-fpga-web-service.md",
        "redirect_url": "/azure/machine-learning/how-to-deploy-fpga-web-service",
        "redirect_document_id": true
    },
    {
        "source_path_from_root": "/articles/machine-learning/v-fake/how-to-deploy-and-where.md",
        "redirect_url": "/azure/machine-learning/how-to-deploy-and-where",
        "redirect_document_id": true
    },
    {
        "source_path_from_root": "/articles/machine-learning/v-fake/how-to-create-register-datasets.md",
        "redirect_url": "/azure/machine-learning/how-to-create-register-datasets",
        "redirect_document_id": true
    },
    {
        "source_path_from_root": "/articles/machine-learning/v-fake/concept-designer.md",
        "redirect_url": "/azure/machine-learning/concept-designer",
        "redirect_document_id": false
    },
    {
        "source_path_from_root": "/articles/machine-learning/v-fake/how-to-create-manage-compute-instance.md",
        "redirect_url": "/azure/machine-learning/how-to-create-compute-instance",
        "redirect_document_id": false
    },
    {
        "source_path_from_root": "/articles/machine-learning/v-fake/how-to-create-machine-learning-pipelines.md",
        "redirect_url": "/azure/machine-learning/how-to-create-machine-learning-pipelines",
        "redirect_document_id": false
    },
    {
        "source_path_from_root": "/articles/machine-learning/v-fake/how-to-create-attach-kubernetes.md",
        "redirect_url": "/azure/machine-learning/how-to-create-attach-kubernetes",
        "redirect_document_id": true
    },
    {
        "source_path_from_root": "/articles/machine-learning/v-fake/how-to-create-attach-compute-cluster.md",
        "redirect_url": "/azure/machine-learning/how-to-create-attach-compute-cluster",
        "redirect_document_id": false
    },
    {
        "source_path_from_root": "/articles/machine-learning/v-fake/how-to-convert-ml-experiment-to-production.md",
        "redirect_url": "/azure/machine-learning/how-to-convert-ml-experiment-to-production",
        "redirect_document_id": true
    },
    {
        "source_path_from_root": "/articles/machine-learning/v-fake/concept-azure-machine-learning-architecture.md",
        "redirect_url": "/azure/machine-learning/concept-azure-machine-learning-architecture",
        "redirect_document_id": false
    },
    {
        "source_path_from_root": "/articles/machine-learning/v-fake/azure-machine-learning-release-notes.md",
        "redirect_url": "/azure/machine-learning/azure-machine-learning-release-notes",
        "redirect_document_id": false
    },
    {
        "source_path_from_root": "/articles/machine-learning/v-fake/how-to-consume-web-service.md",
        "redirect_url": "/azure/machine-learning/how-to-consume-web-service",
        "redirect_document_id": false
    },
    {
        "source_path_from_root": "/articles/machine-learning/v-fake/how-to-configure-private-link.md",
        "redirect_url": "/azure/machine-learning/how-to-configure-private-link",
        "redirect_document_id": false
    },
    {
        "source_path_from_root": "/articles/machine-learning/v-fake/how-to-authenticate-web-service.md",
        "redirect_url": "/azure/machine-learning/how-to-authenticate-web-service",
        "redirect_document_id": false
    },
    {
        "source_path_from_root": "/articles/machine-learning/v-fake/concept-data.md",
        "redirect_url": "/azure/machine-learning/concept-data",
        "redirect_document_id": false
    },
    {
        "source_path_from_root": "/articles/machine-learning/v-fake/how-to-access-data.md",
        "redirect_url": "/azure/machine-learning/how-to-access-data",
        "redirect_document_id": false
    },
    {
        "source_path_from_root": "/articles/machine-learning/v-fake/concept-network-data-access.md",
        "redirect_url": "/azure/machine-learning/concept-data-access",
        "redirect_document_id": false
    },
    {
        "source_path_from_root": "/articles/machine-learning/v-fake/concept-model-management-and-deployment.md",
        "redirect_url": "/azure/machine-learning/concept-model-management-and-deployment",
        "redirect_document_id": false
    },
    {
        "source_path_from_root": "/articles/machine-learning/how-to-set-up-vs-code-remote.md",
        "redirect_url": "/azure/machine-learning/how-to-launch-vs-code-remote",
        "redirect_document_id": true
    },
    {
        "source_path_from_root": "/articles/machine-learning/v-fake/how-to-network-security-overview.md",
        "redirect_url": "/azure/machine-learning/how-to-network-security-overview",
        "redirect_document_id": false
    },
    {
        "source_path_from_root": "/articles/machine-learning/v-fake/how-to-workspace-diagnostic-api.md",
        "redirect_url": "/azure/machine-learning/how-to-workspace-diagnostic-api",
        "redirect_document_id": false
    },
    {
        "source_path_from_root": "/articles/machine-learning/v-fake/how-to-configure-cross-validation-data-splits.md",
        "redirect_url": "/azure/machine-learning/how-to-configure-cross-validation-data-splits",
        "redirect_document_id": true
    },
    {
        "source_path_from_root": "/articles/machine-learning/v-fake/how-to-troubleshoot-auto-ml.md",
        "redirect_url": "/azure/machine-learning/how-to-troubleshoot-auto-ml",
        "redirect_document_id": true
    },
    {
        "source_path_from_root": "/articles/machine-learning/v-fake/how-to-export-delete-data.md",
        "redirect_url": "/azure/machine-learning/how-to-export-delete-data",
        "redirect_document_id": false
    },
    {
        "source_path_from_root": "/articles/machine-learning/v-fake/how-to-configure-auto-features.md",
        "redirect_url": "/azure/machine-learning/how-to-configure-auto-features",
        "redirect_document_id": true
    },
    {
        "source_path_from_root": "/articles/machine-learning/v-fake/how-to-generate-automl-training-code.md",
        "redirect_url": "/azure/machine-learning/how-to-generate-automl-training-code",
        "redirect_document_id": true
    },
    {
        "source_path_from_root": "/articles/machine-learning/v-fake/how-to-configure-databricks-automl-environment.md",
        "redirect_url": "/azure/machine-learning/how-to-configure-databricks-automl-environment",
        "redirect_document_id": true
    },
    {
        "source_path_from_root": "/articles/machine-learning/tutorial-enable-materialization-backfill-data.md",
        "redirect_url": "/azure/machine-learning/tutorial-experiment-train-models-using-features.md",
        "redirect_document_id": false
    },
    {
        "source_path_from_root": "/articles/machine-learning/quickstart-run-notebooks.md",
        "redirect_url": "/azure/machine-learning/tutorial-cloud-workstation",
        "redirect_document_id": true
    },
    {
        "source_path_from_root": "/articles/machine-learning/reference-checkpoint-performance-with-Nebula.md",
        "redirect_url": "/azure/machine-learning/reference-checkpoint-performance-for-large-models",
        "redirect_document_id": true
    },
    {
        "source_path_from_root": "/articles/machine-learning/referencemanaged-online-endpoints-vm-sku-list.md",
        "redirect_url": "/azure/machine-learning/reference-managed-online-endpoints-vm-sku-list",
        "redirect_document_id": false
    },
    {
        "source_path_from_root": "/articles/machine-learning/quickstart-spark-data-wrangling.md",
        "redirect_url": "/azure/machine-learning/apache-spark-environment-configuration",
        "redirect_document_id": true
    },
    {
        "source_path_from_root": "/articles/machine-learning/v-fake/how-to-train-with-custom-image.md",
        "redirect_url": "/azure/machine-learning/how-to-train-with-custom-image",
        "redirect_document_id": false
    },
    {
        "source_path_from_root": "/articles/machine-learning/v-fake/how-to-monitor-tensorboard.md",
        "redirect_url": "/azure/machine-learning/how-to-monitor-tensorboard",
        "redirect_document_id": true
    },
    {
        "source_path_from_root": "/articles/machine-learning/v-fake/tutorial-power-bi-custom-model.md",
        "redirect_url": "/azure/machine-learning/tutorial-power-bi-custom-model",
        "redirect_document_id": true
    },
    {
        "source_path_from_root": "/articles/machine-learning/tutorial-power-bi-automated-model.md",
        "redirect_url": "/azure/machine-learning/tutorial-power-bi-custom-model",
        "redirect_document_id": false
    },
    {
        "source_path_from_root": "/articles/machine-learning/tutorial-power-bi-designer-model.md",
        "redirect_url": "/azure/machine-learning/tutorial-power-bi-custom-model",
        "redirect_document_id": false
    },
    {
        "source_path_from_root": "/articles/machine-learning/v-fake/how-to-link-synapse-ml-workspaces.md",
        "redirect_url": "/azure/machine-learning/how-to-link-synapse-ml-workspaces",
        "redirect_document_id": true
    },
    {
        "source_path_from_root": "/articles/machine-learning/how-to-use-environments.md",
        "redirect_url": "/azure/machine-learning/how-to-manage-environments-v2",
        "redirect_document_id": true
    },
    {
        "source_path_from_root": "/articles/machine-learning/how-to-train-sdk.md",
        "redirect_url": "/azure/machine-learning/how-to-train-model",
        "redirect_document_id": false
    },
    {
        "source_path_from_root": "/articles/machine-learning/how-to-train-cli.md",
        "redirect_url": "/azure/machine-learning/how-to-train-model",
        "redirect_document_id": false
    },
    {
        "source_path_from_root": "/articles/machine-learning/how-to-train-with-rest.md",
        "redirect_url": "/azure/machine-learning/how-to-train-model",
        "redirect_document_id": false
    },
    {
        "source_path_from_root": "/articles/machine-learning/how-to-use-openai-models-in-azure-ml.md",
        "redirect_url": "/azure/ai-services/openai/how-to/fine-tuning",
        "redirect_document_id": false
    },
    {
        "source_path_from_root": "/articles/machine-learning/how-to-use-managed-identities.md",
        "redirect_url": "/azure/machine-learning/how-to-identity-based-service-authentication",
        "redirect_document_id": true
    },
    {
        "source_path_from_root": "/articles/machine-learning/how-to-identity-based-data-access.md",
        "redirect_url": "/azure/machine-learning/how-to-datastore",
        "redirect_document_id": false
    },
    {
        "source_path_from_root": "/articles/machine-learning/tutorial-convert-ml-experiment-to-production.md",
        "redirect_url": "/azure/machine-learning/v1/how-to-convert-ml-experiment-to-production",
        "redirect_document_id": true
    },
    {
        "source_path_from_root": "/articles/machine-learning/tutorial-train-deploy-notebook.md",
        "redirect_url": "/azure/machine-learning/tutorial-azure-ml-in-a-day",
        "redirect_document_id": true
    },
    {
        "source_path_from_root": "/articles/machine-learning/tutorial-1st-experiment-hello-world.md",
        "redirect_url": "/azure/machine-learning/tutorial-azure-ml-in-a-day",
        "redirect_document_id": false
    },
    {
        "source_path_from_root": "/articles/machine-learning/tutorial-1st-experiment-bring-data.md",
        "redirect_url": "/azure/machine-learning/tutorial-azure-ml-in-a-day",
        "redirect_document_id": false
    },
    {
        "source_path_from_root": "/articles/machine-learning/tutorial-1st-experiment-sdk-train.md",
        "redirect_url": "/azure/machine-learning/tutorial-azure-ml-in-a-day",
        "redirect_document_id": false
    },
    {
        "source_path_from_root": "/articles/machine-learning/v-fake/how-to-migrate-from-estimators-to-scriptrunconfig.md",
        "redirect_url": "/azure/machine-learning/how-to-migrate-from-estimators-to-scriptrunconfig",
        "redirect_document_id": true
    },
    {
        "source_path_from_root": "/articles/machine-learning/v-fake/how-to-troubleshoot-prebuilt-docker-image-inference.md",
        "redirect_url": "/azure/machine-learning/how-to-troubleshoot-prebuilt-docker-image-inference",
        "redirect_document_id": true
    },
    {
        "source_path_from_root": "/articles/machine-learning/v-fake/how-to-extend-prebuilt-docker-image-inference.md",
        "redirect_url": "/azure/machine-learning/how-to-extend-prebuilt-docker-image-inference",
        "redirect_document_id": true
    },
    {
        "source_path_from_root": "/articles/machine-learning/how-to-create-register-data-assets.md",
        "redirect_url": "/azure/machine-learning/how-to-create-data-assets",
        "redirect_document_id": true
    },
    {
        "source_path_from_root": "/articles/machine-learning/v-fake/how-to-prebuilt-docker-images-inference-python-extensibility.md",
        "redirect_url": "/azure/machine-learning/how-to-prebuilt-docker-images-inference-python-extensibility",
        "redirect_document_id": true
    },
    {
        "source_path_from_root": "/articles/machine-learning/concept-network-data-access.md",
        "redirect_url": "/azure/machine-learning/how-to-administrate-data-authentication",
        "redirect_document_id": true
    },
    {
        "source_path_from_root": "/articles/machine-learning/concept-optimize-data-processing.md",
        "redirect_url": "/azure/machine-learning/concept-data",
        "redirect_document_id": false
    },
    {
        "source_path_from_root": "/articles/machine-learning/how-to-use-data.md",
        "redirect_url": "/azure/machine-learning/how-to-read-write-data-v2",
        " redirect_document_id": false
    },
    {
        "source_path_from_root": "/articles/machine-learning/concept-foundation-models.md",
        "redirect_url": "/azure/machine-learning/concept-model-catalog",
        "redirect_document_id": false
    },
    {
        "source_path_from_root": "/articles/machine-learning/concept-open-source.md",
        "redirect_url": "https://azure.microsoft.com/solutions/open-source/machine-learning/",
        "redirect_document_id": false
    },
    {
        "source_path_from_root": "/articles/machine-learning/concept-data-ingestion.md",
        "redirect_url": "/azure/machine-learning/how-to-data-ingest-adf",
        "redirect_document_id": false
    },
    {
        "source_path_from_root": "/articles/machine-learning/how-to-use-azure-ad-identity.md",
        "redirect_url": "/azure/machine-learning/how-to-access-resources-from-endpoints-managed-identities",
        "redirect_document_id": true
    },
    {
        "source_path_from_root": "/articles/machine-learning/resource-limits-quotas-capacity.md",
        "redirect_url": "/azure/machine-learning/resource-limits-capacity",
        "redirect_document_id": false
    },
    {
        "source_path_from_root": "/articles/machine-learning/tutorial-train-models-with-aml.md",
        "redirect_url": "/azure/machine-learning/tutorial-train-deploy-notebook",
        "redirect_document_id": true
    },
    {
        "source_path_from_root": "/articles/machine-learning/concept-datastore.md",
        "redirect_url": "/azure/machine-learning/concept-data",
        "redirect_document_id": false
    },
    {
        "source_path_from_root": "/articles/machine-learning/tutorial-train-deploy-model-cli.md",
        "redirect_url": "/azure/machine-learning/how-to-train",
        "redirect_document_id": false
    },
    {
        "source_path_from_root": "/articles/machine-learning/tutorial-setup-vscode-extension.md",
        "redirect_url": "/azure/machine-learning/how-to-setup-vs-code",
        "redirect_document_id": false
    },
    {
        "source_path_from_root": "/articles/machine-learning/tutorial-resource-manager-workspace.md",
        "redirect_url": "/azure/machine-learning/how-to-create-workspace-template",
        "redirect_document_id": false
    },
    {
        "source_path_from_root": "/articles/machine-learning/tutorial-pipeline-batch-scoring-classification.md",
        "redirect_url": "/azure/machine-learning/tutorial-pipeline-python-sdk",
        "redirect_document_id": false
    },
    {
        "source_path_from_root": "/articles/machine-learning/tutorial-deploy-models-with-aml.md",
        "redirect_url": "/azure/machine-learning/tutorial-train-deploy-notebook",
        "redirect_document_id": false
    },
    {
        "source_path_from_root": "/articles/machine-learning/tutorial-deploy-managed-endpoints-using-system-managed-identity.md",
        "redirect_url": "/azure/machine-learning/how-to-access-resources-from-endpoints-managed-identities",
        "redirect_document_id": false
    },
    {
        "source_path_from_root": "/articles/machine-learning/tutorial-1st-r-experiment.md",
        "redirect_url": "https://github.com/Azure/azureml-sdk-for-r",
        "redirect_document_id": false
    },
    {
        "source_path_from_root": "/articles/machine-learning/tutorial-1st-experiment-sdk-setup.md",
        "redirect_url": "/azure/machine-learning/quickstart-create-resources",
        "redirect_document_id": false
    },
    {
        "source_path_from_root": "/articles/machine-learning/tutorial-1st-experiment-sdk-setup-local.md",
        "redirect_url": "/azure/machine-learning/quickstart-create-resources",
        "redirect_document_id": false
    },
    {
        "source_path_from_root": "/articles/machine-learning/team-data-science-process/walkthroughs.md",
        "redirect_url": "/azure/architecture/data-science-process/walkthroughs",
        "redirect_document_id": false
    },
    {
        "source_path_from_root": "/articles/machine-learning/team-data-science-process/walkthroughs-sql-server.md",
        "redirect_url": "/azure/architecture/data-science-process/walkthroughs-sql-server",
        "redirect_document_id": false
    },
    {
        "source_path_from_root": "/articles/machine-learning/team-data-science-process/walkthroughs-sql-data-warehouse.md",
        "redirect_url": "/azure/architecture/data-science-process/walkthroughs-sql-data-warehouse",
        "redirect_document_id": false
    },
    {
        "source_path_from_root": "/articles/machine-learning/team-data-science-process/walkthroughs-spark.md",
        "redirect_url": "/azure/architecture/data-science-process/walkthroughs-spark",
        "redirect_document_id": false
    },
    {
        "source_path_from_root": "/articles/machine-learning/team-data-science-process/walkthroughs-hdinsight-hadoop.md",
        "redirect_url": "/azure/architecture/data-science-process/walkthroughs-hdinsight-hadoop",
        "redirect_document_id": false
    },
    {
        "source_path_from_root": "/articles/machine-learning/team-data-science-process/walkthroughs-azure-data-lake.md",
        "redirect_url": "/azure/architecture/data-science-process/walkthroughs-azure-data-lake",
        "redirect_document_id": false
    },
    {
        "source_path_from_root": "/articles/machine-learning/team-data-science-process/walkthroughs-aml-with-tdsp.md",
        "redirect_url": "/azure/architecture/data-science-process/walkthroughs",
        "redirect_document_id": false
    },
    {
        "source_path_from_root": "/articles/machine-learning/team-data-science-process/virtual-machines.md",
        "redirect_url": "/azure/machine-learning/data-science-virtual-machine/overview",
        "redirect_document_id": false
    },
    {
        "source_path_from_root": "/articles/machine-learning/team-data-science-process/track-progress.md",
        "redirect_url": "/azure/architecture/data-science-process/track-progress",
        "redirect_document_id": false
    },
    {
        "source_path_from_root": "/articles/machine-learning/team-data-science-process/team-lead-tasks.md",
        "redirect_url": "/azure/architecture/data-science-process/team-lead-tasks",
        "redirect_document_id": false
    },
    {
        "source_path_from_root": "/articles/machine-learning/team-data-science-process/team-data-science-process-project-templates.md",
        "redirect_url": "/azure/architecture/data-science-process/team-data-science-process-project-templates",
        "redirect_document_id": false
    },
    {
        "source_path_from_root": "/articles/machine-learning/team-data-science-process/team-data-science-process-for-devops.md",
        "redirect_url": "/azure/architecture/data-science-process/team-data-science-process-for-devops",
        "redirect_document_id": false
    },
    {
        "source_path_from_root": "/articles/machine-learning/team-data-science-process/team-data-science-process-for-data-scientists.md",
        "redirect_url": "/azure/architecture/data-science-process/team-data-science-process-for-data-scientists",
        "redirect_document_id": false
    },
    {
        "source_path_from_root": "/articles/machine-learning/team-data-science-process/sqldw-walkthrough.md",
        "redirect_url": "/azure/architecture/data-science-process/sqldw-walkthrough",
        "redirect_document_id": false
    },
    {
        "source_path_from_root": "/articles/machine-learning/team-data-science-process/sql-walkthrough.md",
        "redirect_url": "/azure/architecture/data-science-process/sql-walkthrough",
        "redirect_document_id": false
    },
    {
        "source_path_from_root": "/articles/machine-learning/team-data-science-process/sql-server-virtual-machine.md",
        "redirect_url": "/azure/architecture/data-science-process/sql-server-virtual-machine",
        "redirect_document_id": false
    },
    {
        "source_path_from_root": "/articles/machine-learning/team-data-science-process/spark-overview.md",
        "redirect_url": "/azure/architecture/data-science-process/spark-overview",
        "redirect_document_id": false
    },
    {
        "source_path_from_root": "/articles/machine-learning/team-data-science-process/spark-model-consumption.md",
        "redirect_url": "/azure/architecture/data-science-process/spark-model-consumption",
        "redirect_document_id": false
    },
    {
        "source_path_from_root": "/articles/machine-learning/team-data-science-process/spark-data-exploration-modeling.md",
        "redirect_url": "/azure/architecture/data-science-process/spark-data-exploration-modeling",
        "redirect_document_id": false
    },
    {
        "source_path_from_root": "/articles/machine-learning/team-data-science-process/spark-advanced-data-exploration-modeling.md",
        "redirect_url": "/azure/architecture/data-science-process/spark-advanced-data-exploration-modeling",
        "redirect_document_id": false
    },
    {
        "source_path_from_root": "/articles/machine-learning/team-data-science-process/select-features.md",
        "redirect_url": "/azure/architecture/data-science-process/select-features",
        "redirect_document_id": false
    },
    {
        "source_path_from_root": "/articles/machine-learning/team-data-science-process/scala-walkthrough.md",
        "redirect_url": "/azure/architecture/data-science-process/scala-walkthrough",
        "redirect_document_id": false
    },
    {
        "source_path_from_root": "/articles/machine-learning/team-data-science-process/sample-data.md",
        "redirect_url": "/azure/architecture/data-science-process/sample-data",
        "redirect_document_id": false
    },
    {
        "source_path_from_root": "/articles/machine-learning/team-data-science-process/sample-data-sql-server.md",
        "redirect_url": "/azure/architecture/data-science-process/sample-data-sql-server",
        "redirect_document_id": false
    },
    {
        "source_path_from_root": "/articles/machine-learning/team-data-science-process/sample-data-hive.md",
        "redirect_url": "/azure/architecture/data-science-process/sample-data-hive",
        "redirect_document_id": false
    },
    {
        "source_path_from_root": "/articles/machine-learning/team-data-science-process/sample-data-blob.md",
        "redirect_url": "/azure/architecture/data-science-process/sample-data-blob",
        "redirect_document_id": false
    },
    {
        "source_path_from_root": "/articles/machine-learning/team-data-science-process/roles-tasks.md",
        "redirect_url": "/azure/architecture/data-science-process/roles-tasks",
        "redirect_document_id": false
    },
    {
        "source_path_from_root": "/articles/machine-learning/team-data-science-process/python-data-access.md",
        "redirect_url": "/azure/architecture/data-science-process/python-data-access",
        "redirect_document_id": false
    },
    {
        "source_path_from_root": "/articles/machine-learning/team-data-science-process/project-lead-tasks.md",
        "redirect_url": "/azure/architecture/data-science-process/project-lead-tasks",
        "redirect_document_id": false
    },
    {
        "source_path_from_root": "/articles/machine-learning/team-data-science-process/project-ic-tasks.md",
        "redirect_url": "/azure/architecture/data-science-process/project-ic-tasks",
        "redirect_document_id": false
    },
    {
        "source_path_from_root": "/articles/machine-learning/team-data-science-process/project-execution.md",
        "redirect_url": "/azure/architecture/data-science-process/agile-development",
        "redirect_document_id": false
    },
    {
        "source_path_from_root": "/articles/machine-learning/team-data-science-process/prepare-data.md",
        "redirect_url": "/azure/architecture/data-science-process/prepare-data",
        "redirect_document_id": false
    },
    {
        "source_path_from_root": "/articles/machine-learning/team-data-science-process/predictive-maintenance-technical-guide.md",
        "redirect_url": "/azure/architecture/data-science-process/predictive-maintenance-technical-guide",
        "redirect_document_id": false
    },
    {
        "source_path_from_root": "/articles/machine-learning/team-data-science-process/predictive-maintenance-playbook.md",
        "redirect_url": "/azure/architecture/data-science-process/predictive-maintenance-playbook",
        "redirect_document_id": false
    },
    {
        "source_path_from_root": "/articles/machine-learning/team-data-science-process/predictive-maintenance-architecture.md",
        "redirect_url": "/azure/architecture/data-science-process/predictive-maintenance-architecture",
        "redirect_document_id": false
    },
    {
        "source_path_from_root": "/articles/machine-learning/team-data-science-process/predict-twitter-sentiment.md",
        "redirect_url": "/azure/architecture/data-science-process/walkthroughs",
        "redirect_document_id": false
    },
    {
        "source_path_from_root": "/articles/machine-learning/team-data-science-process/predict-twitter-sentiment-amltextpackage.md",
        "redirect_url": "/azure/architecture/data-science-process/walkthroughs",
        "redirect_document_id": false
    },
    {
        "source_path_from_root": "/articles/machine-learning/team-data-science-process/platforms-and-tools.md",
        "redirect_url": "/azure/architecture/data-science-process/platforms-and-tools",
        "redirect_document_id": false
    },
    {
        "source_path_from_root": "/articles/machine-learning/team-data-science-process/plan-your-environment.md",
        "redirect_url": "/azure/architecture/data-science-process/plan-your-environment",
        "redirect_document_id": false
    },
    {
        "source_path_from_root": "/articles/machine-learning/team-data-science-process/plan-sample-scenarios.md",
        "redirect_url": "/azure/architecture/data-science-process/plan-sample-scenarios",
        "redirect_document_id": false
    },
    {
        "source_path_from_root": "/articles/machine-learning/team-data-science-process/parallel-load-sql-partitioned-tables.md",
        "redirect_url": "/azure/architecture/data-science-process/parallel-load-sql-partitioned-tables",
        "redirect_document_id": false
    },
    {
        "source_path_from_root": "/articles/machine-learning/team-data-science-process/overview.md",
        "redirect_url": "/azure/architecture/data-science-process/overview",
        "redirect_document_id": false
    },
    {
        "source_path_from_root": "/articles/machine-learning/team-data-science-process/move-sql-server-virtual-machine.md",
        "redirect_url": "/azure/architecture/data-science-process/move-sql-server-virtual-machine",
        "redirect_document_id": false
    },
    {
        "source_path_from_root": "/articles/machine-learning/team-data-science-process/move-sql-azure.md",
        "redirect_url": "/azure/architecture/data-science-process/move-sql-azure",
        "redirect_document_id": false
    },
    {
        "source_path_from_root": "/articles/machine-learning/team-data-science-process/move-sql-azure-adf.md",
        "redirect_url": "/azure/architecture/data-science-process/move-sql-azure-adf",
        "redirect_document_id": false
    },
    {
        "source_path_from_root": "/articles/machine-learning/team-data-science-process/move-hive-tables.md",
        "redirect_url": "/azure/architecture/data-science-process/move-hive-tables",
        "redirect_document_id": false
    },
    {
        "source_path_from_root": "/articles/machine-learning/team-data-science-process/move-data-to-azure-blob-using-ssis.md",
        "redirect_url": "/azure/architecture/data-science-process/move-data-to-azure-blob-using-ssis",
        "redirect_document_id": false
    },
    {
        "source_path_from_root": "/articles/machine-learning/team-data-science-process/move-data-to-azure-blob-using-python.md",
        "redirect_url": "/azure/storage/blobs/storage-python-how-to-use-blob-storage",
        "redirect_document_id": false
    },
    {
        "source_path_from_root": "/articles/machine-learning/team-data-science-process/move-data-to-azure-blob-using-azure-storage-explorer.md",
        "redirect_url": "/azure/architecture/data-science-process/move-data-to-azure-blob-using-azure-storage-explorer",
        "redirect_document_id": false
    },
    {
        "source_path_from_root": "/articles/machine-learning/team-data-science-process/move-data-to-azure-blob-using-azcopy.md",
        "redirect_url": "/azure/storage/common/storage-use-azcopy-v10",
        "redirect_document_id": false
    },
    {
        "source_path_from_root": "/articles/machine-learning/team-data-science-process/move-azure-blob.md",
        "redirect_url": "/azure/architecture/data-science-process/move-azure-blob",
        "redirect_document_id": false
    },
    {
        "source_path_from_root": "/articles/machine-learning/team-data-science-process/lifecycle.md",
        "redirect_url": "/azure/architecture/data-science-process/lifecycle",
        "redirect_document_id": false
    },
    {
        "source_path_from_root": "/articles/machine-learning/team-data-science-process/lifecycle-modeling.md",
        "redirect_url": "/azure/architecture/data-science-process/lifecycle-modeling",
        "redirect_document_id": false
    },
    {
        "source_path_from_root": "/articles/machine-learning/team-data-science-process/lifecycle-deployment.md",
        "redirect_url": "/azure/architecture/data-science-process/lifecycle-deployment",
        "redirect_document_id": false
    },
    {
        "source_path_from_root": "/articles/machine-learning/team-data-science-process/lifecycle-data.md",
        "redirect_url": "/azure/architecture/data-science-process/lifecycle-data",
        "redirect_document_id": false
    },
    {
        "source_path_from_root": "/articles/machine-learning/team-data-science-process/lifecycle-business-understanding.md",
        "redirect_url": "/azure/architecture/data-science-process/lifecycle-business-understanding",
        "redirect_document_id": false
    },
    {
        "source_path_from_root": "/articles/machine-learning/team-data-science-process/lifecycle-acceptance.md",
        "redirect_url": "/azure/architecture/data-science-process/lifecycle-acceptance",
        "redirect_document_id": false
    },
    {
        "source_path_from_root": "/articles/machine-learning/team-data-science-process/isic-image-classification.md",
        "redirect_url": "/azure/architecture/data-science-process/walkthroughs",
        "redirect_document_id": false
    },
    {
        "source_path_from_root": "/articles/machine-learning/team-data-science-process/ingest-data.md",
        "redirect_url": "/azure/architecture/data-science-process/ingest-data",
        "redirect_document_id": false
    },
    {
        "source_path_from_root": "/articles/machine-learning/team-data-science-process/index.yml",
        "redirect_url": "/azure/architecture/data-science-process/overview",
        "redirect_document_id": false
    },
    {
        "source_path_from_root": "/articles/machine-learning/team-data-science-process/hive-walkthrough.md",
        "redirect_url": "/azure/architecture/data-science-process/hive-walkthrough",
        "redirect_document_id": false
    },
    {
        "source_path_from_root": "/articles/machine-learning/team-data-science-process/hive-criteo-walkthrough.md",
        "redirect_url": "/azure/architecture/data-science-process/hive-criteo-walkthrough",
        "redirect_document_id": false
    },
    {
        "source_path_from_root": "/articles/machine-learning/team-data-science-process/group-manager-tasks.md",
        "redirect_url": "/azure/architecture/data-science-process/group-manager-tasks",
        "redirect_document_id": false
    },
    {
        "source_path_from_root": "/articles/machine-learning/team-data-science-process/explore-data.md",
        "redirect_url": "/azure/architecture/data-science-process/explore-data",
        "redirect_document_id": false
    },
    {
        "source_path_from_root": "/articles/machine-learning/team-data-science-process/explore-data-sql-server.md",
        "redirect_url": "/azure/architecture/data-science-process/explore-data-sql-server",
        "redirect_document_id": false
    },
    {
        "source_path_from_root": "/articles/machine-learning/team-data-science-process/explore-data-hive-tables.md",
        "redirect_url": "/azure/architecture/data-science-process/explore-data-hive-tables",
        "redirect_document_id": false
    },
    {
        "source_path_from_root": "/articles/machine-learning/team-data-science-process/explore-data-blob.md",
        "redirect_url": "/azure/architecture/data-science-process/explore-data-blob",
        "redirect_document_id": false
    },
    {
        "source_path_from_root": "/articles/machine-learning/team-data-science-process/execute-data-science-tasks.md",
        "redirect_url": "/azure/architecture/data-science-process/execute-data-science-tasks",
        "redirect_document_id": false
    },
    {
        "source_path_from_root": "/articles/machine-learning/team-data-science-process/environment-setup.md",
        "redirect_url": "/azure/architecture/data-science-process/environment-setup",
        "redirect_document_id": false
    },
    {
        "source_path_from_root": "/articles/machine-learning/team-data-science-process/deploy-models-in-production.md",
        "redirect_url": "/azure/architecture/data-science-process/deploy-models-in-production",
        "redirect_document_id": false
    },
    {
        "source_path_from_root": "/articles/machine-learning/team-data-science-process/data-lake-walkthrough.md",
        "redirect_url": "/azure/architecture/data-science-process/data-lake-walkthrough",
        "redirect_document_id": false
    },
    {
        "source_path_from_root": "/articles/machine-learning/team-data-science-process/data-blob.md",
        "redirect_url": "/azure/architecture/data-science-process/data-blob",
        "redirect_document_id": false
    },
    {
        "source_path_from_root": "/articles/machine-learning/team-data-science-process/create-features.md",
        "redirect_url": "/azure/architecture/data-science-process/create-features",
        "redirect_document_id": false
    },
    {
        "source_path_from_root": "/articles/machine-learning/team-data-science-process/create-features-sql-server.md",
        "redirect_url": "/azure/architecture/data-science-process/create-features-sql-server",
        "redirect_document_id": false
    },
    {
        "source_path_from_root": "/articles/machine-learning/team-data-science-process/create-features-hive.md",
        "redirect_url": "/azure/architecture/data-science-process/create-features-hive",
        "redirect_document_id": false
    },
    {
        "source_path_from_root": "/articles/machine-learning/team-data-science-process/create-features-blob.md",
        "redirect_url": "/azure/architecture/data-science-process/explore-data-blob",
        "redirect_document_id": false
    },
    {
        "source_path_from_root": "/articles/machine-learning/team-data-science-process/cortana-intelligence-appsource-publishing-guide.md",
        "redirect_url": "https://azure.microsoft.com/overview/ai-platform/",
        "redirect_document_id": false
    },
    {
        "source_path_from_root": "/articles/machine-learning/team-data-science-process/cortana-intelligence-appsource-evaluation-tool.md",
        "redirect_url": "https://azure.microsoft.com/overview/ai-platform/",
        "redirect_document_id": false
    },
    {
        "source_path_from_root": "/articles/machine-learning/team-data-science-process/cortana-analytics-technical-guide-predictive-maintenance.md",
        "redirect_url": "/azure/architecture/data-science-process/predictive-maintenance-technical-guide",
        "redirect_document_id": false
    },
    {
        "source_path_from_root": "/articles/machine-learning/team-data-science-process/cortana-analytics-playbook-vehicle-telemetry.md",
        "redirect_url": "https://gallery.azure.ai/browse?s=vehicle%20telemetry%20analytics",
        "redirect_document_id": false
    },
    {
        "source_path_from_root": "/articles/machine-learning/team-data-science-process/cortana-analytics-playbook-vehicle-telemetry-powerbi.md",
        "redirect_url": "https://gallery.azure.ai/browse?s=vehicle%20telemetry%20analytics",
        "redirect_document_id": false
    },
    {
        "source_path_from_root": "/articles/machine-learning/team-data-science-process/cortana-analytics-playbook-vehicle-telemetry-deep-dive.md",
        "redirect_url": "https://gallery.azure.ai/browse?s=vehicle%20telemetry%20analytics",
        "redirect_document_id": false
    },
    {
        "source_path_from_root": "/articles/machine-learning/team-data-science-process/cortana-analytics-playbook-predictive-maintenance.md",
        "redirect_url": "/azure/architecture/data-science-process/predictive-maintenance-playbook",
        "redirect_document_id": false
    },
    {
        "source_path_from_root": "/articles/machine-learning/team-data-science-process/cortana-analytics-architecture-predictive-maintenance.md",
        "redirect_url": "/azure/architecture/data-science-process/predictive-maintenance-architecture",
        "redirect_document_id": false
    },
    {
        "source_path_from_root": "/articles/machine-learning/team-data-science-process/context/ml-context.yml",
        "redirect_url": "/azure/architecture/data-science-process/context/ml-context",
        "redirect_document_id": false
    },
    {
        "source_path_from_root": "/articles/machine-learning/team-data-science-process/collaborative-coding-with-git.md",
        "redirect_url": "/azure/architecture/data-science-process/collaborative-coding-with-git",
        "redirect_document_id": false
    },
    {
        "source_path_from_root": "/articles/machine-learning/team-data-science-process/code-test.md",
        "redirect_url": "/azure/architecture/data-science-process/code-test",
        "redirect_document_id": false
    },
    {
        "source_path_from_root": "/articles/machine-learning/team-data-science-process/ci-cd-flask.md",
        "redirect_url": "/azure/architecture/data-science-process/ci-cd-flask",
        "redirect_document_id": false
    },
    {
        "source_path_from_root": "/articles/machine-learning/team-data-science-process/automated-data-pipeline-cheat-sheet.md",
        "redirect_url": "/azure/architecture/data-science-process/automated-data-pipeline-cheat-sheet",
        "redirect_document_id": false
    },
    {
        "source_path_from_root": "/articles/machine-learning/team-data-science-process/apps-anomaly-detection-api.md",
        "redirect_url": "/azure/architecture/data-science-process/apps-anomaly-detection-api",
        "redirect_document_id": false
    },
    {
        "source_path_from_root": "/articles/machine-learning/team-data-science-process/agile-development.md",
        "redirect_url": "/azure/architecture/data-science-process/agile-development",
        "redirect_document_id": false
    },
    {
        "source_path_from_root": "/articles/machine-learning/studio/whats-new.md",
        "redirect_url": "https://azure.microsoft.com/updates/?product=machine-learning-studio",
        "redirect_document_id": false
    },
    {
        "source_path_from_root": "/articles/machine-learning/overview-what-is-machine-learning-studio.md",
        "redirect_url": "/azure/machine-learning/overview-what-is-azure-machine-learning#studio",
        "redirect_document_id": false
    },
    {
        "source_path_from_root": "/articles/machine-learning/studio/what-is-ml-studio.md",
        "redirect_url": "/azure/machine-learning/overview-what-is-azure-machine-learning#studio",
        "redirect_document_id": false
    },
    {
        "source_path_from_root": "/articles/machine-learning/studio/what-is-machine-learning.md",
        "redirect_url": "/azure/machine-learning/classic/",
        "redirect_document_id": false
    },
    {
        "source_path_from_root": "/articles/machine-learning/studio/web-services-that-use-import-export-modules.md",
        "redirect_url": "/azure/machine-learning/classic/web-services-that-use-import-export-modules",
        "redirect_document_id": true
    },
    {
        "source_path_from_root": "/articles/machine-learning/studio/web-services-logging.md",
        "redirect_url": "/azure/machine-learning/classic/web-services-logging",
        "redirect_document_id": true
    },
    {
        "source_path_from_root": "/articles/machine-learning/studio/web-service-parameters.md",
        "redirect_url": "/azure/machine-learning/classic/web-service-parameters",
        "redirect_document_id": true
    },
    {
        "source_path_from_root": "/articles/machine-learning/studio/web-service-error-codes.md",
        "redirect_url": "/azure/machine-learning/classic/web-service-error-codes",
        "redirect_document_id": true
    },
    {
        "source_path_from_root": "/articles/machine-learning/studio/walkthrough-develop-predictive-solution.md",
        "redirect_url": "/azure/machine-learning/classic/tutorial-part1-credit-risk",
        "redirect_document_id": false
    },
    {
        "source_path_from_root": "/articles/machine-learning/studio/walkthrough-6-access-web-service.md",
        "redirect_url": "/azure/machine-learning/classic/tutorial-part3-credit-risk-deploy",
        "redirect_document_id": false
    },
    {
        "source_path_from_root": "/articles/machine-learning/studio/walkthrough-5-publish-web-service.md",
        "redirect_url": "/azure/machine-learning/classic/tutorial-part3-credit-risk-deploy",
        "redirect_document_id": false
    },
    {
        "source_path_from_root": "/articles/machine-learning/studio/walkthrough-4-train-and-evaluate-models.md",
        "redirect_url": "/azure/machine-learning/classic/tutorial-part2-credit-risk-train",
        "redirect_document_id": false
    },
    {
        "source_path_from_root": "/articles/machine-learning/studio/walkthrough-3-create-new-experiment.md",
        "redirect_url": "/azure/machine-learning/classic/tutorial-part1-credit-risk",
        "redirect_document_id": false
    },
    {
        "source_path_from_root": "/articles/machine-learning/studio/walkthrough-2-upload-data.md",
        "redirect_url": "/azure/machine-learning/classic/tutorial-part1-credit-risk",
        "redirect_document_id": false
    },
    {
        "source_path_from_root": "/articles/machine-learning/studio/walkthrough-1-create-ml-workspace.md",
        "redirect_url": "/azure/machine-learning/classic/tutorial-part1-credit-risk",
        "redirect_document_id": false
    },
    {
        "source_path_from_root": "/articles/machine-learning/studio/version-control.md",
        "redirect_url": "/azure/machine-learning/classic/version-control",
        "redirect_document_id": true
    },
    {
        "source_path_from_root": "/articles/machine-learning/studio/use-sample-datasets.md",
        "redirect_url": "/azure/machine-learning/classic/use-sample-datasets",
        "redirect_document_id": true
    },
    {
        "source_path_from_root": "/articles/machine-learning/studio/use-data-from-an-on-premises-sql-server.md",
        "redirect_url": "/azure/machine-learning/classic/use-data-from-an-on-premises-sql-server",
        "redirect_document_id": true
    },
    {
        "source_path_from_root": "/articles/machine-learning/studio/use-case-excel-studio.md",
        "redirect_url": "/azure/machine-learning/classic/",
        "redirect_document_id": false
    },
    {
        "source_path_from_root": "/articles/machine-learning/studio/tutorial-part3-credit-risk-deploy.md",
        "redirect_url": "/azure/machine-learning/classic/tutorial-part3-credit-risk-deploy",
        "redirect_document_id": true
    },
    {
        "source_path_from_root": "/articles/machine-learning/studio/tutorial-part2-credit-risk-train.md",
        "redirect_url": "/azure/machine-learning/classic/tutorial-part2-credit-risk-train",
        "redirect_document_id": true
    },
    {
        "source_path_from_root": "/articles/machine-learning/studio/tutorial-part1-credit-risk.md",
        "redirect_url": "/azure/machine-learning/classic/tutorial-part1-credit-risk",
        "redirect_document_id": true
    },
    {
        "source_path_from_root": "/articles/machine-learning/studio/troubleshooting-retraining-models.md",
        "redirect_url": "/azure/machine-learning/classic/retrain-classic-web-service",
        "redirect_document_id": false
    },
    {
        "source_path_from_root": "/articles/machine-learning/studio/troubleshooting-creating-ml-workspace.md",
        "redirect_url": "/azure/machine-learning/classic/",
        "redirect_document_id": false
    },
    {
        "source_path_from_root": "/articles/machine-learning/studio/text-analytics-module-tutorial.md",
        "redirect_url": "/azure/machine-learning/classic/",
        "redirect_document_id": false
    },
    {
        "source_path_from_root": "/articles/machine-learning/studio/support-aml-studio.md",
        "redirect_url": "/azure/machine-learning/classic/support-aml-studio",
        "redirect_document_id": true
    },
    {
        "source_path_from_root": "/articles/machine-learning/studio/studio-classic-overview.md",
        "redirect_url": "/azure/machine-learning/classic/studio-classic-overview",
        "redirect_document_id": true
    },
    {
        "source_path_from_root": "/articles/machine-learning/studio/sample-experiments.md",
        "redirect_url": "/azure/machine-learning/classic/sample-experiments",
        "redirect_document_id": true
    },
    {
        "source_path_from_root": "/articles/machine-learning/studio/retrain-new-web-service-using-powershell.md",
        "redirect_url": "/azure/machine-learning/classic/retrain-machine-learning-model",
        "redirect_document_id": false
    },
    {
        "source_path_from_root": "/articles/machine-learning/machine-learning-retrain-models-programmatically.md",
        "redirect_url": "/azure/machine-learning/classic/retrain-machine-learning-model",
        "redirect_document_id": false
    },
    {
        "source_path_from_root": "/articles/machine-learning/service/concept-accelerate-with-fpgas.md",
        "redirect_url": "/azure/machine-learning/concept-endpoints",
        "redirect_document_id": false
    },
    {
        "source_path_from_root": "/articles/machine-learning/studio/retrain-models-programmatically.md",
        "redirect_url": "/azure/machine-learning/classic/retrain-machine-learning-model",
        "redirect_document_id": false
    },
    {
        "source_path_from_root": "/articles/machine-learning/studio/retrain-machine-learning-model.md",
        "redirect_url": "/azure/machine-learning/classic/retrain-machine-learning-model",
        "redirect_document_id": true
    },
    {
        "source_path_from_root": "/articles/machine-learning/studio/retrain-existing-resource-manager-based-web-service.md",
        "redirect_url": "/azure/machine-learning/classic/retrain-machine-learning-model",
        "redirect_document_id": false
    },
    {
        "source_path_from_root": "/articles/machine-learning/studio/retrain-classic-web-service.md",
        "redirect_url": "/azure/machine-learning/classic/retrain-classic-web-service",
        "redirect_document_id": true
    },
    {
        "source_path_from_root": "/articles/machine-learning/studio/r-get-started.md",
        "redirect_url": "/azure/machine-learning/classic/r-get-started",
        "redirect_document_id": true
    },
    {
        "source_path_from_root": "/articles/machine-learning/studio/powershell-module.md",
        "redirect_url": "/azure/machine-learning/classic/powershell-module",
        "redirect_document_id": true
    },
    {
        "source_path_from_root": "/articles/machine-learning/studio/model-progression-experiment-to-web-service.md",
        "redirect_url": "/azure/machine-learning/classic/model-progression-experiment-to-web-service",
        "redirect_document_id": true
    },
    {
        "source_path_from_root": "/articles/machine-learning/studio/manage-workspace.md",
        "redirect_url": "/azure/machine-learning/classic/manage-workspace",
        "redirect_document_id": true
    },
    {
        "source_path_from_root": "/articles/machine-learning/studio/manage-web-service-endpoints-using-api-management.md",
        "redirect_url": "/azure/machine-learning/classic/manage-web-service-endpoints-using-api-management",
        "redirect_document_id": true
    },
    {
        "source_path_from_root": "/articles/machine-learning/studio/manage-new-webservice.md",
        "redirect_url": "/azure/machine-learning/classic/manage-new-webservice",
        "redirect_document_id": true
    },
    {
        "source_path_from_root": "/articles/machine-learning/studio/manage-experiment-iterations.md",
        "redirect_url": "/azure/machine-learning/classic/manage-experiment-iterations",
        "redirect_document_id": true
    },
    {
        "source_path_from_root": "/articles/machine-learning/studio/live-chat.md",
        "redirect_url": "https://social.msdn.microsoft.com/Forums/home?forum=MachineLearning",
        "redirect_document_id": false
    },
    {
        "source_path_from_root": "/articles/machine-learning/studio/linear-regression-in-azure.md",
        "redirect_url": "/azure/machine-learning/classic/use-case-excel-studio",
        "redirect_document_id": false
    },
    {
        "source_path_from_root": "/articles/machine-learning/studio/interpret-model-results.md",
        "redirect_url": "/azure/machine-learning/classic/interpret-model-results",
        "redirect_document_id": true
    },
    {
        "source_path_from_root": "/articles/machine-learning/studio/index.yml",
        "redirect_url": "/azure/machine-learning/classic/index",
        "redirect_document_id": true
    },
    {
        "source_path_from_root": "/articles/machine-learning/studio/import-data.md",
        "redirect_url": "/azure/machine-learning/classic/import-data",
        "redirect_document_id": true
    },
    {
        "source_path_from_root": "/articles/machine-learning/studio/gallery-how-to-use-contribute-publish.md",
        "redirect_url": "/azure/machine-learning/classic/gallery-how-to-use-contribute-publish",
        "redirect_document_id": true
    },
    {
        "source_path_from_root": "/articles/machine-learning/studio/faq.md",
        "redirect_url": "/azure/machine-learning/overview-what-is-azure-machine-learning#studio",
        "redirect_document_id": false
    },
    {
        "source_path_from_root": "/articles/machine-learning/studio/extend-your-experiment-with-r.md",
        "redirect_url": "/azure/machine-learning/classic/",
        "redirect_document_id": false
    },
    {
        "source_path_from_root": "/articles/machine-learning/studio/export-delete-personal-data-dsr.md",
        "redirect_url": "/azure/machine-learning/classic/export-delete-personal-data-dsr",
        "redirect_document_id": true
    },
    {
        "source_path_from_root": "/articles/machine-learning/studio/execute-python-scripts.md",
        "redirect_url": "/azure/machine-learning/classic/execute-python-scripts",
        "redirect_document_id": true
    },
    {
        "source_path_from_root": "/articles/machine-learning/machine-learning-excel-add-in-for-web-services.md",
        "redirect_url": "/azure/machine-learning/classic/excel-add-in-for-web-services",
        "redirect_document_id": false
    },
    {
        "source_path_from_root": "/articles/machine-learning/studio/excel-add-in-for-web-services.md",
        "redirect_url": "/azure/machine-learning/classic/excel-add-in-for-web-services",
        "redirect_document_id": true
    },
    {
        "source_path_from_root": "/articles/machine-learning/studio/evaluate-model-performance.md",
        "redirect_url": "/azure/machine-learning/classic/evaluate-model-performance",
        "redirect_document_id": true
    },
    {
        "source_path_from_root": "/articles/machine-learning/studio/deploy-with-resource-manager-template.md",
        "redirect_url": "/azure/machine-learning/classic/deploy-with-resource-manager-template",
        "redirect_document_id": true
    },
    {
        "source_path_from_root": "/articles/machine-learning/studio/deploy-consume-web-service-guide.md",
        "redirect_url": "/azure/machine-learning/classic/deploy-consume-web-service-guide",
        "redirect_document_id": true
    },
    {
        "source_path_from_root": "/articles/machine-learning/studio/deploy-a-machine-learning-web-service.md",
        "redirect_url": "/azure/machine-learning/classic/deploy-a-machine-learning-web-service",
        "redirect_document_id": true
    },
    {
        "source_path_from_root": "/articles/machine-learning/studio/debug-models.md",
        "redirect_url": "/azure/machine-learning/classic/",
        "redirect_document_id": false
    },
    {
        "source_path_from_root": "/articles/machine-learning/studio/datamarket-deprecation.md",
        "redirect_url": "https://azure.microsoft.com/services/cognitive-services/",
        "redirect_document_id": false
    },
    {
        "source_path_from_root": "/articles/machine-learning/studio/data-science-for-beginners-the-5-questions-data-science-answers.md",
        "redirect_url": "/azure/machine-learning/classic/retired-data-science-for-beginners-videos",
        "redirect_document_id": false
    },
    {
        "source_path_from_root": "/articles/machine-learning/studio/data-science-for-beginners-predict-an-answer-with-a-simple-model.md",
        "redirect_url": "/azure/machine-learning/classic/retired-data-science-for-beginners-videos",
        "redirect_document_id": false
    },
    {
        "source_path_from_root": "/articles/machine-learning/studio/data-science-for-beginners-is-your-data-ready-for-data-science.md",
        "redirect_url": "/azure/machine-learning/classic/retired-data-science-for-beginners-videos",
        "redirect_document_id": false
    },
    {
        "source_path_from_root": "/articles/machine-learning/studio/data-science-for-beginners-copy-other-peoples-work-to-do-data-science.md",
        "redirect_url": "/azure/machine-learning/classic/retired-data-science-for-beginners-videos",
        "redirect_document_id": false
    },
    {
        "source_path_from_root": "/articles/machine-learning/studio/data-science-for-beginners-ask-a-question-you-can-answer-with-data.md",
        "redirect_url": "/azure/machine-learning/classic/retired-data-science-for-beginners-videos",
        "redirect_document_id": false
    },
    {
        "source_path_from_root": "/articles/machine-learning/studio/custom-r-modules.md",
        "redirect_url": "/azure/machine-learning/classic/custom-r-modules",
        "redirect_document_id": true
    },
    {
        "source_path_from_root": "/articles/machine-learning/studio/create-workspace.md",
        "redirect_url": "/azure/machine-learning/classic/create-workspace",
        "redirect_document_id": true
    },
    {
        "source_path_from_root": "/articles/machine-learning/studio/create-models-and-endpoints-with-powershell.md",
        "redirect_url": "/azure/machine-learning/classic/create-models-and-endpoints-with-powershell",
        "redirect_document_id": true
    },
    {
        "source_path_from_root": "/articles/machine-learning/studio/create-experiment.md",
        "redirect_url": "/azure/machine-learning/classic/create-experiment",
        "redirect_document_id": true
    },
    {
        "source_path_from_root": "/articles/machine-learning/studio/create-endpoint.md",
        "redirect_url": "/azure/machine-learning/classic/create-endpoint",
        "redirect_document_id": true
    },
    {
        "source_path_from_root": "/articles/machine-learning/studio/convert-training-experiment-to-scoring-experiment.md",
        "redirect_url": "/azure/machine-learning/classic/deploy-a-machine-learning-web-service",
        "redirect_document_id": false
    },
    {
        "source_path_from_root": "/articles/machine-learning/studio/consuming-from-excel.md",
        "redirect_url": "/azure/machine-learning/classic/consuming-from-excel",
        "redirect_document_id": true
    },
    {
        "source_path_from_root": "/articles/machine-learning/studio/consume-web-services.md",
        "redirect_url": "/azure/machine-learning/classic/consume-web-services",
        "redirect_document_id": true
    },
    {
        "source_path_from_root": "/articles/machine-learning/studio/consume-web-service-with-web-app-template.md",
        "redirect_url": "/azure/machine-learning/classic/consume-web-services",
        "redirect_document_id": false
    },
    {
        "source_path_from_root": "/articles/machine-learning/studio/basics-infographic-with-algorithm-examples.md",
        "redirect_url": "/azure/machine-learning/how-to-select-algorithms",
        "redirect_document_id": false
    },
    {
        "source_path_from_root": "/articles/machine-learning/studio/azure-ml-netsharp-reference-guide.md",
        "redirect_url": "/azure/machine-learning/classic/azure-ml-netsharp-reference-guide",
        "redirect_document_id": true
    },
    {
        "source_path_from_root": "/articles/machine-learning/studio/azure-ml-customer-churn-scenario.md",
        "redirect_url": "/azure/machine-learning/classic/",
        "redirect_document_id": false
    },
    {
        "source_path_from_root": "/articles/machine-learning/studio/algorithm-parameters-optimize.md",
        "redirect_url": "/azure/machine-learning/classic/algorithm-parameters-optimize",
        "redirect_document_id": true
    },
    {
        "source_path_from_root": "/articles/machine-learning/studio/algorithm-choice.md",
        "redirect_url": "/azure/machine-learning/how-to-select-algorithms",
        "redirect_document_id": true
    },
    {
        "source_path_from_root": "/articles/machine-learning/studio/algorithm-cheat-sheet.md",
        "redirect_url": "/azure/machine-learning/algorithm-cheat-sheet",
        "redirect_document_id": true
    },
    {
        "source_path_from_root": "/articles/machine-learning/studio/ai-gallery-control-personal-data-dsr.md",
        "redirect_url": "/azure/machine-learning/classic/ai-gallery-control-personal-data-dsr",
        "redirect_document_id": true
    },
    {
        "source_path_from_root": "/articles/machine-learning/services.md",
        "redirect_url": "/azure/machine-learning/index",
        "redirect_document_id": false
    },
    {
        "source_path_from_root": "/articles/machine-learning/service/ui-tutorial-automobile-price-train-score.md",
        "redirect_url": "/azure/machine-learning/tutorial-designer-automobile-price-train-score",
        "redirect_document_id": false
    },
    {
        "source_path_from_root": "/articles/machine-learning/service/ui-tutorial-automobile-price-deploy.md",
        "redirect_url": "/azure/machine-learning/tutorial-designer-automobile-price-deploy",
        "redirect_document_id": false
    },
    {
        "source_path_from_root": "/articles/machine-learning/service/ui-quickstart-run-experiment.md",
        "redirect_url": "tutorial-designer-automobile-price-train-score",
        "redirect_document_id": false
    },
    {
        "source_path_from_root": "/articles/machine-learning/service/ui-concept-visual-interface.md",
        "redirect_url": "/azure/machine-learning/concept-designer",
        "redirect_document_id": false
    },
    {
        "source_path_from_root": "/articles/machine-learning/service/tutorial-train-models-with-aml.md",
        "redirect_url": "/azure/machine-learning/tutorial-train-models-with-aml",
        "redirect_document_id": true
    },
    {
        "source_path_from_root": "/articles/machine-learning/service/tutorial-train-deploy-model-cli.md",
        "redirect_url": "/azure/machine-learning/how-to-train",
        "redirect_document_id": false
    },
    {
        "source_path_from_root": "/articles/machine-learning/service/tutorial-pipeline-batch-scoring-classification.md",
        "redirect_url": "/azure/machine-learning/tutorial-pipeline-batch-scoring-classification",
        "redirect_document_id": true
    },
    {
        "source_path_from_root": "/articles/machine-learning/service/tutorial-labeling.md",
        "redirect_url": "/azure/machine-learning/how-to-create-image-labeling-projects",
        "redirect_document_id": false
    },
    {
        "source_path_from_root": "/articles/machine-learning/service/tutorial-first-experiment-automated-ml.md",
        "redirect_url": "/azure/machine-learning/tutorial-first-experiment-automated-ml",
        "redirect_document_id": true
    },
    {
        "source_path_from_root": "/articles/machine-learning/service/tutorial-designer-automobile-price-train-score.md",
        "redirect_url": "/azure/machine-learning/tutorial-designer-automobile-price-train-score",
        "redirect_document_id": true
    },
    {
        "source_path_from_root": "/articles/machine-learning/service/tutorial-designer-automobile-price-deploy.md",
        "redirect_url": "/azure/machine-learning/tutorial-designer-automobile-price-deploy",
        "redirect_document_id": true
    },
    {
        "source_path_from_root": "/articles/machine-learning/service/tutorial-deploy-models-with-aml.md",
        "redirect_url": "/azure/machine-learning/tutorial-deploy-models-with-aml",
        "redirect_document_id": true
    },
    {
        "source_path_from_root": "/articles/machine-learning/service/tutorial-data-prep.md",
        "redirect_url": "/azure/machine-learning/tutorial-auto-train-models",
        "redirect_document_id": false
    },
    {
        "source_path_from_root": "/articles/machine-learning/service/tutorial-auto-train-models.md",
        "redirect_url": "/azure/machine-learning/v1/how-to-auto-train-models-v1",
        "redirect_document_id": false
    },
    {
        "source_path_from_root": "/articles/machine-learning/tutorial-auto-train-models.md",
        "redirect_url": "/azure/machine-learning/v1/how-to-auto-train-models-v1",
        "redirect_document_id": true
    },
    {
        "source_path_from_root": "/articles/machine-learning/service/tutorial-1st-r-experiment.md",
        "redirect_url": "https://github.com/Azure/azureml-sdk-for-r",
        "redirect_document_id": false
    },
    {
        "source_path_from_root": "/articles/machine-learning/service/tutorial-1st-experiment-sdk-train.md",
        "redirect_url": "/azure/machine-learning/tutorial-1st-experiment-sdk-train",
        "redirect_document_id": true
    },
    {
        "source_path_from_root": "/articles/machine-learning/service/tutorial-1st-experiment-sdk-setup.md",
        "redirect_url": "/azure/machine-learning/tutorial-1st-experiment-sdk-setup",
        "redirect_document_id": true
    },
    {
        "source_path_from_root": "/articles/machine-learning/service/support-for-aml-services.md",
        "redirect_url": "https://social.msdn.microsoft.com/Forums/home?forum=AzureMachineLearningService",
        "redirect_document_id": false
    },
    {
        "source_path_from_root": "/articles/machine-learning/service/setup-create-workspace.md",
        "redirect_url": "/azure/machine-learning/how-to-manage-workspace",
        "redirect_document_id": false
    },
    {
        "source_path_from_root": "/articles/machine-learning/service/samples-notebooks.md",
        "redirect_url": "/azure/machine-learning/samples-notebooks",
        "redirect_document_id": true
    },
    {
        "source_path_from_root": "/articles/machine-learning/service/resource-known-issues.md",
        "redirect_url": "/azure/machine-learning/how-to-debug-visual-studio-code",
        "redirect_document_id": true
    },
    {
        "source_path_from_root": "/articles/machine-learning/service/reference-azure-machine-learning-cli.md",
        "redirect_url": "/azure/machine-learning/reference-azure-machine-learning-cli",
        "redirect_document_id": true
    },
    {
        "source_path_from_root": "/articles/machine-learning/v-fake/how-to-connect-data-ui.md",
        "redirect_url": "/azure/machine-learning/how-to-connect-data-ui",
        "redirect_document_id": true
    },
    {
        "source_path_from_root": "/articles/machine-learning/service/quickstart-run-local-notebook.md",
        "redirect_url": "/azure/machine-learning/how-to-configure-environment#local",
        "redirect_document_id": false
    },
    {
        "source_path_from_root": "/articles/machine-learning/service/quickstart-run-cloud-notebook.md",
        "redirect_url": "/azure/machine-learning/tutorial-1st-experiment-sdk-setup",
        "redirect_document_id": false
    },
    {
        "source_path_from_root": "/articles/machine-learning/service/quickstart-get-started.md",
        "redirect_url": "/azure/machine-learning/tutorial-1st-experiment-sdk-setup",
        "redirect_document_id": false
    },
    {
        "source_path_from_root": "/articles/machine-learning/service/quickstart-get-started-with-cli.md",
        "redirect_url": "/azure/machine-learning/reference-azure-machine-learning-cli",
        "redirect_document_id": false
    },
    {
        "source_path_from_root": "/articles/machine-learning/service/quickstart-create-workspace-with-python.md",
        "redirect_url": "/azure/machine-learning/how-to-configure-environment#local",
        "redirect_document_id": false
    },
    {
        "source_path_from_root": "/articles/machine-learning/service/overview-what-is-machine-learning.md",
        "redirect_url": "/azure/machine-learning/overview-what-is-machine-learning",
        "redirect_document_id": false
    },
    {
        "source_path_from_root": "/articles/machine-learning/service/overview-what-happened-to-workbench.md",
        "redirect_url": "/azure/machine-learning/overview-what-happened-to-workbench",
        "redirect_document_id": true
    },
    {
        "source_path_from_root": "/articles/machine-learning/service/overview-more-machine-learning.md",
        "redirect_url": "/azure/architecture/data-guide/technology-choices/data-science-and-machine-learning",
        "redirect_document_id": false
    },
    {
        "source_path_from_root": "/articles/machine-learning/service/monitor-resource-reference.md",
        "redirect_url": "/azure/machine-learning/monitor-azure-machine-learning-reference",
        "redirect_document_id": false
    },
    {
        "source_path_from_root": "/articles/machine-learning/monitor-resource-reference.md",
        "redirect_url": "/azure/machine-learning/monitor-azure-machine-learning-reference",
        "redirect_document_id": true
    },
    {
        "source_path_from_root": "/articles/machine-learning/service/monitor-azure-machine-learning.md",
        "redirect_url": "/azure/machine-learning/monitor-azure-machine-learning",
        "redirect_document_id": true
    },
    {
        "source_path_from_root": "/articles/machine-learning/service/machine-learning-interpretability-explainability.md",
        "redirect_url": "/azure/machine-learning/how-to-machine-learning-interpretability",
        "redirect_document_id": false
    },
    {
        "source_path_from_root": "/articles/machine-learning/service/index.yml",
        "redirect_url": "/azure/machine-learning/",
        "redirect_document_id": false
    },
    {
        "source_path_from_root": "/articles/machine-learning/service/how-to-write-data.md",
        "redirect_url": "/azure/machine-learning/how-to-create-register-datasets",
        "redirect_document_id": false
    },
    {
        "source_path_from_root": "/articles/machine-learning/service/how-to-vscode-train-deploy.md",
        "redirect_url": "/azure/machine-learning/tutorial-setup-vscode-extension",
        "redirect_document_id": false
    },
    {
        "source_path_from_root": "/articles/machine-learning/service/how-to-vscode-tools.md",
        "redirect_url": "/azure/machine-learning/tutorial-setup-vscode-extension",
        "redirect_document_id": true
    },
    {
        "source_path_from_root": "/articles/machine-learning/service/how-to-use-secrets-in-runs.md",
        "redirect_url": "/azure/machine-learning/how-to-use-secrets-in-runs",
        "redirect_document_id": true
    },
    {
        "source_path_from_root": "/articles/machine-learning/service/how-to-use-mlflow.md",
        "redirect_url": "/azure/machine-learning/how-to-use-mlflow",
        "redirect_document_id": true
    },
    {
        "source_path_from_root": "/articles/machine-learning/v-fake/how-to-use-synapsesparkstep.md",
        "redirect_url": "/azure/machine-learning/how-to-use-synapsesparkstep",
        "redirect_document_id": true
    },
    {
        "source_path_from_root": "/articles/machine-learning/v-fake/how-to-version-track-datasets.md",
        "redirect_url": "/azure/machine-learning/how-to-version-track-datasets",
        "redirect_document_id": true
    },
    {
        "source_path_from_root": "/articles/machine-learning/service/how-to-use-event-grid.md",
        "redirect_url": "/azure/machine-learning/how-to-use-event-grid",
        "redirect_document_id": true
    },
    {
        "source_path_from_root": "/articles/machine-learning/service/how-to-use-environments.md",
        "redirect_url": "/azure/machine-learning/how-to-use-environments",
        "redirect_document_id": true
    },
    {
        "source_path_from_root": "/articles/machine-learning/service/how-to-understand-automated-ml.md",
        "redirect_url": "/azure/machine-learning/how-to-understand-automated-ml",
        "redirect_document_id": true
    },
    {
        "source_path_from_root": "/articles/machine-learning/service/how-to-understand-accuracy-metrics.md",
        "redirect_url": "/azure/machine-learning/how-to-understand-automated-ml",
        "redirect_document_id": false
    },
    {
        "source_path_from_root": "/articles/machine-learning/how-to-understand-automated-m.md",
        "redirect_url": "/azure/machine-learning/how-to-understand-automated-ml",
        "redirect_document_id": false
    },
    {
        "source_path_from_root": "/articles/machine-learning/service/how-to-ui-sample-text-classification.md",
        "redirect_url": "/azure/machine-learning/samples-designer",
        "redirect_document_id": false
    },
    {
        "source_path_from_root": "/articles/machine-learning/service/how-to-ui-sample-regression-predict-automobile-price-compare-algorithms.md",
        "redirect_url": "/azure/machine-learning/samples-designer",
        "redirect_document_id": false
    },
    {
        "source_path_from_root": "/articles/machine-learning/service/how-to-ui-sample-regression-predict-automobile-price-basic.md",
        "redirect_url": "/azure/machine-learning/samples-designer",
        "redirect_document_id": false
    },
    {
        "source_path_from_root": "/articles/machine-learning/service/how-to-ui-sample-classification-predict-flight-delay.md",
        "redirect_url": "/azure/machine-learning/samples-designer",
        "redirect_document_id": false
    },
    {
        "source_path_from_root": "/articles/machine-learning/service/how-to-ui-sample-classification-predict-credit-risk-cost-sensitive.md",
        "redirect_url": "/azure/machine-learning/samples-designer",
        "redirect_document_id": false
    },
    {
        "source_path_from_root": "/articles/machine-learning/service/how-to-ui-sample-classification-predict-credit-risk-basic.md",
        "redirect_url": "/azure/machine-learning/azure/machine-learning/samples-designer",
        "redirect_document_id": false
    },
    {
        "source_path_from_root": "/articles/machine-learning/service/how-to-ui-sample-classification-predict-churn.md",
        "redirect_url": "/azure/machine-learning/samples-designer",
        "redirect_document_id": false
    },
    {
        "source_path_from_root": "/articles/machine-learning/service/how-to-tune-hyperparameters.md",
        "redirect_url": "/azure/machine-learning/how-to-tune-hyperparameters",
        "redirect_document_id": true
    },
    {
        "source_path_from_root": "/articles/machine-learning/how-to-troubleshoot-deployment.md",
        "redirect_url": "/azure/machine-learning/how-to-troubleshoot-online-endpoints",
        "redirect_document_id": false
    },
    {
        "source_path_from_root": "/articles/machine-learning/how-to-troubleshoot-deployment-local.md",
        "redirect_url": "/azure/machine-learning/how-to-troubleshoot-online-endpoints",
        "redirect_document_id": false
    },
    {
        "source_path_from_root": "/articles/machine-learning/service/how-to-transform-data.md",
        "redirect_url": "/azure/machine-learning/how-to-create-register-datasets",
        "redirect_document_id": false
    },
    {
        "source_path_from_root": "/articles/machine-learning/how-to-train-with-datasets.md",
        "redirect_url": "/azure/machine-learning/how-to-read-write-data-v2",
        "redirect_document_id": false
    },
    {
        "source_path_from_root": "/articles/machine-learning/v-fake/how-to-train-with-datasets.md",
        "redirect_url": "/azure/machine-learning/how-to-train-with-datasets",
        "redirect_document_id": true
    },
    {
        "source_path_from_root": "/articles/machine-learning/service/how-to-train-tensorflow.md",
        "redirect_url": "/azure/machine-learning/how-to-train-tensorflow",
        "redirect_document_id": true
    },
    {
        "source_path_from_root": "/articles/machine-learning/service/how-to-train-scikit-learn.md",
        "redirect_url": "/azure/machine-learning/how-to-train-scikit-learn",
        "redirect_document_id": true
    },
    {
        "source_path_from_root": "/articles/machine-learning/service/how-to-train-pytorch.md",
        "redirect_url": "/azure/machine-learning/how-to-train-pytorch",
        "redirect_document_id": true
    },
    {
        "source_path_from_root": "/articles/machine-learning/service/how-to-train-ml-models.md",
        "redirect_url": "/azure/machine-learning/how-to-train-ml-models",
        "redirect_document_id": true
    },
    {
        "source_path_from_root": "/articles/machine-learning/service/how-to-train-keras.md",
        "redirect_url": "/azure/machine-learning/how-to-train-keras",
        "redirect_document_id": true
    },
    {
        "source_path_from_root": "/articles/machine-learning/service/how-to-train-chainer.md",
        "redirect_url": "/azure/machine-learning/how-to-train-chainer",
        "redirect_document_id": true
    },
    {
        "source_path_from_root": "/articles/machine-learning/service/how-to-track-experiments.md",
        "redirect_url": "/azure/machine-learning/how-to-track-experiments",
        "redirect_document_id": false
    },
    {
        "source_path_from_root": "/articles/machine-learning/service/how-to-setup-authentication.md",
        "redirect_url": "/azure/machine-learning/how-to-setup-authentication",
        "redirect_document_id": true
    },
    {
        "source_path_from_root": "/articles/machine-learning/service/how-to-set-up-training-targets.md",
        "redirect_url": "/azure/machine-learning/v1/how-to-set-up-training-targets",
        "redirect_document_id": false
    },
    {
        "source_path_from_root": "/articles/machine-learning/v-fake/how-to-set-up-training-targets.md",
        "redirect_url": "/azure/machine-learning/how-to-set-up-training-targets",
        "redirect_document_id": true
    },
    {
        "source_path_from_root": "/articles/machine-learning/how-to-secure-web-service.md",
        "redirect_url": "/azure/machine-learning/how-to-attach-kubernetes-anywhere",
        "redirect_document_id": false
    },
    {
        "source_path_from_root": "/articles/machine-learning/service/how-to-schedule-pipelines.md",
        "redirect_url": "/azure/machine-learning/how-to-schedule-pipelines",
        "redirect_document_id": true
    },
    {
        "source_path_from_root": "/articles/machine-learning/v-fake/how-to-save-write-experiment-files.md",
        "redirect_url": "/azure/machine-learning/how-to-save-write-experiment-files",
        "redirect_document_id": true
    },
    {
        "source_path_from_root": "/articles/machine-learning/service/how-to-save-write-experiment-files.md",
        "redirect_url": "/azure/machine-learning/v1/how-to-save-write-experiment-files",
        "redirect_document_id": false
    },
    {
        "source_path_from_root": "/articles/machine-learning/service/how-to-run-batch-predictions.md",
        "redirect_url": "/azure/machine-learning/how-to-run-batch-predictions",
        "redirect_document_id": true
    },
    {
        "source_path_from_root": "/articles/machine-learning/service/how-to-run-batch-predictions-designer.md",
        "redirect_url": "/azure/machine-learning/how-to-run-batch-predictions-designer",
        "redirect_document_id": true
    },
    {
        "source_path_from_root": "/articles/machine-learning/service/how-to-retrain-designer.md",
        "redirect_url": "/azure/machine-learning/how-to-retrain-designer",
        "redirect_document_id": true
    },
    {
        "source_path_from_root": "/articles/machine-learning/service/how-to-monitor-tensorboard.md",
        "redirect_url": "/azure/machine-learning/v1/how-to-monitor-tensorboard",
        "redirect_document_id": false
    },
    {
        "source_path_from_root": "/articles/machine-learning/v-fake/how-to-monitor-datasets.md",
        "redirect_url": "/azure/machine-learning/how-to-monitor-datasets",
        "redirect_document_id": true
    },
    {
        "source_path_from_root": "/articles/machine-learning/service/how-to-monitor-data-drift.md",
        "redirect_url": "/azure/machine-learning/how-to-monitor-data-drift",
        "redirect_document_id": true
    },
    {
        "source_path_from_root": "/articles/machine-learning/service/how-to-migrate.md",
        "redirect_url": "/azure/machine-learning/overview-what-happened-to-workbench",
        "redirect_document_id": false
    },
    {
        "source_path_from_root": "/articles/machine-learning/service/how-to-manage-workspace.md",
        "redirect_url": "/azure/machine-learning/how-to-manage-workspace",
        "redirect_document_id": true
    },
    {
        "source_path_from_root": "/articles/machine-learning/service/how-to-manage-workspace-cli.md",
        "redirect_url": "/azure/machine-learning/how-to-manage-workspace-cli",
        "redirect_document_id": true
    },
    {
        "source_path_from_root": "/articles/machine-learning/service/how-to-manage-runs.md",
        "redirect_url": "/azure/machine-learning/how-to-manage-runs",
        "redirect_document_id": true
    },
    {
        "source_path_from_root": "/articles/machine-learning/service/how-to-manage-quotas.md",
        "redirect_url": "/azure/machine-learning/how-to-manage-quotas",
        "redirect_document_id": true
    },
    {
        "source_path_from_root": "/articles/machine-learning/service/how-to-manage-dataset-definitions.md",
        "redirect_url": "/python/api/azureml-core/azureml.core.dataset",
        "redirect_document_id": false
    },
    {
        "source_path_from_root": "/articles/machine-learning/service/how-to-machine-learning-interpretability.md",
        "redirect_url": "/azure/machine-learning/how-to-machine-learning-interpretability",
        "redirect_document_id": true
    },
    {
        "source_path_from_root": "/articles/machine-learning/service/how-to-machine-learning-interpretability-automl.md",
        "redirect_url": "/azure/machine-learning/how-to-machine-learning-interpretability-automl",
        "redirect_document_id": true
    },
    {
        "source_path_from_root": "/articles/machine-learning/service/how-to-machine-learning-interpretability-aml.md",
        "redirect_url": "/azure/machine-learning/how-to-machine-learning-interpretability-aml",
        "redirect_document_id": true
    },
    {
        "source_path_from_root": "/articles/machine-learning/service/how-to-label-images.md",
        "redirect_url": "/azure/machine-learning/how-to-label-images",
        "redirect_document_id": true
    },
    {
        "source_path_from_root": "/articles/machine-learning/v-fake/how-to-data-ingest-adf.md",
        "redirect_url": "/azure/machine-learning/how-to-data-ingest-adf",
        "redirect_document_id": true
    },
    {
        "source_path_from_root": "/articles/machine-learning/service/how-to-improve-accuracy-for-computer-vision-models.md",
        "redirect_url": "/azure/machine-learning/overview-what-happened-to-workbench",
        "redirect_document_id": false
    },
    {
        "source_path_from_root": "/articles/machine-learning/service/how-to-explore-prepare-data.md",
        "redirect_url": "/python/api/azureml-core/azureml.core.dataset.dataset",
        "redirect_document_id": false
    },
    {
        "source_path_from_root": "/articles/machine-learning/service/how-to-enable-virtual-network.md",
        "redirect_url": "/azure/machine-learning/how-to-enable-virtual-network",
        "redirect_document_id": true
    },
    {
        "source_path_from_root": "/articles/machine-learning/service/how-to-enable-logging.md",
        "redirect_url": "/azure/machine-learning/how-to-enable-logging",
        "redirect_document_id": false
    },
    {
        "source_path_from_root": "/articles/machine-learning/v-fake/how-to-enable-data-collection.md",
        "redirect_url": "/azure/machine-learning/how-to-enable-data-collection",
        "redirect_document_id": true
    },
    {
        "source_path_from_root": "/articles/machine-learning/how-to-enable-app-insights.md",
        "redirect_url": "/azure/machine-learning/how-to-monitor-online-endpoints",
        "redirect_document_id": false
    },
    {
        "source_path_from_root": "/articles/machine-learning/v-fake/how-to-designer-import-data.md",
        "redirect_url": "/azure/machine-learning/how-to-designer-import-data",
        "redirect_document_id": true
    },
    {
        "source_path_from_root": "/articles/machine-learning/v-fake/how-to-move-data-in-out-of-pipelines.md",
        "redirect_url": "/azure/machine-learning/how-to-move-data-in-out-of-pipelines",
        "redirect_document_id": true
    },
    {
        "source_path_from_root": "/articles/machine-learning/how-to-differential-privacy.md",
        "redirect_url": "/azure/machine-learning/concept-responsible-ml#privacy-and-security",
        "redirect_document_id": true
    },
    {
        "source_path_from_root": "/articles/machine-learning/service/how-to-designer-sample-text-classification.md",
        "redirect_url": "/azure/machine-learning/samples-designer",
        "redirect_document_id": false
    },
    {
        "source_path_from_root": "/articles/machine-learning/service/how-to-designer-sample-regression-automobile-price-compare-algorithms.md",
        "redirect_url": "/azure/machine-learning/samples-designer",
        "redirect_document_id": false
    },
    {
        "source_path_from_root": "/articles/machine-learning/service/how-to-designer-sample-regression-automobile-price-basic.md",
        "redirect_url": "/azure/machine-learning/samples-designer",
        "redirect_document_id": false
    },
    {
        "source_path_from_root": "/articles/machine-learning/service/how-to-designer-sample-classification-predict-income.md",
        "redirect_url": "/azure/machine-learning/how-to-designer-sample-classification-predict-income",
        "redirect_document_id": true
    },
    {
        "source_path_from_root": "/articles/machine-learning/service/how-to-designer-sample-classification-flight-delay.md",
        "redirect_url": "/azure/machine-learning/samples-designer",
        "redirect_document_id": false
    },
    {
        "source_path_from_root": "/articles/machine-learning/service/how-to-designer-sample-classification-credit-risk-cost-sensitive.md",
        "redirect_url": "/azure/machine-learning/samples-designer",
        "redirect_document_id": false
    },
    {
        "source_path_from_root": "/articles/machine-learning/service/how-to-designer-sample-classification-churn.md",
        "redirect_url": "/azure/machine-learning/how-to-designer-sample-classification-churn",
        "redirect_document_id": true
    },
    {
        "source_path_from_root": "/articles/machine-learning/how-to-authenticate-web-service.md",
        "redirect_url": "/azure/machine-learning/how-to-authenticate-online-endpoint",
        "redirect_document_id": false
    },
    {
        "source_path_from_root": "/articles/machine-learning/how-to-safely-rollout-managed-endpoints-sdk-v2.md",
        "redirect_url": "/azure/machine-learning/how-to-safely-rollout-online-endpoints",
        "redirect_document_id": false
    },
    {
        "source_path_from_root": "/articles/machine-learning/how-to-safely-rollout-managed-endpoints.md",
        "redirect_url": "/azure/machine-learning/how-to-safely-rollout-online-endpoints",
        "redirect_document_id": false
    },
    {
        "source_path_from_root": "/articles/machine-learning/how-to-deploy-local-container-notebook-vm.md",
        "redirect_url": "/azure/machine-learning/how-to-deploy-online-endpoints",
        "redirect_document_id": false
    },
    {
        "source_path_from_root": "/articles/machine-learning/how-to-deploy-local.md",
        "redirect_url": "/azure/machine-learning/how-to-deploy-online-endpoints",
        "redirect_document_id": false
    },
    {
        "source_path_from_root": "/articles/machine-learning/how-to-deploy-managed-online-endpoint-sdk-v2.md",
        "redirect_url": "/azure/machine-learning/how-to-deploy-online-endpoints",
        "redirect_document_id": false
    },
    {
        "source_path_from_root": "/articles/machine-learning/how-to-use-managed-online-endpoint-studio.md",
        "redirect_url": "/azure/machine-learning/how-to-deploy-online-endpoints",
        "redirect_document_id": false
    },
    {
        "source_path_from_root": "/articles/machine-learning/v-fake/how-to-deploy-model-designer.md",
        "redirect_url": "/azure/machine-learning/how-to-deploy-model-designer",
        "redirect_document_id": true
    },
    {
        "source_path_from_root": "/articles/machine-learning/how-to-deploy-update-web-service.md",
        "redirect_url": "/azure/machine-learning/how-to-deploy-online-endpoints",
        "redirect_document_id": false
    },
    {
        "source_path_from_root": "/articles/machine-learning/how-to-deploy-inferencing-gpus.md",
        "redirect_url": "/azure/machine-learning/how-to-deploy-online-endpoints",
        "redirect_document_id": false
    },
    {
        "source_path_from_root": "/articles/machine-learning/service/how-to-deploy-fpga-web-service.md",
        "redirect_url": "/azure/machine-learning/how-to-deploy-online-endpoints",
        "redirect_document_id": false
    },
    {
        "source_path_from_root": "/articles/machine-learning/how-to-deploy-fpga-web-service.md",
        "redirect_url": "/azure/machine-learning/how-to-deploy-online-endpoints",
        "redirect_document_id": true
    },
    {
        "source_path_from_root": "/articles/machine-learning/service/how-to-deploy-custom-docker-image.md",
        "redirect_url": "/azure/machine-learning/how-to-deploy-custom-docker-image",
        "redirect_document_id": true
    },
    {
        "source_path_from_root": "/articles/machine-learning/service/how-to-deploy-azure-kubernetes-service.md",
        "redirect_url": "/azure/machine-learning/how-to-deploy-azure-kubernetes-service",
        "redirect_document_id": true
    },
    {
        "source_path_from_root": "/articles/machine-learning/service/how-to-deploy-azure-container-instance.md",
        "redirect_url": "/azure/machine-learning/how-to-deploy-azure-container-instance",
        "redirect_document_id": true
    },
    {
        "source_path_from_root": "/articles/machine-learning/service/how-to-define-task-type.md",
        "redirect_url": "/azure/machine-learning/how-to-define-task-type",
        "redirect_document_id": true
    },
    {
        "source_path_from_root": "/articles/machine-learning/service/how-to-debug-batch-predictions.md",
        "redirect_url": "/azure/machine-learning/how-to-debug-batch-predictions",
        "redirect_document_id": true
    },
    {
        "source_path_from_root": "/articles/machine-learning/service/how-to-data-prep.md",
        "redirect_url": "/python/api/overview/azure/dataprep/intro?view=azure-dataprep-py",
        "redirect_document_id": false
    },
    {
        "source_path_from_root": "/articles/machine-learning/v-fake/how-to-data-prep-synapse-spark-pool.md",
        "redirect_url": "/azure/machine-learning/how-to-data-prep-synapse-spark-pool",
        "redirect_document_id": true
    },
    {
        "source_path_from_root": "/articles/machine-learning/service/how-to-create-your-first-pipeline.md",
        "redirect_url": "/azure/machine-learning/how-to-create-your-first-pipeline",
        "redirect_document_id": true
    },
    {
        "source_path_from_root": "/articles/machine-learning/service/how-to-create-workspace-template.md",
        "redirect_url": "/azure/machine-learning/how-to-create-workspace-template",
        "redirect_document_id": true
    },
    {
        "source_path_from_root": "/articles/machine-learning/service/how-to-create-register-datasets.md",
        "redirect_url": "/azure/machine-learning/how-to-create-register-datasets",
        "redirect_document_id": false
    },
    {
        "source_path_from_root": "/articles/machine-learning/service/how-to-create-portal-experiments.md",
        "redirect_url": "/azure/machine-learning/how-to-use-automated-ml-for-ml-models",
        "redirect_document_id": false
    },
    {
        "source_path_from_root": "/articles/machine-learning/v-fake/how-to-use-automlstep-in-pipelines.md",
        "redirect_url": "/azure/machine-learning/how-to-use-automlstep-in-pipelines",
        "redirect_document_id": true
    },
    {
        "source_path_from_root": "/articles/machine-learning/service/how-to-create-labeling-projects.md",
        "redirect_url": "/azure/machine-learning/how-to-create-labeling-projects",
        "redirect_document_id": true
    },
    {
        "source_path_from_root": "/articles/machine-learning/how-to-use-reinforcement-learning.md",
        "redirect_url": "/azure/machine-learning/",
        "redirect_document_id": false
    },
    {
        "source_path_from_root": "/articles/machine-learning/v-fake/how-to-use-reinforcement-learning.md",
        "redirect_url": "/azure/machine-learning/",
        "redirect_document_id": false
    },
    {
        "source_path_from_root": "/articles/machine-learning/service/how-to-create-dataset-snapshots.md",
        "redirect_url": "/python/api/azureml-core/azureml.data.dataset_snapshot.datasetsnapshot",
        "redirect_document_id": false
    },
    {
        "source_path_from_root": "/articles/machine-learning/machine-learning-consume-web-services.md",
        "redirect_url": "/azure/machine-learning/how-to-authenticate-online-endpoint",
        "redirect_document_id": false
    },
    {
        "source_path_from_root": "/articles/machine-learning/service/how-to-consume-web-service.md",
        "redirect_url": "/azure/machine-learning/how-to-authenticate-online-endpoint",
        "redirect_document_id": false
    },
    {
        "source_path_from_root": "/articles/machine-learning/how-to-consume-web-service.md",
        "redirect_url": "/azure/machine-learning/how-to-authenticate-online-endpoint",
        "redirect_document_id": false
    },
    {
        "source_path_from_root": "/articles/machine-learning/service/how-to-configure-environment.md",
        "redirect_url": "/azure/machine-learning/how-to-configure-environment",
        "redirect_document_id": true
    },
    {
        "source_path_from_root": "/articles/machine-learning/service/how-to-configure-auto-train.md",
        "redirect_url": "/azure/machine-learning/how-to-configure-auto-train",
        "redirect_document_id": true
    },
    {
        "source_path_from_root": "/articles/machine-learning/service/how-to-choose-a-dev-environment.md",
        "redirect_url": "/azure/machine-learning/how-to-configure-environment",
        "redirect_document_id": false
    },
    {
        "source_path_from_root": "/articles/machine-learning/service/how-to-change-storage-access-key.md",
        "redirect_url": "/azure/machine-learning/how-to-change-storage-access-key",
        "redirect_document_id": false
    },
    {
        "source_path_from_root": "/articles/machine-learning/service/how-to-build-deploy-text-classification-models.md",
        "redirect_url": "/azure/machine-learning/overview-what-happened-to-workbench",
        "redirect_document_id": false
    },
    {
        "source_path_from_root": "/articles/machine-learning/service/how-to-build-deploy-onnx.md",
        "redirect_url": "/azure/machine-learning/concept-onnx",
        "redirect_document_id": false
    },
    {
        "source_path_from_root": "/articles/machine-learning/service/how-to-build-deploy-object-detection-models.md",
        "redirect_url": "/azure/machine-learning/overview-what-happened-to-workbench",
        "redirect_document_id": false
    },
    {
        "source_path_from_root": "/articles/machine-learning/service/how-to-build-deploy-image-similarity-models.md",
        "redirect_url": "/azure/machine-learning/overview-what-happened-to-workbench",
        "redirect_document_id": false
    },
    {
        "source_path_from_root": "/articles/machine-learning/service/how-to-build-deploy-image-classification-models.md",
        "redirect_url": "/azure/machine-learning/overview-what-happened-to-workbench",
        "redirect_document_id": false
    },
    {
        "source_path_from_root": "/articles/machine-learning/service/how-to-automated-ml.md",
        "redirect_url": "/azure/machine-learning/concept-automated-ml",
        "redirect_document_id": false
    },
    {
        "source_path_from_root": "/articles/machine-learning/service/how-to-auto-train-remote.md",
        "redirect_url": "/azure/machine-learning/how-to-auto-train-remote",
        "redirect_document_id": true
    },
    {
        "source_path_from_root": "/articles/machine-learning/service/how-to-auto-train-forecast.md",
        "redirect_url": "/azure/machine-learning/how-to-auto-train-forecast",
        "redirect_document_id": true
    },
    {
        "source_path_from_root": "/articles/machine-learning/service/how-to-assign-roles.md",
        "redirect_url": "/azure/machine-learning/how-to-assign-roles",
        "redirect_document_id": true
    },
    {
        "source_path_from_root": "/articles/machine-learning/service/how-to-access-data.md",
        "redirect_url": "/azure/machine-learning/how-to-access-data",
        "redirect_document_id": true
    },
    {
        "source_path_from_root": "/articles/machine-learning/service/concept-workspace.md",
        "redirect_url": "/azure/machine-learning/concept-workspace",
        "redirect_document_id": true
    },
    {
        "source_path_from_root": "/articles/machine-learning/service/concept-train-model-git-integration.md",
        "redirect_url": "/azure/machine-learning/concept-train-model-git-integration",
        "redirect_document_id": true
    },
    {
        "source_path_from_root": "/articles/machine-learning/service/concept-train-machine-learning-model.md",
        "redirect_url": "/azure/machine-learning/concept-train-machine-learning-model",
        "redirect_document_id": true
    },
    {
        "source_path_from_root": "/articles/machine-learning/service/concept-onnx.md",
        "redirect_url": "/azure/machine-learning/concept-onnx",
        "redirect_document_id": true
    },
    {
        "source_path_from_root": "/articles/machine-learning/service/concept-model-management-and-deployment.md",
        "redirect_url": "/azure/machine-learning/concept-model-management-and-deployment",
        "redirect_document_id": true
    },
    {
        "source_path_from_root": "/articles/machine-learning/service/concept-ml-pipelines.md",
        "redirect_url": "/azure/machine-learning/concept-ml-pipelines",
        "redirect_document_id": true
    },
    {
        "source_path_from_root": "/articles/machine-learning/service/concept-event-grid-integration.md",
        "redirect_url": "/azure/machine-learning/concept-event-grid-integration",
        "redirect_document_id": true
    },
    {
        "source_path_from_root": "/articles/machine-learning/service/concept-enterprise-security.md",
        "redirect_url": "/azure/machine-learning/concept-enterprise-security",
        "redirect_document_id": true
    },
    {
        "source_path_from_root": "/articles/machine-learning/service/concept-designer.md",
        "redirect_url": "/azure/machine-learning/concept-designer",
        "redirect_document_id": true
    },
    {
        "source_path_from_root": "/articles/machine-learning/service/concept-deep-learning-vs-machine-learning.md",
        "redirect_url": "/azure/machine-learning/concept-deep-learning-vs-machine-learning",
        "redirect_document_id": true
    },
    {
        "source_path_from_root": "/articles/machine-learning/service/concept-data.md",
        "redirect_url": "/azure/machine-learning/concept-data",
        "redirect_document_id": true
    },
    {
        "source_path_from_root": "/articles/machine-learning/service/concept-data-drift.md",
        "redirect_url": "/azure/machine-learning/how-to-monitor-data-drift",
        "redirect_document_id": false
    },
    {
        "source_path_from_root": "/articles/machine-learning/service/concept-compute-target.md",
        "redirect_url": "/azure/machine-learning/concept-compute-target",
        "redirect_document_id": true
    },
    {
        "source_path_from_root": "/articles/machine-learning/service/concept-compute-instance.md",
        "redirect_url": "/azure/machine-learning/concept-compute-instance",
        "redirect_document_id": true
    },
    {
        "source_path_from_root": "/articles/machine-learning/service/concept-azure-machine-learning-architecture.md",
        "redirect_url": "/azure/machine-learning/concept-azure-machine-learning-architecture",
        "redirect_document_id": true
    },
    {
        "source_path_from_root": "/articles/machine-learning/service/concept-automated-ml.md",
        "redirect_url": "/azure/machine-learning/concept-automated-ml",
        "redirect_document_id": true
    },
    {
        "source_path_from_root": "/articles/machine-learning/service/azure-machine-learning-release-notes.md",
        "redirect_url": "https://github.com/Azure/azure-sdk-for-python/blob/main/sdk/ml/azure-ai-ml/CHANGELOG.md",
        "redirect_document_id": false
    },
    {
        "source_path_from_root": "/articles/machine-learning/azure-machine-learning-release-notes.md",
        "redirect_url": "https://github.com/Azure/azure-sdk-for-python/blob/main/sdk/ml/azure-ai-ml/CHANGELOG.md",
        "redirect_document_id": false
    },
    {
        "source_path_from_root": "/articles/machine-learning/sample-designer-datasets.md",
        "redirect_url": "/azure/machine-learning/samples-designer",
        "redirect_document_id": false
    },
    {
        "source_path_from_root": "/articles/machine-learning/resource-known-issues.md",
        "redirect_url": "/azure/machine-learning/how-to-configure-auto-train#troubleshooting",
        "redirect_document_id": false
    },
    {
        "source_path_from_root": "/articles/machine-learning/reference-yaml-job-component.md",
        "redirect_url": "reference-yaml-job-command",
        "redirect_document_id": true
    },
    {
        "source_path_from_root": "/articles/machine-learning/reference-yaml-endpoint-managed-batch.md",
        "redirect_url": "/azure/machine-learning/reference-yaml-endpoint-batch",
        "redirect_document_id": false
    },
    {
        "source_path_from_root": "/articles/machine-learning/reference-yaml-endpoint-k8s-online.md",
        "redirect_url": "/azure/machine-learning/reference-yaml-overview",
        "redirect_document_id": false
    },
    {
        "source_path_from_root": "/articles/machine-learning/reference-yaml-deployment-managed-batch.md",
        "redirect_url": "/azure/machine-learning/reference-yaml-deployment-batch",
        "redirect_document_id": false
    },
    {
        "source_path_from_root": "/articles/machine-learning/reference-yaml-deployment-k8s-online.md",
        "redirect_url": "/azure/machine-learning/reference-yaml-overview",
        "redirect_document_id": false
    },
    {
        "source_path_from_root": "/articles/machine-learning/reference-yaml-dataset.md",
        "redirect_url": "reference-yaml-data",
        "redirect_document_id": true
    },
    {
        "source_path_from_root": "/articles/machine-learning/reference-yaml-compute.md",
        "redirect_url": "/azure/machine-learning/reference-yaml-compute-aml",
        "redirect_document_id": false
    },
    {
        "source_path_from_root": "/articles/machine-learning/v-fake/reference-pipeline-yaml.md",
        "redirect_url": "/azure/machine-learning/reference-pipeline-yaml",
        "redirect_document_id": false
    },
    {
        "source_path_from_root": "/articles/machine-learning/reference-pipeline-yaml.md",
        "redirect_url": "/azure/machine-learning/reference-yaml-job-pipeline",
        "redirect_document_id": false
    },
    {
        "source_path_from_root": "/articles/machine-learning/reference-online-endpoint-yaml.md",
        "redirect_url": "reference-yaml-endpoint-online",
        "redirect_document_id": true
    },
    {
        "source_path_from_root": "/articles/machine-learning/v-fake/reference-azure-machine-learning-cli.md",
        "redirect_url": "/azure/machine-learning/reference-azure-machine-learning-cli",
        "redirect_document_id": false
    },
    {
        "source_path_from_root": "/articles/machine-learning/reference-azure-machine-learning-cli.md",
        "redirect_url": "/azure/machine-learning/how-to-configure-cli",
        "redirect_document_id": true
    },
    {
        "source_path_from_root": "/articles/machine-learning/r-developers-guide.md",
        "redirect_url": "/azure/architecture/data-guide/technology-choices/r-developers-guide",
        "redirect_document_id": false
    },
    {
        "source_path_from_root": "/articles/machine-learning/service/overview-what-is-azure-ml.md",
        "redirect_url": "/azure/machine-learning/overview-what-is-azure-machine-learning",
        "redirect_document_id": false
    },
    {
        "source_path_from_root": "/articles/machine-learning/overview-what-is-azure-ml.md",
        "redirect_url": "/azure/machine-learning/overview-what-is-azure-machine-learning",
        "redirect_document_id": true
    },
    {
        "source_path_from_root": "/articles/machine-learning/machine-learning-webservice-deploy-a-web-service.md",
        "redirect_url": "machine-learning-publish-a-machine-learning-web-service",
        "redirect_document_id": false
    },
    {
        "source_path_from_root": "/articles/machine-learning/machine-learning-recommendation-api-sample-application.md",
        "redirect_url": "machine-learning-datamarket-deprecation",
        "redirect_document_id": false
    },
    {
        "source_path_from_root": "/articles/machine-learning/machine-learning-recommendation-api-quick-start-guide.md",
        "redirect_url": "machine-learning-datamarket-deprecation",
        "redirect_document_id": false
    },
    {
        "source_path_from_root": "/articles/machine-learning/machine-learning-recommendation-api-javascript-integration.md",
        "redirect_url": "machine-learning-datamarket-deprecation",
        "redirect_document_id": false
    },
    {
        "source_path_from_root": "/articles/machine-learning/machine-learning-recommendation-api-faq.md",
        "redirect_url": "machine-learning-datamarket-deprecation",
        "redirect_document_id": false
    },
    {
        "source_path_from_root": "/articles/machine-learning/machine-learning-recommendation-api-documentation.md",
        "redirect_url": "machine-learning-datamarket-deprecation",
        "redirect_document_id": false
    },
    {
        "source_path_from_root": "/articles/machine-learning/machine-learning-r-csharp-web-service-examples.md",
        "redirect_url": "https://gallery.cortanaintelligence.com/",
        "redirect_document_id": false
    },
    {
        "source_path_from_root": "/articles/machine-learning/machine-learning-r-csharp-survival-analysis.md",
        "redirect_url": "https://gallery.cortanaintelligence.com/",
        "redirect_document_id": false
    },
    {
        "source_path_from_root": "/articles/machine-learning/machine-learning-r-csharp-retail-demand-forecasting.md",
        "redirect_url": "https://gallery.cortanaintelligence.com/",
        "redirect_document_id": false
    },
    {
        "source_path_from_root": "/articles/machine-learning/machine-learning-r-csharp-normal-distribution.md",
        "redirect_url": "https://gallery.cortanaintelligence.com/",
        "redirect_document_id": false
    },
    {
        "source_path_from_root": "/articles/machine-learning/machine-learning-r-csharp-multivariate-linear-regression.md",
        "redirect_url": "https://gallery.cortanaintelligence.com/",
        "redirect_document_id": false
    },
    {
        "source_path_from_root": "/articles/machine-learning/machine-learning-r-csharp-lexicon-based-sentiment-analysis.md",
        "redirect_url": "https://gallery.cortanaintelligence.com/",
        "redirect_document_id": false
    },
    {
        "source_path_from_root": "/articles/machine-learning/machine-learning-r-csharp-forecasting-exponential-smoothing.md",
        "redirect_url": "https://gallery.cortanaintelligence.com/",
        "redirect_document_id": false
    },
    {
        "source_path_from_root": "/articles/machine-learning/machine-learning-r-csharp-difference-in-two-proportions.md",
        "redirect_url": "https://gallery.cortanaintelligence.com/",
        "redirect_document_id": false
    },
    {
        "source_path_from_root": "/articles/machine-learning/machine-learning-r-csharp-cluster-model.md",
        "redirect_url": "https://gallery.cortanaintelligence.com/",
        "redirect_document_id": false
    },
    {
        "source_path_from_root": "/articles/machine-learning/machine-learning-r-csharp-binomial-distribution.md",
        "redirect_url": "https://gallery.cortanaintelligence.com/",
        "redirect_document_id": false
    },
    {
        "source_path_from_root": "/articles/machine-learning/machine-learning-r-csharp-binary-classifier.md",
        "redirect_url": "https://gallery.cortanaintelligence.com/",
        "redirect_document_id": false
    },
    {
        "source_path_from_root": "/articles/machine-learning/machine-learning-r-csharp-arima.md",
        "redirect_url": "https://gallery.cortanaintelligence.com/",
        "redirect_document_id": false
    },
    {
        "source_path_from_root": "/articles/machine-learning/machine-learning-python-data-access.md",
        "redirect_url": "/azure/architecture/data-science-process/python-data-access",
        "redirect_document_id": false
    },
    {
        "source_path_from_root": "/articles/machine-learning/machine-learning-publish-web-service-to-azure-marketplace.md",
        "redirect_url": "machine-learning-gallery-experiments",
        "redirect_document_id": false
    },
    {
        "source_path_from_root": "/articles/machine-learning/machine-learning-marketplace-faq.md",
        "redirect_url": "https://gallery.cortanaintelligence.com/",
        "redirect_document_id": false
    },
    {
        "source_path_from_root": "/articles/machine-learning/machine-learning-feature-selection-and-engineering.md",
        "redirect_url": "machine-learning-data-science-create-features",
        "redirect_document_id": false
    },
    {
        "source_path_from_root": "/articles/machine-learning/machine-learning-faq.md",
        "redirect_url": "/azure/machine-learning/overview-what-is-azure-machine-learning",
        "redirect_document_id": false
    },
    {
        "source_path_from_root": "/articles/machine-learning/machine-learning-data-science-vm-do-ten-things.md",
        "redirect_url": "/azure/machine-learning/data-science-virtual-machine/vm-do-ten-things",
        "redirect_document_id": false
    },
    {
        "source_path_from_root": "/articles/machine-learning/machine-learning-data-science-virtual-machine-overview.md",
        "redirect_url": "/azure/machine-learning/data-science-virtual-machine/overview",
        "redirect_document_id": false
    },
    {
        "source_path_from_root": "/articles/machine-learning/machine-learning-data-science-the-cortana-analytics-process.md",
        "redirect_url": "data-science-process-overview",
        "redirect_document_id": false
    },
    {
        "source_path_from_root": "/articles/machine-learning/machine-learning-data-science-spark-overview.md",
        "redirect_url": "/azure/architecture/data-science-process/spark-overview",
        "redirect_document_id": false
    },
    {
        "source_path_from_root": "/articles/machine-learning/machine-learning-data-science-spark-model-consumption.md",
        "redirect_url": "/azure/architecture/data-science-process/spark-model-consumption",
        "redirect_document_id": false
    },
    {
        "source_path_from_root": "/articles/machine-learning/machine-learning-data-science-spark-data-exploration-modeling.md",
        "redirect_url": "/azure/architecture/data-science-process/spark-data-exploration-modeling",
        "redirect_document_id": false
    },
    {
        "source_path_from_root": "/articles/machine-learning/machine-learning-data-science-spark-advanced-data-exploration-modeling.md",
        "redirect_url": "/azure/architecture/data-science-process/spark-advanced-data-exploration-modeling",
        "redirect_document_id": false
    },
    {
        "source_path_from_root": "/articles/machine-learning/machine-learning-data-science-setup-virtual-machine.md",
        "redirect_url": "/azure/machine-learning/data-science-virtual-machine/overview",
        "redirect_document_id": false
    },
    {
        "source_path_from_root": "/articles/machine-learning/machine-learning-data-science-setup-sql-server-virtual-machine.md",
        "redirect_url": "/azure/machine-learning/data-science-virtual-machine/overview",
        "redirect_document_id": false
    },
    {
        "source_path_from_root": "/articles/machine-learning/machine-learning-data-science-select-features.md",
        "redirect_url": "/azure/architecture/data-science-process/select-features",
        "redirect_document_id": false
    },
    {
        "source_path_from_root": "/articles/machine-learning/machine-learning-data-science-sample-data.md",
        "redirect_url": "/azure/architecture/data-science-process/sample-data",
        "redirect_document_id": false
    },
    {
        "source_path_from_root": "/articles/machine-learning/machine-learning-data-science-sample-data-sql-server.md",
        "redirect_url": "/azure/architecture/data-science-process/sample-data-sql-server",
        "redirect_document_id": false
    },
    {
        "source_path_from_root": "/articles/machine-learning/machine-learning-data-science-sample-data-hive.md",
        "redirect_url": "/azure/architecture/data-science-process/sample-data-hive",
        "redirect_document_id": false
    },
    {
        "source_path_from_root": "/articles/machine-learning/machine-learning-data-science-sample-data-blob.md",
        "redirect_url": "/azure/architecture/data-science-process/sample-data-blob",
        "redirect_document_id": false
    },
    {
        "source_path_from_root": "/articles/machine-learning/machine-learning-data-science-provision-vm.md",
        "redirect_url": "/azure/machine-learning/data-science-virtual-machine/provision-vm",
        "redirect_document_id": false
    },
    {
        "source_path_from_root": "/articles/machine-learning/machine-learning-data-science-process-sqldw-walkthrough.md",
        "redirect_url": "/azure/architecture/data-science-process/sqldw-walkthrough",
        "redirect_document_id": false
    },
    {
        "source_path_from_root": "/articles/machine-learning/machine-learning-data-science-process-sql-walkthrough.md",
        "redirect_url": "/azure/architecture/data-science-process/sql-walkthrough",
        "redirect_document_id": false
    },
    {
        "source_path_from_root": "/articles/machine-learning/machine-learning-data-science-process-sql-server-virtual-machine.md",
        "redirect_url": "/azure/architecture/data-science-process/sql-server-virtual-machine",
        "redirect_document_id": false
    },
    {
        "source_path_from_root": "/articles/machine-learning/machine-learning-data-science-process-scala-walkthrough.md",
        "redirect_url": "/azure/architecture/data-science-process/scala-walkthrough",
        "redirect_document_id": false
    },
    {
        "source_path_from_root": "/articles/machine-learning/machine-learning-data-science-process-hive-walkthrough.md",
        "redirect_url": "/azure/architecture/data-science-process/hive-walkthrough",
        "redirect_document_id": false
    },
    {
        "source_path_from_root": "/articles/machine-learning/machine-learning-data-science-process-hive-criteo-walkthrough.md",
        "redirect_url": "/azure/architecture/data-science-process/hive-criteo-walkthrough",
        "redirect_document_id": false
    },
    {
        "source_path_from_root": "/articles/machine-learning/machine-learning-data-science-process-data-lake-walkthrough.md",
        "redirect_url": "/azure/architecture/data-science-process/data-lake-walkthrough",
        "redirect_document_id": false
    },
    {
        "source_path_from_root": "/articles/machine-learning/machine-learning-data-science-process-data-blob.md",
        "redirect_url": "/azure/architecture/data-science-process/data-blob",
        "redirect_document_id": false
    },
    {
        "source_path_from_root": "/articles/machine-learning/machine-learning-data-science-prepare-data.md",
        "redirect_url": "/azure/architecture/data-science-process/prepare-data",
        "redirect_document_id": false
    },
    {
        "source_path_from_root": "/articles/machine-learning/machine-learning-data-science-plan-your-environment.md",
        "redirect_url": "/azure/architecture/data-science-process/plan-your-environment",
        "redirect_document_id": false
    },
    {
        "source_path_from_root": "/articles/machine-learning/machine-learning-data-science-plan-sample-scenarios.md",
        "redirect_url": "/azure/architecture/data-science-process/plan-sample-scenarios",
        "redirect_document_id": false
    },
    {
        "source_path_from_root": "/articles/machine-learning/machine-learning-data-science-parallel-load-sql-partitioned-tables.md",
        "redirect_url": "/azure/architecture/data-science-process/parallel-load-sql-partitioned-tables",
        "redirect_document_id": false
    },
    {
        "source_path_from_root": "/articles/machine-learning/machine-learning-data-science-move-sql-server-virtual-machine.md",
        "redirect_url": "/azure/architecture/data-science-process/move-sql-server-virtual-machine",
        "redirect_document_id": false
    },
    {
        "source_path_from_root": "/articles/machine-learning/machine-learning-data-science-move-sql-azure.md",
        "redirect_url": "/azure/architecture/data-science-process/move-sql-azure",
        "redirect_document_id": false
    },
    {
        "source_path_from_root": "/articles/machine-learning/machine-learning-data-science-move-sql-azure-adf.md",
        "redirect_url": "/azure/architecture/data-science-process/move-sql-azure-adf",
        "redirect_document_id": false
    },
    {
        "source_path_from_root": "/articles/machine-learning/machine-learning-data-science-move-hive-tables.md",
        "redirect_url": "/azure/architecture/data-science-process/move-hive-tables",
        "redirect_document_id": false
    },
    {
        "source_path_from_root": "/articles/machine-learning/machine-learning-data-science-move-data-to-azure-blob-using-ssis.md",
        "redirect_url": "/azure/architecture/data-science-process/move-data-to-azure-blob-using-ssis",
        "redirect_document_id": false
    },
    {
        "source_path_from_root": "/articles/machine-learning/machine-learning-data-science-move-data-to-azure-blob-using-python.md",
        "redirect_url": "/azure/architecture/data-science-process/move-data-to-azure-blob-using-python",
        "redirect_document_id": false
    },
    {
        "source_path_from_root": "/articles/machine-learning/machine-learning-data-science-move-data-to-azure-blob-using-azure-storage-explorer.md",
        "redirect_url": "/azure/architecture/data-science-process/move-data-to-azure-blob-using-azure-storage-explorer",
        "redirect_document_id": false
    },
    {
        "source_path_from_root": "/articles/machine-learning/machine-learning-data-science-move-data-to-azure-blob-using-azcopy.md",
        "redirect_url": "/azure/architecture/data-science-process/move-data-to-azure-blob-using-azcopy",
        "redirect_document_id": false
    },
    {
        "source_path_from_root": "/articles/machine-learning/machine-learning-data-science-move-azure-blob.md",
        "redirect_url": "/azure/architecture/data-science-process/move-azure-blob",
        "redirect_document_id": false
    },
    {
        "source_path_from_root": "/articles/machine-learning/machine-learning-data-science-linux-dsvm-walkthrough.md",
        "redirect_url": "/azure/machine-learning/data-science-virtual-machine/linux-dsvm-walkthrough",
        "redirect_document_id": false
    },
    {
        "source_path_from_root": "/articles/machine-learning/machine-learning-data-science-linux-dsvm-intro.md",
        "redirect_url": "/azure/machine-learning/data-science-virtual-machine/linux-dsvm-intro",
        "redirect_document_id": false
    },
    {
        "source_path_from_root": "/articles/machine-learning/machine-learning-data-science-ingest-data.md",
        "redirect_url": "/azure/architecture/data-science-process/ingest-data",
        "redirect_document_id": false
    },
    {
        "source_path_from_root": "/articles/machine-learning/machine-learning-data-science-explore-data.md",
        "redirect_url": "/azure/architecture/data-science-process/explore-data",
        "redirect_document_id": false
    },
    {
        "source_path_from_root": "/articles/machine-learning/machine-learning-data-science-explore-data-sql-server.md",
        "redirect_url": "/azure/architecture/data-science-process/explore-data-sql-server",
        "redirect_document_id": false
    },
    {
        "source_path_from_root": "/articles/machine-learning/machine-learning-data-science-explore-data-hive-tables.md",
        "redirect_url": "/azure/architecture/data-science-process/explore-data-hive-tables",
        "redirect_document_id": false
    },
    {
        "source_path_from_root": "/articles/machine-learning/machine-learning-data-science-explore-data-blob.md",
        "redirect_url": "/azure/architecture/data-science-process/explore-data-blob",
        "redirect_document_id": false
    },
    {
        "source_path_from_root": "/articles/machine-learning/machine-learning-data-science-environment-setup.md",
        "redirect_url": "/azure/architecture/data-science-process/environment-setup",
        "redirect_document_id": false
    },
    {
        "source_path_from_root": "/articles/machine-learning/machine-learning-data-science-dsvm-ubuntu-intro.md",
        "redirect_url": "/azure/machine-learning/data-science-virtual-machine/dsvm-ubuntu-intro",
        "redirect_document_id": false
    },
    {
        "source_path_from_root": "/articles/machine-learning/machine-learning-data-science-create-features.md",
        "redirect_url": "/azure/architecture/data-science-process/create-features",
        "redirect_document_id": false
    },
    {
        "source_path_from_root": "/articles/machine-learning/machine-learning-data-science-create-features-sql-server.md",
        "redirect_url": "/azure/architecture/data-science-process/create-features-sql-server",
        "redirect_document_id": false
    },
    {
        "source_path_from_root": "/articles/machine-learning/machine-learning-data-science-create-features-hive.md",
        "redirect_url": "/azure/architecture/data-science-process/create-features-hive",
        "redirect_document_id": false
    },
    {
        "source_path_from_root": "/articles/machine-learning/machine-learning-data-science-create-features-blob.md",
        "redirect_url": "/azure/architecture/data-science-process/explore-data-blob",
        "redirect_document_id": false
    },
    {
        "source_path_from_root": "/articles/machine-learning/machine-learning-connect-to-azure-machine-learning-web-service.md",
        "redirect_url": "machine-learning-consume-web-services",
        "redirect_document_id": false
    },
    {
        "source_path_from_root": "/articles/machine-learning/machine-learning-automated-data-pipeline-cheat-sheet.md",
        "redirect_url": "/azure/architecture/data-science-process/automated-data-pipeline-cheat-sheet",
        "redirect_document_id": false
    },
    {
        "source_path_from_root": "/articles/machine-learning/machine-learning-apps-text-analytics.md",
        "redirect_url": "/azure/ai-services/cognitive-services-text-analytics-quick-start",
        "redirect_document_id": false
    },
    {
        "source_path_from_root": "/articles/machine-learning/machine-learning-apps-anomaly-detection.md",
        "redirect_url": "machine-learning-apps-anomaly-detection-api",
        "redirect_document_id": false
    },
    {
        "source_path_from_root": "/articles/machine-learning/machine-learning-apps-anomaly-detection-api.md",
        "redirect_url": "/azure/architecture/data-science-process/apps-anomaly-detection-api",
        "redirect_document_id": false
    },
    {
        "source_path_from_root": "/articles/machine-learning/machine-learning-algorithm-choice.md",
        "redirect_url": "/azure/machine-learning/how-to-select-algorithms",
        "redirect_document_id": false
    },
    {
        "source_path_from_root": "/articles/machine-learning/machine-learning-algorithm-cheat-sheet.md",
        "redirect_url": "/azure/machine-learning/algorithm-cheat-sheet",
        "redirect_document_id": false
    },
    {
        "source_path_from_root": "/articles/machine-learning/how-to-use-parallel-run-step.md",
        "redirect_url": "/azure/machine-learning/tutorial-pipeline-batch-scoring-classification",
        "redirect_document_id": false
    },
    {
        "source_path_from_root": "/articles/machine-learning/v-fake/how-to-use-labeled-dataset.md",
        "redirect_url": "/azure/machine-learning/how-to-use-labeled-dataset",
        "redirect_document_id": true
    },
    {
        "source_path_from_root": "/articles/machine-learning/how-to-use-mlflow.md",
        "redirect_url": "/azure/machine-learning/how-to-use-mlflow-cli-runs",
        "redirect_document_id": false
    },
    {
        "source_path_from_root": "/articles/machine-learning/how-to-ui-sample-regression-predict-automobile-price-basic.md",
        "redirect_url": "/azure/machine-learning/samples-designer",
        "redirect_document_id": false
    },
    {
        "source_path_from_root": "/articles/machine-learning/how-to-ui-sample-classification-predict-flight-delay.md",
        "redirect_url": "/azure/machine-learning/samples-designer",
        "redirect_document_id": false
    },
    {
        "source_path_from_root": "/articles/machine-learning/how-to-troubleshoot-managed-online-endpoints.md",
        "redirect_url": "/azure/machine-learning/how-to-troubleshoot-online-endpoints",
        "redirect_document_id": true
    },
    {
        "source_path_from_root": "/articles/machine-learning/how-to-train-ml-models.md",
        "redirect_url": "/azure/machine-learning/how-to-set-up-training-targets",
        "redirect_document_id": false
    },
    {
        "source_path_from_root": "/articles/machine-learning/how-to-train-chainer.md",
        "redirect_url": "/azure/machine-learning/how-to-train-ml-models",
        "redirect_document_id": false
    },
    {
        "source_path_from_root": "/articles/machine-learning/how-to-track-experiments.md",
        "redirect_url": "/azure/machine-learning/how-to-log-view-metrics",
        "redirect_document_id": true
    },
    {
        "source_path_from_root": "/articles/machine-learning/how-to-search-cross-workspace.md",
        "redirect_url": "/azure/machine-learning/how-to-manage-workspace",
        "redirect_document_id": false
    },
    {
        "source_path_from_root": "/articles/machine-learning/how-to-schedule-pipelines.md",
        "redirect_url": "/azure/machine-learning/v1/how-to-trigger-published-pipeline",
        "redirect_document_id": false
    },
    {
        "source_path_from_root": "/articles/machine-learning/v-fake/how-to-trigger-published-pipeline.md",
        "redirect_url": "/azure/machine-learning/how-to-trigger-published-pipeline",
        "redirect_document_id": true
    },
    {
        "source_path_from_root": "/articles/machine-learning/how-to-run-batch-predictions.md",
        "redirect_url": "/azure/machine-learning/how-to-use-parallel-run-step",
        "redirect_document_id": false
    },
    {
        "source_path_from_root": "/articles/machine-learning/how-to-monitor-view-training-logs.md",
        "redirect_url": "/azure/machine-learning/how-to-log-view-metrics",
        "redirect_document_id": false
    },
    {
        "source_path_from_root": "/articles/machine-learning/how-to-monitor-data-drift.md",
        "redirect_url": "/azure/machine-learning/how-to-enable-data-collection",
        "redirect_document_id": false
    },
    {
        "source_path_from_root": "/articles/machine-learning/how-to-manage-runs.md",
        "redirect_url": "/azure/machine-learning/how-to-track-monitor-analyze-runs",
        "redirect_document_id": true
    },
    {
        "source_path_from_root": "/articles/machine-learning/how-to-label-images.md",
        "redirect_url": "/azure/machine-learning/how-to-label-data",
        "redirect_document_id": true
    },
    {
        "source_path_from_root": "/articles/machine-learning/how-to-kubernetes-instance-type.md",
        "redirect_url": "/azure/machine-learning/how-to-attach-kubernetes-anywhere",
        "redirect_document_id": false
    },
    {
        "source_path_from_root": "/articles/machine-learning/how-to-homomorphic-encryption-seal.md",
        "redirect_url": "/azure/machine-learning/",
        "redirect_document_id": false
    },
    {
        "source_path_from_root": "/articles/machine-learning/how-to-enable-virtual-network.md",
        "redirect_url": "/azure/machine-learning/how-to-network-security-overview",
        "redirect_document_id": false
    },
    {
        "source_path_from_root": "/articles/machine-learning/how-to-enable-logging.md",
        "redirect_url": "/azure/machine-learning/how-to-track-experiments",
        "redirect_document_id": true
    },
    {
        "source_path_from_root": "/articles/machine-learning/how-to-designer-sample-text-classification.md",
        "redirect_url": "/azure/machine-learning/samples-designer",
        "redirect_document_id": false
    },
    {
        "source_path_from_root": "/articles/machine-learning/how-to-designer-sample-regression-automobile-price-compare-algorithms.md",
        "redirect_url": "/azure/machine-learning/samples-designer",
        "redirect_document_id": false
    },
    {
        "source_path_from_root": "/articles/machine-learning/how-to-designer-sample-regression-automobile-price-basic.md",
        "redirect_url": "/azure/machine-learning/samples-designer",
        "redirect_document_id": false
    },
    {
        "source_path_from_root": "/articles/machine-learning/how-to-designer-sample-classification-predict-income.md",
        "redirect_url": "/azure/machine-learning/samples-designer",
        "redirect_document_id": false
    },
    {
        "source_path_from_root": "/articles/machine-learning/how-to-designer-sample-classification-flight-delay.md",
        "redirect_url": "/azure/machine-learning/samples-designer",
        "redirect_document_id": false
    },
    {
        "source_path_from_root": "/articles/machine-learning/how-to-designer-sample-classification-credit-risk-cost-sensitive.md",
        "redirect_url": "/azure/machine-learning/samples-designer",
        "redirect_document_id": false
    },
    {
        "source_path_from_root": "/articles/machine-learning/how-to-designer-sample-classification-churn.md",
        "redirect_url": "/azure/machine-learning/samples-designer",
        "redirect_document_id": false
    },
    {
        "source_path_from_root": "/articles/machine-learning/v-fake/how-to-deploy-profile-model.md",
        "redirect_url": "/azure/machine-learning/how-to-deploy-profile-model",
        "redirect_document_id": false
    },
    {
        "source_path_from_root": "/articles/machine-learning/v-fake/how-to-deploy-pipelines.md",
        "redirect_url": "/azure/machine-learning/how-to-deploy-pipelines",
        "redirect_document_id": true
    },
    {
        "source_path_from_root": "/articles/machine-learning/v-fake/how-to-deploy-package-models.md",
        "redirect_url": "/azure/machine-learning/how-to-deploy-package-models",
        "redirect_document_id": true
    },
    {
        "source_path_from_root": "/articles/machine-learning/how-to-deploy-package-models.md",
        "redirect_url": "/azure/machine-learning/how-to-package-models-app-service",
        "redirect_document_id": false
    },
    {
        "source_path_from_root": "/articles/machine-learning/how-to-deploy-no-code-deployment.md",
        "redirect_url": "/azure/machine-learning/how-to-deploy-mlflow-models-online-endpoints",
        "redirect_document_id": false
    },
    {
        "source_path_from_root": "/articles/machine-learning/v-fake/how-to-deploy-advanced-entry-script.md",
        "redirect_url": "/azure/machine-learning/how-to-deploy-advanced-entry-script",
        "redirect_document_id": true
    },
    {
        "source_path_from_root": "/articles/machine-learning/how-to-deploy-functions.md",
        "redirect_url": "/azure/machine-learning/how-to-deploy-online-endpoints",
        "redirect_document_id": false
    },
    {
        "source_path_from_root": "/articles/machine-learning/how-to-deploy-existing-model.md",
        "redirect_url": "/azure/machine-learning/how-to-deploy-and-where",
        "redirect_document_id": false
    },
    {
        "source_path_from_root": "/articles/machine-learning/how-to-deploy-and-where.md",
        "redirect_url": "/azure/machine-learning/how-to-deploy-online-endpoints",
        "redirect_document_id": false
    },
    {
        "source_path_from_root": "/articles/machine-learning/service/how-to-deploy-and-where.md",
        "redirect_url": "/azure/machine-learning/how-to-deploy-online-endpoints",
        "redirect_document_id": false
    },
    {
        "source_path_from_root": "/articles/machine-learning/how-to-deploy-custom-docker-image.md",
        "redirect_url": "/azure/machine-learning/how-to-deploy-custom-container",
        "redirect_document_id": false
    },
    {
        "source_path_from_root": "/articles/machine-learning/how-to-deploy-continuously-deploy.md",
        "redirect_url": "/azure/machine-learning/how-to-safely-rollout-online-endpoints",
        "redirect_document_id": false
    },
    {
        "source_path_from_root": "/articles/machine-learning/v-fake/how-to-deploy-azure-kubernetes-service.md",
        "redirect_url": "/azure/machine-learning/how-to-deploy-azure-kubernetes-service",
        "redirect_document_id": false
    },
    {
        "source_path_from_root": "/articles/machine-learning/v-fake/how-to-deploy-azure-container-instance.md",
        "redirect_url": "/azure/machine-learning/how-to-deploy-azure-container-instance",
        "redirect_document_id": false
    },
    {
        "source_path_from_root": "/articles/machine-learning/how-to-deploy-app-service.md",
        "redirect_url": "/azure/machine-learning/how-to-deploy-online-endpoints",
        "redirect_document_id": false
    },
    {
        "source_path_from_root": "/articles/machine-learning/how-to-deploy-managed-online-endpoints.md",
        "redirect_url": "/azure/machine-learning/how-to-deploy-online-endpoints",
        "redirect_document_id": false
    },
    {
        "source_path_from_root": "/articles/machine-learning/how-to-define-task-type.md",
        "redirect_url": "/azure/machine-learning/concept-automated-ml",
        "redirect_document_id": false
    },
    {
        "source_path_from_root": "/articles/machine-learning/v-fake/how-to-cicd-data-ingestion.md",
        "redirect_url": "/azure/machine-learning/how-to-cicd-data-ingestion",
        "redirect_document_id": true
    },
    {
        "source_path_from_root": "/articles/machine-learning/how-to-debug-pipelines-application-insights.md",
        "redirect_url": "/azure/machine-learning/v1/how-to-log-pipelines-application-insights",
        "redirect_document_id": false
    },
    {
        "source_path_from_root": "/articles/machine-learning/v-fake/how-to-log-pipelines-application-insights.md",
        "redirect_url": "/azure/machine-learning/how-to-log-pipelines-application-insights",
        "redirect_document_id": true
    },
    {
        "source_path_from_root": "/articles/machine-learning/how-to-debug-batch-predictions.md",
        "redirect_url": "/azure/machine-learning/v1/how-to-debug-parallel-run-step",
        "redirect_document_id": false
    },
    {
        "source_path_from_root": "/articles/machine-learning/v-fake/how-to-debug-parallel-run-step.md",
        "redirect_url": "/azure/machine-learning/how-to-debug-parallel-run-step",
        "redirect_document_id": true
    },
    {
        "source_path_from_root": "/articles/machine-learning/how-to-create-machine-learning-pipelines.md",
        "redirect_url": "/azure/machine-learning/how-to-create-component-pipeline-python",
        "redirect_document_id": false
    },
    {
        "source_path_from_root": "/articles/machine-learning/how-to-create-your-first-pipeline.md",
        "redirect_url": "/azure/machine-learning/how-to-create-component-pipeline-python",
        "redirect_document_id": true
    },
    {
        "source_path_from_root": "/articles/machine-learning/how-to-create-register-datasets.md",
        "redirect_url": "/azure/machine-learning/how-to-create-register-data-assets",
        "redirect_document_id": false
    },
    {
        "source_path_from_root": "/articles/machine-learning/how-to-create-labeling-projects.md",
        "redirect_url": "/azure/machine-learning/how-to-create-image-labeling-projects",
        "redirect_document_id": true
    },
    {
        "source_path_from_root": "/articles/machine-learning/how-to-create-attach-compute-sdk.md",
        "redirect_url": "/azure/machine-learning/how-to-attach-compute-targets",
        "redirect_document_id": false
    },
    {
        "source_path_from_root": "/articles/machine-learning/how-to-create-attach-kubernetes.md",
        "redirect_url": "/azure/machine-learning/how-to-attach-kubernetes-anywhere",
        "redirect_document_id": true
    },
    {
        "source_path_from_root": "/articles/machine-learning/how-to-compute-cluster-instance-os-upgrade.md",
        "redirect_url": "/azure/machine-learning/concept-vulnerability-management",
        "redirect_document_id": false
    },
    {
        "source_path_from_root": "/articles/machine-learning/how-to-auto-train-remote.md",
        "redirect_url": "/azure/machine-learning/concept-automated-ml#local-remote",
        "redirect_document_id": false
    },
    {
        "source_path_from_root": "/articles/machine-learning/v-fake/how-to-attach-compute-targets.md",
        "redirect_url": "/azure/machine-learning/how-to-train-model",
        " redirect_document_id": true
    },
    {
        "source_path_from_root": "/articles/machine-learning/v1/how-to-attach-compute-targets.md",
        "redirect_url": "/azure/machine-learning/how-to-train-model",
        "redirect_document_id": false
    },
    {
        "source_path_from_root": "/articles/machine-learning/how-to-attach-arc-kubernetes.md",
        "redirect_url": "/azure/machine-learning/how-to-attach-kubernetes-anywhere",
        "redirect_document_id": false
    },
    {
        "source_path_from_root": "/articles/machine-learning/how-to-access-data.md",
        "redirect_url": "/azure/machine-learning/how-to-datastore",
        "redirect_document_id": false
    },
    {
        "source_path_from_root": "/articles/machine-learning/designer-sample-datasets.md",
        "redirect_url": "/azure/machine-learning/sample-designer-datasets",
        "redirect_document_id": false
    },
    {
        "source_path_from_root": "/articles/machine-learning/data-science-virtual-machine/use-geo-ai-dsvm.md",
        "redirect_url": "/azure/machine-learning/data-science-virtual-machine/release-notes",
        "redirect_document_id": false
    },
    {
        "source_path_from_root": "/articles/machine-learning/data-science-virtual-machine/use-deep-learning-dsvm.md",
        "redirect_url": "/azure/machine-learning/data-science-virtual-machine/linux-dsvm-walkthrough#deep-learning",
        "redirect_document_id": false
    },
    {
        "source_path_from_root": "/articles/machine-learning/data-science-virtual-machine/setup-virtual-machine.md",
        "redirect_url": "/azure/machine-learning/data-science-virtual-machine/overview",
        "redirect_document_id": false
    },
    {
        "source_path_from_root": "/articles/machine-learning/data-science-virtual-machine/setup-sql-server-virtual-machine.md",
        "redirect_url": "/azure/machine-learning/data-science-virtual-machine/overview",
        "redirect_document_id": false
    },
    {
        "source_path_from_root": "/articles/machine-learning/data-science-virtual-machine/reference-windows-vm.md",
        "redirect_url": "/azure/machine-learning/data-science-virtual-machine/tools-included",
        "redirect_document_id": false
    },
    {
        "source_path_from_root": "/articles/machine-learning/data-science-virtual-machine/reference-deprecation.md",
        "redirect_url": "/azure/machine-learning/data-science-virtual-machine/release-notes",
        "redirect_document_id": false
    },
    {
        "source_path_from_root": "/articles/machine-learning/data-science-virtual-machine/reference-centos-vm.md",
        "redirect_url": "/azure/machine-learning/data-science-virtual-machine/release-notes",
        "redirect_document_id": false
    },
    {
        "source_path_from_root": "/articles/machine-learning/data-science-virtual-machine/provision-geo-ai-dsvm.md",
        "redirect_url": "/azure/machine-learning/data-science-virtual-machine/release-notes",
        "redirect_document_id": false
    },
    {
        "source_path_from_root": "/articles/machine-learning/data-science-virtual-machine/provision-deep-learning-dsvm.md",
        "redirect_url": "/azure/machine-learning/data-science-virtual-machine/dsvm-ubuntu-intro",
        "redirect_document_id": false
    },
    {
        "source_path_from_root": "/articles/machine-learning/data-science-virtual-machine/linux-dsvm-intro.md",
        "redirect_url": "/azure/machine-learning/data-science-virtual-machine/release-notes",
        "redirect_document_id": true
    },
    {
        "source_path_from_root": "/articles/machine-learning/data-science-virtual-machine/geo-ai-dsvm-overview.md",
        "redirect_url": "/azure/machine-learning/data-science-virtual-machine/release-notes",
        "redirect_document_id": false
    },
    {
        "source_path_from_root": "/articles/machine-learning/data-science-virtual-machine/dsvm-tools-overview.md",
        "redirect_url": "/azure/machine-learning/data-science-virtual-machine/tools-included",
        "redirect_document_id": false
    },
    {
        "source_path_from_root": "/articles/machine-learning/data-science-virtual-machine/dsvm-tools-explore-and-visualize.md",
        "redirect_url": "/azure/machine-learning/data-science-virtual-machine/dsvm-tools-productivity",
        "redirect_document_id": true
    },
    {
        "source_path_from_root": "/articles/machine-learning/data-science-virtual-machine/dsvm-ml-data-science-tools.md",
        "redirect_url": "/azure/machine-learning/data-science-virtual-machine/dsvm-tools-data-science",
        "redirect_document_id": true
    },
    {
        "source_path_from_root": "/articles/machine-learning/data-science-virtual-machine/dsvm-languages.md",
        "redirect_url": "/azure/machine-learning/data-science-virtual-machine/dsvm-tools-languages",
        "redirect_document_id": true
    },
    {
        "source_path_from_root": "/articles/machine-learning/data-science-virtual-machine/dsvm-deep-learning-ai-frameworks.md",
        "redirect_url": "/azure/machine-learning/data-science-virtual-machine/dsvm-tools-deep-learning-frameworks",
        "redirect_document_id": true
    },
    {
        "source_path_from_root": "/articles/machine-learning/data-science-virtual-machine/dsvm-data-platforms.md",
        "redirect_url": "/azure/machine-learning/data-science-virtual-machine/dsvm-tools-data-platforms",
        "redirect_document_id": true
    },
    {
        "source_path_from_root": "/articles/machine-learning/data-science-virtual-machine/deep-learning-dsvm-overview.md",
        "redirect_url": "/azure/machine-learning/data-science-virtual-machine/overview",
        "redirect_document_id": false
    },
    {
        "source_path_from_root": "/articles/machine-learning/data-science-process-walkthroughs.md",
        "redirect_url": "/azure/architecture/data-science-process/walkthroughs",
        "redirect_document_id": false
    },
    {
        "source_path_from_root": "/articles/machine-learning/data-science-process-walkthroughs-sql-server.md",
        "redirect_url": "/azure/architecture/data-science-process/walkthroughs-sql-server",
        "redirect_document_id": false
    },
    {
        "source_path_from_root": "/articles/machine-learning/data-science-process-walkthroughs-sql-data-warehouse.md",
        "redirect_url": "/azure/architecture/data-science-process/walkthroughs-sql-data-warehouse",
        "redirect_document_id": false
    },
    {
        "source_path_from_root": "/articles/machine-learning/data-science-process-walkthroughs-spark.md",
        "redirect_url": "/azure/architecture/data-science-process/walkthroughs-spark",
        "redirect_document_id": false
    },
    {
        "source_path_from_root": "/articles/machine-learning/data-science-process-walkthroughs-hdinsight-hadoop.md",
        "redirect_url": "/azure/architecture/data-science-process/walkthroughs-hdinsight-hadoop",
        "redirect_document_id": false
    },
    {
        "source_path_from_root": "/articles/machine-learning/data-science-process-walkthroughs-azure-data-lake.md",
        "redirect_url": "/azure/architecture/data-science-process/walkthroughs-azure-data-lake",
        "redirect_document_id": false
    },
    {
        "source_path_from_root": "/articles/machine-learning/data-science-process-overview.md",
        "redirect_url": "/azure/architecture/data-science-process/overview",
        "redirect_document_id": false
    },
    {
        "source_path_from_root": "/articles/machine-learning/data-science-process-lifecycle.md",
        "redirect_url": "/azure/architecture/data-science-process/lifecycle",
        "redirect_document_id": false
    },
    {
        "source_path_from_root": "/articles/machine-learning/cortana-intelligence-appsource-publishing-guide.md",
        "redirect_url": "https://azure.microsoft.com/overview/ai-platform/",
        "redirect_document_id": false
    },
    {
        "source_path_from_root": "/articles/machine-learning/cortana-intelligence-appsource-evaluation-tool.md",
        "redirect_url": "https://azure.microsoft.com/overview/ai-platform/",
        "redirect_document_id": false
    },
    {
        "source_path_from_root": "/articles/machine-learning/cortana-analytics-technical-guide-predictive-maintenance.md",
        "redirect_url": "/azure/architecture/data-science-process/cortana-analytics-technical-guide-predictive-maintenance",
        "redirect_document_id": false
    },
    {
        "source_path_from_root": "/articles/machine-learning/cortana-analytics-playbook-vehicle-telemetry.md",
        "redirect_url": "/azure/architecture/data-science-process/cortana-analytics-playbook-vehicle-telemetry",
        "redirect_document_id": false
    },
    {
        "source_path_from_root": "/articles/machine-learning/cortana-analytics-playbook-vehicle-telemetry-powerbi.md",
        "redirect_url": "/azure/architecture/data-science-process/cortana-analytics-playbook-vehicle-telemetry-powerbi",
        "redirect_document_id": false
    },
    {
        "source_path_from_root": "/articles/machine-learning/cortana-analytics-playbook-vehicle-telemetry-deep-dive.md",
        "redirect_url": "/azure/architecture/data-science-process/cortana-analytics-playbook-vehicle-telemetry-deep-dive",
        "redirect_document_id": false
    },
    {
        "source_path_from_root": "/articles/machine-learning/cortana-analytics-playbook-predictive-maintenance.md",
        "redirect_url": "/azure/architecture/data-science-process/cortana-analytics-playbook-predictive-maintenance",
        "redirect_document_id": false
    },
    {
        "source_path_from_root": "/articles/machine-learning/cortana-analytics-architecture-predictive-maintenance.md",
        "redirect_url": "/azure/architecture/data-science-process/cortana-analytics-architecture-predictive-maintenance",
        "redirect_document_id": false
    },
    {
        "source_path_from_root": "/articles/machine-learning/concept-pipeline-practices-tips.md",
        "redirect_url": "/azure/machine-learning/v1/how-to-debug-pipelines",
        "redirect_document_id": false
    },
    {
        "source_path_from_root": "/articles/machine-learning/v-fake/how-to-debug-pipelines.md",
        "redirect_url": "/azure/machine-learning/how-to-debug-pipelines",
        "redirect_document_id": true
    },
    {
        "source_path_from_root": "/articles/machine-learning/concept-managed-endpoints.md",
        "redirect_url": "/azure/machine-learning/concept-endpoints",
        "redirect_document_id": false
    },
    {
        "source_path_from_root": "/articles/machine-learning/concept-event-grid-integration.md",
        "redirect_url": "/azure/machine-learning/how-to-use-event-grid",
        "redirect_document_id": false
    },
    {
        "source_path_from_root": "/articles/machine-learning/concept-editions.md",
        "redirect_url": "/azure/machine-learning/concept-workspace#wheres-enterprise",
        "redirect_document_id": false
    },
    {
        "source_path_from_root": "/articles/machine-learning/concept-azure-machine-learning-architecture.md",
        "redirect_url": "/azure/machine-learning/concept-azure-machine-learning-v2",
        "redirect_document_id": true
    },
    {
        "source_path_from_root": "/articles/machine-learning/compare-azure-ml-to-studio-classic.md",
        "redirect_url": "/azure/machine-learning/migrate-overview",
        "redirect_document_id": false
    },
    {
        "source_path_from_root": "/articles/machine-learning/classic/web-services-that-use-import-export-modules.md",
        "redirect_url": "/previous-versions/azure/machine-learning/classic/web-services-that-use-import-export-modules",
        "redirect_document_id": false
    },
    {
        "source_path_from_root": "/articles/machine-learning/classic/web-services-logging.md",
        "redirect_url": "/previous-versions/azure/machine-learning/classic/web-services-logging",
        "redirect_document_id": false
    },
    {
        "source_path_from_root": "/articles/machine-learning/classic/web-service-parameters.md",
        "redirect_url": "/previous-versions/azure/machine-learning/classic/web-service-parameters",
        "redirect_document_id": false
    },
    {
        "source_path_from_root": "/articles/machine-learning/classic/web-service-error-codes.md",
        "redirect_url": "/previous-versions/azure/machine-learning/classic/web-service-error-codes",
        "redirect_document_id": false
    },
    {
        "source_path_from_root": "/articles/machine-learning/classic/version-control.md",
        "redirect_url": "/previous-versions/azure/machine-learning/classic/version-control",
        "redirect_document_id": false
    },
    {
        "source_path_from_root": "/articles/machine-learning/classic/use-sample-datasets.md",
        "redirect_url": "/previous-versions/azure/machine-learning/classic/use-sample-datasets",
        "redirect_document_id": false
    },
    {
        "source_path_from_root": "/articles/machine-learning/classic/use-data-from-an-on-premises-sql-server.md",
        "redirect_url": "/previous-versions/azure/machine-learning/classic/use-data-from-an-on-premises-sql-server",
        "redirect_document_id": false
    },
    {
        "source_path_from_root": "/articles/machine-learning/classic/tutorial-part3-credit-risk-deploy.md",
        "redirect_url": "/previous-versions/azure/machine-learning/classic/tutorial-part3-credit-risk-deploy",
        "redirect_document_id": false
    },
    {
        "source_path_from_root": "/articles/machine-learning/classic/tutorial-part2-credit-risk-train.md",
        "redirect_url": "/previous-versions/azure/machine-learning/classic/tutorial-part2-credit-risk-train",
        "redirect_document_id": false
    },
    {
        "source_path_from_root": "/articles/machine-learning/classic/tutorial-part1-credit-risk.md",
        "redirect_url": "/previous-versions/azure/machine-learning/classic/tutorial-part1-credit-risk",
        "redirect_document_id": false
    },
    {
        "source_path_from_root": "/articles/machine-learning/classic/support-aml-studio.md",
        "redirect_url": "/previous-versions/azure/machine-learning/classic/support-aml-studio",
        "redirect_document_id": false
    },
    {
        "source_path_from_root": "/articles/machine-learning/classic/studio-classic-overview.md",
        "redirect_url": "/previous-versions/azure/machine-learning/classic/studio-classic-overview",
        "redirect_document_id": false
    },
    {
        "source_path_from_root": "/articles/machine-learning/classic/sample-experiments.md",
        "redirect_url": "/previous-versions/azure/machine-learning/classic/sample-experiments",
        "redirect_document_id": false
    },
    {
        "source_path_from_root": "/articles/machine-learning/classic/retrain-machine-learning-model.md",
        "redirect_url": "/previous-versions/azure/machine-learning/classic/retrain-machine-learning-model",
        "redirect_document_id": false
    },
    {
        "source_path_from_root": "/articles/machine-learning/classic/retrain-classic-web-service.md",
        "redirect_url": "/previous-versions/azure/machine-learning/classic/retrain-classic-web-service",
        "redirect_document_id": false
    },
    {
        "source_path_from_root": "/articles/machine-learning/classic/retired-data-science-for-beginners-videos.md",
        "redirect_url": "/previous-versions/azure/machine-learning/classic/retired-data-science-for-beginners-videos",
        "redirect_document_id": false
    },
    {
        "source_path_from_root": "/articles/machine-learning/classic/r-get-started.md",
        "redirect_url": "/previous-versions/azure/machine-learning/classic/r-get-started",
        "redirect_document_id": false
    },
    {
        "source_path_from_root": "/articles/machine-learning/classic/powershell-module.md",
        "redirect_url": "/previous-versions/azure/machine-learning/classic/powershell-module",
        "redirect_document_id": false
    },
    {
        "source_path_from_root": "/articles/machine-learning/classic/model-progression-experiment-to-web-service.md",
        "redirect_url": "/previous-versions/azure/machine-learning/classic/model-progression-experiment-to-web-service",
        "redirect_document_id": false
    },
    {
        "source_path_from_root": "/articles/machine-learning/classic/migrate-register-dataset.md",
        "redirect_url": "/azure/machine-learning/migrate-register-dataset",
        "redirect_document_id": true
    },
    {
        "source_path_from_root": "/articles/machine-learning/classic/migrate-rebuild-web-service.md",
        "redirect_url": "/azure/machine-learning/migrate-rebuild-web-service",
        "redirect_document_id": true
    },
    {
        "source_path_from_root": "/articles/machine-learning/classic/migrate-rebuild-integrate-with-client-app.md",
        "redirect_url": "/azure/machine-learning/migrate-rebuild-integrate-with-client-app",
        "redirect_document_id": true
    },
    {
        "source_path_from_root": "/articles/machine-learning/classic/migrate-rebuild-experiment.md",
        "redirect_url": "/azure/machine-learning/migrate-rebuild-experiment",
        "redirect_document_id": true
    },
    {
        "source_path_from_root": "/articles/machine-learning/classic/migrate-overview.md",
        "redirect_url": "/azure/machine-learning/migrate-overview",
        "redirect_document_id": true
    },
    {
        "source_path_from_root": "/articles/machine-learning/classic/migrate-execute-r-script.md",
        "redirect_url": "/azure/machine-learning/migrate-execute-r-script",
        "redirect_document_id": true
    },
    {
        "source_path_from_root": "/articles/machine-learning/classic/manage-workspace.md",
        "redirect_url": "/previous-versions/azure/machine-learning/classic/manage-workspace",
        "redirect_document_id": false
    },
    {
        "source_path_from_root": "/articles/machine-learning/classic/manage-web-service-endpoints-using-api-management.md",
        "redirect_url": "/previous-versions/azure/machine-learning/classic/manage-web-service-endpoints-using-api-management",
        "redirect_document_id": false
    },
    {
        "source_path_from_root": "/articles/machine-learning/classic/manage-new-webservice.md",
        "redirect_url": "/previous-versions/azure/machine-learning/classic/manage-new-webservice",
        "redirect_document_id": false
    },
    {
        "source_path_from_root": "/articles/machine-learning/classic/manage-experiment-iterations.md",
        "redirect_url": "/previous-versions/azure/machine-learning/classic/manage-experiment-iterations",
        "redirect_document_id": false
    },
    {
        "source_path_from_root": "/articles/machine-learning/classic/interpret-model-results.md",
        "redirect_url": "/previous-versions/azure/machine-learning/classic/interpret-model-results",
        "redirect_document_id": false
    },
    {
        "source_path_from_root": "/articles/machine-learning/classic/index.yml",
        "redirect_url": "/previous-versions/azure/machine-learning/classic/index",
        "redirect_document_id": false
    },
    {
        "source_path_from_root": "/articles/machine-learning/classic/import-data.md",
        "redirect_url": "/previous-versions/azure/machine-learning/classic/import-data",
        "redirect_document_id": false
    },
    {
        "source_path_from_root": "/articles/machine-learning/classic/gallery-how-to-use-contribute-publish.md",
        "redirect_url": "/previous-versions/azure/machine-learning/classic/gallery-how-to-use-contribute-publish",
        "redirect_document_id": false
    },
    {
        "source_path_from_root": "/articles/machine-learning/classic/export-delete-personal-data-dsr.md",
        "redirect_url": "/previous-versions/azure/machine-learning/classic/export-delete-personal-data-dsr",
        "redirect_document_id": false
    },
    {
        "source_path_from_root": "/articles/machine-learning/classic/execute-python-scripts.md",
        "redirect_url": "/previous-versions/azure/machine-learning/classic/execute-python-scripts",
        "redirect_document_id": false
    },
    {
        "source_path_from_root": "/articles/machine-learning/classic/excel-add-in-for-web-services.md",
        "redirect_url": "/previous-versions/azure/machine-learning/classic/excel-add-in-for-web-services",
        "redirect_document_id": false
    },
    {
        "source_path_from_root": "/articles/machine-learning/classic/evaluate-model-performance.md",
        "redirect_url": "/previous-versions/azure/machine-learning/classic/evaluate-model-performance",
        "redirect_document_id": false
    },
    {
        "source_path_from_root": "/articles/machine-learning/classic/deploy-with-resource-manager-template.md",
        "redirect_url": "/previous-versions/azure/machine-learning/classic/deploy-with-resource-manager-template",
        "redirect_document_id": false
    },
    {
        "source_path_from_root": "/articles/machine-learning/classic/deploy-consume-web-service-guide.md",
        "redirect_url": "/previous-versions/azure/machine-learning/classic/deploy-consume-web-service-guide",
        "redirect_document_id": false
    },
    {
        "source_path_from_root": "/articles/machine-learning/classic/deploy-a-machine-learning-web-service.md",
        "redirect_url": "/previous-versions/azure/machine-learning/classic/deploy-a-machine-learning-web-service",
        "redirect_document_id": false
    },
    {
        "source_path_from_root": "/articles/machine-learning/machine-learning-data-science-for-beginners-the-5-questions-data-science-answers.md",
        "redirect_url": "/azure/machine-learning/classic/retired-data-science-for-beginners-videos",
        "redirect_document_id": false
    },
    {
        "source_path_from_root": "/articles/machine-learning/classic/data-science-for-beginners-the-5-questions-data-science-answers.md",
        "redirect_url": "/azure/machine-learning/classic/retired-data-science-for-beginners-videos",
        "redirect_document_id": true
    },
    {
        "source_path_from_root": "/articles/machine-learning/classic/data-science-for-beginners-predict-an-answer-with-a-simple-model.md",
        "redirect_url": "/azure/machine-learning/classic/retired-data-science-for-beginners-videos",
        "redirect_document_id": false
    },
    {
        "source_path_from_root": "/articles/machine-learning/classic/data-science-for-beginners-is-your-data-ready-for-data-science.md",
        "redirect_url": "/azure/machine-learning/classic/retired-data-science-for-beginners-videos",
        "redirect_document_id": false
    },
    {
        "source_path_from_root": "/articles/machine-learning/classic/data-science-for-beginners-copy-other-peoples-work-to-do-data-science.md",
        "redirect_url": "/azure/machine-learning/classic/retired-data-science-for-beginners-videos",
        "redirect_document_id": false
    },
    {
        "source_path_from_root": "/articles/machine-learning/classic/data-science-for-beginners-ask-a-question-you-can-answer-with-data.md",
        "redirect_url": "/azure/machine-learning/classic/retired-data-science-for-beginners-videos",
        "redirect_document_id": false
    },
    {
        "source_path_from_root": "/articles/machine-learning/classic/custom-r-modules.md",
        "redirect_url": "/previous-versions/azure/machine-learning/classic/custom-r-modules",
        "redirect_document_id": false
    },
    {
        "source_path_from_root": "/articles/machine-learning/classic/create-workspace.md",
        "redirect_url": "/previous-versions/azure/machine-learning/classic/create-workspace",
        "redirect_document_id": false
    },
    {
        "source_path_from_root": "/articles/machine-learning/classic/create-models-and-endpoints-with-powershell.md",
        "redirect_url": "/previous-versions/azure/machine-learning/classic/create-models-and-endpoints-with-powershell",
        "redirect_document_id": false
    },
    {
        "source_path_from_root": "/articles/machine-learning/classic/create-experiment.md",
        "redirect_url": "/previous-versions/azure/machine-learning/classic/create-experiment",
        "redirect_document_id": false
    },
    {
        "source_path_from_root": "/articles/machine-learning/classic/create-endpoint.md",
        "redirect_url": "/previous-versions/azure/machine-learning/classic/create-endpoint",
        "redirect_document_id": false
    },
    {
        "source_path_from_root": "/articles/machine-learning/classic/consuming-from-excel.md",
        "redirect_url": "/previous-versions/azure/machine-learning/classic/consuming-from-excel",
        "redirect_document_id": false
    },
    {
        "source_path_from_root": "/articles/machine-learning/classic/consume-web-services.md",
        "redirect_url": "/previous-versions/azure/machine-learning/classic/consume-web-services",
        "redirect_document_id": false
    },
    {
        "source_path_from_root": "/articles/machine-learning/classic/azure-ml-netsharp-reference-guide.md",
        "redirect_url": "/previous-versions/azure/machine-learning/classic/azure-ml-netsharp-reference-guide",
        "redirect_document_id": false
    },
    {
        "source_path_from_root": "/articles/machine-learning/classic/algorithm-parameters-optimize.md",
        "redirect_url": "/previous-versions/azure/machine-learning/classic/algorithm-parameters-optimize",
        "redirect_document_id": false
    },
    {
        "source_path_from_root": "/articles/machine-learning/classic/ai-gallery-control-personal-data-dsr.md",
        "redirect_url": "/previous-versions/azure/machine-learning/classic/ai-gallery-control-personal-data-dsr",
        "redirect_document_id": false
    },
    {
        "source_path_from_root": "/articles/machine-learning/algorithm-module-reference/web-service-input-output.md",
        "redirect_url": "/azure/machine-learning/component-reference/web-service-input-output",
        "redirect_document_id": true
    },
    {
        "source_path_from_root": "/articles/machine-learning/algorithm-module-reference/two-class-support-vector-machine.md",
        "redirect_url": "/azure/machine-learning/component-reference/two-class-support-vector-machine",
        "redirect_document_id": true
    },
    {
        "source_path_from_root": "/articles/machine-learning/algorithm-module-reference/two-class-neural-network.md",
        "redirect_url": "/azure/machine-learning/component-reference/two-class-neural-network",
        "redirect_document_id": true
    },
    {
        "source_path_from_root": "/articles/machine-learning/algorithm-module-reference/two-class-logistic-regression.md",
        "redirect_url": "/azure/machine-learning/component-reference/two-class-logistic-regression",
        "redirect_document_id": true
    },
    {
        "source_path_from_root": "/articles/machine-learning/algorithm-module-reference/two-class-decision-forest.md",
        "redirect_url": "/azure/machine-learning/component-reference/two-class-decision-forest",
        "redirect_document_id": true
    },
    {
        "source_path_from_root": "/articles/machine-learning/algorithm-module-reference/two-class-boosted-decision-tree.md",
        "redirect_url": "/azure/machine-learning/component-reference/two-class-boosted-decision-tree",
        "redirect_document_id": true
    },
    {
        "source_path_from_root": "/articles/machine-learning/algorithm-module-reference/two-class-averaged-perceptron.md",
        "redirect_url": "/azure/machine-learning/component-reference/two-class-averaged-perceptron",
        "redirect_document_id": true
    },
    {
        "source_path_from_root": "/articles/machine-learning/algorithm-module-reference/tune-model-hyperparameters.md",
        "redirect_url": "/azure/machine-learning/component-reference/tune-model-hyperparameters",
        "redirect_document_id": true
    },
    {
        "source_path_from_root": "/articles/machine-learning/algorithm-module-reference/train-wide-and-deep-recommender.md",
        "redirect_url": "/azure/machine-learning/component-reference/train-wide-and-deep-recommender",
        "redirect_document_id": true
    },
    {
        "source_path_from_root": "/articles/machine-learning/algorithm-module-reference/train-vowpal-wabbit-model.md",
        "redirect_url": "/azure/machine-learning/component-reference/train-vowpal-wabbit-model",
        "redirect_document_id": true
    },
    {
        "source_path_from_root": "/articles/machine-learning/algorithm-module-reference/train-svd-recommender.md",
        "redirect_url": "/azure/machine-learning/component-reference/train-svd-recommender",
        "redirect_document_id": true
    },
    {
        "source_path_from_root": "/articles/machine-learning/algorithm-module-reference/train-pytorch-model.md",
        "redirect_url": "/azure/machine-learning/component-reference/train-pytorch-model",
        "redirect_document_id": true
    },
    {
        "source_path_from_root": "/articles/machine-learning/algorithm-module-reference/train-model.md",
        "redirect_url": "/azure/machine-learning/component-reference/train-model",
        "redirect_document_id": true
    },
    {
        "source_path_from_root": "/articles/machine-learning/algorithm-module-reference/train-clustering-model.md",
        "redirect_url": "/azure/machine-learning/component-reference/train-clustering-model",
        "redirect_document_id": true
    },
    {
        "source_path_from_root": "/articles/machine-learning/algorithm-module-reference/train-anomaly-detection-model.md",
        "redirect_url": "/azure/machine-learning/component-reference/train-anomaly-detection-model",
        "redirect_document_id": true
    },
    {
        "source_path_from_root": "/articles/machine-learning/algorithm-module-reference/summarize-data.md",
        "redirect_url": "/azure/machine-learning/component-reference/summarize-data",
        "redirect_document_id": true
    },
    {
        "source_path_from_root": "/articles/machine-learning/algorithm-module-reference/split-image-directory.md",
        "redirect_url": "/azure/machine-learning/component-reference/split-image-directory",
        "redirect_document_id": true
    },
    {
        "source_path_from_root": "/articles/machine-learning/algorithm-module-reference/split-data.md",
        "redirect_url": "/azure/machine-learning/component-reference/split-data",
        "redirect_document_id": true
    },
    {
        "source_path_from_root": "/articles/machine-learning/algorithm-module-reference/smote.md",
        "redirect_url": "/azure/machine-learning/component-reference/smote",
        "redirect_document_id": true
    },
    {
        "source_path_from_root": "/articles/machine-learning/algorithm-module-reference/select-columns-transform.md",
        "redirect_url": "/azure/machine-learning/component-reference/select-columns-transform",
        "redirect_document_id": true
    },
    {
        "source_path_from_root": "/articles/machine-learning/algorithm-module-reference/select-columns-in-dataset.md",
        "redirect_url": "/azure/machine-learning/component-reference/select-columns-in-dataset",
        "redirect_document_id": true
    },
    {
        "source_path_from_root": "/articles/machine-learning/algorithm-module-reference/score-wide-and-deep-recommender.md",
        "redirect_url": "/azure/machine-learning/component-reference/score-wide-and-deep-recommender",
        "redirect_document_id": true
    },
    {
        "source_path_from_root": "/articles/machine-learning/algorithm-module-reference/score-vowpal-wabbit-model.md",
        "redirect_url": "/azure/machine-learning/component-reference/score-vowpal-wabbit-model",
        "redirect_document_id": true
    },
    {
        "source_path_from_root": "/articles/machine-learning/algorithm-module-reference/score-svd-recommender.md",
        "redirect_url": "/azure/machine-learning/component-reference/score-svd-recommender",
        "redirect_document_id": true
    },
    {
        "source_path_from_root": "/articles/machine-learning/algorithm-module-reference/score-model.md",
        "redirect_url": "/azure/machine-learning/component-reference/score-model",
        "redirect_document_id": true
    },
    {
        "source_path_from_root": "/articles/machine-learning/algorithm-module-reference/score-image-model.md",
        "redirect_url": "/azure/machine-learning/component-reference/score-image-model",
        "redirect_document_id": true
    },
    {
        "source_path_from_root": "/articles/machine-learning/algorithm-module-reference/resnet.md",
        "redirect_url": "/azure/machine-learning/component-reference/resnet",
        "redirect_document_id": true
    },
    {
        "source_path_from_root": "/articles/machine-learning/algorithm-module-reference/remove-duplicate-rows.md",
        "redirect_url": "/azure/machine-learning/component-reference/remove-duplicate-rows",
        "redirect_document_id": true
    },
    {
        "source_path_from_root": "/articles/machine-learning/algorithm-module-reference/preprocess-text.md",
        "redirect_url": "/azure/machine-learning/component-reference/preprocess-text",
        "redirect_document_id": true
    },
    {
        "source_path_from_root": "/articles/machine-learning/algorithm-module-reference/poisson-regression.md",
        "redirect_url": "/azure/machine-learning/component-reference/poisson-regression",
        "redirect_document_id": true
    },
    {
        "source_path_from_root": "/articles/machine-learning/algorithm-module-reference/permutation-feature-importance.md",
        "redirect_url": "/azure/machine-learning/component-reference/permutation-feature-importance",
        "redirect_document_id": true
    },
    {
        "source_path_from_root": "/articles/machine-learning/algorithm-module-reference/pca-based-anomaly-detection.md",
        "redirect_url": "/azure/machine-learning/component-reference/pca-based-anomaly-detection",
        "redirect_document_id": true
    },
    {
        "source_path_from_root": "/articles/machine-learning/algorithm-module-reference/partition-and-sample.md",
        "redirect_url": "/azure/machine-learning/component-reference/partition-and-sample",
        "redirect_document_id": true
    },
    {
        "source_path_from_root": "/articles/machine-learning/algorithm-module-reference/one-vs-one-multiclass.md",
        "redirect_url": "/azure/machine-learning/component-reference/one-vs-one-multiclass",
        "redirect_document_id": true
    },
    {
        "source_path_from_root": "/articles/machine-learning/algorithm-module-reference/one-vs-all-multiclass.md",
        "redirect_url": "/azure/machine-learning/component-reference/one-vs-all-multiclass",
        "redirect_document_id": true
    },
    {
        "source_path_from_root": "/articles/machine-learning/algorithm-module-reference/normalize-data.md",
        "redirect_url": "/azure/machine-learning/component-reference/normalize-data",
        "redirect_document_id": true
    },
    {
        "source_path_from_root": "/articles/machine-learning/algorithm-module-reference/neural-network-regression.md",
        "redirect_url": "/azure/machine-learning/component-reference/neural-network-regression",
        "redirect_document_id": true
    },
    {
        "source_path_from_root": "/articles/machine-learning/algorithm-module-reference/multiclass-neural-network.md",
        "redirect_url": "/azure/machine-learning/component-reference/multiclass-neural-network",
        "redirect_document_id": true
    },
    {
        "source_path_from_root": "/articles/machine-learning/algorithm-module-reference/multiclass-logistic-regression.md",
        "redirect_url": "/azure/machine-learning/component-reference/multiclass-logistic-regression",
        "redirect_document_id": true
    },
    {
        "source_path_from_root": "/articles/machine-learning/algorithm-module-reference/multiclass-decision-forest.md",
        "redirect_url": "/azure/machine-learning/component-reference/multiclass-decision-forest",
        "redirect_document_id": true
    },
    {
        "source_path_from_root": "/articles/machine-learning/algorithm-module-reference/multiclass-boosted-decision-tree.md",
        "redirect_url": "/azure/machine-learning/component-reference/multiclass-boosted-decision-tree",
        "redirect_document_id": true
    },
    {
        "source_path_from_root": "/articles/machine-learning/algorithm-module-reference/module-reference.md",
        "redirect_url": "/azure/machine-learning/component-reference/component-reference",
        "redirect_document_id": true
    },
    {
        "source_path_from_root": "/articles/machine-learning/algorithm-module-reference/linear-regression.md",
        "redirect_url": "/azure/machine-learning/component-reference/linear-regression",
        "redirect_document_id": true
    },
    {
        "source_path_from_root": "/articles/machine-learning/algorithm-module-reference/latent-dirichlet-allocation.md",
        "redirect_url": "/azure/machine-learning/component-reference/latent-dirichlet-allocation",
        "redirect_document_id": true
    },
    {
        "source_path_from_root": "/articles/machine-learning/algorithm-module-reference/k-means-clustering.md",
        "redirect_url": "/azure/machine-learning/component-reference/k-means-clustering",
        "redirect_document_id": true
    },
    {
        "source_path_from_root": "/articles/machine-learning/algorithm-module-reference/join-data.md",
        "redirect_url": "/azure/machine-learning/component-reference/join-data",
        "redirect_document_id": true
    },
    {
        "source_path_from_root": "/articles/machine-learning/algorithm-module-reference/init-image-transformation.md",
        "redirect_url": "/azure/machine-learning/component-reference/init-image-transformation",
        "redirect_document_id": true
    },
    {
        "source_path_from_root": "/articles/machine-learning/algorithm-module-reference/import-from-web-url-via-http.md",
        "redirect_url": "/azure/machine-learning/algorithm-module-reference/module-reference",
        "redirect_document_id": false
    },
    {
        "source_path_from_root": "/articles/machine-learning/algorithm-module-reference/import-from-azure-sql-database.md",
        "redirect_url": "/azure/machine-learning/algorithm-module-reference/module-reference",
        "redirect_document_id": false
    },
    {
        "source_path_from_root": "/articles/machine-learning/algorithm-module-reference/import-from-azure-blob-storage.md",
        "redirect_url": "/azure/machine-learning/algorithm-module-reference/module-reference",
        "redirect_document_id": false
    },
    {
        "source_path_from_root": "/articles/machine-learning/algorithm-module-reference/import-data.md",
        "redirect_url": "/azure/machine-learning/component-reference/import-data",
        "redirect_document_id": true
    },
    {
        "source_path_from_root": "/articles/machine-learning/algorithm-module-reference/group-data-into-bins.md",
        "redirect_url": "/azure/machine-learning/component-reference/group-data-into-bins",
        "redirect_document_id": true
    },
    {
        "source_path_from_root": "/articles/machine-learning/algorithm-module-reference/graph-search-syntax.md",
        "redirect_url": "/azure/machine-learning/component-reference/graph-search-syntax",
        "redirect_document_id": true
    },
    {
        "source_path_from_root": "/articles/machine-learning/algorithm-module-reference/filter-based-feature-selection.md",
        "redirect_url": "/azure/machine-learning/component-reference/filter-based-feature-selection",
        "redirect_document_id": true
    },
    {
        "source_path_from_root": "/articles/machine-learning/algorithm-module-reference/feature-hashing.md",
        "redirect_url": "/azure/machine-learning/component-reference/feature-hashing",
        "redirect_document_id": true
    },
    {
        "source_path_from_root": "/articles/machine-learning/algorithm-module-reference/fast-forest-quantile-regression.md",
        "redirect_url": "/azure/machine-learning/component-reference/fast-forest-quantile-regression",
        "redirect_document_id": true
    },
    {
        "source_path_from_root": "/articles/machine-learning/algorithm-module-reference/extract-n-gram-features-from-text.md",
        "redirect_url": "/azure/machine-learning/component-reference/extract-n-gram-features-from-text",
        "redirect_document_id": true
    },
    {
        "source_path_from_root": "/articles/machine-learning/algorithm-module-reference/export-data.md",
        "redirect_url": "/azure/machine-learning/component-reference/export-data",
        "redirect_document_id": true
    },
    {
        "source_path_from_root": "/articles/machine-learning/algorithm-module-reference/execute-r-script.md",
        "redirect_url": "/azure/machine-learning/component-reference/execute-r-script",
        "redirect_document_id": true
    },
    {
        "source_path_from_root": "/articles/machine-learning/algorithm-module-reference/execute-python-script.md",
        "redirect_url": "/azure/machine-learning/component-reference/execute-python-script",
        "redirect_document_id": true
    },
    {
        "source_path_from_root": "/articles/machine-learning/algorithm-module-reference/evaluate-recommender.md",
        "redirect_url": "/azure/machine-learning/component-reference/evaluate-recommender",
        "redirect_document_id": true
    },
    {
        "source_path_from_root": "/articles/machine-learning/algorithm-module-reference/evaluate-model.md",
        "redirect_url": "/azure/machine-learning/component-reference/evaluate-model",
        "redirect_document_id": true
    },
    {
        "source_path_from_root": "/articles/machine-learning/algorithm-module-reference/enter-data-manually.md",
        "redirect_url": "/azure/machine-learning/component-reference/enter-data-manually",
        "redirect_document_id": true
    },
    {
        "source_path_from_root": "/articles/machine-learning/algorithm-module-reference/edit-metadata.md",
        "redirect_url": "/azure/machine-learning/component-reference/edit-metadata",
        "redirect_document_id": true
    },
    {
        "source_path_from_root": "/articles/machine-learning/algorithm-module-reference/designer-error-codes.md",
        "redirect_url": "/azure/machine-learning/component-reference/designer-error-codes",
        "redirect_document_id": true
    },
    {
        "source_path_from_root": "/articles/machine-learning/algorithm-module-reference/densenet.md",
        "redirect_url": "/azure/machine-learning/component-reference/densenet",
        "redirect_document_id": true
    },
    {
        "source_path_from_root": "/articles/machine-learning/algorithm-module-reference/decision-forest-regression.md",
        "redirect_url": "/azure/machine-learning/component-reference/decision-forest-regression",
        "redirect_document_id": true
    },
    {
        "source_path_from_root": "/articles/machine-learning/algorithm-module-reference/cross-validate-model.md",
        "redirect_url": "/azure/machine-learning/component-reference/cross-validate-model",
        "redirect_document_id": true
    },
    {
        "source_path_from_root": "/articles/machine-learning/algorithm-module-reference/create-python-model.md",
        "redirect_url": "/azure/machine-learning/component-reference/create-python-model",
        "redirect_document_id": true
    },
    {
        "source_path_from_root": "/articles/machine-learning/algorithm-module-reference/convert-word-to-vector.md",
        "redirect_url": "/azure/machine-learning/component-reference/convert-word-to-vector",
        "redirect_document_id": true
    },
    {
        "source_path_from_root": "/articles/machine-learning/algorithm-module-reference/convert-to-indicator-values.md",
        "redirect_url": "/azure/machine-learning/component-reference/convert-to-indicator-values",
        "redirect_document_id": true
    },
    {
        "source_path_from_root": "/articles/machine-learning/algorithm-module-reference/convert-to-image-directory.md",
        "redirect_url": "/azure/machine-learning/component-reference/convert-to-image-directory",
        "redirect_document_id": true
    },
    {
        "source_path_from_root": "/articles/machine-learning/algorithm-module-reference/convert-to-dataset.md",
        "redirect_url": "/azure/machine-learning/component-reference/convert-to-dataset",
        "redirect_document_id": true
    },
    {
        "source_path_from_root": "/articles/machine-learning/algorithm-module-reference/convert-to-csv.md",
        "redirect_url": "/azure/machine-learning/component-reference/convert-to-csv",
        "redirect_document_id": true
    },
    {
        "source_path_from_root": "/articles/machine-learning/algorithm-module-reference/clip-values.md",
        "redirect_url": "/azure/machine-learning/component-reference/clip-values",
        "redirect_document_id": true
    },
    {
        "source_path_from_root": "/articles/machine-learning/algorithm-module-reference/clean-missing-data.md",
        "redirect_url": "/azure/machine-learning/component-reference/clean-missing-data",
        "redirect_document_id": true
    },
    {
        "source_path_from_root": "/articles/machine-learning/algorithm-module-reference/boosted-decision-tree-regression.md",
        "redirect_url": "/azure/machine-learning/component-reference/boosted-decision-tree-regression",
        "redirect_document_id": true
    },
    {
        "source_path_from_root": "/articles/machine-learning/algorithm-module-reference/assign-data-to-clusters.md",
        "redirect_url": "/azure/machine-learning/component-reference/assign-data-to-clusters",
        "redirect_document_id": true
    },
    {
        "source_path_from_root": "/articles/machine-learning/algorithm-module-reference/apply-transformation.md",
        "redirect_url": "/azure/machine-learning/component-reference/apply-transformation",
        "redirect_document_id": true
    },
    {
        "source_path_from_root": "/articles/machine-learning/algorithm-module-reference/apply-sql-transformation.md",
        "redirect_url": "/azure/machine-learning/component-reference/apply-sql-transformation",
        "redirect_document_id": true
    },
    {
        "source_path_from_root": "/articles/machine-learning/algorithm-module-reference/apply-math-operation.md",
        "redirect_url": "/azure/machine-learning/component-reference/apply-math-operation",
        "redirect_document_id": true
    },
    {
        "source_path_from_root": "/articles/machine-learning/algorithm-module-reference/apply-image-transformation.md",
        "redirect_url": "/azure/machine-learning/component-reference/apply-image-transformation",
        "redirect_document_id": true
    },
    {
        "source_path_from_root": "/articles/machine-learning/algorithm-module-reference/add-rows.md",
        "redirect_url": "/azure/machine-learning/component-reference/add-rows",
        "redirect_document_id": true
    },
    {
        "source_path_from_root": "/articles/machine-learning/algorithm-module-reference/add-columns.md",
        "redirect_url": "/azure/machine-learning/component-reference/add-columns",
        "redirect_document_id": true
    },
    {
        "source_path_from_root": "/articles/machine-learning/concept-differential-privacy.md",
        "redirect_url": "/azure/machine-learning/concept-responsible-ml#privacy-and-security",
        "redirect_document_id": false
    },
    {
        "source_path_from_root": "/articles/machine-learning/v-fake/how-to-differential-privacy.md",
        "redirect_url": "/azure/machine-learning/concept-responsible-ml#privacy-and-security",
        "redirect_document_id": false
    },
    {
        "source_path_from_root": "/articles/machine-learning/v-fake/how-to-machine-learning-interpretability-automl.md",
        "redirect_url": "/azure/machine-learning/how-to-machine-learning-interpretability-automl",
        "redirect_document_id": false
    },
    {
        "source_path_from_root": "/articles/machine-learning/v-fake/how-to-use-private-python-packages.md",
        "redirect_url": "/azure/machine-learning/how-to-use-private-python-packages",
        "redirect_document_id": true
    },
    {
        "source_path_from_root": "/articles/machine-learning/how-to-use-batch-endpoint-sdk-v2.md",
        "redirect_url": "/azure/machine-learning/concept-endpoints-batch",
        "redirect_document_id": false
    },
    {
        "source_path_from_root": "/articles/machine-learning/how-to-use-batch-endpoints-studio.md",
        "redirect_url": "/azure/machine-learning/concept-endpoints-batch",
        "redirect_document_id": false
    },
    {
        "source_path_from_root": "/articles/machine-learning/how-to-use-batch-endpoints.md",
        "redirect_url": "/azure/machine-learning/concept-endpoints-batch",
        "redirect_document_id": false
    },
    {
        "source_path_from_root": "/articles/machine-learning/concept-responsible-ml.md",
        "redirect_url": "/azure/machine-learning/concept-responsible-ai",
        "redirect_document_id": true
    },
    {
        "source_path_from_root": "/articles/machine-learning/how-to-responsible-ai-dashboard-ui.md",
        "redirect_url": "/azure/machine-learning/how-to-responsible-ai-insights-ui",
        "redirect_document_id": true
    },
    {
        "source_path_from_root": "/articles/machine-learning/how-to-responsible-ai-dashboard-sdk-cli.md",
        "redirect_url": "/azure/machine-learning/how-to-responsible-ai-insights-sdk-cli",
        "redirect_document_id": true
    },
    {
        "source_path_from_root": "/articles/machine-learning/batch-inference/how-to-access-data-batch-endpoints-jobs.md",
        "redirect_url": "/azure/machine-learning/how-to-access-data-batch-endpoints-jobs",
        "redirect_document_id": true
    },
    {
        "source_path_from_root": "/articles/machine-learning/batch-inference/how-to-authenticate-batch-endpoint.md",
        "redirect_url": "/azure/machine-learning/how-to-authenticate-batch-endpoint",
        "redirect_document_id": true
    },
    {
        "source_path_from_root": "/articles/machine-learning/batch-inference/how-to-batch-scoring-script.md",
        "redirect_url": "/azure/machine-learning/how-to-batch-scoring-script",
        "redirect_document_id": true
    },
    {
        "source_path_from_root": "/articles/machine-learning/batch-inference/how-to-deploy-model-custom-output.md",
        "redirect_url": "/azure/machine-learning/how-to-deploy-model-custom-output",
        "redirect_document_id": true
    },
    {
        "source_path_from_root": "/articles/machine-learning/batch-inference/how-to-image-processing-batch.md",
        "redirect_url": "/azure/machine-learning/how-to-image-processing-batch",
        "redirect_document_id": true
    },
    {
        "source_path_from_root": "/articles/machine-learning/batch-inference/how-to-mlflow-batch.md",
        "redirect_url": "/azure/machine-learning/how-to-mlflow-batch",
        "redirect_document_id": true
    },
    {
        "source_path_from_root": "/articles/machine-learning/batch-inference/how-to-nlp-processing-batch.md",
        "redirect_url": "/azure/machine-learning/how-to-nlp-processing-batch",
        "redirect_document_id": true
    },
    {
        "source_path_from_root": "/articles/machine-learning/batch-inference/how-to-secure-batch-endpoint.md",
        "redirect_url": "/azure/machine-learning/how-to-secure-batch-endpoint",
        "redirect_document_id": true
    },
    {
        "source_path_from_root": "/articles/machine-learning/batch-inference/how-to-troubleshoot-batch-endpoints.md",
        "redirect_url": "/azure/machine-learning/how-to-troubleshoot-batch-endpoints",
        "redirect_document_id": true
    },
    {
        "source_path_from_root": "/articles/machine-learning/batch-inference/how-to-use-batch-azure-data-factory.md",
        "redirect_url": "/azure/machine-learning/how-to-use-batch-azure-data-factory",
        "redirect_document_id": true
    },
    {
        "source_path_from_root": "/articles/machine-learning/batch-inference/how-to-use-batch-endpoint.md",
        "redirect_url": "/azure/machine-learning/concept-endpoints-batch",
        "redirect_document_id": true
    },
    {
        "source_path_from_root": "/articles/machine-learning/batch-inference/how-to-use-event-grid-batch.md",
        "redirect_url": "/azure/machine-learning/how-to-use-event-grid-batch",
        "redirect_document_id": true
    },
    {
        "source_path_from_root": "/articles/machine-learning/batch-inference/how-to-use-low-priority-batch.md",
        "redirect_url": "/azure/machine-learning/how-to-use-low-priority-batch",
        "redirect_document_id": true
    },
    {
        "source_path_from_root": "/articles/machine-learning/how-to-trigger-published-pipelines.md",
        "redirect_url": "/azure/machine-learning/v1/how-to-trigger-published-pipeline",
        "redirect_document_id": false
    },
    {
        "source_path_from_root": "/articles/machine-learning/v-fake/how-to-machine-learning-fairness-aml.md",
        "redirect_url": "/azure/machine-learning/how-to-machine-learning-fairness-aml",
        "redirect_document_id": true
    },
    {
        "source_path_from_root": "/articles/machine-learning/v-fake/how-to-machine-learning-interpretability-aml.md",
        "redirect_url": "/azure/machine-learning/how-to-machine-learning-interpretability-aml",
        "redirect_document_id": true
    },
    {
        "source_path_from_root": "/articles/machine-learning/v-fake/how-to-track-designer-experiments.md",
        "redirect_url": "/azure/machine-learning/how-to-track-designer-experiments",
        "redirect_document_id": true
    },
    {
        "source_path_from_root": "/articles/machine-learning/v-fake/migrate-execute-r-script.md",
        "redirect_url": "/azure/machine-learning/migrate-execute-r-script",
        "redirect_document_id": true
    },
    {
        "source_path_from_root": "/articles/machine-learning/v-fake/migrate-overview.md",
        "redirect_url": "/azure/machine-learning/migrate-overview",
        "redirect_document_id": false
    },
    {
        "source_path_from_root": "/articles/machine-learning/v-fake/migrate-rebuild-experiment.md",
        "redirect_url": "/azure/machine-learning/migrate-rebuild-experiment",
        "redirect_document_id": false
    },
    {
        "source_path_from_root": "/articles/machine-learning/v-fake/migrate-rebuild-integrate-with-client-app.md",
        "redirect_url": "/azure/machine-learning/migrate-rebuild-integrate-with-client-app",
        "redirect_document_id": false
    },
    {
        "source_path_from_root": "/articles/machine-learning/v-fake/migrate-rebuild-web-service.md",
        "redirect_url": "/azure/machine-learning/migrate-rebuild-web-service",
        "redirect_document_id": false
    },
    {
        "source_path_from_root": "/articles/machine-learning/v-fake/migrate-register-dataset.md",
        "redirect_url": "/azure/machine-learning/migrate-register-dataset",
        "redirect_document_id": false
    },
    {
        "source_path_from_root": "/articles/machine-learning/v-fake/how-to-change-storage-access-key.md",
        "redirect_url": "/azure/machine-learning/how-to-change-storage-access-key",
        "redirect_document_id": true
    },
    {
        "source_path_from_root": "/articles/machine-learning/v-fake/how-to-high-availability-machine-learning.md",
        "redirect_url": "/azure/machine-learning/how-to-high-availability-machine-learning",
        "redirect_document_id": true
    },
    {
        "source_path_from_root": "/articles/machine-learning/overview-what-happened-to-workbench.md",
        "redirect_url": "/azure/machine-learning",
        "redirect_document_id": false
    },
    {
        "source_path_from_root": "/articles/machine-learning/how-to-use-batch-endpoint.md",
        "redirect_url": "/azure/machine-learning/how-to-use-batch-model-deployments",
        "redirect_document_id": true
    },
    {
        "source_path_from_root": "/articles/machine-learning/how-to-deploy-batch-with-rest.md",
        "redirect_url": "/azure/machine-learning/how-to-access-data-batch-endpoints-jobs?tabs=rest",
        "redirect_document_id": false
    },
    {
        "source_path_from_root": "/articles/machine-learning/v-fake/tutorial-designer-automobile-price-train-score.md",
        "redirect_url": "/azure/machine-learning/tutorial-designer-automobile-price-train-score",
        "redirect_document_id": true
    },
    {
        "source_path_from_root": "/articles/machine-learning/v-fake/tutorial-designer-automobile-price-deploy.md",
        "redirect_url": "/azure/machine-learning/tutorial-designer-automobile-price-deploy",
        "redirect_document_id": true
    },
    {
        "source_path_from_root": "/articles/machine-learning/v-fake/samples-designer.md",
        "redirect_url": "/azure/machine-learning/samples-designer",
        "redirect_document_id": true
    },
    {
        "source_path_from_root": "/articles/machine-learning/v-fake/algorithm-cheat-sheet.md",
        "redirect_url": "/azure/machine-learning/algorithm-cheat-sheet",
        "redirect_document_id": true
    },
    {
        "source_path_from_root": "/articles/machine-learning/v-fake/how-to-select-algorithms.md",
        "redirect_url": "/azure/machine-learning/how-to-select-algorithms",
        "redirect_document_id": false
    },
    {
        "source_path_from_root": "/articles/machine-learning/how-to-use-pipeline-ui.md",
        "redirect_url": "/azure/machine-learning/how-to-debug-pipeline-failure",
        "redirect_document_id": true
    },
    {
        "source_path_from_root": "/articles/machine-learning/v-fake/how-to-designer-transform-data.md",
        "redirect_url": "/azure/machine-learning/how-to-designer-transform-data",
        "redirect_document_id": true
    },
    {
        "source_path_from_root": "/articles/machine-learning/v-fake/how-to-use-pipeline-parameter.md",
        "redirect_url": "/azure/machine-learning/how-to-use-pipeline-parameter",
        "redirect_document_id": true
    },
    {
        "source_path_from_root": "/articles/machine-learning/v-fake/how-to-retrain-designer.md",
        "redirect_url": "/azure/machine-learning/how-to-retrain-designer",
        "redirect_document_id": false
    },
    {
        "source_path_from_root": "/articles/machine-learning/v-fake/how-to-run-batch-predictions-designer.md",
        "redirect_url": "/azure/machine-learning/how-to-run-batch-predictions-designer",
        "redirect_document_id": false
    },
    {
        "source_path_from_root": "/articles/machine-learning/v-fake/how-to-designer-python.md",
        "redirect_url": "/azure/machine-learning/how-to-designer-python",
        "redirect_document_id": true
    },
    {
        "source_path_from_root": "/articles/machine-learning/prompt-flow/tools-reference/azure-language-detector-tool.md",
        "redirect_url": "/azure/machine-learning/prompt-flow/tools-reference/more-tools",
        "redirect_document_id": false
    },
    {
        "source_path_from_root": "/articles/machine-learning/prompt-flow/tools-reference/azure-translator-tool.md",
        "redirect_url": "/azure/machine-learning/prompt-flow/tools-reference/more-tools",
        "redirect_document_id": false
    },
    {
        "source_path_from_root": "/articles/machine-learning/prompt-flow/how-to-develop-a-standard-flow.md",
        "redirect_url": "/azure/machine-learning/prompt-flow/how-to-develop-flow",
        "redirect_document_id": true
    },
    {
        "source_path_from_root": "/articles/machine-learning/prompt-flow/how-to-develop-a-chat-flow.md",
        "redirect_url": "/azure/machine-learning/prompt-flow/how-to-develop-flow",
        "redirect_document_id": false
    },
    {
        "source_path_from_root": "/articles/machine-learning/prompt-flow/tools-reference/more-tools.md",
        "redirect_url": "/azure/machine-learning/prompt-flow/tools-reference/overview",
        "redirect_document_id": false
    },
    {
        "source_path_from_root": "/articles/machine-learning/prompt-flow/tools-reference/open-source-llm-tool.md",
        "redirect_url": "/azure/machine-learning/prompt-flow/tools-reference/open-model-llm-tool",
        "redirect_document_id": false
    },
    {
        "source_path_from_root": "/articles/machine-learning/prompt-flow/concept-runtime.md",
        "redirect_url": "/azure/machine-learning/prompt-flow/concept-session",
        "redirect_document_id": true
    },
    {
        "source_path_from_root": "/articles/machine-learning/prompt-flow/how-to-create-manage-runtime.md",
        "redirect_url": "/azure/machine-learning/prompt-flow/how-to-manage-compute-session",
        "redirect_document_id": true
    },    
    {
        "source_path_from_root": "/articles/machine-learning/prompt-flow/migrate-managed-inference-runtime.md",
        "redirect_url": "/azure/machine-learning/prompt-flow/how-to-manage-compute-session",
        "redirect_document_id": false
    },
    {
        "source_path_from_root": "/articles/machine-learning/prompt-flow/how-to-customize-environment-runtime.md",
        "redirect_url": "/azure/machine-learning/prompt-flow/how-to-customize-session-base-image",
        "redirect_document_id": true
<<<<<<< HEAD
    }        
=======
    },    
    {
        "source_path_from_root": "/articles/machine-learning/machine-learning-data-science-customize-hadoop-cluster.md",
        "redirect_url": "/azure/hdinsight/spark/apache-spark-jupyter-spark-sql",
        "redirect_document_id": false
    },
    {
        "source_path_from_root": "/articles/machine-learning/team-data-science-process/customize-hadoop-cluster.md",
        "redirect_url": "/azure/hdinsight/spark/apache-spark-jupyter-spark-sql",
        "redirect_document_id": false
    }
>>>>>>> 9c860531
]
}<|MERGE_RESOLUTION|>--- conflicted
+++ resolved
@@ -4252,16 +4252,8 @@
     },    
     {
         "source_path_from_root": "/articles/machine-learning/prompt-flow/migrate-managed-inference-runtime.md",
-        "redirect_url": "/azure/machine-learning/prompt-flow/how-to-manage-compute-session",
-        "redirect_document_id": false
-    },
-    {
-        "source_path_from_root": "/articles/machine-learning/prompt-flow/how-to-customize-environment-runtime.md",
-        "redirect_url": "/azure/machine-learning/prompt-flow/how-to-customize-session-base-image",
-        "redirect_document_id": true
-<<<<<<< HEAD
-    }        
-=======
+        "redirect_url": "/azure/machine-learning/prompt-flow/how-to-manage-compute-session.md",
+        "redirect_document_id": true
     },    
     {
         "source_path_from_root": "/articles/machine-learning/machine-learning-data-science-customize-hadoop-cluster.md",
@@ -4273,6 +4265,6 @@
         "redirect_url": "/azure/hdinsight/spark/apache-spark-jupyter-spark-sql",
         "redirect_document_id": false
     }
->>>>>>> 9c860531
+    }        
 ]
 }