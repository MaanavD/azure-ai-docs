{
    "redirections": [
    {
        "source_path_from_root": "/articles/machine-learning/how-to-create-manage-compute-instance.md",
        "redirect_url": "/azure/machine-learning/how-to-create-compute-instance",
        "redirect_document_id": true
    },
    {
        "source_path_from_root": "/articles/machine-learning/v-fake/tutorial-train-deploy-notebook.md",
        "redirect_url": "/azure/machine-learning/tutorial-train-deploy-notebook",
        "redirect_document_id": false
    },
    {
        "source_path_from_root": "/articles/machine-learning/v-fake/tutorial-pipeline-python-sdk.md",
        "redirect_url": "/azure/machine-learning/tutorial-pipeline-python-sdk",
        "redirect_document_id": false
    },
    {
        "source_path_from_root": "/articles/machine-learning/v-fake/tutorial-1st-experiment-sdk-train.md",
        "redirect_url": "/azure/machine-learning/tutorial-1st-experiment-sdk-train",
        "redirect_document_id": false
    },
    {
        "source_path_from_root": "/articles/machine-learning/v-fake/tutorial-1st-experiment-hello-world.md",
        "redirect_url": "/azure/machine-learning/tutorial-1st-experiment-hello-world",
        "redirect_document_id": false
    },
    {
        "source_path_from_root": "/articles/machine-learning/v-fake/how-to-use-mlflow.md",
        "redirect_url": "/azure/machine-learning/how-to-use-mlflow",
        "redirect_document_id": false
    },
    {
        "source_path_from_root": "/articles/machine-learning/v-fake/tutorial-1st-experiment-bring-data.md",
        "redirect_url": "/azure/machine-learning/tutorial-1st-experiment-bring-data",
        "redirect_document_id": true
    },
    {
        "source_path_from_root": "/articles/machine-learning/v-fake/introduction.md",
        "redirect_url": "/azure/machine-learning/introduction",
        "redirect_document_id": true
    },
    {
        "source_path_from_root": "/articles/machine-learning/v-fake/how-to-use-secrets-in-runs.md",
        "redirect_url": "/azure/machine-learning/how-to-use-secrets-in-runs",
        "redirect_document_id": false
    },
    {
        "source_path_from_root": "/articles/machine-learning/v-fake/how-to-use-managed-identities.md",
        "redirect_url": "/azure/machine-learning/how-to-use-managed-identities",
        "redirect_document_id": false
    },
    {
        "source_path_from_root": "/articles/machine-learning/v-fake/how-to-use-environments.md",
        "redirect_url": "/azure/machine-learning/how-to-use-environments",
        "redirect_document_id": false
    },
    {
        "source_path_from_root": "/articles/machine-learning/v-fake/how-to-troubleshoot-deployment-local.md",
        "redirect_url": "/azure/machine-learning/how-to-troubleshoot-deployment-local",
        "redirect_document_id": false
    },
    {
        "source_path_from_root": "/articles/machine-learning/v-fake/how-to-troubleshoot-deployment.md",
        "redirect_url": "/azure/machine-learning/how-to-troubleshoot-deployment",
        "redirect_document_id": false
    },
    {
        "source_path_from_root": "/articles/machine-learning/v-fake/how-to-train-tensorflow.md",
        "redirect_url": "/azure/machine-learning/how-to-train-tensorflow",
        "redirect_document_id": false
    },
    {
        "source_path_from_root": "/articles/machine-learning/v-fake/how-to-train-scikit-learn.md",
        "redirect_url": "/azure/machine-learning/how-to-train-scikit-learn",
        "redirect_document_id": false
    },
    {
        "source_path_from_root": "/articles/machine-learning/v-fake/how-to-train-pytorch.md",
        "redirect_url": "/azure/machine-learning/how-to-train-pytorch",
        "redirect_document_id": false
    },
    {
        "source_path_from_root": "/articles/machine-learning/v-fake/how-to-train-keras.md",
        "redirect_url": "/azure/machine-learning/how-to-train-keras",
        "redirect_document_id": false
    },
    {
        "source_path_from_root": "/articles/machine-learning/v-fake/how-to-train-distributed-gpu.md",
        "redirect_url": "/azure/machine-learning/how-to-train-distributed-gpu",
        "redirect_document_id": true
    },
    {
        "source_path_from_root": "/articles/machine-learning/v-fake/how-to-track-monitor-analyze-runs.md",
        "redirect_url": "/azure/machine-learning/how-to-track-monitor-analyze-runs",
        "redirect_document_id": false
    },
    {
        "source_path_from_root": "/articles/machine-learning/v-fake/how-to-setup-authentication.md",
        "redirect_url": "/azure/machine-learning/how-to-setup-authentication",
        "redirect_document_id": false
    },
    {
        "source_path_from_root": "/articles/machine-learning/v-fake/how-to-secure-workspace-vnet.md",
        "redirect_url": "/azure/machine-learning/how-to-secure-workspace-vnet",
        "redirect_document_id": true
    },
    {
        "source_path_from_root": "/articles/machine-learning/v-fake/how-to-secure-web-service.md",
        "redirect_url": "/azure/machine-learning/how-to-secure-web-service",
        "redirect_document_id": true
    },
    {
        "source_path_from_root": "/articles/machine-learning/v-fake/how-to-secure-training-vnet.md",
        "redirect_url": "/azure/machine-learning/how-to-secure-training-vnet",
        "redirect_document_id": true
    },
    {
        "source_path_from_root": "/articles/machine-learning/v-fake/how-to-secure-inferencing-vnet.md",
        "redirect_url": "/azure/machine-learning/how-to-secure-inferencing-vnet",
        "redirect_document_id": true
    },
    {
        "source_path_from_root": "/articles/machine-learning/v-fake/how-to-log-view-metrics.md",
        "redirect_url": "/azure/machine-learning/how-to-log-view-metrics",
        "redirect_document_id": false
    },
    {
        "source_path_from_root": "/articles/machine-learning/v-fake/how-to-manage-workspace.md",
        "redirect_url": "/azure/machine-learning/how-to-manage-workspace",
        "redirect_document_id": false
    },
    {
        "source_path_from_root": "/articles/machine-learning/v-fake/how-to-manage-workspace-cli.md",
        "redirect_url": "/azure/machine-learning/how-to-manage-workspace-cli",
        "redirect_document_id": false
    },
    {
        "source_path_from_root": "/articles/machine-learning/v-fake/how-to-identity-based-data-access.md",
        "redirect_url": "/azure/machine-learning/how-to-identity-based-data-access",
        "redirect_document_id": true
    },
    {
        "source_path_from_root": "/articles/machine-learning/v-fake/how-to-enable-app-insights.md",
        "redirect_url": "/azure/machine-learning/how-to-enable-app-insights",
        "redirect_document_id": true
    },
    {
        "source_path_from_root": "/articles/machine-learning/v-fake/how-to-deploy-update-web-service.md",
        "redirect_url": "/azure/machine-learning/how-to-deploy-update-web-service",
        "redirect_document_id": true
    },
    {
        "source_path_from_root": "/articles/machine-learning/v-fake/how-to-deploy-mlflow-models.md",
        "redirect_url": "/azure/machine-learning/how-to-deploy-mlflow-models",
        "redirect_document_id": false
    },
    {
        "source_path_from_root": "/articles/machine-learning/v-fake/how-to-deploy-local-container-notebook-vm.md",
        "redirect_url": "/azure/machine-learning/how-to-deploy-local-container-notebook-vm",
        "redirect_document_id": true
    },
    {
        "source_path_from_root": "/articles/machine-learning/v-fake/how-to-deploy-local.md",
        "redirect_url": "/azure/machine-learning/how-to-deploy-local",
        "redirect_document_id": true
    },
    {
        "source_path_from_root": "/articles/machine-learning/v-fake/how-to-deploy-inferencing-gpus.md",
        "redirect_url": "/azure/machine-learning/how-to-deploy-inferencing-gpus",
        "redirect_document_id": true
    },
    {
        "source_path_from_root": "/articles/machine-learning/v-fake/how-to-deploy-fpga-web-service.md",
        "redirect_url": "/azure/machine-learning/how-to-deploy-fpga-web-service",
        "redirect_document_id": true
    },
    {
        "source_path_from_root": "/articles/machine-learning/v-fake/how-to-deploy-and-where.md",
        "redirect_url": "/azure/machine-learning/how-to-deploy-and-where",
        "redirect_document_id": true
    },
    {
        "source_path_from_root": "/articles/machine-learning/v-fake/how-to-create-register-datasets.md",
        "redirect_url": "/azure/machine-learning/how-to-create-register-datasets",
        "redirect_document_id": true
    },
    {
        "source_path_from_root": "/articles/machine-learning/v-fake/concept-designer.md",
        "redirect_url": "/azure/machine-learning/concept-designer",
        "redirect_document_id": false
    },
    {
        "source_path_from_root": "/articles/machine-learning/v-fake/how-to-create-manage-compute-instance.md",
        "redirect_url": "/azure/machine-learning/how-to-create-compute-instance",
        "redirect_document_id": false
    },
    {
        "source_path_from_root": "/articles/machine-learning/v-fake/how-to-create-machine-learning-pipelines.md",
        "redirect_url": "/azure/machine-learning/how-to-create-machine-learning-pipelines",
        "redirect_document_id": false
    },
    {
        "source_path_from_root": "/articles/machine-learning/v-fake/how-to-create-attach-kubernetes.md",
        "redirect_url": "/azure/machine-learning/how-to-create-attach-kubernetes",
        "redirect_document_id": true
    },
    {
        "source_path_from_root": "/articles/machine-learning/v-fake/how-to-create-attach-compute-cluster.md",
        "redirect_url": "/azure/machine-learning/how-to-create-attach-compute-cluster",
        "redirect_document_id": false
    },
    {
        "source_path_from_root": "/articles/machine-learning/v-fake/how-to-convert-ml-experiment-to-production.md",
        "redirect_url": "/azure/machine-learning/how-to-convert-ml-experiment-to-production",
        "redirect_document_id": true
    },
    {
        "source_path_from_root": "/articles/machine-learning/v-fake/concept-azure-machine-learning-architecture.md",
        "redirect_url": "/azure/machine-learning/concept-azure-machine-learning-architecture",
        "redirect_document_id": false
    },
    {
        "source_path_from_root": "/articles/machine-learning/v-fake/azure-machine-learning-release-notes.md",
        "redirect_url": "/azure/machine-learning/azure-machine-learning-release-notes",
        "redirect_document_id": false
    },
    {
        "source_path_from_root": "/articles/machine-learning/v-fake/how-to-consume-web-service.md",
        "redirect_url": "/azure/machine-learning/how-to-consume-web-service",
        "redirect_document_id": false
    },
    {
        "source_path_from_root": "/articles/machine-learning/v-fake/how-to-configure-private-link.md",
        "redirect_url": "/azure/machine-learning/how-to-configure-private-link",
        "redirect_document_id": false
    },
    {
        "source_path_from_root": "/articles/machine-learning/v-fake/how-to-authenticate-web-service.md",
        "redirect_url": "/azure/machine-learning/how-to-authenticate-web-service",
        "redirect_document_id": false
    },
    {
        "source_path_from_root": "/articles/machine-learning/v-fake/concept-data.md",
        "redirect_url": "/azure/machine-learning/concept-data",
        "redirect_document_id": false
    },
    {
        "source_path_from_root": "/articles/machine-learning/v-fake/how-to-access-data.md",
        "redirect_url": "/azure/machine-learning/how-to-access-data",
        "redirect_document_id": false
    },
    {
        "source_path_from_root": "/articles/machine-learning/v-fake/concept-network-data-access.md",
        "redirect_url": "/azure/machine-learning/concept-data-access",
        "redirect_document_id": false
    },
    {
        "source_path_from_root": "/articles/machine-learning/v-fake/concept-model-management-and-deployment.md",
        "redirect_url": "/azure/machine-learning/concept-model-management-and-deployment",
        "redirect_document_id": false
    },
    {
        "source_path_from_root": "/articles/machine-learning/how-to-set-up-vs-code-remote.md",
        "redirect_url": "/azure/machine-learning/how-to-launch-vs-code-remote",
        "redirect_document_id": true
    },
    {
        "source_path_from_root": "/articles/machine-learning/v-fake/how-to-network-security-overview.md",
        "redirect_url": "/azure/machine-learning/how-to-network-security-overview",
        "redirect_document_id": false
    },
    {
        "source_path_from_root": "/articles/machine-learning/v-fake/how-to-workspace-diagnostic-api.md",
        "redirect_url": "/azure/machine-learning/how-to-workspace-diagnostic-api",
        "redirect_document_id": false
    },
    {
        "source_path_from_root": "/articles/machine-learning/v-fake/how-to-configure-cross-validation-data-splits.md",
        "redirect_url": "/azure/machine-learning/how-to-configure-cross-validation-data-splits",
        "redirect_document_id": true
    },
    {
        "source_path_from_root": "/articles/machine-learning/v-fake/how-to-troubleshoot-auto-ml.md",
        "redirect_url": "/azure/machine-learning/how-to-troubleshoot-auto-ml",
        "redirect_document_id": true
    },
    {
        "source_path_from_root": "/articles/machine-learning/v-fake/how-to-export-delete-data.md",
        "redirect_url": "/azure/machine-learning/how-to-export-delete-data",
        "redirect_document_id": false
    },
    {
        "source_path_from_root": "/articles/machine-learning/v-fake/how-to-configure-auto-features.md",
        "redirect_url": "/azure/machine-learning/how-to-configure-auto-features",
        "redirect_document_id": true
    },
    {
        "source_path_from_root": "/articles/machine-learning/v-fake/how-to-generate-automl-training-code.md",
        "redirect_url": "/azure/machine-learning/how-to-generate-automl-training-code",
        "redirect_document_id": true
    },
    {
        "source_path_from_root": "/articles/machine-learning/v-fake/how-to-configure-databricks-automl-environment.md",
        "redirect_url": "/azure/machine-learning/how-to-configure-databricks-automl-environment",
        "redirect_document_id": true
    },
    {
        "source_path_from_root": "/articles/machine-learning/tutorial-enable-materialization-backfill-data.md",
        "redirect_url": "/azure/machine-learning/tutorial-experiment-train-models-using-features.md",
        "redirect_document_id": false
    },
    {
        "source_path_from_root": "/articles/machine-learning/quickstart-run-notebooks.md",
        "redirect_url": "/azure/machine-learning/tutorial-cloud-workstation",
        "redirect_document_id": true
    },
    {
        "source_path_from_root": "/articles/machine-learning/reference-checkpoint-performance-with-Nebula.md",
        "redirect_url": "/azure/machine-learning/reference-checkpoint-performance-for-large-models",
        "redirect_document_id": true
    },
    {
        "source_path_from_root": "/articles/machine-learning/referencemanaged-online-endpoints-vm-sku-list.md",
        "redirect_url": "/azure/machine-learning/reference-managed-online-endpoints-vm-sku-list",
        "redirect_document_id": false
    },
    {
        "source_path_from_root": "/articles/machine-learning/quickstart-spark-data-wrangling.md",
        "redirect_url": "/azure/machine-learning/apache-spark-environment-configuration",
        "redirect_document_id": true
    },
    {
        "source_path_from_root": "/articles/machine-learning/v-fake/how-to-train-with-custom-image.md",
        "redirect_url": "/azure/machine-learning/how-to-train-with-custom-image",
        "redirect_document_id": false
    },
    {
        "source_path_from_root": "/articles/machine-learning/v-fake/how-to-monitor-tensorboard.md",
        "redirect_url": "/azure/machine-learning/how-to-monitor-tensorboard",
        "redirect_document_id": true
    },
    {
        "source_path_from_root": "/articles/machine-learning/v-fake/tutorial-power-bi-custom-model.md",
        "redirect_url": "/azure/machine-learning/tutorial-power-bi-custom-model",
        "redirect_document_id": true
    },
    {
        "source_path_from_root": "/articles/machine-learning/tutorial-power-bi-automated-model.md",
        "redirect_url": "/azure/machine-learning/tutorial-power-bi-custom-model",
        "redirect_document_id": false
    },
    {
        "source_path_from_root": "/articles/machine-learning/tutorial-power-bi-designer-model.md",
        "redirect_url": "/azure/machine-learning/tutorial-power-bi-custom-model",
        "redirect_document_id": false
    },
    {
        "source_path_from_root": "/articles/machine-learning/v-fake/how-to-link-synapse-ml-workspaces.md",
        "redirect_url": "/azure/machine-learning/how-to-link-synapse-ml-workspaces",
        "redirect_document_id": true
    },
    {
        "source_path_from_root": "/articles/machine-learning/how-to-use-environments.md",
        "redirect_url": "/azure/machine-learning/how-to-manage-environments-v2",
        "redirect_document_id": true
    },
    {
        "source_path_from_root": "/articles/machine-learning/how-to-train-sdk.md",
        "redirect_url": "/azure/machine-learning/how-to-train-model",
        "redirect_document_id": false
    },
    {
        "source_path_from_root": "/articles/machine-learning/how-to-train-cli.md",
        "redirect_url": "/azure/machine-learning/how-to-train-model",
        "redirect_document_id": false
    },
    {
        "source_path_from_root": "/articles/machine-learning/how-to-train-with-rest.md",
        "redirect_url": "/azure/machine-learning/how-to-train-model",
        "redirect_document_id": false
    },
    {
        "source_path_from_root": "/articles/machine-learning/how-to-use-managed-identities.md",
        "redirect_url": "/azure/machine-learning/how-to-identity-based-service-authentication",
        "redirect_document_id": true
    },
    {
        "source_path_from_root": "/articles/machine-learning/how-to-identity-based-data-access.md",
        "redirect_url": "/azure/machine-learning/how-to-datastore",
        "redirect_document_id": false
    },
    {
        "source_path_from_root": "/articles/machine-learning/tutorial-convert-ml-experiment-to-production.md",
        "redirect_url": "/azure/machine-learning/v1/how-to-convert-ml-experiment-to-production",
        "redirect_document_id": true
    },
    {
        "source_path_from_root": "/articles/machine-learning/tutorial-train-deploy-notebook.md",
        "redirect_url": "/azure/machine-learning/tutorial-azure-ml-in-a-day",
        "redirect_document_id": true
    },
    {
        "source_path_from_root": "/articles/machine-learning/tutorial-1st-experiment-hello-world.md",
        "redirect_url": "/azure/machine-learning/tutorial-azure-ml-in-a-day",
        "redirect_document_id": false
    },
    {
        "source_path_from_root": "/articles/machine-learning/tutorial-1st-experiment-bring-data.md",
        "redirect_url": "/azure/machine-learning/tutorial-azure-ml-in-a-day",
        "redirect_document_id": false
    },
    {
        "source_path_from_root": "/articles/machine-learning/tutorial-1st-experiment-sdk-train.md",
        "redirect_url": "/azure/machine-learning/tutorial-azure-ml-in-a-day",
        "redirect_document_id": false
    },
    {
        "source_path_from_root": "/articles/machine-learning/v-fake/how-to-migrate-from-estimators-to-scriptrunconfig.md",
        "redirect_url": "/azure/machine-learning/how-to-migrate-from-estimators-to-scriptrunconfig",
        "redirect_document_id": true
    },
    {
        "source_path_from_root": "/articles/machine-learning/v-fake/how-to-troubleshoot-prebuilt-docker-image-inference.md",
        "redirect_url": "/azure/machine-learning/how-to-troubleshoot-prebuilt-docker-image-inference",
        "redirect_document_id": true
    },
    {
        "source_path_from_root": "/articles/machine-learning/v-fake/how-to-extend-prebuilt-docker-image-inference.md",
        "redirect_url": "/azure/machine-learning/how-to-extend-prebuilt-docker-image-inference",
        "redirect_document_id": true
    },
    {
        "source_path_from_root": "/articles/machine-learning/how-to-create-register-data-assets.md",
        "redirect_url": "/azure/machine-learning/how-to-create-data-assets",
        "redirect_document_id": true
    },
    {
        "source_path_from_root": "/articles/machine-learning/v-fake/how-to-prebuilt-docker-images-inference-python-extensibility.md",
        "redirect_url": "/azure/machine-learning/how-to-prebuilt-docker-images-inference-python-extensibility",
        "redirect_document_id": true
    },
    {
        "source_path_from_root": "/articles/machine-learning/concept-network-data-access.md",
        "redirect_url": "/azure/machine-learning/how-to-administrate-data-authentication",
        "redirect_document_id": true
    },
    {
        "source_path_from_root": "/articles/machine-learning/concept-optimize-data-processing.md",
        "redirect_url": "/azure/machine-learning/concept-data",
        "redirect_document_id": false
    },
    {
        "source_path_from_root": "/articles/machine-learning/how-to-use-data.md",
        "redirect_url": "/azure/machine-learning/how-to-read-write-data-v2",
        " redirect_document_id": false
    },
    {
        "source_path_from_root": "/articles/machine-learning/concept-open-source.md",
        "redirect_url": "https://azure.microsoft.com/solutions/open-source/machine-learning/",
        "redirect_document_id": false
    },
    {
        "source_path_from_root": "/articles/machine-learning/concept-data-ingestion.md",
        "redirect_url": "/azure/machine-learning/how-to-data-ingest-adf",
        "redirect_document_id": false
    },
    {
        "source_path_from_root": "/articles/machine-learning/how-to-use-azure-ad-identity.md",
        "redirect_url": "/azure/machine-learning/how-to-access-resources-from-endpoints-managed-identities",
        "redirect_document_id": true
    },
    {
        "source_path_from_root": "/articles/machine-learning/resource-limits-quotas-capacity.md",
        "redirect_url": "/azure/machine-learning/resource-limits-capacity",
        "redirect_document_id": false
    },
    {
        "source_path_from_root": "/articles/machine-learning/tutorial-train-models-with-aml.md",
        "redirect_url": "/azure/machine-learning/tutorial-train-deploy-notebook",
        "redirect_document_id": true
    },
    {
        "source_path_from_root": "/articles/machine-learning/concept-datastore.md",
        "redirect_url": "/azure/machine-learning/concept-data",
        "redirect_document_id": false
    },
    {
        "source_path_from_root": "/articles/machine-learning/tutorial-train-deploy-model-cli.md",
        "redirect_url": "/azure/machine-learning/how-to-train",
        "redirect_document_id": false
    },
    {
        "source_path_from_root": "/articles/machine-learning/tutorial-setup-vscode-extension.md",
        "redirect_url": "/azure/machine-learning/how-to-setup-vs-code",
        "redirect_document_id": false
    },
    {
        "source_path_from_root": "/articles/machine-learning/tutorial-resource-manager-workspace.md",
        "redirect_url": "/azure/machine-learning/how-to-create-workspace-template",
        "redirect_document_id": false
    },
    {
        "source_path_from_root": "/articles/machine-learning/tutorial-pipeline-batch-scoring-classification.md",
        "redirect_url": "/azure/machine-learning/tutorial-pipeline-python-sdk",
        "redirect_document_id": false
    },
    {
        "source_path_from_root": "/articles/machine-learning/tutorial-deploy-models-with-aml.md",
        "redirect_url": "/azure/machine-learning/tutorial-train-deploy-notebook",
        "redirect_document_id": false
    },
    {
        "source_path_from_root": "/articles/machine-learning/tutorial-deploy-managed-endpoints-using-system-managed-identity.md",
        "redirect_url": "/azure/machine-learning/how-to-access-resources-from-endpoints-managed-identities",
        "redirect_document_id": false
    },
    {
        "source_path_from_root": "/articles/machine-learning/tutorial-1st-r-experiment.md",
        "redirect_url": "https://github.com/Azure/azureml-sdk-for-r",
        "redirect_document_id": false
    },
    {
        "source_path_from_root": "/articles/machine-learning/tutorial-1st-experiment-sdk-setup.md",
        "redirect_url": "/azure/machine-learning/quickstart-create-resources",
        "redirect_document_id": false
    },
    {
        "source_path_from_root": "/articles/machine-learning/tutorial-1st-experiment-sdk-setup-local.md",
        "redirect_url": "/azure/machine-learning/quickstart-create-resources",
        "redirect_document_id": false
    },
    {
        "source_path_from_root": "/articles/machine-learning/team-data-science-process/walkthroughs.md",
        "redirect_url": "/azure/architecture/data-science-process/walkthroughs",
        "redirect_document_id": false
    },
    {
        "source_path_from_root": "/articles/machine-learning/team-data-science-process/walkthroughs-sql-server.md",
        "redirect_url": "/azure/architecture/data-science-process/walkthroughs-sql-server",
        "redirect_document_id": false
    },
    {
        "source_path_from_root": "/articles/machine-learning/team-data-science-process/walkthroughs-sql-data-warehouse.md",
        "redirect_url": "/azure/architecture/data-science-process/walkthroughs-sql-data-warehouse",
        "redirect_document_id": false
    },
    {
        "source_path_from_root": "/articles/machine-learning/team-data-science-process/walkthroughs-spark.md",
        "redirect_url": "/azure/architecture/data-science-process/walkthroughs-spark",
        "redirect_document_id": false
    },
    {
        "source_path_from_root": "/articles/machine-learning/team-data-science-process/walkthroughs-hdinsight-hadoop.md",
        "redirect_url": "/azure/architecture/data-science-process/walkthroughs-hdinsight-hadoop",
        "redirect_document_id": false
    },
    {
        "source_path_from_root": "/articles/machine-learning/team-data-science-process/walkthroughs-azure-data-lake.md",
        "redirect_url": "/azure/architecture/data-science-process/walkthroughs-azure-data-lake",
        "redirect_document_id": false
    },
    {
        "source_path_from_root": "/articles/machine-learning/team-data-science-process/walkthroughs-aml-with-tdsp.md",
        "redirect_url": "/azure/architecture/data-science-process/walkthroughs",
        "redirect_document_id": false
    },
    {
        "source_path_from_root": "/articles/machine-learning/team-data-science-process/virtual-machines.md",
        "redirect_url": "/azure/machine-learning/data-science-virtual-machine/overview",
        "redirect_document_id": false
    },
    {
        "source_path_from_root": "/articles/machine-learning/team-data-science-process/track-progress.md",
        "redirect_url": "/azure/architecture/data-science-process/track-progress",
        "redirect_document_id": false
    },
    {
        "source_path_from_root": "/articles/machine-learning/team-data-science-process/team-lead-tasks.md",
        "redirect_url": "/azure/architecture/data-science-process/team-lead-tasks",
        "redirect_document_id": false
    },
    {
        "source_path_from_root": "/articles/machine-learning/team-data-science-process/team-data-science-process-project-templates.md",
        "redirect_url": "/azure/architecture/data-science-process/team-data-science-process-project-templates",
        "redirect_document_id": false
    },
    {
        "source_path_from_root": "/articles/machine-learning/team-data-science-process/team-data-science-process-for-devops.md",
        "redirect_url": "/azure/architecture/data-science-process/team-data-science-process-for-devops",
        "redirect_document_id": false
    },
    {
        "source_path_from_root": "/articles/machine-learning/team-data-science-process/team-data-science-process-for-data-scientists.md",
        "redirect_url": "/azure/architecture/data-science-process/team-data-science-process-for-data-scientists",
        "redirect_document_id": false
    },
    {
        "source_path_from_root": "/articles/machine-learning/team-data-science-process/sqldw-walkthrough.md",
        "redirect_url": "/azure/architecture/data-science-process/sqldw-walkthrough",
        "redirect_document_id": false
    },
    {
        "source_path_from_root": "/articles/machine-learning/team-data-science-process/sql-walkthrough.md",
        "redirect_url": "/azure/architecture/data-science-process/sql-walkthrough",
        "redirect_document_id": false
    },
    {
        "source_path_from_root": "/articles/machine-learning/team-data-science-process/sql-server-virtual-machine.md",
        "redirect_url": "/azure/architecture/data-science-process/sql-server-virtual-machine",
        "redirect_document_id": false
    },
    {
        "source_path_from_root": "/articles/machine-learning/team-data-science-process/spark-overview.md",
        "redirect_url": "/azure/architecture/data-science-process/spark-overview",
        "redirect_document_id": false
    },
    {
        "source_path_from_root": "/articles/machine-learning/team-data-science-process/spark-model-consumption.md",
        "redirect_url": "/azure/architecture/data-science-process/spark-model-consumption",
        "redirect_document_id": false
    },
    {
        "source_path_from_root": "/articles/machine-learning/team-data-science-process/spark-data-exploration-modeling.md",
        "redirect_url": "/azure/architecture/data-science-process/spark-data-exploration-modeling",
        "redirect_document_id": false
    },
    {
        "source_path_from_root": "/articles/machine-learning/team-data-science-process/spark-advanced-data-exploration-modeling.md",
        "redirect_url": "/azure/architecture/data-science-process/spark-advanced-data-exploration-modeling",
        "redirect_document_id": false
    },
    {
        "source_path_from_root": "/articles/machine-learning/team-data-science-process/select-features.md",
        "redirect_url": "/azure/architecture/data-science-process/select-features",
        "redirect_document_id": false
    },
    {
        "source_path_from_root": "/articles/machine-learning/team-data-science-process/scala-walkthrough.md",
        "redirect_url": "/azure/architecture/data-science-process/scala-walkthrough",
        "redirect_document_id": false
    },
    {
        "source_path_from_root": "/articles/machine-learning/team-data-science-process/sample-data.md",
        "redirect_url": "/azure/architecture/data-science-process/sample-data",
        "redirect_document_id": false
    },
    {
        "source_path_from_root": "/articles/machine-learning/team-data-science-process/sample-data-sql-server.md",
        "redirect_url": "/azure/architecture/data-science-process/sample-data-sql-server",
        "redirect_document_id": false
    },
    {
        "source_path_from_root": "/articles/machine-learning/team-data-science-process/sample-data-hive.md",
        "redirect_url": "/azure/architecture/data-science-process/sample-data-hive",
        "redirect_document_id": false
    },
    {
        "source_path_from_root": "/articles/machine-learning/team-data-science-process/sample-data-blob.md",
        "redirect_url": "/azure/architecture/data-science-process/sample-data-blob",
        "redirect_document_id": false
    },
    {
        "source_path_from_root": "/articles/machine-learning/team-data-science-process/roles-tasks.md",
        "redirect_url": "/azure/architecture/data-science-process/roles-tasks",
        "redirect_document_id": false
    },
    {
        "source_path_from_root": "/articles/machine-learning/team-data-science-process/python-data-access.md",
        "redirect_url": "/azure/architecture/data-science-process/python-data-access",
        "redirect_document_id": false
    },
    {
        "source_path_from_root": "/articles/machine-learning/team-data-science-process/project-lead-tasks.md",
        "redirect_url": "/azure/architecture/data-science-process/project-lead-tasks",
        "redirect_document_id": false
    },
    {
        "source_path_from_root": "/articles/machine-learning/team-data-science-process/project-ic-tasks.md",
        "redirect_url": "/azure/architecture/data-science-process/project-ic-tasks",
        "redirect_document_id": false
    },
    {
        "source_path_from_root": "/articles/machine-learning/team-data-science-process/project-execution.md",
        "redirect_url": "/azure/architecture/data-science-process/agile-development",
        "redirect_document_id": false
    },
    {
        "source_path_from_root": "/articles/machine-learning/team-data-science-process/prepare-data.md",
        "redirect_url": "/azure/architecture/data-science-process/prepare-data",
        "redirect_document_id": false
    },
    {
        "source_path_from_root": "/articles/machine-learning/team-data-science-process/predictive-maintenance-technical-guide.md",
        "redirect_url": "/azure/architecture/data-science-process/predictive-maintenance-technical-guide",
        "redirect_document_id": false
    },
    {
        "source_path_from_root": "/articles/machine-learning/team-data-science-process/predictive-maintenance-playbook.md",
        "redirect_url": "/azure/architecture/data-science-process/predictive-maintenance-playbook",
        "redirect_document_id": false
    },
    {
        "source_path_from_root": "/articles/machine-learning/team-data-science-process/predictive-maintenance-architecture.md",
        "redirect_url": "/azure/architecture/data-science-process/predictive-maintenance-architecture",
        "redirect_document_id": false
    },
    {
        "source_path_from_root": "/articles/machine-learning/team-data-science-process/predict-twitter-sentiment.md",
        "redirect_url": "/azure/architecture/data-science-process/walkthroughs",
        "redirect_document_id": false
    },
    {
        "source_path_from_root": "/articles/machine-learning/team-data-science-process/predict-twitter-sentiment-amltextpackage.md",
        "redirect_url": "/azure/architecture/data-science-process/walkthroughs",
        "redirect_document_id": false
    },
    {
        "source_path_from_root": "/articles/machine-learning/team-data-science-process/platforms-and-tools.md",
        "redirect_url": "/azure/architecture/data-science-process/platforms-and-tools",
        "redirect_document_id": false
    },
    {
        "source_path_from_root": "/articles/machine-learning/team-data-science-process/plan-your-environment.md",
        "redirect_url": "/azure/architecture/data-science-process/plan-your-environment",
        "redirect_document_id": false
    },
    {
        "source_path_from_root": "/articles/machine-learning/team-data-science-process/plan-sample-scenarios.md",
        "redirect_url": "/azure/architecture/data-science-process/plan-sample-scenarios",
        "redirect_document_id": false
    },
    {
        "source_path_from_root": "/articles/machine-learning/team-data-science-process/parallel-load-sql-partitioned-tables.md",
        "redirect_url": "/azure/architecture/data-science-process/parallel-load-sql-partitioned-tables",
        "redirect_document_id": false
    },
    {
        "source_path_from_root": "/articles/machine-learning/team-data-science-process/overview.md",
        "redirect_url": "/azure/architecture/data-science-process/overview",
        "redirect_document_id": false
    },
    {
        "source_path_from_root": "/articles/machine-learning/team-data-science-process/move-sql-server-virtual-machine.md",
        "redirect_url": "/azure/architecture/data-science-process/move-sql-server-virtual-machine",
        "redirect_document_id": false
    },
    {
        "source_path_from_root": "/articles/machine-learning/team-data-science-process/move-sql-azure.md",
        "redirect_url": "/azure/architecture/data-science-process/move-sql-azure",
        "redirect_document_id": false
    },
    {
        "source_path_from_root": "/articles/machine-learning/team-data-science-process/move-sql-azure-adf.md",
        "redirect_url": "/azure/architecture/data-science-process/move-sql-azure-adf",
        "redirect_document_id": false
    },
    {
        "source_path_from_root": "/articles/machine-learning/team-data-science-process/move-hive-tables.md",
        "redirect_url": "/azure/architecture/data-science-process/move-hive-tables",
        "redirect_document_id": false
    },
    {
        "source_path_from_root": "/articles/machine-learning/team-data-science-process/move-data-to-azure-blob-using-ssis.md",
        "redirect_url": "/azure/architecture/data-science-process/move-data-to-azure-blob-using-ssis",
        "redirect_document_id": false
    },
    {
        "source_path_from_root": "/articles/machine-learning/team-data-science-process/move-data-to-azure-blob-using-python.md",
        "redirect_url": "/azure/storage/blobs/storage-python-how-to-use-blob-storage",
        "redirect_document_id": false
    },
    {
        "source_path_from_root": "/articles/machine-learning/team-data-science-process/move-data-to-azure-blob-using-azure-storage-explorer.md",
        "redirect_url": "/azure/architecture/data-science-process/move-data-to-azure-blob-using-azure-storage-explorer",
        "redirect_document_id": false
    },
    {
        "source_path_from_root": "/articles/machine-learning/team-data-science-process/move-data-to-azure-blob-using-azcopy.md",
        "redirect_url": "/azure/storage/common/storage-use-azcopy-v10",
        "redirect_document_id": false
    },
    {
        "source_path_from_root": "/articles/machine-learning/team-data-science-process/move-azure-blob.md",
        "redirect_url": "/azure/architecture/data-science-process/move-azure-blob",
        "redirect_document_id": false
    },
    {
        "source_path_from_root": "/articles/machine-learning/team-data-science-process/lifecycle.md",
        "redirect_url": "/azure/architecture/data-science-process/lifecycle",
        "redirect_document_id": false
    },
    {
        "source_path_from_root": "/articles/machine-learning/team-data-science-process/lifecycle-modeling.md",
        "redirect_url": "/azure/architecture/data-science-process/lifecycle-modeling",
        "redirect_document_id": false
    },
    {
        "source_path_from_root": "/articles/machine-learning/team-data-science-process/lifecycle-deployment.md",
        "redirect_url": "/azure/architecture/data-science-process/lifecycle-deployment",
        "redirect_document_id": false
    },
    {
        "source_path_from_root": "/articles/machine-learning/team-data-science-process/lifecycle-data.md",
        "redirect_url": "/azure/architecture/data-science-process/lifecycle-data",
        "redirect_document_id": false
    },
    {
        "source_path_from_root": "/articles/machine-learning/team-data-science-process/lifecycle-business-understanding.md",
        "redirect_url": "/azure/architecture/data-science-process/lifecycle-business-understanding",
        "redirect_document_id": false
    },
    {
        "source_path_from_root": "/articles/machine-learning/team-data-science-process/lifecycle-acceptance.md",
        "redirect_url": "/azure/architecture/data-science-process/lifecycle-acceptance",
        "redirect_document_id": false
    },
    {
        "source_path_from_root": "/articles/machine-learning/team-data-science-process/isic-image-classification.md",
        "redirect_url": "/azure/architecture/data-science-process/walkthroughs",
        "redirect_document_id": false
    },
    {
        "source_path_from_root": "/articles/machine-learning/team-data-science-process/ingest-data.md",
        "redirect_url": "/azure/architecture/data-science-process/ingest-data",
        "redirect_document_id": false
    },
    {
        "source_path_from_root": "/articles/machine-learning/team-data-science-process/index.yml",
        "redirect_url": "/azure/architecture/data-science-process/overview",
        "redirect_document_id": false
    },
    {
        "source_path_from_root": "/articles/machine-learning/team-data-science-process/hive-walkthrough.md",
        "redirect_url": "/azure/architecture/data-science-process/hive-walkthrough",
        "redirect_document_id": false
    },
    {
        "source_path_from_root": "/articles/machine-learning/team-data-science-process/hive-criteo-walkthrough.md",
        "redirect_url": "/azure/architecture/data-science-process/hive-criteo-walkthrough",
        "redirect_document_id": false
    },
    {
        "source_path_from_root": "/articles/machine-learning/team-data-science-process/group-manager-tasks.md",
        "redirect_url": "/azure/architecture/data-science-process/group-manager-tasks",
        "redirect_document_id": false
    },
    {
        "source_path_from_root": "/articles/machine-learning/team-data-science-process/explore-data.md",
        "redirect_url": "/azure/architecture/data-science-process/explore-data",
        "redirect_document_id": false
    },
    {
        "source_path_from_root": "/articles/machine-learning/team-data-science-process/explore-data-sql-server.md",
        "redirect_url": "/azure/architecture/data-science-process/explore-data-sql-server",
        "redirect_document_id": false
    },
    {
        "source_path_from_root": "/articles/machine-learning/team-data-science-process/explore-data-hive-tables.md",
        "redirect_url": "/azure/architecture/data-science-process/explore-data-hive-tables",
        "redirect_document_id": false
    },
    {
        "source_path_from_root": "/articles/machine-learning/team-data-science-process/explore-data-blob.md",
        "redirect_url": "/azure/architecture/data-science-process/explore-data-blob",
        "redirect_document_id": false
    },
    {
        "source_path_from_root": "/articles/machine-learning/team-data-science-process/execute-data-science-tasks.md",
        "redirect_url": "/azure/architecture/data-science-process/execute-data-science-tasks",
        "redirect_document_id": false
    },
    {
        "source_path_from_root": "/articles/machine-learning/team-data-science-process/environment-setup.md",
        "redirect_url": "/azure/architecture/data-science-process/environment-setup",
        "redirect_document_id": false
    },
    {
        "source_path_from_root": "/articles/machine-learning/team-data-science-process/deploy-models-in-production.md",
        "redirect_url": "/azure/architecture/data-science-process/deploy-models-in-production",
        "redirect_document_id": false
    },
    {
        "source_path_from_root": "/articles/machine-learning/team-data-science-process/data-lake-walkthrough.md",
        "redirect_url": "/azure/architecture/data-science-process/data-lake-walkthrough",
        "redirect_document_id": false
    },
    {
        "source_path_from_root": "/articles/machine-learning/team-data-science-process/data-blob.md",
        "redirect_url": "/azure/architecture/data-science-process/data-blob",
        "redirect_document_id": false
    },
    {
        "source_path_from_root": "/articles/machine-learning/team-data-science-process/create-features.md",
        "redirect_url": "/azure/architecture/data-science-process/create-features",
        "redirect_document_id": false
    },
    {
        "source_path_from_root": "/articles/machine-learning/team-data-science-process/create-features-sql-server.md",
        "redirect_url": "/azure/architecture/data-science-process/create-features-sql-server",
        "redirect_document_id": false
    },
    {
        "source_path_from_root": "/articles/machine-learning/team-data-science-process/create-features-hive.md",
        "redirect_url": "/azure/architecture/data-science-process/create-features-hive",
        "redirect_document_id": false
    },
    {
        "source_path_from_root": "/articles/machine-learning/team-data-science-process/create-features-blob.md",
        "redirect_url": "/azure/architecture/data-science-process/explore-data-blob",
        "redirect_document_id": false
    },
    {
        "source_path_from_root": "/articles/machine-learning/team-data-science-process/cortana-intelligence-appsource-publishing-guide.md",
        "redirect_url": "https://azure.microsoft.com/overview/ai-platform/",
        "redirect_document_id": false
    },
    {
        "source_path_from_root": "/articles/machine-learning/team-data-science-process/cortana-intelligence-appsource-evaluation-tool.md",
        "redirect_url": "https://azure.microsoft.com/overview/ai-platform/",
        "redirect_document_id": false
    },
    {
        "source_path_from_root": "/articles/machine-learning/team-data-science-process/cortana-analytics-technical-guide-predictive-maintenance.md",
        "redirect_url": "/azure/architecture/data-science-process/predictive-maintenance-technical-guide",
        "redirect_document_id": false
    },
    {
        "source_path_from_root": "/articles/machine-learning/team-data-science-process/cortana-analytics-playbook-vehicle-telemetry.md",
        "redirect_url": "https://gallery.azure.ai/browse?s=vehicle%20telemetry%20analytics",
        "redirect_document_id": false
    },
    {
        "source_path_from_root": "/articles/machine-learning/team-data-science-process/cortana-analytics-playbook-vehicle-telemetry-powerbi.md",
        "redirect_url": "https://gallery.azure.ai/browse?s=vehicle%20telemetry%20analytics",
        "redirect_document_id": false
    },
    {
        "source_path_from_root": "/articles/machine-learning/team-data-science-process/cortana-analytics-playbook-vehicle-telemetry-deep-dive.md",
        "redirect_url": "https://gallery.azure.ai/browse?s=vehicle%20telemetry%20analytics",
        "redirect_document_id": false
    },
    {
        "source_path_from_root": "/articles/machine-learning/team-data-science-process/cortana-analytics-playbook-predictive-maintenance.md",
        "redirect_url": "/azure/architecture/data-science-process/predictive-maintenance-playbook",
        "redirect_document_id": false
    },
    {
        "source_path_from_root": "/articles/machine-learning/team-data-science-process/cortana-analytics-architecture-predictive-maintenance.md",
        "redirect_url": "/azure/architecture/data-science-process/predictive-maintenance-architecture",
        "redirect_document_id": false
    },
    {
        "source_path_from_root": "/articles/machine-learning/team-data-science-process/context/ml-context.yml",
        "redirect_url": "/azure/architecture/data-science-process/context/ml-context",
        "redirect_document_id": false
    },
    {
        "source_path_from_root": "/articles/machine-learning/team-data-science-process/collaborative-coding-with-git.md",
        "redirect_url": "/azure/architecture/data-science-process/collaborative-coding-with-git",
        "redirect_document_id": false
    },
    {
        "source_path_from_root": "/articles/machine-learning/team-data-science-process/code-test.md",
        "redirect_url": "/azure/architecture/data-science-process/code-test",
        "redirect_document_id": false
    },
    {
        "source_path_from_root": "/articles/machine-learning/team-data-science-process/ci-cd-flask.md",
        "redirect_url": "/azure/architecture/data-science-process/ci-cd-flask",
        "redirect_document_id": false
    },
    {
        "source_path_from_root": "/articles/machine-learning/team-data-science-process/automated-data-pipeline-cheat-sheet.md",
        "redirect_url": "/azure/architecture/data-science-process/automated-data-pipeline-cheat-sheet",
        "redirect_document_id": false
    },
    {
        "source_path_from_root": "/articles/machine-learning/team-data-science-process/apps-anomaly-detection-api.md",
        "redirect_url": "/azure/architecture/data-science-process/apps-anomaly-detection-api",
        "redirect_document_id": false
    },
    {
        "source_path_from_root": "/articles/machine-learning/team-data-science-process/agile-development.md",
        "redirect_url": "/azure/architecture/data-science-process/agile-development",
        "redirect_document_id": false
    },
    {
        "source_path_from_root": "/articles/machine-learning/studio/whats-new.md",
        "redirect_url": "https://azure.microsoft.com/updates/?product=machine-learning-studio",
        "redirect_document_id": false
    },
    {
        "source_path_from_root": "/articles/machine-learning/overview-what-is-machine-learning-studio.md",
        "redirect_url": "/azure/machine-learning/overview-what-is-azure-machine-learning#studio",
        "redirect_document_id": false
    },
    {
        "source_path_from_root": "/articles/machine-learning/studio/what-is-ml-studio.md",
        "redirect_url": "/azure/machine-learning/overview-what-is-azure-machine-learning#studio",
        "redirect_document_id": false
    },
    {
        "source_path_from_root": "/articles/machine-learning/studio/what-is-machine-learning.md",
        "redirect_url": "/azure/machine-learning/classic/",
        "redirect_document_id": false
    },
    {
        "source_path_from_root": "/articles/machine-learning/studio/web-services-that-use-import-export-modules.md",
        "redirect_url": "/azure/machine-learning/classic/web-services-that-use-import-export-modules",
        "redirect_document_id": true
    },
    {
        "source_path_from_root": "/articles/machine-learning/studio/web-services-logging.md",
        "redirect_url": "/azure/machine-learning/classic/web-services-logging",
        "redirect_document_id": true
    },
    {
        "source_path_from_root": "/articles/machine-learning/studio/web-service-parameters.md",
        "redirect_url": "/azure/machine-learning/classic/web-service-parameters",
        "redirect_document_id": true
    },
    {
        "source_path_from_root": "/articles/machine-learning/studio/web-service-error-codes.md",
        "redirect_url": "/azure/machine-learning/classic/web-service-error-codes",
        "redirect_document_id": true
    },
    {
        "source_path_from_root": "/articles/machine-learning/studio/walkthrough-develop-predictive-solution.md",
        "redirect_url": "/azure/machine-learning/classic/tutorial-part1-credit-risk",
        "redirect_document_id": false
    },
    {
        "source_path_from_root": "/articles/machine-learning/studio/walkthrough-6-access-web-service.md",
        "redirect_url": "/azure/machine-learning/classic/tutorial-part3-credit-risk-deploy",
        "redirect_document_id": false
    },
    {
        "source_path_from_root": "/articles/machine-learning/studio/walkthrough-5-publish-web-service.md",
        "redirect_url": "/azure/machine-learning/classic/tutorial-part3-credit-risk-deploy",
        "redirect_document_id": false
    },
    {
        "source_path_from_root": "/articles/machine-learning/studio/walkthrough-4-train-and-evaluate-models.md",
        "redirect_url": "/azure/machine-learning/classic/tutorial-part2-credit-risk-train",
        "redirect_document_id": false
    },
    {
        "source_path_from_root": "/articles/machine-learning/studio/walkthrough-3-create-new-experiment.md",
        "redirect_url": "/azure/machine-learning/classic/tutorial-part1-credit-risk",
        "redirect_document_id": false
    },
    {
        "source_path_from_root": "/articles/machine-learning/studio/walkthrough-2-upload-data.md",
        "redirect_url": "/azure/machine-learning/classic/tutorial-part1-credit-risk",
        "redirect_document_id": false
    },
    {
        "source_path_from_root": "/articles/machine-learning/studio/walkthrough-1-create-ml-workspace.md",
        "redirect_url": "/azure/machine-learning/classic/tutorial-part1-credit-risk",
        "redirect_document_id": false
    },
    {
        "source_path_from_root": "/articles/machine-learning/studio/version-control.md",
        "redirect_url": "/azure/machine-learning/classic/version-control",
        "redirect_document_id": true
    },
    {
        "source_path_from_root": "/articles/machine-learning/studio/use-sample-datasets.md",
        "redirect_url": "/azure/machine-learning/classic/use-sample-datasets",
        "redirect_document_id": true
    },
    {
        "source_path_from_root": "/articles/machine-learning/studio/use-data-from-an-on-premises-sql-server.md",
        "redirect_url": "/azure/machine-learning/classic/use-data-from-an-on-premises-sql-server",
        "redirect_document_id": true
    },
    {
        "source_path_from_root": "/articles/machine-learning/studio/use-case-excel-studio.md",
        "redirect_url": "/azure/machine-learning/classic/",
        "redirect_document_id": false
    },
    {
        "source_path_from_root": "/articles/machine-learning/studio/tutorial-part3-credit-risk-deploy.md",
        "redirect_url": "/azure/machine-learning/classic/tutorial-part3-credit-risk-deploy",
        "redirect_document_id": true
    },
    {
        "source_path_from_root": "/articles/machine-learning/studio/tutorial-part2-credit-risk-train.md",
        "redirect_url": "/azure/machine-learning/classic/tutorial-part2-credit-risk-train",
        "redirect_document_id": true
    },
    {
        "source_path_from_root": "/articles/machine-learning/studio/tutorial-part1-credit-risk.md",
        "redirect_url": "/azure/machine-learning/classic/tutorial-part1-credit-risk",
        "redirect_document_id": true
    },
    {
        "source_path_from_root": "/articles/machine-learning/studio/troubleshooting-retraining-models.md",
        "redirect_url": "/azure/machine-learning/classic/retrain-classic-web-service",
        "redirect_document_id": false
    },
    {
        "source_path_from_root": "/articles/machine-learning/studio/troubleshooting-creating-ml-workspace.md",
        "redirect_url": "/azure/machine-learning/classic/",
        "redirect_document_id": false
    },
    {
        "source_path_from_root": "/articles/machine-learning/studio/text-analytics-module-tutorial.md",
        "redirect_url": "/azure/machine-learning/classic/",
        "redirect_document_id": false
    },
    {
        "source_path_from_root": "/articles/machine-learning/studio/support-aml-studio.md",
        "redirect_url": "/azure/machine-learning/classic/support-aml-studio",
        "redirect_document_id": true
    },
    {
        "source_path_from_root": "/articles/machine-learning/studio/studio-classic-overview.md",
        "redirect_url": "/azure/machine-learning/classic/studio-classic-overview",
        "redirect_document_id": true
    },
    {
        "source_path_from_root": "/articles/machine-learning/studio/sample-experiments.md",
        "redirect_url": "/azure/machine-learning/classic/sample-experiments",
        "redirect_document_id": true
    },
    {
        "source_path_from_root": "/articles/machine-learning/studio/retrain-new-web-service-using-powershell.md",
        "redirect_url": "/azure/machine-learning/classic/retrain-machine-learning-model",
        "redirect_document_id": false
    },
    {
        "source_path_from_root": "/articles/machine-learning/machine-learning-retrain-models-programmatically.md",
        "redirect_url": "/azure/machine-learning/classic/retrain-machine-learning-model",
        "redirect_document_id": false
    },
    {
        "source_path_from_root": "/articles/machine-learning/service/concept-accelerate-with-fpgas.md",
        "redirect_url": "/azure/machine-learning/concept-endpoints",
        "redirect_document_id": false
    },
    {
        "source_path_from_root": "/articles/machine-learning/studio/retrain-models-programmatically.md",
        "redirect_url": "/azure/machine-learning/classic/retrain-machine-learning-model",
        "redirect_document_id": false
    },
    {
        "source_path_from_root": "/articles/machine-learning/studio/retrain-machine-learning-model.md",
        "redirect_url": "/azure/machine-learning/classic/retrain-machine-learning-model",
        "redirect_document_id": true
    },
    {
        "source_path_from_root": "/articles/machine-learning/studio/retrain-existing-resource-manager-based-web-service.md",
        "redirect_url": "/azure/machine-learning/classic/retrain-machine-learning-model",
        "redirect_document_id": false
    },
    {
        "source_path_from_root": "/articles/machine-learning/studio/retrain-classic-web-service.md",
        "redirect_url": "/azure/machine-learning/classic/retrain-classic-web-service",
        "redirect_document_id": true
    },
    {
        "source_path_from_root": "/articles/machine-learning/studio/r-get-started.md",
        "redirect_url": "/azure/machine-learning/classic/r-get-started",
        "redirect_document_id": true
    },
    {
        "source_path_from_root": "/articles/machine-learning/studio/powershell-module.md",
        "redirect_url": "/azure/machine-learning/classic/powershell-module",
        "redirect_document_id": true
    },
    {
        "source_path_from_root": "/articles/machine-learning/studio/model-progression-experiment-to-web-service.md",
        "redirect_url": "/azure/machine-learning/classic/model-progression-experiment-to-web-service",
        "redirect_document_id": true
    },
    {
        "source_path_from_root": "/articles/machine-learning/studio/manage-workspace.md",
        "redirect_url": "/azure/machine-learning/classic/manage-workspace",
        "redirect_document_id": true
    },
    {
        "source_path_from_root": "/articles/machine-learning/studio/manage-web-service-endpoints-using-api-management.md",
        "redirect_url": "/azure/machine-learning/classic/manage-web-service-endpoints-using-api-management",
        "redirect_document_id": true
    },
    {
        "source_path_from_root": "/articles/machine-learning/studio/manage-new-webservice.md",
        "redirect_url": "/azure/machine-learning/classic/manage-new-webservice",
        "redirect_document_id": true
    },
    {
        "source_path_from_root": "/articles/machine-learning/studio/manage-experiment-iterations.md",
        "redirect_url": "/azure/machine-learning/classic/manage-experiment-iterations",
        "redirect_document_id": true
    },
    {
        "source_path_from_root": "/articles/machine-learning/studio/live-chat.md",
        "redirect_url": "https://social.msdn.microsoft.com/Forums/home?forum=MachineLearning",
        "redirect_document_id": false
    },
    {
        "source_path_from_root": "/articles/machine-learning/studio/linear-regression-in-azure.md",
        "redirect_url": "/azure/machine-learning/classic/use-case-excel-studio",
        "redirect_document_id": false
    },
    {
        "source_path_from_root": "/articles/machine-learning/studio/interpret-model-results.md",
        "redirect_url": "/azure/machine-learning/classic/interpret-model-results",
        "redirect_document_id": true
    },
    {
        "source_path_from_root": "/articles/machine-learning/studio/index.yml",
        "redirect_url": "/azure/machine-learning/classic/index",
        "redirect_document_id": true
    },
    {
        "source_path_from_root": "/articles/machine-learning/studio/import-data.md",
        "redirect_url": "/azure/machine-learning/classic/import-data",
        "redirect_document_id": true
    },
    {
        "source_path_from_root": "/articles/machine-learning/studio/gallery-how-to-use-contribute-publish.md",
        "redirect_url": "/azure/machine-learning/classic/gallery-how-to-use-contribute-publish",
        "redirect_document_id": true
    },
    {
        "source_path_from_root": "/articles/machine-learning/studio/faq.md",
        "redirect_url": "/azure/machine-learning/overview-what-is-azure-machine-learning#studio",
        "redirect_document_id": false
    },
    {
        "source_path_from_root": "/articles/machine-learning/studio/extend-your-experiment-with-r.md",
        "redirect_url": "/azure/machine-learning/classic/",
        "redirect_document_id": false
    },
    {
        "source_path_from_root": "/articles/machine-learning/studio/export-delete-personal-data-dsr.md",
        "redirect_url": "/azure/machine-learning/classic/export-delete-personal-data-dsr",
        "redirect_document_id": true
    },
    {
        "source_path_from_root": "/articles/machine-learning/studio/execute-python-scripts.md",
        "redirect_url": "/azure/machine-learning/classic/execute-python-scripts",
        "redirect_document_id": true
    },
    {
        "source_path_from_root": "/articles/machine-learning/machine-learning-excel-add-in-for-web-services.md",
        "redirect_url": "/azure/machine-learning/classic/excel-add-in-for-web-services",
        "redirect_document_id": false
    },
    {
        "source_path_from_root": "/articles/machine-learning/studio/excel-add-in-for-web-services.md",
        "redirect_url": "/azure/machine-learning/classic/excel-add-in-for-web-services",
        "redirect_document_id": true
    },
    {
        "source_path_from_root": "/articles/machine-learning/studio/evaluate-model-performance.md",
        "redirect_url": "/azure/machine-learning/classic/evaluate-model-performance",
        "redirect_document_id": true
    },
    {
        "source_path_from_root": "/articles/machine-learning/studio/deploy-with-resource-manager-template.md",
        "redirect_url": "/azure/machine-learning/classic/deploy-with-resource-manager-template",
        "redirect_document_id": true
    },
    {
        "source_path_from_root": "/articles/machine-learning/studio/deploy-consume-web-service-guide.md",
        "redirect_url": "/azure/machine-learning/classic/deploy-consume-web-service-guide",
        "redirect_document_id": true
    },
    {
        "source_path_from_root": "/articles/machine-learning/studio/deploy-a-machine-learning-web-service.md",
        "redirect_url": "/azure/machine-learning/classic/deploy-a-machine-learning-web-service",
        "redirect_document_id": true
    },
    {
        "source_path_from_root": "/articles/machine-learning/studio/debug-models.md",
        "redirect_url": "/azure/machine-learning/classic/",
        "redirect_document_id": false
    },
    {
        "source_path_from_root": "/articles/machine-learning/studio/datamarket-deprecation.md",
        "redirect_url": "https://azure.microsoft.com/services/cognitive-services/",
        "redirect_document_id": false
    },
    {
        "source_path_from_root": "/articles/machine-learning/studio/data-science-for-beginners-the-5-questions-data-science-answers.md",
        "redirect_url": "/azure/machine-learning/classic/retired-data-science-for-beginners-videos",
        "redirect_document_id": false
    },
    {
        "source_path_from_root": "/articles/machine-learning/studio/data-science-for-beginners-predict-an-answer-with-a-simple-model.md",
        "redirect_url": "/azure/machine-learning/classic/retired-data-science-for-beginners-videos",
        "redirect_document_id": false
    },
    {
        "source_path_from_root": "/articles/machine-learning/studio/data-science-for-beginners-is-your-data-ready-for-data-science.md",
        "redirect_url": "/azure/machine-learning/classic/retired-data-science-for-beginners-videos",
        "redirect_document_id": false
    },
    {
        "source_path_from_root": "/articles/machine-learning/studio/data-science-for-beginners-copy-other-peoples-work-to-do-data-science.md",
        "redirect_url": "/azure/machine-learning/classic/retired-data-science-for-beginners-videos",
        "redirect_document_id": false
    },
    {
        "source_path_from_root": "/articles/machine-learning/studio/data-science-for-beginners-ask-a-question-you-can-answer-with-data.md",
        "redirect_url": "/azure/machine-learning/classic/retired-data-science-for-beginners-videos",
        "redirect_document_id": false
    },
    {
        "source_path_from_root": "/articles/machine-learning/studio/custom-r-modules.md",
        "redirect_url": "/azure/machine-learning/classic/custom-r-modules",
        "redirect_document_id": true
    },
    {
        "source_path_from_root": "/articles/machine-learning/studio/create-workspace.md",
        "redirect_url": "/azure/machine-learning/classic/create-workspace",
        "redirect_document_id": true
    },
    {
        "source_path_from_root": "/articles/machine-learning/studio/create-models-and-endpoints-with-powershell.md",
        "redirect_url": "/azure/machine-learning/classic/create-models-and-endpoints-with-powershell",
        "redirect_document_id": true
    },
    {
        "source_path_from_root": "/articles/machine-learning/studio/create-experiment.md",
        "redirect_url": "/azure/machine-learning/classic/create-experiment",
        "redirect_document_id": true
    },
    {
        "source_path_from_root": "/articles/machine-learning/studio/create-endpoint.md",
        "redirect_url": "/azure/machine-learning/classic/create-endpoint",
        "redirect_document_id": true
    },
    {
        "source_path_from_root": "/articles/machine-learning/studio/convert-training-experiment-to-scoring-experiment.md",
        "redirect_url": "/azure/machine-learning/classic/deploy-a-machine-learning-web-service",
        "redirect_document_id": false
    },
    {
        "source_path_from_root": "/articles/machine-learning/studio/consuming-from-excel.md",
        "redirect_url": "/azure/machine-learning/classic/consuming-from-excel",
        "redirect_document_id": true
    },
    {
        "source_path_from_root": "/articles/machine-learning/studio/consume-web-services.md",
        "redirect_url": "/azure/machine-learning/classic/consume-web-services",
        "redirect_document_id": true
    },
    {
        "source_path_from_root": "/articles/machine-learning/studio/consume-web-service-with-web-app-template.md",
        "redirect_url": "/azure/machine-learning/classic/consume-web-services",
        "redirect_document_id": false
    },
    {
        "source_path_from_root": "/articles/machine-learning/studio/basics-infographic-with-algorithm-examples.md",
        "redirect_url": "/azure/machine-learning/how-to-select-algorithms",
        "redirect_document_id": false
    },
    {
        "source_path_from_root": "/articles/machine-learning/studio/azure-ml-netsharp-reference-guide.md",
        "redirect_url": "/azure/machine-learning/classic/azure-ml-netsharp-reference-guide",
        "redirect_document_id": true
    },
    {
        "source_path_from_root": "/articles/machine-learning/studio/azure-ml-customer-churn-scenario.md",
        "redirect_url": "/azure/machine-learning/classic/",
        "redirect_document_id": false
    },
    {
        "source_path_from_root": "/articles/machine-learning/studio/algorithm-parameters-optimize.md",
        "redirect_url": "/azure/machine-learning/classic/algorithm-parameters-optimize",
        "redirect_document_id": true
    },
    {
        "source_path_from_root": "/articles/machine-learning/studio/algorithm-choice.md",
        "redirect_url": "/azure/machine-learning/how-to-select-algorithms",
        "redirect_document_id": true
    },
    {
        "source_path_from_root": "/articles/machine-learning/studio/algorithm-cheat-sheet.md",
        "redirect_url": "/azure/machine-learning/algorithm-cheat-sheet",
        "redirect_document_id": true
    },
    {
        "source_path_from_root": "/articles/machine-learning/studio/ai-gallery-control-personal-data-dsr.md",
        "redirect_url": "/azure/machine-learning/classic/ai-gallery-control-personal-data-dsr",
        "redirect_document_id": true
    },
    {
        "source_path_from_root": "/articles/machine-learning/services.md",
        "redirect_url": "/azure/machine-learning/index",
        "redirect_document_id": false
    },
    {
        "source_path_from_root": "/articles/machine-learning/service/ui-tutorial-automobile-price-train-score.md",
        "redirect_url": "/azure/machine-learning/tutorial-designer-automobile-price-train-score",
        "redirect_document_id": false
    },
    {
        "source_path_from_root": "/articles/machine-learning/service/ui-tutorial-automobile-price-deploy.md",
        "redirect_url": "/azure/machine-learning/tutorial-designer-automobile-price-deploy",
        "redirect_document_id": false
    },
    {
        "source_path_from_root": "/articles/machine-learning/service/ui-quickstart-run-experiment.md",
        "redirect_url": "tutorial-designer-automobile-price-train-score",
        "redirect_document_id": false
    },
    {
        "source_path_from_root": "/articles/machine-learning/service/ui-concept-visual-interface.md",
        "redirect_url": "/azure/machine-learning/concept-designer",
        "redirect_document_id": false
    },
    {
        "source_path_from_root": "/articles/machine-learning/service/tutorial-train-models-with-aml.md",
        "redirect_url": "/azure/machine-learning/tutorial-train-models-with-aml",
        "redirect_document_id": true
    },
    {
        "source_path_from_root": "/articles/machine-learning/service/tutorial-train-deploy-model-cli.md",
        "redirect_url": "/azure/machine-learning/how-to-train",
        "redirect_document_id": false
    },
    {
        "source_path_from_root": "/articles/machine-learning/service/tutorial-pipeline-batch-scoring-classification.md",
        "redirect_url": "/azure/machine-learning/tutorial-pipeline-batch-scoring-classification",
        "redirect_document_id": true
    },
    {
        "source_path_from_root": "/articles/machine-learning/service/tutorial-labeling.md",
        "redirect_url": "/azure/machine-learning/how-to-create-image-labeling-projects",
        "redirect_document_id": false
    },
    {
        "source_path_from_root": "/articles/machine-learning/service/tutorial-first-experiment-automated-ml.md",
        "redirect_url": "/azure/machine-learning/tutorial-first-experiment-automated-ml",
        "redirect_document_id": true
    },
    {
        "source_path_from_root": "/articles/machine-learning/service/tutorial-designer-automobile-price-train-score.md",
        "redirect_url": "/azure/machine-learning/tutorial-designer-automobile-price-train-score",
        "redirect_document_id": true
    },
    {
        "source_path_from_root": "/articles/machine-learning/service/tutorial-designer-automobile-price-deploy.md",
        "redirect_url": "/azure/machine-learning/tutorial-designer-automobile-price-deploy",
        "redirect_document_id": true
    },
    {
        "source_path_from_root": "/articles/machine-learning/service/tutorial-deploy-models-with-aml.md",
        "redirect_url": "/azure/machine-learning/tutorial-deploy-models-with-aml",
        "redirect_document_id": true
    },
    {
        "source_path_from_root": "/articles/machine-learning/service/tutorial-data-prep.md",
        "redirect_url": "/azure/machine-learning/tutorial-auto-train-models",
        "redirect_document_id": false
    },
    {
        "source_path_from_root": "/articles/machine-learning/service/tutorial-auto-train-models.md",
        "redirect_url": "/azure/machine-learning/v1/how-to-auto-train-models-v1",
        "redirect_document_id": false
    },
    {
        "source_path_from_root": "/articles/machine-learning/tutorial-auto-train-models.md",
        "redirect_url": "/azure/machine-learning/v1/how-to-auto-train-models-v1",
        "redirect_document_id": true
    },
    {
        "source_path_from_root": "/articles/machine-learning/service/tutorial-1st-r-experiment.md",
        "redirect_url": "https://github.com/Azure/azureml-sdk-for-r",
        "redirect_document_id": false
    },
    {
        "source_path_from_root": "/articles/machine-learning/service/tutorial-1st-experiment-sdk-train.md",
        "redirect_url": "/azure/machine-learning/tutorial-1st-experiment-sdk-train",
        "redirect_document_id": true
    },
    {
        "source_path_from_root": "/articles/machine-learning/service/tutorial-1st-experiment-sdk-setup.md",
        "redirect_url": "/azure/machine-learning/tutorial-1st-experiment-sdk-setup",
        "redirect_document_id": true
    },
    {
        "source_path_from_root": "/articles/machine-learning/service/support-for-aml-services.md",
        "redirect_url": "https://social.msdn.microsoft.com/Forums/home?forum=AzureMachineLearningService",
        "redirect_document_id": false
    },
    {
        "source_path_from_root": "/articles/machine-learning/service/setup-create-workspace.md",
        "redirect_url": "/azure/machine-learning/how-to-manage-workspace",
        "redirect_document_id": false
    },
    {
        "source_path_from_root": "/articles/machine-learning/service/samples-notebooks.md",
        "redirect_url": "/azure/machine-learning/samples-notebooks",
        "redirect_document_id": true
    },
    {
        "source_path_from_root": "/articles/machine-learning/service/resource-known-issues.md",
        "redirect_url": "/azure/machine-learning/how-to-debug-visual-studio-code",
        "redirect_document_id": true
    },
    {
        "source_path_from_root": "/articles/machine-learning/service/reference-azure-machine-learning-cli.md",
        "redirect_url": "/azure/machine-learning/reference-azure-machine-learning-cli",
        "redirect_document_id": true
    },
    {
        "source_path_from_root": "/articles/machine-learning/v-fake/how-to-connect-data-ui.md",
        "redirect_url": "/azure/machine-learning/how-to-connect-data-ui",
        "redirect_document_id": true
    },
    {
        "source_path_from_root": "/articles/machine-learning/service/quickstart-run-local-notebook.md",
        "redirect_url": "/azure/machine-learning/how-to-configure-environment#local",
        "redirect_document_id": false
    },
    {
        "source_path_from_root": "/articles/machine-learning/service/quickstart-run-cloud-notebook.md",
        "redirect_url": "/azure/machine-learning/tutorial-1st-experiment-sdk-setup",
        "redirect_document_id": false
    },
    {
        "source_path_from_root": "/articles/machine-learning/service/quickstart-get-started.md",
        "redirect_url": "/azure/machine-learning/tutorial-1st-experiment-sdk-setup",
        "redirect_document_id": false
    },
    {
        "source_path_from_root": "/articles/machine-learning/service/quickstart-get-started-with-cli.md",
        "redirect_url": "/azure/machine-learning/reference-azure-machine-learning-cli",
        "redirect_document_id": false
    },
    {
        "source_path_from_root": "/articles/machine-learning/service/quickstart-create-workspace-with-python.md",
        "redirect_url": "/azure/machine-learning/how-to-configure-environment#local",
        "redirect_document_id": false
    },
    {
        "source_path_from_root": "/articles/machine-learning/service/overview-what-is-machine-learning.md",
        "redirect_url": "/azure/machine-learning/overview-what-is-machine-learning",
        "redirect_document_id": false
    },
    {
        "source_path_from_root": "/articles/machine-learning/service/overview-what-happened-to-workbench.md",
        "redirect_url": "/azure/machine-learning/overview-what-happened-to-workbench",
        "redirect_document_id": true
    },
    {
        "source_path_from_root": "/articles/machine-learning/service/overview-more-machine-learning.md",
        "redirect_url": "/azure/architecture/data-guide/technology-choices/data-science-and-machine-learning",
        "redirect_document_id": false
    },
    {
        "source_path_from_root": "/articles/machine-learning/service/monitor-resource-reference.md",
        "redirect_url": "/azure/machine-learning/monitor-resource-reference",
        "redirect_document_id": true
    },
    {
        "source_path_from_root": "/articles/machine-learning/service/monitor-azure-machine-learning.md",
        "redirect_url": "/azure/machine-learning/monitor-azure-machine-learning",
        "redirect_document_id": true
    },
    {
        "source_path_from_root": "/articles/machine-learning/service/machine-learning-interpretability-explainability.md",
        "redirect_url": "/azure/machine-learning/how-to-machine-learning-interpretability",
        "redirect_document_id": false
    },
    {
        "source_path_from_root": "/articles/machine-learning/service/index.yml",
        "redirect_url": "/azure/machine-learning/",
        "redirect_document_id": false
    },
    {
        "source_path_from_root": "/articles/machine-learning/service/how-to-write-data.md",
        "redirect_url": "/azure/machine-learning/how-to-create-register-datasets",
        "redirect_document_id": false
    },
    {
        "source_path_from_root": "/articles/machine-learning/service/how-to-vscode-train-deploy.md",
        "redirect_url": "/azure/machine-learning/tutorial-setup-vscode-extension",
        "redirect_document_id": false
    },
    {
        "source_path_from_root": "/articles/machine-learning/service/how-to-vscode-tools.md",
        "redirect_url": "/azure/machine-learning/tutorial-setup-vscode-extension",
        "redirect_document_id": true
    },
    {
        "source_path_from_root": "/articles/machine-learning/service/how-to-use-secrets-in-runs.md",
        "redirect_url": "/azure/machine-learning/how-to-use-secrets-in-runs",
        "redirect_document_id": true
    },
    {
        "source_path_from_root": "/articles/machine-learning/service/how-to-use-mlflow.md",
        "redirect_url": "/azure/machine-learning/how-to-use-mlflow",
        "redirect_document_id": true
    },
    {
        "source_path_from_root": "/articles/machine-learning/v-fake/how-to-use-synapsesparkstep.md",
        "redirect_url": "/azure/machine-learning/how-to-use-synapsesparkstep",
        "redirect_document_id": true
    },
    {
        "source_path_from_root": "/articles/machine-learning/v-fake/how-to-version-track-datasets.md",
        "redirect_url": "/azure/machine-learning/how-to-version-track-datasets",
        "redirect_document_id": true
    },
    {
        "source_path_from_root": "/articles/machine-learning/service/how-to-use-event-grid.md",
        "redirect_url": "/azure/machine-learning/how-to-use-event-grid",
        "redirect_document_id": true
    },
    {
        "source_path_from_root": "/articles/machine-learning/service/how-to-use-environments.md",
        "redirect_url": "/azure/machine-learning/how-to-use-environments",
        "redirect_document_id": true
    },
    {
        "source_path_from_root": "/articles/machine-learning/service/how-to-understand-automated-ml.md",
        "redirect_url": "/azure/machine-learning/how-to-understand-automated-ml",
        "redirect_document_id": true
    },
    {
        "source_path_from_root": "/articles/machine-learning/service/how-to-understand-accuracy-metrics.md",
        "redirect_url": "/azure/machine-learning/how-to-understand-automated-ml",
        "redirect_document_id": false
    },
    {
        "source_path_from_root": "/articles/machine-learning/how-to-understand-automated-m.md",
        "redirect_url": "/azure/machine-learning/how-to-understand-automated-ml",
        "redirect_document_id": false
    },
    {
        "source_path_from_root": "/articles/machine-learning/service/how-to-ui-sample-text-classification.md",
        "redirect_url": "/azure/machine-learning/samples-designer",
        "redirect_document_id": false
    },
    {
        "source_path_from_root": "/articles/machine-learning/service/how-to-ui-sample-regression-predict-automobile-price-compare-algorithms.md",
        "redirect_url": "/azure/machine-learning/samples-designer",
        "redirect_document_id": false
    },
    {
        "source_path_from_root": "/articles/machine-learning/service/how-to-ui-sample-regression-predict-automobile-price-basic.md",
        "redirect_url": "/azure/machine-learning/samples-designer",
        "redirect_document_id": false
    },
    {
        "source_path_from_root": "/articles/machine-learning/service/how-to-ui-sample-classification-predict-flight-delay.md",
        "redirect_url": "/azure/machine-learning/samples-designer",
        "redirect_document_id": false
    },
    {
        "source_path_from_root": "/articles/machine-learning/service/how-to-ui-sample-classification-predict-credit-risk-cost-sensitive.md",
        "redirect_url": "/azure/machine-learning/samples-designer",
        "redirect_document_id": false
    },
    {
        "source_path_from_root": "/articles/machine-learning/service/how-to-ui-sample-classification-predict-credit-risk-basic.md",
        "redirect_url": "/azure/machine-learning/azure/machine-learning/samples-designer",
        "redirect_document_id": false
    },
    {
        "source_path_from_root": "/articles/machine-learning/service/how-to-ui-sample-classification-predict-churn.md",
        "redirect_url": "/azure/machine-learning/samples-designer",
        "redirect_document_id": false
    },
    {
        "source_path_from_root": "/articles/machine-learning/service/how-to-tune-hyperparameters.md",
        "redirect_url": "/azure/machine-learning/how-to-tune-hyperparameters",
        "redirect_document_id": true
    },
    {
        "source_path_from_root": "/articles/machine-learning/how-to-troubleshoot-deployment.md",
        "redirect_url": "/azure/machine-learning/how-to-troubleshoot-online-endpoints",
        "redirect_document_id": false
    },
    {
        "source_path_from_root": "/articles/machine-learning/how-to-troubleshoot-deployment-local.md",
        "redirect_url": "/azure/machine-learning/how-to-troubleshoot-online-endpoints",
        "redirect_document_id": false
    },
    {
        "source_path_from_root": "/articles/machine-learning/service/how-to-transform-data.md",
        "redirect_url": "/azure/machine-learning/how-to-create-register-datasets",
        "redirect_document_id": false
    },
    {
        "source_path_from_root": "/articles/machine-learning/how-to-train-with-datasets.md",
        "redirect_url": "/azure/machine-learning/how-to-read-write-data-v2",
        "redirect_document_id": false
    },
    {
        "source_path_from_root": "/articles/machine-learning/v-fake/how-to-train-with-datasets.md",
        "redirect_url": "/azure/machine-learning/how-to-train-with-datasets",
        "redirect_document_id": true
    },
    {
        "source_path_from_root": "/articles/machine-learning/service/how-to-train-tensorflow.md",
        "redirect_url": "/azure/machine-learning/how-to-train-tensorflow",
        "redirect_document_id": true
    },
    {
        "source_path_from_root": "/articles/machine-learning/service/how-to-train-scikit-learn.md",
        "redirect_url": "/azure/machine-learning/how-to-train-scikit-learn",
        "redirect_document_id": true
    },
    {
        "source_path_from_root": "/articles/machine-learning/service/how-to-train-pytorch.md",
        "redirect_url": "/azure/machine-learning/how-to-train-pytorch",
        "redirect_document_id": true
    },
    {
        "source_path_from_root": "/articles/machine-learning/service/how-to-train-ml-models.md",
        "redirect_url": "/azure/machine-learning/how-to-train-ml-models",
        "redirect_document_id": true
    },
    {
        "source_path_from_root": "/articles/machine-learning/service/how-to-train-keras.md",
        "redirect_url": "/azure/machine-learning/how-to-train-keras",
        "redirect_document_id": true
    },
    {
        "source_path_from_root": "/articles/machine-learning/service/how-to-train-chainer.md",
        "redirect_url": "/azure/machine-learning/how-to-train-chainer",
        "redirect_document_id": true
    },
    {
        "source_path_from_root": "/articles/machine-learning/service/how-to-track-experiments.md",
        "redirect_url": "/azure/machine-learning/how-to-track-experiments",
        "redirect_document_id": false
    },
    {
        "source_path_from_root": "/articles/machine-learning/service/how-to-setup-authentication.md",
        "redirect_url": "/azure/machine-learning/how-to-setup-authentication",
        "redirect_document_id": true
    },
    {
        "source_path_from_root": "/articles/machine-learning/service/how-to-set-up-training-targets.md",
        "redirect_url": "/azure/machine-learning/v1/how-to-set-up-training-targets",
        "redirect_document_id": false
    },
    {
        "source_path_from_root": "/articles/machine-learning/v-fake/how-to-set-up-training-targets.md",
        "redirect_url": "/azure/machine-learning/how-to-set-up-training-targets",
        "redirect_document_id": true
    },
    {
        "source_path_from_root": "/articles/machine-learning/how-to-secure-web-service.md",
        "redirect_url": "/azure/machine-learning/how-to-attach-kubernetes-anywhere",
        "redirect_document_id": false
    },
    {
        "source_path_from_root": "/articles/machine-learning/service/how-to-schedule-pipelines.md",
        "redirect_url": "/azure/machine-learning/how-to-schedule-pipelines",
        "redirect_document_id": true
    },
    {
        "source_path_from_root": "/articles/machine-learning/v-fake/how-to-save-write-experiment-files.md",
        "redirect_url": "/azure/machine-learning/how-to-save-write-experiment-files",
        "redirect_document_id": true
    },
    {
        "source_path_from_root": "/articles/machine-learning/service/how-to-save-write-experiment-files.md",
        "redirect_url": "/azure/machine-learning/v1/how-to-save-write-experiment-files",
        "redirect_document_id": false
    },
    {
        "source_path_from_root": "/articles/machine-learning/service/how-to-run-batch-predictions.md",
        "redirect_url": "/azure/machine-learning/how-to-run-batch-predictions",
        "redirect_document_id": true
    },
    {
        "source_path_from_root": "/articles/machine-learning/service/how-to-run-batch-predictions-designer.md",
        "redirect_url": "/azure/machine-learning/how-to-run-batch-predictions-designer",
        "redirect_document_id": true
    },
    {
        "source_path_from_root": "/articles/machine-learning/service/how-to-retrain-designer.md",
        "redirect_url": "/azure/machine-learning/how-to-retrain-designer",
        "redirect_document_id": true
    },
    {
        "source_path_from_root": "/articles/machine-learning/service/how-to-monitor-tensorboard.md",
        "redirect_url": "/azure/machine-learning/v1/how-to-monitor-tensorboard",
        "redirect_document_id": false
    },
    {
        "source_path_from_root": "/articles/machine-learning/v-fake/how-to-monitor-datasets.md",
        "redirect_url": "/azure/machine-learning/how-to-monitor-datasets",
        "redirect_document_id": true
    },
    {
        "source_path_from_root": "/articles/machine-learning/service/how-to-monitor-data-drift.md",
        "redirect_url": "/azure/machine-learning/how-to-monitor-data-drift",
        "redirect_document_id": true
    },
    {
        "source_path_from_root": "/articles/machine-learning/service/how-to-migrate.md",
        "redirect_url": "/azure/machine-learning/overview-what-happened-to-workbench",
        "redirect_document_id": false
    },
    {
        "source_path_from_root": "/articles/machine-learning/service/how-to-manage-workspace.md",
        "redirect_url": "/azure/machine-learning/how-to-manage-workspace",
        "redirect_document_id": true
    },
    {
        "source_path_from_root": "/articles/machine-learning/service/how-to-manage-workspace-cli.md",
        "redirect_url": "/azure/machine-learning/how-to-manage-workspace-cli",
        "redirect_document_id": true
    },
    {
        "source_path_from_root": "/articles/machine-learning/service/how-to-manage-runs.md",
        "redirect_url": "/azure/machine-learning/how-to-manage-runs",
        "redirect_document_id": true
    },
    {
        "source_path_from_root": "/articles/machine-learning/service/how-to-manage-quotas.md",
        "redirect_url": "/azure/machine-learning/how-to-manage-quotas",
        "redirect_document_id": true
    },
    {
        "source_path_from_root": "/articles/machine-learning/service/how-to-manage-dataset-definitions.md",
        "redirect_url": "/python/api/azureml-core/azureml.core.dataset",
        "redirect_document_id": false
    },
    {
        "source_path_from_root": "/articles/machine-learning/service/how-to-machine-learning-interpretability.md",
        "redirect_url": "/azure/machine-learning/how-to-machine-learning-interpretability",
        "redirect_document_id": true
    },
    {
        "source_path_from_root": "/articles/machine-learning/service/how-to-machine-learning-interpretability-automl.md",
        "redirect_url": "/azure/machine-learning/how-to-machine-learning-interpretability-automl",
        "redirect_document_id": true
    },
    {
        "source_path_from_root": "/articles/machine-learning/service/how-to-machine-learning-interpretability-aml.md",
        "redirect_url": "/azure/machine-learning/how-to-machine-learning-interpretability-aml",
        "redirect_document_id": true
    },
    {
        "source_path_from_root": "/articles/machine-learning/service/how-to-label-images.md",
        "redirect_url": "/azure/machine-learning/how-to-label-images",
        "redirect_document_id": true
    },
    {
        "source_path_from_root": "/articles/machine-learning/v-fake/how-to-data-ingest-adf.md",
        "redirect_url": "/azure/machine-learning/how-to-data-ingest-adf",
        "redirect_document_id": true
    },
    {
        "source_path_from_root": "/articles/machine-learning/service/how-to-improve-accuracy-for-computer-vision-models.md",
        "redirect_url": "/azure/machine-learning/overview-what-happened-to-workbench",
        "redirect_document_id": false
    },
    {
        "source_path_from_root": "/articles/machine-learning/service/how-to-explore-prepare-data.md",
        "redirect_url": "/python/api/azureml-core/azureml.core.dataset.dataset",
        "redirect_document_id": false
    },
    {
        "source_path_from_root": "/articles/machine-learning/service/how-to-enable-virtual-network.md",
        "redirect_url": "/azure/machine-learning/how-to-enable-virtual-network",
        "redirect_document_id": true
    },
    {
        "source_path_from_root": "/articles/machine-learning/service/how-to-enable-logging.md",
        "redirect_url": "/azure/machine-learning/how-to-enable-logging",
        "redirect_document_id": false
    },
    {
        "source_path_from_root": "/articles/machine-learning/v-fake/how-to-enable-data-collection.md",
        "redirect_url": "/azure/machine-learning/how-to-enable-data-collection",
        "redirect_document_id": true
    },
    {
        "source_path_from_root": "/articles/machine-learning/how-to-enable-app-insights.md",
        "redirect_url": "/azure/machine-learning/how-to-monitor-online-endpoints",
        "redirect_document_id": false
    },
    {
        "source_path_from_root": "/articles/machine-learning/v-fake/how-to-designer-import-data.md",
        "redirect_url": "/azure/machine-learning/how-to-designer-import-data",
        "redirect_document_id": true
    },
    {
        "source_path_from_root": "/articles/machine-learning/v-fake/how-to-move-data-in-out-of-pipelines.md",
        "redirect_url": "/azure/machine-learning/how-to-move-data-in-out-of-pipelines",
        "redirect_document_id": true
    },
    {
        "source_path_from_root": "/articles/machine-learning/how-to-differential-privacy.md",
        "redirect_url": "/azure/machine-learning/concept-responsible-ml#privacy-and-security",
        "redirect_document_id": true
    },
    {
        "source_path_from_root": "/articles/machine-learning/service/how-to-designer-sample-text-classification.md",
        "redirect_url": "/azure/machine-learning/samples-designer",
        "redirect_document_id": false
    },
    {
        "source_path_from_root": "/articles/machine-learning/service/how-to-designer-sample-regression-automobile-price-compare-algorithms.md",
        "redirect_url": "/azure/machine-learning/samples-designer",
        "redirect_document_id": false
    },
    {
        "source_path_from_root": "/articles/machine-learning/service/how-to-designer-sample-regression-automobile-price-basic.md",
        "redirect_url": "/azure/machine-learning/samples-designer",
        "redirect_document_id": false
    },
    {
        "source_path_from_root": "/articles/machine-learning/service/how-to-designer-sample-classification-predict-income.md",
        "redirect_url": "/azure/machine-learning/how-to-designer-sample-classification-predict-income",
        "redirect_document_id": true
    },
    {
        "source_path_from_root": "/articles/machine-learning/service/how-to-designer-sample-classification-flight-delay.md",
        "redirect_url": "/azure/machine-learning/samples-designer",
        "redirect_document_id": false
    },
    {
        "source_path_from_root": "/articles/machine-learning/service/how-to-designer-sample-classification-credit-risk-cost-sensitive.md",
        "redirect_url": "/azure/machine-learning/samples-designer",
        "redirect_document_id": false
    },
    {
        "source_path_from_root": "/articles/machine-learning/service/how-to-designer-sample-classification-churn.md",
        "redirect_url": "/azure/machine-learning/how-to-designer-sample-classification-churn",
        "redirect_document_id": true
    },
    {
        "source_path_from_root": "/articles/machine-learning/how-to-authenticate-web-service.md",
        "redirect_url": "/azure/machine-learning/how-to-authenticate-online-endpoint",
        "redirect_document_id": false
    },
    {
        "source_path_from_root": "/articles/machine-learning/how-to-safely-rollout-managed-endpoints-sdk-v2.md",
        "redirect_url": "/azure/machine-learning/how-to-safely-rollout-online-endpoints",
        "redirect_document_id": false
    },
    {
        "source_path_from_root": "/articles/machine-learning/how-to-safely-rollout-managed-endpoints.md",
        "redirect_url": "/azure/machine-learning/how-to-safely-rollout-online-endpoints",
        "redirect_document_id": false
    },
    {
        "source_path_from_root": "/articles/machine-learning/how-to-deploy-local-container-notebook-vm.md",
        "redirect_url": "/azure/machine-learning/how-to-deploy-online-endpoints",
        "redirect_document_id": false
    },
    {
        "source_path_from_root": "/articles/machine-learning/how-to-deploy-local.md",
        "redirect_url": "/azure/machine-learning/how-to-deploy-online-endpoints",
        "redirect_document_id": false
    },
    {
        "source_path_from_root": "/articles/machine-learning/how-to-deploy-managed-online-endpoint-sdk-v2.md",
        "redirect_url": "/azure/machine-learning/how-to-deploy-online-endpoints",
        "redirect_document_id": false
    },
    {
        "source_path_from_root": "/articles/machine-learning/v-fake/how-to-deploy-model-designer.md",
        "redirect_url": "/azure/machine-learning/how-to-deploy-model-designer",
        "redirect_document_id": true
    },
    {
        "source_path_from_root": "/articles/machine-learning/how-to-deploy-update-web-service.md",
        "redirect_url": "/azure/machine-learning/how-to-deploy-online-endpoints",
        "redirect_document_id": false
    },
    {
        "source_path_from_root": "/articles/machine-learning/how-to-deploy-inferencing-gpus.md",
        "redirect_url": "/azure/machine-learning/how-to-deploy-online-endpoints",
        "redirect_document_id": false
    },
    {
        "source_path_from_root": "/articles/machine-learning/service/how-to-deploy-fpga-web-service.md",
        "redirect_url": "/azure/machine-learning/how-to-deploy-online-endpoints",
        "redirect_document_id": false
    },
    {
        "source_path_from_root": "/articles/machine-learning/how-to-deploy-fpga-web-service.md",
        "redirect_url": "/azure/machine-learning/how-to-deploy-online-endpoints",
        "redirect_document_id": true
    },
    {
        "source_path_from_root": "/articles/machine-learning/service/how-to-deploy-custom-docker-image.md",
        "redirect_url": "/azure/machine-learning/how-to-deploy-custom-docker-image",
        "redirect_document_id": true
    },
    {
        "source_path_from_root": "/articles/machine-learning/service/how-to-deploy-azure-kubernetes-service.md",
        "redirect_url": "/azure/machine-learning/how-to-deploy-azure-kubernetes-service",
        "redirect_document_id": true
    },
    {
        "source_path_from_root": "/articles/machine-learning/service/how-to-deploy-azure-container-instance.md",
        "redirect_url": "/azure/machine-learning/how-to-deploy-azure-container-instance",
        "redirect_document_id": true
    },
    {
        "source_path_from_root": "/articles/machine-learning/service/how-to-define-task-type.md",
        "redirect_url": "/azure/machine-learning/how-to-define-task-type",
        "redirect_document_id": true
    },
    {
        "source_path_from_root": "/articles/machine-learning/service/how-to-debug-batch-predictions.md",
        "redirect_url": "/azure/machine-learning/how-to-debug-batch-predictions",
        "redirect_document_id": true
    },
    {
        "source_path_from_root": "/articles/machine-learning/service/how-to-data-prep.md",
        "redirect_url": "/python/api/overview/azure/dataprep/intro?view=azure-dataprep-py",
        "redirect_document_id": false
    },
    {
        "source_path_from_root": "/articles/machine-learning/v-fake/how-to-data-prep-synapse-spark-pool.md",
        "redirect_url": "/azure/machine-learning/how-to-data-prep-synapse-spark-pool",
        "redirect_document_id": true
    },
    {
        "source_path_from_root": "/articles/machine-learning/service/how-to-create-your-first-pipeline.md",
        "redirect_url": "/azure/machine-learning/how-to-create-your-first-pipeline",
        "redirect_document_id": true
    },
    {
        "source_path_from_root": "/articles/machine-learning/service/how-to-create-workspace-template.md",
        "redirect_url": "/azure/machine-learning/how-to-create-workspace-template",
        "redirect_document_id": true
    },
    {
        "source_path_from_root": "/articles/machine-learning/service/how-to-create-register-datasets.md",
        "redirect_url": "/azure/machine-learning/how-to-create-register-datasets",
        "redirect_document_id": false
    },
    {
        "source_path_from_root": "/articles/machine-learning/service/how-to-create-portal-experiments.md",
        "redirect_url": "/azure/machine-learning/how-to-use-automated-ml-for-ml-models",
        "redirect_document_id": false
    },
    {
        "source_path_from_root": "/articles/machine-learning/v-fake/how-to-use-automlstep-in-pipelines.md",
        "redirect_url": "/azure/machine-learning/how-to-use-automlstep-in-pipelines",
        "redirect_document_id": true
    },
    {
        "source_path_from_root": "/articles/machine-learning/service/how-to-create-labeling-projects.md",
        "redirect_url": "/azure/machine-learning/how-to-create-labeling-projects",
        "redirect_document_id": true
    },
    {
        "source_path_from_root": "/articles/machine-learning/how-to-use-reinforcement-learning.md",
        "redirect_url": "/azure/machine-learning/",
        "redirect_document_id": false
    },
    {
        "source_path_from_root": "/articles/machine-learning/v-fake/how-to-use-reinforcement-learning.md",
        "redirect_url": "/azure/machine-learning/",
        "redirect_document_id": false
    },
    {
        "source_path_from_root": "/articles/machine-learning/service/how-to-create-dataset-snapshots.md",
        "redirect_url": "/python/api/azureml-core/azureml.data.dataset_snapshot.datasetsnapshot",
        "redirect_document_id": false
    },
    {
        "source_path_from_root": "/articles/machine-learning/machine-learning-consume-web-services.md",
        "redirect_url": "/azure/machine-learning/how-to-authenticate-online-endpoint",
        "redirect_document_id": false
    },
    {
        "source_path_from_root": "/articles/machine-learning/service/how-to-consume-web-service.md",
        "redirect_url": "/azure/machine-learning/how-to-authenticate-online-endpoint",
        "redirect_document_id": false
    },
    {
        "source_path_from_root": "/articles/machine-learning/how-to-consume-web-service.md",
        "redirect_url": "/azure/machine-learning/how-to-authenticate-online-endpoint",
        "redirect_document_id": false
    },
    {
        "source_path_from_root": "/articles/machine-learning/service/how-to-configure-environment.md",
        "redirect_url": "/azure/machine-learning/how-to-configure-environment",
        "redirect_document_id": true
    },
    {
        "source_path_from_root": "/articles/machine-learning/service/how-to-configure-auto-train.md",
        "redirect_url": "/azure/machine-learning/how-to-configure-auto-train",
        "redirect_document_id": true
    },
    {
        "source_path_from_root": "/articles/machine-learning/service/how-to-choose-a-dev-environment.md",
        "redirect_url": "/azure/machine-learning/how-to-configure-environment",
        "redirect_document_id": false
    },
    {
        "source_path_from_root": "/articles/machine-learning/service/how-to-change-storage-access-key.md",
        "redirect_url": "/azure/machine-learning/how-to-change-storage-access-key",
        "redirect_document_id": false
    },
    {
        "source_path_from_root": "/articles/machine-learning/service/how-to-build-deploy-text-classification-models.md",
        "redirect_url": "/azure/machine-learning/overview-what-happened-to-workbench",
        "redirect_document_id": false
    },
    {
        "source_path_from_root": "/articles/machine-learning/service/how-to-build-deploy-onnx.md",
        "redirect_url": "/azure/machine-learning/concept-onnx",
        "redirect_document_id": false
    },
    {
        "source_path_from_root": "/articles/machine-learning/service/how-to-build-deploy-object-detection-models.md",
        "redirect_url": "/azure/machine-learning/overview-what-happened-to-workbench",
        "redirect_document_id": false
    },
    {
        "source_path_from_root": "/articles/machine-learning/service/how-to-build-deploy-image-similarity-models.md",
        "redirect_url": "/azure/machine-learning/overview-what-happened-to-workbench",
        "redirect_document_id": false
    },
    {
        "source_path_from_root": "/articles/machine-learning/service/how-to-build-deploy-image-classification-models.md",
        "redirect_url": "/azure/machine-learning/overview-what-happened-to-workbench",
        "redirect_document_id": false
    },
    {
        "source_path_from_root": "/articles/machine-learning/service/how-to-automated-ml.md",
        "redirect_url": "/azure/machine-learning/concept-automated-ml",
        "redirect_document_id": false
    },
    {
        "source_path_from_root": "/articles/machine-learning/service/how-to-auto-train-remote.md",
        "redirect_url": "/azure/machine-learning/how-to-auto-train-remote",
        "redirect_document_id": true
    },
    {
        "source_path_from_root": "/articles/machine-learning/service/how-to-auto-train-forecast.md",
        "redirect_url": "/azure/machine-learning/how-to-auto-train-forecast",
        "redirect_document_id": true
    },
    {
        "source_path_from_root": "/articles/machine-learning/service/how-to-assign-roles.md",
        "redirect_url": "/azure/machine-learning/how-to-assign-roles",
        "redirect_document_id": true
    },
    {
        "source_path_from_root": "/articles/machine-learning/service/how-to-access-data.md",
        "redirect_url": "/azure/machine-learning/how-to-access-data",
        "redirect_document_id": true
    },
    {
        "source_path_from_root": "/articles/machine-learning/service/concept-workspace.md",
        "redirect_url": "/azure/machine-learning/concept-workspace",
        "redirect_document_id": true
    },
    {
        "source_path_from_root": "/articles/machine-learning/service/concept-train-model-git-integration.md",
        "redirect_url": "/azure/machine-learning/concept-train-model-git-integration",
        "redirect_document_id": true
    },
    {
        "source_path_from_root": "/articles/machine-learning/service/concept-train-machine-learning-model.md",
        "redirect_url": "/azure/machine-learning/concept-train-machine-learning-model",
        "redirect_document_id": true
    },
    {
        "source_path_from_root": "/articles/machine-learning/service/concept-onnx.md",
        "redirect_url": "/azure/machine-learning/concept-onnx",
        "redirect_document_id": true
    },
    {
        "source_path_from_root": "/articles/machine-learning/service/concept-model-management-and-deployment.md",
        "redirect_url": "/azure/machine-learning/concept-model-management-and-deployment",
        "redirect_document_id": true
    },
    {
        "source_path_from_root": "/articles/machine-learning/service/concept-ml-pipelines.md",
        "redirect_url": "/azure/machine-learning/concept-ml-pipelines",
        "redirect_document_id": true
    },
    {
        "source_path_from_root": "/articles/machine-learning/service/concept-event-grid-integration.md",
        "redirect_url": "/azure/machine-learning/concept-event-grid-integration",
        "redirect_document_id": true
    },
    {
        "source_path_from_root": "/articles/machine-learning/service/concept-enterprise-security.md",
        "redirect_url": "/azure/machine-learning/concept-enterprise-security",
        "redirect_document_id": true
    },
    {
        "source_path_from_root": "/articles/machine-learning/service/concept-designer.md",
        "redirect_url": "/azure/machine-learning/concept-designer",
        "redirect_document_id": true
    },
    {
        "source_path_from_root": "/articles/machine-learning/service/concept-deep-learning-vs-machine-learning.md",
        "redirect_url": "/azure/machine-learning/concept-deep-learning-vs-machine-learning",
        "redirect_document_id": true
    },
    {
        "source_path_from_root": "/articles/machine-learning/service/concept-data.md",
        "redirect_url": "/azure/machine-learning/concept-data",
        "redirect_document_id": true
    },
    {
        "source_path_from_root": "/articles/machine-learning/service/concept-data-drift.md",
        "redirect_url": "/azure/machine-learning/how-to-monitor-data-drift",
        "redirect_document_id": false
    },
    {
        "source_path_from_root": "/articles/machine-learning/service/concept-compute-target.md",
        "redirect_url": "/azure/machine-learning/concept-compute-target",
        "redirect_document_id": true
    },
    {
        "source_path_from_root": "/articles/machine-learning/service/concept-compute-instance.md",
        "redirect_url": "/azure/machine-learning/concept-compute-instance",
        "redirect_document_id": true
    },
    {
        "source_path_from_root": "/articles/machine-learning/service/concept-azure-machine-learning-architecture.md",
        "redirect_url": "/azure/machine-learning/concept-azure-machine-learning-architecture",
        "redirect_document_id": true
    },
    {
        "source_path_from_root": "/articles/machine-learning/service/concept-automated-ml.md",
        "redirect_url": "/azure/machine-learning/concept-automated-ml",
        "redirect_document_id": true
    },
    {
        "source_path_from_root": "/articles/machine-learning/service/azure-machine-learning-release-notes.md",
        "redirect_url": "https://github.com/Azure/azure-sdk-for-python/blob/main/sdk/ml/azure-ai-ml/CHANGELOG.md",
        "redirect_document_id": false
    },
    {
        "source_path_from_root": "/articles/machine-learning/azure-machine-learning-release-notes.md",
        "redirect_url": "https://github.com/Azure/azure-sdk-for-python/blob/main/sdk/ml/azure-ai-ml/CHANGELOG.md",
        "redirect_document_id": false
    },
    {
        "source_path_from_root": "/articles/machine-learning/sample-designer-datasets.md",
        "redirect_url": "/azure/machine-learning/samples-designer",
        "redirect_document_id": false
    },
    {
        "source_path_from_root": "/articles/machine-learning/resource-known-issues.md",
        "redirect_url": "/azure/machine-learning/how-to-configure-auto-train#troubleshooting",
        "redirect_document_id": false
    },
    {
        "source_path_from_root": "/articles/machine-learning/reference-yaml-job-component.md",
        "redirect_url": "reference-yaml-job-command",
        "redirect_document_id": true
    },
    {
        "source_path_from_root": "/articles/machine-learning/reference-yaml-endpoint-managed-batch.md",
        "redirect_url": "/azure/machine-learning/reference-yaml-endpoint-batch",
        "redirect_document_id": false
    },
    {
        "source_path_from_root": "/articles/machine-learning/reference-yaml-endpoint-k8s-online.md",
        "redirect_url": "/azure/machine-learning/reference-yaml-overview",
        "redirect_document_id": false
    },
    {
        "source_path_from_root": "/articles/machine-learning/reference-yaml-deployment-managed-batch.md",
        "redirect_url": "/azure/machine-learning/reference-yaml-deployment-batch",
        "redirect_document_id": false
    },
    {
        "source_path_from_root": "/articles/machine-learning/reference-yaml-deployment-k8s-online.md",
        "redirect_url": "/azure/machine-learning/reference-yaml-overview",
        "redirect_document_id": false
    },
    {
        "source_path_from_root": "/articles/machine-learning/reference-yaml-dataset.md",
        "redirect_url": "reference-yaml-data",
        "redirect_document_id": true
    },
    {
        "source_path_from_root": "/articles/machine-learning/reference-yaml-compute.md",
        "redirect_url": "/azure/machine-learning/reference-yaml-compute-aml",
        "redirect_document_id": false
    },
    {
        "source_path_from_root": "/articles/machine-learning/v-fake/reference-pipeline-yaml.md",
        "redirect_url": "/azure/machine-learning/reference-pipeline-yaml",
        "redirect_document_id": false
    },
    {
        "source_path_from_root": "/articles/machine-learning/reference-pipeline-yaml.md",
        "redirect_url": "/azure/machine-learning/reference-yaml-job-pipeline",
        "redirect_document_id": false
    },
    {
        "source_path_from_root": "/articles/machine-learning/reference-online-endpoint-yaml.md",
        "redirect_url": "reference-yaml-endpoint-online",
        "redirect_document_id": true
    },
    {
        "source_path_from_root": "/articles/machine-learning/v-fake/reference-azure-machine-learning-cli.md",
        "redirect_url": "/azure/machine-learning/reference-azure-machine-learning-cli",
        "redirect_document_id": false
    },
    {
        "source_path_from_root": "/articles/machine-learning/reference-azure-machine-learning-cli.md",
        "redirect_url": "/azure/machine-learning/how-to-configure-cli",
        "redirect_document_id": true
    },
    {
        "source_path_from_root": "/articles/machine-learning/r-developers-guide.md",
        "redirect_url": "/azure/architecture/data-guide/technology-choices/r-developers-guide",
        "redirect_document_id": false
    },
    {
        "source_path_from_root": "/articles/machine-learning/service/overview-what-is-azure-ml.md",
        "redirect_url": "/azure/machine-learning/overview-what-is-azure-machine-learning",
        "redirect_document_id": false
    },
    {
        "source_path_from_root": "/articles/machine-learning/overview-what-is-azure-ml.md",
        "redirect_url": "/azure/machine-learning/overview-what-is-azure-machine-learning",
        "redirect_document_id": true
    },
    {
        "source_path_from_root": "/articles/machine-learning/machine-learning-webservice-deploy-a-web-service.md",
        "redirect_url": "machine-learning-publish-a-machine-learning-web-service",
        "redirect_document_id": false
    },
    {
        "source_path_from_root": "/articles/machine-learning/machine-learning-recommendation-api-sample-application.md",
        "redirect_url": "machine-learning-datamarket-deprecation",
        "redirect_document_id": false
    },
    {
        "source_path_from_root": "/articles/machine-learning/machine-learning-recommendation-api-quick-start-guide.md",
        "redirect_url": "machine-learning-datamarket-deprecation",
        "redirect_document_id": false
    },
    {
        "source_path_from_root": "/articles/machine-learning/machine-learning-recommendation-api-javascript-integration.md",
        "redirect_url": "machine-learning-datamarket-deprecation",
        "redirect_document_id": false
    },
    {
        "source_path_from_root": "/articles/machine-learning/machine-learning-recommendation-api-faq.md",
        "redirect_url": "machine-learning-datamarket-deprecation",
        "redirect_document_id": false
    },
    {
        "source_path_from_root": "/articles/machine-learning/machine-learning-recommendation-api-documentation.md",
        "redirect_url": "machine-learning-datamarket-deprecation",
        "redirect_document_id": false
    },
    {
        "source_path_from_root": "/articles/machine-learning/machine-learning-r-csharp-web-service-examples.md",
        "redirect_url": "https://gallery.cortanaintelligence.com/",
        "redirect_document_id": false
    },
    {
        "source_path_from_root": "/articles/machine-learning/machine-learning-r-csharp-survival-analysis.md",
        "redirect_url": "https://gallery.cortanaintelligence.com/",
        "redirect_document_id": false
    },
    {
        "source_path_from_root": "/articles/machine-learning/machine-learning-r-csharp-retail-demand-forecasting.md",
        "redirect_url": "https://gallery.cortanaintelligence.com/",
        "redirect_document_id": false
    },
    {
        "source_path_from_root": "/articles/machine-learning/machine-learning-r-csharp-normal-distribution.md",
        "redirect_url": "https://gallery.cortanaintelligence.com/",
        "redirect_document_id": false
    },
    {
        "source_path_from_root": "/articles/machine-learning/machine-learning-r-csharp-multivariate-linear-regression.md",
        "redirect_url": "https://gallery.cortanaintelligence.com/",
        "redirect_document_id": false
    },
    {
        "source_path_from_root": "/articles/machine-learning/machine-learning-r-csharp-lexicon-based-sentiment-analysis.md",
        "redirect_url": "https://gallery.cortanaintelligence.com/",
        "redirect_document_id": false
    },
    {
        "source_path_from_root": "/articles/machine-learning/machine-learning-r-csharp-forecasting-exponential-smoothing.md",
        "redirect_url": "https://gallery.cortanaintelligence.com/",
        "redirect_document_id": false
    },
    {
        "source_path_from_root": "/articles/machine-learning/machine-learning-r-csharp-difference-in-two-proportions.md",
        "redirect_url": "https://gallery.cortanaintelligence.com/",
        "redirect_document_id": false
    },
    {
        "source_path_from_root": "/articles/machine-learning/machine-learning-r-csharp-cluster-model.md",
        "redirect_url": "https://gallery.cortanaintelligence.com/",
        "redirect_document_id": false
    },
    {
        "source_path_from_root": "/articles/machine-learning/machine-learning-r-csharp-binomial-distribution.md",
        "redirect_url": "https://gallery.cortanaintelligence.com/",
        "redirect_document_id": false
    },
    {
        "source_path_from_root": "/articles/machine-learning/machine-learning-r-csharp-binary-classifier.md",
        "redirect_url": "https://gallery.cortanaintelligence.com/",
        "redirect_document_id": false
    },
    {
        "source_path_from_root": "/articles/machine-learning/machine-learning-r-csharp-arima.md",
        "redirect_url": "https://gallery.cortanaintelligence.com/",
        "redirect_document_id": false
    },
    {
        "source_path_from_root": "/articles/machine-learning/machine-learning-python-data-access.md",
        "redirect_url": "/azure/architecture/data-science-process/python-data-access",
        "redirect_document_id": false
    },
    {
        "source_path_from_root": "/articles/machine-learning/machine-learning-publish-web-service-to-azure-marketplace.md",
        "redirect_url": "machine-learning-gallery-experiments",
        "redirect_document_id": false
    },
    {
        "source_path_from_root": "/articles/machine-learning/machine-learning-marketplace-faq.md",
        "redirect_url": "https://gallery.cortanaintelligence.com/",
        "redirect_document_id": false
    },
    {
        "source_path_from_root": "/articles/machine-learning/machine-learning-feature-selection-and-engineering.md",
        "redirect_url": "machine-learning-data-science-create-features",
        "redirect_document_id": false
    },
    {
        "source_path_from_root": "/articles/machine-learning/machine-learning-faq.md",
        "redirect_url": "/azure/machine-learning/overview-what-is-azure-machine-learning",
        "redirect_document_id": false
    },
    {
        "source_path_from_root": "/articles/machine-learning/machine-learning-data-science-vm-do-ten-things.md",
        "redirect_url": "/azure/machine-learning/data-science-virtual-machine/vm-do-ten-things",
        "redirect_document_id": false
    },
    {
        "source_path_from_root": "/articles/machine-learning/machine-learning-data-science-virtual-machine-overview.md",
        "redirect_url": "/azure/machine-learning/data-science-virtual-machine/overview",
        "redirect_document_id": false
    },
    {
        "source_path_from_root": "/articles/machine-learning/machine-learning-data-science-the-cortana-analytics-process.md",
        "redirect_url": "data-science-process-overview",
        "redirect_document_id": false
    },
    {
        "source_path_from_root": "/articles/machine-learning/machine-learning-data-science-spark-overview.md",
        "redirect_url": "/azure/architecture/data-science-process/spark-overview",
        "redirect_document_id": false
    },
    {
        "source_path_from_root": "/articles/machine-learning/machine-learning-data-science-spark-model-consumption.md",
        "redirect_url": "/azure/architecture/data-science-process/spark-model-consumption",
        "redirect_document_id": false
    },
    {
        "source_path_from_root": "/articles/machine-learning/machine-learning-data-science-spark-data-exploration-modeling.md",
        "redirect_url": "/azure/architecture/data-science-process/spark-data-exploration-modeling",
        "redirect_document_id": false
    },
    {
        "source_path_from_root": "/articles/machine-learning/machine-learning-data-science-spark-advanced-data-exploration-modeling.md",
        "redirect_url": "/azure/architecture/data-science-process/spark-advanced-data-exploration-modeling",
        "redirect_document_id": false
    },
    {
        "source_path_from_root": "/articles/machine-learning/machine-learning-data-science-setup-virtual-machine.md",
        "redirect_url": "/azure/machine-learning/data-science-virtual-machine/overview",
        "redirect_document_id": false
    },
    {
        "source_path_from_root": "/articles/machine-learning/machine-learning-data-science-setup-sql-server-virtual-machine.md",
        "redirect_url": "/azure/machine-learning/data-science-virtual-machine/overview",
        "redirect_document_id": false
    },
    {
        "source_path_from_root": "/articles/machine-learning/machine-learning-data-science-select-features.md",
        "redirect_url": "/azure/architecture/data-science-process/select-features",
        "redirect_document_id": false
    },
    {
        "source_path_from_root": "/articles/machine-learning/machine-learning-data-science-sample-data.md",
        "redirect_url": "/azure/architecture/data-science-process/sample-data",
        "redirect_document_id": false
    },
    {
        "source_path_from_root": "/articles/machine-learning/machine-learning-data-science-sample-data-sql-server.md",
        "redirect_url": "/azure/architecture/data-science-process/sample-data-sql-server",
        "redirect_document_id": false
    },
    {
        "source_path_from_root": "/articles/machine-learning/machine-learning-data-science-sample-data-hive.md",
        "redirect_url": "/azure/architecture/data-science-process/sample-data-hive",
        "redirect_document_id": false
    },
    {
        "source_path_from_root": "/articles/machine-learning/machine-learning-data-science-sample-data-blob.md",
        "redirect_url": "/azure/architecture/data-science-process/sample-data-blob",
        "redirect_document_id": false
    },
    {
        "source_path_from_root": "/articles/machine-learning/machine-learning-data-science-provision-vm.md",
        "redirect_url": "/azure/machine-learning/data-science-virtual-machine/provision-vm",
        "redirect_document_id": false
    },
    {
        "source_path_from_root": "/articles/machine-learning/machine-learning-data-science-process-sqldw-walkthrough.md",
        "redirect_url": "/azure/architecture/data-science-process/sqldw-walkthrough",
        "redirect_document_id": false
    },
    {
        "source_path_from_root": "/articles/machine-learning/machine-learning-data-science-process-sql-walkthrough.md",
        "redirect_url": "/azure/architecture/data-science-process/sql-walkthrough",
        "redirect_document_id": false
    },
    {
        "source_path_from_root": "/articles/machine-learning/machine-learning-data-science-process-sql-server-virtual-machine.md",
        "redirect_url": "/azure/architecture/data-science-process/sql-server-virtual-machine",
        "redirect_document_id": false
    },
    {
        "source_path_from_root": "/articles/machine-learning/machine-learning-data-science-process-scala-walkthrough.md",
        "redirect_url": "/azure/architecture/data-science-process/scala-walkthrough",
        "redirect_document_id": false
    },
    {
        "source_path_from_root": "/articles/machine-learning/machine-learning-data-science-process-hive-walkthrough.md",
        "redirect_url": "/azure/architecture/data-science-process/hive-walkthrough",
        "redirect_document_id": false
    },
    {
        "source_path_from_root": "/articles/machine-learning/machine-learning-data-science-process-hive-criteo-walkthrough.md",
        "redirect_url": "/azure/architecture/data-science-process/hive-criteo-walkthrough",
        "redirect_document_id": false
    },
    {
        "source_path_from_root": "/articles/machine-learning/machine-learning-data-science-process-data-lake-walkthrough.md",
        "redirect_url": "/azure/architecture/data-science-process/data-lake-walkthrough",
        "redirect_document_id": false
    },
    {
        "source_path_from_root": "/articles/machine-learning/machine-learning-data-science-process-data-blob.md",
        "redirect_url": "/azure/architecture/data-science-process/data-blob",
        "redirect_document_id": false
    },
    {
        "source_path_from_root": "/articles/machine-learning/machine-learning-data-science-prepare-data.md",
        "redirect_url": "/azure/architecture/data-science-process/prepare-data",
        "redirect_document_id": false
    },
    {
        "source_path_from_root": "/articles/machine-learning/machine-learning-data-science-plan-your-environment.md",
        "redirect_url": "/azure/architecture/data-science-process/plan-your-environment",
        "redirect_document_id": false
    },
    {
        "source_path_from_root": "/articles/machine-learning/machine-learning-data-science-plan-sample-scenarios.md",
        "redirect_url": "/azure/architecture/data-science-process/plan-sample-scenarios",
        "redirect_document_id": false
    },
    {
        "source_path_from_root": "/articles/machine-learning/machine-learning-data-science-parallel-load-sql-partitioned-tables.md",
        "redirect_url": "/azure/architecture/data-science-process/parallel-load-sql-partitioned-tables",
        "redirect_document_id": false
    },
    {
        "source_path_from_root": "/articles/machine-learning/machine-learning-data-science-move-sql-server-virtual-machine.md",
        "redirect_url": "/azure/architecture/data-science-process/move-sql-server-virtual-machine",
        "redirect_document_id": false
    },
    {
        "source_path_from_root": "/articles/machine-learning/machine-learning-data-science-move-sql-azure.md",
        "redirect_url": "/azure/architecture/data-science-process/move-sql-azure",
        "redirect_document_id": false
    },
    {
        "source_path_from_root": "/articles/machine-learning/machine-learning-data-science-move-sql-azure-adf.md",
        "redirect_url": "/azure/architecture/data-science-process/move-sql-azure-adf",
        "redirect_document_id": false
    },
    {
        "source_path_from_root": "/articles/machine-learning/machine-learning-data-science-move-hive-tables.md",
        "redirect_url": "/azure/architecture/data-science-process/move-hive-tables",
        "redirect_document_id": false
    },
    {
        "source_path_from_root": "/articles/machine-learning/machine-learning-data-science-move-data-to-azure-blob-using-ssis.md",
        "redirect_url": "/azure/architecture/data-science-process/move-data-to-azure-blob-using-ssis",
        "redirect_document_id": false
    },
    {
        "source_path_from_root": "/articles/machine-learning/machine-learning-data-science-move-data-to-azure-blob-using-python.md",
        "redirect_url": "/azure/architecture/data-science-process/move-data-to-azure-blob-using-python",
        "redirect_document_id": false
    },
    {
        "source_path_from_root": "/articles/machine-learning/machine-learning-data-science-move-data-to-azure-blob-using-azure-storage-explorer.md",
        "redirect_url": "/azure/architecture/data-science-process/move-data-to-azure-blob-using-azure-storage-explorer",
        "redirect_document_id": false
    },
    {
        "source_path_from_root": "/articles/machine-learning/machine-learning-data-science-move-data-to-azure-blob-using-azcopy.md",
        "redirect_url": "/azure/architecture/data-science-process/move-data-to-azure-blob-using-azcopy",
        "redirect_document_id": false
    },
    {
        "source_path_from_root": "/articles/machine-learning/machine-learning-data-science-move-azure-blob.md",
        "redirect_url": "/azure/architecture/data-science-process/move-azure-blob",
        "redirect_document_id": false
    },
    {
        "source_path_from_root": "/articles/machine-learning/machine-learning-data-science-linux-dsvm-walkthrough.md",
        "redirect_url": "/azure/machine-learning/data-science-virtual-machine/linux-dsvm-walkthrough",
        "redirect_document_id": false
    },
    {
        "source_path_from_root": "/articles/machine-learning/machine-learning-data-science-linux-dsvm-intro.md",
        "redirect_url": "/azure/machine-learning/data-science-virtual-machine/linux-dsvm-intro",
        "redirect_document_id": false
    },
    {
        "source_path_from_root": "/articles/machine-learning/machine-learning-data-science-ingest-data.md",
        "redirect_url": "/azure/architecture/data-science-process/ingest-data",
        "redirect_document_id": false
    },
    {
        "source_path_from_root": "/articles/machine-learning/machine-learning-data-science-explore-data.md",
        "redirect_url": "/azure/architecture/data-science-process/explore-data",
        "redirect_document_id": false
    },
    {
        "source_path_from_root": "/articles/machine-learning/machine-learning-data-science-explore-data-sql-server.md",
        "redirect_url": "/azure/architecture/data-science-process/explore-data-sql-server",
        "redirect_document_id": false
    },
    {
        "source_path_from_root": "/articles/machine-learning/machine-learning-data-science-explore-data-hive-tables.md",
        "redirect_url": "/azure/architecture/data-science-process/explore-data-hive-tables",
        "redirect_document_id": false
    },
    {
        "source_path_from_root": "/articles/machine-learning/machine-learning-data-science-explore-data-blob.md",
        "redirect_url": "/azure/architecture/data-science-process/explore-data-blob",
        "redirect_document_id": false
    },
    {
        "source_path_from_root": "/articles/machine-learning/machine-learning-data-science-environment-setup.md",
        "redirect_url": "/azure/architecture/data-science-process/environment-setup",
        "redirect_document_id": false
    },
    {
        "source_path_from_root": "/articles/machine-learning/machine-learning-data-science-dsvm-ubuntu-intro.md",
        "redirect_url": "/azure/machine-learning/data-science-virtual-machine/dsvm-ubuntu-intro",
        "redirect_document_id": false
    },
    {
        "source_path_from_root": "/articles/machine-learning/machine-learning-data-science-create-features.md",
        "redirect_url": "/azure/architecture/data-science-process/create-features",
        "redirect_document_id": false
    },
    {
        "source_path_from_root": "/articles/machine-learning/machine-learning-data-science-create-features-sql-server.md",
        "redirect_url": "/azure/architecture/data-science-process/create-features-sql-server",
        "redirect_document_id": false
    },
    {
        "source_path_from_root": "/articles/machine-learning/machine-learning-data-science-create-features-hive.md",
        "redirect_url": "/azure/architecture/data-science-process/create-features-hive",
        "redirect_document_id": false
    },
    {
        "source_path_from_root": "/articles/machine-learning/machine-learning-data-science-create-features-blob.md",
        "redirect_url": "/azure/architecture/data-science-process/explore-data-blob",
        "redirect_document_id": false
    },
    {
        "source_path_from_root": "/articles/machine-learning/machine-learning-connect-to-azure-machine-learning-web-service.md",
        "redirect_url": "machine-learning-consume-web-services",
        "redirect_document_id": false
    },
    {
        "source_path_from_root": "/articles/machine-learning/machine-learning-automated-data-pipeline-cheat-sheet.md",
        "redirect_url": "/azure/architecture/data-science-process/automated-data-pipeline-cheat-sheet",
        "redirect_document_id": false
    },
    {
        "source_path_from_root": "/articles/machine-learning/machine-learning-apps-text-analytics.md",
        "redirect_url": "/azure/ai-services/cognitive-services-text-analytics-quick-start",
        "redirect_document_id": false
    },
    {
        "source_path_from_root": "/articles/machine-learning/machine-learning-apps-anomaly-detection.md",
        "redirect_url": "machine-learning-apps-anomaly-detection-api",
        "redirect_document_id": false
    },
    {
        "source_path_from_root": "/articles/machine-learning/machine-learning-apps-anomaly-detection-api.md",
        "redirect_url": "/azure/architecture/data-science-process/apps-anomaly-detection-api",
        "redirect_document_id": false
    },
    {
        "source_path_from_root": "/articles/machine-learning/machine-learning-algorithm-choice.md",
        "redirect_url": "/azure/machine-learning/how-to-select-algorithms",
        "redirect_document_id": false
    },
    {
        "source_path_from_root": "/articles/machine-learning/machine-learning-algorithm-cheat-sheet.md",
        "redirect_url": "/azure/machine-learning/algorithm-cheat-sheet",
        "redirect_document_id": false
    },
    {
        "source_path_from_root": "/articles/machine-learning/how-to-use-parallel-run-step.md",
        "redirect_url": "/azure/machine-learning/tutorial-pipeline-batch-scoring-classification",
        "redirect_document_id": false
    },
    {
        "source_path_from_root": "/articles/machine-learning/v-fake/how-to-use-labeled-dataset.md",
        "redirect_url": "/azure/machine-learning/how-to-use-labeled-dataset",
        "redirect_document_id": true
    },
    {
        "source_path_from_root": "/articles/machine-learning/how-to-use-mlflow.md",
        "redirect_url": "/azure/machine-learning/how-to-use-mlflow-cli-runs",
        "redirect_document_id": false
    },
    {
        "source_path_from_root": "/articles/machine-learning/how-to-ui-sample-regression-predict-automobile-price-basic.md",
        "redirect_url": "/azure/machine-learning/samples-designer",
        "redirect_document_id": false
    },
    {
        "source_path_from_root": "/articles/machine-learning/how-to-ui-sample-classification-predict-flight-delay.md",
        "redirect_url": "/azure/machine-learning/samples-designer",
        "redirect_document_id": false
    },
    {
        "source_path_from_root": "/articles/machine-learning/how-to-troubleshoot-managed-online-endpoints.md",
        "redirect_url": "/azure/machine-learning/how-to-troubleshoot-online-endpoints",
        "redirect_document_id": true
    },
    {
        "source_path_from_root": "/articles/machine-learning/how-to-train-ml-models.md",
        "redirect_url": "/azure/machine-learning/how-to-set-up-training-targets",
        "redirect_document_id": false
    },
    {
        "source_path_from_root": "/articles/machine-learning/how-to-train-chainer.md",
        "redirect_url": "/azure/machine-learning/how-to-train-ml-models",
        "redirect_document_id": false
    },
    {
        "source_path_from_root": "/articles/machine-learning/how-to-track-experiments.md",
        "redirect_url": "/azure/machine-learning/how-to-log-view-metrics",
        "redirect_document_id": true
    },
    {
        "source_path_from_root": "/articles/machine-learning/how-to-search-cross-workspace.md",
        "redirect_url": "/azure/machine-learning/how-to-manage-workspace",
        "redirect_document_id": false
    },
    {
        "source_path_from_root": "/articles/machine-learning/how-to-schedule-pipelines.md",
        "redirect_url": "/azure/machine-learning/v1/how-to-trigger-published-pipeline",
        "redirect_document_id": false
    },
    {
        "source_path_from_root": "/articles/machine-learning/v-fake/how-to-trigger-published-pipeline.md",
        "redirect_url": "/azure/machine-learning/how-to-trigger-published-pipeline",
        "redirect_document_id": true
    },
    {
        "source_path_from_root": "/articles/machine-learning/how-to-run-batch-predictions.md",
        "redirect_url": "/azure/machine-learning/how-to-use-parallel-run-step",
        "redirect_document_id": false
    },
    {
        "source_path_from_root": "/articles/machine-learning/how-to-monitor-view-training-logs.md",
        "redirect_url": "/azure/machine-learning/how-to-log-view-metrics",
        "redirect_document_id": false
    },
    {
        "source_path_from_root": "/articles/machine-learning/how-to-monitor-data-drift.md",
        "redirect_url": "/azure/machine-learning/how-to-enable-data-collection",
        "redirect_document_id": false
    },
    {
        "source_path_from_root": "/articles/machine-learning/how-to-manage-runs.md",
        "redirect_url": "/azure/machine-learning/how-to-track-monitor-analyze-runs",
        "redirect_document_id": true
    },
    {
        "source_path_from_root": "/articles/machine-learning/how-to-label-images.md",
        "redirect_url": "/azure/machine-learning/how-to-label-data",
        "redirect_document_id": true
    },
    {
        "source_path_from_root": "/articles/machine-learning/how-to-kubernetes-instance-type.md",
        "redirect_url": "/azure/machine-learning/how-to-attach-kubernetes-anywhere",
        "redirect_document_id": false
    },
    {
        "source_path_from_root": "/articles/machine-learning/how-to-homomorphic-encryption-seal.md",
        "redirect_url": "/azure/machine-learning/",
        "redirect_document_id": false
    },
    {
        "source_path_from_root": "/articles/machine-learning/how-to-enable-virtual-network.md",
        "redirect_url": "/azure/machine-learning/how-to-network-security-overview",
        "redirect_document_id": false
    },
    {
        "source_path_from_root": "/articles/machine-learning/how-to-enable-logging.md",
        "redirect_url": "/azure/machine-learning/how-to-track-experiments",
        "redirect_document_id": true
    },
    {
        "source_path_from_root": "/articles/machine-learning/how-to-designer-sample-text-classification.md",
        "redirect_url": "/azure/machine-learning/samples-designer",
        "redirect_document_id": false
    },
    {
        "source_path_from_root": "/articles/machine-learning/how-to-designer-sample-regression-automobile-price-compare-algorithms.md",
        "redirect_url": "/azure/machine-learning/samples-designer",
        "redirect_document_id": false
    },
    {
        "source_path_from_root": "/articles/machine-learning/how-to-designer-sample-regression-automobile-price-basic.md",
        "redirect_url": "/azure/machine-learning/samples-designer",
        "redirect_document_id": false
    },
    {
        "source_path_from_root": "/articles/machine-learning/how-to-designer-sample-classification-predict-income.md",
        "redirect_url": "/azure/machine-learning/samples-designer",
        "redirect_document_id": false
    },
    {
        "source_path_from_root": "/articles/machine-learning/how-to-designer-sample-classification-flight-delay.md",
        "redirect_url": "/azure/machine-learning/samples-designer",
        "redirect_document_id": false
    },
    {
        "source_path_from_root": "/articles/machine-learning/how-to-designer-sample-classification-credit-risk-cost-sensitive.md",
        "redirect_url": "/azure/machine-learning/samples-designer",
        "redirect_document_id": false
    },
    {
        "source_path_from_root": "/articles/machine-learning/how-to-designer-sample-classification-churn.md",
        "redirect_url": "/azure/machine-learning/samples-designer",
        "redirect_document_id": false
    },
    {
        "source_path_from_root": "/articles/machine-learning/v-fake/how-to-deploy-profile-model.md",
        "redirect_url": "/azure/machine-learning/how-to-deploy-profile-model",
        "redirect_document_id": false
    },
    {
        "source_path_from_root": "/articles/machine-learning/v-fake/how-to-deploy-pipelines.md",
        "redirect_url": "/azure/machine-learning/how-to-deploy-pipelines",
        "redirect_document_id": true
    },
    {
        "source_path_from_root": "/articles/machine-learning/v-fake/how-to-deploy-package-models.md",
        "redirect_url": "/azure/machine-learning/how-to-deploy-package-models",
        "redirect_document_id": true
    },
    {
        "source_path_from_root": "/articles/machine-learning/how-to-deploy-no-code-deployment.md",
        "redirect_url": "/azure/machine-learning/how-to-deploy-mlflow-models-online-endpoints",
        "redirect_document_id": false
    },
    {
        "source_path_from_root": "/articles/machine-learning/v-fake/how-to-deploy-advanced-entry-script.md",
        "redirect_url": "/azure/machine-learning/how-to-deploy-advanced-entry-script",
        "redirect_document_id": true
    },
    {
        "source_path_from_root": "/articles/machine-learning/how-to-deploy-functions.md",
        "redirect_url": "/azure/machine-learning/how-to-deploy-online-endpoints",
        "redirect_document_id": false
    },
    {
        "source_path_from_root": "/articles/machine-learning/how-to-deploy-existing-model.md",
        "redirect_url": "/azure/machine-learning/how-to-deploy-and-where",
        "redirect_document_id": false
    },
    {
        "source_path_from_root": "/articles/machine-learning/how-to-deploy-and-where.md",
        "redirect_url": "/azure/machine-learning/how-to-deploy-online-endpoints",
        "redirect_document_id": false
    },
    {
        "source_path_from_root": "/articles/machine-learning/service/how-to-deploy-and-where.md",
        "redirect_url": "/azure/machine-learning/how-to-deploy-online-endpoints",
        "redirect_document_id": false
    },
    {
        "source_path_from_root": "/articles/machine-learning/how-to-deploy-custom-docker-image.md",
        "redirect_url": "/azure/machine-learning/how-to-deploy-custom-container",
        "redirect_document_id": false
    },
    {
        "source_path_from_root": "/articles/machine-learning/how-to-deploy-continuously-deploy.md",
        "redirect_url": "/azure/machine-learning/how-to-safely-rollout-online-endpoints",
        "redirect_document_id": false
    },
    {
        "source_path_from_root": "/articles/machine-learning/v-fake/how-to-deploy-azure-kubernetes-service.md",
        "redirect_url": "/azure/machine-learning/how-to-deploy-azure-kubernetes-service",
        "redirect_document_id": false
    },
    {
        "source_path_from_root": "/articles/machine-learning/v-fake/how-to-deploy-azure-container-instance.md",
        "redirect_url": "/azure/machine-learning/how-to-deploy-azure-container-instance",
        "redirect_document_id": false
    },
    {
        "source_path_from_root": "/articles/machine-learning/how-to-deploy-app-service.md",
        "redirect_url": "/azure/machine-learning/how-to-deploy-online-endpoints",
        "redirect_document_id": false
    },
    {
        "source_path_from_root": "/articles/machine-learning/how-to-deploy-managed-online-endpoints.md",
        "redirect_url": "/azure/machine-learning/how-to-deploy-online-endpoints",
        "redirect_document_id": false
    },
    {
        "source_path_from_root": "/articles/machine-learning/how-to-define-task-type.md",
        "redirect_url": "/azure/machine-learning/concept-automated-ml",
        "redirect_document_id": false
    },
    {
        "source_path_from_root": "/articles/machine-learning/v-fake/how-to-cicd-data-ingestion.md",
        "redirect_url": "/azure/machine-learning/how-to-cicd-data-ingestion",
        "redirect_document_id": true
    },
    {
        "source_path_from_root": "/articles/machine-learning/how-to-debug-pipelines-application-insights.md",
        "redirect_url": "/azure/machine-learning/v1/how-to-log-pipelines-application-insights",
        "redirect_document_id": false
    },
    {
        "source_path_from_root": "/articles/machine-learning/v-fake/how-to-log-pipelines-application-insights.md",
        "redirect_url": "/azure/machine-learning/how-to-log-pipelines-application-insights",
        "redirect_document_id": true
    },
    {
        "source_path_from_root": "/articles/machine-learning/how-to-debug-batch-predictions.md",
        "redirect_url": "/azure/machine-learning/v1/how-to-debug-parallel-run-step",
        "redirect_document_id": false
    },
    {
        "source_path_from_root": "/articles/machine-learning/v-fake/how-to-debug-parallel-run-step.md",
        "redirect_url": "/azure/machine-learning/how-to-debug-parallel-run-step",
        "redirect_document_id": true
    },
    {
        "source_path_from_root": "/articles/machine-learning/how-to-create-machine-learning-pipelines.md",
        "redirect_url": "/azure/machine-learning/how-to-create-component-pipeline-python",
        "redirect_document_id": false
    },
    {
        "source_path_from_root": "/articles/machine-learning/how-to-create-your-first-pipeline.md",
        "redirect_url": "/azure/machine-learning/how-to-create-component-pipeline-python",
        "redirect_document_id": true
    },
    {
        "source_path_from_root": "/articles/machine-learning/how-to-create-register-datasets.md",
        "redirect_url": "/azure/machine-learning/how-to-create-register-data-assets",
        "redirect_document_id": false
    },
    {
        "source_path_from_root": "/articles/machine-learning/how-to-create-labeling-projects.md",
        "redirect_url": "/azure/machine-learning/how-to-create-image-labeling-projects",
        "redirect_document_id": true
    },
    {
        "source_path_from_root": "/articles/machine-learning/how-to-create-attach-compute-sdk.md",
        "redirect_url": "/azure/machine-learning/how-to-attach-compute-targets",
        "redirect_document_id": false
    },
    {
        "source_path_from_root": "/articles/machine-learning/how-to-create-attach-kubernetes.md",
        "redirect_url": "/azure/machine-learning/how-to-attach-kubernetes-anywhere",
        "redirect_document_id": true
    },
    {
        "source_path_from_root": "/articles/machine-learning/how-to-compute-cluster-instance-os-upgrade.md",
        "redirect_url": "/azure/machine-learning/concept-vulnerability-management",
        "redirect_document_id": false
    },
    {
        "source_path_from_root": "/articles/machine-learning/how-to-auto-train-remote.md",
        "redirect_url": "/azure/machine-learning/concept-automated-ml#local-remote",
        "redirect_document_id": false
    },
    {
        "source_path_from_root": "/articles/machine-learning/v-fake/how-to-attach-compute-targets.md",
        "redirect_url": "/azure/machine-learning/how-to-train-model",
        " redirect_document_id": true
    },
    {
        "source_path_from_root": "/articles/machine-learning/v1/how-to-attach-compute-targets.md",
        "redirect_url": "/azure/machine-learning/how-to-train-model",
        "redirect_document_id": false
    },
    {
        "source_path_from_root": "/articles/machine-learning/how-to-attach-arc-kubernetes.md",
        "redirect_url": "/azure/machine-learning/how-to-attach-kubernetes-anywhere",
        "redirect_document_id": false
    },
    {
        "source_path_from_root": "/articles/machine-learning/how-to-access-data.md",
        "redirect_url": "/azure/machine-learning/how-to-datastore",
        "redirect_document_id": false
    },
    {
        "source_path_from_root": "/articles/machine-learning/designer-sample-datasets.md",
        "redirect_url": "/azure/machine-learning/sample-designer-datasets",
        "redirect_document_id": false
    },
    {
        "source_path_from_root": "/articles/machine-learning/data-science-virtual-machine/use-geo-ai-dsvm.md",
        "redirect_url": "/azure/machine-learning/data-science-virtual-machine/release-notes",
        "redirect_document_id": false
    },
    {
        "source_path_from_root": "/articles/machine-learning/data-science-virtual-machine/use-deep-learning-dsvm.md",
        "redirect_url": "/azure/machine-learning/data-science-virtual-machine/linux-dsvm-walkthrough#deep-learning",
        "redirect_document_id": false
    },
    {
        "source_path_from_root": "/articles/machine-learning/data-science-virtual-machine/setup-virtual-machine.md",
        "redirect_url": "/azure/machine-learning/data-science-virtual-machine/overview",
        "redirect_document_id": false
    },
    {
        "source_path_from_root": "/articles/machine-learning/data-science-virtual-machine/setup-sql-server-virtual-machine.md",
        "redirect_url": "/azure/machine-learning/data-science-virtual-machine/overview",
        "redirect_document_id": false
    },
    {
        "source_path_from_root": "/articles/machine-learning/data-science-virtual-machine/reference-windows-vm.md",
        "redirect_url": "/azure/machine-learning/data-science-virtual-machine/tools-included",
        "redirect_document_id": false
    },
    {
        "source_path_from_root": "/articles/machine-learning/data-science-virtual-machine/reference-deprecation.md",
        "redirect_url": "/azure/machine-learning/data-science-virtual-machine/release-notes",
        "redirect_document_id": false
    },
    {
        "source_path_from_root": "/articles/machine-learning/data-science-virtual-machine/reference-centos-vm.md",
        "redirect_url": "/azure/machine-learning/data-science-virtual-machine/release-notes",
        "redirect_document_id": false
    },
    {
        "source_path_from_root": "/articles/machine-learning/data-science-virtual-machine/provision-geo-ai-dsvm.md",
        "redirect_url": "/azure/machine-learning/data-science-virtual-machine/release-notes",
        "redirect_document_id": false
    },
    {
        "source_path_from_root": "/articles/machine-learning/data-science-virtual-machine/provision-deep-learning-dsvm.md",
        "redirect_url": "/azure/machine-learning/data-science-virtual-machine/dsvm-ubuntu-intro",
        "redirect_document_id": false
    },
    {
        "source_path_from_root": "/articles/machine-learning/data-science-virtual-machine/linux-dsvm-intro.md",
        "redirect_url": "/azure/machine-learning/data-science-virtual-machine/release-notes",
        "redirect_document_id": true
    },
    {
        "source_path_from_root": "/articles/machine-learning/data-science-virtual-machine/geo-ai-dsvm-overview.md",
        "redirect_url": "/azure/machine-learning/data-science-virtual-machine/release-notes",
        "redirect_document_id": false
    },
    {
        "source_path_from_root": "/articles/machine-learning/data-science-virtual-machine/dsvm-tools-overview.md",
        "redirect_url": "/azure/machine-learning/data-science-virtual-machine/tools-included",
        "redirect_document_id": false
    },
    {
        "source_path_from_root": "/articles/machine-learning/data-science-virtual-machine/dsvm-tools-explore-and-visualize.md",
        "redirect_url": "/azure/machine-learning/data-science-virtual-machine/dsvm-tools-productivity",
        "redirect_document_id": true
    },
    {
        "source_path_from_root": "/articles/machine-learning/data-science-virtual-machine/dsvm-ml-data-science-tools.md",
        "redirect_url": "/azure/machine-learning/data-science-virtual-machine/dsvm-tools-data-science",
        "redirect_document_id": true
    },
    {
        "source_path_from_root": "/articles/machine-learning/data-science-virtual-machine/dsvm-languages.md",
        "redirect_url": "/azure/machine-learning/data-science-virtual-machine/dsvm-tools-languages",
        "redirect_document_id": true
    },
    {
        "source_path_from_root": "/articles/machine-learning/data-science-virtual-machine/dsvm-deep-learning-ai-frameworks.md",
        "redirect_url": "/azure/machine-learning/data-science-virtual-machine/dsvm-tools-deep-learning-frameworks",
        "redirect_document_id": true
    },
    {
        "source_path_from_root": "/articles/machine-learning/data-science-virtual-machine/dsvm-data-platforms.md",
        "redirect_url": "/azure/machine-learning/data-science-virtual-machine/dsvm-tools-data-platforms",
        "redirect_document_id": true
    },
    {
        "source_path_from_root": "/articles/machine-learning/data-science-virtual-machine/deep-learning-dsvm-overview.md",
        "redirect_url": "/azure/machine-learning/data-science-virtual-machine/overview",
        "redirect_document_id": false
    },
    {
        "source_path_from_root": "/articles/machine-learning/data-science-process-walkthroughs.md",
        "redirect_url": "/azure/architecture/data-science-process/walkthroughs",
        "redirect_document_id": false
    },
    {
        "source_path_from_root": "/articles/machine-learning/data-science-process-walkthroughs-sql-server.md",
        "redirect_url": "/azure/architecture/data-science-process/walkthroughs-sql-server",
        "redirect_document_id": false
    },
    {
        "source_path_from_root": "/articles/machine-learning/data-science-process-walkthroughs-sql-data-warehouse.md",
        "redirect_url": "/azure/architecture/data-science-process/walkthroughs-sql-data-warehouse",
        "redirect_document_id": false
    },
    {
        "source_path_from_root": "/articles/machine-learning/data-science-process-walkthroughs-spark.md",
        "redirect_url": "/azure/architecture/data-science-process/walkthroughs-spark",
        "redirect_document_id": false
    },
    {
        "source_path_from_root": "/articles/machine-learning/data-science-process-walkthroughs-hdinsight-hadoop.md",
        "redirect_url": "/azure/architecture/data-science-process/walkthroughs-hdinsight-hadoop",
        "redirect_document_id": false
    },
    {
        "source_path_from_root": "/articles/machine-learning/data-science-process-walkthroughs-azure-data-lake.md",
        "redirect_url": "/azure/architecture/data-science-process/walkthroughs-azure-data-lake",
        "redirect_document_id": false
    },
    {
        "source_path_from_root": "/articles/machine-learning/data-science-process-overview.md",
        "redirect_url": "/azure/architecture/data-science-process/overview",
        "redirect_document_id": false
    },
    {
        "source_path_from_root": "/articles/machine-learning/data-science-process-lifecycle.md",
        "redirect_url": "/azure/architecture/data-science-process/lifecycle",
        "redirect_document_id": false
    },
    {
        "source_path_from_root": "/articles/machine-learning/cortana-intelligence-appsource-publishing-guide.md",
        "redirect_url": "https://azure.microsoft.com/overview/ai-platform/",
        "redirect_document_id": false
    },
    {
        "source_path_from_root": "/articles/machine-learning/cortana-intelligence-appsource-evaluation-tool.md",
        "redirect_url": "https://azure.microsoft.com/overview/ai-platform/",
        "redirect_document_id": false
    },
    {
        "source_path_from_root": "/articles/machine-learning/cortana-analytics-technical-guide-predictive-maintenance.md",
        "redirect_url": "/azure/architecture/data-science-process/cortana-analytics-technical-guide-predictive-maintenance",
        "redirect_document_id": false
    },
    {
        "source_path_from_root": "/articles/machine-learning/cortana-analytics-playbook-vehicle-telemetry.md",
        "redirect_url": "/azure/architecture/data-science-process/cortana-analytics-playbook-vehicle-telemetry",
        "redirect_document_id": false
    },
    {
        "source_path_from_root": "/articles/machine-learning/cortana-analytics-playbook-vehicle-telemetry-powerbi.md",
        "redirect_url": "/azure/architecture/data-science-process/cortana-analytics-playbook-vehicle-telemetry-powerbi",
        "redirect_document_id": false
    },
    {
        "source_path_from_root": "/articles/machine-learning/cortana-analytics-playbook-vehicle-telemetry-deep-dive.md",
        "redirect_url": "/azure/architecture/data-science-process/cortana-analytics-playbook-vehicle-telemetry-deep-dive",
        "redirect_document_id": false
    },
    {
        "source_path_from_root": "/articles/machine-learning/cortana-analytics-playbook-predictive-maintenance.md",
        "redirect_url": "/azure/architecture/data-science-process/cortana-analytics-playbook-predictive-maintenance",
        "redirect_document_id": false
    },
    {
        "source_path_from_root": "/articles/machine-learning/cortana-analytics-architecture-predictive-maintenance.md",
        "redirect_url": "/azure/architecture/data-science-process/cortana-analytics-architecture-predictive-maintenance",
        "redirect_document_id": false
    },
    {
        "source_path_from_root": "/articles/machine-learning/concept-pipeline-practices-tips.md",
        "redirect_url": "/azure/machine-learning/v1/how-to-debug-pipelines",
        "redirect_document_id": false
    },
    {
        "source_path_from_root": "/articles/machine-learning/v-fake/how-to-debug-pipelines.md",
        "redirect_url": "/azure/machine-learning/how-to-debug-pipelines",
        "redirect_document_id": true
    },
    {
        "source_path_from_root": "/articles/machine-learning/concept-managed-endpoints.md",
        "redirect_url": "/azure/machine-learning/concept-endpoints",
        "redirect_document_id": false
    },
    {
        "source_path_from_root": "/articles/machine-learning/concept-event-grid-integration.md",
        "redirect_url": "/azure/machine-learning/how-to-use-event-grid",
        "redirect_document_id": false
    },
    {
        "source_path_from_root": "/articles/machine-learning/concept-editions.md",
        "redirect_url": "/azure/machine-learning/concept-workspace#wheres-enterprise",
        "redirect_document_id": false
    },
    {
        "source_path_from_root": "/articles/machine-learning/concept-azure-machine-learning-architecture.md",
        "redirect_url": "/azure/machine-learning/concept-azure-machine-learning-v2",
        "redirect_document_id": true
    },
    {
        "source_path_from_root": "/articles/machine-learning/compare-azure-ml-to-studio-classic.md",
        "redirect_url": "/azure/machine-learning/migrate-overview",
        "redirect_document_id": false
    },
    {
        "source_path_from_root": "/articles/machine-learning/classic/web-services-that-use-import-export-modules.md",
        "redirect_url": "/previous-versions/azure/machine-learning/classic/web-services-that-use-import-export-modules",
        "redirect_document_id": false
    },
    {
        "source_path_from_root": "/articles/machine-learning/classic/web-services-logging.md",
        "redirect_url": "/previous-versions/azure/machine-learning/classic/web-services-logging",
        "redirect_document_id": false
    },
    {
        "source_path_from_root": "/articles/machine-learning/classic/web-service-parameters.md",
        "redirect_url": "/previous-versions/azure/machine-learning/classic/web-service-parameters",
        "redirect_document_id": false
    },
    {
        "source_path_from_root": "/articles/machine-learning/classic/web-service-error-codes.md",
        "redirect_url": "/previous-versions/azure/machine-learning/classic/web-service-error-codes",
        "redirect_document_id": false
    },
    {
        "source_path_from_root": "/articles/machine-learning/classic/version-control.md",
        "redirect_url": "/previous-versions/azure/machine-learning/classic/version-control",
        "redirect_document_id": false
    },
    {
        "source_path_from_root": "/articles/machine-learning/classic/use-sample-datasets.md",
        "redirect_url": "/previous-versions/azure/machine-learning/classic/use-sample-datasets",
        "redirect_document_id": false
    },
    {
        "source_path_from_root": "/articles/machine-learning/classic/use-data-from-an-on-premises-sql-server.md",
        "redirect_url": "/previous-versions/azure/machine-learning/classic/use-data-from-an-on-premises-sql-server",
        "redirect_document_id": false
    },
    {
        "source_path_from_root": "/articles/machine-learning/classic/tutorial-part3-credit-risk-deploy.md",
        "redirect_url": "/previous-versions/azure/machine-learning/classic/tutorial-part3-credit-risk-deploy",
        "redirect_document_id": false
    },
    {
        "source_path_from_root": "/articles/machine-learning/classic/tutorial-part2-credit-risk-train.md",
        "redirect_url": "/previous-versions/azure/machine-learning/classic/tutorial-part2-credit-risk-train",
        "redirect_document_id": false
    },
    {
        "source_path_from_root": "/articles/machine-learning/classic/tutorial-part1-credit-risk.md",
        "redirect_url": "/previous-versions/azure/machine-learning/classic/tutorial-part1-credit-risk",
        "redirect_document_id": false
    },
    {
        "source_path_from_root": "/articles/machine-learning/classic/support-aml-studio.md",
        "redirect_url": "/previous-versions/azure/machine-learning/classic/support-aml-studio",
        "redirect_document_id": false
    },
    {
        "source_path_from_root": "/articles/machine-learning/classic/studio-classic-overview.md",
        "redirect_url": "/previous-versions/azure/machine-learning/classic/studio-classic-overview",
        "redirect_document_id": false
    },
    {
        "source_path_from_root": "/articles/machine-learning/classic/sample-experiments.md",
        "redirect_url": "/previous-versions/azure/machine-learning/classic/sample-experiments",
        "redirect_document_id": false
    },
    {
        "source_path_from_root": "/articles/machine-learning/classic/retrain-machine-learning-model.md",
        "redirect_url": "/previous-versions/azure/machine-learning/classic/retrain-machine-learning-model",
        "redirect_document_id": false
    },
    {
        "source_path_from_root": "/articles/machine-learning/classic/retrain-classic-web-service.md",
        "redirect_url": "/previous-versions/azure/machine-learning/classic/retrain-classic-web-service",
        "redirect_document_id": false
    },
    {
        "source_path_from_root": "/articles/machine-learning/classic/retired-data-science-for-beginners-videos.md",
        "redirect_url": "/previous-versions/azure/machine-learning/classic/retired-data-science-for-beginners-videos",
        "redirect_document_id": false
    },
    {
        "source_path_from_root": "/articles/machine-learning/classic/r-get-started.md",
        "redirect_url": "/previous-versions/azure/machine-learning/classic/r-get-started",
        "redirect_document_id": false
    },
    {
        "source_path_from_root": "/articles/machine-learning/classic/powershell-module.md",
        "redirect_url": "/previous-versions/azure/machine-learning/classic/powershell-module",
        "redirect_document_id": false
    },
    {
        "source_path_from_root": "/articles/machine-learning/classic/model-progression-experiment-to-web-service.md",
        "redirect_url": "/previous-versions/azure/machine-learning/classic/model-progression-experiment-to-web-service",
        "redirect_document_id": false
    },
    {
        "source_path_from_root": "/articles/machine-learning/classic/migrate-register-dataset.md",
        "redirect_url": "/azure/machine-learning/migrate-register-dataset",
        "redirect_document_id": true
    },
    {
        "source_path_from_root": "/articles/machine-learning/classic/migrate-rebuild-web-service.md",
        "redirect_url": "/azure/machine-learning/migrate-rebuild-web-service",
        "redirect_document_id": true
    },
    {
        "source_path_from_root": "/articles/machine-learning/classic/migrate-rebuild-integrate-with-client-app.md",
        "redirect_url": "/azure/machine-learning/migrate-rebuild-integrate-with-client-app",
        "redirect_document_id": true
    },
    {
        "source_path_from_root": "/articles/machine-learning/classic/migrate-rebuild-experiment.md",
        "redirect_url": "/azure/machine-learning/migrate-rebuild-experiment",
        "redirect_document_id": true
    },
    {
        "source_path_from_root": "/articles/machine-learning/classic/migrate-overview.md",
        "redirect_url": "/azure/machine-learning/migrate-overview",
        "redirect_document_id": true
    },
    {
        "source_path_from_root": "/articles/machine-learning/classic/migrate-execute-r-script.md",
        "redirect_url": "/azure/machine-learning/migrate-execute-r-script",
        "redirect_document_id": true
    },
    {
        "source_path_from_root": "/articles/machine-learning/classic/manage-workspace.md",
        "redirect_url": "/previous-versions/azure/machine-learning/classic/manage-workspace",
        "redirect_document_id": false
    },
    {
        "source_path_from_root": "/articles/machine-learning/classic/manage-web-service-endpoints-using-api-management.md",
        "redirect_url": "/previous-versions/azure/machine-learning/classic/manage-web-service-endpoints-using-api-management",
        "redirect_document_id": false
    },
    {
        "source_path_from_root": "/articles/machine-learning/classic/manage-new-webservice.md",
        "redirect_url": "/previous-versions/azure/machine-learning/classic/manage-new-webservice",
        "redirect_document_id": false
    },
    {
        "source_path_from_root": "/articles/machine-learning/classic/manage-experiment-iterations.md",
        "redirect_url": "/previous-versions/azure/machine-learning/classic/manage-experiment-iterations",
        "redirect_document_id": false
    },
    {
        "source_path_from_root": "/articles/machine-learning/classic/interpret-model-results.md",
        "redirect_url": "/previous-versions/azure/machine-learning/classic/interpret-model-results",
        "redirect_document_id": false
    },
    {
        "source_path_from_root": "/articles/machine-learning/classic/index.yml",
        "redirect_url": "/previous-versions/azure/machine-learning/classic/index",
        "redirect_document_id": false
    },
    {
        "source_path_from_root": "/articles/machine-learning/classic/import-data.md",
        "redirect_url": "/previous-versions/azure/machine-learning/classic/import-data",
        "redirect_document_id": false
    },
    {
        "source_path_from_root": "/articles/machine-learning/classic/gallery-how-to-use-contribute-publish.md",
        "redirect_url": "/previous-versions/azure/machine-learning/classic/gallery-how-to-use-contribute-publish",
        "redirect_document_id": false
    },
    {
        "source_path_from_root": "/articles/machine-learning/classic/export-delete-personal-data-dsr.md",
        "redirect_url": "/previous-versions/azure/machine-learning/classic/export-delete-personal-data-dsr",
        "redirect_document_id": false
    },
    {
        "source_path_from_root": "/articles/machine-learning/classic/execute-python-scripts.md",
        "redirect_url": "/previous-versions/azure/machine-learning/classic/execute-python-scripts",
        "redirect_document_id": false
    },
    {
        "source_path_from_root": "/articles/machine-learning/classic/excel-add-in-for-web-services.md",
        "redirect_url": "/previous-versions/azure/machine-learning/classic/excel-add-in-for-web-services",
        "redirect_document_id": false
    },
    {
        "source_path_from_root": "/articles/machine-learning/classic/evaluate-model-performance.md",
        "redirect_url": "/previous-versions/azure/machine-learning/classic/evaluate-model-performance",
        "redirect_document_id": false
    },
    {
        "source_path_from_root": "/articles/machine-learning/classic/deploy-with-resource-manager-template.md",
        "redirect_url": "/previous-versions/azure/machine-learning/classic/deploy-with-resource-manager-template",
        "redirect_document_id": false
    },
    {
        "source_path_from_root": "/articles/machine-learning/classic/deploy-consume-web-service-guide.md",
        "redirect_url": "/previous-versions/azure/machine-learning/classic/deploy-consume-web-service-guide",
        "redirect_document_id": false
    },
    {
        "source_path_from_root": "/articles/machine-learning/classic/deploy-a-machine-learning-web-service.md",
        "redirect_url": "/previous-versions/azure/machine-learning/classic/deploy-a-machine-learning-web-service",
        "redirect_document_id": false
    },
    {
        "source_path_from_root": "/articles/machine-learning/machine-learning-data-science-for-beginners-the-5-questions-data-science-answers.md",
        "redirect_url": "/azure/machine-learning/classic/retired-data-science-for-beginners-videos",
        "redirect_document_id": false
    },
    {
        "source_path_from_root": "/articles/machine-learning/classic/data-science-for-beginners-the-5-questions-data-science-answers.md",
        "redirect_url": "/azure/machine-learning/classic/retired-data-science-for-beginners-videos",
        "redirect_document_id": true
    },
    {
        "source_path_from_root": "/articles/machine-learning/classic/data-science-for-beginners-predict-an-answer-with-a-simple-model.md",
        "redirect_url": "/azure/machine-learning/classic/retired-data-science-for-beginners-videos",
        "redirect_document_id": false
    },
    {
        "source_path_from_root": "/articles/machine-learning/classic/data-science-for-beginners-is-your-data-ready-for-data-science.md",
        "redirect_url": "/azure/machine-learning/classic/retired-data-science-for-beginners-videos",
        "redirect_document_id": false
    },
    {
        "source_path_from_root": "/articles/machine-learning/classic/data-science-for-beginners-copy-other-peoples-work-to-do-data-science.md",
        "redirect_url": "/azure/machine-learning/classic/retired-data-science-for-beginners-videos",
        "redirect_document_id": false
    },
    {
        "source_path_from_root": "/articles/machine-learning/classic/data-science-for-beginners-ask-a-question-you-can-answer-with-data.md",
        "redirect_url": "/azure/machine-learning/classic/retired-data-science-for-beginners-videos",
        "redirect_document_id": false
    },
    {
        "source_path_from_root": "/articles/machine-learning/classic/custom-r-modules.md",
        "redirect_url": "/previous-versions/azure/machine-learning/classic/custom-r-modules",
        "redirect_document_id": false
    },
    {
        "source_path_from_root": "/articles/machine-learning/classic/create-workspace.md",
        "redirect_url": "/previous-versions/azure/machine-learning/classic/create-workspace",
        "redirect_document_id": false
    },
    {
        "source_path_from_root": "/articles/machine-learning/classic/create-models-and-endpoints-with-powershell.md",
        "redirect_url": "/previous-versions/azure/machine-learning/classic/create-models-and-endpoints-with-powershell",
        "redirect_document_id": false
    },
    {
        "source_path_from_root": "/articles/machine-learning/classic/create-experiment.md",
        "redirect_url": "/previous-versions/azure/machine-learning/classic/create-experiment",
        "redirect_document_id": false
    },
    {
        "source_path_from_root": "/articles/machine-learning/classic/create-endpoint.md",
        "redirect_url": "/previous-versions/azure/machine-learning/classic/create-endpoint",
        "redirect_document_id": false
    },
    {
        "source_path_from_root": "/articles/machine-learning/classic/consuming-from-excel.md",
        "redirect_url": "/previous-versions/azure/machine-learning/classic/consuming-from-excel",
        "redirect_document_id": false
    },
    {
        "source_path_from_root": "/articles/machine-learning/classic/consume-web-services.md",
        "redirect_url": "/previous-versions/azure/machine-learning/classic/consume-web-services",
        "redirect_document_id": false
    },
    {
        "source_path_from_root": "/articles/machine-learning/classic/azure-ml-netsharp-reference-guide.md",
        "redirect_url": "/previous-versions/azure/machine-learning/classic/azure-ml-netsharp-reference-guide",
        "redirect_document_id": false
    },
    {
        "source_path_from_root": "/articles/machine-learning/classic/algorithm-parameters-optimize.md",
        "redirect_url": "/previous-versions/azure/machine-learning/classic/algorithm-parameters-optimize",
        "redirect_document_id": false
    },
    {
        "source_path_from_root": "/articles/machine-learning/classic/ai-gallery-control-personal-data-dsr.md",
        "redirect_url": "/previous-versions/azure/machine-learning/classic/ai-gallery-control-personal-data-dsr",
        "redirect_document_id": false
    },
    {
        "source_path_from_root": "/articles/machine-learning/algorithm-module-reference/web-service-input-output.md",
        "redirect_url": "/azure/machine-learning/component-reference/web-service-input-output",
        "redirect_document_id": true
    },
    {
        "source_path_from_root": "/articles/machine-learning/algorithm-module-reference/two-class-support-vector-machine.md",
        "redirect_url": "/azure/machine-learning/component-reference/two-class-support-vector-machine",
        "redirect_document_id": true
    },
    {
        "source_path_from_root": "/articles/machine-learning/algorithm-module-reference/two-class-neural-network.md",
        "redirect_url": "/azure/machine-learning/component-reference/two-class-neural-network",
        "redirect_document_id": true
    },
    {
        "source_path_from_root": "/articles/machine-learning/algorithm-module-reference/two-class-logistic-regression.md",
        "redirect_url": "/azure/machine-learning/component-reference/two-class-logistic-regression",
        "redirect_document_id": true
    },
    {
        "source_path_from_root": "/articles/machine-learning/algorithm-module-reference/two-class-decision-forest.md",
        "redirect_url": "/azure/machine-learning/component-reference/two-class-decision-forest",
        "redirect_document_id": true
    },
    {
        "source_path_from_root": "/articles/machine-learning/algorithm-module-reference/two-class-boosted-decision-tree.md",
        "redirect_url": "/azure/machine-learning/component-reference/two-class-boosted-decision-tree",
        "redirect_document_id": true
    },
    {
        "source_path_from_root": "/articles/machine-learning/algorithm-module-reference/two-class-averaged-perceptron.md",
        "redirect_url": "/azure/machine-learning/component-reference/two-class-averaged-perceptron",
        "redirect_document_id": true
    },
    {
        "source_path_from_root": "/articles/machine-learning/algorithm-module-reference/tune-model-hyperparameters.md",
        "redirect_url": "/azure/machine-learning/component-reference/tune-model-hyperparameters",
        "redirect_document_id": true
    },
    {
        "source_path_from_root": "/articles/machine-learning/algorithm-module-reference/train-wide-and-deep-recommender.md",
        "redirect_url": "/azure/machine-learning/component-reference/train-wide-and-deep-recommender",
        "redirect_document_id": true
    },
    {
        "source_path_from_root": "/articles/machine-learning/algorithm-module-reference/train-vowpal-wabbit-model.md",
        "redirect_url": "/azure/machine-learning/component-reference/train-vowpal-wabbit-model",
        "redirect_document_id": true
    },
    {
        "source_path_from_root": "/articles/machine-learning/algorithm-module-reference/train-svd-recommender.md",
        "redirect_url": "/azure/machine-learning/component-reference/train-svd-recommender",
        "redirect_document_id": true
    },
    {
        "source_path_from_root": "/articles/machine-learning/algorithm-module-reference/train-pytorch-model.md",
        "redirect_url": "/azure/machine-learning/component-reference/train-pytorch-model",
        "redirect_document_id": true
    },
    {
        "source_path_from_root": "/articles/machine-learning/algorithm-module-reference/train-model.md",
        "redirect_url": "/azure/machine-learning/component-reference/train-model",
        "redirect_document_id": true
    },
    {
        "source_path_from_root": "/articles/machine-learning/algorithm-module-reference/train-clustering-model.md",
        "redirect_url": "/azure/machine-learning/component-reference/train-clustering-model",
        "redirect_document_id": true
    },
    {
        "source_path_from_root": "/articles/machine-learning/algorithm-module-reference/train-anomaly-detection-model.md",
        "redirect_url": "/azure/machine-learning/component-reference/train-anomaly-detection-model",
        "redirect_document_id": true
    },
    {
        "source_path_from_root": "/articles/machine-learning/algorithm-module-reference/summarize-data.md",
        "redirect_url": "/azure/machine-learning/component-reference/summarize-data",
        "redirect_document_id": true
    },
    {
        "source_path_from_root": "/articles/machine-learning/algorithm-module-reference/split-image-directory.md",
        "redirect_url": "/azure/machine-learning/component-reference/split-image-directory",
        "redirect_document_id": true
    },
    {
        "source_path_from_root": "/articles/machine-learning/algorithm-module-reference/split-data.md",
        "redirect_url": "/azure/machine-learning/component-reference/split-data",
        "redirect_document_id": true
    },
    {
        "source_path_from_root": "/articles/machine-learning/algorithm-module-reference/smote.md",
        "redirect_url": "/azure/machine-learning/component-reference/smote",
        "redirect_document_id": true
    },
    {
        "source_path_from_root": "/articles/machine-learning/algorithm-module-reference/select-columns-transform.md",
        "redirect_url": "/azure/machine-learning/component-reference/select-columns-transform",
        "redirect_document_id": true
    },
    {
        "source_path_from_root": "/articles/machine-learning/algorithm-module-reference/select-columns-in-dataset.md",
        "redirect_url": "/azure/machine-learning/component-reference/select-columns-in-dataset",
        "redirect_document_id": true
    },
    {
        "source_path_from_root": "/articles/machine-learning/algorithm-module-reference/score-wide-and-deep-recommender.md",
        "redirect_url": "/azure/machine-learning/component-reference/score-wide-and-deep-recommender",
        "redirect_document_id": true
    },
    {
        "source_path_from_root": "/articles/machine-learning/algorithm-module-reference/score-vowpal-wabbit-model.md",
        "redirect_url": "/azure/machine-learning/component-reference/score-vowpal-wabbit-model",
        "redirect_document_id": true
    },
    {
        "source_path_from_root": "/articles/machine-learning/algorithm-module-reference/score-svd-recommender.md",
        "redirect_url": "/azure/machine-learning/component-reference/score-svd-recommender",
        "redirect_document_id": true
    },
    {
        "source_path_from_root": "/articles/machine-learning/algorithm-module-reference/score-model.md",
        "redirect_url": "/azure/machine-learning/component-reference/score-model",
        "redirect_document_id": true
    },
    {
        "source_path_from_root": "/articles/machine-learning/algorithm-module-reference/score-image-model.md",
        "redirect_url": "/azure/machine-learning/component-reference/score-image-model",
        "redirect_document_id": true
    },
    {
        "source_path_from_root": "/articles/machine-learning/algorithm-module-reference/resnet.md",
        "redirect_url": "/azure/machine-learning/component-reference/resnet",
        "redirect_document_id": true
    },
    {
        "source_path_from_root": "/articles/machine-learning/algorithm-module-reference/remove-duplicate-rows.md",
        "redirect_url": "/azure/machine-learning/component-reference/remove-duplicate-rows",
        "redirect_document_id": true
    },
    {
        "source_path_from_root": "/articles/machine-learning/algorithm-module-reference/preprocess-text.md",
        "redirect_url": "/azure/machine-learning/component-reference/preprocess-text",
        "redirect_document_id": true
    },
    {
        "source_path_from_root": "/articles/machine-learning/algorithm-module-reference/poisson-regression.md",
        "redirect_url": "/azure/machine-learning/component-reference/poisson-regression",
        "redirect_document_id": true
    },
    {
        "source_path_from_root": "/articles/machine-learning/algorithm-module-reference/permutation-feature-importance.md",
        "redirect_url": "/azure/machine-learning/component-reference/permutation-feature-importance",
        "redirect_document_id": true
    },
    {
        "source_path_from_root": "/articles/machine-learning/algorithm-module-reference/pca-based-anomaly-detection.md",
        "redirect_url": "/azure/machine-learning/component-reference/pca-based-anomaly-detection",
        "redirect_document_id": true
    },
    {
        "source_path_from_root": "/articles/machine-learning/algorithm-module-reference/partition-and-sample.md",
        "redirect_url": "/azure/machine-learning/component-reference/partition-and-sample",
        "redirect_document_id": true
    },
    {
        "source_path_from_root": "/articles/machine-learning/algorithm-module-reference/one-vs-one-multiclass.md",
        "redirect_url": "/azure/machine-learning/component-reference/one-vs-one-multiclass",
        "redirect_document_id": true
    },
    {
        "source_path_from_root": "/articles/machine-learning/algorithm-module-reference/one-vs-all-multiclass.md",
        "redirect_url": "/azure/machine-learning/component-reference/one-vs-all-multiclass",
        "redirect_document_id": true
    },
    {
        "source_path_from_root": "/articles/machine-learning/algorithm-module-reference/normalize-data.md",
        "redirect_url": "/azure/machine-learning/component-reference/normalize-data",
        "redirect_document_id": true
    },
    {
        "source_path_from_root": "/articles/machine-learning/algorithm-module-reference/neural-network-regression.md",
        "redirect_url": "/azure/machine-learning/component-reference/neural-network-regression",
        "redirect_document_id": true
    },
    {
        "source_path_from_root": "/articles/machine-learning/algorithm-module-reference/multiclass-neural-network.md",
        "redirect_url": "/azure/machine-learning/component-reference/multiclass-neural-network",
        "redirect_document_id": true
    },
    {
        "source_path_from_root": "/articles/machine-learning/algorithm-module-reference/multiclass-logistic-regression.md",
        "redirect_url": "/azure/machine-learning/component-reference/multiclass-logistic-regression",
        "redirect_document_id": true
    },
    {
        "source_path_from_root": "/articles/machine-learning/algorithm-module-reference/multiclass-decision-forest.md",
        "redirect_url": "/azure/machine-learning/component-reference/multiclass-decision-forest",
        "redirect_document_id": true
    },
    {
        "source_path_from_root": "/articles/machine-learning/algorithm-module-reference/multiclass-boosted-decision-tree.md",
        "redirect_url": "/azure/machine-learning/component-reference/multiclass-boosted-decision-tree",
        "redirect_document_id": true
    },
    {
        "source_path_from_root": "/articles/machine-learning/algorithm-module-reference/module-reference.md",
        "redirect_url": "/azure/machine-learning/component-reference/component-reference",
        "redirect_document_id": true
    },
    {
        "source_path_from_root": "/articles/machine-learning/algorithm-module-reference/linear-regression.md",
        "redirect_url": "/azure/machine-learning/component-reference/linear-regression",
        "redirect_document_id": true
    },
    {
        "source_path_from_root": "/articles/machine-learning/algorithm-module-reference/latent-dirichlet-allocation.md",
        "redirect_url": "/azure/machine-learning/component-reference/latent-dirichlet-allocation",
        "redirect_document_id": true
    },
    {
        "source_path_from_root": "/articles/machine-learning/algorithm-module-reference/k-means-clustering.md",
        "redirect_url": "/azure/machine-learning/component-reference/k-means-clustering",
        "redirect_document_id": true
    },
    {
        "source_path_from_root": "/articles/machine-learning/algorithm-module-reference/join-data.md",
        "redirect_url": "/azure/machine-learning/component-reference/join-data",
        "redirect_document_id": true
    },
    {
        "source_path_from_root": "/articles/machine-learning/algorithm-module-reference/init-image-transformation.md",
        "redirect_url": "/azure/machine-learning/component-reference/init-image-transformation",
        "redirect_document_id": true
    },
    {
        "source_path_from_root": "/articles/machine-learning/algorithm-module-reference/import-from-web-url-via-http.md",
        "redirect_url": "/azure/machine-learning/algorithm-module-reference/module-reference",
        "redirect_document_id": false
    },
    {
        "source_path_from_root": "/articles/machine-learning/algorithm-module-reference/import-from-azure-sql-database.md",
        "redirect_url": "/azure/machine-learning/algorithm-module-reference/module-reference",
        "redirect_document_id": false
    },
    {
        "source_path_from_root": "/articles/machine-learning/algorithm-module-reference/import-from-azure-blob-storage.md",
        "redirect_url": "/azure/machine-learning/algorithm-module-reference/module-reference",
        "redirect_document_id": false
    },
    {
        "source_path_from_root": "/articles/machine-learning/algorithm-module-reference/import-data.md",
        "redirect_url": "/azure/machine-learning/component-reference/import-data",
        "redirect_document_id": true
    },
    {
        "source_path_from_root": "/articles/machine-learning/algorithm-module-reference/group-data-into-bins.md",
        "redirect_url": "/azure/machine-learning/component-reference/group-data-into-bins",
        "redirect_document_id": true
    },
    {
        "source_path_from_root": "/articles/machine-learning/algorithm-module-reference/graph-search-syntax.md",
        "redirect_url": "/azure/machine-learning/component-reference/graph-search-syntax",
        "redirect_document_id": true
    },
    {
        "source_path_from_root": "/articles/machine-learning/algorithm-module-reference/filter-based-feature-selection.md",
        "redirect_url": "/azure/machine-learning/component-reference/filter-based-feature-selection",
        "redirect_document_id": true
    },
    {
        "source_path_from_root": "/articles/machine-learning/algorithm-module-reference/feature-hashing.md",
        "redirect_url": "/azure/machine-learning/component-reference/feature-hashing",
        "redirect_document_id": true
    },
    {
        "source_path_from_root": "/articles/machine-learning/algorithm-module-reference/fast-forest-quantile-regression.md",
        "redirect_url": "/azure/machine-learning/component-reference/fast-forest-quantile-regression",
        "redirect_document_id": true
    },
    {
        "source_path_from_root": "/articles/machine-learning/algorithm-module-reference/extract-n-gram-features-from-text.md",
        "redirect_url": "/azure/machine-learning/component-reference/extract-n-gram-features-from-text",
        "redirect_document_id": true
    },
    {
        "source_path_from_root": "/articles/machine-learning/algorithm-module-reference/export-data.md",
        "redirect_url": "/azure/machine-learning/component-reference/export-data",
        "redirect_document_id": true
    },
    {
        "source_path_from_root": "/articles/machine-learning/algorithm-module-reference/execute-r-script.md",
        "redirect_url": "/azure/machine-learning/component-reference/execute-r-script",
        "redirect_document_id": true
    },
    {
        "source_path_from_root": "/articles/machine-learning/algorithm-module-reference/execute-python-script.md",
        "redirect_url": "/azure/machine-learning/component-reference/execute-python-script",
        "redirect_document_id": true
    },
    {
        "source_path_from_root": "/articles/machine-learning/algorithm-module-reference/evaluate-recommender.md",
        "redirect_url": "/azure/machine-learning/component-reference/evaluate-recommender",
        "redirect_document_id": true
    },
    {
        "source_path_from_root": "/articles/machine-learning/algorithm-module-reference/evaluate-model.md",
        "redirect_url": "/azure/machine-learning/component-reference/evaluate-model",
        "redirect_document_id": true
    },
    {
        "source_path_from_root": "/articles/machine-learning/algorithm-module-reference/enter-data-manually.md",
        "redirect_url": "/azure/machine-learning/component-reference/enter-data-manually",
        "redirect_document_id": true
    },
    {
        "source_path_from_root": "/articles/machine-learning/algorithm-module-reference/edit-metadata.md",
        "redirect_url": "/azure/machine-learning/component-reference/edit-metadata",
        "redirect_document_id": true
    },
    {
        "source_path_from_root": "/articles/machine-learning/algorithm-module-reference/designer-error-codes.md",
        "redirect_url": "/azure/machine-learning/component-reference/designer-error-codes",
        "redirect_document_id": true
    },
    {
        "source_path_from_root": "/articles/machine-learning/algorithm-module-reference/densenet.md",
        "redirect_url": "/azure/machine-learning/component-reference/densenet",
        "redirect_document_id": true
    },
    {
        "source_path_from_root": "/articles/machine-learning/algorithm-module-reference/decision-forest-regression.md",
        "redirect_url": "/azure/machine-learning/component-reference/decision-forest-regression",
        "redirect_document_id": true
    },
    {
        "source_path_from_root": "/articles/machine-learning/algorithm-module-reference/cross-validate-model.md",
        "redirect_url": "/azure/machine-learning/component-reference/cross-validate-model",
        "redirect_document_id": true
    },
    {
        "source_path_from_root": "/articles/machine-learning/algorithm-module-reference/create-python-model.md",
        "redirect_url": "/azure/machine-learning/component-reference/create-python-model",
        "redirect_document_id": true
    },
    {
        "source_path_from_root": "/articles/machine-learning/algorithm-module-reference/convert-word-to-vector.md",
        "redirect_url": "/azure/machine-learning/component-reference/convert-word-to-vector",
        "redirect_document_id": true
    },
    {
        "source_path_from_root": "/articles/machine-learning/algorithm-module-reference/convert-to-indicator-values.md",
        "redirect_url": "/azure/machine-learning/component-reference/convert-to-indicator-values",
        "redirect_document_id": true
    },
    {
        "source_path_from_root": "/articles/machine-learning/algorithm-module-reference/convert-to-image-directory.md",
        "redirect_url": "/azure/machine-learning/component-reference/convert-to-image-directory",
        "redirect_document_id": true
    },
    {
        "source_path_from_root": "/articles/machine-learning/algorithm-module-reference/convert-to-dataset.md",
        "redirect_url": "/azure/machine-learning/component-reference/convert-to-dataset",
        "redirect_document_id": true
    },
    {
        "source_path_from_root": "/articles/machine-learning/algorithm-module-reference/convert-to-csv.md",
        "redirect_url": "/azure/machine-learning/component-reference/convert-to-csv",
        "redirect_document_id": true
    },
    {
        "source_path_from_root": "/articles/machine-learning/algorithm-module-reference/clip-values.md",
        "redirect_url": "/azure/machine-learning/component-reference/clip-values",
        "redirect_document_id": true
    },
    {
        "source_path_from_root": "/articles/machine-learning/algorithm-module-reference/clean-missing-data.md",
        "redirect_url": "/azure/machine-learning/component-reference/clean-missing-data",
        "redirect_document_id": true
    },
    {
        "source_path_from_root": "/articles/machine-learning/algorithm-module-reference/boosted-decision-tree-regression.md",
        "redirect_url": "/azure/machine-learning/component-reference/boosted-decision-tree-regression",
        "redirect_document_id": true
    },
    {
        "source_path_from_root": "/articles/machine-learning/algorithm-module-reference/assign-data-to-clusters.md",
        "redirect_url": "/azure/machine-learning/component-reference/assign-data-to-clusters",
        "redirect_document_id": true
    },
    {
        "source_path_from_root": "/articles/machine-learning/algorithm-module-reference/apply-transformation.md",
        "redirect_url": "/azure/machine-learning/component-reference/apply-transformation",
        "redirect_document_id": true
    },
    {
        "source_path_from_root": "/articles/machine-learning/algorithm-module-reference/apply-sql-transformation.md",
        "redirect_url": "/azure/machine-learning/component-reference/apply-sql-transformation",
        "redirect_document_id": true
    },
    {
        "source_path_from_root": "/articles/machine-learning/algorithm-module-reference/apply-math-operation.md",
        "redirect_url": "/azure/machine-learning/component-reference/apply-math-operation",
        "redirect_document_id": true
    },
    {
        "source_path_from_root": "/articles/machine-learning/algorithm-module-reference/apply-image-transformation.md",
        "redirect_url": "/azure/machine-learning/component-reference/apply-image-transformation",
        "redirect_document_id": true
    },
    {
        "source_path_from_root": "/articles/machine-learning/algorithm-module-reference/add-rows.md",
        "redirect_url": "/azure/machine-learning/component-reference/add-rows",
        "redirect_document_id": true
    },
    {
        "source_path_from_root": "/articles/machine-learning/algorithm-module-reference/add-columns.md",
        "redirect_url": "/azure/machine-learning/component-reference/add-columns",
        "redirect_document_id": true
    },
    {
        "source_path_from_root": "/articles/machine-learning/concept-differential-privacy.md",
        "redirect_url": "/azure/machine-learning/concept-responsible-ml#privacy-and-security",
        "redirect_document_id": false
    },
    {
        "source_path_from_root": "/articles/machine-learning/v-fake/how-to-differential-privacy.md",
        "redirect_url": "/azure/machine-learning/concept-responsible-ml#privacy-and-security",
        "redirect_document_id": false
    },
    {
        "source_path_from_root": "/articles/machine-learning/v-fake/how-to-machine-learning-interpretability-automl.md",
        "redirect_url": "/azure/machine-learning/how-to-machine-learning-interpretability-automl",
        "redirect_document_id": false
    },
    {
        "source_path_from_root": "/articles/machine-learning/v-fake/how-to-use-private-python-packages.md",
        "redirect_url": "/azure/machine-learning/how-to-use-private-python-packages",
        "redirect_document_id": true
    },
    {
        "source_path_from_root": "/articles/machine-learning/how-to-use-batch-endpoint-sdk-v2.md",
        "redirect_url": "/azure/machine-learning/concept-endpoints-batch",
        "redirect_document_id": false
    },
    {
        "source_path_from_root": "/articles/machine-learning/how-to-use-batch-endpoints-studio.md",
        "redirect_url": "/azure/machine-learning/concept-endpoints-batch",
        "redirect_document_id": false
    },
    {
        "source_path_from_root": "/articles/machine-learning/how-to-use-batch-endpoints.md",
        "redirect_url": "/azure/machine-learning/concept-endpoints-batch",
        "redirect_document_id": false
    },
    {
        "source_path_from_root": "/articles/machine-learning/concept-responsible-ml.md",
        "redirect_url": "/azure/machine-learning/concept-responsible-ai",
        "redirect_document_id": true
    },
    {
        "source_path_from_root": "/articles/machine-learning/how-to-responsible-ai-dashboard-ui.md",
        "redirect_url": "/azure/machine-learning/how-to-responsible-ai-insights-ui",
        "redirect_document_id": true
    },
    {
        "source_path_from_root": "/articles/machine-learning/how-to-responsible-ai-dashboard-sdk-cli.md",
        "redirect_url": "/azure/machine-learning/how-to-responsible-ai-insights-sdk-cli",
        "redirect_document_id": true
    },
    {
        "source_path_from_root": "/articles/machine-learning/batch-inference/how-to-access-data-batch-endpoints-jobs.md",
        "redirect_url": "/azure/machine-learning/how-to-access-data-batch-endpoints-jobs",
        "redirect_document_id": true
    },
    {
        "source_path_from_root": "/articles/machine-learning/batch-inference/how-to-authenticate-batch-endpoint.md",
        "redirect_url": "/azure/machine-learning/how-to-authenticate-batch-endpoint",
        "redirect_document_id": true
    },
    {
        "source_path_from_root": "/articles/machine-learning/batch-inference/how-to-batch-scoring-script.md",
        "redirect_url": "/azure/machine-learning/how-to-batch-scoring-script",
        "redirect_document_id": true
    },
    {
        "source_path_from_root": "/articles/machine-learning/batch-inference/how-to-deploy-model-custom-output.md",
        "redirect_url": "/azure/machine-learning/how-to-deploy-model-custom-output",
        "redirect_document_id": true
    },
    {
        "source_path_from_root": "/articles/machine-learning/batch-inference/how-to-image-processing-batch.md",
        "redirect_url": "/azure/machine-learning/how-to-image-processing-batch",
        "redirect_document_id": true
    },
    {
        "source_path_from_root": "/articles/machine-learning/batch-inference/how-to-mlflow-batch.md",
        "redirect_url": "/azure/machine-learning/how-to-mlflow-batch",
        "redirect_document_id": true
    },
    {
        "source_path_from_root": "/articles/machine-learning/batch-inference/how-to-nlp-processing-batch.md",
        "redirect_url": "/azure/machine-learning/how-to-nlp-processing-batch",
        "redirect_document_id": true
    },
    {
        "source_path_from_root": "/articles/machine-learning/batch-inference/how-to-secure-batch-endpoint.md",
        "redirect_url": "/azure/machine-learning/how-to-secure-batch-endpoint",
        "redirect_document_id": true
    },
    {
        "source_path_from_root": "/articles/machine-learning/batch-inference/how-to-troubleshoot-batch-endpoints.md",
        "redirect_url": "/azure/machine-learning/how-to-troubleshoot-batch-endpoints",
        "redirect_document_id": true
    },
    {
        "source_path_from_root": "/articles/machine-learning/batch-inference/how-to-use-batch-azure-data-factory.md",
        "redirect_url": "/azure/machine-learning/how-to-use-batch-azure-data-factory",
        "redirect_document_id": true
    },
    {
        "source_path_from_root": "/articles/machine-learning/batch-inference/how-to-use-batch-endpoint.md",
        "redirect_url": "/azure/machine-learning/concept-endpoints-batch",
        "redirect_document_id": true
    },
    {
        "source_path_from_root": "/articles/machine-learning/batch-inference/how-to-use-event-grid-batch.md",
        "redirect_url": "/azure/machine-learning/how-to-use-event-grid-batch",
        "redirect_document_id": true
    },
    {
        "source_path_from_root": "/articles/machine-learning/batch-inference/how-to-use-low-priority-batch.md",
        "redirect_url": "/azure/machine-learning/how-to-use-low-priority-batch",
        "redirect_document_id": true
    },
    {
        "source_path_from_root": "/articles/machine-learning/how-to-trigger-published-pipelines.md",
        "redirect_url": "/azure/machine-learning/v1/how-to-trigger-published-pipeline",
        "redirect_document_id": false
    },
    {
        "source_path_from_root": "/articles/machine-learning/v-fake/how-to-machine-learning-fairness-aml.md",
        "redirect_url": "/azure/machine-learning/how-to-machine-learning-fairness-aml",
        "redirect_document_id": true
    },
    {
        "source_path_from_root": "/articles/machine-learning/v-fake/how-to-machine-learning-interpretability-aml.md",
        "redirect_url": "/azure/machine-learning/how-to-machine-learning-interpretability-aml",
        "redirect_document_id": true
    },
    {
        "source_path_from_root": "/articles/machine-learning/v-fake/how-to-track-designer-experiments.md",
        "redirect_url": "/azure/machine-learning/how-to-track-designer-experiments",
        "redirect_document_id": true
    },
    {
        "source_path_from_root": "/articles/machine-learning/v-fake/migrate-execute-r-script.md",
        "redirect_url": "/azure/machine-learning/migrate-execute-r-script",
        "redirect_document_id": true
    },
    {
        "source_path_from_root": "/articles/machine-learning/v-fake/migrate-overview.md",
        "redirect_url": "/azure/machine-learning/migrate-overview",
        "redirect_document_id": false
    },
    {
        "source_path_from_root": "/articles/machine-learning/v-fake/migrate-rebuild-experiment.md",
        "redirect_url": "/azure/machine-learning/migrate-rebuild-experiment",
        "redirect_document_id": false
    },
    {
        "source_path_from_root": "/articles/machine-learning/v-fake/migrate-rebuild-integrate-with-client-app.md",
        "redirect_url": "/azure/machine-learning/migrate-rebuild-integrate-with-client-app",
        "redirect_document_id": false
    },
    {
        "source_path_from_root": "/articles/machine-learning/v-fake/migrate-rebuild-web-service.md",
        "redirect_url": "/azure/machine-learning/migrate-rebuild-web-service",
        "redirect_document_id": false
    },
    {
        "source_path_from_root": "/articles/machine-learning/v-fake/migrate-register-dataset.md",
        "redirect_url": "/azure/machine-learning/migrate-register-dataset",
        "redirect_document_id": false
    },
    {
        "source_path_from_root": "/articles/machine-learning/v-fake/how-to-change-storage-access-key.md",
        "redirect_url": "/azure/machine-learning/how-to-change-storage-access-key",
        "redirect_document_id": true
    },
    {
        "source_path_from_root": "/articles/machine-learning/v-fake/how-to-high-availability-machine-learning.md",
        "redirect_url": "/azure/machine-learning/how-to-high-availability-machine-learning",
        "redirect_document_id": true
    },
    {
        "source_path_from_root": "/articles/machine-learning/overview-what-happened-to-workbench.md",
        "redirect_url": "/azure/machine-learning",
        "redirect_document_id": false
    },
    {
        "source_path_from_root": "/articles/machine-learning/how-to-use-batch-endpoint.md",
        "redirect_url": "/azure/machine-learning/how-to-use-batch-model-deployments",
        "redirect_document_id": true
    },
    {
        "source_path_from_root": "/articles/machine-learning/how-to-deploy-batch-with-rest.md",
        "redirect_url": "/azure/machine-learning/how-to-access-data-batch-endpoints-jobs?tabs=rest",
        "redirect_document_id": false
    },
    {
        "source_path_from_root": "/articles/machine-learning/v-fake/tutorial-designer-automobile-price-train-score.md",
        "redirect_url": "/azure/machine-learning/tutorial-designer-automobile-price-train-score",
        "redirect_document_id": true
    },
    {
        "source_path_from_root": "/articles/machine-learning/v-fake/tutorial-designer-automobile-price-deploy.md",
        "redirect_url": "/azure/machine-learning/tutorial-designer-automobile-price-deploy",
        "redirect_document_id": true
    },
    {
        "source_path_from_root": "/articles/machine-learning/v-fake/samples-designer.md",
        "redirect_url": "/azure/machine-learning/samples-designer",
        "redirect_document_id": true
    },
    {
        "source_path_from_root": "/articles/machine-learning/v-fake/algorithm-cheat-sheet.md",
        "redirect_url": "/azure/machine-learning/algorithm-cheat-sheet",
        "redirect_document_id": true
    },
    {
        "source_path_from_root": "/articles/machine-learning/v-fake/how-to-select-algorithms.md",
        "redirect_url": "/azure/machine-learning/how-to-select-algorithms",
        "redirect_document_id": false
    },
    {
        "source_path_from_root": "/articles/machine-learning/how-to-use-pipeline-ui.md",
        "redirect_url": "/azure/machine-learning/how-to-debug-pipeline-failure",
        "redirect_document_id": true
    },
    {
        "source_path_from_root": "/articles/machine-learning/v-fake/how-to-designer-transform-data.md",
        "redirect_url": "/azure/machine-learning/how-to-designer-transform-data",
        "redirect_document_id": true
    },
    {
        "source_path_from_root": "/articles/machine-learning/v-fake/how-to-use-pipeline-parameter.md",
        "redirect_url": "/azure/machine-learning/how-to-use-pipeline-parameter",
        "redirect_document_id": true
    },
    {
        "source_path_from_root": "/articles/machine-learning/v-fake/how-to-retrain-designer.md",
        "redirect_url": "/azure/machine-learning/how-to-retrain-designer",
        "redirect_document_id": false
    },
    {
        "source_path_from_root": "/articles/machine-learning/v-fake/how-to-run-batch-predictions-designer.md",
        "redirect_url": "/azure/machine-learning/how-to-run-batch-predictions-designer",
        "redirect_document_id": false
    },
    {
        "source_path_from_root": "/articles/machine-learning/v-fake/how-to-designer-python.md",
        "redirect_url": "/azure/machine-learning/how-to-designer-python",
        "redirect_document_id": true
    },
    {
        "source_path_from_root": "/articles/machine-learning/prompt-flow/tools-reference/azure-language-detector-tool.md",
        "redirect_url": "/azure/machine-learning/prompt-flow/tools-reference/more-tools",
        "redirect_document_id": false
    },
    {
        "source_path_from_root": "/articles/machine-learning/prompt-flow/tools-reference/azure-translator-tool.md",
        "redirect_url": "/azure/machine-learning/prompt-flow/tools-reference/more-tools",
        "redirect_document_id": false
    },
    {
<<<<<<< HEAD
        "source_path_from_root": "/articles/machine-learning/prompt-flow/how-to-develop-a-standard-flow.md",
        "redirect_url": "/azure/machine-learning/prompt-flow/how-to-develop-flow",
        "redirect_document_id": true
    },
    {
        "source_path_from_root": "/articles/machine-learning/prompt-flow/how-to-develop-a-chat-flow.md",
        "redirect_url": "/azure/machine-learning/prompt-flow/how-to-develop-flow",
=======
        "source_path_from_root": "/articles/machine-learning/prompt-flow/tools-reference/more-tools.md",
        "redirect_url": "/azure/machine-learning/prompt-flow/tools-reference/overview",
>>>>>>> ffa94b93
        "redirect_document_id": false
    }
]
}<|MERGE_RESOLUTION|>--- conflicted
+++ resolved
@@ -4196,7 +4196,6 @@
         "redirect_document_id": false
     },
     {
-<<<<<<< HEAD
         "source_path_from_root": "/articles/machine-learning/prompt-flow/how-to-develop-a-standard-flow.md",
         "redirect_url": "/azure/machine-learning/prompt-flow/how-to-develop-flow",
         "redirect_document_id": true
@@ -4204,10 +4203,11 @@
     {
         "source_path_from_root": "/articles/machine-learning/prompt-flow/how-to-develop-a-chat-flow.md",
         "redirect_url": "/azure/machine-learning/prompt-flow/how-to-develop-flow",
-=======
+        "redirect_document_id": false
+    },
+    {
         "source_path_from_root": "/articles/machine-learning/prompt-flow/tools-reference/more-tools.md",
         "redirect_url": "/azure/machine-learning/prompt-flow/tools-reference/overview",
->>>>>>> ffa94b93
         "redirect_document_id": false
     }
 ]
