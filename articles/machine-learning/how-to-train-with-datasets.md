--- conflicted
+++ resolved
@@ -10,15 +10,8 @@
 ms.reviewer: nibaccam
 ms.date: 10/21/2021
 ms.topic: how-to
-<<<<<<< HEAD
-ms.custom: devx-track-python, data4ml, sdkv1
-
-# Customer intent: As an experienced Python developer, I need to make my data available to my local or remote compute target to train my machine learning models.
-
-=======
 ms.custom: devx-track-python, data4ml, sdkv1, event-tier1-build-2022
 #Customer intent: As an experienced Python developer, I need to make my data available to my local or remote compute target to train my machine learning models.
->>>>>>> c30c2e11
 ---
 
 # Train models with Azure Machine Learning datasets 
