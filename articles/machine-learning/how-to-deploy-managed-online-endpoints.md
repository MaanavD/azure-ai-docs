--- conflicted
+++ resolved
@@ -110,8 +110,6 @@
 
 For more information about the YAML schema, see the [online endpoint YAML reference](reference-yaml-endpoint-managed-online.md).
 
-<<<<<<< HEAD
-=======
 > [!NOTE]
 > To use Kubernetes instead of managed endpoints as a compute target:
 > 1. Create and attach your Kubernetes cluster as a compute target to your Azure Machine Learning workspace by using [Azure Machine Learning studio](how-to-attach-arc-kubernetes.md?&tabs=studio#attach-arc-cluster).
@@ -119,7 +117,6 @@
 >
 > All the commands that are used in this article (except the optional SLA monitoring and Azure Log Analytics integration) can be used either with managed endpoints or with Kubernetes endpoints.
 
->>>>>>> 96055797
 ### Register your model and environment separately
 
 In this example, we specify the `local_path` (where to upload files from) inline. The CLI automatically uploads the files and registers the model and environment. As a best practice for production, you should register the model and environment and specify the registered name and version separately in the YAML. Use the form `model: azureml:my-model:1` or `environment: azureml:my-env:1`.
