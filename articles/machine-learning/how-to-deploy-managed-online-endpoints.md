--- conflicted
+++ resolved
@@ -67,14 +67,10 @@
 ```
 
 > [!NOTE]
-<<<<<<< HEAD
 > We have recently changed the CLI interface: earlier we had both `endpoint` and `deployment` under `az ml endpoint`, now we have separated them into `az ml online-endpoint` and `az ml online-deployment`.  This will make it easier to use endpoints in CI/CD scripts.
 
 > [!NOTE]
 > Endpoint names must be unique within an Azure region. For example, in the Azure `westus2` region, there can be only one endpoint with the name `my-endpoint`. 
-=======
-> Endpoint names must be unique within an Azure region. For example, in the Azure westus2 region, there can be only one endpoint with the name `my-endpoint`. 
->>>>>>> 4019b684
 
 ## Define the endpoint configuration
 
@@ -99,7 +95,6 @@
 | `$schema`    | (Optional) The YAML schema. To see all available options in the YAML file, you can view the schema in the preceding example in a browser.|
 | `name`       | The name of the endpoint. It must be unique in the Azure region.|
 | `traffic` | The percentage of traffic from the endpoint to divert to each deployment. The sum of traffic values must be 100. |
-<<<<<<< HEAD
 | `auth_mode` | Use `key` for key-based authentication. Use `aml_token` for Azure Machine Learning token-based authentication. `key` doesn't expire, but `aml_token` does expire. (Get the most recent token by using the `az ml online-endpoint get-credentials` command.) |
 
 The example contains all the files needed to deploy a model on an online endpoint. To deploy a model, you must have:
@@ -114,12 +109,6 @@
 :::code language="yaml" source="~/azureml-examples-puprefresh/cli/endpoints/online/managed/saferollout/blue-deployment.yml":::
 
 The table describes the attributes of a `deployment`:
-=======
-| `auth_mode` | Use `key` for key-based authentication or use `aml_token` for Azure Machine Learning token-based authentication. `key` doesn't expire, but `aml_token` does expire. (Get the most recent token by using the `az ml endpoint get-credentials` command.) |
-| `deployments` | The list of deployments to be created in the endpoint. In this case, we have only one deployment, named `blue`. For more information about multiple deployments, see [Safe rollout for online endpoints (preview)](how-to-safely-rollout-managed-endpoints.md).|
-
-The next table describes the attributes of `deployments`:
->>>>>>> 4019b684
 
 | Key | Description |
 | --- | --- |
@@ -134,16 +123,6 @@
 
 For more information about the YAML schema, see the [online endpoint YAML reference](reference-yaml-endpoint-managed-online.md).
 
-<<<<<<< HEAD
-=======
-> [!NOTE]
-> To use Azure Kubernetes Service (AKS) instead of managed endpoints as a compute target:
-> 1. Create and attach your AKS cluster as a compute target to your Azure Machine Learning workspace by using [Azure ML Studio](how-to-create-attach-compute-studio.md#whats-a-compute-target).
-> 1. Use the [endpoint YAML](https://github.com/Azure/azureml-examples/blob/main/cli/endpoints/online/aks/simple-flow/1-create-aks-endpoint-with-blue.yml) to target AKS instead of the managed endpoint YAML. You'll need to edit the YAML to change the value of `target` to the name of your registered compute target.
->
-> All the commands that are used in this article (except the optional SLA monitoring and Azure Log Analytics integration) can be used either with managed endpoints or with AKS endpoints.
-
->>>>>>> 4019b684
 ### Register your model and environment separately
 
 In this example, we specify the model and environment properties inline: `name`, `version`, and `local_path` (where to upload files from). The CLI automatically uploads the files and registers the model and environment. As a best practice for production, you should register the model and environment and specify the registered name and version separately in the YAML. Use the form `model: azureml:my-model:1` or `environment: azureml:my-env:1`.
@@ -181,12 +160,7 @@
 > - Local endpoints support only one deployment per endpoint. That is, in a local deployment, you can't use a reference to a model or environment that's registered in your Azure Machine Learning workspace. 
 
 ### Deploy the model locally
-
-<<<<<<< HEAD
 First create the endpoint. Optionally, for a local endpoint, you can skip this step and directly create deployment (next step), which will, in turn, create the required metadata. This is useful for development and testing purposes.
-=======
-To deploy the model locally:
->>>>>>> 4019b684
 
 ```azurecli
 az ml endpoint create --local -n $ENDPOINT_NAME -f endpoints/online/managed/simple-flow/1-create-endpoint-with-blue.yml
@@ -212,12 +186,7 @@
 ```azurecli
 az ml endpoint invoke --local -n $ENDPOINT_NAME --request-file endpoints/online/model-1/sample-request.json
 ```
-
-<<<<<<< HEAD
 If you want to use a REST client (like curl), you must have the scoring URI. To get the scoring URI, run `az ml online-endpoint show --local -n $ENDPOINT_NAME`. In the returned data, find the `scoring_uri` attribute.
-=======
-If you want to use a REST client (like curl), you must have the scoring URI. To get the scoring URI, run `az ml endpoint show --local -n $ENDPOINT_NAME`. In the returned data, find the `scoring_uri` attribute. 
->>>>>>> 4019b684
 
 ### Review the logs for output from the invoke operation
 
@@ -235,7 +204,6 @@
 
 To deploy the YAML configuration to the cloud, run the following code:
 
-<<<<<<< HEAD
 ::: code language="azurecli" source="~/azureml-examples-puprefresh/cli/deploy-managed-online-endpoint.sh" ID="create_endpoint" :::
 
 To create the deployment named blue under the endpoint, run the following code:
@@ -248,12 +216,6 @@
 > The --all-traffic flag in the above `az ml online-deployment create` allocates 100% of the traffic to the endpoint to the newly created deployment. Though this is helpful for development and testing purposes, for production, you might want to open traffic to the new deployment through an explicit command. For example,
 > `az ml online-endpoint update -n $ENDPOINT_NAME --traffic "blue=100"` 
 
-=======
-::: code language="azurecli" source="~/azureml-examples-main/cli/deploy-managed-online-endpoint.sh" ID="deploy" :::
-
-This deployment might take up to 15 minutes, depending on whether the underlying environment or image is being built for the first time. Subsequent deployments that use the same environment will finish processing more quickly.
-
->>>>>>> 4019b684
 > [!TIP]
 > * If you prefer not to block your CLI console, you may add the flag `--no-wait` to the command. However, this will stop the interactive display of the deployment status.
 >
@@ -293,11 +255,7 @@
 
 We're using the `--query` flag to filter attributes to only what we need. To learn more about `--query`, see [Query Azure CLI command output](/cli/azure/query-azure-cli).
 
-<<<<<<< HEAD
 Notice we use `show` and `get-credentials` commands to get the scoring uri and authentication credentials. Also notice that we're using the `--query` flag to filter attributes to only those we need. To learn more about `--query`, see [Query Azure CLI command output](/cli/azure/query-azure-cli).
-=======
-Retrieve the required credentials by using the `get-credentials` command:
->>>>>>> 4019b684
 
 ```azurecli
 az ml endpoint get-credentials -n $ENDPOINT_NAME
@@ -307,13 +265,8 @@
 
 If you want to update the code, model, environment, or your scale settings, update the YAML file, and then run the `az ml endpoint update` command. 
 
-<<<<<<< HEAD
 > [!Note]
 > If you update instance count *and* other model settings (code, model, or environment) in a single `update` command: the scaling operation will be performed first and then the other updates will be applied. In a production environment, it is a good practice to perform these operations separately.
-=======
-> [!IMPORTANT]
-> You can  modify only *one* aspect (traffic, scale settings, code, model, or environment) in a single `update` command. 
->>>>>>> 4019b684
 
 To understand how `update` works:
 
@@ -344,7 +297,6 @@
 The `update` command also works with local endpoints. Use the same `az ml endpoint update` command with the `--local` flag.
 
 > [!TIP]
-<<<<<<< HEAD
 > With the `update` command, you can use the [`--set` parameter in the Azure CLI](/cli/azure/use-cli-effectively#generic-update-arguments) to override attributes in your YAML *or* to set specific attributes without passing the YAML file. Using `--set` for single attributes is especially valuable in development and test scenarios. For example, to scale up the `instance_count` value for the first deployment, you could use the `--set instance_count=2` flag. However, because the YAML isn't updated, this technique doesn't facilitate [GitOps](https://www.atlassian.com/git/tutorials/gitops).
 
 > [!Note]
@@ -353,9 +305,6 @@
 ### (Optional) Configure autoscaling
 
 Autoscale automatically runs the right amount of resources to handle the load on your application. Managed online endpoints supports autoscaling through integration with the Azure monitor autoscale feature. To configure autoscaling, follow the steps in "How to autoscale managed online endpoints."
-=======
-> With the `az ml endpoint update` command, you can use the [`--set` parameter in the Azure CLI](/cli/azure/use-cli-effectively#generic-update-arguments) to override attributes in your YAML *or* to set specific attributes without passing the YAML file. Using `--set` for single attributes is especially valuable in development and test scenarios. For example, to scale up the `instance_count` value for the first deployment, you could use the `--set deployments[0].scale_settings.instance_count=2` flag. However, because the YAML isn't updated, this technique doesn't facilitate [GitOps](https://www.atlassian.com/git/tutorials/gitops).
->>>>>>> 4019b684
 
 ### (Optional) Monitor SLA by using Azure Monitor
 
@@ -397,10 +346,7 @@
 - [Deploy models with REST (preview)](how-to-deploy-with-rest.md)
 - [Create and use managed online endpoints (preview) in the studio](how-to-use-managed-online-endpoint-studio.md)
 - [Safe rollout for online endpoints (preview)](how-to-safely-rollout-managed-endpoints.md)
-<<<<<<< HEAD
 - How to autoscale managed online endpoints
-=======
->>>>>>> 4019b684
 - [Use batch endpoints (preview) for batch scoring](how-to-use-batch-endpoint.md)
 - [View costs for an Azure Machine Learning managed online endpoint (preview)](how-to-view-online-endpoints-costs.md)
 - [Tutorial: Access Azure resources by using a managed online endpoint and system-managed identity (preview)](tutorial-deploy-managed-endpoints-using-system-managed-identity.md)
