---
title: What is Azure Machine Learning
description: How Azure Machine Learning is different from ML Studio (classic)
services: machine-learning
ms.service: machine-learning
ms.subservice: core
ms.topic: overview
author: j-martens
ms.author: jmartens
ms.date: 10/29/2019
---

# How Azure Machine Learning compares to ML Studio (classic)

[ML Studio (classic)](/studio/what-is-ml-studio.md) is a collaborative, drag-and-drop visual workspace where you can build, test, and deploy machine learning solutions without needing to write code. It uses prebuilt and preconfigured machine learning algorithms and data-handling modules as well as a proprietary compute platform.

Meanwhile, [**Azure Machine Learning**](/service/overview-what-is-azure-ml.md) provides both a web interface called the designer (preview) and several SDKs and CLI to quickly prep data, train and deploy machine learning models. The designer provides a similar drag-and-drop experience to Studio (classic). However, unlike the proprietary compute platform of Studio (classic), the designer uses your own compute resources, is scalable, and is fully integrated into Azure Machine Learning.

> [!TIP]
> Customers currently using or evaluating Machine Learning Studio (classic) are encouraged to try [Azure Machine Learning designer](https://docs.microsoft.com/azure/machine-learning/service/ui-concept-visual-interface) (preview), which provides drag and drop ML modules __plus__ scalability, version control, and enterprise security.

Here is a quick comparison.

||  Azure Machine Learning designer|Studio (classic) |
|---| --- | --- |
|| In preview|Generally available (GA) | 
|Drag-and-drop interface| Yes | Yes|
|Experiment| Scale with compute target|Scale (10GB training data limit) | 
|Modules for interface|  Many popular modules|Many |
|Training compute targets| AML Compute(GPU/CPU)|Proprietary compute target, CPU only|
|Inferencing compute targets| Azure Kubernetes Service for real-time inference <br/>AML Compute for batch inference|Proprietary web service format, not customizable | 
|ML Pipeline| Pipeline authoring <br/> Published pipeline <br/> Pipeline endpoint <br/> [Learn more about ML pipeline](/service/concept-ml-pipelines.md)|Not supported | 
|ML Ops| Configurable deployment, model and pipeline versioning|Basic model management and deployment | 
|Model| Standard format, various depends on the training job|Proprietary, non portable format.| 
|Automated model training & hyperparameter tuning |Not yet in the designer, but possible through the interface and SDKs.| No | 

## Get started with Azure Machine Learning designer

The following resources can help you get started with Azure Machine Learning

- Read the [Azure Machine Learning overview](./service/tutorial-first-experiment-automated-ml.md) 

- [Create your first designer pipeline](./service/ui-tutorial-automobile-price-train-score.md) to predict auto prices.


![Azure Machine Learning designer example](./service/media/concept-ml-pipelines/visual-design-surface.gif)

## Next steps

In addition to the drag-n-drop capabilities in the designer, Azure Machine Learning has other tools available:  
<<<<<<< HEAD
  + [Use Python notebooks to train & deploy ML models](/service/tutorial-1st-experiment-sdk-setup.md)
  + [Use R Markdown to train & deploy ML models](./service/tutorial-1st-r-experiment.md) 
  + [Use automated machine learning to train & deploy ML models](./service/ui-tutorial-automobile-price-train-score.md) 
  + [Use the machine learning CLI to train and deploy a model](./service/tutorial-train-deploy-model-cli.md)
=======
  + [Use Python notebooks to train & deploy ML models](./service/tutorial-1st-experiment-sdk-setup.md)
  + [Use R Markdown to train & deploy ML models](./service/tutorial-1st-r-experiment.md) 
  + [Use automated machine learning to train & deploy ML models](./service/ui-tutorial-automobile-price-train-score.md) 
  + [Use the machine learning CLI to train and deploy a model](./service/tutorial-train-deploy-model-cli.md)
>>>>>>> 3bdab6a3
<|MERGE_RESOLUTION|>--- conflicted
+++ resolved
@@ -48,14 +48,7 @@
 ## Next steps
 
 In addition to the drag-n-drop capabilities in the designer, Azure Machine Learning has other tools available:  
-<<<<<<< HEAD
-  + [Use Python notebooks to train & deploy ML models](/service/tutorial-1st-experiment-sdk-setup.md)
-  + [Use R Markdown to train & deploy ML models](./service/tutorial-1st-r-experiment.md) 
-  + [Use automated machine learning to train & deploy ML models](./service/ui-tutorial-automobile-price-train-score.md) 
-  + [Use the machine learning CLI to train and deploy a model](./service/tutorial-train-deploy-model-cli.md)
-=======
   + [Use Python notebooks to train & deploy ML models](./service/tutorial-1st-experiment-sdk-setup.md)
   + [Use R Markdown to train & deploy ML models](./service/tutorial-1st-r-experiment.md) 
   + [Use automated machine learning to train & deploy ML models](./service/ui-tutorial-automobile-price-train-score.md) 
-  + [Use the machine learning CLI to train and deploy a model](./service/tutorial-train-deploy-model-cli.md)
->>>>>>> 3bdab6a3
+  + [Use the machine learning CLI to train and deploy a model](./service/tutorial-train-deploy-model-cli.md)