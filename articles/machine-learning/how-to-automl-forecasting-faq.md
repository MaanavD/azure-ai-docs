---
title: Frequently asked questions about forecasting in AutoML 
titleSuffix: Azure Machine Learning
description: Read answers to frequently asked questions about forecasting in AutoML.
services: machine-learning
author: samgos93
ms.author: sagoswami
ms.reviewer: ssalgado 
ms.service: machine-learning
ms.subservice: automl
ms.topic: faq
ms.custom: contperf-fy21q1, automl, FY21Q4-aml-seo-hack, sdkv2, event-tier1-build-2022
ms.date: 01/27/2023
---

# Frequently asked questions about forecasting in AutoML

[!INCLUDE [sdk v2](../../includes/machine-learning-sdk-v2.md)]

This article answers common questions about forecasting in automatic machine learning (AutoML). For general information about forecasting methodology in AutoML, see the [Overview of forecasting methods in AutoML](./concept-automl-forecasting-methods.md) article.

## How do I start building forecasting models in AutoML?

You can start by reading the [Set up AutoML to train a time-series forecasting model](./how-to-auto-train-forecast.md) article. You can also find hands-on examples in several Jupyter notebooks:
  
- [Bike share example](https://github.com/Azure/azureml-examples/blob/main/sdk/python/jobs/automl-standalone-jobs/automl-forecasting-task-bike-share/auto-ml-forecasting-bike-share.ipynb)
- [Forecasting using deep learning](https://github.com/Azure/azureml-examples/blob/main/sdk/python/jobs/automl-standalone-jobs/automl-forecasting-github-dau/auto-ml-forecasting-github-dau.ipynb)
- [Many Models solution](https://github.com/Azure/azureml-examples/blob/main/v1/python-sdk/tutorials/automl-with-azureml/forecasting-many-models/auto-ml-forecasting-many-models.ipynb)
- [Forecasting recipes](https://github.com/Azure/azureml-examples/blob/main/v1/python-sdk/tutorials/automl-with-azureml/forecasting-recipes-univariate/auto-ml-forecasting-univariate-recipe-experiment-settings.ipynb)
- [Advanced forecasting scenarios](https://github.com/Azure/azureml-examples/blob/main/v1/python-sdk/tutorials/automl-with-azureml/forecasting-forecast-function/auto-ml-forecasting-function.ipynb)

## Why is AutoML slow on my data?

We're always working to make AutoML faster and more scalable. To work as a general forecasting platform, AutoML does extensive data validations and complex feature engineering, and it searches over a large model space. This complexity can require a lot of time, depending on the data and the configuration.

One common source of slow runtime is training AutoML with default settings on data that contains numerous time series. The cost of many forecasting methods scales with the number of series. For example, methods like Exponential Smoothing and Prophet [train a model for each time series](./concept-automl-forecasting-methods.md#model-grouping) in the training data.

The Many Models feature of AutoML scales to these scenarios by distributing training jobs across a compute cluster. It has been successfully applied to data with millions of time series. For more information, see the [Forecasting at scale](./how-to-auto-train-forecast.md#forecasting-at-scale) article. You can also read about [the success of Many Models](https://techcommunity.microsoft.com/t5/ai-machine-learning-blog/automated-machine-learning-on-the-m5-forecasting-competition/ba-p/2933391) on a high-profile competition dataset.

## How can I make AutoML faster?

See the [Why is AutoML slow on my data?](#why-is-automl-slow-on-my-data) answer to understand why AutoML might be slow in your case.

Consider the following configuration changes that might speed up your job:

- [Block time series models](./how-to-auto-train-forecast.md#model-search-settings) like ARIMA and Prophet.
- Turn off look-back features like lags and rolling windows.
- Reduce:
  - The number of trials/iterations.
  - Trial/iteration timeout.
  - Experiment timeout.
  - The number of cross-validation folds.
- Ensure that early termination is enabled.
  
## What modeling configuration should I use?

AutoML forecasting supports four basic configurations:

|Configuration|Scenario|Pros|Cons|
|--|--|--|--|
|**Default AutoML**|Recommended if the dataset has a small number of time series that have roughly similar historical behavior.|- Simple to configure from code/SDK or Azure Machine Learning studio. <br><br> - AutoML can learn across different time series because the regression models pool all series together in training. For more information, see [Model grouping](./concept-automl-forecasting-methods.md#model-grouping).|- Regression models might be less accurate if the time series in the training data have divergent behavior. <br> <br> - Time series models might take a long time to train if the training data has a large number of series. For more information, see the [Why is AutoML slow on my data?](#why-is-automl-slow-on-my-data) answer.|
|**AutoML with deep learning**|Recommended for datasets with more than 1,000 observations and, potentially, numerous time series that exhibit complex patterns. When it's enabled, AutoML will sweep over [temporal convolutional neural network (TCN) models](./concept-automl-forecasting-deep-learning.md#introduction-to-tcnforecaster) during training. For more information, see [Enable deep learning](./how-to-auto-train-forecast.md#enable-deep-learning).|- Simple to configure from code/SDK or Azure Machine Learning studio. <br> <br> - Cross-learning opportunities, because the TCN pools data over all series. <br> <br> - Potentially higher accuracy because of the large capacity of deep neural network (DNN) models. For more information, see [Forecasting models in AutoML](./concept-automl-forecasting-methods.md#forecasting-models-in-automl).|- Training can take much longer because of the complexity of DNN models. <br> <br> - Series with small amounts of history are unlikely to benefit from these models.|
|**Many Models**|Recommended if you need to train and manage a large number of forecasting models in a scalable way. For more information, see [Forecasting at scale](./how-to-auto-train-forecast.md#forecasting-at-scale).|- Scalable. <br> <br> - Potentially higher accuracy when time series have divergent behavior from one another.|- No learning across time series. <br> <br> - You can't configure or run Many Models jobs from Azure Machine Learning studio. Only the code/SDK experience is currently available.|
|**Hierarchical time series (HTS)**|Recommended if the series in your data have a nested, hierarchical structure, and you need to train or make forecasts at aggregated levels of the hierarchy. For more information, see [Hierarchical time series forecasting](how-to-auto-train-forecast.md#hierarchical-time-series-forecasting).|- Training at aggregated levels can reduce noise in the leaf-node time series and potentially lead to higher-accuracy models. <br> <br> - You can retrieve forecasts for any level of the hierarchy by aggregating or disaggregating forecasts from the training level.|- You need to provide the aggregation level for training. AutoML doesn't currently have an algorithm to find an optimal level.|

> [!NOTE]
> We recommend using compute nodes with GPUs when deep learning is enabled to best take advantage of high DNN capacity. Training time can be much faster in comparison to nodes with only CPUs. For more information, see the [GPU-optimized virtual machine sizes](/azure/virtual-machines/sizes-gpu) article.

> [!NOTE]
> HTS is designed for tasks where training or prediction is required at aggregated levels in the hierarchy. For hierarchical data that requires only leaf-node training and prediction, use [Many Models](./how-to-auto-train-forecast.md#many-models) instead.

## How can I prevent overfitting and data leakage?

AutoML uses machine learning best practices, such as cross-validated model selection, that mitigate many overfitting issues. However, there are other potential sources of overfitting:

- **The input data contains feature columns that are derived from the target with a simple formula**. For example, a feature that's an exact multiple of the target can result in a nearly perfect training score. The model, however, will likely not generalize to out-of-sample data. We advise you to explore the data prior to model training and to drop columns that "leak" the target information.
- **The training data uses features that are not known into the future, up to the forecast horizon**. AutoML's regression models currently assume that all features are known to the forecast horizon. We advise you to explore your data prior to training and remove any feature columns that are known only historically.
- **There are significant structural differences (regime changes) between the training, validation, or test portions of the data**. For example, consider the effect of the COVID-19 pandemic on demand for almost any good during 2020 and 2021. This is a classic example of a regime change. Overfitting due to regime change is the most challenging problem to address because it's highly scenario dependent and can require deep knowledge to identify.

<<<<<<< HEAD
  As a first line of defense, try to reserve 10 to 20 percent of the total history for validation data or cross-validation data. It isn't always possible to reserve this amount of validation data if the training history is short, but it's a best practice. For more information, see [Training and validation data](./how-to-auto-train-forecast.md#training-and-validation-data).
=======
## What does it mean if my training job achieves perfect validation scores?

It's possible to see perfect scores when viewing validation metrics from a training job. A perfect score means that the forecast and the actuals on the validation set are the same, or very nearly the same. For example, a root mean squared error equal to 0.0 or an R2 score of 1.0. A perfect validation score is _usually_ an indicator that the model is severely overfit, likely due to [data leakage](#how-can-i-prevent-over-fitting-and-data-leakage). The best course of action is to inspect the data for leaks and drop the column(s) that are causing the leak. 
>>>>>>> b8dd5599

## What if my time series data doesn't have regularly spaced observations?

AutoML's forecasting models all require that training data has regularly spaced observations with respect to the calendar. This requirement includes cases like monthly or yearly observations where the number of days between observations can vary. Time-dependent data might not meet this requirement in two cases:

- **The data has a well-defined frequency, but missing observations are creating gaps in the series**. In this case, AutoML will try to detect the frequency, fill in new observations for the gaps, and impute missing target and feature values. Optionally, the user can configure the imputation methods via SDK settings or through the Web UI. For more information, see [Custom featurization](./how-to-auto-train-forecast.md#custom-featurization).

- **The data doesn't have a well-defined frequency**. That is, the duration between observations doesn't have a discernible pattern. Transactional data, like that from a point-of-sales system, is one example. In this case, you can set AutoML to aggregate your data to a chosen frequency. You can choose a regular frequency that best suits the data and the modeling objectives. For more information, see [Data aggregation](./how-to-auto-train-forecast.md#frequency--target-data-aggregation).

## How do I choose the primary metric?

The primary metric is important because its value on validation data determines the best model during [sweeping and selection](./concept-automl-forecasting-sweeping.md). Normalized root mean squared error (NRMSE) and normalized mean absolute error (NMAE) are usually the best choices for the primary metric in forecasting tasks.

To choose between them, note that NRMSE penalizes outliers in the training data more than NMAE because it uses the square of the error. NMAE might be a better choice if you want the model to be less sensitive to outliers. For more information, see [Regression and forecasting metrics](./how-to-understand-automated-ml.md#regressionforecasting-metrics).

> [!NOTE]
> We don't recommend using the R2 score, or _R_<sup>2</sup>, as a primary metric for forecasting.

> [!NOTE]
> AutoML doesn't support custom or user-provided functions for the primary metric. You must choose one of the predefined primary metrics that AutoML supports.

## How can I improve the accuracy of my model?

- Ensure that you're configuring AutoML the best way for your data. For more information, see the [What modeling configuration should I use?](#what-modeling-configuration-should-i-use) answer.
- Check out the [forecasting recipes notebook](https://github.com/Azure/azureml-examples/blob/main/v1/python-sdk/tutorials/automl-with-azureml/forecasting-recipes-univariate/auto-ml-forecasting-univariate-recipe-experiment-settings.ipynb) for step-by-step guides on how to build and improve forecast models.  
- Evaluate the model by using back tests over several forecasting cycles. This procedure gives a more robust estimate of forecasting error and gives you a baseline to measure improvements against. For an example, see the [back-testing notebook](https://github.com/Azure/azureml-examples/blob/main/v1/python-sdk/tutorials/automl-with-azureml/forecasting-backtest-single-model/auto-ml-forecasting-backtest-single-model.ipynb).
- If the data is noisy, consider aggregating it to a coarser frequency to increase the signal-to-noise ratio. For more information, see [Frequency and target data aggregation](./how-to-auto-train-forecast.md#frequency--target-data-aggregation).
- Add new features that can help predict the target. Subject matter expertise can help greatly when you're selecting training data.
- Compare validation and test metric values, and determine if the selected model is underfitting or overfitting the data. This knowledge can guide you to a better training configuration. For example, you might determine that you need to use more cross-validation folds in response to overfitting.

## Will AutoML always select the same best model from the same training data and configuration?

[AutoML's model search process](./concept-automl-forecasting-sweeping.md#model-sweeping) is not deterministic, so it doesn't always select the same model from the same data and configuration.  

## How do I fix an out-of-memory error?

There are two types of memory errors:

- RAM out-of-memory
- Disk out-of-memory

First, ensure that you're configuring AutoML in the best way for your data. For more information, see the [What modeling configuration should I use?](#what-modeling-configuration-should-i-use) answer.

For default AutoML settings, you can fix RAM out-of-memory errors by using compute nodes with more RAM. A general rule is that the amount of free RAM should be at least 10 times larger than the raw data size to run AutoML with default settings.

You can resolve disk out-of-memory errors by deleting the compute cluster and creating a new one.

## What advanced forecasting scenarios does AutoML support?

AutoML supports the following advanced prediction scenarios:

- Quantile forecasts
- Robust model evaluation via [rolling forecasts](./how-to-auto-train-forecast.md#evaluating-model-accuracy-with-a-rolling-forecast)
- Forecasting beyond the forecast horizon
- Forecasting when there's a gap in time between training and forecasting periods

For examples and details, see the [notebook for advanced forecasting scenarios](https://github.com/Azure/azureml-examples/blob/main/v1/python-sdk/tutorials/automl-with-azureml/forecasting-forecast-function/auto-ml-forecasting-function.ipynb).

## How do I view metrics from forecasting training jobs?

To find training and validation metric values, see [View jobs/runs information in the studio](how-to-log-view-metrics.md#view-jobsruns-information-in-the-studio). You can view metrics for any forecasting model trained in AutoML by going to a model from the AutoML job UI in the studio and selecting the **Metrics** tab.

:::image type="content" source="media/how-to-automl-forecasting-faq/metrics_UI.png" alt-text="Screenshot that shows the metric interface for an AutoML forecasting model.":::

## How do I debug failures with forecasting training jobs?

If your AutoML forecasting job fails, an error message on the studio UI can help you diagnose and fix the problem. The best source of information about the failure beyond the error message is the driver log for the job. For instructions on finding driver logs, see [View jobs/runs information with MLflow](how-to-log-view-metrics.md#view-and-download-diagnostic-logs).

> [!NOTE]
> For a Many Models or HTS job, training is usually on multiple-node compute clusters. Logs for these jobs are present for each node IP address. In this case, you need to search for error logs in each node. The error logs, along with the driver logs, are in the *user_logs* folder for each node IP.

## How do I deploy a model from forecasting training jobs?

You can deploy a model from forecasting training jobs in either of these ways:

- **Online endpoint**: Check the scoring file used in the deployment, or select the **Test** tab on the endpoint page in the studio, to understand the structure of input that the deployment expects. See [this notebook](https://github.com/Azure/azureml-examples/blob/main/sdk/python/jobs/automl-standalone-jobs/automl-forecasting-task-energy-demand/automl-forecasting-task-energy-demand-advanced-mlflow.ipynb) for an example. For more information about online deployment, see [Deploy an AutoML model to an online endpoint](./how-to-deploy-automl-endpoint.md).
- **Batch endpoint**: This deployment method requires you to develop a custom scoring script. Refer to [this notebook](https://github.com/Azure/azureml-examples/blob/main/sdk/python/jobs/automl-standalone-jobs/automl-forecasting-orange-juice-sales/automl-forecasting-orange-juice-sales-mlflow.ipynb) for an example. For more information about batch deployment, see [Use batch endpoints for batch scoring](./how-to-use-batch-endpoint.md).

For UI deployments, we encourage you to use either of these options:

- **Real-time endpoint**
- **Batch endpoint**

:::image type="content" source="media/how-to-automl-forecasting-faq/deployment-ui.png" alt-text="Screenshot of the deployment options for an AutoML forecasting model.":::

Don't use the first option, **Real-time-endpoint (quick)**.

> [!NOTE]
> As of now, we don't support deploying the MLflow model from forecasting training jobs via SDK, CLI, or UI. You'll get errors if you try it.

## What is a workspace, environment, experiment, compute instance, or compute target?

If you aren't familiar with Azure Machine Learning concepts, start with the [What is Azure Machine Learning?](overview-what-is-azure-machine-learning.md) and [What is an Azure Machine Learning workspace?](./concept-workspace.md) articles.

## Next steps

- Learn more about [how to set up AutoML to train a time-series forecasting model](./how-to-auto-train-forecast.md).
- Learn about [calendar features for time series forecasting in AutoML](./concept-automl-forecasting-calendar-features.md).
- Learn about [how AutoML uses machine learning to build forecasting models](./concept-automl-forecasting-methods.md).
- Learn about [AutoML forecasting for lagged features](./concept-automl-forecasting-lags.md).<|MERGE_RESOLUTION|>--- conflicted
+++ resolved
@@ -77,13 +77,13 @@
 - **The training data uses features that are not known into the future, up to the forecast horizon**. AutoML's regression models currently assume that all features are known to the forecast horizon. We advise you to explore your data prior to training and remove any feature columns that are known only historically.
 - **There are significant structural differences (regime changes) between the training, validation, or test portions of the data**. For example, consider the effect of the COVID-19 pandemic on demand for almost any good during 2020 and 2021. This is a classic example of a regime change. Overfitting due to regime change is the most challenging problem to address because it's highly scenario dependent and can require deep knowledge to identify.
 
-<<<<<<< HEAD
   As a first line of defense, try to reserve 10 to 20 percent of the total history for validation data or cross-validation data. It isn't always possible to reserve this amount of validation data if the training history is short, but it's a best practice. For more information, see [Training and validation data](./how-to-auto-train-forecast.md#training-and-validation-data).
-=======
+
 ## What does it mean if my training job achieves perfect validation scores?
 
-It's possible to see perfect scores when viewing validation metrics from a training job. A perfect score means that the forecast and the actuals on the validation set are the same, or very nearly the same. For example, a root mean squared error equal to 0.0 or an R2 score of 1.0. A perfect validation score is _usually_ an indicator that the model is severely overfit, likely due to [data leakage](#how-can-i-prevent-over-fitting-and-data-leakage). The best course of action is to inspect the data for leaks and drop the column(s) that are causing the leak. 
->>>>>>> b8dd5599
+It's possible to see perfect scores when you're viewing validation metrics from a training job. A perfect score means that the forecast and the actuals on the validation set are the same or nearly the same. For example, you have a root mean squared error equal to 0.0 or an R2 score of 1.0.
+
+A perfect validation score _usually_ indicates that the model is severely overfit, likely because of [data leakage](#how-can-i-prevent-over-fitting-and-data-leakage). The best course of action is to inspect the data for leaks and drop the columns that are causing the leak.
 
 ## What if my time series data doesn't have regularly spaced observations?
 
