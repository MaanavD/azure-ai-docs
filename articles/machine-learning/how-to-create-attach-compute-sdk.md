--- conflicted
+++ resolved
@@ -21,10 +21,7 @@
 
 
 ## Prerequisites
-<<<<<<< HEAD
-=======
-
->>>>>>> 4fd46368
+
 * If you don't have an Azure subscription, create a free account before you begin. Try the [free or paid version of Azure Machine Learning](https://aka.ms/AMLFree) today
 * The [Azure Machine Learning SDK for Python](https://docs.microsoft.com/python/api/overview/azure/ml/install?view=azure-ml-py&preserve-view=true)
 * An [Azure Machine Learning workspace](how-to-manage-workspace.md)
@@ -491,13 +488,10 @@
 ```
 
 For a more detailed example, see an [example notebook](https://aka.ms/pl-adla) on GitHub.
-<<<<<<< HEAD
-=======
 
 > [!WARNING]
 > Do not create multiple, simultaneous attachments to the same ADLA from your workspace. Each new attachment will break the previous existing attachment(s).
 
->>>>>>> 4fd46368
 > [!TIP]
 > Azure Machine Learning pipelines can only work with data stored in the default data store of the Data Lake Analytics account. If the data you need to work with is in a non-default store, you can use a [`DataTransferStep`](https://docs.microsoft.com/python/api/azureml-pipeline-steps/azureml.pipeline.steps.data_transfer_step.datatransferstep?view=azure-ml-py&preserve-view=true) to copy the data before training.
 
