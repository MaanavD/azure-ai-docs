---
title: Data wrangling with Apache Spark pools (preview)
titleSuffix: Azure Machine Learning
description: Learn how to attach and launch Apache Spark pools for data wrangling with Azure Synapse Analytics and Azure Machine Learning.
services: machine-learning
ms.service: machine-learning
ms.subservice: mldata
ms.topic: how-to
ms.author: larryfr
author: blackmist
ms.reviewer: nibaccam
ms.date: 10/21/2021
<<<<<<< HEAD
ms.custom: devx-track-python, data4ml, synapse-azureml, contperf-fy21q4, sdkv1


# Customer intent: As a data scientist, I want to prepare my data at scale, and to train my machine learning models from a single notebook using Azure Machine Learning.
=======
ms.custom: devx-track-python, data4ml, synapse-azureml, contperf-fy21q4, sdkv1, event-tier1-build-2022
#Customer intent: As a data scientist, I want to prepare my data at scale, and to train my machine learning models from a single notebook using Azure Machine Learning.
>>>>>>> d07bf32a
---

# Data wrangling with Apache Spark pools (preview) 

[!INCLUDE [sdk v1](../../includes/machine-learning-sdk-v1.md)]


In this article, you learn how to perform data wrangling tasks interactively within a dedicated Synapse session, powered by [Azure Synapse Analytics](../synapse-analytics/overview-what-is.md), in a Jupyter notebook using the [Azure Machine Learning Python SDK](/python/api/overview/azure/ml/). 

If you prefer to use Azure Machine Learning pipelines, see [How to use Apache Spark (powered by Azure Synapse Analytics) in your machine learning pipeline (preview)](how-to-use-synapsesparkstep.md).

For guidance on how to use Azure Synapse Analytics with a Synapse workspace, see the [Azure Synapse Analytics get started series](../synapse-analytics/get-started.md).

>[!IMPORTANT]
> The Azure Machine Learning and Azure Synapse Analytics integration is in preview. The capabilities presented in this article employ the `azureml-synapse` package which contains [experimental](/python/api/overview/azure/ml/#stable-vs-experimental) preview features that may change at any time.

## Azure Machine Learning and Azure Synapse Analytics integration

The Azure Synapse Analytics integration with Azure Machine Learning (preview) allows you to attach an Apache Spark pool backed by Azure Synapse for interactive data exploration and preparation. With this integration, you can have a dedicated compute for data wrangling at scale, all within the same Python notebook you use for training your machine learning models.

## Prerequisites

* The [Azure Machine Learning Python SDK installed](/python/api/overview/azure/ml/install). 

* [Create an Azure Machine Learning workspace](how-to-manage-workspace.md?tabs=python).

* [Create an Azure Synapse Analytics workspace in Azure portal](../synapse-analytics/quickstart-create-workspace.md).

* [Create Apache Spark pool using Azure portal, web tools, or Synapse Studio](../synapse-analytics/quickstart-create-apache-spark-pool-portal.md).

* [Configure your development environment](how-to-configure-environment.md) to install the Azure Machine Learning SDK, or use an [Azure Machine Learning compute instance](concept-compute-instance.md#create) with the SDK already installed. 

* Install the `azureml-synapse` package (preview) with the following code:

  ```python
  pip install azureml-synapse
  ```

* Link your Azure Machine Learning workspace and Azure Synapse Analytics workspace with the [Azure Machine Learning Python SDK](how-to-link-synapse-ml-workspaces.md#link-sdk) or via the [Azure Machine Learning studio](how-to-link-synapse-ml-workspaces.md#link-studio)

* [Attach a Synapse Spark pool](how-to-link-synapse-ml-workspaces.md#attach-synapse-spark-pool-as-a-compute) as a compute target.

## Launch Synapse Spark pool for data wrangling tasks

To begin data preparation with the Apache Spark pool, specify the attached Spark Synapse compute name. This name can be found via the Azure Machine Learning studio under the **Attached computes** tab. 

![get attached compute name](media/how-to-data-prep-synapse-spark-pool/attached-compute.png)

> [!IMPORTANT]
> To continue use of the Apache Spark pool you must indicate which compute resource to use throughout your data wrangling tasks with `%synapse` for single lines of code and `%%synapse` for multiple lines. [Learn more about the %synapse magic command](/python/api/azureml-synapse/azureml.synapse.magics.remotesynapsemagics(class)).

```python
%synapse start -c SynapseSparkPoolAlias
```

After the session starts, you can check the session's metadata.

```python
%synapse meta
```

You can specify an [Azure Machine Learning environment](concept-environments.md) to use during your Apache Spark session. Only Conda dependencies specified in the environment will take effect. Docker image is not supported.

>[!WARNING]
>  Python dependencies specified in environment Conda dependencies are not supported in Apache Spark pools. Currently, only fixed Python versions are supported. 
> Check your Python version by including  `sys.version_info` in your script.

The following code, creates the environment, `myenv`, which installs `azureml-core` version 1.20.0 and `numpy` version 1.17.0 before the session begins. You can then include this environment in your Apache Spark session `start` statement.

```python

from azureml.core import Workspace, Environment

# creates environment with numpy and azureml-core dependencies
ws = Workspace.from_config()
env = Environment(name="myenv")
env.python.conda_dependencies.add_pip_package("azureml-core==1.20.0")
env.python.conda_dependencies.add_conda_package("numpy==1.17.0")
env.register(workspace=ws)
```

To begin data preparation with the Apache Spark pool and your custom environment, specify the Apache Spark pool name and which environment to use during the Apache Spark session. Furthermore, you can provide your subscription ID, the machine learning workspace resource group, and the name of the machine learning workspace.

>[!IMPORTANT]
> Make sure to [Allow session level packages](../synapse-analytics/spark/apache-spark-manage-python-packages.md#session-scoped-packages) is enabled in the linked Synapse workspace.
>
>![enable session level packages](media/how-to-data-prep-synapse-spark-pool/enable-session-level-package.png)

```python
%synapse start -c SynapseSparkPoolAlias -e myenv -s AzureMLworkspaceSubscriptionID -r AzureMLworkspaceResourceGroupName -w AzureMLworkspaceName
```

## Load data from storage

Once your Apache Spark session starts, read in the data that you wish to prepare. Data loading is supported for Azure Blob storage and Azure Data Lake Storage Generations 1 and 2.

There are two ways to load data from these storage services: 

* Directly load data from storage using its Hadoop Distributed Files System (HDFS) path.

* Read in data from an existing [Azure Machine Learning dataset](./v1/how-to-create-register-datasets.md).

To access these storage services, you need **Storage Blob Data Reader** permissions. If you plan to write data back to these storage services, you need **Storage Blob Data Contributor** permissions. [Learn more about storage permissions and roles](../storage/blobs/assign-azure-role-data-access.md).

### Load data with Hadoop Distributed Files System (HDFS) path

To load and read data in from storage with the corresponding HDFS path, you need to have your data access authentication credentials readily available. These credentials differ depending on your storage type.  

The following code demonstrates how to read data from an **Azure Blob storage** into a Spark dataframe with either your shared access signature (SAS) token or access key. 

```python
%%synapse

# setup access key or SAS token
sc._jsc.hadoopConfiguration().set("fs.azure.account.key.<storage account name>.blob.core.windows.net", "<access key>")
sc._jsc.hadoopConfiguration().set("fs.azure.sas.<container name>.<storage account name>.blob.core.windows.net", "<sas token>")

# read from blob 
df = spark.read.option("header", "true").csv("wasbs://demo@dprepdata.blob.core.windows.net/Titanic.csv")
```

The following code demonstrates how to read data in from **Azure Data Lake Storage Generation 1 (ADLS Gen 1)** with your service principal credentials. 

```python
%%synapse

# setup service principal which has access of the data
sc._jsc.hadoopConfiguration().set("fs.adl.account.<storage account name>.oauth2.access.token.provider.type","ClientCredential")

sc._jsc.hadoopConfiguration().set("fs.adl.account.<storage account name>.oauth2.client.id", "<client id>")

sc._jsc.hadoopConfiguration().set("fs.adl.account.<storage account name>.oauth2.credential", "<client secret>")

sc._jsc.hadoopConfiguration().set("fs.adl.account.<storage account name>.oauth2.refresh.url",
"https://login.microsoftonline.com/<tenant id>/oauth2/token")

df = spark.read.csv("adl://<storage account name>.azuredatalakestore.net/<path>")

```

The following code demonstrates how to read data in from **Azure Data Lake Storage Generation 2 (ADLS Gen 2)** with your service principal credentials. 

```python
%%synapse

# setup service principal which has access of the data
sc._jsc.hadoopConfiguration().set("fs.azure.account.auth.type.<storage account name>.dfs.core.windows.net","OAuth")
sc._jsc.hadoopConfiguration().set("fs.azure.account.oauth.provider.type.<storage account name>.dfs.core.windows.net", "org.apache.hadoop.fs.azurebfs.oauth2.ClientCredsTokenProvider")
sc._jsc.hadoopConfiguration().set("fs.azure.account.oauth2.client.id.<storage account name>.dfs.core.windows.net", "<client id>")
sc._jsc.hadoopConfiguration().set("fs.azure.account.oauth2.client.secret.<storage account name>.dfs.core.windows.net", "<client secret>")
sc._jsc.hadoopConfiguration().set("fs.azure.account.oauth2.client.endpoint.<storage account name>.dfs.core.windows.net",
"https://login.microsoftonline.com/<tenant id>/oauth2/token")

df = spark.read.csv("abfss://<container name>@<storage account>.dfs.core.windows.net/<path>")

```

### Read in data from registered datasets

You can also get an existing registered dataset in your workspace and perform data preparation on it by converting it into a spark dataframe.

The following example authenticates to the workspace, gets a registered TabularDataset, `blob_dset`, that references files in blob storage, and converts it into a spark dataframe. When you convert your datasets into a spark dataframe, you can leverage `pyspark` data exploration and preparation libraries.  

``` python
%%synapse

from azureml.core import Workspace, Dataset

subscription_id = "<enter your subscription ID>"
resource_group = "<enter your resource group>"
workspace_name = "<enter your workspace name>"

ws = Workspace(workspace_name = workspace_name,
               subscription_id = subscription_id,
               resource_group = resource_group)

dset = Dataset.get_by_name(ws, "blob_dset")
spark_df = dset.to_spark_dataframe()
```

## Perform data wrangling tasks

After you've retrieved and explored your data, you can perform data wrangling tasks.

The following code, expands upon the HDFS example in the previous section and filters the data in spark dataframe, `df`, based on the **Survivor** column and groups that list by **Age**

```python
%%synapse

from pyspark.sql.functions import col, desc

df.filter(col('Survived') == 1).groupBy('Age').count().orderBy(desc('count')).show(10)

df.show()

```

## Save data to storage and stop spark session

Once your data exploration and preparation is complete, store your prepared data for later use in your storage account on Azure.

In the following example, the prepared data is written back to Azure Blob storage and overwrites the original `Titanic.csv` file in the `training_data` directory. To write back to storage, you need **Storage Blob Data Contributor** permissions. [Learn more about storage permissions and roles](../storage/blobs/assign-azure-role-data-access.md).

```python
%% synapse

df.write.format("csv").mode("overwrite").save("wasbs://demo@dprepdata.blob.core.windows.net/training_data/Titanic.csv")
```

When you've completed data preparation and saved your prepared data to storage, stop using your Apache Spark pool with the following command.

```python
%synapse stop
```

## Create dataset to represent prepared data

When you're ready to consume your prepared data for model training, connect to your storage with an [Azure Machine Learning datastore](how-to-access-data.md), and specify which file(s) you want to use with an [Azure Machine Learning dataset](./v1/how-to-create-register-datasets.md).

The following code example,

* Assumes you already created a datastore that connects to the storage service where you saved your prepared data.  
* Gets that existing datastore, `mydatastore`, from the workspace, `ws` with the get() method.
* Creates a [FileDataset](./v1/how-to-create-register-datasets.md#filedataset), `train_ds`, that references the prepared data files located in the `training_data` directory in `mydatastore`.  
* Creates the variable `input1`, which can be used at a later time to make the data files of the `train_ds` dataset available to a compute target for your training tasks.

```python
from azureml.core import Datastore, Dataset

datastore = Datastore.get(ws, datastore_name='mydatastore')

datastore_paths = [(datastore, '/training_data/')]
train_ds = Dataset.File.from_files(path=datastore_paths, validate=True)
input1 = train_ds.as_mount()

```

## Use a `ScriptRunConfig` to submit an experiment run to a Synapse Spark pool

If you are ready to automate and productionize your data wrangling tasks, you can submit an experiment run to [an attached Synapse Spark pool](how-to-link-synapse-ml-workspaces.md#attach-a-pool-with-the-python-sdk) with the [ScriptRunConfig](/python/api/azureml-core/azureml.core.scriptrunconfig) object.  

Similarly, if you have an Azure Machine Learning pipeline, you can use the [SynapseSparkStep to specify your Synapse Spark pool as the compute target](how-to-use-synapsesparkstep.md) for the data preparation step in your pipeline.

Making your data available to the Synapse Spark pool depends on your dataset type. 

* For a FileDataset, you can use the [`as_hdfs()`](/python/api/azureml-core/azureml.data.filedataset#as-hdfs--) method. When the run is submitted, the dataset is made available to the Synapse Spark pool as a Hadoop distributed file system (HFDS). 
* For a [TabularDataset](./v1/how-to-create-register-datasets.md#tabulardataset), you can use the [`as_named_input()`](/python/api/azureml-core/azureml.data.abstract_dataset.abstractdataset#as-named-input-name-) method. 

The following code, 

* Creates the variable `input2` from the FileDataset `train_ds` that was created in the previous code example.
* Creates the variable `output` with the HDFSOutputDatasetConfiguration class. After the run is complete, this class allows us to save the output of the run as the dataset, `test` in the datastore, `mydatastore`. In the Azure Machine Learning workspace, the `test` dataset is registered under the name `registered_dataset`. 
* Configures settings the run should use in order to perform on the Synapse Spark pool. 
* Defines the ScriptRunConfig parameters to, 
  * Use the `dataprep.py`, for the run. 
  * Specify which data to use as input and how to make it available to the Synapse Spark pool.
  * Specify where to store output data, `output`.  

```Python
from azureml.core import Dataset, HDFSOutputDatasetConfig
from azureml.core.environment import CondaDependencies
from azureml.core import RunConfiguration
from azureml.core import ScriptRunConfig 
from azureml.core import Experiment

input2 = train_ds.as_hdfs()
output = HDFSOutputDatasetConfig(destination=(datastore, "test").register_on_complete(name="registered_dataset")

run_config = RunConfiguration(framework="pyspark")
run_config.target = synapse_compute_name

run_config.spark.configuration["spark.driver.memory"] = "1g" 
run_config.spark.configuration["spark.driver.cores"] = 2 
run_config.spark.configuration["spark.executor.memory"] = "1g" 
run_config.spark.configuration["spark.executor.cores"] = 1 
run_config.spark.configuration["spark.executor.instances"] = 1 

conda_dep = CondaDependencies()
conda_dep.add_pip_package("azureml-core==1.20.0")

run_config.environment.python.conda_dependencies = conda_dep

script_run_config = ScriptRunConfig(source_directory = './code',
                                    script= 'dataprep.py',
                                    arguments = ["--file_input", input2,
                                                 "--output_dir", output],
                                    run_config = run_config)
```

For more infomation about  `run_config.spark.configuration` and general Spark configuration, see [SparkConfiguration Class](/python/api/azureml-core/azureml.core.runconfig.sparkconfiguration) and [Apache Spark's configuration documentation](https://spark.apache.org/docs/latest/configuration.html).

Once your `ScriptRunConfig` object is set up, you can submit the run.

```python
from azureml.core import Experiment 

exp = Experiment(workspace=ws, name="synapse-spark") 
run = exp.submit(config=script_run_config) 
run
```

For additional details, like the `dataprep.py` script used in this example, see the [example notebook](https://github.com/Azure/MachineLearningNotebooks/blob/master/how-to-use-azureml/azure-synapse/spark_job_on_synapse_spark_pool.ipynb).

After your data is prepared, you can then use it as input for your training jobs. In the aforementioned code example, the `registered_dataset` is what you would specify as your input data for training jobs. 

## Example notebooks

See the example notebooks for more concepts and demonstrations of the Azure Synapse Analytics and Azure Machine Learning integration capabilities.
* [Run an interactive Spark session from a notebook in your Azure Machine Learning workspace](https://github.com/Azure/MachineLearningNotebooks/blob/master/how-to-use-azureml/azure-synapse/spark_session_on_synapse_spark_pool.ipynb).
* [Submit an Azure Machine Learning experiment run with a Synapse Spark pool as your compute target](https://github.com/Azure/MachineLearningNotebooks/blob/master/how-to-use-azureml/azure-synapse/spark_job_on_synapse_spark_pool.ipynb).

## Next steps

* [Train a model](how-to-set-up-training-targets.md).
* [Train with Azure Machine Learning dataset](how-to-train-with-datasets.md).<|MERGE_RESOLUTION|>--- conflicted
+++ resolved
@@ -10,15 +10,8 @@
 author: blackmist
 ms.reviewer: nibaccam
 ms.date: 10/21/2021
-<<<<<<< HEAD
-ms.custom: devx-track-python, data4ml, synapse-azureml, contperf-fy21q4, sdkv1
-
-
-# Customer intent: As a data scientist, I want to prepare my data at scale, and to train my machine learning models from a single notebook using Azure Machine Learning.
-=======
 ms.custom: devx-track-python, data4ml, synapse-azureml, contperf-fy21q4, sdkv1, event-tier1-build-2022
 #Customer intent: As a data scientist, I want to prepare my data at scale, and to train my machine learning models from a single notebook using Azure Machine Learning.
->>>>>>> d07bf32a
 ---
 
 # Data wrangling with Apache Spark pools (preview) 
