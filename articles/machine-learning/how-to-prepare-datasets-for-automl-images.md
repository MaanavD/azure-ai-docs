--- conflicted
+++ resolved
@@ -47,39 +47,7 @@
 
 If you already have a data labeling project and you want to use that data, you can [export your labeled data as an Azure ML Dataset](how-to-create-image-labeling-projects.md#export-the-labels) and then access the dataset under 'Datasets' tab in Azure ML Studio. This exported dataset can then be passed as an input using `azureml:<tabulardataset_name>:<version>` format. Here is an example on how to pass existing dataset as input for training computer vision models.
 
-<<<<<<< HEAD
 ### Using pre-labeled training data from local machine
-=======
-# [Azure CLI](#tab/cli)
-
-[!INCLUDE [cli v2](../../includes/machine-learning-cli-v2.md)]
-
-```yaml
-training_data:
-  path: azureml:odFridgeObjectsTrainingDataset:1
-  type: mltable
-  mode: direct
-```
-
-# [Python SDK](#tab/python)
-
- [!INCLUDE [sdk v2](../../includes/machine-learning-sdk-v2.md)]
-
-```python
-from azure.ai.ml.constants import AssetTypes, InputOutputModes
-from azure.ai.ml import Input
-
-# Training MLTable with v1 TabularDataset
-my_training_data_input = Input(
-    type=AssetTypes.MLTABLE, path="azureml:odFridgeObjectsTrainingDataset:1",
-    mode=InputOutputModes.DIRECT
-)
-```
----
-
-
-## Using pre-labeled training data
->>>>>>> a68f2484
 If you have previously labeled data that you would like to use to train your model, you will first need to upload the images to the default Azure Blob Storage of your Azure ML Workspace and register it as a data asset. 
 
 Below scripts uploads the image data on your local machine at path "./data/odFridgeObjects" to datastore in Azure Blob Storage. Thereafter, it creates a new data asset with the name "fridge-items-images-object-detection" in your Azure ML Workspace. 
@@ -109,7 +77,6 @@
 
  [!INCLUDE [sdk v2](../../includes/machine-learning-sdk-v2.md)]
 
-<<<<<<< HEAD
 [!Notebook-python[] (~/azureml-examples-main/sdk/jobs/automl-standalone-jobs/automl-image-object-detection-task-fridge-items/automl-image-object-detection-task-fridge-items.ipynb?name=upload-data)]
 
 # [Studio](#tab/Studio)
@@ -149,9 +116,6 @@
 
 ![Animation showing how to register a dataset from data already present in datastore](media\how-to-prepare-datasets-for-automl-images\ui-dataset-local.mp4)
 
-=======
-[!Notebook-python[] (~/azureml-examples-v2samplesreorg/sdk/python/jobs/automl-standalone-jobs/automl-image-object-detection-task-fridge-items/automl-image-object-detection-task-fridge-items.ipynb?name=upload-data)]
->>>>>>> a68f2484
 ---
 
 Next, you will need to get the label annotations in JSONL format. The schema of labeled data depends on the computer vision task at hand. Refer to [schemas for JSONL files for AutoML computer vision experiments](reference-automl-images-schema.md) to learn more about the required JSONL schema for each task type.
@@ -159,17 +123,12 @@
 If your training data is in a different format (like, pascal VOC or COCO), [helper scripts](https://github.com/Azure/azureml-examples/blob/v2samplesreorg/v1/python-sdk/tutorials/automl-with-azureml/image-object-detection/coco2jsonl.py) to convert the data to JSONL are available in [notebook examples](https://github.com/Azure/azureml-examples/blob/v2samplesreorg/sdk/python/jobs/automl-standalone-jobs).
 
 
-<<<<<<< HEAD
-
 ### Using pre-labeled training data from Azure Blob storage
 If you have your labelled training data present in a container in Azure Blob storage, then you can access it directly from there by [creating a datastore referring to that container](how-to-prepare-datasets-for-automl-images.md#create-an-azure-blob-datastore). Once you have created a datastore in AML workspace, linked to a existing container in blob, you'll have to update authentication details for that datastore. You'll have to select subscription id, resource group and provide either Account Key or SAS token.
 
 ![Update Authentication for Datastore.](media/how-to-prepare-datasets-for-automl-images/update-datastore-authentication.png)
 
 ## Create MLTable
-=======
-### Create MLTable
->>>>>>> a68f2484
 
 Once you have your labeled data in JSONL format, you can use it to create `MLTable` as shown below. MLtable packages your data into a consumable object for training.
 
