--- conflicted
+++ resolved
@@ -81,15 +81,9 @@
 
 ### Using pre-labeled training data from local machine
 If you have previously labeled data that you would like to use to train your model, you will first need to upload the images to the default Azure Blob Storage of your Azure ML Workspace and register it as a [data asset](how-to-create-data-assets.md). 
-<<<<<<< HEAD
 
 The following script uploads the image data on your local machine at path "./data/odFridgeObjects" to datastore in Azure Blob Storage. It then creates a new data asset with the name "fridge-items-images-object-detection" in your Azure ML Workspace. 
 
-=======
-
-The following script uploads the image data on your local machine at path "./data/odFridgeObjects" to datastore in Azure Blob Storage. It then creates a new data asset with the name "fridge-items-images-object-detection" in your Azure ML Workspace. 
-
->>>>>>> aaf594e0
 If there already exists a data asset with the name "fridge-items-images-object-detection" in your Azure ML Workspace, it will update the version number of the data asset and point it to the new location where the image data uploaded.
 
 # [Azure CLI](#tab/cli)
@@ -156,49 +150,16 @@
 
 ---
 
-If you already have your data present in an existing datastore and want to create a data asset out of it, you can do so by providing the path to the data in the datastore, instead of providing the path of your local machine. Update the code [above](how-to-prepare-datasets-for-automl-images.md#using-pre-labeled-training-data-from-local-machine) with the following snippet.
-
-# [Azure CLI](#tab/cli)
-[!INCLUDE [cli v2](../../includes/machine-learning-cli-v2.md)]
-
-Create a .yml file with the following configuration.
-
-```yml
-$schema: https://azuremlschemas.azureedge.net/latest/data.schema.json
-name: fridge-items-images-object-detection
-description: Fridge-items images Object detection
-path: azureml://subscriptions/<my-subscription-id>/resourcegroups/<my-resource-group>/workspaces/<my-workspace>/datastores/<my-datastore>/paths/<path_to_image_data_folder>
-type: uri_folder
-```
-
-# [Python SDK](#tab/python)
-
- 
-```Python
-my_data = Data(
-    path="azureml://subscriptions/<my-subscription-id>/resourcegroups/<my-resource-group>/workspaces/<my-workspace>/datastores/<my-datastore>/paths/<path_to_image_data_folder>",
-    type=AssetTypes.URI_FOLDER,
-    description="Fridge-items images Object detection",
-    name="fridge-items-images-object-detection",
-)
-```
----
-
 Next, you will need to get the label annotations in JSONL format. The schema of labeled data depends on the computer vision task at hand. Refer to [schemas for JSONL files for AutoML computer vision experiments](reference-automl-images-schema.md) to learn more about the required JSONL schema for each task type.
 
 If your training data is in a different format (like, pascal VOC or COCO), [helper scripts](https://github.com/Azure/azureml-examples/blob/v2samplesreorg/v1/python-sdk/tutorials/automl-with-azureml/image-object-detection/coco2jsonl.py) to convert the data to JSONL are available in [notebook examples](https://github.com/Azure/azureml-examples/blob/v2samplesreorg/sdk/python/jobs/automl-standalone-jobs).
 
-<<<<<<< HEAD
 once you have created jsonl file following the above steps, you can register it as a data asset using UI. Make sure you select `stream` type in schema section which is described in below animation.
 
 ![Animation showing how to register a data asset from the jsonl files](media\how-to-prepare-datasets-for-automl-images\ui-dataset-jsnol.gif)
 
 ### Using pre-labeled training data from Azure Blob storage
-If you have your labelled training data present in a container in Azure Blob storage, then you can access it directly from there by [creating a datastore referring to that container](how-to-datastore.md#create-an-azure-blob-datastore). 
-=======
-### Using pre-labeled training data from Azure Blob storage
 If you have your labeled training data present in a container in Azure Blob storage, then you can access it directly from there by [creating a datastore referring to that container](how-to-datastore.md#create-an-azure-blob-datastore). 
->>>>>>> aaf594e0
 
 ## Create MLTable
 
