--- conflicted
+++ resolved
@@ -33,8 +33,10 @@
 
 ## Get labeled data 
 In order to train computer vision models using AutoML, you need to first get labeled training data. The images need to be uploaded to the cloud and label annotations need to be in JSONL format. You can either use the Azure Machine Learning Data Labeling tool to label your data or you could start with prelabeled image data.
+In order to train computer vision models using AutoML, you need to first get labeled training data. The images need to be uploaded to the cloud and label annotations need to be in JSONL format. You can either use the Azure Machine Learning Data Labeling tool to label your data or you could start with prelabeled image data.
 
 ### Using Azure Machine Learning Data Labeling tool to label your training data
+If you don't have prelabeled data, you can use Azure Machine Learning's [data labeling tool](how-to-create-image-labeling-projects.md) to manually label images. This tool automatically generates the data required for training in the accepted format.
 If you don't have prelabeled data, you can use Azure Machine Learning's [data labeling tool](how-to-create-image-labeling-projects.md) to manually label images. This tool automatically generates the data required for training in the accepted format.
 
 It helps to create, manage, and monitor data labeling tasks for 
@@ -43,11 +45,7 @@
 + Object detection (bounding box)
 + Instance segmentation (polygon)
 
-<<<<<<< HEAD
 If you already have a data labeling project and you want to use that data, you can [export your labeled data as an Azure Machine Learning Dataset](how-to-manage-labeling-projects.md#export-the-labels) and then access the dataset under 'Datasets' tab in Azure Machine Learning studio. This exported dataset can then be passed as an input using `azureml:<tabulardataset_name>:<version>` format. Here's an example of how to pass existing dataset as input for training computer vision models.
-=======
-If you already have a data labeling project and you want to use that data, you can [export your labeled data as an Azure Machine Learning Dataset](how-to-create-image-labeling-projects.md#export-the-labels) and then access the dataset under 'Datasets' tab in Azure Machine Learning studio. This exported dataset can then be passed as an input using `azureml:<tabulardataset_name>:<version>` format. Here's an example of how to pass existing dataset as input for training computer vision models.
->>>>>>> ad21c1f9
 
 # [Azure CLI](#tab/cli)
 
@@ -78,18 +76,16 @@
 # [Studio](#tab/Studio)
 
 Refer to Cli/Sdk tabs for reference.
+Refer to Cli/Sdk tabs for reference.
 
 ---
 
 ### Using prelabeled training data from local machine
-<<<<<<< HEAD
 If you have previously labeled data that you would like to use to train your model, you will first need to upload the images to the default Azure Blob Storage of your Azure Machine Learning Workspace and register it as a [data asset](how-to-create-data-assets.md). 
-=======
-If you have previously labeled data that you would like to use to train your model, you'll first need to upload the images to the default Azure Blob Storage of your Azure Machine Learning Workspace and register it as a [data asset](how-to-create-data-assets.md). 
->>>>>>> ad21c1f9
 
 The following script uploads the image data on your local machine at path "./data/odFridgeObjects" to datastore in Azure Blob Storage. It then creates a new data asset with the name "fridge-items-images-object-detection" in your Azure Machine Learning Workspace. 
 
+If there already exists a data asset with the name "fridge-items-images-object-detection" in your Azure Machine Learning Workspace, it updates the version number of the data asset and point it to the new location where the image data uploaded.
 If there already exists a data asset with the name "fridge-items-images-object-detection" in your Azure Machine Learning Workspace, it updates the version number of the data asset and point it to the new location where the image data uploaded.
 
 # [Azure CLI](#tab/cli)
@@ -124,6 +120,7 @@
 ---
 
 If you already have your data present in an existing datastore and want to create a data asset out of it, you can do so by providing the path to the data in the datastore, instead of providing the path of your local machine. Update the code [above](how-to-prepare-datasets-for-automl-images.md#using-prelabeled-training-data-from-local-machine) with the following snippet.
+If you already have your data present in an existing datastore and want to create a data asset out of it, you can do so by providing the path to the data in the datastore, instead of providing the path of your local machine. Update the code [above](how-to-prepare-datasets-for-automl-images.md#using-prelabeled-training-data-from-local-machine) with the following snippet.
 
 # [Azure CLI](#tab/cli)
 [!INCLUDE [cli v2](includes/machine-learning-cli-v2.md)]
@@ -157,6 +154,7 @@
 ---
 
 Next, you'll need to get the label annotations in JSONL format. The schema of labeled data depends on the computer vision task at hand. Refer to [schemas for JSONL files for AutoML computer vision experiments](reference-automl-images-schema.md) to learn more about the required JSONL schema for each task type.
+Next, you'll need to get the label annotations in JSONL format. The schema of labeled data depends on the computer vision task at hand. Refer to [schemas for JSONL files for AutoML computer vision experiments](reference-automl-images-schema.md) to learn more about the required JSONL schema for each task type.
 
 If your training data is in a different format (like, pascal VOC or COCO), [helper scripts](https://github.com/Azure/azureml-examples/blob/v1-archive/v1/python-sdk/tutorials/automl-with-azureml/image-object-detection/coco2jsonl.py) to convert the data to JSONL are available in [notebook examples](https://github.com/Azure/azureml-examples/blob/main/sdk/python/jobs/automl-standalone-jobs).
 
@@ -165,11 +163,7 @@
 ![Animation showing how to register a data asset from the jsonl files](media\how-to-prepare-datasets-for-automl-images\ui-dataset-jsnol.gif)
 
 ### Using prelabeled training data from Azure Blob storage
-<<<<<<< HEAD
 If your labeled training data is in a container in Azure Blob storage, then you can access it directly from there by [creating a datastore referring to that container](how-to-datastore.md#create-an-azure-blob-datastore). 
-=======
-If you have your labeled training data present in a container in Azure Blob storage, then you can access it directly from there by [creating a datastore referring to that container](how-to-datastore.md#create-an-azure-blob-datastore). 
->>>>>>> ad21c1f9
 
 ## Create MLTable
 
