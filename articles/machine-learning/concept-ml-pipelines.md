---
title: 'What are machine learning pipelines?'
titleSuffix: Azure Machine Learning
description: Learn how machine learning pipelines help you build, optimize, and manage machine learning workflows.
services: machine-learning
ms.service: machine-learning
ms.subservice: core
ms.topic: conceptual
ms.author: laobri
author: lobrien
<<<<<<< HEAD
ms.date: 01/12/2021
=======
ms.date: 01/11/2021
>>>>>>> ca47b541
ms.custom: devx-track-python
---

# What are Azure Machine Learning pipelines?

In this article, you learn how a machine learning pipeline helps you build, optimize, and manage your machine learning workflow. 

<a name="compare"></a>
## Which Azure pipeline technology should I use?

The Azure cloud provides several types of pipeline, each with a different purpose. The following table lists the different pipelines and what they are used for:

| Scenario | Primary persona | Azure offering | OSS offering | Canonical pipe | Strengths | 
| -------- | --------------- | -------------- | ------------ | -------------- | --------- | 
| Model orchestration (Machine learning) | Data scientist | Azure Machine Learning Pipelines | Kubeflow Pipelines | Data -> Model | Distribution, caching, code-first, reuse | 
| Data orchestration (Data prep) | Data engineer | [Azure Data Factory pipelines](../data-factory/concepts-pipelines-activities.md) | Apache Airflow | Data -> Data | Strongly-typed movement, data-centric activities |
| Code & app orchestration (CI/CD) | App Developer / Ops | [Azure Pipelines](https://azure.microsoft.com/services/devops/pipelines/) | Jenkins | Code + Model -> App/Service | Most open and flexible activity support, approval queues, phases with gating | 

## What can machine learning pipelines do?

An Azure Machine Learning pipeline is an independently executable workflow of a complete machine learning task. Subtasks are encapsulated as a series of steps within the pipeline. An Azure Machine Learning pipeline can be as simple as one that calls a Python script, so _may_ do just about anything. Pipelines _should_ focus on machine learning tasks such as:

+ Data preparation including importing, validating and cleaning, munging and transformation, normalization, and staging
+ Training configuration including parameterizing arguments, filepaths, and logging / reporting configurations
+ Training and validating efficiently and repeatedly. Efficiency might come from specifying specific data subsets, different hardware compute resources, distributed processing, and progress monitoring
+ Deployment, including versioning, scaling, provisioning, and access control

Independent steps allow multiple data scientists to work on the same pipeline at the same time without over-taxing compute resources. Separate steps also make it easy to use different compute types/sizes for each step.

After the pipeline is designed, there is often more fine-tuning around the training loop of the pipeline. When you rerun a pipeline, the run jumps to the steps that need to be rerun, such as an updated training script. Steps that do not need to be rerun are skipped. 

With pipelines, you may choose to use different hardware for different tasks. Azure coordinates the various [compute targets](concept-azure-machine-learning-architecture.md) you use, so your intermediate data seamlessly flows to downstream compute targets.

You can [track the metrics for your pipeline experiments](./how-to-track-experiments.md) directly in  Azure portal or your [workspace landing page (preview)](https://ml.azure.com). After a pipeline has been published, you can configure a REST endpoint, which allows you to rerun the pipeline from any platform or stack.

In short, all of the complex tasks of the machine learning lifecycle can be helped with pipelines. Other Azure pipeline technologies have their own strengths. [Azure Data Factory pipelines](../data-factory/concepts-pipelines-activities.md) excels at working with data and [Azure Pipelines](https://azure.microsoft.com/services/devops/pipelines/) is the right tool for continuous integration and deployment. But if your focus is machine learning, Azure Machine Learning pipelines are likely to be the best choice for your workflow needs. 

### Analyzing dependencies

Many programming ecosystems have tools that orchestrate resource, library, or compilation dependencies. Generally, these tools use file timestamps to calculate dependencies. When a file is changed, only it and its dependents are updated (downloaded, recompiled, or packaged). Azure Machine Learning pipelines extend this concept. Like traditional build tools, pipelines calculate dependencies between steps and only perform the necessary recalculations. 

The dependency analysis in Azure Machine Learning pipelines is more sophisticated than simple timestamps though. Every step may run in a different hardware and software environment. Data preparation might be a time-consuming process but not need to run on hardware with powerful GPUs, certain steps might require OS-specific software, you might want to use distributed training, and so forth. 

Azure Machine Learning automatically orchestrates all of the dependencies between pipeline steps. This orchestration might include spinning up and down Docker images, attaching and detaching compute resources, and moving data between the steps in a consistent and automatic manner.

### Coordinating the steps involved

When you create and run a `Pipeline` object, the following high-level steps occur:

+ For each step, the service calculates requirements for:
    + Hardware compute resources
    + OS resources (Docker image(s))
    + Software resources (Conda / virtualenv dependencies)
    + Data inputs 
+ The service determines the dependencies between steps, resulting in a dynamic execution graph
+ When each node in the execution graph runs:
    + The service configures the necessary hardware and software environment (perhaps reusing existing resources)
    + The step runs, providing logging and monitoring information to its containing `Experiment` object
    + When the step completes, its outputs are prepared as inputs to the next step and/or written to storage
    + Resources that are no longer needed are finalized and detached

![Pipeline steps](./media/concept-ml-pipelines/run_an_experiment_as_a_pipeline.png)

## Building pipelines with the Python SDK

In the [Azure Machine Learning Python SDK](/python/api/overview/azure/ml/install?preserve-view=true&view=azure-ml-py), a pipeline is a Python object defined in the `azureml.pipeline.core` module. A [Pipeline](/python/api/azureml-pipeline-core/azureml.pipeline.core.pipeline%28class%29?preserve-view=true&view=azure-ml-py) object contains an ordered sequence of one or more [PipelineStep](/python/api/azureml-pipeline-core/azureml.pipeline.core.builder.pipelinestep?preserve-view=true&view=azure-ml-py) objects. The `PipelineStep` class is abstract and the actual steps will be of subclasses such as [EstimatorStep](/python/api/azureml-pipeline-steps/azureml.pipeline.steps.estimatorstep?preserve-view=true&view=azure-ml-py), [PythonScriptStep](/python/api/azureml-pipeline-steps/azureml.pipeline.steps.pythonscriptstep?preserve-view=true&view=azure-ml-py), or [DataTransferStep](/python/api/azureml-pipeline-steps/azureml.pipeline.steps.datatransferstep?preserve-view=true&view=azure-ml-py). The [ModuleStep](/python/api/azureml-pipeline-steps/azureml.pipeline.steps.modulestep?preserve-view=true&view=azure-ml-py) class holds a reusable sequence of steps that can be shared among pipelines. A `Pipeline` runs as part of an `Experiment`.

An Azure machine learning pipeline is associated with an Azure Machine Learning workspace and a pipeline step is associated with a compute target available within that workspace. For more information, see [Create and manage Azure Machine Learning workspaces in the Azure portal](./how-to-manage-workspace.md) or [What are compute targets in Azure Machine Learning?](./concept-compute-target.md).

### A simple Python Pipeline

This snippet shows the objects and calls needed to create and run a `Pipeline`:

```python
ws = Workspace.from_config() 
blob_store = Datastore(ws, "workspaceblobstore")
compute_target = ws.compute_targets["STANDARD_NC6"]
experiment = Experiment(ws, 'MyExperiment') 

input_data = Dataset.File.from_files(
    DataPath(datastore, '20newsgroups/20news.pkl'))

dataprep_step = PythonScriptStep(
    name="prep_data",
    script_name="dataprep.py",
    compute_target=cluster,
    arguments=[input_dataset.as_named_input('raw_data').as_mount(), dataprep_output]
    )
output_data = OutputFileDatasetConfig()
input_named = input_data.as_named_input('input')

steps = [ PythonScriptStep(
    script_name="train.py",
    arguments=["--input", input_named.as_download(), "--output", output_data],
    compute_target=compute_target,
    source_directory="myfolder"
) ]

pipeline = Pipeline(workspace=ws, steps=steps)

pipeline_run = experiment.submit(pipeline)
pipeline_run.wait_for_completion()
```

<<<<<<< HEAD
The snippet starts with common Azure Machine Learning objects, a `Workspace`, a `Datastore`, a [ComputeTarget](/python/api/azureml-core/azureml.core.computetarget?preserve-view=true&view=azure-ml-py), and an `Experiment`. Then, the code creates the objects to hold `input_data` and `output_data`. The array `steps` holds a single element, a `PythonScriptStep` that will use the data objects and run on the `compute_target`. Then, the code instantiates the `Pipeline` object itself, passing in the workspace and steps array. The call to `experiment.submit(pipeline)` begins the Azure Machine Learning pipeline run. The call to `wait_for_completion()` blocks until the pipeline is finished. 
=======
The snippet starts with common Azure Machine Learning objects, a `Workspace`, a `Datastore`, a [ComputeTarget](/python/api/azureml-core/azureml.core.computetarget?preserve-view=true&view=azure-ml-py), and an `Experiment`. Then, the code creates the objects to hold `input_data` and `output_data`. The `input_data` is an instance of [FileDataset](https://docs.microsoft.com/python/api/azureml-core/azureml.data.filedataset?view=azure-ml-py&preserve-view=true) and the `output_data` is an instance of  [OutputFileDatasetConfig](https://docs.microsoft.com/python/api/azureml-core/azureml.data.output_dataset_config.outputfiledatasetconfig?view=azure-ml-py&preserve-view=true). For `OutputFileDatasetConfig` the default behavior is to copy the output to the `workspaceblobstore` datastore under the path `/dataset/{run-id}/{output-name}`, where `run-id` is the Run's ID and `output-name` is an auto-generated value if not specified by the developer.

The array `steps` holds a single element, a `PythonScriptStep` that will use the data objects and run on the `compute_target`. Then, the code instantiates the `Pipeline` object itself, passing in the workspace and steps array. The call to `experiment.submit(pipeline)` begins the Azure ML pipeline run. The call to `wait_for_completion()` blocks until the pipeline is finished. 
>>>>>>> ca47b541

To learn more about connecting your pipeline to your data, see the articles [Data access in Azure Machine Learning](concept-data.md) and [Moving data into and between ML pipeline steps (Python)](how-to-move-data-in-out-of-pipelines.md). 

## Building pipelines with the designer

Developers who prefer a visual design surface can use the Azure Machine Learning designer to create pipelines. You can access this tool from the **Designer** selection on the homepage of your workspace.  The designer allows you to drag and drop steps onto the design surface. 

When you visually design pipelines, the inputs and outputs of a step are displayed visibly. You can drag and drop data connections, allowing you to quickly understand and modify the dataflow of your pipeline.

![Azure Machine Learning designer example](./media/concept-designer/designer-drag-and-drop.gif)

## Key advantages

The key advantages of using pipelines for your machine learning workflows are:

|Key advantage|Description|
|:-------:|-----------|
|**Unattended&nbsp;runs**|Schedule steps to run in parallel or in sequence in a reliable and unattended manner. Data preparation and modeling can last days or weeks, and pipelines allow you to focus on other tasks while the process is running. |
|**Heterogenous compute**|Use multiple pipelines that are reliably coordinated across heterogeneous and scalable compute resources and storage locations. Make efficient use of available compute resources by running individual pipeline steps on different compute targets, such as HDInsight, GPU Data Science VMs, and Databricks.|
|**Reusability**|Create pipeline templates for specific scenarios, such as retraining and batch-scoring. Trigger published pipelines from external systems via simple REST calls.|
|**Tracking and versioning**|Instead of manually tracking data and result paths as you iterate, use the pipelines SDK to explicitly name and version your data sources, inputs, and outputs. You can also manage scripts and data separately for increased productivity.|
| **Modularity** | Separating areas of concerns and isolating changes allows software to evolve at a faster rate with higher quality. | 
|**Collaboration**|Pipelines allow data scientists to collaborate across all areas of the machine learning design process, while being able to concurrently work on pipeline steps.|

## Next steps

Azure Machine Learning pipelines are a powerful facility that begins delivering value in the early development stages. The value increases as the team and project grows. This article has explained how pipelines are specified with the Azure Machine Learning Python SDK and orchestrated on Azure. You've seen some simple source code and been introduced to a few of the `PipelineStep` classes that are available. You should have a sense of when to use Azure Machine Learning pipelines and how Azure runs them. 

+ Learn how to [create your first pipeline](how-to-create-your-first-pipeline.md).

+ Learn how to [run batch predictions on large data](tutorial-pipeline-batch-scoring-classification.md ).

+ See the SDK reference docs for [pipeline core](/python/api/azureml-pipeline-core/?preserve-view=true&view=azure-ml-py) and [pipeline steps](/python/api/azureml-pipeline-steps/?preserve-view=true&view=azure-ml-py).

+ Try out example Jupyter notebooks showcasing [Azure Machine Learning pipelines](https://github.com/Azure/MachineLearningNotebooks/blob/master/how-to-use-azureml/machine-learning-pipelines). Learn how to [run notebooks to explore this service](samples-notebooks.md).<|MERGE_RESOLUTION|>--- conflicted
+++ resolved
@@ -8,11 +8,7 @@
 ms.topic: conceptual
 ms.author: laobri
 author: lobrien
-<<<<<<< HEAD
 ms.date: 01/12/2021
-=======
-ms.date: 01/11/2021
->>>>>>> ca47b541
 ms.custom: devx-track-python
 ---
 
@@ -117,13 +113,9 @@
 pipeline_run.wait_for_completion()
 ```
 
-<<<<<<< HEAD
-The snippet starts with common Azure Machine Learning objects, a `Workspace`, a `Datastore`, a [ComputeTarget](/python/api/azureml-core/azureml.core.computetarget?preserve-view=true&view=azure-ml-py), and an `Experiment`. Then, the code creates the objects to hold `input_data` and `output_data`. The array `steps` holds a single element, a `PythonScriptStep` that will use the data objects and run on the `compute_target`. Then, the code instantiates the `Pipeline` object itself, passing in the workspace and steps array. The call to `experiment.submit(pipeline)` begins the Azure Machine Learning pipeline run. The call to `wait_for_completion()` blocks until the pipeline is finished. 
-=======
 The snippet starts with common Azure Machine Learning objects, a `Workspace`, a `Datastore`, a [ComputeTarget](/python/api/azureml-core/azureml.core.computetarget?preserve-view=true&view=azure-ml-py), and an `Experiment`. Then, the code creates the objects to hold `input_data` and `output_data`. The `input_data` is an instance of [FileDataset](https://docs.microsoft.com/python/api/azureml-core/azureml.data.filedataset?view=azure-ml-py&preserve-view=true) and the `output_data` is an instance of  [OutputFileDatasetConfig](https://docs.microsoft.com/python/api/azureml-core/azureml.data.output_dataset_config.outputfiledatasetconfig?view=azure-ml-py&preserve-view=true). For `OutputFileDatasetConfig` the default behavior is to copy the output to the `workspaceblobstore` datastore under the path `/dataset/{run-id}/{output-name}`, where `run-id` is the Run's ID and `output-name` is an auto-generated value if not specified by the developer.
 
 The array `steps` holds a single element, a `PythonScriptStep` that will use the data objects and run on the `compute_target`. Then, the code instantiates the `Pipeline` object itself, passing in the workspace and steps array. The call to `experiment.submit(pipeline)` begins the Azure ML pipeline run. The call to `wait_for_completion()` blocks until the pipeline is finished. 
->>>>>>> ca47b541
 
 To learn more about connecting your pipeline to your data, see the articles [Data access in Azure Machine Learning](concept-data.md) and [Moving data into and between ML pipeline steps (Python)](how-to-move-data-in-out-of-pipelines.md). 
 
