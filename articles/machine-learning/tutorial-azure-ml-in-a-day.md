--- conflicted
+++ resolved
@@ -30,9 +30,7 @@
     * Create a workspace.
     * Create a cloud-based compute instance to use for your development environment.
     * Create a new notebook, if you want to copy/paste code into cells.
-    * Or, open the notebook version of this tutorial by opening **tutorials/azureml-in-a-day/azureml-in-a-day.ipynb** from the **Samples** section of studio.  Then select **Clone this notebook** to add the notebook to your **Files**.
-
-## Set your notebook kernel
+    * Or, open the notebook version of this tutorial by opening **tutorials/azureml-in-a-day/azureml-in-a-day.ipynb** from the **Samples** section of studio.  Then select **Clone** to add the notebook to your **Files**.
 
 1. On the top bar above your opened notebook, you'll see the compute instance you created during the  [Quickstart: Set up your Azure Machine Learning cloud workstation](quickstart-create-resources.md)  to use for running the notebook.
 
@@ -327,11 +325,7 @@
 
 View the job in Azure Machine Learning studio by selecting the link in the output of the previous cell.
 
-<<<<<<< HEAD
-The output of this job looks like this in Azure ML studio. Explore the tabs for various details like metrics, outputs etc. Once the model completes, this training script registers a model in your workspace.
-=======
 The output of this job will look like this in the Azure Machine Learning studio. Explore the tabs for various details like metrics, outputs etc. Once completed, the job will register a model in your workspace as a result of training. 
->>>>>>> def85080
 
 :::image type="content" source="media/tutorial-azure-ml-in-a-day/view-job.gif" alt-text="Screenshot shows the overview page for the job.":::
 
