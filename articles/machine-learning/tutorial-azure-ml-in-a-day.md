--- conflicted
+++ resolved
@@ -1,9 +1,5 @@
 ---
-<<<<<<< HEAD
-title: "Quickstart: Azure ML in a day"
-=======
 title: "Quickstart: Get started with Azure Machine Learning"
->>>>>>> 72098519
 titleSuffix: Azure Machine Learning
 description: Use Azure Machine Learning to train and deploy a model in a cloud-based Python Jupyter Notebook. 
 services: machine-learning
@@ -18,11 +14,7 @@
 #Customer intent: As a professional data scientist, I want to know how to build and deploy a model with Azure Machine Learning by using Python in a Jupyter Notebook.
 ---
 
-<<<<<<< HEAD
-# Quickstart: First look at Azure Machine Learning
-=======
 # Quickstart: Get started with Azure Machine Learning
->>>>>>> 72098519
 
 [!INCLUDE [sdk v2](../../includes/machine-learning-sdk-v2.md)]
 
@@ -38,11 +30,7 @@
     * Create a workspace.
     * Create a cloud-based compute instance to use for your development environment.
     * Create a new notebook, if you want to copy/paste code into cells.
-<<<<<<< HEAD
-    * Or, open the notebook version of this tutorial by opening **tutorials/azureml-in-a-day/azureml-in-a-day.ipynb** from the **Samples** section of studio.  Then select **Clone** to add the notebook to your **Files**.
-=======
     * Or, open the notebook version of this tutorial by opening **tutorials/get-started-notebooks/quickstart.ipynb** from the **Samples** section of studio.  Then select **Clone** to add the notebook to your **Files**.
->>>>>>> 72098519
 
 1. On the top bar above your opened notebook, you'll see the compute instance you created during the  [Quickstart: Set up your Azure Machine Learning cloud workstation](quickstart-create-resources.md)  to use for running the notebook.
 
@@ -60,11 +48,7 @@
 >
 > To run a single code cell in a notebook, click the code cell and hit **Shift+Enter**. Or, run the entire notebook by choosing **Run all** from the top toolbar.
 
-<<<<<<< HEAD
-<!-- nbstart https://raw.githubusercontent.com/Azure/azureml-examples/new-tutorial-series/quickstart/quickstart.ipynb -->
-=======
 <!-- nbstart https://raw.githubusercontent.com/Azure/azureml-examples/new-tutorial-series/tutorials/get-started-notebooks/quickstart.ipynb -->
->>>>>>> 72098519
 
 
 ## Connect to the workspace
@@ -182,11 +166,6 @@
 The cell below uses IPython magic to write the training script into the directory you just created.
 
 
-<<<<<<< HEAD
-
-
-=======
->>>>>>> 72098519
 ```python
 %%writefile {train_src_dir}/main.py
 import os
@@ -301,11 +280,7 @@
 Here, you'll create input variables to specify the input data, split ratio, learning rate and registered model name.  The command script will:
 * Use the compute created earlier to run this command.
 * Use an *environment* that defines software and runtime libraries needed for the training script. Azure Machine Learning provides many curated or ready-made environments, which are useful for common training and inference scenarios. You'll use one of those environments here.  In the [Train a model](tutorial-train-model.md) tutorial, you'll learn how to create a custom environment. 
-<<<<<<< HEAD
-* Configure some metadata like display name, experiment name etc. An *experiment* is a container for all the iterations you do on a certain project. All the jobs submitted under the same experiment name would be listed next to each other in Azure ML studio.
-=======
 * Configure some metadata like display name, experiment name etc. An *experiment* is a container for all the iterations you do on a certain project. All the jobs submitted under the same experiment name would be listed next to each other in Azure Machine Learning studio.
->>>>>>> 72098519
 * Configure the command line action itself - `python main.py` in this case. The inputs/outputs are accessible in the command via the `${{ ... }}` notation.
 * In this sample, we access the data from a file on the internet. 
 
@@ -355,8 +330,6 @@
 > [!IMPORTANT]
 > Wait until the status of the job is complete before returning to this notebook to continue. The job will take 2 to 3 minutes to run. It could take longer (up to 10 minutes) if the compute cluster has been scaled down to zero nodes and custom environment is still building.
 
-
-
 ## Deploy the model as an online endpoint
 
 Now deploy your machine learning model as a web service in the Azure cloud, an [`online endpoint`](concept-endpoints.md).
@@ -381,13 +354,6 @@
 
 Create the endpoint:
 
-<<<<<<< HEAD
-```python
-import uuid
-
-# Creating a unique name for the endpoint
-online_endpoint_name = "credit-endpoint-" + str(uuid.uuid4())[:8]
-=======
 
 ```python
 # Expect the endpoint creation to take a few minutes
@@ -412,7 +378,6 @@
 endpoint = ml_client.online_endpoints.begin_create_or_update(endpoint).result()
 
 print(f"Endpoint {endpoint.name} provisioning state: {endpoint.provisioning_state}")
->>>>>>> 72098519
 ```
 
 > [!NOTE]
@@ -420,44 +385,10 @@
 
 Once the endpoint has been created, you can retrieve it as below:
 
-<<<<<<< HEAD
-
-```python
-from azure.ai.ml.entities import (
-    ManagedOnlineEndpoint,
-    ManagedOnlineDeployment,
-    Model,
-    Environment,
-)
-
-# create an online endpoint
-endpoint = ManagedOnlineEndpoint(
-    name=online_endpoint_name,
-    description="this is an online endpoint",
-    auth_mode="key",
-    tags={
-        "training_dataset": "credit_defaults",
-        "model_type": "sklearn.GradientBoostingClassifier",
-    },
-)
-
-endpoint = ml_client.online_endpoints.begin_create_or_update(endpoint).result()
-
-print(f"Endpoint {endpoint.name} provisioning state: {endpoint.provisioning_state}")
-```
-=======
->>>>>>> 72098519
 
 ```python
 endpoint = ml_client.online_endpoints.get(name=online_endpoint_name)
 
-<<<<<<< HEAD
-
-```python
-endpoint = ml_client.online_endpoints.get(name=online_endpoint_name)
-
-=======
->>>>>>> 72098519
 print(
     f'Endpoint "{endpoint.name}" with provisioning state "{endpoint.provisioning_state}" is retrieved'
 )
@@ -484,15 +415,7 @@
 # picking the model to deploy. Here we use the latest version of our registered model
 model = ml_client.models.get(name=registered_model_name, version=latest_model_version)
 
-<<<<<<< HEAD
-```python
-# picking the model to deploy. Here we use the latest version of our registered model
-model = ml_client.models.get(name=registered_model_name, version=latest_model_version)
-
-
-=======
 # Expect this deployment to take approximately 6 to 8 minutes.
->>>>>>> 72098519
 # create an online deployment.
 blue_deployment = ManagedOnlineDeployment(
     name="blue",
@@ -512,15 +435,11 @@
 
 ### Test with a sample query
 
-<<<<<<< HEAD
-
-=======
 Once the model is deployed to the endpoint, you can run inference with it.
 
 Create a sample request file following the design expected in the run method in the score script.
 
 
->>>>>>> 72098519
 ```python
 deploy_dir = "./deploy"
 os.makedirs(deploy_dir, exist_ok=True)
@@ -566,15 +485,6 @@
 
 <!-- nbend -->
 
-<<<<<<< HEAD
-
-```python
-ml_client.online_endpoints.begin_delete(name=online_endpoint_name)
-```
-
-<!-- nbend -->
-=======
->>>>>>> 72098519
 
 
 ### Delete everything
