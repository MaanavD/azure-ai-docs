- name: Azure Machine Learning Documentation
  href: index.yml
- name: Overview
  items:
    - name: What is Azure Machine Learning?
      displayName: AML, services, overview, introduction
      href: overview-what-is-azure-machine-learning.md
    # v1
    - name: Azure Machine Learning SDK & CLI v1
      href: ./v1/introduction.md
    # end v1
    - name: Glossary
      href: azure-machine-learning-glossary.md
    # v1
    - name: Architecture & terms
      displayName: architecture, concepts, definitions, glossary
      href: ./v1/concept-azure-machine-learning-architecture.md
    # end v1
- name: Upgrade to v2
  items:
    - name: Upgrade overview
      displayName: migration
      href: how-to-migrate-from-v1.md
    - name: Upgrade resources and assets
      items:
        - name: "Workspace"
          displayName: migration, v1, v2
          href: migrate-to-v2-resource-workspace.md
        - name: "Compute"
          displayName: migration, v1, v2
          href: migrate-to-v2-resource-compute.md
        - name: "Datastore"
          displayName: migration, v1, v2
          href: migrate-to-v2-resource-datastore.md
        - name: "Data assets"
          displayName: migration, v1, v2
          href: migrate-to-v2-assets-data.md
        - name: "Model assets"
          displayName: migration, v1, v2
          href: migrate-to-v2-assets-model.md
    - name: Upgrade training
      items:
        - name: "Run a script"
          displayName: migration, v1, v2
          href: migrate-to-v2-command-job.md
        - name: "Local runs"
          displayName: migration, v1, v2
          href: migrate-to-v2-local-runs.md
        - name: "AutoML"
          displayName: migration, v1, v2
          href: migrate-to-v2-execution-automl.md
        - name: "Hyperparameter tuning"
          displayName: migration, v1, v2
          href: migrate-to-v2-execution-hyperdrive.md
        - name: "Parallel run step"
          displayName: migration, v1, v2
          href: migrate-to-v2-execution-parallel-run-step.md
        - name: "Pipelines"
          displayName: migration, v1, v2
          href: migrate-to-v2-execution-pipeline.md
    - name: Upgrade endpoints
      items:
        - name: "Online endpoints"
          displayName: migration, v1, v2
          href: migrate-to-v2-deploy-endpoints.md
        - name: "Pipeline endpoints"
          displayName: migration, v1, v2, publish pipelines
          href: migrate-to-v2-deploy-pipelines.md
        - name: "Upgrade from ACI web services to managed online endpoints"
          displayName: migration, v1, v2
          href: migrate-to-v2-managed-online-endpoints.md
- name: Setup
  expanded: true
  items:
    - name: Create ML resources to get started
      href: quickstart-create-resources.md
- name: Quickstart
  expanded: true
  items:
    - name: Get started with Azure ML
      href: tutorial-azure-ml-in-a-day.md
- name: Tutorials
  expanded: true
  items:
    - name: Start with the basics
      items:
        - name: Prepare and explore data
          href: tutorial-explore-data.md
        - name: Develop on a cloud workstation
          href: tutorial-cloud-workstation.md
        - name: Train a model
          href: tutorial-train-model.md
        - name: Deploy a model
          href: tutorial-deploy-model.md
        - name: Set up a reusable pipeline
          href: tutorial-pipeline-python-sdk.md
    - name: Build models
      items: 
        - name: Automated ML
          items:
            - name: Object detection with AutoML (SDK)
              displayName: automl, automated, auto ml, computer vision, images, image model
              href: tutorial-auto-train-image-models.md
            - name: Create automated ML experiments
              displayName: automl, automated, auto ml, portal, studio, ui
              href: tutorial-first-experiment-automated-ml.md
            - name: Forecast demand (Bike share data)
              displayName: automl, automated, auto ml, portal, studio, ui
              href: tutorial-automated-ml-forecast.md
        # v1
        - name: Designer (drag-n-drop)
          items:
            - name: 1. Train a regression model
              displayName: studio
              href: tutorial-designer-automobile-price-train-score.md
            - name: 2. Deploy the model
              displayName: studio
              href: tutorial-designer-automobile-price-deploy.md
        # end v1
        - name: Use Visual Studio Code
          href: tutorial-train-deploy-image-classification-model-vscode.md
    - name: Develop and operationalize features
      items:
        - name: Develop and register a feature set with managed feature store (preview)
          href: tutorial-get-started-with-feature-store.md
        - name: Enable materialization and backfill feature data (preview)
          href: tutorial-enable-materialization-backfill-data.md
        - name: Experiment and train models using features (preview)
          href: tutorial-experiment-train-models-using-features.md
        - name: Enable recurrent materialization and run batch inference (preview)
          href: tutorial-enable-recurrent-materialization-run-batch-inference.md
    # v1
    - name: Python get started (Day 1)
      items:
        - name: 1. Run a Python script
          href: ./v1/tutorial-1st-experiment-hello-world.md
        - name: 2. Train your model
          href: ./v1/tutorial-1st-experiment-sdk-train.md
        - name: 3. Use your own data
          href: ./v1/tutorial-1st-experiment-bring-data.md
    - name: Train & deploy image classification
      displayName: MNIST
      href: ./v1/tutorial-train-deploy-notebook.md
    - name: "Build a training pipeline (Python)"
      href: "./v1/tutorial-pipeline-python-sdk.md"
    - name: Microsoft Power BI integration
      items:
        - name: "Train and deploy models"
          href: ./v1/tutorial-power-bi-custom-model.md
    # end v1
- name: Samples
  items:
    - name: Jupyter Notebooks
      displayName: example, examples, server, jupyter, azure notebooks, python, notebook, github
      href: samples-notebooks.md
    # v1
    - name: Jupyter Notebooks
      displayName: example, examples, server, jupyter, azure notebooks, python, notebook, github
      href: ./v1/samples-notebooks-v1.md
    # end v1
    - name: Examples repository (v2)
      displayName: example, examples, jupyter, python, notebook, github
      href: https://github.com/Azure/azureml-examples
    - name: Examples repository (v1)
      displayName: example, examples, jupyter, python, notebook, github
      href: https://github.com/azure/machinelearningnotebooks
      # v1
    - name: Designer examples & datasets
      displayName: example, examples, studio, pipelines, data sets, modules, components
      href: samples-designer.md
    # end v1
    - name: End-to-end MLOps examples
      href: https://github.com/Azure/mlops-v2
- name: Concepts
  items:
    - name: What is v2?
      href: concept-v2.md
    - name: Work with Data
      items:
        # v1
        - name: Data access
          href: ./v1/concept-data.md
        - name: Studio network data access
          href: ./v1/concept-network-data-access.md
        # end v1
        - name: Apache Spark in Azure Machine Learning
          href: apache-spark-azure-ml-concepts.md
        - name: Data concepts in Azure Machine Learning
          href: concept-data.md
        - name: Sourcing human data responsibly
          href: concept-sourcing-human-data.md
        - name: Compliance
          items:
            - name: Export and delete data
              displayName: GDPR
              href: how-to-export-delete-data.md
    - name: Managed feature store
      items:
        - name: What is a managed feature store?
          href: concept-what-is-managed-feature-store.md
        - name: Top-level entities in managed feature store
          href: concept-top-level-entities-in-managed-feature-store.md
    - name: Train models
      items:
        - name: Model training
          displayName: run config, machine learning pipeline, ml pipeline, train model
          href: concept-train-machine-learning-model.md
        # v1
        - name: Model training
          displayName: run config, machine learning pipeline, ml pipeline, train model
          href: ./v1/concept-train-machine-learning-model-v1.md
        # end v1
        - name: Distributed training
          displayName: parallellization, deep learning, deep neural network, dnn
          href: concept-distributed-training.md
        - name: Deep learning
          displayName: deep learning vs machine learning, deep learning, vs, versus
          href: concept-deep-learning-vs-machine-learning.md
        - name: MLflow models
          displayName: tracking models, mlflow, custom, flavors
          href: concept-mlflow-models.md
        - name: AutoML
          items:
            - name: Automated ML overview
              displayName: automl, auto ml
              href: concept-automated-ml.md
            # v1
            - name: Automated ML overview
              displayName: automl, auto ml
              href: ./v1/concept-automated-ml-v1.md
            # end v1
            - name: Time series forecasting
              items:
                - name: Forecasting methods
                  displayName: auto ML, time series, forecasting, methods
                  href: concept-automl-forecasting-methods.md
                - name: Deep learning models
                  displayName: auto ML, time series, forecasting, deep learning, TCN
                  href: concept-automl-forecasting-deep-learning.md
                - name: Model sweeping and selection
                  displayName: auto ML, time series, forecasting, model selection, sweeping
                  href: concept-automl-forecasting-sweeping.md
                - name: Calendar features
                  displayName: auto ML, time series, calendar features, holiday features
                  href: concept-automl-forecasting-calendar-features.md
                - name: Lag features
                  displayName: auto ML, time series, lags
                  href: concept-automl-forecasting-lags.md
            - name: Overfitting & imbalanced data
              displayName: automl, auto ml, risks
              href: concept-manage-ml-pitfalls.md
        # v1
        - name: Designer (drag-n-drop ML)
          items:
            - name: Designer overview
              displayName: studio
              href: concept-designer-v1.md
            - name: Algorithm cheat sheet
              href: algorithm-cheat-sheet.md
            - name: How to select algorithms
              href: how-to-select-algorithms.md
        # end v1
    - name: Deploy to production
      items:
        - name: Endpoints for inference
          href: concept-endpoints.md
        - name: Endpoints
          items:
            - name: Online endpoints
              href: concept-endpoints-online.md
            - name: Batch endpoints
              href: concept-endpoints-batch.md
        - name: Model portability (ONNX)
          href: concept-onnx.md
        - name: Prebuilt docker images for inference
          href: concept-prebuilt-docker-images-inference.md
    - name: Monitor models
      items:
        - name: Model data collection
          href: concept-data-collection.md
        - name: Model monitoring
          href: concept-model-monitoring.md
    - name: MLflow
      items:
        - name: MLflow and Azure Machine Learning
          href: concept-mlflow.md
        # v1
        - name: MLflow
          href: ./v1/concept-mlflow-v1.md
        # end v1
        - name: MLflow models
          displayName: tracking models, mlflow, custom, flavors
          href: concept-mlflow-models.md
    - name: Model Catalog
      items:
        - name: Foundation Models in Model Catalog
          href: concept-foundation-models.md
    - name: Manage the ML lifecycle (MLOps)
      items:
        - name: MLOps capabilities
          displayName: deploy, deployment, publish, production, operationalize, operationalization
          href: concept-model-management-and-deployment.md
        # v1
        - name: MLOps capabilities
          displayName: deploy, deployment, publish, production, operationalize, operationalization
          href: ./v1/concept-model-management-and-deployment.md
        # end v1
        - name: Registries
          displayName: collaborate share
          href: concept-machine-learning-registries-mlops.md
        - name: ML pipelines
          href: concept-ml-pipelines.md
        - name: ML components
          href: concept-component.md
        - name: Designer (drag-n-drop ML)
          href: concept-designer-v2.md
        - name: Git integration
          displayName: github gitlab
          href: concept-train-model-git-integration.md
    - name: Responsible AI
      items:
        - name: Responsible AI overview
          displayName: responsible, ml
          href: concept-responsible-ai.md
        - name: Implement Responsible AI in Practice
          items:
            - name: Responsible AI dashboard
              href: concept-responsible-ai-dashboard.md
            - name: Responsible AI scorecard
              href: concept-responsible-ai-scorecard.md
            - name: Model interpretability
              displayName: explainability, explanations, interpretability
              href: how-to-machine-learning-interpretability.md
            - name: Fairness in Machine Learning
              displayName: fairness, bias, model performance, disparity metrics, unfairness
              href: concept-fairness-ml.md
            - name: Causal analysis
              displayName: causal analysis, causal inference
              href: concept-causal-inference.md
            - name: Assess errors in ML models
              displayName: error analysis, model error
              href: concept-error-analysis.md
            - name: Understand your datasets
              displayName: exploratory data analysis, EDA, dataset explorer
              href: concept-data-analysis.md
            - name: Counterfactual analysis and what-if
              href: concept-counterfactual-analysis.md
    - name: Workspace & compute resources
      items:
        - name: Workspace
          href: concept-workspace.md
        - name: Environments
          href: concept-environments.md
        - name: Compute instance
          displayName: resource, dsvm, Data Science Virtual Machine
          href: concept-compute-instance.md
        - name: Compute target
          displayName: resource, dsvm, AKS, kubernetes, amlcompute, Data Science Virtual Machine, local, cluster, ACI, container instance, ADB, Databricks, data lake, lake, HDI, HDInsight
          href: concept-compute-target.md
    - name: Security
      items:
        - name: Enterprise security overview
          displayName: authorization authentication encryption aad azure active directory
          href: concept-enterprise-security.md
        - name: Secured workspace traffic flow
          href: concept-secure-network-traffic-flow.md
        - name: Security baseline
          href: /security/benchmark/azure/baselines/machine-learning-security-baseline?context=/azure/machine-learning/context/ml-context
        - name: Security controls by Azure Policy
          href: ./security-controls-policy.md
        - name: Data encryption
          href: concept-data-encryption.md
        - name: Customer-managed keys
          href: concept-customer-managed-keys.md
        - name: Vulnerability management
          href: concept-vulnerability-management.md
- name: Infrastructure & security
  items:
    - name: Tutorials & templates
      items:
        - name: "Tutorial: Create a secure workspace in Azure portal"
          href: tutorial-create-secure-workspace.md
        - name: "Tutorial: Create a secure workspace with templates"
          href: tutorial-create-secure-workspace-template.md
    - name: Identity & access management
      items:
        - name: Set up authentication
          displayName: authentication, auth, oauth
          href: how-to-setup-authentication.md
        - name: Set up service authentication
          displayName: managed identity
          href: how-to-identity-based-service-authentication.md
        # v1
        - name: Use managed identities for access control
          href: ./v1/how-to-use-managed-identities.md
        - name: Authenticate from the SDK v1
          href: ./v1/how-to-setup-authentication.md
        # end v1
        - name: Manage users and roles
          href: how-to-assign-roles.md
    - name: Network security
      items:
        - name: Plan for network isolation
          href: how-to-network-isolation-planning.md
        - name: Virtual network overview
          displayName: vnet, blob
          href: how-to-network-security-overview.md
        - name: Use managed virtual network
          displayName: vnet, workspace, network isolation
          href: how-to-managed-network.md
        - name: Troubleshoot managed virtual network
          href: how-to-troubleshoot-managed-network.md
        - name: Use Azure Virtual Network
          items:
          - name: Secure workspace resources
            displayName: vnet, workspace, network isolation, container registry
            href: how-to-secure-workspace-vnet.md
          - name: Secure machine learning registry
            href: how-to-registry-network-isolation.md
          - name: Secure training environment
            displayName: vnet, No public IP
            href: how-to-secure-training-vnet.md
          - name: Secure inference environment
            displayName: vnet, Managed Endpoint, AKS
            href: how-to-secure-inferencing-vnet.md
          # v1 stuff
          - name: Secure workspace resources
            displayName: vnet, workspace, container instance, container registry
            href: ./v1/how-to-secure-workspace-vnet.md
          - name: Secure training environment
            displayName: vnet, No public IP
            href: ./v1/how-to-secure-training-vnet.md
          - name: Secure inference environment
            displayName: vnet, Managed Endpoint, AKS
            href: ./v1/how-to-secure-inferencing-vnet.md
          # end v1
          - name: Use studio in a virtual network
            displayName: vnet
            href: how-to-enable-studio-virtual-network.md
          - name: Use private endpoint
            displayName: private endpoint
            href: how-to-configure-private-link.md
          # v1
          - name: Use private endpoint
            displayName: private endpoint
            href: ./v1/how-to-configure-private-link.md
          - name: Configure secure web services (v1)
            displayName: ssl, tls
            href: ./v1/how-to-secure-web-service.md
          # end v1
          - name: Use custom DNS
            href: how-to-custom-dns.md
          - name: Configure required network traffic
            displayName: firewall, user-defined route, udr
            href: how-to-access-azureml-behind-firewall.md
          - name: Data exfiltration prevention
            displayName: loss
            href: how-to-prevent-data-loss-exfiltration.md
          - name: Configure network isolation with v2
            href: how-to-configure-network-isolation-with-v2.md
          - name: Securely attach Azure Databricks
            href: how-to-securely-attach-databricks.md
    # v1 for now - need PM update to v2
    - name: Data protection
      items:
        - name: Failover & disaster recovery
          displayName: high availability
          href: ./v1/how-to-high-availability-machine-learning.md
        - name: Regenerate storage access keys
          href: ./v1/how-to-change-storage-access-key.md
    # end v1
    - name: Create & manage workspaces
      items:
        - name: Use Azure portal or Python SDK
          href: how-to-manage-workspace.md
        - name: Use Azure CLI
          href: how-to-manage-workspace-cli.md
        # v1
        - name: Use Azure CLI
          href: ./v1/how-to-manage-workspace-cli.md
        # v2
        - name: Use Azure PowerShell
          href: how-to-manage-workspace-powershell.md
        - name: Use Resource Manager template
          displayName: arm
          href: how-to-create-workspace-template.md
        - name: Use Terraform
          href: how-to-manage-workspace-terraform.md
        - name: Use REST
          href: how-to-manage-rest.md
        - name: Recover workspace after deletion
          displayName: soft-delete
          href: concept-soft-delete.md
        - name: How to move a workspace
          href: how-to-move-workspace.md
        - name: Securely integrate Azure Synapse & Azure Machine Learning
          href: how-to-private-endpoint-integration-synapse.md
        - name: Workspace Diagnostics
          href: how-to-workspace-diagnostic-api.md
        - name: Customer-managed keys
          href: how-to-setup-customer-managed-keys.md
    - name: Create & manage registries
      href: how-to-manage-registries.md
    - name: Create & manage compute resources
      items:
        - name: Compute instance
          displayName: compute target, No public IP
          href: how-to-create-manage-compute-instance.md
        # v1
        - name: Compute instance
          displayName: compute target
          href: ./v1/how-to-create-manage-compute-instance.md
        # end v1
        - name: Customize compute instance with a script
          href: how-to-customize-compute-instance.md
        - name: Compute cluster
          displayName: compute target, low priority, managed identity
          href: how-to-create-attach-compute-cluster.md
        # v1
        - name: Compute cluster
          displayName: compute target, low priority, managed identity
          href: ./v1/how-to-create-attach-compute-cluster.md
        # end v1
        - name: Serverless compute
          displayName: compute target, low priority, managed identity
          href: how-to-use-serverless-compute.md
        - name: Manage compute resources
          displayName: compute target, dsvm, Data Science Virtual Machine, local, cluster, ACI, container instance, Databricks, data lake, lake, HDI, HDInsight, low priority, managed identity
          href: how-to-create-attach-compute-studio.md
        # v1
        - name: Azure Kubernetes Service
          displayName: AKS, inference
          href: ./v1/how-to-create-attach-kubernetes.md
        # end v1
        - name: Attach and Manage a Synapse Spark pool
          displayName: Attach and Manage a Synapse Spark pool
          href: how-to-manage-synapse-spark-pool.md
        # v1
        - name: Link to Azure Synapse Analytics workspace
          href: ./v1/how-to-link-synapse-ml-workspaces.md
        # end v1
    - name: AKS and Azure Arc-enabled Kubernetes
      items:
        - name: What is Kubernetes compute target
          displayName: compute target, Azure Kuberentes Service, Azure Arc-enabled Kubernetes, AKS, on-premises, multi-cloud
          href: how-to-attach-kubernetes-anywhere.md
        - name: Step 1 - Deploy Azure Machine Learning extension
          displayName: AKS, Arc Kubernetes, inference router
          href: how-to-deploy-kubernetes-extension.md
        - name: Step 2 - Attach cluster to workspace
          displayName: AKS, Arc Kubernetes, attach
          href: how-to-attach-kubernetes-to-workspace.md
        - name: Create and manage instance types
          displayName: compute target, instance types, AKS, Arc Kubernetes
          href: how-to-manage-kubernetes-instance-types.md
        - name: Manage Azure Machine Learning inference router
          displayName: AKS, Arc Kubernetes, inference, compute target
          href: how-to-kubernetes-inference-routing-azureml-fe.md
        - name: Secure inferencing environment
          displayName: AKS, Arc Kubernetes, HTTPS, private IP, no-public IP, private link, private endpoint, inference
          href: how-to-secure-kubernetes-inferencing-environment.md
        - name: Configure a secure online endpoint with TLS/SSL
          displayName: AKS, Arc Kubernetes, HTTPS, TSL, SSL, Cname, DNS, Certificate, inference
          href: how-to-secure-kubernetes-online-endpoint.md
        - name: Troubleshoot Azure Machine Learning extension
          displayName: AKS, Arc Kubernetes, Azure Machine Learning extension, troubleshoot
          href: how-to-troubleshoot-kubernetes-extension.md
        - name: Troubleshoot Kubernetes compute
          displayName: AKS, Arc Kubernetes, Kubernetes compute, training, online endpoint, troubleshoot
          href: how-to-troubleshoot-kubernetes-compute.md
        - name: Reference for configuring Kubernetes cluster
          href: reference-kubernetes.md
    - name: Plan and manage costs
      displayName: low priority VM
      href: concept-plan-manage-cost.md
    - name: Monitor Azure Machine Learning
      href: monitor-azure-machine-learning.md
    - name: Secure coding
      displayName: security threat
      href: concept-secure-code-best-practice.md
    - name: Audit and manage
      displayName: policy
      href: how-to-integrate-azure-policy.md
- name: How-to guides
  items:
    - name: Share components, environments, and models
      displayName: collaborate share
      href: how-to-share-models-pipelines-across-workspaces-with-registries.md
    - name: Share data assets
      displayName: collaborate share
      href: how-to-share-data-across-workspaces-with-registries.md
    - name: Understand resources and assets
      href: concept-azure-machine-learning-v2.md
    - name: Search for assets
      displayName: find, filter
      href: how-to-search-assets.md
    - name: Set up an environment
      items:
        - name: Set up dev environments
          displayName: local, remote, azure notebooks, notebook, Jupyter, dsvm, Databricks, ADB
          href: how-to-configure-environment.md
        # v1
        - name: Set up dev environments
          displayName: local, remote, azure notebooks, notebook, Jupyter, dsvm, Databricks, ADB
          href: ./v1/how-to-configure-environment-v1.md
        # end v1
        - name: Install and set up the CLI (v2)
          displayName: azurecli, mlops
          href: how-to-configure-cli.md
        # v1
        - name: Install and set up the CLI (v1)
          displayName: azurecli, mlops
          href: ./v1/reference-azure-machine-learning-cli.md
        # end v1
        - name: Set up studio environment
          items:
            - name: Manage environments in studio
              displayName: environments, studio, create, edit
              href: how-to-manage-environments-in-studio.md
            - name: Create and manage files
              displayName: Jupyter, notebooks, clone, samples
              href: how-to-manage-files.md
            - name: Run Jupyter Notebooks
              href: how-to-run-jupyter-notebooks.md
            - name: Use a terminal
              displayName: git, github, clone, kernel, package
              href: how-to-access-terminal.md
            - name: Manage compute sessions
              displayName: sessions, terminal, kernel
              href: how-to-manage-compute-sessions.md
        - name: Azure Container for PyTorch
          displayName: acpt
          href: how-to-azure-container-for-pytorch-environment.md
        - name: Launch VS Code remote
          displayName: Visual Studio Code, VSCode, debug, bugs
          href: how-to-launch-vs-code-remote.md
        - name: Work in VS Code remote
          displayName: Visual Studio Code, VSCode, debug, bugs
          href: how-to-work-in-vs-code-remote.md
        - name: Set up VS Code (Desktop)
          displayName: Visual Studio Code, VSCode, debug, bugs, remote, compute, instance
          href: how-to-setup-vs-code.md
        - name: Manage environments with SDK and CLI (v2)
          displayName: environment
          href: how-to-manage-environments-v2.md
        # v1
        - name: Set up software environments CLI (v1)
          href: ./v1/how-to-use-environments.md
        - name: Set input & output directories
          displayName: large data, write, experiment files, size limit
          href: ./v1/how-to-save-write-experiment-files.md
        - name: Use private Python packages
          displayName: pip, Conda, anaconda
          href: ./v1/how-to-use-private-python-packages.md
        # end v1
    - name: Work with data
      items:
        - name: Create datastores
          displayName: Create datastores
          href: how-to-datastore.md
        - name: Create data assets
          displayName: Create data assets
          href: how-to-create-data-assets.md
        - name: Create data assets by importing data from external sources
          items:
            - name: Create connections to external data sources (preview)
              displayName: Create connections to external data sources (preview)
              href: how-to-connection.md
            - name: Import data (preview)
              displayName: Import data (preview)
              href: how-to-import-data-assets.md
        - name: Access and explore your data
          items:
            - name: Access data during interactive development
              displayName: Access data during interactive development
              href: how-to-access-data-interactive.md
            - name: Access data in jobs
              displayName: Access data in jobs
              href: how-to-read-write-data-v2.md
            - name: Working with Tables (mltable)
              displayName: Working with Tables (mltable)
              href: how-to-mltable.md
        - name: Label data
          items:
            - name: Set up image labeling
              displayName: data, dataset
              href: how-to-create-image-labeling-projects.md
            - name: Set up text labeling
              displayName: data, dataset
              href: how-to-create-text-labeling-projects.md
            - name: Label images and text
              displayName: data, dataset, labeling
              href: how-to-label-data.md
            - name: Add users
              displayName: data, dataset, labeling
              href: how-to-add-users.md
            - name: Outsource labeling tasks
              href: how-to-outsource-data-labeling.md
        - name: Prepare data with Apache Spark
          items:
            - name: Configure Apache Spark jobs 
              href: quickstart-spark-jobs.md
            - name: Submit Spark jobs in Azure Machine Learning
              displayName: Submit Spark jobs in Azure Machine Learning
              href: how-to-submit-spark-jobs.md
            - name: Interactive Data Wrangling with Apache Spark
              displayName: Interactive Data Wrangling with Apache Spark
              href: interactive-data-wrangling-with-apache-spark-azure-ml.md
            - name: Apache Spark - environment configuration
              href: apache-spark-environment-configuration.md
        - name: Data administration and authentication
          displayName: Data administration and authentication
          href: how-to-administrate-data-authentication.md
        # v1
        - name: Access data
          items:
            - name: Connect to Azure storage with datastores
              displayName: blob, get, fileshare, access, mount, download, data lake, datastore
              href: ./v1/how-to-access-data.md
            - name: Identity-based data access to storage
              displayName: blob, access, data lake, datastore, managed identity
              href: ./v1/how-to-identity-based-data-access.md
            - name: Get data from storage with datasets
              displayName: data, data set, register, access data
              href: ./v1/how-to-create-register-datasets.md
            - name: Connect to data (UI)
              displayName: blob, get, fileshare, access, mount, download, data lake, datastore, dataset, data set
              href: ./v1/how-to-connect-data-ui.md
        - name: Manage & consume data
          items:
            - name: Train with datasets
              displayName: data, dataset, mount
              href: ./v1/how-to-train-with-datasets.md
            - name: Detect drift on datasets
              displayName: data, dataset
              href: ./v1/how-to-monitor-datasets.md
            - name: Version & track datasets
              displayName: data, data set
              href: ./v1/how-to-version-track-datasets.md
            - name: Create datasets with labels
              displayName: data, labels, torchvision
              href: ./v1/how-to-use-labeled-dataset.md
        - name: Get & prepare data
          items:
            - name: Data ingestion with Azure Data Factory
              displayName: data, ingestion, adf
              href: ./v1/how-to-data-ingest-adf.md
            - name: Data preparation with Azure Synapse
              displayName: data, data prep, spark, spark pool, cluster, spark cluster,dataset, datastore
              href: ./v1/how-to-data-prep-synapse-spark-pool.md
            - name: DevOps for data ingestion
              displayName: data, ingestion, devops
              href: ./v1/how-to-cicd-data-ingestion.md
            - name: Import data in the designer
              displayName: designer, data, import, dataset, datastore
              href: ./v1/how-to-designer-import-data.md
        # end v1
    - name: Managed feature store
      items:
        - name: Manage access to managed feature store
          href: how-to-setup-access-control-feature-store.md
        - name: Troubleshoot managed feature store errors
          href: troubleshooting-managed-feature-store.md
    - name: Train models
      items:
        - name: Train a model (SDK, CLI, REST)
          href: how-to-train-model.md
        - name: Train with the job creation UI
          href: how-to-train-with-ui.md
        - name: Debug jobs and monitor training progress
          displayName: automl
          href: how-to-interactive-jobs.md
        - name: Optimize Checkpoint Performance for Large Models
          displayName: Optimize Checkpoint Performance for Large Models
          href: reference-checkpoint-performance-for-large-models.md
        # v1
        - name: Configure & submit training run
          displayName: run config, script run config, scriptrunconfig, compute target, dsvm, Data Science Virtual Machine, local, cluster, ACI, container instance, Databricks, data lake, lake, HDI, HDInsight
          href: ./v1/how-to-set-up-training-targets.md
        # end v1
        - name: Train with the Python SDK
          items:
            - name: Tune hyperparameters
              displayName: parameter, hyperparameter, hyperdrive
              href: how-to-tune-hyperparameters.md
            - name: Distributed GPU guide
              href: how-to-train-distributed-gpu.md
            - name: Scikit-learn
              href: how-to-train-scikit-learn.md
            - name: TensorFlow
              href: how-to-train-tensorflow.md
            - name: Keras
              href: how-to-train-keras.md
            - name: PyTorch
              href: how-to-train-pytorch.md
            - name: Use Key Vault when training
              displayName: secrets keyvault job
              href: how-to-use-secrets-in-runs.md
            # v1
            - name: Train with SDK v1
              href: ./v1/how-to-attach-compute-targets.md
            - name: Distributed GPU guide
              displayName: MPI, Horovod, DeepSpeed, PyTorch, Hugging Face Transformers, TensorFlow, InfiniBand
              href: ./v1/how-to-train-distributed-gpu.md
            - name: Scikit-learn
              href: ./v1/how-to-train-scikit-learn.md
            - name: TensorFlow
              href: ./v1/how-to-train-tensorflow.md
            - name: Keras
              href: ./v1/how-to-train-keras.md
            - name: PyTorch
              href: ./v1/how-to-train-pytorch.md
            - name: Train with custom Docker image
              href: ./v1/how-to-train-with-custom-image.md
            - name: Migrate from Estimators to ScriptRunConfig
              href: ./v1/how-to-migrate-from-estimators-to-scriptrunconfig.md
            - name: Use Key Vault when training
              displayName: secrets keyvault
              href: ./v1/how-to-use-secrets-in-runs.md
            # end v1
        - name: Track & monitor training
          items:
            - name: Log metrics and models with MLflow
              items:
                - name: Log metrics, parameters and files
                  displayName: troubleshoot, log, files, tracing, metrics
                  href: how-to-log-view-metrics.md
                - name: Log MLflow models
                  href: how-to-log-mlflow-models.md
                - name: Migrate from SDK v1 logging to MLflow
                  href: reference-migrate-sdk-v1-mlflow-tracking.md
            - name: Query & compare experiments and runs with MLflow
              href: how-to-track-experiments-mlflow.md
            - name: Organize & manage jobs (preview)
              href: how-to-track-monitor-organize-jobs.md
            - name: Visualize training results (preview)
              href: how-to-visualize-jobs.md
            - name: Monitor training jobs
              href: how-to-track-monitor-analyze-runs.md
        - name: Automated machine learning
          displayName: automl, auto ml
          items:
            - name: Use automated ML (Python)
              displayName: SDK, automl
              href: how-to-configure-auto-train.md
            - name: Use automated ML (interface)
              href: how-to-use-automated-ml-for-ml-models.md
            - name: Prep image data for computer vision models (Python)
              displayName: SDK, automl, image, datasets, conversion scripts, schema, image model
              href: how-to-prepare-datasets-for-automl-images.md
            - name: Auto-train computer vision models (Python)
              displayName: SDK, automl, image, image model
              href: how-to-auto-train-image-models.md
            - name: Auto-train a small object detection model
              displayName: computer vision, image, image model
              href: how-to-use-automl-small-object-detect.md
            - name: Auto-train a natural language processing model
              displayName: nlp, auto ML, automl, SDK
              href: how-to-auto-train-nlp-models.md
            # v1
            - name: Use automated ML (Python)
              displayName: SDK, automl
              href: ./v1/how-to-configure-auto-train-v1.md
            - name: Auto-train a regression (NYC Taxi data)
              displayName: automl, automated, auto ml,
              href: ./v1/how-to-auto-train-models-v1.md
            - name: Auto-train object detection model
              displayName: auto ML, automl, CLI
              href: ./v1/tutorial-auto-train-image-models-v1.md
            - name: Auto-train a natural language processing model
              displayName: nlp, auto ML, automl, SDK
              href: ./v1/how-to-auto-train-nlp-models-v1.md
            - name: Data splits & cross-validation (Python)
              displayName: automl, feature engineering, feature importance
              href: ./v1/how-to-configure-cross-validation-data-splits.md
            - name: Featurization in automated ML (Python)
              displayName: automl, feature engineering, feature importance, BERT
              href: ./v1/how-to-configure-auto-features.md
            - name: Generate AutoML training code
              href: ./v1/how-to-generate-automl-training-code.md
            - name: Use automated ML with Databricks
              displayName: automl
              href: ./v1/how-to-configure-databricks-automl-environment.md
            # end v1
            - name: Time series forecasting
              items:
                - name: Auto-train a forecasting model (Python)
                  displayName: forecasting, time series, auto ML, automl, SDK
                  href: how-to-auto-train-forecast.md
                # v1
                - name: Auto-train a forecast model
                  displayName: time series
                  href: ./v1/how-to-auto-train-forecast-v1.md
                # end v1
                - name: Frequently asked questions
                  displayName: auto ML, time series, forecasting, FAQ
                  href: how-to-automl-forecasting-faq.md
            - name: Understand charts and metrics
              href: how-to-understand-automated-ml.md
            - name: Use ONNX model in .NET application
              href: how-to-use-automl-onnx-model-dotnet.md
            - name: Inference image models with ONNX model
              displayName: automl, image, image model, computer vision
              href: how-to-inference-onnx-automl-image-models.md
            # v1
            - name: Local inference using ONNX
              displayName: SDK, automl
              href: ./v1/how-to-inference-onnx-automl-image-models-v1.md
            - name: Troubleshoot automated ML
              href: ./v1/how-to-troubleshoot-auto-ml.md
            # end v1
        # v1 - misc training
        - name: Track experiments with MLflow
          displayName: log, monitor, metrics, model registry, register
          href: ./v1/how-to-use-mlflow.md
        - name: Log & view metrics
          href: ./v1/how-to-log-view-metrics.md
        - name: Visualize runs with TensorBoard
          displayName: log, monitor, metrics
          href: ./v1/how-to-monitor-tensorboard.md
        - name: Log metrics with designer
          displayName: designer, logging
          href: ./v1/how-to-track-designer-experiments.md
        - name: Interpret ML models
          displayName: SDK, interpret, explain, explainability, interpretability
          href: ./v1/how-to-machine-learning-interpretability-aml.md
        - name: Assess and mitigate model fairness
          href: ./v1/how-to-machine-learning-fairness-aml.md
        - name: Prepare data for computer vision with AutoML
          displayName: nlp, auto ML, automl, SDK
          href: ./v1/how-to-prepare-datasets-for-automl-images-v1.md
        - name: Explain automated ML models
          displayName: SDK, interpret, interpret, explain, explainability, interpretability, automated ML, automl, auto ml
          href: ./v1/how-to-machine-learning-interpretability-automl.md
        # end v1  
    - name: Deploy to production
      items:
        - name: Online endpoints (real-time)
          items:
            - name: Deploy an ML model with an online endpoint
              href: how-to-deploy-online-endpoints.md
            - name: Safe rollout for online endpoints
              href: how-to-safely-rollout-online-endpoints.md
            - name: Deployment scenarios
              items:
                - name: Deploy a MLflow model with an online endpoint
                  displayName: ncd, no code deploy, no-code deployment
                  href: how-to-deploy-mlflow-models-online-endpoints.md
                - name: Use a custom container to deploy a model to an online endpoint
                  href: how-to-deploy-custom-container.md
                - name: Use online endpoints in studio
                  href: how-to-use-managed-online-endpoint-studio.md
                - name: High-performance serving with Triton
                  href: how-to-deploy-with-triton.md
                - name: Use REST to deploy a model as an online endpoint
                  href: how-to-deploy-with-rest.md
                - name: Deploy an AutoML model with an online endpoint
                  href: how-to-deploy-automl-endpoint.md
            - name: Security
              items:
                - name: Authenticate to endpoints
                  href: how-to-authenticate-online-endpoint.md
                - name: Network isolation with managed online endpoints
                  displayName: network, vnet, secure
                  href: how-to-secure-online-endpoint.md
                - name: Access Azure resources from online endpoints
                  href: how-to-access-resources-from-endpoints-managed-identities.md
            - name: Autoscale online endpoints
              href: how-to-autoscale-endpoints.md
            - name: Managed online endpoints VM SKU list
              href: reference-managed-online-endpoints-vm-sku-list.md
            - name: Viewing managed online endpoint costs
              href: how-to-view-online-endpoints-costs.md
            - name: Monitoring online endpoints
              href: how-to-monitor-online-endpoints.md
            - name: Debug online endpoints locally VS Code
              href: how-to-debug-managed-online-endpoints-visual-studio-code.md
            - name: Debug scoring script with inference HTTP server
              href: how-to-inference-server-http.md
            - name: Troubleshoot online endpoints
              href: how-to-troubleshoot-online-endpoints.md
        - name: Batch endpoints
          items:
            - name: Work with batch endpoints and deployments
              href: how-to-use-batch-endpoints.md
            - name: Create jobs and input data to batch endpoints
              href: how-to-access-data-batch-endpoints-jobs.md
            - name: Deploy models
              items:
                - name: Deploy models for scoring in batch endpoints
                  href: how-to-use-batch-model-deployments.md
                - name: Deploy MLflow models in batch deployments
                  href: how-to-mlflow-batch.md
                - name: Author scoring scripts
                  href: how-to-batch-scoring-script.md
                - name: Customize outputs in model's batch jobs
                  href: how-to-deploy-model-custom-output.md
                - name: Image processing with batch model deployments
                  href: how-to-image-processing-batch.md
                - name: Deploy language models with batch model deployments
                  href: how-to-nlp-processing-batch.md
            - name: Deploy pipeline components (Preview)
              items:
                - name: Deploy pipelines with batch endpoints
                  href: how-to-use-batch-pipeline-deployments.md
                - name: Operationalize a training pipeline on batch endpoints
                  href: how-to-use-batch-training-pipeline.md
                - name: Operationalize a scoring pipeline on batch endpoints
                  href: how-to-use-batch-scoring-pipeline.md
                - name: Create batch endpoints from pipeline jobs
                  href: how-to-use-batch-pipeline-from-job.md
            - name: Security
              items:
                - name: Authorization on batch endpoints
                  href: how-to-authenticate-batch-endpoint.md
                - name: Network isolation in batch endpoints
                  href: how-to-secure-batch-endpoint.md
            - name: Cost management
              items:
                - name: Use low priority VMs in batch deployments
                  href: how-to-use-low-priority-batch.md
            - name: Integrations
              items:
                - name: Run batch endpoints from Azure Data Factory
                  href: how-to-use-batch-azure-data-factory.md
                - name: Run batch endpoints from Event Grid events in storage
                  href: how-to-use-event-grid-batch.md
        # v1
        - name: Where and how to deploy
          displayName: publish, web, service, operationalize, aks, kubernetes, aci, container, cli, consume, docker
          href: ./v1/how-to-deploy-and-where.md
        - name: Hyperparameter tuning a model (v1)
          displayName: azurecli, AzureML
          href: ./v1/how-to-tune-hyperparameters-v1.md
        - name: Azure Kubernetes Service
          displayName: aks, aad, authentication, azure active directory
          href: ./v1/how-to-deploy-azure-kubernetes-service.md
        - name: Azure Container Instances
          displayName: aci
          href: ./v1/how-to-deploy-azure-container-instance.md
        - name: Deploy MLflow models
          displayName: log, monitor, deploy, metrics, databricks, aci, aks
          href: ./v1/how-to-deploy-mlflow-models.md
        - name: Update web service
          displayName: update hot reload model mounting
          href: ./v1/how-to-deploy-update-web-service.md
        - name: Deployment targets
          items:
            - name: Deploy locally
              href: ./v1/how-to-deploy-local.md
            - name: Deploy locally on compute instance
              href: ./v1/how-to-deploy-local-container-notebook-vm.md
            - name: GPU inference
              href: ./v1/how-to-deploy-inferencing-gpus.md
            - name: Azure Cognitive Search
              href: how-to-deploy-model-cognitive-search.md
            - name: FPGA inference
              href: ./v1/how-to-deploy-fpga-web-service.md
        - name: Profile models
          displayName: profile resource requirement
          href: ./v1/how-to-deploy-profile-model.md
        - name: Troubleshoot deployment
          href: ./v1/how-to-troubleshoot-deployment.md
        - name: Troubleshoot deployment (local)
          href: ./v1/how-to-troubleshoot-deployment-local.md
        - name: Authenticate web service
          href: ./v1/how-to-authenticate-web-service.md
        - name: Consume web service
          displayName: create client consume request response synchronous
          href: ./v1/how-to-consume-web-service.md
        - name: Advanced entry script authoring
          displayName: swagger inference schema binary cors
          href: ./v1/how-to-deploy-advanced-entry-script.md
        - name: Prebuilt Docker images
          items:
            - name: Python extensibility
              href: ./v1/how-to-prebuilt-docker-images-inference-python-extensibility.md
            - name: Dockerfile extensibility
              href: ./v1/how-to-extend-prebuilt-docker-image-inference.md
            - name: Troubleshoot prebuilt docker images
              href: ./v1/how-to-troubleshoot-prebuilt-docker-image-inference.md
        - name: Monitor web services
          items:
            - name: Collect & evaluate model data
              displayName: track production
              href: ./v1/how-to-enable-data-collection.md
            - name: Monitor with Application Insights
              href: ./v1/how-to-enable-app-insights.md
        - name: Deploy designer models
          displayName: designer, studio
          href: ./v1/how-to-deploy-model-designer.md
        - name: Package models
          displayName: docker file download
          href: ./v1/how-to-deploy-package-models.md
        # end v1
    - name: Monitor models
      items: 
        - name: Collect inferencing data from production
          displayName: model data collection, data drift, data quality, model quality
          href: how-to-collect-production-data.md
        - name: Perform continuous monitoring
          displayName: model monitoring, data drift, data quality, model quality
          href: how-to-monitor-model-performance.md
    - name: Work with MLflow
      items:
        - name: Configure MLflow for Azure Machine Learning
          href: how-to-use-mlflow-configure-tracking.md
        - name: Train & track
          items:
            - name: Track experiments with MLflow
              displayName: log, monitor, metrics, model registry, register
              href: how-to-use-mlflow-cli-runs.md
            - name: Track Azure Databricks runs with MLflow
              displayName: log, monitor, deploy, metrics, databricks
              href: how-to-use-mlflow-azure-databricks.md
            - name: Track Azure Synapse Analytics runs with MLflow
              displayName: log, monitor, deploy, metrics, synapse, analytics
              href: how-to-use-mlflow-azure-synapse.md
            - name: Train with MLflow Projects
              displayName: log, monitor, metrics, model registry, register
              href: how-to-train-mlflow-projects.md
            - name: Log metrics, parameters and files
              displayName: troubleshoot, log, files, tracing, metrics
              href: how-to-log-view-metrics.md
            - name: Log MLflow models
              href: how-to-log-mlflow-models.md
            - name: Query & compare experiments and runs with MLflow
              href: how-to-track-experiments-mlflow.md
        - name: Manage
          items:
            - name: Manage models with MLflow
              href: how-to-manage-models-mlflow.md
            - name: Manage experiments and runs with MLflow
              href: how-to-track-experiments-mlflow.md
        - name: Deploy & consume models
          items:
            - name: Guidelines for deploying MLflow models
              displayName: mlflow models deployment plugin
              href: how-to-deploy-mlflow-models.md
            - name: Using MLflow models for no-code deployment
              href: how-to-log-mlflow-models.md
            - name: Online inference
              items:
                - name: Deploy MLflow models to Online Endpoints
                  href: how-to-deploy-mlflow-models-online-endpoints.md
                - name: Progressive rollout of MLflow models to Online Endpoints
                  href: how-to-deploy-mlflow-models-online-progressive.md
            - name: Batch inference
              items:
                - name: Deploy MLflow models to Batch Endpoints
                  href: how-to-mlflow-batch.md
                - name: Deploy and run MLflow models in Spark jobs
                  href: how-to-deploy-mlflow-model-spark-jobs.md
    - name: Work with Foundation Models in Model Catalog
      items:
        - name: Open Source Models curated by AzureML 
          href: how-to-use-foundation-models.md
        - name: Hugging Face Hub community partner models
          href: how-to-deploy-models-from-huggingface.md
    - name: Manage the ML lifecycle (MLOps)
      items:
        - name: Set up MLOps with Azure DevOps
          href: how-to-setup-mlops-azureml.md
        - name: Setup MLOps with GitHub
          href: how-to-setup-mlops-github-azure-ml.md
        - name: Manage models
          href: how-to-manage-models.md
        - name: Automation
          items:
            - name: Azure Pipelines for CI/CD
              displayName: continuous, integration, delivery
              href: how-to-devops-machine-learning.md
            - name: GitHub Actions for CI/CD
              href: how-to-github-actions-machine-learning.md
            - name: Create event-driven workflows
              displayName: event grid
              href: how-to-use-event-grid.md
            - name: Schedule a pipeline job
              href: how-to-schedule-pipeline-job.md
        - name: Build & use ML pipelines
          displayName: pipelines
          items:
            - name: Create ML pipelines using components (CLI v2)
              href: how-to-create-component-pipelines-cli.md
            - name: Create ML pipelines using components (Python SDK v2)
              href: how-to-create-component-pipeline-python.md
            - name: Create ML pipelines using components (UI)
              href: how-to-create-component-pipelines-ui.md
            - name: How to use sweep in pipelines (v2)
              href: how-to-use-sweep-in-pipeline.md
            - name: How to use parallel job in pipeline
              href: how-to-use-parallel-job-in-pipeline.md
            - name: How to use pipeline component
              href: how-to-use-pipeline-component.md
            - name: How to debug pipeline failure
              href: how-to-debug-pipeline-failure.md
            - name: How to debug pipeline reuse issues
              href: how-to-debug-pipeline-reuse-issues.md
            - name: How to use debug pipeline performance 
              href: how-to-debug-pipeline-performance.md
            - name: Deploy pipeline component as batch 
              herf: how-to-deploy-pipeline-component-as-batch-endpoint.md
            # v1
            - name: Create ML pipelines (Python)
              href: ./v1/how-to-create-machine-learning-pipelines.md
            - name: Moving data into and between ML pipeline steps (Python)
              href: ./v1/how-to-move-data-in-out-of-pipelines.md
            - name: Use automated ML in ML pipelines (Python)
              displayName: machine learning automl
              href: ./v1/how-to-use-automlstep-in-pipelines.md
            - name: Deploy ML pipelines (Python)
              href: ./v1/how-to-deploy-pipelines.md
            - name: Use Azure Synapse Apache spark pools in an ML pipeline (Python)
              href: ./v1/how-to-use-synapsesparkstep.md
            - name: Trigger a pipeline
              href: ./v1/how-to-trigger-published-pipeline.md
            # end v1
            # v1
            - name: Designer (drag-n-drop)
              items:
                - name: Transform data
                  displayName: pipeline
                  href: how-to-designer-transform-data.md
                - name: Use pipeline parameters
                  displayName: designer, pipeline parameters
                  href: how-to-use-pipeline-parameter.md
                - name: Retrain using published pipelines
                  displayName: retrain, designer, published pipeline
                  href: how-to-retrain-designer.md
                - name: Batch predictions
                  displayName: score scoring asynchronous consume pipeline parallelrunstep inference designer
                  href: how-to-run-batch-predictions-designer.md
                - name: Execute Python code
                  displayName: feature extraction, feature engineering
                  href: how-to-designer-python.md
            # end v1
        # v1
        - name: Convert notebook code into Python scripts
          displayName: mlops, mlopspython, production
          href: ./v1/how-to-convert-ml-experiment-to-production.md
        # end v1
        - name: Manage resource quotas
          displayName: limits
          href: how-to-manage-quotas.md
        - name: Manage and optimize cost
          displayName: cost-management,cost-optimization
          href: how-to-manage-optimize-cost.md
        - name: Manage resources VS Code
          displayName: vscode,resources
          href: how-to-manage-resources-vscode.md
    - name: Implement Responsible AI in Practice

      items:
        - name: Generate Responsible AI insights
          items:
            - name: Responsible AI insights (V2)
              displayName: explanations, interpretability, fairness, bias, model performance, disparity metrics, unfairness, causal analysis, causal inference, exploratory data analysis, EDA, dataset explorer
              href: how-to-responsible-ai-insights-sdk-cli.md
            - name: Responsible AI insights (UI)
              displayName: explanations, interpretability, fairness, bias, model performance, disparity metrics, unfairness, causal analysis, causal inference, exploratory data analysis, EDA, dataset explorer
              href: how-to-responsible-ai-insights-ui.md
            - name: Responsible AI vision insights
              displayName: explanations, interpretability, fairness, bias, model performance, disparity metrics, unfairness, causal analysis, causal inference, exploratory data analysis, EDA, dataset explorer
              href: how-to-responsible-ai-vision-insights.md
            - name: Responsible AI text insights 
              displayName: explanations, interpretability, fairness, bias, model performance, disparity metrics, unfairness, causal analysis, causal inference, exploratory data analysis, EDA, dataset explorer
              href: how-to-responsible-ai-text-insights.md
        - name: Using the Responsible AI dashboard in studio
          displayName: explanations, interpretability, fairness, bias, model performance, disparity metrics, unfairness, causal analysis, causal inference, exploratory data analysis, EDA, dataset explorer
          href: how-to-responsible-ai-dashboard.md
        - name: Using the Responsible AI image dashboard
          href: how-to-responsible-ai-image-dashboard.md
        - name: Using the Responsible AI text dashboard
          href: how-to-responsible-ai-text-dashboard.md
        - name: Using the Responsible AI scorecard in studio
          displayName: explanations, interpretability, fairness, bias, model performance, disparity metrics, unfairness, causal analysis, causal inference, exploratory data analysis, EDA, dataset explorer
          href: how-to-responsible-ai-scorecard.md
    - name: Use R with Azure Machine Learning
      items:
        - name: Bring R workloads
          href: how-to-r-overview-r-capabilities.md
        - name: Interactive R development
          href: how-to-r-interactive-development.md
        - name: Adapt R scripts for production
          href: how-to-r-modify-script-for-production.md
        - name: Train R model
          href: how-to-r-train-model.md
        - name: Deploy R model
          href: how-to-r-deploy-r-model.md
- name: Troubleshoot & debug
  items:
    - name: Troubleshoot secure workspace connectivity
      href: how-to-troubleshoot-secure-connection-workspace.md
    - name: Troubleshoot SerializationError
      href: how-to-troubleshoot-serialization-error.md
    - name: Troubleshoot descriptor error
      displayName: descriptors cannot not be created directly
      href: how-to-troubleshoot-protobuf-descriptor-error.md
    - name: How to troubleshoot data access
      displayName: troubleshoot, data, debug, image
      href: how-to-troubleshoot-data-access.md
    - name: Troubleshoot validation for schema failed error
      href: how-to-troubleshoot-validation-for-schema-failed-error.md
    - name: How to troubleshoot environments
      displayName: troubleshoot, environment, debug, image
      href: how-to-troubleshoot-environments.md
    - name: Troubleshoot online endpoints
      href: how-to-troubleshoot-online-endpoints.md
    - name: Troubleshoot batch endpoints
      href: how-to-troubleshoot-batch-endpoints.md
    - name: Troubleshoot Kubernetes Compute
      href: how-to-troubleshoot-kubernetes-compute.md
    - name: Troubleshoot Azure Machine Learning extension
      href: how-to-troubleshoot-kubernetes-extension.md
    # v1
    - name: Pipeline issues
      items:
        - name: Troubleshoot pipelines
          displayName: designer
          href: ./v1/how-to-debug-pipelines.md
        - name: Log pipeline data to Application Insights
          href: ./v1/how-to-log-pipelines-application-insights.md
        - name: Troubleshoot the ParallelRunStep
          displayName: debug_batch consume pipeline parallelrunstep inference
          href: ./v1/how-to-debug-parallel-run-step.md
    - name: Visual Studio Code
      items:
        - name: VS Code interactive debugging
          displayName: vscode,remote,debug,pipelines,deployments,ssh
          href: how-to-debug-visual-studio-code.md
    # end v1
- name: Reference
  items:
    - name: Python SDK v1
      href: /python/api/overview/azure/ml/intro
    - name: Python SDK v2
      displayName: api, core, package, python, class
      href: https://aka.ms/sdk-v2-install
    - name: REST API
      href: /rest/api/azureml/
    - name: CLI (v2) commands
      displayName: extension, command line, command-line, az, ci/cd, automate, automated
      href: /cli/azure/ml/
    - name: CLI (v2) YAML schemas
      items:
        - name: Overview
          href: reference-yaml-overview.md
        - name: Core syntax
          href: reference-yaml-core-syntax.md
        - name: Workspace
          href: reference-yaml-workspace.md
        - name: Environment
          href: reference-yaml-environment.md
        - name: Data
          href: reference-yaml-data.md
        - name: MLTable
          href: reference-yaml-mltable.md
        - name: Model
          href: reference-yaml-model.md
        - name: Schedule
          items: 
            - name: Job
              href: reference-yaml-schedule.md
            - name: Data Import
              href: reference-yaml-schedule-data-import.md
            - name: Monitor
              href: reference-yaml-monitor.md
        - name: Pipeline component
          href: reference-yaml-component-pipeline.md
        - name: Compute
          items:
            - name: Compute cluster (AmlCompute)
              href: reference-yaml-compute-aml.md
            - name: Compute instance
              href: reference-yaml-compute-instance.md
            - name: Attached Virtual Machine
              href: reference-yaml-compute-vm.md
            - name: Attached Azure Arc-enabled Kubernetes (KubernetesCompute)
              href: reference-yaml-compute-kubernetes.md
        - name: Job
          items:
            - name: Command
              href: reference-yaml-job-command.md
            - name: Sweep
              href: reference-yaml-job-sweep.md
            - name: Pipeline
              href: reference-yaml-job-pipeline.md
            - name: Parallel
              href: reference-yaml-job-parallel.md
            - name: Automated ML Forecasting command job YAML schema
              href: reference-automated-ml-forecasting.md
            - name: Automated ML Image Classification
              href: reference-automl-images-cli-classification.md
            - name: Automated ML Image Instance Segmentation
              href: reference-automl-images-cli-instance-segmentation.md
            - name: Automated ML Image Multilabel Classification
              href: reference-automl-images-cli-multilabel-classification.md
            - name: Automated ML Image Object Detection
              href: reference-automl-images-cli-object-detection.md
            - name: Automated ML NLP Text Classification
              href: reference-automl-nlp-cli-text-classification.md
            - name: Automated ML NLP Multilabel Classification
              href: reference-automl-nlp-cli-multilabel-classification.md
            - name: Automated ML NLP NER
              href: reference-automl-nlp-cli-ner.md
        - name: Datastore
          items:
            - name: Azure Blob
              href: reference-yaml-datastore-blob.md
            - name: Azure Files
              href: reference-yaml-datastore-files.md
            - name: Azure Data Lake Gen1
              href: reference-yaml-datastore-data-lake-gen1.md
            - name: Azure Data Lake Gen2
              href: reference-yaml-datastore-data-lake-gen2.md
        - name: Feature store
          items:
            - name: Feature store
              href: reference-yaml-feature-store.md
            - name: Feature set
              href: reference-yaml-feature-set.md
            - name: Feature entity
              href: reference-yaml-feature-entity.md
            - name: Feature retrieval spec
              href: reference-yaml-feature-retrieval-spec.md
            - name: Feature set spec
              href: reference-yaml-featureset-spec.md
        - name: Endpoint
          items:
            - name: Online (real-time)
              href: reference-yaml-endpoint-online.md
            - name: Batch
              href: reference-yaml-endpoint-batch.md
        - name: Deployment
          items:
            - name: Managed online (real-time)
              href: reference-yaml-deployment-managed-online.md
            - name: Kubernetes online (real-time)
              href: reference-yaml-deployment-kubernetes-online.md
            - name: Batch
              href: reference-yaml-deployment-batch.md
        - name: Component
          items:
            - name: Command
              href: reference-yaml-component-command.md
<<<<<<< HEAD
            - name: Pipeline 
              href: reference-yaml-component-pipeline.md
        - name: Registry
          items:
            - name: Registry
              href: reference-yaml-registry.md
=======
>>>>>>> b5264f28
    - name: Azure PowerShell
      href: /powershell/module/az.machinelearningservices/
    - name: Service limits
      href: resource-limits-capacity.md
    - name: Image data schemas for AutoML
      displayName: automl, schema, data, computer vision, image model
      href: reference-automl-images-schema.md
    - name: Hyperparameters for AutoML computer vision tasks
      displayName: automl, yolo-5, image, image model
      href: reference-automl-images-hyperparameters.md
    - name: Kubernetes cluster configuration
      href: reference-kubernetes.md
    - name: Designer component reference
      displayName: module, component, reference, algorithm, studio
      href: algorithm-module-reference/module-reference.md
    - name: Monitor data reference
      href: monitor-resource-reference.md
    - name: Azure Policy built-ins
      displayName: samples, policies, definitions
      href: ./policy-reference.md
    - name: Curated environments
      displayName: environments, curated environments
      href: resource-curated-environments.md
    - name: Azure Container for PyTorch 
      href: resource-azure-container-for-pytorch.md
      displayName: acpt
    - name: CLI (v2) Spark component YAML schema
      href: reference-yaml-component-spark.md
    - name: CLI (v2) Spark job YAML schema
      href: reference-yaml-job-spark.md
    - name: Azure CLI
      href: /cli/azure/ml
    # v1
    - name: Machine learning CLI pipeline YAML reference
      href: ./v1/reference-pipeline-yaml.md
    - name: Hyperparameters for AutoML computer vision tasks (v1)
      displayName: automl, yolo-5, image, image model
      href: ./v1/reference-automl-images-hyperparameters-v1.md
    - name: Image data schemas for AutoML (v1)
      href: ./v1/reference-automl-images-schema-v1.md
    - name: Migrate from ML Studio (classic)
      items: 
      - name: Migration overview
        href: ./v1/migrate-overview.md
      - name: Migrate datasets
        href: ./v1/migrate-register-dataset.md
      - name: Rebuild experiments
        href: ./v1/migrate-rebuild-experiment.md
      - name: Rebuild web services
        href: ./v1/migrate-rebuild-web-service.md
      - name: Migrate client applications
        href: ./v1/migrate-rebuild-integrate-with-client-app.md
      - name: Rebuild Execute R Script components
        href: ./v1/migrate-execute-r-script.md
    # end v1
- name: Resources
  items:
    - name: Python SDK (v2) release notes
      displayName: what's, new, issues, bugs
      href: https://github.com/Azure/azure-sdk-for-python/blob/main/sdk/ml/azure-ai-ml/CHANGELOG.md
    - name: CLI (v2) release notes
      displayName: what's, new, issues, bugs
      href: azure-machine-learning-release-notes-cli-v2.md
    - name: Compute instance image release notes
      href: azure-machine-learning-ci-image-release-notes.md
    - name: Azure roadmap
      href: https://azure.microsoft.com/roadmap/
    - name: Pricing
      href: https://azure.microsoft.com/pricing/details/machine-learning-services/
    - name: Conda licensing
      href: /legal/machine-learning/conda-licensing
    - name: Regional availability
      href: https://azure.microsoft.com/regions/services/
    - name: Enable preview features
      href: how-to-enable-preview-features.md
    - name: Feature availability across regions
      href: reference-machine-learning-cloud-parity.md
    - name: User forum
      href: /answers/topics/azure-machine-learning.html
    - name: Microsoft Learn training
      href: /training/browse/?expanded=azure&products=azure-machine-learning
    - name: Stack Overflow
      href: https://stackoverflow.com/questions/tagged/azure-machine-learning-service
    - name: Compare our ML products
      href: /azure/architecture/data-guide/technology-choices/data-science-and-machine-learning?context=azure/machine-learning/context/ml-context
    - name: Designer accessibility features
      displayName: accessibility, designer, visual interface, screen reader, keyboard shortcuts
      href: designer-accessibility.md
    # v1
    - name: Python SDK (v1) release notes
      href: ./v1/azure-machine-learning-release-notes.md
    # end v1<|MERGE_RESOLUTION|>--- conflicted
+++ resolved
@@ -112,10 +112,10 @@
           items:
             - name: 1. Train a regression model
               displayName: studio
-              href: tutorial-designer-automobile-price-train-score.md
+              href: ./v1/tutorial-designer-automobile-price-train-score.md
             - name: 2. Deploy the model
               displayName: studio
-              href: tutorial-designer-automobile-price-deploy.md
+              href: ./v1/tutorial-designer-automobile-price-deploy.md
         # end v1
         - name: Use Visual Studio Code
           href: tutorial-train-deploy-image-classification-model-vscode.md
@@ -167,7 +167,7 @@
       # v1
     - name: Designer examples & datasets
       displayName: example, examples, studio, pipelines, data sets, modules, components
-      href: samples-designer.md
+      href: ./v1/samples-designer.md
     # end v1
     - name: End-to-end MLOps examples
       href: https://github.com/Azure/mlops-v2
@@ -254,11 +254,11 @@
           items:
             - name: Designer overview
               displayName: studio
-              href: concept-designer-v1.md
+              href: ./v1/concept-designer.md
             - name: Algorithm cheat sheet
-              href: algorithm-cheat-sheet.md
+              href: ./v1/algorithm-cheat-sheet.md
             - name: How to select algorithms
-              href: how-to-select-algorithms.md
+              href: ./v1/how-to-select-algorithms.md
         # end v1
     - name: Deploy to production
       items:
@@ -313,7 +313,7 @@
         - name: ML components
           href: concept-component.md
         - name: Designer (drag-n-drop ML)
-          href: concept-designer-v2.md
+          href: concept-designer.md
         - name: Git integration
           displayName: github gitlab
           href: concept-train-model-git-integration.md
@@ -669,6 +669,8 @@
             - name: Import data (preview)
               displayName: Import data (preview)
               href: how-to-import-data-assets.md
+            - name: Manage imported data (preview)
+              href: how-to-manage-imported-data-assets.md
         - name: Access and explore your data
           items:
             - name: Access data during interactive development
@@ -1220,19 +1222,19 @@
               items:
                 - name: Transform data
                   displayName: pipeline
-                  href: how-to-designer-transform-data.md
+                  href: ./v1/how-to-designer-transform-data.md
                 - name: Use pipeline parameters
                   displayName: designer, pipeline parameters
-                  href: how-to-use-pipeline-parameter.md
+                  href: ./v1/how-to-use-pipeline-parameter.md
                 - name: Retrain using published pipelines
                   displayName: retrain, designer, published pipeline
-                  href: how-to-retrain-designer.md
+                  href: ./v1/how-to-retrain-designer.md
                 - name: Batch predictions
                   displayName: score scoring asynchronous consume pipeline parallelrunstep inference designer
-                  href: how-to-run-batch-predictions-designer.md
+                  href: ./v1/how-to-run-batch-predictions-designer.md
                 - name: Execute Python code
                   displayName: feature extraction, feature engineering
-                  href: how-to-designer-python.md
+                  href: ./v1/how-to-designer-python.md
             # end v1
         # v1
         - name: Convert notebook code into Python scripts
@@ -1365,8 +1367,6 @@
               href: reference-yaml-schedule-data-import.md
             - name: Monitor
               href: reference-yaml-monitor.md
-        - name: Pipeline component
-          href: reference-yaml-component-pipeline.md
         - name: Compute
           items:
             - name: Compute cluster (AmlCompute)
@@ -1443,15 +1443,12 @@
           items:
             - name: Command
               href: reference-yaml-component-command.md
-<<<<<<< HEAD
             - name: Pipeline 
               href: reference-yaml-component-pipeline.md
         - name: Registry
           items:
             - name: Registry
               href: reference-yaml-registry.md
-=======
->>>>>>> b5264f28
     - name: Azure PowerShell
       href: /powershell/module/az.machinelearningservices/
     - name: Service limits
