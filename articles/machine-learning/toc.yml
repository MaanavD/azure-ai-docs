--- conflicted
+++ resolved
@@ -59,7 +59,6 @@
             - name: 2. Deploy the model
               displayName: studio
               href: tutorial-designer-automobile-price-deploy.md
-<<<<<<< HEAD
     - name: Visual Studio Code
       items: 
         - name: Train a TensorFlow image classification model
@@ -72,8 +71,6 @@
           href: /power-bi/connect-data/service-aml-integrate?context=azure/machine-learning/context/ml-context
     - name: Build a training pipeline (Python SDK v2)
       href: tutorial-pipeline-python-sdk.md
-=======
->>>>>>> 9bf9825b
 - name: Samples
   items: 
     - name: Jupyter Notebooks
