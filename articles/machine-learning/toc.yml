- name: Azure Machine Learning Documentation
  href: index.yml
- name: Overview
  items:
    - name: What is Azure Machine Learning?
      displayName: AML, services, overview, introduction
      href: overview-what-is-azure-machine-learning.md
    # v1
    - name: Azure Machine Learning SDK & CLI v1
      href: ./v1/introduction.md
    # end v1
    - name: Glossary
      href: azure-machine-learning-glossary.md
    # v1
    - name: Architecture & terms
      displayName: architecture, concepts, definitions, glossary
      href: ./v1/concept-azure-machine-learning-architecture.md
    # end v1
- name: Upgrade to v2
  items:
    - name: Upgrade overview
      displayName: migration
      href: how-to-migrate-from-v1.md
    - name: Upgrade resources and assets
      items:
        - name: "Workspace"
          displayName: migration, v1, v2
          href: migrate-to-v2-resource-workspace.md
        - name: "Compute"
          displayName: migration, v1, v2
          href: migrate-to-v2-resource-compute.md
        - name: "Datastore"
          displayName: migration, v1, v2
          href: migrate-to-v2-resource-datastore.md
        - name: "Data assets"
          displayName: migration, v1, v2
          href: migrate-to-v2-assets-data.md
        - name: "Model assets"
          displayName: migration, v1, v2
          href: migrate-to-v2-assets-model.md
    - name: Upgrade training
      items:
        - name: "Run a script"
          displayName: migration, v1, v2
          href: migrate-to-v2-command-job.md
        - name: "Local runs"
          displayName: migration, v1, v2
          href: migrate-to-v2-local-runs.md
        - name: "AutoML"
          displayName: migration, v1, v2
          href: migrate-to-v2-execution-automl.md
        - name: "Hyperparameter tuning"
          displayName: migration, v1, v2
          href: migrate-to-v2-execution-hyperdrive.md
        - name: "Parallel run step"
          displayName: migration, v1, v2
          href: migrate-to-v2-execution-parallel-run-step.md
        - name: "Pipelines"
          displayName: migration, v1, v2
          href: migrate-to-v2-execution-pipeline.md
    - name: Upgrade endpoints
      items:
        - name: "Online endpoints"
          displayName: migration, v1, v2
          href: migrate-to-v2-deploy-endpoints.md
        - name: "Pipeline endpoints"
          displayName: migration, v1, v2, publish pipelines
          href: migrate-to-v2-deploy-pipelines.md
        - name: "Upgrade from ACI web services to managed online endpoints"
          displayName: migration, v1, v2
          href: migrate-to-v2-managed-online-endpoints.md
- name: Setup
  expanded: true
  items:
    - name: Create ML resources to get started
      href: quickstart-create-resources.md
- name: Quickstart
  expanded: true
  items:
    - name: Get started with Azure ML
      href: tutorial-azure-ml-in-a-day.md
- name: Tutorials
  expanded: true
  items:
    - name: Start with the basics
      items:
        - name: Prepare and explore data
          href: tutorial-explore-data.md
        - name: Develop on a cloud workstation
          href: tutorial-cloud-workstation.md
        - name: Train a model
          href: tutorial-train-model.md
        - name: Deploy a model
          href: tutorial-deploy-model.md
        - name: Set up a reusable pipeline
          href: tutorial-pipeline-python-sdk.md
    - name: Build models
      items: 
        - name: Automated ML
          items:
            - name: Object detection with AutoML (SDK)
              displayName: automl, automated, auto ml, computer vision, images, image model
              href: tutorial-auto-train-image-models.md
            - name: Create automated ML experiments
              displayName: automl, automated, auto ml, portal, studio, ui
              href: tutorial-first-experiment-automated-ml.md
            - name: Forecast demand (Bike share data)
              displayName: automl, automated, auto ml, portal, studio, ui
              href: tutorial-automated-ml-forecast.md
        - name: Designer (drag-n-drop)
          items:
            - name: 1. Train a regression model
              displayName: studio
              href: tutorial-designer-automobile-price-train-score.md
            - name: 2. Deploy the model
              displayName: studio
              href: tutorial-designer-automobile-price-deploy.md
        - name: Use Visual Studio Code
          href: tutorial-train-deploy-image-classification-model-vscode.md
    - name: Develop and operationalize features
      items:
        - name: Develop and register a feature set with managed feature store (preview)
          href: tutorial-get-started-with-feature-store.md
        - name: Enable materialization and backfill feature data (preview)
          href: tutorial-enable-materialization-backfill-data.md
        - name: Experiment and train models using features (preview)
          href: tutorial-experiment-train-models-using-features.md
        - name: Enable recurrent materialization and run batch inference (preview)
          href: tutorial-enable-recurrent-materialization-run-batch-inference.md
    # v1
    - name: Python get started (Day 1)
      items:
        - name: 1. Run a Python script
          href: ./v1/tutorial-1st-experiment-hello-world.md
        - name: 2. Train your model
          href: ./v1/tutorial-1st-experiment-sdk-train.md
        - name: 3. Use your own data
          href: ./v1/tutorial-1st-experiment-bring-data.md
    - name: Train & deploy image classification
      displayName: MNIST
      href: ./v1/tutorial-train-deploy-notebook.md
    - name: "Build a training pipeline (Python)"
      href: "./v1/tutorial-pipeline-python-sdk.md"
    - name: Microsoft Power BI integration
      items:
        - name: "Train and deploy models"
          href: ./v1/tutorial-power-bi-custom-model.md
    # end v1
- name: Samples
  items:
    - name: Jupyter Notebooks
      displayName: example, examples, server, jupyter, azure notebooks, python, notebook, github
      href: samples-notebooks.md
    # v1
    - name: Jupyter Notebooks
      displayName: example, examples, server, jupyter, azure notebooks, python, notebook, github
      href: ./v1/samples-notebooks-v1.md
    # end v1
    - name: Examples repository (v2)
      displayName: example, examples, jupyter, python, notebook, github
      href: https://github.com/Azure/azureml-examples
    - name: Examples repository (v1)
      displayName: example, examples, jupyter, python, notebook, github
      href: https://github.com/azure/machinelearningnotebooks
    - name: Designer examples & datasets
      displayName: example, examples, studio, pipelines, data sets, modules, components
      href: samples-designer.md
    - name: End-to-end MLOps examples
      href: https://github.com/Azure/mlops-v2
- name: Concepts
  items:
    - name: What is v2?
      href: concept-v2.md
    - name: Work with Data
      items:
        # v1
        - name: Data access
          href: ./v1/concept-data.md
        - name: Studio network data access
          href: ./v1/concept-network-data-access.md
        # end v1
        - name: Apache Spark in Azure Machine Learning
          href: apache-spark-azure-ml-concepts.md
        - name: Data concepts in Azure Machine Learning
          href: concept-data.md
        - name: Sourcing human data responsibly
          href: concept-sourcing-human-data.md
        - name: Compliance
          items:
            - name: Export and delete data
              displayName: GDPR
              href: how-to-export-delete-data.md
    - name: Managed feature store
      items:
        - name: What is a managed feature store?
          href: concept-what-is-managed-feature-store.md
        - name: Top-level entities in managed feature store
          href: concept-top-level-entities-in-managed-feature-store.md
    - name: Train models
      items:
        - name: Model training
          displayName: run config, machine learning pipeline, ml pipeline, train model
          href: concept-train-machine-learning-model.md
        # v1
        - name: Model training
          displayName: run config, machine learning pipeline, ml pipeline, train model
          href: ./v1/concept-train-machine-learning-model-v1.md
        # end v1
        - name: Distributed training
          displayName: parallellization, deep learning, deep neural network, dnn
          href: concept-distributed-training.md
        - name: Deep learning
          displayName: deep learning vs machine learning, deep learning, vs, versus
          href: concept-deep-learning-vs-machine-learning.md
        - name: MLflow models
          displayName: tracking models, mlflow, custom, flavors
          href: concept-mlflow-models.md
        - name: AutoML
          items:
            - name: Automated ML overview
              displayName: automl, auto ml
              href: concept-automated-ml.md
            # v1
            - name: Automated ML overview
              displayName: automl, auto ml
              href: ./v1/concept-automated-ml-v1.md
            # end v1
            - name: Time series forecasting
              items:
                - name: Forecasting methods
                  displayName: auto ML, time series, forecasting, methods
                  href: concept-automl-forecasting-methods.md
                - name: Deep learning models
                  displayName: auto ML, time series, forecasting, deep learning, TCN
                  href: concept-automl-forecasting-deep-learning.md
                - name: Model sweeping and selection
                  displayName: auto ML, time series, forecasting, model selection, sweeping
                  href: concept-automl-forecasting-sweeping.md
                - name: Calendar features
                  displayName: auto ML, time series, calendar features, holiday features
                  href: concept-automl-forecasting-calendar-features.md
                - name: Lag features
                  displayName: auto ML, time series, lags
                  href: concept-automl-forecasting-lags.md
            - name: Overfitting & imbalanced data
              displayName: automl, auto ml, risks
              href: concept-manage-ml-pitfalls.md
        - name: Designer (drag-n-drop ML)
          items:
            - name: Designer overview
              displayName: studio
              href: concept-designer.md
            - name: Algorithm cheat sheet
              href: algorithm-cheat-sheet.md
            - name: How to select algorithms
              href: how-to-select-algorithms.md
    - name: Deploy to production
      items:
        - name: Endpoints for inference
          href: concept-endpoints.md
        - name: Endpoints
          items:
            - name: Online endpoints
              href: concept-endpoints-online.md
            - name: Batch endpoints
              href: concept-endpoints-batch.md
        - name: Model portability (ONNX)
          href: concept-onnx.md
        - name: Prebuilt docker images for inference
          href: concept-prebuilt-docker-images-inference.md
    - name: Monitor models
      items:
        - name: Model data collection
          href: concept-data-collection.md
        - name: Model monitoring
          href: concept-model-monitoring.md
    - name: MLflow
      items:
        - name: MLflow and Azure Machine Learning
          href: concept-mlflow.md
        # v1
        - name: MLflow
          href: ./v1/concept-mlflow-v1.md
        # end v1
        - name: MLflow models
          displayName: tracking models, mlflow, custom, flavors
          href: concept-mlflow-models.md
    - name: Foundation Models
      items:
        - name: Foundation Models
          href: concept-foundation-models.md
    - name: Manage the ML lifecycle (MLOps)
      items:
        - name: MLOps capabilities
          displayName: deploy, deployment, publish, production, operationalize, operationalization
          href: concept-model-management-and-deployment.md
        # v1
        - name: MLOps capabilities
          displayName: deploy, deployment, publish, production, operationalize, operationalization
          href: ./v1/concept-model-management-and-deployment.md
        # end v1
        - name: Registries
          displayName: collaborate share
          href: concept-machine-learning-registries-mlops.md
        - name: ML pipelines
          href: concept-ml-pipelines.md
        - name: ML components
          href: concept-component.md
        - name: Git integration
          displayName: github gitlab
          href: concept-train-model-git-integration.md
    - name: Responsible AI
      items:
        - name: Responsible AI overview
          displayName: responsible, ml
          href: concept-responsible-ai.md
        - name: Implement Responsible AI in Practice
          items:
            - name: Responsible AI dashboard
              href: concept-responsible-ai-dashboard.md
            - name: Responsible AI scorecard
              href: concept-responsible-ai-scorecard.md
            - name: Model interpretability
              displayName: explainability, explanations, interpretability
              href: how-to-machine-learning-interpretability.md
            - name: Fairness in Machine Learning
              displayName: fairness, bias, model performance, disparity metrics, unfairness
              href: concept-fairness-ml.md
            - name: Causal analysis
              displayName: causal analysis, causal inference
              href: concept-causal-inference.md
            - name: Assess errors in ML models
              displayName: error analysis, model error
              href: concept-error-analysis.md
            - name: Understand your datasets
              displayName: exploratory data analysis, EDA, dataset explorer
              href: concept-data-analysis.md
            - name: Counterfactual analysis and what-if
              href: concept-counterfactual-analysis.md
    - name: Workspace & compute resources
      items:
        - name: Workspace
          href: concept-workspace.md
        - name: Environments
          href: concept-environments.md
        - name: Compute instance
          displayName: resource, dsvm, Data Science Virtual Machine
          href: concept-compute-instance.md
        - name: Compute target
          displayName: resource, dsvm, AKS, kubernetes, amlcompute, Data Science Virtual Machine, local, cluster, ACI, container instance, ADB, Databricks, data lake, lake, HDI, HDInsight
          href: concept-compute-target.md
    - name: Security
      items:
        - name: Enterprise security overview
          displayName: authorization authentication encryption aad azure active directory
          href: concept-enterprise-security.md
        - name: Secured workspace traffic flow
          href: concept-secure-network-traffic-flow.md
        - name: Security baseline
          href: /security/benchmark/azure/baselines/machine-learning-security-baseline?context=/azure/machine-learning/context/ml-context
        - name: Security controls by Azure Policy
          href: ./security-controls-policy.md
        - name: Data encryption
          href: concept-data-encryption.md
        - name: Customer-managed keys
          href: concept-customer-managed-keys.md
        - name: Vulnerability management
          href: concept-vulnerability-management.md
- name: Infrastructure & security
  items:
    - name: Tutorials & templates
      items:
        - name: "Tutorial: Create a secure workspace in Azure portal"
          href: tutorial-create-secure-workspace.md
        - name: "Tutorial: Create a secure workspace with templates"
          href: tutorial-create-secure-workspace-template.md
    - name: Identity & access management
      items:
        - name: Set up authentication
          displayName: authentication, auth, oauth
          href: how-to-setup-authentication.md
        - name: Set up service authentication
          displayName: managed identity
          href: how-to-identity-based-service-authentication.md
        # v1
        - name: Use managed identities for access control
          href: ./v1/how-to-use-managed-identities.md
        - name: Authenticate from the SDK v1
          href: ./v1/how-to-setup-authentication.md
        # end v1
        - name: Manage users and roles
          href: how-to-assign-roles.md
    - name: Network security
      items:
        - name: Plan for network isolation
          href: how-to-network-isolation-planning.md
        - name: Virtual network overview
          displayName: vnet, blob
          href: how-to-network-security-overview.md
        - name: Use managed virtual network
          displayName: vnet, workspace, network isolation
          href: how-to-managed-network.md
        - name: Troubleshoot managed virtual network
          href: how-to-troubleshoot-managed-network.md
        - name: Use Azure Virtual Network
          items:
          - name: Secure workspace resources
            displayName: vnet, workspace, network isolation, container registry
            href: how-to-secure-workspace-vnet.md
          - name: Secure machine learning registry
            href: how-to-registry-network-isolation.md
          - name: Secure training environment
            displayName: vnet, No public IP
            href: how-to-secure-training-vnet.md
          - name: Secure inference environment
            displayName: vnet, Managed Endpoint, AKS
            href: how-to-secure-inferencing-vnet.md
          # v1 stuff
          - name: Secure workspace resources
            displayName: vnet, workspace, container instance, container registry
            href: ./v1/how-to-secure-workspace-vnet.md
          - name: Secure training environment
            displayName: vnet, No public IP
            href: ./v1/how-to-secure-training-vnet.md
          - name: Secure inference environment
            displayName: vnet, Managed Endpoint, AKS
            href: ./v1/how-to-secure-inferencing-vnet.md
          # end v1
          - name: Use studio in a virtual network
            displayName: vnet
            href: how-to-enable-studio-virtual-network.md
          - name: Use private endpoint
            displayName: private endpoint
            href: how-to-configure-private-link.md
          # v1
          - name: Use private endpoint
            displayName: private endpoint
            href: ./v1/how-to-configure-private-link.md
          - name: Configure secure web services (v1)
            displayName: ssl, tls
            href: ./v1/how-to-secure-web-service.md
          # end v1
          - name: Use custom DNS
            href: how-to-custom-dns.md
          - name: Configure required network traffic
            displayName: firewall, user-defined route, udr
            href: how-to-access-azureml-behind-firewall.md
          - name: Data exfiltration prevention
            displayName: loss
            href: how-to-prevent-data-loss-exfiltration.md
          - name: Configure network isolation with v2
            href: how-to-configure-network-isolation-with-v2.md
          - name: Securely attach Azure Databricks
            href: how-to-securely-attach-databricks.md
    # v1 for now - need PM update to v2
    - name: Data protection
      items:
        - name: Failover & disaster recovery
          displayName: high availability
          href: ./v1/how-to-high-availability-machine-learning.md
        - name: Regenerate storage access keys
          href: ./v1/how-to-change-storage-access-key.md
    # end v1
    - name: Create & manage workspaces
      items:
        - name: Use Azure portal or Python SDK
          href: how-to-manage-workspace.md
        - name: Use Azure CLI
          href: how-to-manage-workspace-cli.md
        # v1
        - name: Use Azure CLI
          href: ./v1/how-to-manage-workspace-cli.md
        # v2
        - name: Use Azure PowerShell
          href: how-to-manage-workspace-powershell.md
        - name: Use Resource Manager template
          displayName: arm
          href: how-to-create-workspace-template.md
        - name: Use Terraform
          href: how-to-manage-workspace-terraform.md
        - name: Use REST
          href: how-to-manage-rest.md
        - name: Recover workspace after deletion
          displayName: soft-delete
          href: concept-soft-delete.md
        - name: How to move a workspace
          href: how-to-move-workspace.md
        - name: Securely integrate Azure Synapse & Azure Machine Learning
          href: how-to-private-endpoint-integration-synapse.md
        - name: Workspace Diagnostics
          href: how-to-workspace-diagnostic-api.md
        - name: Customer-managed keys
          href: how-to-setup-customer-managed-keys.md
    - name: Create & manage registries
      href: how-to-manage-registries.md
    - name: Create & manage compute resources
      items:
        - name: Compute instance
          displayName: compute target, No public IP
          href: how-to-create-manage-compute-instance.md
        # v1
        - name: Compute instance
          displayName: compute target
          href: ./v1/how-to-create-manage-compute-instance.md
        # end v1
        - name: Customize compute instance with a script
          href: how-to-customize-compute-instance.md
        - name: Compute cluster
          displayName: compute target, low priority, managed identity
          href: how-to-create-attach-compute-cluster.md
        # v1
        - name: Compute cluster
          displayName: compute target, low priority, managed identity
          href: ./v1/how-to-create-attach-compute-cluster.md
        # end v1
        - name: Serverless compute
          displayName: compute target, low priority, managed identity
          href: how-to-use-serverless-compute.md
        - name: Manage compute resources
          displayName: compute target, dsvm, Data Science Virtual Machine, local, cluster, ACI, container instance, Databricks, data lake, lake, HDI, HDInsight, low priority, managed identity
          href: how-to-create-attach-compute-studio.md
        # v1
        - name: Azure Kubernetes Service
          displayName: AKS, inference
          href: ./v1/how-to-create-attach-kubernetes.md
        # end v1
        - name: Attach and Manage a Synapse Spark pool
          displayName: Attach and Manage a Synapse Spark pool
          href: how-to-manage-synapse-spark-pool.md
        # v1
        - name: Link to Azure Synapse Analytics workspace
          href: ./v1/how-to-link-synapse-ml-workspaces.md
        # end v1
    - name: AKS and Azure Arc-enabled Kubernetes
      items:
        - name: What is Kubernetes compute target
          displayName: compute target, Azure Kuberentes Service, Azure Arc-enabled Kubernetes, AKS, on-premises, multi-cloud
          href: how-to-attach-kubernetes-anywhere.md
        - name: Step 1 - Deploy Azure Machine Learning extension
          displayName: AKS, Arc Kubernetes, inference router
          href: how-to-deploy-kubernetes-extension.md
        - name: Step 2 - Attach cluster to workspace
          displayName: AKS, Arc Kubernetes, attach
          href: how-to-attach-kubernetes-to-workspace.md
        - name: Create and manage instance types
          displayName: compute target, instance types, AKS, Arc Kubernetes
          href: how-to-manage-kubernetes-instance-types.md
        - name: Manage Azure Machine Learning inference router
          displayName: AKS, Arc Kubernetes, inference, compute target
          href: how-to-kubernetes-inference-routing-azureml-fe.md
        - name: Secure inferencing environment
          displayName: AKS, Arc Kubernetes, HTTPS, private IP, no-public IP, private link, private endpoint, inference
          href: how-to-secure-kubernetes-inferencing-environment.md
        - name: Configure a secure online endpoint with TLS/SSL
          displayName: AKS, Arc Kubernetes, HTTPS, TSL, SSL, Cname, DNS, Certificate, inference
          href: how-to-secure-kubernetes-online-endpoint.md
        - name: Troubleshoot Azure Machine Learning extension
          displayName: AKS, Arc Kubernetes, Azure Machine Learning extension, troubleshoot
          href: how-to-troubleshoot-kubernetes-extension.md
        - name: Troubleshoot Kubernetes compute
          displayName: AKS, Arc Kubernetes, Kubernetes compute, training, online endpoint, troubleshoot
          href: how-to-troubleshoot-kubernetes-compute.md
        - name: Reference for configuring Kubernetes cluster
          href: reference-kubernetes.md
    - name: Plan and manage costs
      displayName: low priority VM
      href: concept-plan-manage-cost.md
    - name: Monitor Azure Machine Learning
      href: monitor-azure-machine-learning.md
    - name: Secure coding
      displayName: security threat
      href: concept-secure-code-best-practice.md
    - name: Audit and manage
      displayName: policy
      href: how-to-integrate-azure-policy.md
- name: How-to guides
  items:
    - name: Share components, environments, and models
      displayName: collaborate share
      href: how-to-share-models-pipelines-across-workspaces-with-registries.md
    - name: Share data assets
      displayName: collaborate share
      href: how-to-share-data-across-workspaces-with-registries.md
    - name: Understand resources and assets
      href: concept-azure-machine-learning-v2.md
    - name: Search for assets
      displayName: find, filter
      href: how-to-search-assets.md
    - name: Set up an environment
      items:
        - name: Set up dev environments
          displayName: local, remote, azure notebooks, notebook, Jupyter, dsvm, Databricks, ADB
          href: how-to-configure-environment.md
        # v1
        - name: Set up dev environments
          displayName: local, remote, azure notebooks, notebook, Jupyter, dsvm, Databricks, ADB
          href: ./v1/how-to-configure-environment-v1.md
        # end v1
        - name: Install and set up the CLI (v2)
          displayName: azurecli, mlops
          href: how-to-configure-cli.md
        # v1
        - name: Install and set up the CLI (v1)
          displayName: azurecli, mlops
          href: ./v1/reference-azure-machine-learning-cli.md
        # end v1
        - name: Set up studio environment
          items:
            - name: Manage environments in studio
              displayName: environments, studio, create, edit
              href: how-to-manage-environments-in-studio.md
            - name: Create and manage files
              displayName: Jupyter, notebooks, clone, samples
              href: how-to-manage-files.md
            - name: Run Jupyter Notebooks
              href: how-to-run-jupyter-notebooks.md
            - name: Use a terminal
              displayName: git, github, clone, kernel, package
              href: how-to-access-terminal.md
            - name: Manage compute sessions
              displayName: sessions, terminal, kernel
              href: how-to-manage-compute-sessions.md
        - name: Azure Container for PyTorch
          displayName: acpt
          href: how-to-azure-container-for-pytorch-environment.md
        - name: Launch VS Code remote
          displayName: Visual Studio Code, VSCode, debug, bugs
          href: how-to-launch-vs-code-remote.md
        - name: Work in VS Code remote
          displayName: Visual Studio Code, VSCode, debug, bugs
          href: how-to-work-in-vs-code-remote.md
        - name: Set up VS Code (Desktop)
          displayName: Visual Studio Code, VSCode, debug, bugs, remote, compute, instance
          href: how-to-setup-vs-code.md
        - name: Manage environments with SDK and CLI (v2)
          displayName: environment
          href: how-to-manage-environments-v2.md
        # v1
        - name: Set up software environments CLI (v1)
          href: ./v1/how-to-use-environments.md
        - name: Set input & output directories
          displayName: large data, write, experiment files, size limit
          href: ./v1/how-to-save-write-experiment-files.md
        - name: Use private Python packages
          displayName: pip, Conda, anaconda
          href: ./v1/how-to-use-private-python-packages.md
        # end v1
    - name: Work with data
      items:
        - name: Create datastores
          displayName: Create datastores
          href: how-to-datastore.md
        - name: Create data assets
          displayName: Create data assets
          href: how-to-create-data-assets.md
        - name: Create data assets by importing data from external sources
          items:
            - name: Create connections to external data sources (preview)
              displayName: Create connections to external data sources (preview)
              href: how-to-connection.md
            - name: Import data (preview)
              displayName: Import data (preview)
              href: how-to-import-data-assets.md
        - name: Access and explore your data
          items:
            - name: Access data during interactive development
              displayName: Access data during interactive development
              href: how-to-access-data-interactive.md
            - name: Access data in jobs
              displayName: Access data in jobs
              href: how-to-read-write-data-v2.md
            - name: Working with Tables (mltable)
              displayName: Working with Tables (mltable)
              href: how-to-mltable.md
        - name: Label data
          items:
            - name: Set up image labeling
              displayName: data, dataset
              href: how-to-create-image-labeling-projects.md
            - name: Set up text labeling
              displayName: data, dataset
              href: how-to-create-text-labeling-projects.md
            - name: Label images and text
              displayName: data, dataset, labeling
              href: how-to-label-data.md
            - name: Add users
              displayName: data, dataset, labeling
              href: how-to-add-users.md
            - name: Outsource labeling tasks
              href: how-to-outsource-data-labeling.md
        - name: Prepare data with Apache Spark (preview)
          items:
            - name: Configure Apache Spark jobs 
              href: quickstart-spark-jobs.md
            - name: Submit Spark jobs in Azure Machine Learning
              displayName: Submit Spark jobs in Azure Machine Learning
              href: how-to-submit-spark-jobs.md
            - name: Interactive Data Wrangling with Apache Spark
              displayName: Interactive Data Wrangling with Apache Spark
              href: interactive-data-wrangling-with-apache-spark-azure-ml.md
        - name: Data administration and authentication
          displayName: Data administration and authentication
          href: how-to-administrate-data-authentication.md
        # v1
        - name: Access data
          items:
            - name: Connect to Azure storage with datastores
              displayName: blob, get, fileshare, access, mount, download, data lake, datastore
              href: ./v1/how-to-access-data.md
            - name: Identity-based data access to storage
              displayName: blob, access, data lake, datastore, managed identity
              href: ./v1/how-to-identity-based-data-access.md
            - name: Get data from storage with datasets
              displayName: data, data set, register, access data
              href: ./v1/how-to-create-register-datasets.md
            - name: Connect to data (UI)
              displayName: blob, get, fileshare, access, mount, download, data lake, datastore, dataset, data set
              href: ./v1/how-to-connect-data-ui.md
        - name: Manage & consume data
          items:
            - name: Train with datasets
              displayName: data, dataset, mount
              href: ./v1/how-to-train-with-datasets.md
            - name: Detect drift on datasets
              displayName: data, dataset
              href: ./v1/how-to-monitor-datasets.md
            - name: Version & track datasets
              displayName: data, data set
              href: ./v1/how-to-version-track-datasets.md
            - name: Create datasets with labels
              displayName: data, labels, torchvision
              href: ./v1/how-to-use-labeled-dataset.md
        - name: Get & prepare data
          items:
            - name: Data ingestion with Azure Data Factory
              displayName: data, ingestion, adf
              href: ./v1/how-to-data-ingest-adf.md
            - name: Data preparation with Azure Synapse
              displayName: data, data prep, spark, spark pool, cluster, spark cluster,dataset, datastore
              href: ./v1/how-to-data-prep-synapse-spark-pool.md
            - name: DevOps for data ingestion
              displayName: data, ingestion, devops
              href: ./v1/how-to-cicd-data-ingestion.md
            - name: Import data in the designer
              displayName: designer, data, import, dataset, datastore
              href: ./v1/how-to-designer-import-data.md
        # end v1
    - name: Managed feature store
      items:
        - name: Manage access to managed feature store
          href: how-to-setup-access-control-feature-store.md
        - name: Troubleshoot managed feature store errors
          href: troubleshooting-managed-feature-store.md
    - name: Train models
      items:
        - name: Train a model (SDK, CLI, REST)
          href: how-to-train-model.md
        - name: Train with the job creation UI
          href: how-to-train-with-ui.md
        - name: Debug jobs and monitor training progress
          displayName: automl
          href: how-to-interactive-jobs.md
        - name: Optimize Checkpoint Performance for Large Models
          displayName: Optimize Checkpoint Performance for Large Models
          href: reference-checkpoint-performance-for-large-models.md
        # v1
        - name: Configure & submit training run
          displayName: run config, script run config, scriptrunconfig, compute target, dsvm, Data Science Virtual Machine, local, cluster, ACI, container instance, Databricks, data lake, lake, HDI, HDInsight
          href: ./v1/how-to-set-up-training-targets.md
        # end v1
        - name: Train with the Python SDK
          items:
            - name: Tune hyperparameters
              displayName: parameter, hyperparameter, hyperdrive
              href: how-to-tune-hyperparameters.md
            - name: Distributed GPU guide
              href: how-to-train-distributed-gpu.md
            - name: Scikit-learn
              href: how-to-train-scikit-learn.md
            - name: TensorFlow
              href: how-to-train-tensorflow.md
            - name: Keras
              href: how-to-train-keras.md
            - name: PyTorch
              href: how-to-train-pytorch.md
            - name: Use Key Vault when training
              displayName: secrets keyvault job
              href: how-to-use-secrets-in-runs.md
            # v1
            - name: Train with SDK v1
              href: ./v1/how-to-attach-compute-targets.md
            - name: Distributed GPU guide
              displayName: MPI, Horovod, DeepSpeed, PyTorch, Hugging Face Transformers, TensorFlow, InfiniBand
              href: ./v1/how-to-train-distributed-gpu.md
            - name: Scikit-learn
              href: ./v1/how-to-train-scikit-learn.md
            - name: TensorFlow
              href: ./v1/how-to-train-tensorflow.md
            - name: Keras
              href: ./v1/how-to-train-keras.md
            - name: PyTorch
              href: ./v1/how-to-train-pytorch.md
            - name: Train with custom Docker image
              href: ./v1/how-to-train-with-custom-image.md
            - name: Migrate from Estimators to ScriptRunConfig
              href: ./v1/how-to-migrate-from-estimators-to-scriptrunconfig.md
            - name: Use Key Vault when training
              displayName: secrets keyvault
              href: ./v1/how-to-use-secrets-in-runs.md
            # end v1
        - name: Track & monitor training
          items:
            - name: Log metrics and models with MLflow
              items:
                - name: Log metrics, parameters and files
                  displayName: troubleshoot, log, files, tracing, metrics
                  href: how-to-log-view-metrics.md
                - name: Log MLflow models
                  href: how-to-log-mlflow-models.md
                - name: Migrate from SDK v1 logging to MLflow
                  href: reference-migrate-sdk-v1-mlflow-tracking.md
            - name: Query & compare experiments and runs with MLflow
              href: how-to-track-experiments-mlflow.md
            - name: Organize & manage jobs (preview)
              href: how-to-track-monitor-organize-jobs.md
            - name: Visualize training results (preview)
              href: how-to-visualize-jobs.md
            - name: Monitor training jobs
              href: how-to-track-monitor-analyze-runs.md
        - name: Automated machine learning
          displayName: automl, auto ml
          items:
            - name: Use automated ML (Python)
              displayName: SDK, automl
              href: how-to-configure-auto-train.md
            - name: Use automated ML (interface)
              href: how-to-use-automated-ml-for-ml-models.md
            - name: Prep image data for computer vision models (Python)
              displayName: SDK, automl, image, datasets, conversion scripts, schema, image model
              href: how-to-prepare-datasets-for-automl-images.md
            - name: Auto-train computer vision models (Python)
              displayName: SDK, automl, image, image model
              href: how-to-auto-train-image-models.md
            - name: Auto-train a small object detection model
              displayName: computer vision, image, image model
              href: how-to-use-automl-small-object-detect.md
            - name: Auto-train a natural language processing model
              displayName: nlp, auto ML, automl, SDK
              href: how-to-auto-train-nlp-models.md
            # v1
            - name: Use automated ML (Python)
              displayName: SDK, automl
              href: ./v1/how-to-configure-auto-train-v1.md
            - name: Auto-train a regression (NYC Taxi data)
              displayName: automl, automated, auto ml,
              href: ./v1/how-to-auto-train-models-v1.md
            - name: Auto-train object detection model
              displayName: auto ML, automl, CLI
              href: ./v1/tutorial-auto-train-image-models-v1.md
            - name: Auto-train a natural language processing model
              displayName: nlp, auto ML, automl, SDK
              href: ./v1/how-to-auto-train-nlp-models-v1.md
            - name: Data splits & cross-validation (Python)
              displayName: automl, feature engineering, feature importance
              href: ./v1/how-to-configure-cross-validation-data-splits.md
            - name: Featurization in automated ML (Python)
              displayName: automl, feature engineering, feature importance, BERT
              href: ./v1/how-to-configure-auto-features.md
            - name: Generate AutoML training code
              href: ./v1/how-to-generate-automl-training-code.md
            - name: Use automated ML with Databricks
              displayName: automl
              href: ./v1/how-to-configure-databricks-automl-environment.md
            # end v1
            - name: Time series forecasting
              items:
                - name: Auto-train a forecasting model (Python)
                  displayName: forecasting, time series, auto ML, automl, SDK
                  href: how-to-auto-train-forecast.md
                # v1
                - name: Auto-train a forecast model
                  displayName: time series
                  href: ./v1/how-to-auto-train-forecast-v1.md
                # end v1
                - name: Frequently asked questions
                  displayName: auto ML, time series, forecasting, FAQ
                  href: how-to-automl-forecasting-faq.md
            - name: Understand charts and metrics
              href: how-to-understand-automated-ml.md
            - name: Use ONNX model in .NET application
              href: how-to-use-automl-onnx-model-dotnet.md
            - name: Inference image models with ONNX model
              displayName: automl, image, image model, computer vision
              href: how-to-inference-onnx-automl-image-models.md
            # v1
            - name: Local inference using ONNX
              displayName: SDK, automl
              href: ./v1/how-to-inference-onnx-automl-image-models-v1.md
            - name: Troubleshoot automated ML
              href: ./v1/how-to-troubleshoot-auto-ml.md
            # end v1
        # v1 - misc training
        - name: Track experiments with MLflow
          displayName: log, monitor, metrics, model registry, register
          href: ./v1/how-to-use-mlflow.md
        - name: Log & view metrics
          href: ./v1/how-to-log-view-metrics.md
        - name: Visualize runs with TensorBoard
          displayName: log, monitor, metrics
          href: ./v1/how-to-monitor-tensorboard.md
        - name: Log metrics with designer
          displayName: designer, logging
          href: ./v1/how-to-track-designer-experiments.md
        - name: Interpret ML models
          displayName: SDK, interpret, explain, explainability, interpretability
          href: ./v1/how-to-machine-learning-interpretability-aml.md
        - name: Assess and mitigate model fairness
          href: ./v1/how-to-machine-learning-fairness-aml.md
        - name: Prepare data for computer vision with AutoML
          displayName: nlp, auto ML, automl, SDK
          href: ./v1/how-to-prepare-datasets-for-automl-images-v1.md
        - name: Explain automated ML models
          displayName: SDK, interpret, interpret, explain, explainability, interpretability, automated ML, automl, auto ml
          href: ./v1/how-to-machine-learning-interpretability-automl.md
        # end v1  
    - name: Deploy to production
      items:
        - name: Online endpoints (real-time)
          items:
            - name: Deploy an ML model with an online endpoint
              href: how-to-deploy-online-endpoints.md
            - name: Safe rollout for online endpoints
              href: how-to-safely-rollout-online-endpoints.md
            - name: Deployment scenarios
              items:
                - name: Deploy a MLflow model with an online endpoint
                  displayName: ncd, no code deploy, no-code deployment
                  href: how-to-deploy-mlflow-models-online-endpoints.md
                - name: Use a custom container to deploy a model to an online endpoint
                  href: how-to-deploy-custom-container.md
                - name: Use online endpoints in studio
                  href: how-to-use-managed-online-endpoint-studio.md
                - name: High-performance serving with Triton
                  href: how-to-deploy-with-triton.md
                - name: Use REST to deploy a model as an online endpoint
                  href: how-to-deploy-with-rest.md
                - name: Deploy an AutoML model with an online endpoint
                  href: how-to-deploy-automl-endpoint.md
            - name: Security
              items:
                - name: Authenticate to endpoints
                  href: how-to-authenticate-online-endpoint.md
                - name: Network isolation with managed online endpoints
                  displayName: network, vnet, secure
                  href: how-to-secure-online-endpoint.md
                - name: Access Azure resources from online endpoints
                  href: how-to-access-resources-from-endpoints-managed-identities.md
            - name: Autoscale online endpoints
              href: how-to-autoscale-endpoints.md
            - name: Managed online endpoints VM SKU list
              href: reference-managed-online-endpoints-vm-sku-list.md
            - name: Viewing managed online endpoint costs
              href: how-to-view-online-endpoints-costs.md
            - name: Monitoring online endpoints
              href: how-to-monitor-online-endpoints.md
            - name: Debug online endpoints locally VS Code
              href: how-to-debug-managed-online-endpoints-visual-studio-code.md
            - name: Debug scoring script with inference HTTP server
              href: how-to-inference-server-http.md
            - name: Troubleshoot online endpoints
              href: how-to-troubleshoot-online-endpoints.md
        - name: Batch endpoints
          items:
            - name: Work with batch endpoints and deployments
              href: how-to-use-batch-endpoints.md
            - name: Create jobs and input data to batch endpoints
              href: how-to-access-data-batch-endpoints-jobs.md
            - name: Deploy models
              items:
                - name: Deploy models for scoring in batch endpoints
                  href: how-to-use-batch-model-deployments.md
                - name: Deploy MLflow models in batch deployments
                  href: how-to-mlflow-batch.md
                - name: Author scoring scripts
                  href: how-to-batch-scoring-script.md
                - name: Customize outputs in model's batch jobs
                  href: how-to-deploy-model-custom-output.md
                - name: Image processing with batch model deployments
                  href: how-to-image-processing-batch.md
                - name: Deploy language models with batch model deployments
                  href: how-to-nlp-processing-batch.md
            - name: Deploy pipeline components (Preview)
              items:
                - name: Deploy pipelines with batch endpoints
                  href: how-to-use-batch-pipeline-deployments.md
                - name: Operationalize a training pipeline on batch endpoints
                  href: how-to-use-batch-training-pipeline.md
                - name: Operationalize a scoring pipeline on batch endpoints
                  href: how-to-use-batch-scoring-pipeline.md
                - name: Create batch endpoints from pipeline jobs
                  href: how-to-use-batch-pipeline-from-job.md
        # v1
        - name: Where and how to deploy
          displayName: publish, web, service, operationalize, aks, kubernetes, aci, container, cli, consume, docker
          href: ./v1/how-to-deploy-and-where.md
        - name: Hyperparameter tuning a model (v1)
          displayName: azurecli, AzureML
          href: ./v1/how-to-tune-hyperparameters-v1.md
        - name: Azure Kubernetes Service
          displayName: aks, aad, authentication, azure active directory
          href: ./v1/how-to-deploy-azure-kubernetes-service.md
        - name: Azure Container Instances
          displayName: aci
          href: ./v1/how-to-deploy-azure-container-instance.md
        - name: Deploy MLflow models
          displayName: log, monitor, deploy, metrics, databricks, aci, aks
          href: ./v1/how-to-deploy-mlflow-models.md
        - name: Update web service
          displayName: update hot reload model mounting
          href: ./v1/how-to-deploy-update-web-service.md
        - name: Deployment targets
          items:
            - name: Deploy locally
              href: ./v1/how-to-deploy-local.md
            - name: Deploy locally on compute instance
              href: ./v1/how-to-deploy-local-container-notebook-vm.md
            - name: GPU inference
              href: ./v1/how-to-deploy-inferencing-gpus.md
            - name: Azure Cognitive Search
              href: how-to-deploy-model-cognitive-search.md
            - name: FPGA inference
              href: ./v1/how-to-deploy-fpga-web-service.md
        - name: Profile models
          displayName: profile resource requirement
          href: ./v1/how-to-deploy-profile-model.md
        - name: Troubleshoot deployment
          href: ./v1/how-to-troubleshoot-deployment.md
        - name: Troubleshoot deployment (local)
          href: ./v1/how-to-troubleshoot-deployment-local.md
        - name: Authenticate web service
          href: ./v1/how-to-authenticate-web-service.md
        - name: Consume web service
          displayName: create client consume request response synchronous
          href: ./v1/how-to-consume-web-service.md
        - name: Advanced entry script authoring
          displayName: swagger inference schema binary cors
          href: ./v1/how-to-deploy-advanced-entry-script.md
        - name: Prebuilt Docker images
          items:
            - name: Python extensibility
              href: ./v1/how-to-prebuilt-docker-images-inference-python-extensibility.md
            - name: Dockerfile extensibility
              href: ./v1/how-to-extend-prebuilt-docker-image-inference.md
            - name: Troubleshoot prebuilt docker images
              href: ./v1/how-to-troubleshoot-prebuilt-docker-image-inference.md
        - name: Monitor web services
          items:
            - name: Collect & evaluate model data
              displayName: track production
              href: ./v1/how-to-enable-data-collection.md
            - name: Monitor with Application Insights
              href: ./v1/how-to-enable-app-insights.md
        - name: Deploy designer models
          displayName: designer, studio
          href: ./v1/how-to-deploy-model-designer.md
        - name: Package models
          displayName: docker file download
          href: ./v1/how-to-deploy-package-models.md
        # end v1
    - name: Monitor models
      items: 
        - name: Collect inferencing data from production
          displayName: model data collection, data drift, data quality, model quality
<<<<<<< HEAD
          herf: how-to-collect-production-data.md
        - name: Perform continuous monitoring
          displayName: model monitoring, data drift, data quality, model quality
          herf: how-to-monitor-model-performance.md
=======
          href: how-to-collect-production-data.md
>>>>>>> 8bc1c6a5
    - name: Work with MLflow
      items:
        - name: Configure MLflow for Azure Machine Learning
          href: how-to-use-mlflow-configure-tracking.md
        - name: Train & track
          items:
            - name: Track experiments with MLflow
              displayName: log, monitor, metrics, model registry, register
              href: how-to-use-mlflow-cli-runs.md
            - name: Track Azure Databricks runs with MLflow
              displayName: log, monitor, deploy, metrics, databricks
              href: how-to-use-mlflow-azure-databricks.md
            - name: Track Azure Synapse Analytics runs with MLflow
              displayName: log, monitor, deploy, metrics, synapse, analytics
              href: how-to-use-mlflow-azure-synapse.md
            - name: Train with MLflow Projects
              displayName: log, monitor, metrics, model registry, register
              href: how-to-train-mlflow-projects.md
            - name: Log metrics, parameters and files
              displayName: troubleshoot, log, files, tracing, metrics
              href: how-to-log-view-metrics.md
            - name: Log MLflow models
              href: how-to-log-mlflow-models.md
            - name: Query & compare experiments and runs with MLflow
              href: how-to-track-experiments-mlflow.md
        - name: Manage
          items:
            - name: Manage models with MLflow
              href: how-to-manage-models-mlflow.md
            - name: Manage experiments and runs with MLflow
              href: how-to-track-experiments-mlflow.md
        - name: Deploy & consume models
          items:
            - name: Guidelines for deploying MLflow models
              displayName: mlflow models deployment plugin
              href: how-to-deploy-mlflow-models.md
            - name: Using MLflow models for no-code deployment
              href: how-to-log-mlflow-models.md
            - name: Online inference
              items:
                - name: Deploy MLflow models to Online Endpoints
                  href: how-to-deploy-mlflow-models-online-endpoints.md
                - name: Progressive rollout of MLflow models to Online Endpoints
                  href: how-to-deploy-mlflow-models-online-progressive.md
            - name: Batch inference
              items:
                - name: Deploy MLflow models to Batch Endpoints
                  href: how-to-mlflow-batch.md
                - name: Deploy and run MLflow models in Spark jobs
                  href: how-to-deploy-mlflow-model-spark-jobs.md
    - name: Work with Foundation Models
      items:
        - name: How to use Foundation Models
          href: how-to-use-foundation-models.md
    - name: Manage the ML lifecycle (MLOps)
      items:
        - name: Set up MLOps with Azure DevOps
          href: how-to-setup-mlops-azureml.md
        - name: Setup MLOps with GitHub
          href: how-to-setup-mlops-github-azure-ml.md
        - name: Manage models
          href: how-to-manage-models.md
        - name: Automation
          items:
            - name: Azure Pipelines for CI/CD
              displayName: continuous, integration, delivery
              href: how-to-devops-machine-learning.md
            - name: GitHub Actions for CI/CD
              href: how-to-github-actions-machine-learning.md
            - name: Create event-driven workflows
              displayName: event grid
              href: how-to-use-event-grid.md
            - name: Schedule a pipeline job
              href: how-to-schedule-pipeline-job.md
        - name: Build & use ML pipelines
          displayName: pipelines
          items:
            - name: Create ML pipelines using components (CLI v2)
              href: how-to-create-component-pipelines-cli.md
            - name: Create ML pipelines using components (Python SDK v2)
              href: how-to-create-component-pipeline-python.md
            - name: Create ML pipelines using components (UI)
              href: how-to-create-component-pipelines-ui.md
            - name: How to use sweep in pipelines (v2)
              href: how-to-use-sweep-in-pipeline.md
            - name: Build and debug pipelines (UI)
              href: how-to-use-pipeline-ui.md
            - name: How to use parallel job in pipeline
              href: how-to-use-parallel-job-in-pipeline.md
            - name: How to use pipeline component in pipeline
              href: how-to-use-pipeline-component.md
            - name: How to debug pipeline reuse issues
              href: how-to-debug-pipeline-reuse-issues.md
            # v1
            - name: Create ML pipelines (Python)
              href: ./v1/how-to-create-machine-learning-pipelines.md
            - name: Moving data into and between ML pipeline steps (Python)
              href: ./v1/how-to-move-data-in-out-of-pipelines.md
            - name: Use automated ML in ML pipelines (Python)
              displayName: machine learning automl
              href: ./v1/how-to-use-automlstep-in-pipelines.md
            - name: Deploy ML pipelines (Python)
              href: ./v1/how-to-deploy-pipelines.md
            - name: Use Azure Synapse Apache spark pools in an ML pipeline (Python)
              href: ./v1/how-to-use-synapsesparkstep.md
            - name: Trigger a pipeline
              href: ./v1/how-to-trigger-published-pipeline.md
            # end v1
            - name: Designer (drag-n-drop)
              items:
                - name: Transform data
                  displayName: pipeline
                  href: how-to-designer-transform-data.md
                - name: Use pipeline parameters
                  displayName: designer, pipeline parameters
                  href: how-to-use-pipeline-parameter.md
                - name: Retrain using published pipelines
                  displayName: retrain, designer, published pipeline
                  href: how-to-retrain-designer.md
                - name: Batch predictions
                  displayName: score scoring asynchronous consume pipeline parallelrunstep inference designer
                  href: how-to-run-batch-predictions-designer.md
                - name: Execute Python code
                  displayName: feature extraction, feature engineering
                  href: how-to-designer-python.md
        # v1
        - name: Convert notebook code into Python scripts
          displayName: mlops, mlopspython, production
          href: ./v1/how-to-convert-ml-experiment-to-production.md
        # end v1
        - name: Manage resource quotas
          displayName: limits
          href: how-to-manage-quotas.md
        - name: Manage and optimize cost
          displayName: cost-management,cost-optimization
          href: how-to-manage-optimize-cost.md
        - name: Manage resources VS Code
          displayName: vscode,resources
          href: how-to-manage-resources-vscode.md
    - name: Implement Responsible AI in Practice

      items:
        - name: Generate Responsible AI insights
          items:
            - name: Responsible AI insights (V2)
              displayName: explanations, interpretability, fairness, bias, model performance, disparity metrics, unfairness, causal analysis, causal inference, exploratory data analysis, EDA, dataset explorer
              href: how-to-responsible-ai-insights-sdk-cli.md
            - name: Responsible AI insights (UI)
              displayName: explanations, interpretability, fairness, bias, model performance, disparity metrics, unfairness, causal analysis, causal inference, exploratory data analysis, EDA, dataset explorer
              href: how-to-responsible-ai-insights-ui.md
            - name: Responsible AI vision insights
              displayName: explanations, interpretability, fairness, bias, model performance, disparity metrics, unfairness, causal analysis, causal inference, exploratory data analysis, EDA, dataset explorer
              href: how-to-responsible-ai-vision-insights.md
            - name: Responsible AI text insights 
              displayName: explanations, interpretability, fairness, bias, model performance, disparity metrics, unfairness, causal analysis, causal inference, exploratory data analysis, EDA, dataset explorer
              href: how-to-responsible-ai-text-insights.md
        - name: Using the Responsible AI dashboard in studio
          displayName: explanations, interpretability, fairness, bias, model performance, disparity metrics, unfairness, causal analysis, causal inference, exploratory data analysis, EDA, dataset explorer
          href: how-to-responsible-ai-dashboard.md
        - name: Using the Responsible AI image dashboard
          href: how-to-responsible-ai-image-dashboard.md
        - name: Using the Responsible AI text dashboard
          href: how-to-responsible-ai-text-dashboard.md
        - name: Using the Responsible AI scorecard in studio
          displayName: explanations, interpretability, fairness, bias, model performance, disparity metrics, unfairness, causal analysis, causal inference, exploratory data analysis, EDA, dataset explorer
          href: how-to-responsible-ai-scorecard.md
    - name: Use R with Azure Machine Learning
      items:
        - name: Bring R workloads
          href: how-to-r-overview-r-capabilities.md
        - name: Interactive R development
          href: how-to-r-interactive-development.md
        - name: Adapt R scripts for production
          href: how-to-r-modify-script-for-production.md
        - name: Train R model
          href: how-to-r-train-model.md
        - name: Deploy R model
          href: how-to-r-deploy-r-model.md
- name: Troubleshoot & debug
  items:
    - name: Troubleshoot secure workspace connectivity
      href: how-to-troubleshoot-secure-connection-workspace.md
    - name: Troubleshoot SerializationError
      href: how-to-troubleshoot-serialization-error.md
    - name: Troubleshoot descriptor error
      displayName: descriptors cannot not be created directly
      href: how-to-troubleshoot-protobuf-descriptor-error.md
    - name: How to troubleshoot data access
      displayName: troubleshoot, data, debug, image
      href: how-to-troubleshoot-data-access.md
    - name: Troubleshoot validation for schema failed error
      href: how-to-troubleshoot-validation-for-schema-failed-error.md
    - name: How to troubleshoot environments
      displayName: troubleshoot, environment, debug, image
      href: how-to-troubleshoot-environments.md
    - name: Troubleshoot online endpoints
      href: how-to-troubleshoot-online-endpoints.md
    - name: Troubleshoot batch endpoints
      href: how-to-troubleshoot-batch-endpoints.md
    - name: Troubleshoot Kubernetes Compute
      href: how-to-troubleshoot-kubernetes-compute.md
    - name: Troubleshoot Azure Machine Learning extension
      href: how-to-troubleshoot-kubernetes-extension.md
    # v1
    - name: Pipeline issues
      items:
        - name: Troubleshoot pipelines
          displayName: designer
          href: ./v1/how-to-debug-pipelines.md
        - name: Log pipeline data to Application Insights
          href: ./v1/how-to-log-pipelines-application-insights.md
        - name: Troubleshoot the ParallelRunStep
          displayName: debug_batch consume pipeline parallelrunstep inference
          href: ./v1/how-to-debug-parallel-run-step.md
    - name: Visual Studio Code
      items:
        - name: VS Code interactive debugging
          displayName: vscode,remote,debug,pipelines,deployments,ssh
          href: how-to-debug-visual-studio-code.md
    # end v1
- name: Reference
  items:
    - name: Python SDK v1
      href: /python/api/overview/azure/ml/intro
    - name: Python SDK v2
      displayName: api, core, package, python, class
      href: https://aka.ms/sdk-v2-install
    - name: REST API
      href: /rest/api/azureml/
    - name: CLI (v2) commands
      displayName: extension, command line, command-line, az, ci/cd, automate, automated
      href: /cli/azure/ml/
    - name: CLI (v2) YAML schemas
      items:
        - name: Overview
          href: reference-yaml-overview.md
        - name: Core syntax
          href: reference-yaml-core-syntax.md
        - name: Workspace
          href: reference-yaml-workspace.md
        - name: Environment
          href: reference-yaml-environment.md
        - name: Data
          href: reference-yaml-data.md
        - name: MLTable
          href: reference-yaml-mltable.md
        - name: Model
          href: reference-yaml-model.md
        - name: Schedule
<<<<<<< HEAD
          items: 
            - name: Job
              href: reference-yaml-schedule.md
            - name: Monitor
              href: reference-yaml-monitor.md
        - name: Pipeline component
          href: reference-yaml-component-pipeline.md
=======
          href: reference-yaml-schedule.md
>>>>>>> 8bc1c6a5
        - name: Compute
          items:
            - name: Compute cluster (AmlCompute)
              href: reference-yaml-compute-aml.md
            - name: Compute instance
              href: reference-yaml-compute-instance.md
            - name: Attached Virtual Machine
              href: reference-yaml-compute-vm.md
            - name: Attached Azure Arc-enabled Kubernetes (KubernetesCompute)
              href: reference-yaml-compute-kubernetes.md
        - name: Job
          items:
            - name: Command
              href: reference-yaml-job-command.md
            - name: Sweep
              href: reference-yaml-job-sweep.md
            - name: Pipeline
              href: reference-yaml-job-pipeline.md
            - name: Parallel
              href: reference-yaml-job-parallel.md
            - name: Automated ML Forecasting command job YAML schema
              href: reference-automated-ml-forecasting.md
            - name: Automated ML Image Classification
              href: reference-automl-images-cli-classification.md
            - name: Automated ML Image Instance Segmentation
              href: reference-automl-images-cli-instance-segmentation.md
            - name: Automated ML Image Multilabel Classification
              href: reference-automl-images-cli-multilabel-classification.md
            - name: Automated ML Image Object Detection
              href: reference-automl-images-cli-object-detection.md
            - name: Automated ML NLP Text Classification
              href: reference-automl-nlp-cli-text-classification.md
            - name: Automated ML NLP Multilabel Classification
              href: reference-automl-nlp-cli-multilabel-classification.md
            - name: Automated ML NLP NER
              href: reference-automl-nlp-cli-ner.md
        - name: Datastore
          items:
            - name: Azure Blob
              href: reference-yaml-datastore-blob.md
            - name: Azure Files
              href: reference-yaml-datastore-files.md
            - name: Azure Data Lake Gen1
              href: reference-yaml-datastore-data-lake-gen1.md
            - name: Azure Data Lake Gen2
              href: reference-yaml-datastore-data-lake-gen2.md
        - name: Feature store
          items:
            - name: Feature store
              href: reference-yaml-feature-store.md
            - name: Feature set
              href: reference-yaml-feature-set.md
            - name: Feature entity
              href: reference-yaml-feature-entity.md
            - name: Feature retrieval spec
              href: reference-yaml-feature-retrieval-spec.md
            - name: Feature set spec
              href: reference-yaml-featureset-spec.md
        - name: Endpoint
          items:
            - name: Online (real-time)
              href: reference-yaml-endpoint-online.md
            - name: Batch
              href: reference-yaml-endpoint-batch.md
        - name: Deployment
          items:
            - name: Managed online (real-time)
              href: reference-yaml-deployment-managed-online.md
            - name: Kubernetes online (real-time)
              href: reference-yaml-deployment-kubernetes-online.md
            - name: Batch
              href: reference-yaml-deployment-batch.md
        - name: Component
          items:
            - name: Command
              href: reference-yaml-component-command.md
            - name: Pipeline 
              href: reference-yaml-component-pipeline.md
        - name: Registry
          items:
            - name: Registry
              href: reference-yaml-registry.md
    - name: Azure PowerShell
      href: /powershell/module/az.machinelearningservices/
    - name: Service limits
      href: resource-limits-capacity.md
    - name: Image data schemas for AutoML
      displayName: automl, schema, data, computer vision, image model
      href: reference-automl-images-schema.md
    - name: Hyperparameters for AutoML computer vision tasks
      displayName: automl, yolo-5, image, image model
      href: reference-automl-images-hyperparameters.md
    - name: Kubernetes cluster configuration
      href: reference-kubernetes.md
    - name: Designer component reference
      displayName: module, component, reference, algorithm, studio
      href: algorithm-module-reference/module-reference.md
    - name: Monitor data reference
      href: monitor-resource-reference.md
    - name: Azure Policy built-ins
      displayName: samples, policies, definitions
      href: ./policy-reference.md
    - name: Curated environments
      displayName: environments, curated environments
      href: resource-curated-environments.md
    - name: Azure Container for PyTorch 
      href: resource-azure-container-for-pytorch.md
      displayName: acpt
    - name: CLI (v2) Spark component YAML schema
      href: reference-yaml-component-spark.md
    - name: CLI (v2) Spark job YAML schema
      href: reference-yaml-job-spark.md
    - name: Azure CLI
      href: /cli/azure/ml
    # v1
    - name: Machine learning CLI pipeline YAML reference
      href: ./v1/reference-pipeline-yaml.md
    - name: Hyperparameters for AutoML computer vision tasks (v1)
      displayName: automl, yolo-5, image, image model
      href: ./v1/reference-automl-images-hyperparameters-v1.md
    - name: Image data schemas for AutoML (v1)
      href: ./v1/reference-automl-images-schema-v1.md
    - name: Migrate from ML Studio (classic)
      items: 
      - name: Migration overview
        href: ./v1/migrate-overview.md
      - name: Migrate datasets
        href: ./v1/migrate-register-dataset.md
      - name: Rebuild experiments
        href: ./v1/migrate-rebuild-experiment.md
      - name: Rebuild web services
        href: ./v1/migrate-rebuild-web-service.md
      - name: Migrate client applications
        href: ./v1/migrate-rebuild-integrate-with-client-app.md
      - name: Rebuild Execute R Script components
        href: ./v1/migrate-execute-r-script.md
    # end v1
- name: Resources
  items:
    - name: Python SDK (v2) release notes
      displayName: what's, new, issues, bugs
      href: https://github.com/Azure/azure-sdk-for-python/blob/main/sdk/ml/azure-ai-ml/CHANGELOG.md
    - name: CLI (v2) release notes
      displayName: what's, new, issues, bugs
      href: azure-machine-learning-release-notes-cli-v2.md
    - name: Compute instance image release notes
      href: azure-machine-learning-ci-image-release-notes.md
    - name: Azure roadmap
      href: https://azure.microsoft.com/roadmap/
    - name: Pricing
      href: https://azure.microsoft.com/pricing/details/machine-learning-services/
    - name: Conda licensing
      href: /legal/machine-learning/conda-licensing
    - name: Regional availability
      href: https://azure.microsoft.com/regions/services/
    - name: Enable preview features
      href: how-to-enable-preview-features.md
    - name: Feature availability across regions
      href: reference-machine-learning-cloud-parity.md
    - name: User forum
      href: /answers/topics/azure-machine-learning.html
    - name: Microsoft Learn training
      href: /training/browse/?expanded=azure&products=azure-machine-learning
    - name: Stack Overflow
      href: https://stackoverflow.com/questions/tagged/azure-machine-learning-service
    - name: Compare our ML products
      href: /azure/architecture/data-guide/technology-choices/data-science-and-machine-learning?context=azure/machine-learning/context/ml-context
    - name: Designer accessibility features
      displayName: accessibility, designer, visual interface, screen reader, keyboard shortcuts
      href: designer-accessibility.md
    # v1
    - name: Python SDK (v1) release notes
      href: ./v1/azure-machine-learning-release-notes.md
    # end v1<|MERGE_RESOLUTION|>--- conflicted
+++ resolved
@@ -1071,14 +1071,10 @@
       items: 
         - name: Collect inferencing data from production
           displayName: model data collection, data drift, data quality, model quality
-<<<<<<< HEAD
-          herf: how-to-collect-production-data.md
+          href: how-to-collect-production-data.md
         - name: Perform continuous monitoring
           displayName: model monitoring, data drift, data quality, model quality
-          herf: how-to-monitor-model-performance.md
-=======
-          href: how-to-collect-production-data.md
->>>>>>> 8bc1c6a5
+          href: how-to-monitor-model-performance.md
     - name: Work with MLflow
       items:
         - name: Configure MLflow for Azure Machine Learning
@@ -1328,7 +1324,6 @@
         - name: Model
           href: reference-yaml-model.md
         - name: Schedule
-<<<<<<< HEAD
           items: 
             - name: Job
               href: reference-yaml-schedule.md
@@ -1336,9 +1331,6 @@
               href: reference-yaml-monitor.md
         - name: Pipeline component
           href: reference-yaml-component-pipeline.md
-=======
-          href: reference-yaml-schedule.md
->>>>>>> 8bc1c6a5
         - name: Compute
           items:
             - name: Compute cluster (AmlCompute)
