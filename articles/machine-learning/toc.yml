--- conflicted
+++ resolved
@@ -165,36 +165,6 @@
         - name: "Train and deploy models"
           href: ./v1/tutorial-power-bi-custom-model.md
     # end v1
-<<<<<<< HEAD
-- name: Interact with AzureML
-  items: 
-  - name: Workspace
-    href: 
-  - name: AzureML CLI and Python SDK
-    href: concept-v2.md
-  - name: AzureML UI
-    items: 
-      - name: Searching for Assets and Resources
-        href: how-to-search-assets.md
-  - name: Compute Instance
-    href: concept-compute-instance.md
-  - name: VS Code
-    href: 
-  - name: MLFlow
-    href: 
-  - name: Use R with Azure Machine Learning
-    items:
-    - name: Bring R workloads
-      href: how-to-r-overview-r-capabilities.md
-    - name: Interactive R development
-      href: how-to-r-interactive-development.md
-    - name: Adapt R scripts for production
-      href: how-to-r-modify-script-for-production.md
-    - name: Train R model
-      href: how-to-r-train-model.md
-    - name: Deploy R model
-      href: how-to-r-deploy-r-model.md
-=======
 - name: Samples
   items:
     - name: Jupyter Notebooks
@@ -421,7 +391,6 @@
           href: concept-customer-managed-keys.md
         - name: Vulnerability management
           href: concept-vulnerability-management.md
->>>>>>> b06d3902
 - name: Infrastructure & security
   items:
     - name: Tutorials & templates
@@ -1431,8 +1400,6 @@
         - name: Build & use ML pipelines
           displayName: pipelines
           items:
-<<<<<<< HEAD
-=======
             - name: Create ML pipelines using components (CLI v2)
               href: how-to-create-component-pipelines-cli.md
             - name: Create ML pipelines using components (Python SDK v2)
@@ -1447,7 +1414,6 @@
               href: how-to-use-pipeline-component.md
             - name: How to debug pipeline failure
               href: how-to-debug-pipeline-failure.md
->>>>>>> b06d3902
             - name: How to debug pipeline reuse issues
               href: how-to-debug-pipeline-reuse-issues.md
             - name: How to use debug pipeline performance 
@@ -1474,14 +1440,10 @@
               items:
                 - name: Transform data
                   displayName: pipeline
-<<<<<<< HEAD
-                  href: how-to-designer-transform-data.md
-=======
                   href: ./v1/how-to-designer-transform-data.md
                 - name: Use pipeline parameters
                   displayName: designer, pipeline parameters
                   href: ./v1/how-to-use-pipeline-parameter.md
->>>>>>> b06d3902
                 - name: Retrain using published pipelines
                   displayName: retrain, designer, published pipeline
                   href: ./v1/how-to-retrain-designer.md
