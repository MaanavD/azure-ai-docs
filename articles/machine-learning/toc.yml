- name: Azure Machine Learning Documentation
  href: index.yml
- name: Switch to SDK & CLI v1 documentation
  href: v1/introduction.md
- name: Overview
  items:
    - name: What is Azure Machine Learning?
      displayName: AML, services, overview, introduction
      href: overview-what-is-azure-machine-learning.md
    - name: Glossary
      href: azure-machine-learning-glossary.md
- name: Upgrade to v2
  items:
    - name: Upgrade overview
      displayName: migration
      href: how-to-migrate-from-v1.md
    - name: Upgrade resources and assets
      items:
        - name: "Workspace"
          displayName: migration, v1, v2
          href: migrate-to-v2-resource-workspace.md
        - name: "Compute"
          displayName: migration, v1, v2
          href: migrate-to-v2-resource-compute.md
        - name: "Datastore"
          displayName: migration, v1, v2
          href: migrate-to-v2-resource-datastore.md
        - name: "Data assets"
          displayName: migration, v1, v2
          href: migrate-to-v2-assets-data.md
        - name: "Model assets"
          displayName: migration, v1, v2
          href: migrate-to-v2-assets-model.md
    - name: Upgrade training
      items:
        - name: "Run a script"
          displayName: migration, v1, v2
          href: migrate-to-v2-command-job.md
        - name: "Local runs"
          displayName: migration, v1, v2
          href: migrate-to-v2-local-runs.md
        - name: "AutoML"
          displayName: migration, v1, v2
          href: migrate-to-v2-execution-automl.md
        - name: "Hyperparameter tuning"
          displayName: migration, v1, v2
          href: migrate-to-v2-execution-hyperdrive.md
        - name: "Parallel run step"
          displayName: migration, v1, v2
          href: migrate-to-v2-execution-parallel-run-step.md
        - name: "Pipelines"
          displayName: migration, v1, v2
          href: migrate-to-v2-execution-pipeline.md
    - name: Upgrade endpoints
      items:
        - name: "Online endpoints"
          displayName: migration, v1, v2
          href: migrate-to-v2-deploy-endpoints.md
        - name: "Upgrade from ACI web services to managed online endpoints"
          displayName: migration, v1, v2
          href: migrate-to-v2-managed-online-endpoints.md
- name: Quickstart
  expanded: true
  items:
    - name: Create ML resources to get started
      href: quickstart-create-resources.md
    - name: "Quickstart: Interactive Data Wrangling with Apache Spark (preview)"
      href: quickstart-spark-data-wrangling.md
    - name: "Quickstart: Submit Apache Spark jobs in Azure Machine Learning (preview)"
      href: quickstart-spark-jobs.md
    - name: Run Jupyter notebooks
      href: quickstart-run-notebooks.md
- name: Tutorials
  expanded: true
  items:
    - name: Azure Machine Learning in a day
      href: tutorial-azure-ml-in-a-day.md
    - name: Build models
      items:
        - name: Create production ML pipelines
          href: tutorial-pipeline-python-sdk.md
        - name: Automated ML
          items:
            - name: Object detection with AutoML (SDK)
              displayName: automl, automated, auto ml, computer vision, images, image model
              href: tutorial-auto-train-image-models.md
            - name: Create automated ML experiments
              displayName: automl, automated, auto ml, portal, studio, ui
              href: tutorial-first-experiment-automated-ml.md
            - name: Forecast demand (Bike share data)
              displayName: automl, automated, auto ml, portal, studio, ui
              href: tutorial-automated-ml-forecast.md
        - name: Designer (drag-n-drop)
          items:
            - name: 1. Train a regression model
              displayName: studio
              href: tutorial-designer-automobile-price-train-score.md
            - name: 2. Deploy the model
              displayName: studio
              href: tutorial-designer-automobile-price-deploy.md
    - name: Visual Studio Code
      items:
        - name: Train a TensorFlow image classification model
          href: tutorial-train-deploy-image-classification-model-vscode.md
- name: Samples
  items:
    - name: Jupyter Notebooks
      displayName: example, examples, server, jupyter, azure notebooks, python, notebook, github
      href: samples-notebooks.md
    - name: Examples repository
      displayName: example, examples, jupyter, python, notebook, github
      href: https://github.com/Azure/azureml-examples
    - name: Designer examples & datasets
      displayName: example, examples, studio, pipelines, data sets, modules, components
      href: samples-designer.md
    - name: End-to-end MLOps examples
      href: https://github.com/Azure/mlops-v2
- name: Concepts
  items:
    - name: What is v2?
      href: concept-v2.md
    - name: Work with Data
      items:
        - name: Apache Spark in Azure Machine Learning (preview)
          href: apache-spark-azure-ml-concepts.md
        - name: Data concepts in Azure Machine Learning
          href: concept-data.md
        - name: Sourcing human data responsibly
          href: concept-sourcing-human-data.md
        - name: Compliance
          items:
            - name: Export and delete data
              displayName: GDPR
              href: how-to-export-delete-data.md
    - name: Train models
      items:
        - name: Model training
          displayName: run config, machine learning pipeline, ml pipeline, train model
          href: concept-train-machine-learning-model.md
        - name: Distributed training
          displayName: parallellization, deep learning, deep neural network, dnn
          href: concept-distributed-training.md
        - name: Deep learning
          displayName: deep learning vs machine learning, deep learning, vs, versus
          href: concept-deep-learning-vs-machine-learning.md
        - name: MLflow models
          displayName: tracking models, mlflow, custom, flavors
          href: concept-mlflow-models.md
        - name: AutoML
          items:
            - name: Automated ML overview
              displayName: automl, auto ml
              href: concept-automated-ml.md
            - name: Time series forecasting
              items:
                - name: Forecasting methods
                  displayName: auto ML, time series, forecasting, methods
                  href: concept-automl-forecasting-methods.md
                - name: Deep learning models
                  displayName: auto ML, time series, forecasting, deep learning, TCN
                  href: concept-automl-forecasting-deep-learning.md
                - name: Model sweeping and selection
                  displayName: auto ML, time series, forecasting, model selection, sweeping
                  href: concept-automl-forecasting-sweeping.md
                - name: Calendar features
                  displayName: auto ML, time series, calendar features, holiday features
                  href: concept-automl-forecasting-calendar-features.md
                - name: Lag features
                  displayName: auto ML, time series, lags
                  href: concept-automl-forecasting-lags.md
            - name: Overfitting & imbalanced data
              displayName: automl, auto ml, risks
              href: concept-manage-ml-pitfalls.md
        - name: Designer (drag-n-drop ML)
          items:
            - name: Designer overview
              displayName: studio
              href: concept-designer.md
            - name: Algorithm cheat sheet
              href: algorithm-cheat-sheet.md
            - name: How to select algorithms
              href: how-to-select-algorithms.md
    - name: Deploy models
      items:
        - name: Endpoints
          href: concept-endpoints.md
        - name: Model portability (ONNX)
          href: concept-onnx.md
        - name: Prebuilt docker images for inference
          href: concept-prebuilt-docker-images-inference.md
    - name: MLflow
      items:
        - name: MLflow and Azure Machine Learning
          href: concept-mlflow.md
        - name: MLflow models
          displayName: tracking models, mlflow, custom, flavors
          href: concept-mlflow-models.md
    - name: Manage the ML lifecycle (MLOps)
      items:
        - name: MLOps capabilities
          displayName: deploy, deployment, publish, production, operationalize, operationalization
          href: concept-model-management-and-deployment.md
        - name: Registries
          displayName: collaborate share
          href: concept-machine-learning-registries-mlops.md
        - name: ML pipelines
          href: concept-ml-pipelines.md
        - name: ML components
          href: concept-component.md
        - name: Git integration
          displayName: github gitlab
          href: concept-train-model-git-integration.md
    - name: Responsible AI
      items:
        - name: Responsible AI overview
          displayName: responsible, ml
          href: concept-responsible-ai.md
        - name: Implement Responsible AI in Practice
          items:
            - name: Responsible AI dashboard
              href: concept-responsible-ai-dashboard.md
            - name: Responsible AI scorecard
              href: concept-responsible-ai-scorecard.md
            - name: Model interpretability
              displayName: explainability, explanations, interpretability
              href: how-to-machine-learning-interpretability.md
            - name: Fairness in Machine Learning
              displayName: fairness, bias, model performance, disparity metrics, unfairness
              href: concept-fairness-ml.md
            - name: Causal analysis
              displayName: causal analysis, causal inference
              href: concept-causal-inference.md
            - name: Assess errors in ML models
              displayName: error analysis, model error
              href: concept-error-analysis.md
            - name: Understand your datasets
              displayName: exploratory data analysis, EDA, dataset explorer
              href: concept-data-analysis.md
            - name: Counterfactual analysis and what-if
              href: concept-counterfactual-analysis.md
    - name: Workspace & compute resources
      items:
        - name: Workspace
          href: concept-workspace.md
        - name: Environments
          href: concept-environments.md
        - name: Compute instance
          displayName: resource, dsvm, Data Science Virtual Machine
          href: concept-compute-instance.md
        - name: Compute target
          displayName: resource, dsvm, AKS, kubernetes, amlcompute, Data Science Virtual Machine, local, cluster, ACI, container instance, ADB, Databricks, data lake, lake, HDI, HDInsight
          href: concept-compute-target.md
    - name: Security
      items:
        - name: Enterprise security overview
          displayName: authorization authentication encryption aad azure active directory
          href: concept-enterprise-security.md
        - name: Secured workspace traffic flow
          href: concept-secure-network-traffic-flow.md
        - name: Security baseline
          href: /security/benchmark/azure/baselines/machine-learning-security-baseline?context=/azure/machine-learning/context/ml-context
        - name: Security controls by Azure Policy
          href: ./security-controls-policy.md
        - name: Data encryption
          href: concept-data-encryption.md
        - name: Customer-managed keys
          href: concept-customer-managed-keys.md
        - name: Vulnerability management
          href: concept-vulnerability-management.md
- name: Infrastructure & security
  items:
    - name: Tutorials & templates
      items:
        - name: "Tutorial: Create a secure workspace in Azure portal"
          href: tutorial-create-secure-workspace.md
        - name: "Tutorial: Create a secure workspace with templates"
          href: tutorial-create-secure-workspace-template.md
    - name: Identity & access management
      items:
        - name: Set up authentication
          displayName: authentication, auth, oauth
          href: how-to-setup-authentication.md
        - name: Set up service authentication
          displayName: managed identity
          href: how-to-identity-based-service-authentication.md
        - name: Manage users and roles
          href: how-to-assign-roles.md
    - name: Network security
      items:
        - name: Plan for network isolation
          href: how-to-network-isolation-planning.md
        - name: Virtual network overview
          displayName: vnet, blob
          href: how-to-network-security-overview.md
        - name: Secure workspace resources
          displayName: vnet, workspace, container instance, container registry
          href: how-to-secure-workspace-vnet.md
        - name: Secure training environment
          displayName: vnet, No public IP
          href: how-to-secure-training-vnet.md
        - name: Secure inference environment
          displayName: vnet, Managed Endpoint, AKS
          href: how-to-secure-inferencing-vnet.md
        - name: Use studio in a virtual network
          displayName: vnet
          href: how-to-enable-studio-virtual-network.md
        - name: Use private endpoint
          displayName: private endpoint
          href: how-to-configure-private-link.md
        - name: Use custom DNS
          href: how-to-custom-dns.md
        - name: Configure required network traffic
          displayName: firewall, user-defined route, udr
          href: how-to-access-azureml-behind-firewall.md
        - name: Data exfiltration prevention
          displayName: loss
          href: how-to-prevent-data-loss-exfiltration.md
        - name: Configure network isolation with v2
          href: how-to-configure-network-isolation-with-v2.md
    - name: Create & manage workspaces
      items:
        - name: Use Azure portal or Python SDK
          href: how-to-manage-workspace.md
        - name: Use Azure CLI
          href: how-to-manage-workspace-cli.md
        - name: Use Azure PowerShell
          href: how-to-manage-workspace-powershell.md
        - name: Use Resource Manager template
          displayName: arm
          href: how-to-create-workspace-template.md
        - name: Use Terraform
          href: how-to-manage-workspace-terraform.md
        - name: Use REST
          href: how-to-manage-rest.md
        - name: Recover workspace after deletion
          displayName: soft-delete
          href: concept-soft-delete.md
        - name: How to move a workspace
          href: how-to-move-workspace.md
        - name: Securely integrate Azure Synapse & Azure Machine Learning
          href: how-to-private-endpoint-integration-synapse.md
        - name: Workspace Diagnostics
          href: how-to-workspace-diagnostic-api.md
        - name: Customer-managed keys
          href: how-to-setup-customer-managed-keys.md
    - name: Create & manage registries
      href: how-to-manage-registries.md
    - name: Create & manage compute resources
      items:
        - name: Compute instance
          displayName: compute target, No public IP
          href: how-to-create-manage-compute-instance.md
        - name: Customize compute instance with a script
          href: how-to-customize-compute-instance.md
        - name: Compute cluster
          displayName: compute target, low priority, managed identity
          href: how-to-create-attach-compute-cluster.md
        - name: Manage compute resources
          displayName: compute target, dsvm, Data Science Virtual Machine, local, cluster, ACI, container instance, Databricks, data lake, lake, HDI, HDInsight, low priority, managed identity
          href: how-to-create-attach-compute-studio.md
        - name: Attach and Manage a Synapse Spark pool
          displayName: Attach and Manage a Synapse Spark pool
          href: how-to-manage-synapse-spark-pool.md
    - name: AKS and Azure Arc-enabled Kubernetes
      items:
        - name: What is Kubernetes compute target
          displayName: compute target, Azure Kuberentes Service, Azure Arc-enabled Kubernetes, AKS, on-premises, multi-cloud
          href: how-to-attach-kubernetes-anywhere.md
        - name: Step 1 - Deploy Azure Machine Learning extension
          displayName: AKS, Arc Kubernetes, inference router
          href: how-to-deploy-kubernetes-extension.md
        - name: Step 2 - Attach cluster to workspace
          displayName: AKS, Arc Kubernetes, attach
          href: how-to-attach-kubernetes-to-workspace.md
        - name: Create and manage instance types
          displayName: compute target, instance types, AKS, Arc Kubernetes
          href: how-to-manage-kubernetes-instance-types.md
        - name: Manage Azure Machine Learning inference router
          displayName: AKS, Arc Kubernetes, inference, compute target
          href: how-to-kubernetes-inference-routing-azureml-fe.md
        - name: Secure inferencing environment
          displayName: AKS, Arc Kubernetes, HTTPS, private IP, no-public IP, private link, private endpoint, inference
          href: how-to-secure-kubernetes-inferencing-environment.md
        - name: Secure Kubernetes online endpoint
          displayName: AKS, Arc Kubernetes, HTTPS, TSL, SSL, Cname, DNS, Certificate, inference
          href: how-to-secure-kubernetes-online-endpoint.md
        - name: Troubleshoot Azure Machine Learning extension
          displayName: AKS, Arc Kubernetes, Azure Machine Learning extension, troubleshoot
          href: how-to-troubleshoot-kubernetes-extension.md
        - name: Troubleshoot Kubernetes compute
          displayName: AKS, Arc Kubernetes, Kubernetes compute, training, online endpoint, troubleshoot
          href: how-to-troubleshoot-kubernetes-compute.md
        - name: Reference for configuring Kubernetes cluster
          href: reference-kubernetes.md
    - name: Plan and manage costs
      displayName: low priority VM
      href: concept-plan-manage-cost.md
    - name: Monitor Azure Machine Learning
      href: monitor-azure-machine-learning.md
    - name: Secure coding
      displayName: security threat
      href: concept-secure-code-best-practice.md
    - name: Audit and manage
      displayName: policy
      href: how-to-integrate-azure-policy.md
- name: How-to guides
  items:
    - name: Share components, environments, and models
      displayName: collaborate share
      href: how-to-share-models-pipelines-across-workspaces-with-registries.md
    - name: Understand resources and assets
      href: concept-azure-machine-learning-v2.md
    - name: Search for assets
      displayName: find, filter
      href: how-to-search-assets.md
    - name: Set up an environment
      items:
        - name: Set up dev environments
          displayName: local, remote, azure notebooks, notebook, Jupyter, dsvm, Databricks, ADB
          href: how-to-configure-environment.md
        - name: Install and set up the CLI (v2)
          displayName: azurecli, mlops
          href: how-to-configure-cli.md
        - name: Set up studio environment
          items:
            - name: Manage environments in studio
              displayName: environments, studio, create, edit
              href: how-to-manage-environments-in-studio.md
            - name: Create and manage files
              displayName: Jupyter, notebooks, clone, samples
              href: how-to-manage-files.md
            - name: Run Jupyter Notebooks
              href: how-to-run-jupyter-notebooks.md
            - name: Use a terminal
              displayName: git, github, clone, kernel, package
              href: how-to-access-terminal.md
            - name: Manage compute sessions
              displayName: sessions, terminal, kernel
              href: how-to-manage-compute-sessions.md
        - name: Set up VS Code extension
          displayName: Visual Studio Code, VSCode, debug, bugs, remote, compute, instance
          href: how-to-setup-vs-code.md
        - name: Connect to compute instance VS Code
          displayName: Visual Studio Code, VSCode, debug, bugs
          href: how-to-set-up-vs-code-remote.md
        - name: Manage environments with SDK and CLI (v2)
          displayName: environment
          href: how-to-manage-environments-v2.md
        - name: How to troubleshoot environments
          displayName: troubleshoot, environment, debug, image
          href: how-to-troubleshoot-environments.md
    - name: Work with data
      items:
        - name: Create datastores
          displayName: Create datastores
          href: how-to-datastore.md
        - name: Create data assets
          displayName: Create data assets
          href: how-to-create-data-assets.md
        - name: Access and explore your data
          items:
            - name: Access data during interactive development
              displayName: Access data during interactive development
              href: how-to-access-data-interactive.md
            - name: Access data in jobs
              displayName: Access data in jobs
              href: how-to-read-write-data-v2.md
            - name: Working with Tables (mltable)
              displayName: Working with Tables (mltable)
              href: how-to-mltable.md
        - name: Label data
          items:
            - name: Set up image labeling
              displayName: data, dataset
              href: how-to-create-image-labeling-projects.md
            - name: Set up text labeling
              displayName: data, dataset
              href: how-to-create-text-labeling-projects.md
            - name: Label images and text
              displayName: data, dataset, labeling
              href: how-to-label-data.md
            - name: Add users
              displayName: data, dataset, labeling
              href: how-to-add-users.md
            - name: Outsource labeling tasks
              href: how-to-outsource-data-labeling.md
        - name: Prepare data with Apache Spark
          items:
            - name: Submit Spark jobs in Azure Machine Learning
              displayName: Submit Spark jobs in Azure Machine Learning
              href: how-to-submit-spark-jobs.md
            - name: Interactive Data Wrangling with Apache Spark
              displayName: Interactive Data Wrangling with Apache Spark
              href: interactive-data-wrangling-with-apache-spark-azure-ml.md
        - name: Data administration and authentication
          displayName: Data administration and authentication
          href: how-to-administrate-data-authentication.md
    - name: Train models
      items:
        - name: Train a model (SDK, CLI, REST)
          href: how-to-train-model.md
        - name: Train with the job creation UI
          href: how-to-train-with-ui.md
        - name: Debug jobs and monitor training progress
          displayName: automl
          href: how-to-interactive-jobs.md
        - name: Train with the Python SDK
          items:
            - name: Tune hyperparameters
              displayName: parameter, hyperparameter, hyperdrive
              href: how-to-tune-hyperparameters.md
            - name: Distributed GPU guide
              href: how-to-train-distributed-gpu.md
            - name: Scikit-learn
              href: how-to-train-scikit-learn.md
            - name: TensorFlow
              href: how-to-train-tensorflow.md
            - name: Keras
              href: how-to-train-keras.md
            - name: PyTorch
              href: how-to-train-pytorch.md
            - name: Use Key Vault when training
              displayName: secrets keyvault job
              href: how-to-use-secrets-in-runs.md
        - name: Track & monitor training
          items:
            - name: Monitor training jobs
              displayName: cancel, fail, status, child run
              href: how-to-track-monitor-analyze-runs.md
            - name: Log metrics, parameters and files
              displayName: troubleshoot, log, files, tracing, metrics
              href: how-to-log-view-metrics.md
            - name: Log MLflow models
              href: how-to-log-mlflow-models.md
            - name: Query & compare experiments and runs
              href: how-to-track-experiments-mlflow.md
            - name: Migrate from SDK v1 logging to MLflow
              href: reference-migrate-sdk-v1-mlflow-tracking.md
        - name: Automated machine learning
          displayName: automl, auto ml
          items:
            - name: Use automated ML (Python)
              displayName: SDK, automl
              href: how-to-configure-auto-train.md
            - name: Use automated ML (interface)
              href: how-to-use-automated-ml-for-ml-models.md
            - name: Use automated ML with Databricks
              displayName: automl
              href: how-to-configure-databricks-automl-environment.md
            - name: Prep image data for computer vision models (Python)
              displayName: SDK, automl, image, datasets, conversion scripts, schema, image model
              href: how-to-prepare-datasets-for-automl-images.md
            - name: Auto-train computer vision models (Python)
              displayName: SDK, automl, image, image model
              href: how-to-auto-train-image-models.md
            - name: Auto-train a small object detection model
              displayName: computer vision, image, image model
              href: how-to-use-automl-small-object-detect.md
            - name: Auto-train a natural language processing model
              displayName: nlp, auto ML, automl, SDK
              href: how-to-auto-train-nlp-models.md
            - name: Time series forecasting
              items:
                - name: Auto-train a forecasting model (Python)
                  displayName: forecasting, time series, auto ML, automl, SDK
                  href: how-to-auto-train-forecast.md
                - name: Frequently asked questions
                  displayName: auto ML, time series, forecasting, FAQ
                  href: how-to-automl-forecasting-faq.md
            - name: Understand charts and metrics
              href: how-to-understand-automated-ml.md
            - name: Use ONNX model in .NET application
              href: how-to-use-automl-onnx-model-dotnet.md
            - name: Inference image models with ONNX model
              displayName: automl, image, image model, computer vision
              href: how-to-inference-onnx-automl-image-models.md
    - name: Deploy models
      items:
        - name: Online endpoints (real-time)
          items:
            - name: Deploy an ML model with an online endpoint
              href: how-to-deploy-online-endpoints.md
            - name: Safe rollout for online endpoints
              href: how-to-safely-rollout-online-endpoints.md
            - name: Deployment scenarios
              items:
                - name: Deploy a MLflow model with an online endpoint
                  displayName: ncd, no code deploy, no-code deployment
                  href: how-to-deploy-mlflow-models-online-endpoints.md
                - name: Use a custom container to deploy a model to an online endpoint
                  href: how-to-deploy-custom-container.md
                - name: Use online endpoints in studio
                  href: how-to-use-managed-online-endpoint-studio.md
                - name: High-performance serving with Triton
                  href: how-to-deploy-with-triton.md
                - name: Use REST to deploy a model as an online endpoint
                  href: how-to-deploy-with-rest.md
                - name: Deploy an AutoML model with an online endpoint
                  href: how-to-deploy-automl-endpoint.md
            - name: Security
              items:
                - name: Authenticate to endpoints
                  href: how-to-authenticate-online-endpoint.md
                - name: Network isolation with managed online endpoints
                  displayName: network, vnet, secure
                  href: how-to-secure-online-endpoint.md
                - name: Access Azure resources from online endpoints
                  href: how-to-access-resources-from-endpoints-managed-identities.md
            - name: Autoscale online endpoints
              href: how-to-autoscale-endpoints.md
            - name: Managed online endpoints VM SKU list
              href: reference-managed-online-endpoints-vm-sku-list.md
            - name: Viewing managed online endpoint costs
              href: how-to-view-online-endpoints-costs.md
            - name: Monitoring online endpoints
              href: how-to-monitor-online-endpoints.md
            - name: Debug online endpoints locally VS Code
              href: how-to-debug-managed-online-endpoints-visual-studio-code.md
            - name: Debug scoring script with inference HTTP server
              href: how-to-inference-server-http.md
            - name: Troubleshoot online endpoints
              href: how-to-troubleshoot-online-endpoints.md
        - name: Batch endpoints
          items:
            - name: Batch scoring with batch endpoints
              href: how-to-use-batch-endpoint.md
            - name: Create jobs and input data for batch endpoints
              href: how-to-access-data-batch-endpoints-jobs.md
            - name: Author scoring scripts for batch scoring
              href: how-to-batch-scoring-script.md
            - name: Customize outputs in batch jobs
              href: how-to-deploy-model-custom-output.md
            - name: Troubleshoot batch endpoints
              href: how-to-troubleshoot-batch-endpoints.md
            - name: Security
              items:
                - name: Authorization on batch endpoints
                  href: how-to-authenticate-batch-endpoint.md
                - name: Network isolation in batch endpoints
                  href: how-to-secure-batch-endpoint.md
            - name: Cost management
              items:
                - name: Use low priority VMs in batch deployments
                  href: how-to-use-low-priority-batch.md
            - name: Scenarios
              items:
                - name: Use MLflow models in batch deployments
                  href: how-to-mlflow-batch.md
                - name: Image processing with batch deployments
                  href: how-to-image-processing-batch.md
                - name: Text processing with batch deployments
                  href: how-to-nlp-processing-batch.md
            - name: Integrations
              items:
                - name: Run batch endpoints from Azure Data Factory
                  href: how-to-use-batch-azure-data-factory.md
                - name: Run batch endpoints from Event Grid events in storage
                  href: how-to-use-event-grid-batch.md
                - name: Use REST to deploy a model as batch endpoints
                  href: how-to-deploy-batch-with-rest.md
    - name: Work with MLflow
      items:
        - name: Configure MLflow for Azure Machine Learning
          href: how-to-use-mlflow-configure-tracking.md
        - name: Train & track
          items:
            - name: Track experiments with MLflow
              displayName: log, monitor, metrics, model registry, register
              href: how-to-use-mlflow-cli-runs.md
            - name: Track Azure Databricks runs with MLflow
              displayName: log, monitor, deploy, metrics, databricks
              href: how-to-use-mlflow-azure-databricks.md
            - name: Track Azure Synapse Analytics runs with MLflow
              displayName: log, monitor, deploy, metrics, synapse, analytics
              href: how-to-use-mlflow-azure-synapse.md
            - name: Train with MLflow Projects
              displayName: log, monitor, metrics, model registry, register
              href: how-to-train-mlflow-projects.md
            - name: Log metrics, parameters and files
              displayName: troubleshoot, log, files, tracing, metrics
              href: how-to-log-view-metrics.md
            - name: Log MLflow models
              href: how-to-log-mlflow-models.md
            - name: Query & compare experiments and runs with MLflow
              href: how-to-track-experiments-mlflow.md
        - name: Manage
          items:
            - name: Manage models with MLflow
              href: how-to-manage-models-mlflow.md
            - name: Manage experiments and runs with MLflow
              href: how-to-track-experiments-mlflow.md
        - name: Deploy & consume models
          items:
            - name: Guidelines for deploying MLflow models
              displayName: mlflow models deployment plugin
              href: how-to-deploy-mlflow-models.md
            - name: Using MLflow models for no-code deployment
              href: how-to-log-mlflow-models.md
            - name: Online inference
              items:
                - name: Deploy MLflow models to Online Endpoints
                  href: how-to-deploy-mlflow-models-online-endpoints.md
                - name: Progressive rollout of MLflow models to Online Endpoints
                  href: how-to-deploy-mlflow-models-online-progressive.md
            - name: Batch inference
              items:
                - name: Deploy MLflow models to Batch Endpoints
                  href: how-to-mlflow-batch.md
                - name: Deploy and run MLflow models in Spark jobs
                  href: how-to-deploy-mlflow-model-spark-jobs.md
    - name: Manage the ML lifecycle (MLOps)
      items:
        - name: Setup MLOps with Azure DevOps
          href: how-to-setup-mlops-azureml.md
        - name: Manage models
          href: how-to-manage-models.md
        - name: Automation
          items:
            - name: Azure Pipelines for CI/CD
              displayName: continuous, integration, delivery
              href: how-to-devops-machine-learning.md
            - name: GitHub Actions for CI/CD
              href: how-to-github-actions-machine-learning.md
            - name: Create event-driven workflows
              displayName: event grid
              href: how-to-use-event-grid.md
            - name: Schedule a pipeline job
              href: how-to-schedule-pipeline-job.md
        - name: Build & use ML pipelines
          displayName: pipelines
          items:
            - name: Create ML pipelines using components (CLI v2)
              href: how-to-create-component-pipelines-cli.md
            - name: Create ML pipelines using components (Python SDK v2)
              href: how-to-create-component-pipeline-python.md
            - name: Create ML pipelines using components (UI)
              href: how-to-create-component-pipelines-ui.md
            - name: How to use sweep in pipelines (v2)
              href: how-to-use-sweep-in-pipeline.md
            - name: Build and debug pipelines (UI)
              href: how-to-use-pipeline-ui.md
            - name: How to use parallel job in pipeline
              href: how-to-use-parallel-job-in-pipeline.md
            - name: Designer (drag-n-drop)
              items:
                - name: Transform data
                  displayName: pipeline
                  href: how-to-designer-transform-data.md
                - name: Use pipeline parameters
                  displayName: designer, pipeline parameters
                  href: how-to-use-pipeline-parameter.md
                - name: Retrain using published pipelines
                  displayName: retrain, designer, published pipeline
                  href: how-to-retrain-designer.md
                - name: Batch predictions
                  displayName: score scoring asynchronous consume pipeline parallelrunstep inference designer
                  href: how-to-run-batch-predictions-designer.md
                - name: Execute Python code
                  displayName: feature extraction, feature engineering
                  href: how-to-designer-python.md
        - name: Manage resource quotas
          displayName: limits
          href: how-to-manage-quotas.md
        - name: Manage and optimize cost
          displayName: cost-management,cost-optimization
          href: how-to-manage-optimize-cost.md
        - name: Manage resources VS Code
          displayName: vscode,resources
          href: how-to-manage-resources-vscode.md
    - name: Implement Responsible AI in Practice

      items:
        - name: Generate Responsible AI insights
          items:
            - name: Responsible AI insights (V2)
              displayName: explanations, interpretability, fairness, bias, model performance, disparity metrics, unfairness, causal analysis, causal inference, exploratory data analysis, EDA, dataset explorer
              href: how-to-responsible-ai-insights-sdk-cli.md
            - name: Responsible AI insights (UI)
              displayName: explanations, interpretability, fairness, bias, model performance, disparity metrics, unfairness, causal analysis, causal inference, exploratory data analysis, EDA, dataset explorer
              href: how-to-responsible-ai-insights-ui.md
        - name: Using the Responsible AI dashboard in studio
          displayName: explanations, interpretability, fairness, bias, model performance, disparity metrics, unfairness, causal analysis, causal inference, exploratory data analysis, EDA, dataset explorer
          href: how-to-responsible-ai-dashboard.md
        - name: Using the Responsible AI scorecard in studio
          displayName: explanations, interpretability, fairness, bias, model performance, disparity metrics, unfairness, causal analysis, causal inference, exploratory data analysis, EDA, dataset explorer
          href: how-to-responsible-ai-scorecard.md
    - name: Use R with Azure Machine Learning
      items:
        - name: Bring R workloads
          href: how-to-r-overview-r-capabilities.md
        - name: Interactive R development
          href: how-to-r-interactive-development.md
        - name: Adapt R scripts for production
          href: how-to-r-modify-script-for-production.md
        - name: Train R model
          href: how-to-r-train-model.md
        - name: Deploy R model
          href: how-to-r-deploy-r-model.md
- name: Troubleshoot & debug
  items:
    - name: Troubleshoot secure workspace connectivity
      href: how-to-troubleshoot-secure-connection-workspace.md
    - name: Troubleshoot SerializationError
      href: how-to-troubleshoot-serialization-error.md
    - name: Troubleshoot descriptor error
      displayName: descriptors cannot not be created directly
      href: how-to-troubleshoot-protobuf-descriptor-error.md
    - name: How to troubleshoot data access
      displayName: troubleshoot, data, debug, image
      href: how-to-troubleshoot-data-access.md
    - name: Troubleshoot validation for schema failed error
      href: how-to-troubleshoot-validation-for-schema-failed-error.md
- name: Reference
  items:
    - name: Python SDK v1
      href: /python/api/overview/azure/ml/intro
    - name: Python SDK v2
      displayName: api, core, package, python, class
      href: https://aka.ms/sdk-v2-install
    - name: REST API
      href: /rest/api/azureml/
    - name: CLI (v2)
      displayName: extension, command line, command-line, az, ci/cd, automate, automated
      href: /cli/azure/ml/
    - name: CLI (v2) YAML schemas
      items:
        - name: Overview
          href: reference-yaml-overview.md
        - name: Core syntax
          href: reference-yaml-core-syntax.md
        - name: Workspace
          href: reference-yaml-workspace.md
        - name: Environment
          href: reference-yaml-environment.md
        - name: Data
          href: reference-yaml-data.md
        - name: MLTable
          href: reference-yaml-mltable.md
        - name: Model
          href: reference-yaml-model.md
        - name: Schedule
          href: reference-yaml-schedule.md
        - name: Compute
          items:
            - name: Compute cluster (AmlCompute)
              href: reference-yaml-compute-aml.md
            - name: Compute instance
              href: reference-yaml-compute-instance.md
            - name: Attached Virtual Machine
              href: reference-yaml-compute-vm.md
            - name: Attached Azure Arc-enabled Kubernetes (KubernetesCompute)
              href: reference-yaml-compute-kubernetes.md
        - name: Job
          items:
            - name: Command
              href: reference-yaml-job-command.md
            - name: Sweep
              href: reference-yaml-job-sweep.md
            - name: Pipeline
              href: reference-yaml-job-pipeline.md
            - name: Parallel
              href: reference-yaml-job-parallel.md
            - name: AutoML Image Classification
              href: reference-automl-images-cli-classification.md
            - name: AutoML Image Instance Segmentation
              href: reference-automl-images-cli-instance-segmentation.md
            - name: AutoML Image Multilabel Classification
              href: reference-automl-images-cli-multilabel-classification.md
            - name: AutoML Image Object Detection
              href: reference-automl-images-cli-object-detection.md
            - name: AutoML NLP Text Classification
              href: reference-automl-nlp-cli-text-classification.md
            - name: AutoML NLP Multilabel Classification
              href: reference-automl-nlp-cli-multilabel-classification.md
            - name: AutoML NLP NER
              href: reference-automl-nlp-cli-ner.md
        - name: Datastore
          items:
            - name: Azure Blob
              href: reference-yaml-datastore-blob.md
            - name: Azure Files
              href: reference-yaml-datastore-files.md
            - name: Azure Data Lake Gen1
              href: reference-yaml-datastore-data-lake-gen1.md
            - name: Azure Data Lake Gen2
              href: reference-yaml-datastore-data-lake-gen2.md
        - name: Endpoint
          items:
            - name: Online (real-time)
              href: reference-yaml-endpoint-online.md
            - name: Batch
              href: reference-yaml-endpoint-batch.md
        - name: Deployment
          items:
            - name: Managed online (real-time)
              href: reference-yaml-deployment-managed-online.md
            - name: Kubernetes online (real-time)
              href: reference-yaml-deployment-kubernetes-online.md
            - name: Batch
              href: reference-yaml-deployment-batch.md
        - name: Component
          items:
            - name: Command
              href: reference-yaml-component-command.md
    - name: Azure PowerShell
      href: /powershell/module/az.machinelearningservices/
    - name: Service limits
      href: resource-limits-capacity.md
    - name: Image data schemas for AutoML
      displayName: automl, schema, data, computer vision, image model
      href: reference-automl-images-schema.md
    - name: Hyperparameters for AutoML computer vision tasks
      displayName: automl, yolo-5, image, image model
      href: reference-automl-images-hyperparameters.md
<<<<<<< HEAD
    - name: Automated ML Forecasting command job YAML schema
      href: reference-automated-ml-forecasting.md
    - name: Kubernetes cluster configuration
      href: reference-kubernetes.md
=======
>>>>>>> bf826d81
    - name: Designer component reference
      displayName: module, component, reference, algorithm, studio
      href: algorithm-module-reference/module-reference.md
    - name: Monitor data reference
      href: monitor-resource-reference.md
    - name: Azure Policy built-ins
      displayName: samples, policies, definitions
      href: ./policy-reference.md
    - name: Curated environments
      displayName: environments, curated environments
      href: resource-curated-environments.md
    - name: Azure CLI
      href: /cli/azure/ml
- name: Resources
  items:
    - name: Python SDK (v2) release notes
      displayName: what's, new, issues, bugs
      href: https://github.com/Azure/azure-sdk-for-python/blob/main/sdk/ml/azure-ai-ml/CHANGELOG.md
    - name: CLI (v2) release notes
      displayName: what's, new, issues, bugs
      href: azure-machine-learning-release-notes-cli-v2.md
    - name: Compute instance image release notes
      href: azure-machine-learning-ci-image-release-notes.md
    - name: Azure roadmap
      href: https://azure.microsoft.com/roadmap/
    - name: Pricing
      href: https://azure.microsoft.com/pricing/details/machine-learning-services/
    - name: Conda licensing
      href: /legal/machine-learning/conda-licensing
    - name: Regional availability
      href: https://azure.microsoft.com/regions/services/
    - name: Enable preview features
      href: how-to-enable-preview-features.md
    - name: Feature availability across regions
      href: reference-machine-learning-cloud-parity.md
    - name: User forum
      href: /answers/topics/azure-machine-learning.html
    - name: Microsoft Learn training
      href: /training/browse/?expanded=azure&products=azure-machine-learning
    - name: Stack Overflow
      href: https://stackoverflow.com/questions/tagged/azure-machine-learning-service
    - name: Compare our ML products
      href: /azure/architecture/data-guide/technology-choices/data-science-and-machine-learning?context=azure/machine-learning/context/ml-context
    - name: Designer accessibility features
      displayName: accessibility, designer, visual interface, screen reader, keyboard shortcuts
      href: designer-accessibility.md<|MERGE_RESOLUTION|>--- conflicted
+++ resolved
@@ -912,13 +912,10 @@
     - name: Hyperparameters for AutoML computer vision tasks
       displayName: automl, yolo-5, image, image model
       href: reference-automl-images-hyperparameters.md
-<<<<<<< HEAD
     - name: Automated ML Forecasting command job YAML schema
       href: reference-automated-ml-forecasting.md
     - name: Kubernetes cluster configuration
       href: reference-kubernetes.md
-=======
->>>>>>> bf826d81
     - name: Designer component reference
       displayName: module, component, reference, algorithm, studio
       href: algorithm-module-reference/module-reference.md
