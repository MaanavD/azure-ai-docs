--- conflicted
+++ resolved
@@ -694,13 +694,11 @@
           href: how-to-create-vector-index.md
         - name: How to create an RAG pipeline
           href: how-to-use-pipelines-prompt-flow.md
-<<<<<<< HEAD
         - name: How to secure RAG workflows
           href: how-to-secure-rag-workflows.md
-=======
         - name: RAG cloud to local 
           href: how-to-retrieval-augmented-generation-cloud-to-local.md
->>>>>>> 107151da
+
 - name: Responsibly develop & monitor
   items:
   - name: Responsible AI overview
