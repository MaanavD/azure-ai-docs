- name: Azure Machine Learning Documentation
  href: index.yml
- name: Overview
  expanded: true
  items: 
    - name: What is Azure Machine Learning?
      displayName: AML, services, overview, introduction
      href: overview-what-is-azure-ml.md
    - name: What is Azure Machine Learning studio?
      displayName: AML, studio, designer
      href: overview-what-is-machine-learning-studio.md
    - name: Architecture & terms
      displayName: architecture, concepts, definitions, glossary
      href: concept-azure-machine-learning-architecture.md
- name: Tutorials
  expanded: true
  items: 
    - name: "Python get started (Day 1)"
      expanded: true
      items:
        - name: 1. Set up local computer
          href: tutorial-1st-experiment-sdk-setup-local.md
        - name: '2. "Hello world"'
          href: tutorial-1st-experiment-hello-world.md
        - name: 3. Train your model
          href: tutorial-1st-experiment-sdk-train.md
        - name: 4. Bring your own data
          href: tutorial-1st-experiment-bring-data.md
    - name: Jupyter Notebooks
      items:
        - name: Image classification (MNIST data)
          items: 
            - name: 1. Set up compute instance
              href: tutorial-1st-experiment-sdk-setup.md
            - name: 2. Train a model
              displayName: build modeling
              href: tutorial-train-models-with-aml.md
            - name: 3. Deploy a model
              href: tutorial-deploy-models-with-aml.md
        - name: Regression with Automated ML (NYC Taxi data)
          items: 
            - name: Auto-train an ML model
              displayName: automl, automated, auto ml,
              href: tutorial-auto-train-models.md
        - name: Batch score models with pipelines
          displayName: pipelines
          href: tutorial-pipeline-batch-scoring-classification.md
        - name: Prep your code for production
          displayName: mlops, mlopspython, production
          href: tutorial-convert-ml-experiment-to-production.md
    - name: Studio
      expanded: true
      items: 
        - name: Automated ML (UI)
          items: 
            - name: Create automated ML experiments
              displayName: automl, automated, auto ml, portal, ui
              href: tutorial-first-experiment-automated-ml.md
            - name: Forecast demand (Bike share data)
              displayName: automl, automated, auto ml, portal, ui
              href: tutorial-automated-ml-forecast.md
        - name: Designer (drag-n-drop)
          items: 
            - name: 1. Train a regression model
              displayName: studio
              href: tutorial-designer-automobile-price-train-score.md
            - name: 2. Deploy that model
              displayName: studio
              href: tutorial-designer-automobile-price-deploy.md
        - name: Label image data
          displayName: tag, tagging, images
          href: tutorial-labeling.md
    - name: R SDK
      items: 
        - name: Create first ML experiment (R)
          href: tutorial-1st-r-experiment.md
    - name: CLI
      items: 
        - name: Train & deploy with CLI
          href: tutorial-train-deploy-model-cli.md
    - name: Visual Studio Code
      items: 
        - name: Set up Azure Machine Learning extension
          href: tutorial-setup-vscode-extension.md
        - name: Train and deploy a TensorFlow image classification model
          href: tutorial-train-deploy-image-classification-model-vscode.md
    - name: "Microsoft Power BI integration"
      items:
        - name: "Part 1: Train and deploy models"
          items:
            - name: "Use Notebooks (code)"
              href: tutorial-power-bi-custom-model.md
            - name: "Use designer"
              href: tutorial-power-bi-designer-model.md
            - name: "Use automated ML"
              href: tutorial-power-bi-automated-model.md
        - name: "Part 2: Consume in Power BI"
          href: /power-bi/connect-data/service-aml-integrate?context=azure/machine-learning/context/ml-context        
- name: Samples
  items: 
    - name: Jupyter Notebooks
      displayName: example, examples, server, jupyter, azure notebooks, python, notebook, github
      href: samples-notebooks.md
    - name: Example repository
      displayName: example, examples, jupyter, python, notebook, github
      href: https://github.com/Azure/azureml-examples
    - name: Designer examples & datasets
      displayName: example, examples, studio, pipelines, data sets, modules
      href: samples-designer.md
    - name: End-to-end MLOps examples
      href: https://github.com/microsoft/MLOps
    - name: Open Datasets (public)
      href: /azure/open-datasets/samples?context=azure/machine-learning/context/ml-context
- name: Concepts
  items: 
    - name: Plan and manage costs
      displayName: low priority VM
      href: concept-plan-manage-cost.md
    - name: Designer (drag-n-drop ML)
      items: 
        - name: Designer overview
          displayName: studio
          href: concept-designer.md
        - name: Algorithm cheat sheet
          href: algorithm-cheat-sheet.md
        - name: How to select algorithms
          href: how-to-select-algorithms.md
    - name: Automated ML
      items: 
        - name: Automated ML overview
          displayName: automl, auto ml
          href: concept-automated-ml.md
        - name: Overfitting & imbalanced data
          displayName: automl, auto ml, risks
          href: concept-manage-ml-pitfalls.md
    - name: Workspace
      href: concept-workspace.md
    - name: Environments
      href: concept-environments.md
    - name: Compute instance
      displayName: resource, dsvm, Data Science Virtual Machine
      href: concept-compute-instance.md
    - name: Compute target
      displayName: resource, dsvm, AKS, kubernetes, amlcompute, Data Science Virtual Machine, local, cluster, ACI, container instance, ADB, Databricks, data lake, lake, HDI, HDInsight
      href: concept-compute-target.md
    - name: Data
      items: 
        - name: Data access
          href: concept-data.md
        - name: Data ingestion
          href: concept-data-ingestion.md
        - name: Data processing
          href: concept-optimize-data-processing.md
    - name: Model training
      displayName: run config, machine learning pipeline, ml pipeline, train model
      href: concept-train-machine-learning-model.md
    - name: Distributed training
      displayName: parallellization, deep learning, deep neural network, dnn
      href: concept-distributed-training.md
    - name: Deep learning
      displayName: deep learning vs machine learning, deep learning, vs, versus
      href: concept-deep-learning-vs-machine-learning.md
    - name: Model management (MLOps)
      displayName: deploy, deployment, publish, production, operationalize, operationalization
      href: concept-model-management-and-deployment.md
    - name: Model portability (ONNX)
      href: concept-onnx.md
    - name: Open source integrations
      href: concept-open-source.md      
    - name: ML pipelines
      href: concept-ml-pipelines.md
    - name: Security
      items: 
        - name: Enterprise security overview
          displayName: authorization authentication encryption aad azure active directory
          href: concept-enterprise-security.md
        - name: Security baseline
          href: security-baseline.md
    - name: Responsible ML
      items: 
        - name: Responsible ML overview
          displayName: responsible,ml
          href: concept-responsible-ml.md
        - name: Model interpretability
          displayName: explainability
          href: how-to-machine-learning-interpretability.md
        - name: Fairness in Machine Learning
          displayName: fairness
          href: concept-fairness-ml.md
        - name: Differential Privacy
          displayName: differential,privacy
          href: concept-differential-privacy.md
- name: How-to guides
  items:
    - name: Security
      items:
        - name: Identity & access management
          items:
            - name: Set up authentication
              displayName: authentication, auth, oauth
              href: how-to-setup-authentication.md
            - name: Manage users and roles
              href: how-to-assign-roles.md
            - name: Use managed identities for access control
              href: how-to-use-managed-identities.md
            - name: Use Azure AD identity in AKS deployments
              href: how-to-use-azure-ad-identity.md
        - name: Network security
          items:
            - name: Virtual network overview
              displayName: vnet, blob
              href: how-to-network-security-overview.md
            - name: Secure workspace resources
              displayName: vnet, workspace, container instance, container registry
              href: how-to-secure-workspace-vnet.md
            - name: Secure training environment
              displayName: vnet
              href: how-to-secure-training-vnet.md
            - name: Secure inferencing environment
              displayName: vnet
              href: how-to-secure-inferencing-vnet.md
            - name: Use studio in a virtual network
              displayName: vnet
              href: how-to-enable-studio-virtual-network.md
            - name: Use Private Link
              displayName: private endpoint
              href: how-to-configure-private-link.md
            - name: Use custom DNS
              href: how-to-custom-dns.md
            - name: Configure secure web services
              displayName: ssl, tls
              href: how-to-secure-web-service.md
            - name: Configure Firewall
              href: how-to-access-azureml-behind-firewall.md
        - name: Data protection
          items:
            - name: Increase resiliency
              displayName: high availability, disaster recovery
              href: how-to-high-availability-machine-learning.md
            - name: Regenerate storage access keys
              href: how-to-change-storage-access-key.md
        - name: Monitor Azure Machine Learning
          href: monitor-azure-machine-learning.md
        - name: Secure coding
          href: concept-secure-code-best-practice.md
          displayName: security threat
        - name: Audit and manage compliance
          href: how-to-integrate-azure-policy.md
          displayName: policy
    - name: Create & manage workspaces
      items: 
        - name: Use Azure portal or Python SDK
          href: how-to-manage-workspace.md
        - name: Use Azure CLI
          href: how-to-manage-workspace-cli.md
        - name: Use REST
          href: how-to-manage-rest.md
        - name: Use Resource Manager template
          displayName: arm
          href: how-to-create-workspace-template.md
    - name: Create & manage compute resources
      items: 
        - name: Compute instance
          displayName: compute target
          href: how-to-create-manage-compute-instance.md
        - name: Compute cluster
          displayName: compute target, low priority, managed identity
          href: how-to-create-attach-compute-cluster.md
        - name: Azure Kubernetes Service
          displayName: AKS, inference
          href: how-to-create-attach-kubernetes.md
        - name: Attach your own
          displayName: compute target, dsvm, Data Science Virtual Machine, local, ACI, container instance, Databricks, data lake, lake, HDI, HDInsight
          href: how-to-attach-compute-targets.md
        - name: Use studio
          displayName: compute target, dsvm, Data Science Virtual Machine, local, cluster, ACI, container instance, Databricks, data lake, lake, HDI, HDInsight, low priority, managed identity
          href: how-to-create-attach-compute-studio.md
    - name: Set up your environment
      items: 
        - name: Set up dev environments
          displayName: local, remote, azure notebooks, notebook, Jupyter, dsvm, Databricks, ADB
          href: how-to-configure-environment.md
        - name: Run Jupyter Notebooks
          href: how-to-run-jupyter-notebooks.md
        - name: Set up software environments
          displayName: pip, Conda, anaconda
          href: how-to-use-environments.md
        - name: Use private Python packages
          displayName: pip, Conda, anaconda
          href: how-to-use-private-python-packages.md
        - name: Set input & output directories
          displayName: large data, write, experiment files, size limit
          href: how-to-save-write-experiment-files.md
        - name: Visual Studio Code
          displayName: Visual Studio Code, VSCode, debug, bugs, remote, compute, instance
          href: how-to-set-up-vs-code-remote.md
        - name: Git integration
          displayName: github gitlab
          href: concept-train-model-git-integration.md
        - name: How to troubleshoot environments
          displayName: troubleshoot, envrionment, debug, image
          href: how-to-troubleshoot-environments.md          
    - name: Work with data
      items: 
        - name: Label data
          items: 
            - name: Get data labeled
              displayName: data, dataset, labeling
              href: how-to-create-labeling-projects.md
            - name: Label images
              displayName: data, dataset, labeling
              href: how-to-label-images.md
            - name: Create datasets with labels
              displayName: data, labels, torchvision
              href: how-to-use-labeled-dataset.md
        - name: Get data
          items: 
            - name: Data ingestion with Azure Data Factory
              displayName: data, ingestion, adf
              href: how-to-data-ingest-adf.md
            - name: DevOps for data ingestion
              displayName: data, ingestion, devops
              href: how-to-cicd-data-ingestion.md
            - name: Import data in the designer
              displayName: designer, data, import, dataset, datastore
              href: how-to-designer-import-data.md
        - name: Access data
          items: 
            - name: Connect to Azure storage (Python)
              displayName: blob, get, fileshare, access, mount, download, data lake, datastore
              href: how-to-access-data.md
            - name: Get data from a datastore (Python)
              displayName: data, data set, register, access data
              href: how-to-create-register-datasets.md
            - name: Connect to data (UI)
              displayName: blob, get, fileshare, access, mount, download, data lake, datastore, dataset, data set
              href: how-to-connect-data-ui.md
        - name: Manage & consume data
          items: 
            - name: Train with datasets
              displayName: data, dataset, mount
              href: how-to-train-with-datasets.md
            - name: Detect drift on datasets
              displayName: data, dataset
              href: how-to-monitor-datasets.md
            - name: Version & track datasets
              displayName: data, data set
              href: how-to-version-track-datasets.md
            - name: Preserve data privacy
              displayName: data,privacy,differential privacy
              href: how-to-differential-privacy.md
    - name: Train models
      items: 
        - name: Configure & submit training run 
          displayName: run config, script run config, scriptrunconfig, compute target, dsvm, Data Science Virtual Machine, local, cluster, ACI, container instance, Databricks, data lake, lake, HDI, HDInsight
          href: how-to-set-up-training-targets.md
        - name: Tune hyperparameters
          displayName: parameter, hyperparameter, hyperdrive
          href: how-to-tune-hyperparameters.md
        - name: Work with MLflow
          items: 
            - name: Track experiments with MLflow
              displayName: log, monitor, deploy, metrics,  model registry, register
              href: how-to-use-mlflow.md
            - name: Track Azure Databricks runs with MLflow
              displayName: log, monitor, deploy, metrics, databricks
              href: how-to-use-mlflow-azure-databricks.md              
        - name: Scikit-learn
          href: how-to-train-scikit-learn.md
        - name: TensorFlow
          href: how-to-train-tensorflow.md
        - name: Keras
          href: how-to-train-keras.md
        - name: PyTorch
          href: how-to-train-pytorch.md
        - name: Train with custom Docker image
          href: how-to-train-with-custom-image.md
        - name: Migrate from Estimators to ScriptRunConfig
          href: how-to-migrate-from-estimators-to-scriptrunconfig.md
        - name: Track & monitor training
          items: 
            - name: Start, monitor or cancel runs
              displayName: cancel, fail, status, child run
              href: how-to-manage-runs.md
            - name: Enable logs
              displayName: troubleshoot, log, files, tracing
              href: how-to-track-experiments.md
            - name: View logs
              displayName: troubleshoot, log, files, tracing
              href: how-to-monitor-view-training-logs.md
            - name: Visualize runs with TensorBoard
              displayName: log, monitor, metrics
              href: how-to-monitor-tensorboard.md
        - name: Interpret & explain models
          displayName: interpretability
          items: 
            - name: Interpret ML models
              displayName: SDK, interpret, explain, explanability, interpretability
              href: how-to-machine-learning-interpretability-aml.md
            - name: Explain automated ML models
              displayName: SDK, interpret, interpret, explain, explanability, interpretability, automated ML, automl, auto ml
              href: how-to-machine-learning-interpretability-automl.md
        - name: Assess and mitigate model fairness
          href: how-to-machine-learning-fairness-aml.md              
        - name: Use Key Vault when training
          displayName: secrets keyvault
          href: how-to-use-secrets-in-runs.md
        - name: Reinforcement learning
          href: how-to-use-reinforcement-learning.md
    - name: Automated machine learning
      displayName: automl, auto ml
      items: 
        - name: Use automated ML (Python)
          displayName: SDK automl
          href: how-to-configure-auto-train.md
        - name: Use automated ML (interface)
          href: how-to-use-automated-ml-for-ml-models.md
        - name: Use automated ML with Databricks
          displayName: automl
          href: how-to-configure-databricks-automl-environment.md
        - name: Use remote compute targets
          displayName: automl automated auto ml
          href: how-to-auto-train-remote.md
        - name: Auto-train a forecast model
          displayName: time series
          href: how-to-auto-train-forecast.md
        - name: Data splits & cross-validation (Python)
          displayName: automl, feature engineering, feature importance
          href: how-to-configure-cross-validation-data-splits.md
        - name: Featurization in automated ML (Python)
          displayName: automl, feature engineering, feature importance
          href: how-to-configure-auto-features.md
        - name: Use automated ML in ML pipelines (Python)
          displayName: machine learning automl
          href: how-to-use-automlstep-in-pipelines.md
        - name: Understand charts and metrics
          href: how-to-understand-automated-ml.md
        - name: Use ONNX model in .NET application
          href: how-to-use-automl-onnx-model-dotnet.md
    - name: Deploy & serve models
      items:
      - name: Where and how to deploy
        displayName: publish, web, service, operationalize, aks, kubernetes, aci, container, cli, consume, docker
        href: how-to-deploy-and-where.md
      - name: Deployment targets
        items:
        - name: Use existing models
          displayName: publish existing model
          href: how-to-deploy-existing-model.md
        - name: Azure ML compute instances
          href: how-to-deploy-local-container-notebook-vm.md
        - name: Azure Kubernetes Service
          displayName: aks, aad, authentication, azure active directory
          href: how-to-deploy-azure-kubernetes-service.md
        - name: Azure Container Instances
          displayName: aci
          href: how-to-deploy-azure-container-instance.md
        - name: GPU inference
          href: how-to-deploy-inferencing-gpus.md
        - name: Azure App Service
          displayName: web app
          href: how-to-deploy-app-service.md
        - name: Azure Functions
          displayName: functions app
          href: how-to-deploy-functions.md
        - name: Azure Cognitive Search
          href: how-to-deploy-model-cognitive-search.md
        - name: Use custom Docker image
          href: how-to-deploy-custom-docker-image.md
        - name: IoT Edge
          href: /azure/iot-edge/tutorial-deploy-machine-learning?context=azure/machine-learning/service/context/ml-context
        - name: FPGA inference
          href: how-to-deploy-fpga-web-service.md
      - name: Troubleshooting deployment
        href: how-to-troubleshoot-deployment.md
<<<<<<< HEAD
      - name: Troubleshooting with local deployment
=======
      - name: Troubleshoot & debug (local)
>>>>>>> 1107f42e
        href: how-to-troubleshoot-deployment-local.md
      - name: Consume web service
        displayName: create client consume request response synchronous
        href: how-to-consume-web-service.md
      - name: Update web service
        displayName: update hot reload model mounting
        href: how-to-deploy-update-web-service.md
      - name: Advanced entry script authoring
        displayName: swagger inference schema binary cors
        href: how-to-deploy-advanced-entry-script.md
      - name: Monitor web services
        items:
        - name: Collect & evaluate model data
          displayName: track production
          href: how-to-enable-data-collection.md
        - name: Monitor with Application Insights
          href: how-to-enable-app-insights.md
      - name: High-performance serving with Triton
        href: how-to-deploy-with-triton.md
      - name: Continuously deploy models
        displayName: ci cd azure devops models
        href: how-to-deploy-continuously-deploy.md
      - name: Deploy encrypted inferencing service
        displayName: homomorhic,encryption,deployment
        href: how-to-homomorphic-encryption-seal.md
      - name: Profile models
        displayName: profile resource requirement
        href: how-to-deploy-profile-model.md
      - name: Deploy designer models
        displayName: designer, studio
        href: how-to-deploy-model-designer.md
      - name: (Preview) No code deployment
        displayName: no code
        href: how-to-deploy-no-code-deployment.md
      - name: Package models
        displayName: docker file download
        href: how-to-deploy-package-models.md
    - name: Build & use ML pipelines
      displayName: pipelines
      items: 
        - name: Create ML pipelines (Python)
          href: how-to-create-machine-learning-pipelines.md
        - name: Moving data into and between ML pipeline steps (Python)
          href: how-to-move-data-in-out-of-pipelines.md
        - name: Deploy ML pipelines (Python)
          href: how-to-deploy-pipelines.md
        - name: Trigger a pipeline
          href: how-to-trigger-published-pipeline.md
        - name: Designer (drag-n-drop)
          items: 
            - name: Log metrics
              displayName: designer, logging
              href: how-to-track-designer-experiments.md
            - name: Transform data
              displayName: pipeline
              href: how-to-designer-transform-data.md
            - name: Retrain using published pipelines
              displayName: retrain, designer, published pipeline
              href: how-to-retrain-designer.md
            - name: Batch predictions
              displayName: score scoring asynchronous consume pipeline parallelrunstep inference designer
              href: how-to-run-batch-predictions-designer.md
            - name: Execute Python code
              displayName: feature extraction, feature engineering
              href: how-to-designer-python.md
        - name: Troubleshooting pipelines
          displayName: designer
          href: how-to-debug-pipelines.md
        - name: Log pipeline data to Application Insights
          href: how-to-log-pipelines-application-insights.md
        - name: Troubleshooting the ParallelRunStep
          displayName: debug_batch consume pipeline parallelrunstep inference
          href: how-to-debug-parallel-run-step.md
    - name: Azure Pipelines for CI/CD
      displayName: continuous, integration, delivery
      href: /azure/devops/pipelines/targets/azure-machine-learning?context=azure/machine-learning/context/ml-context
    - name: GitHub Actions for CI/CD
      href: how-to-github-actions-machine-learning.md
    - name: Manage resource quotas
      displayName: limits
      href: how-to-manage-quotas.md
    - name: Manage resources VS Code
      displayName: vscode,resources
      href: how-to-manage-resources-vscode.md
    - name: VS Code interactive debugging
      displayName: vscode,remote,debug,pipelines,deployments,ssh
      href: how-to-debug-visual-studio-code.md      
    - name: Export and delete data
      displayName: GDPR
      href: how-to-export-delete-data.md
    - name: Create event driven workflows
      displayName: event grid
      href: how-to-use-event-grid.md
- name: Reference
  items: 
    - name: Python SDK
      displayName: api, core, package, python, class
      href: https://docs.microsoft.com/python/api/overview/azure/ml/intro?view=azure-ml-py
    - name: R SDK
      displayName: api, core, package, R, class
      href: https://azure.github.io/azureml-sdk-for-r/reference/index.html
    - name: CLI
      displayName: extension, command line, command-line, az, ci/cd, automate, automated
      href: reference-azure-machine-learning-cli.md
    - name: REST API
      href: https://docs.microsoft.com/rest/api/azureml/
    - name: Designer module reference
      displayName: module, reference, algorithm, studio
      href: algorithm-module-reference/module-reference.md
    - name: Monitor data reference
      href: monitor-resource-reference.md
    - name: Machine learning pipeline YAML reference
      href: reference-pipeline-yaml.md
    - name: Sovereign cloud parity
      href: reference-machine-learning-cloud-parity.md
    - name: Azure Policy built-ins
      displayName: samples, policies, definitions
      href: ./policy-reference.md
    - name: Curated environments
      displayName: environments, curated environments
      href: resource-curated-environments.md         
- name: Resources
  items: 
    - name: Release notes
      displayName: what's, new, issues, bugs
      href: azure-machine-learning-release-notes.md
    - name: Azure roadmap
      href: https://azure.microsoft.com/roadmap/
    - name: Pricing
      href: https://azure.microsoft.com/pricing/details/machine-learning-services/
    - name: Service limits
      href: resource-limits-quotas-capacity.md      
    - name: Regional availability
      href: https://azure.microsoft.com/regions/services/
    - name: User forum
      href: https://docs.microsoft.com/answers/topics/azure-machine-learning.html
    - name: Stack Overflow
      href: https://stackoverflow.com/questions/tagged/azure-machine-learning-service
    - name: Compare our ML products
      href: /azure/architecture/data-guide/technology-choices/data-science-and-machine-learning?context=azure/machine-learning/context/ml-context
    - name: What happened to Workbench
      displayName: desktop, ui, Workbench, upgrade, update, transfer
      href: overview-what-happened-to-workbench.md
    - name: Designer accessibility features
      displayName: accessibility, designer, visual interface, screen reader, keyboard shortcuts
      href: designer-accessibility.md   <|MERGE_RESOLUTION|>--- conflicted
+++ resolved
@@ -471,13 +471,9 @@
           href: /azure/iot-edge/tutorial-deploy-machine-learning?context=azure/machine-learning/service/context/ml-context
         - name: FPGA inference
           href: how-to-deploy-fpga-web-service.md
-      - name: Troubleshooting deployment
+      - name: Troubleshoot & debug deployment
         href: how-to-troubleshoot-deployment.md
-<<<<<<< HEAD
-      - name: Troubleshooting with local deployment
-=======
       - name: Troubleshoot & debug (local)
->>>>>>> 1107f42e
         href: how-to-troubleshoot-deployment-local.md
       - name: Consume web service
         displayName: create client consume request response synchronous
