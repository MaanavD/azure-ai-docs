- name: Azure Machine Learning Documentation
  href: index.yml
- name: Overview
  expanded: true
  items: 
    - name: What is Azure Machine Learning?
      displayName: AML, services, overview, introduction
      href: overview-what-is-azure-ml.md
    - name: What is Azure Machine Learning studio?
      displayName: AML, studio, designer
      href: overview-what-is-machine-learning-studio.md
    - name: Architecture & terms
      displayName: architecture, concepts, definitions, glossary
      href: concept-azure-machine-learning-architecture.md
- name: Quickstart
  expanded: true
  items: 
    - name: Create ML resources to get started
      href: quickstart-create-resources.md
- name: Tutorials
  expanded: true
  items: 
    - name: "Python get started (Day 1)"
      expanded: true
      items:
        - name: '1. "Hello world"'
          href: tutorial-1st-experiment-hello-world.md
        - name: 2. Train your model
          href: tutorial-1st-experiment-sdk-train.md
        - name: 3. Bring your own data
          href: tutorial-1st-experiment-bring-data.md
    - name: Jupyter Notebooks
      items:
        - name: Image classification (MNIST data)
          items: 
            - name: 1. Train a model
              displayName: build modeling
              href: tutorial-train-models-with-aml.md
            - name: 2. Deploy a model
              href: tutorial-deploy-models-with-aml.md
        - name: Regression with Automated ML (NYC Taxi data)
          items: 
            - name: Auto-train an ML model
              displayName: automl, automated, auto ml,
              href: tutorial-auto-train-models.md
        - name: Batch score models with pipelines
          displayName: pipelines
          href: tutorial-pipeline-batch-scoring-classification.md
        - name: Prep your code for production
          displayName: mlops, mlopspython, production
          href: tutorial-convert-ml-experiment-to-production.md
    - name: Studio
      expanded: true
      items: 
        - name: Automated ML (UI)
          items: 
            - name: Create automated ML experiments
              displayName: automl, automated, auto ml, portal, ui
              href: tutorial-first-experiment-automated-ml.md
            - name: Forecast demand (Bike share data)
              displayName: automl, automated, auto ml, portal, ui
              href: tutorial-automated-ml-forecast.md
        - name: Designer (drag-n-drop)
          items: 
            - name: 1. Train a regression model
              displayName: studio
              href: tutorial-designer-automobile-price-train-score.md
            - name: 2. Deploy that model
              displayName: studio
              href: tutorial-designer-automobile-price-deploy.md
        - name: Label image data
          displayName: tag, tagging, images
          href: tutorial-labeling.md
    - name: CLI
      items: 
        - name: Train & deploy with CLI
          href: tutorial-train-deploy-model-cli.md
        - name: Access Azure resources with managed endpoints
          href: tutorial-deploy-managed-endpoints-using-system-managed-identity.md
    - name: Visual Studio Code
      items: 
        - name: Train a TensorFlow image classification model
          href: tutorial-train-deploy-image-classification-model-vscode.md
    - name: "Microsoft Power BI integration"
      items:
        - name: "Part 1: Train and deploy models"
          items:
            - name: "Use Notebooks (code)"
              href: tutorial-power-bi-custom-model.md
            - name: "Use designer"
              href: tutorial-power-bi-designer-model.md
            - name: "Use automated ML"
              href: tutorial-power-bi-automated-model.md
        - name: "Part 2: Consume in Power BI"
          href: /power-bi/connect-data/service-aml-integrate?context=azure/machine-learning/context/ml-context        
- name: Samples
  items: 
    - name: Jupyter Notebooks
      displayName: example, examples, server, jupyter, azure notebooks, python, notebook, github
      href: samples-notebooks.md
    - name: Example repository
      displayName: example, examples, jupyter, python, notebook, github
      href: https://github.com/Azure/azureml-examples
    - name: Designer examples & datasets
      displayName: example, examples, studio, pipelines, data sets, modules
      href: samples-designer.md
    - name: End-to-end MLOps examples
      href: https://github.com/microsoft/MLOps
    - name: Open Datasets (public)
      href: ../open-datasets/samples.md?context=azure%2fmachine-learning%2fcontext%2fml-context
- name: Concepts
  items: 
    - name: Plan and manage costs
      displayName: low priority VM
      href: concept-plan-manage-cost.md
    - name: Designer (drag-n-drop ML)
      items: 
        - name: Designer overview
          displayName: studio
          href: concept-designer.md
        - name: Algorithm cheat sheet
          href: algorithm-cheat-sheet.md
        - name: How to select algorithms
          href: how-to-select-algorithms.md
    - name: Automated ML
      items: 
        - name: Automated ML overview
          displayName: automl, auto ml
          href: concept-automated-ml.md
        - name: Overfitting & imbalanced data
          displayName: automl, auto ml, risks
          href: concept-manage-ml-pitfalls.md
    - name: Workspace
      href: concept-workspace.md
    - name: Environments
      href: concept-environments.md
    - name: Prebuilt docker images for inference
      href: concept-prebuilt-docker-images-inference.md
    - name: Compute instance
      displayName: resource, dsvm, Data Science Virtual Machine
      href: concept-compute-instance.md
    - name: Compute target
      displayName: resource, dsvm, AKS, kubernetes, amlcompute, Data Science Virtual Machine, local, cluster, ACI, container instance, ADB, Databricks, data lake, lake, HDI, HDInsight
      href: concept-compute-target.md
    - name: Data
      items: 
        - name: Data access
          href: concept-data.md
        - name: Data ingestion
          href: concept-data-ingestion.md
        - name: Data processing
          href: concept-optimize-data-processing.md
    - name: Model training
      displayName: run config, machine learning pipeline, ml pipeline, train model
      href: concept-train-machine-learning-model.md
    - name: Distributed training
      displayName: parallellization, deep learning, deep neural network, dnn
      href: concept-distributed-training.md
    - name: Deep learning
      displayName: deep learning vs machine learning, deep learning, vs, versus
      href: concept-deep-learning-vs-machine-learning.md
    - name: Model management (MLOps)
      displayName: deploy, deployment, publish, production, operationalize, operationalization
      href: concept-model-management-and-deployment.md
    - name: Model portability (ONNX)
      href: concept-onnx.md
    - name: Open source integrations
      href: concept-open-source.md      
    - name: ML pipelines
      href: concept-ml-pipelines.md
    - name: Security
      items: 
        - name: Enterprise security overview
          displayName: authorization authentication encryption aad azure active directory
          href: concept-enterprise-security.md
        - name: Security baseline
          href: /security/benchmark/azure/baselines/machine-learning-security-baseline?context=/azure/machine-learning/context/ml-context
        - name: Security controls by Azure Policy
          href: ./security-controls-policy.md
        - name: Data encryption
          href: concept-data-encryption.md
    - name: Responsible ML
      items: 
        - name: Responsible ML overview
          displayName: responsible,ml
          href: concept-responsible-ml.md
        - name: Model interpretability
          displayName: explainability
          href: how-to-machine-learning-interpretability.md
        - name: Fairness in Machine Learning
          displayName: fairness
          href: concept-fairness-ml.md
        - name: Differential Privacy
          displayName: differential,privacy
          href: concept-differential-privacy.md
- name: How-to guides
  items:
    - name: Security
      items:
        - name: Identity & access management
          items:
            - name: Set up authentication
              displayName: authentication, auth, oauth
              href: how-to-setup-authentication.md
            - name: Manage users and roles
              href: how-to-assign-roles.md
            - name: Use managed identities for access control
              href: how-to-use-managed-identities.md
            - name: Use Azure AD identity in AKS deployments
              href: how-to-use-azure-ad-identity.md
        - name: Network security
          items:
            - name: Virtual network overview
              displayName: vnet, blob
              href: how-to-network-security-overview.md
            - name: Secure workspace resources
              displayName: vnet, workspace, container instance, container registry
              href: how-to-secure-workspace-vnet.md
            - name: Secure training environment
              displayName: vnet
              href: how-to-secure-training-vnet.md
            - name: Secure inferencing environment
              displayName: vnet
              href: how-to-secure-inferencing-vnet.md
            - name: Use studio in a virtual network
              displayName: vnet
              href: how-to-enable-studio-virtual-network.md
            - name: Use Private Link
              displayName: private endpoint
              href: how-to-configure-private-link.md
            - name: Use custom DNS
              href: how-to-custom-dns.md
            - name: Configure secure web services
              displayName: ssl, tls
              href: how-to-secure-web-service.md
            - name: Configure Firewall
              href: how-to-access-azureml-behind-firewall.md
        - name: Data protection
          items:
            - name: Failover & disaster recovery
              displayName: high availability
              href: how-to-high-availability-machine-learning.md
            - name: Regenerate storage access keys
              href: how-to-change-storage-access-key.md
        - name: Monitor Azure Machine Learning
          href: monitor-azure-machine-learning.md
        - name: Secure coding
          href: concept-secure-code-best-practice.md
          displayName: security threat
        - name: Audit and manage compliance
          href: how-to-integrate-azure-policy.md
          displayName: policy
    - name: Create & manage workspaces
      items: 
        - name: Use Azure portal or Python SDK
          href: how-to-manage-workspace.md
        - name: Use Azure CLI
          href: how-to-manage-workspace-cli.md
        - name: Use REST
          href: how-to-manage-rest.md
        - name: Use Resource Manager template
          displayName: arm
          href: how-to-create-workspace-template.md
        - name: Link to Azure Synapse Analytics workspace
          href: how-to-link-synapse-ml-workspaces.md
    - name: Create & manage compute resources
      items: 
        - name: Compute instance
          displayName: compute target
          href: how-to-create-manage-compute-instance.md
        - name: Compute cluster
          displayName: compute target, low priority, managed identity
          href: how-to-create-attach-compute-cluster.md
        - name: Upgrade host OS
          displayName: upgrade compute cluster, upgrade compute instance, upgrade ubuntu
          href: how-to-compute-cluster-instance-os-upgrade.md
        - name: Azure Kubernetes Service
          displayName: AKS, inference
          href: how-to-create-attach-kubernetes.md
        - name: Attach your own
          displayName: compute target, dsvm, Data Science Virtual Machine, local, ACI, container instance, Databricks, data lake, lake, HDI, HDInsight
          href: how-to-attach-compute-targets.md
        - name: Use studio
          displayName: compute target, dsvm, Data Science Virtual Machine, local, cluster, ACI, container instance, Databricks, data lake, lake, HDI, HDInsight, low priority, managed identity
          href: how-to-create-attach-compute-studio.md
    - name: Set up your environment
      items: 
        - name: Install and set up the 2.0 CLI
          displayName: azurecli, mlops
          href: how-to-configure-cli.md
        - name: Set up dev environments
          displayName: local, remote, azure notebooks, notebook, Jupyter, dsvm, Databricks, ADB
          href: how-to-configure-environment.md
        - name: Set up studio environment
          items:
            - name: Create and manage files
              href: how-to-manage-files.md
              displayName: Jupyter, notebooks, clone, samples
            - name: Run Jupyter Notebooks
              href: how-to-run-jupyter-notebooks.md
            - name: Use a terminal
              href: how-to-access-terminal.md
              displayName: git, github, clone, kernel, package
        - name: Set up software environments
          displayName: pip, Conda, anaconda
          href: how-to-use-environments.md
        - name: Use private Python packages
          displayName: pip, Conda, anaconda
          href: how-to-use-private-python-packages.md
        - name: Set input & output directories
          displayName: large data, write, experiment files, size limit
          href: how-to-save-write-experiment-files.md
        - name: Set up VS Code extension
          displayName: Visual Studio Code, VSCode, debug, bugs, remote, compute, instance
          href: how-to-setup-vs-code.md
        - name: Connect to compute instance VS Code
          displayName: Visual Studio Code, VSCode, debug, bugs
          href: how-to-set-up-vs-code-remote.md
        - name: Git integration
          displayName: github gitlab
          href: concept-train-model-git-integration.md
        - name: How to troubleshoot environments
          displayName: troubleshoot, envrionment, debug, image
          href: how-to-troubleshoot-environments.md          
    - name: Work with data
      items: 
        - name: Label data
          items: 
            - name: Get data labeled
              displayName: data, dataset, labeling
              href: how-to-create-labeling-projects.md
            - name: Label images and text
              displayName: data, dataset, labeling
              href: how-to-label-data.md
            - name: Create datasets with labels
              displayName: data, labels, torchvision
              href: how-to-use-labeled-dataset.md
        - name: Get & prepare data
          items: 
            - name: Data ingestion with Azure Data Factory
              displayName: data, ingestion, adf
              href: how-to-data-ingest-adf.md
            - name: Data preparation with Azure Synapse
              displayName: data, data prep, spark, spark pool, cluster, spark cluster,dataset, datastore
              href: how-to-data-prep-synapse-spark-pool.md
            - name: DevOps for data ingestion
              displayName: data, ingestion, devops
              href: how-to-cicd-data-ingestion.md
            - name: Import data in the designer
              displayName: designer, data, import, dataset, datastore
              href: how-to-designer-import-data.md
        - name: Access data
          items: 
            - name: Connect to Azure storage (Python)
              displayName: blob, get, fileshare, access, mount, download, data lake, datastore
              href: how-to-access-data.md
            - name: Identity based data access to storage 
              displayName: blob, access, data lake, datastore, managed identity
              href: how-to-identity-based-data-access.md
            - name: Get data from a datastore (Python)
              displayName: data, data set, register, access data
              href: how-to-create-register-datasets.md
            - name: Connect to data (UI)
              displayName: blob, get, fileshare, access, mount, download, data lake, datastore, dataset, data set
              href: how-to-connect-data-ui.md
        - name: Manage & consume data
          items: 
            - name: Train with datasets
              displayName: data, dataset, mount
              href: how-to-train-with-datasets.md
            - name: Detect drift on datasets
              displayName: data, dataset
              href: how-to-monitor-datasets.md
            - name: Version & track datasets
              displayName: data, data set
              href: how-to-version-track-datasets.md
            - name: Preserve data privacy
              displayName: data,privacy,differential privacy
              href: how-to-differential-privacy.md
    - name: Train models
      items: 
        - name: Train with the CLI 2.0
          href: how-to-train-cli.md
        - name: Configure & submit training run 
          displayName: run config, script run config, scriptrunconfig, compute target, dsvm, Data Science Virtual Machine, local, cluster, ACI, container instance, Databricks, data lake, lake, HDI, HDInsight
          href: how-to-set-up-training-targets.md
        - name: Tune hyperparameters
          displayName: parameter, hyperparameter, hyperdrive
          href: how-to-tune-hyperparameters.md
        - name: Scikit-learn
          href: how-to-train-scikit-learn.md
        - name: TensorFlow
          href: how-to-train-tensorflow.md
        - name: Keras
          href: how-to-train-keras.md
        - name: PyTorch
          href: how-to-train-pytorch.md
        - name: Train with custom Docker image
          href: how-to-train-with-custom-image.md
        - name: Train with the REST API
          href: how-to-train-with-rest.md
        - name: Migrate from Estimators to ScriptRunConfig
          href: how-to-migrate-from-estimators-to-scriptrunconfig.md
        - name: Track & monitor training
          items: 
            - name: Track, monitor, and analyze runs
              displayName: cancel, fail, status, child run
              href: how-to-track-monitor-analyze-runs.md
            - name: Log & view metrics and log files
              displayName: troubleshoot, log, files, tracing, metrics
              href: how-to-log-view-metrics.md
            - name: Visualize runs with TensorBoard
              displayName: log, monitor, metrics
              href: how-to-monitor-tensorboard.md
        - name: Interpret & explain models
          displayName: interpretability
          items: 
            - name: Interpret ML models
              displayName: SDK, interpret, explain, explanability, interpretability
              href: how-to-machine-learning-interpretability-aml.md
            - name: Explain automated ML models
              displayName: SDK, interpret, interpret, explain, explanability, interpretability, automated ML, automl, auto ml
              href: how-to-machine-learning-interpretability-automl.md
        - name: Assess and mitigate model fairness
          href: how-to-machine-learning-fairness-aml.md              
        - name: Use Key Vault when training
          displayName: secrets keyvault
          href: how-to-use-secrets-in-runs.md
        - name: Reinforcement learning
          href: how-to-use-reinforcement-learning.md
    - name: Work with MLflow
      items: 
        - name: Track experiments with MLflow
          displayName: log, monitor, metrics, model registry, register
          href: how-to-use-mlflow.md
        - name: Track Azure Databricks runs with MLflow
          displayName: log, monitor, deploy, metrics, databricks
          href: how-to-use-mlflow-azure-databricks.md
        - name: Train experiments with MLflow Projects 
          displayName: log, monitor, metrics, model registry, register
          href: how-to-train-mlflow-projects.md              
        - name: Deploy MLflow models
          displayName: log, monitor, deploy, metrics, databricks, aci, aks
          href: how-to-deploy-mlflow-models.md              
    - name: Automated machine learning
      displayName: automl, auto ml
      items: 
        - name: Use automated ML (Python)
          displayName: SDK automl
          href: how-to-configure-auto-train.md
        - name: Use automated ML (interface)
          href: how-to-use-automated-ml-for-ml-models.md
        - name: Use automated ML with Databricks
          displayName: automl
          href: how-to-configure-databricks-automl-environment.md
        - name: Auto-train a forecast model
          displayName: time series
          href: how-to-auto-train-forecast.md
        - name: Data splits & cross-validation (Python)
          displayName: automl, feature engineering, feature importance
          href: how-to-configure-cross-validation-data-splits.md
        - name: Featurization in automated ML (Python)
          displayName: automl, feature engineering, feature importance, BERT
          href: how-to-configure-auto-features.md
        - name: Use automated ML in ML pipelines (Python)
          displayName: machine learning automl
          href: how-to-use-automlstep-in-pipelines.md
        - name: Understand charts and metrics
          href: how-to-understand-automated-ml.md
        - name: Use ONNX model in .NET application
          href: how-to-use-automl-onnx-model-dotnet.md
        - name: Troubleshoot automated ML
          href: how-to-troubleshoot-auto-ml.md
    - name: Deploy & serve models
      items:
      - name: Where and how to deploy
        displayName: publish, web, service, operationalize, aks, kubernetes, aci, container, cli, consume, docker
        href: how-to-deploy-and-where.md
      - name: Deploy & serve with endpoints
        items: 
          - name: Batch
            items:
<<<<<<< HEAD
            - name: Safe rollout for online endpoints
              href: how-to-safely-rollout-managed-endpoints.md
=======
            - name: Batch scoring with batch endpoints
              href: how-to-use-batch-endpoint.md
            - name: Troubleshooting batch endpoints
              href: how-to-troubleshoot-batch-endpoints.md
>>>>>>> 9f175544
      - name: Deployment targets
        items:
        - name: Local
          href: how-to-deploy-local-container-notebook-vm.md
        - name: Azure Kubernetes Service
          displayName: aks, aad, authentication, azure active directory
          href: how-to-deploy-azure-kubernetes-service.md
        - name: Azure Container Instances
          displayName: aci
          href: how-to-deploy-azure-container-instance.md
        - name: GPU inference
          href: how-to-deploy-inferencing-gpus.md
        - name: Azure App Service
          displayName: web app
          href: how-to-deploy-app-service.md
        - name: Azure Functions
          displayName: functions app
          href: how-to-deploy-functions.md
        - name: Azure Cognitive Search
          href: how-to-deploy-model-cognitive-search.md
        - name: Use custom Docker image
          href: how-to-deploy-custom-docker-image.md
        - name: IoT Edge
          href: ../iot-edge/tutorial-deploy-machine-learning.md?context=azure%2fmachine-learning%2fservice%2fcontext%2fml-context
        - name: FPGA inference
          href: how-to-deploy-fpga-web-service.md
      - name: Prebuilt Docker images
        items:
        - name: Python extensibility
          href: how-to-prebuilt-docker-images-inference-python-extensibility.md
        - name: Dockerfile extensibility
          href: how-to-extend-prebuilt-docker-image-inference.md
        - name: Troubleshoot prebuilt docker images
          href: how-to-troubleshoot-prebuilt-docker-image-inference.md
      - name: Troubleshooting deployment
        href: how-to-troubleshoot-deployment.md
      - name: Troubleshooting deployment (local)
        href: how-to-troubleshoot-deployment-local.md
      - name: Troubleshooting managed online endpoints
        href: how-to-troubleshoot-managed-online-endpoints.md
      - name: Use managed online endpoints in studio
        href: how-to-use-managed-online-endpoint-studio.md
      - name: Monitoring managed online endpoints
        href: how-to-monitor-online-endpoints.md
      - name: Viewing managed online endpoint costs
        href: how-to-view-online-endpoints-costs.md
      - name: Consume web service
        displayName: create client consume request response synchronous
        href: how-to-consume-web-service.md
      - name: Update web service
        displayName: update hot reload model mounting
        href: how-to-deploy-update-web-service.md
      - name: Advanced entry script authoring
        displayName: swagger inference schema binary cors
        href: how-to-deploy-advanced-entry-script.md
      - name: Monitor web services
        items:
        - name: Collect & evaluate model data
          displayName: track production
          href: how-to-enable-data-collection.md
        - name: Monitor with Application Insights
          href: how-to-enable-app-insights.md
      - name: High-performance serving with Triton
        href: how-to-deploy-with-triton.md
      - name: Continuously deploy models
        displayName: ci cd azure devops models
        href: how-to-deploy-continuously-deploy.md
      - name: Deploy encrypted inferencing service
        displayName: homomorhic,encryption,deployment
        href: how-to-homomorphic-encryption-seal.md
      - name: Profile models
        displayName: profile resource requirement
        href: how-to-deploy-profile-model.md
      - name: Deploy designer models
        displayName: designer, studio
        href: how-to-deploy-model-designer.md
      - name: No code deployment
        displayName: no code
        href: how-to-deploy-no-code-deployment.md
      - name: Package models
        displayName: docker file download
        href: how-to-deploy-package-models.md
    - name: Build & use ML pipelines
      displayName: pipelines
      items: 
        - name: Create ML pipelines (Python)
          href: how-to-create-machine-learning-pipelines.md
        - name: Moving data into and between ML pipeline steps (Python)
          href: how-to-move-data-in-out-of-pipelines.md
        - name: Deploy ML pipelines (Python)
          href: how-to-deploy-pipelines.md
        - name: Use Azure Synapse Apache spark pools in an ML pipeline (Python)
          href: how-to-use-synapsesparkstep.md
        - name: Trigger a pipeline
          href: how-to-trigger-published-pipeline.md
        - name: Designer (drag-n-drop)
          items: 
            - name: Log metrics
              displayName: designer, logging
              href: how-to-track-designer-experiments.md
            - name: Transform data
              displayName: pipeline
              href: how-to-designer-transform-data.md
            - name: Use pipeline parameters
              displayName: designer, pipeline parameters
              href: how-to-use-pipeline-parameter.md
            - name: Retrain using published pipelines
              displayName: retrain, designer, published pipeline
              href: how-to-retrain-designer.md
            - name: Batch predictions
              displayName: score scoring asynchronous consume pipeline parallelrunstep inference designer
              href: how-to-run-batch-predictions-designer.md
            - name: Execute Python code
              displayName: feature extraction, feature engineering
              href: how-to-designer-python.md
        - name: Troubleshooting pipelines
          displayName: designer
          href: how-to-debug-pipelines.md
        - name: Log pipeline data to Application Insights
          href: how-to-log-pipelines-application-insights.md
        - name: Troubleshooting the ParallelRunStep
          displayName: debug_batch consume pipeline parallelrunstep inference
          href: how-to-debug-parallel-run-step.md
    - name: Azure Pipelines for CI/CD
      displayName: continuous, integration, delivery
      href: /azure/devops/pipelines/targets/azure-machine-learning?context=azure/machine-learning/context/ml-context
    - name: GitHub Actions for CI/CD
      href: how-to-github-actions-machine-learning.md
    - name: Manage resource quotas
      displayName: limits
      href: how-to-manage-quotas.md
    - name: Manage resources VS Code
      displayName: vscode,resources
      href: how-to-manage-resources-vscode.md
    - name: VS Code interactive debugging
      displayName: vscode,remote,debug,pipelines,deployments,ssh
      href: how-to-debug-visual-studio-code.md      
    - name: Export and delete data
      displayName: GDPR
      href: how-to-export-delete-data.md
    - name: Create event driven workflows
      displayName: event grid
      href: how-to-use-event-grid.md
- name: Reference
  items: 
    - name: Python SDK
      displayName: api, core, package, python, class
      href: /python/api/overview/azure/ml/intro
    - name: R SDK
      displayName: api, core, package, R, class
      href: https://azure.github.io/azureml-sdk-for-r/reference/index.html
    - name: CLI
      displayName: extension, command line, command-line, az, ci/cd, automate, automated
      href: reference-azure-machine-learning-cli.md
    - name: REST API
      href: /rest/api/azureml/
    - name: Designer module reference
      displayName: module, reference, algorithm, studio
      href: algorithm-module-reference/module-reference.md
    - name: Monitor data reference
      href: monitor-resource-reference.md
    - name: Machine learning pipeline YAML reference
      href: reference-pipeline-yaml.md
    - name: Sovereign cloud parity
      href: reference-machine-learning-cloud-parity.md
    - name: Azure Policy built-ins
      displayName: samples, policies, definitions
      href: ./policy-reference.md
    - name: Curated environments
      displayName: environments, curated environments
      href: resource-curated-environments.md         
    - name: Managed online endpoints VM SKU list
      href: reference-managed-online-endpoints-vm-sku-list.md
    - name: Azure CLI
      href: /cli/azure/ml
- name: Resources
  items: 
    - name: Release notes
      displayName: what's, new, issues, bugs
      href: azure-machine-learning-release-notes.md
    - name: Azure roadmap
      href: https://azure.microsoft.com/roadmap/
    - name: Pricing
      href: https://azure.microsoft.com/pricing/details/machine-learning-services/
    - name: Service limits
      href: resource-limits-quotas-capacity.md      
    - name: Regional availability
      href: https://azure.microsoft.com/regions/services/
    - name: User forum
      href: /answers/topics/azure-machine-learning.html
    - name: Microsoft Learn
      href: /learn/browse/?expanded=azure&products=azure-machine-learning
    - name: Stack Overflow
      href: https://stackoverflow.com/questions/tagged/azure-machine-learning-service
    - name: Compare our ML products
      href: /azure/architecture/data-guide/technology-choices/data-science-and-machine-learning?context=azure/machine-learning/context/ml-context
    - name: What happened to Workbench
      displayName: desktop, ui, Workbench, upgrade, update, transfer
      href: overview-what-happened-to-workbench.md
    - name: Designer accessibility features
      displayName: accessibility, designer, visual interface, screen reader, keyboard shortcuts
      href: designer-accessibility.md<|MERGE_RESOLUTION|>--- conflicted
+++ resolved
@@ -480,15 +480,12 @@
         items: 
           - name: Batch
             items:
-<<<<<<< HEAD
             - name: Safe rollout for online endpoints
               href: how-to-safely-rollout-managed-endpoints.md
-=======
             - name: Batch scoring with batch endpoints
               href: how-to-use-batch-endpoint.md
             - name: Troubleshooting batch endpoints
               href: how-to-troubleshoot-batch-endpoints.md
->>>>>>> 9f175544
       - name: Deployment targets
         items:
         - name: Local
