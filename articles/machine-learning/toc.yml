- name: Azure Machine Learning Documentation
  href: index.yml
- name: Overview
  items:
    - name: What is Azure Machine Learning?
      displayName: AML, services, overview, introduction
      href: overview-what-is-azure-machine-learning.md
    # v1
    - name: Azure Machine Learning SDK & CLI v1
      href: ./v1/introduction.md
    # end v1
    - name: Glossary
      href: azure-machine-learning-glossary.md
    # v1
    - name: Architecture & terms
      displayName: architecture, concepts, definitions, glossary
      href: ./v1/concept-azure-machine-learning-architecture.md
    # end v1
- name: Upgrade to v2
  items:
    - name: Upgrade overview
      displayName: migration
      href: how-to-migrate-from-v1.md
    - name: Upgrade resources and assets
      items:
        - name: "Workspace"
          displayName: migration, v1, v2
          href: migrate-to-v2-resource-workspace.md
        - name: "Compute"
          displayName: migration, v1, v2
          href: migrate-to-v2-resource-compute.md
        - name: "Datastore"
          displayName: migration, v1, v2
          href: migrate-to-v2-resource-datastore.md
        - name: "Data assets"
          displayName: migration, v1, v2
          href: migrate-to-v2-assets-data.md
        - name: "Model assets"
          displayName: migration, v1, v2
          href: migrate-to-v2-assets-model.md
    - name: Upgrade training
      items:
        - name: "Run a script"
          displayName: migration, v1, v2
          href: migrate-to-v2-command-job.md
        - name: "Local runs"
          displayName: migration, v1, v2
          href: migrate-to-v2-local-runs.md
        - name: "AutoML"
          displayName: migration, v1, v2
          href: migrate-to-v2-execution-automl.md
        - name: "Hyperparameter tuning"
          displayName: migration, v1, v2
          href: migrate-to-v2-execution-hyperdrive.md
        - name: "Parallel run step"
          displayName: migration, v1, v2
          href: migrate-to-v2-execution-parallel-run-step.md
        - name: "Pipelines"
          displayName: migration, v1, v2
          href: migrate-to-v2-execution-pipeline.md
    - name: Upgrade endpoints
      items:
        - name: "Online endpoints"
          displayName: migration, v1, v2
          href: migrate-to-v2-deploy-endpoints.md
        - name: "Upgrade from ACI web services to managed online endpoints"
          displayName: migration, v1, v2
          href: migrate-to-v2-managed-online-endpoints.md
- name: Setup
  expanded: true
  items:
    - name: Create ML resources to get started
      href: quickstart-create-resources.md
- name: Quickstart
  expanded: true
  items:
    - name: Get started with Azure ML
      href: tutorial-azure-ml-in-a-day.md
- name: Tutorials
  expanded: true
  items:
    - name: Start with the basics
      items:
        - name: Prepare and explore data
          href: tutorial-explore-data.md
        - name: Develop on a cloud workstation
          href: tutorial-cloud-workstation.md
        - name: Train a model
          href: tutorial-train-model.md
        - name: Deploy a model
          href: tutorial-deploy-model.md
        - name: Set up a reusable pipeline
          href: tutorial-pipeline-python-sdk.md
    - name: Build models
      items: 
        - name: Automated ML
          items:
            - name: Object detection with AutoML (SDK)
              displayName: automl, automated, auto ml, computer vision, images, image model
              href: tutorial-auto-train-image-models.md
            - name: Create automated ML experiments
              displayName: automl, automated, auto ml, portal, studio, ui
              href: tutorial-first-experiment-automated-ml.md
            - name: Forecast demand (Bike share data)
              displayName: automl, automated, auto ml, portal, studio, ui
              href: tutorial-automated-ml-forecast.md
        - name: Designer (drag-n-drop)
          items:
            - name: 1. Train a regression model
              displayName: studio
              href: tutorial-designer-automobile-price-train-score.md
            - name: 2. Deploy the model
              displayName: studio
              href: tutorial-designer-automobile-price-deploy.md
        - name: Use Visual Studio Code
          href: tutorial-train-deploy-image-classification-model-vscode.md
    # v1
    - name: Python get started (Day 1)
      items:
        - name: 1. Run a Python script
          href: ./v1/tutorial-1st-experiment-hello-world.md
        - name: 2. Train your model
          href: ./v1/tutorial-1st-experiment-sdk-train.md
        - name: 3. Use your own data
          href: ./v1/tutorial-1st-experiment-bring-data.md
    - name: Train & deploy image classification
      displayName: MNIST
      href: ./v1/tutorial-train-deploy-notebook.md
    - name: "Build a training pipeline (Python)"
      href: "./v1/tutorial-pipeline-python-sdk.md"
    - name: Microsoft Power BI integration
      items:
        - name: "Train and deploy models"
          href: ./v1/tutorial-power-bi-custom-model.md
    # end v1
- name: Samples
  items:
    - name: Jupyter Notebooks
      displayName: example, examples, server, jupyter, azure notebooks, python, notebook, github
      href: samples-notebooks.md
    # v1
    - name: Jupyter Notebooks
      displayName: example, examples, server, jupyter, azure notebooks, python, notebook, github
      href: ./v1/samples-notebooks-v1.md
    # end v1
    - name: Examples repository (v2)
      displayName: example, examples, jupyter, python, notebook, github
      href: https://github.com/Azure/azureml-examples
    - name: Examples repository (v1)
      displayName: example, examples, jupyter, python, notebook, github
      href: https://github.com/azure/machinelearningnotebooks
    - name: Designer examples & datasets
      displayName: example, examples, studio, pipelines, data sets, modules, components
      href: samples-designer.md
    - name: End-to-end MLOps examples
      href: https://github.com/Azure/mlops-v2
- name: Concepts
  items:
    - name: What is v2?
      href: concept-v2.md
    - name: Work with Data
      items:
        # v1
        - name: Data access
          href: ./v1/concept-data.md
        - name: Studio network data access
          href: ./v1/concept-network-data-access.md
        # end v1
        - name: Apache Spark in Azure Machine Learning (preview)
          href: apache-spark-azure-ml-concepts.md
        - name: Data concepts in Azure Machine Learning
          href: concept-data.md
        - name: Sourcing human data responsibly
          href: concept-sourcing-human-data.md
        - name: Compliance
          items:
            - name: Export and delete data
              displayName: GDPR
              href: how-to-export-delete-data.md
    - name: Train models
      items:
        - name: Model training
          displayName: run config, machine learning pipeline, ml pipeline, train model
          href: concept-train-machine-learning-model.md
        # v1
        - name: Model training
          displayName: run config, machine learning pipeline, ml pipeline, train model
          href: ./v1/concept-train-machine-learning-model-v1.md
        # end v1
        - name: Distributed training
          displayName: parallellization, deep learning, deep neural network, dnn
          href: concept-distributed-training.md
        - name: Deep learning
          displayName: deep learning vs machine learning, deep learning, vs, versus
          href: concept-deep-learning-vs-machine-learning.md
        - name: MLflow models
          displayName: tracking models, mlflow, custom, flavors
          href: concept-mlflow-models.md
        - name: AutoML
          items:
            - name: Automated ML overview
              displayName: automl, auto ml
              href: concept-automated-ml.md
            # v1
            - name: Automated ML overview
              displayName: automl, auto ml
              href: ./v1/concept-automated-ml-v1.md
            # end v1
            - name: Time series forecasting
              items:
                - name: Forecasting methods
                  displayName: auto ML, time series, forecasting, methods
                  href: concept-automl-forecasting-methods.md
                - name: Deep learning models
                  displayName: auto ML, time series, forecasting, deep learning, TCN
                  href: concept-automl-forecasting-deep-learning.md
                - name: Model sweeping and selection
                  displayName: auto ML, time series, forecasting, model selection, sweeping
                  href: concept-automl-forecasting-sweeping.md
                - name: Calendar features
                  displayName: auto ML, time series, calendar features, holiday features
                  href: concept-automl-forecasting-calendar-features.md
                - name: Lag features
                  displayName: auto ML, time series, lags
                  href: concept-automl-forecasting-lags.md
            - name: Overfitting & imbalanced data
              displayName: automl, auto ml, risks
              href: concept-manage-ml-pitfalls.md
        - name: Designer (drag-n-drop ML)
          items:
            - name: Designer overview
              displayName: studio
              href: concept-designer.md
            - name: Algorithm cheat sheet
              href: algorithm-cheat-sheet.md
            - name: How to select algorithms
              href: how-to-select-algorithms.md
    - name: Deploy models
      items:
        - name: Endpoints
          href: concept-endpoints.md
        - name: Model portability (ONNX)
          href: concept-onnx.md
        - name: Prebuilt docker images for inference
          href: concept-prebuilt-docker-images-inference.md
    - name: Monitor models
      items:
        - name: Model monitoring
          href: concept-model-monitoring.md
    - name: MLflow
      items:
        - name: MLflow and Azure Machine Learning
          href: concept-mlflow.md
        # v1
        - name: MLflow
          href: ./v1/concept-mlflow-v1.md
        # end v1
        - name: MLflow models
          displayName: tracking models, mlflow, custom, flavors
          href: concept-mlflow-models.md
    - name: Manage the ML lifecycle (MLOps)
      items:
        - name: MLOps capabilities
          displayName: deploy, deployment, publish, production, operationalize, operationalization
          href: concept-model-management-and-deployment.md
        # v1
        - name: MLOps capabilities
          displayName: deploy, deployment, publish, production, operationalize, operationalization
          href: ./v1/concept-model-management-and-deployment.md
        # end v1
        - name: Registries
          displayName: collaborate share
          href: concept-machine-learning-registries-mlops.md
        - name: ML pipelines
          href: concept-ml-pipelines.md
        - name: ML components
          href: concept-component.md
        - name: Git integration
          displayName: github gitlab
          href: concept-train-model-git-integration.md
    - name: Responsible AI
      items:
        - name: Responsible AI overview
          displayName: responsible, ml
          href: concept-responsible-ai.md
        - name: Implement Responsible AI in Practice
          items:
            - name: Responsible AI dashboard
              href: concept-responsible-ai-dashboard.md
            - name: Responsible AI scorecard
              href: concept-responsible-ai-scorecard.md
            - name: Model interpretability
              displayName: explainability, explanations, interpretability
              href: how-to-machine-learning-interpretability.md
            - name: Fairness in Machine Learning
              displayName: fairness, bias, model performance, disparity metrics, unfairness
              href: concept-fairness-ml.md
            - name: Causal analysis
              displayName: causal analysis, causal inference
              href: concept-causal-inference.md
            - name: Assess errors in ML models
              displayName: error analysis, model error
              href: concept-error-analysis.md
            - name: Understand your datasets
              displayName: exploratory data analysis, EDA, dataset explorer
              href: concept-data-analysis.md
            - name: Counterfactual analysis and what-if
              href: concept-counterfactual-analysis.md
    - name: Workspace & compute resources
      items:
        - name: Workspace
          href: concept-workspace.md
        - name: Environments
          href: concept-environments.md
        - name: Compute instance
          displayName: resource, dsvm, Data Science Virtual Machine
          href: concept-compute-instance.md
        - name: Compute target
          displayName: resource, dsvm, AKS, kubernetes, amlcompute, Data Science Virtual Machine, local, cluster, ACI, container instance, ADB, Databricks, data lake, lake, HDI, HDInsight
          href: concept-compute-target.md
    - name: Security
      items:
        - name: Enterprise security overview
          displayName: authorization authentication encryption aad azure active directory
          href: concept-enterprise-security.md
        - name: Secured workspace traffic flow
          href: concept-secure-network-traffic-flow.md
        - name: Security baseline
          href: /security/benchmark/azure/baselines/machine-learning-security-baseline?context=/azure/machine-learning/context/ml-context
        - name: Security controls by Azure Policy
          href: ./security-controls-policy.md
        - name: Data encryption
          href: concept-data-encryption.md
        - name: Customer-managed keys
          href: concept-customer-managed-keys.md
        - name: Vulnerability management
          href: concept-vulnerability-management.md
- name: Infrastructure & security
  items:
    - name: Tutorials & templates
      items:
        - name: "Tutorial: Create a secure workspace in Azure portal"
          href: tutorial-create-secure-workspace.md
        - name: "Tutorial: Create a secure workspace with templates"
          href: tutorial-create-secure-workspace-template.md
    - name: Identity & access management
      items:
        - name: Set up authentication
          displayName: authentication, auth, oauth
          href: how-to-setup-authentication.md
        - name: Set up service authentication
          displayName: managed identity
          href: how-to-identity-based-service-authentication.md
        # v1
        - name: Use managed identities for access control
          href: ./v1/how-to-use-managed-identities.md
        - name: Authenticate from the SDK v1
          href: ./v1/how-to-setup-authentication.md
        # end v1
        - name: Manage users and roles
          href: how-to-assign-roles.md
    - name: Network security
      items:
        - name: Plan for network isolation
          href: how-to-network-isolation-planning.md
        - name: Virtual network overview
          displayName: vnet, blob
          href: how-to-network-security-overview.md
        - name: Secure workspace resources
          displayName: vnet, workspace, container instance, container registry
          href: how-to-secure-workspace-vnet.md
        - name: Secure machine learning registry
          href: how-to-registry-network-isolation.md
        - name: Secure training environment
          displayName: vnet, No public IP
          href: how-to-secure-training-vnet.md
        - name: Secure inference environment
          displayName: vnet, Managed Endpoint, AKS
          href: how-to-secure-inferencing-vnet.md
        # v1 stuff
        - name: Secure workspace resources
          displayName: vnet, workspace, container instance, container registry
          href: ./v1/how-to-secure-workspace-vnet.md
        - name: Secure training environment
          displayName: vnet, No public IP
          href: ./v1/how-to-secure-training-vnet.md
        - name: Secure inference environment
          displayName: vnet, Managed Endpoint, AKS
          href: ./v1/how-to-secure-inferencing-vnet.md
        # end v1
        - name: Use studio in a virtual network
          displayName: vnet
          href: how-to-enable-studio-virtual-network.md
        - name: Use private endpoint
          displayName: private endpoint
          href: how-to-configure-private-link.md
        # v1
        - name: Use private endpoint
          displayName: private endpoint
          href: ./v1/how-to-configure-private-link.md
        - name: Configure secure web services (v1)
          displayName: ssl, tls
          href: ./v1/how-to-secure-web-service.md
        # end v1
        - name: Use custom DNS
          href: how-to-custom-dns.md
        - name: Configure required network traffic
          displayName: firewall, user-defined route, udr
          href: how-to-access-azureml-behind-firewall.md
        - name: Data exfiltration prevention
          displayName: loss
          href: how-to-prevent-data-loss-exfiltration.md
        - name: Configure network isolation with v2
          href: how-to-configure-network-isolation-with-v2.md
        - name: Securely attach Azure Databricks
          href: how-to-securely-attach-databricks.md
    # v1 for now - need PM update to v2
    - name: Data protection
      items:
        - name: Failover & disaster recovery
          displayName: high availability
          href: ./v1/how-to-high-availability-machine-learning.md
        - name: Regenerate storage access keys
          href: ./v1/how-to-change-storage-access-key.md
    # end v1
    - name: Create & manage workspaces
      items:
        - name: Use Azure portal or Python SDK
          href: how-to-manage-workspace.md
        - name: Use Azure CLI
          href: how-to-manage-workspace-cli.md
        # v1
        - name: Use Azure CLI
          href: ./v1/how-to-manage-workspace-cli.md
        # v2
        - name: Use Azure PowerShell
          href: how-to-manage-workspace-powershell.md
        - name: Use Resource Manager template
          displayName: arm
          href: how-to-create-workspace-template.md
        - name: Use Terraform
          href: how-to-manage-workspace-terraform.md
        - name: Use REST
          href: how-to-manage-rest.md
        - name: Recover workspace after deletion
          displayName: soft-delete
          href: concept-soft-delete.md
        - name: How to move a workspace
          href: how-to-move-workspace.md
        - name: Securely integrate Azure Synapse & Azure Machine Learning
          href: how-to-private-endpoint-integration-synapse.md
        - name: Workspace Diagnostics
          href: how-to-workspace-diagnostic-api.md
        - name: Customer-managed keys
          href: how-to-setup-customer-managed-keys.md
    - name: Create & manage registries
      href: how-to-manage-registries.md
    - name: Create & manage compute resources
      items:
        - name: Compute instance
          displayName: compute target, No public IP
          href: how-to-create-manage-compute-instance.md
        # v1
        - name: Compute instance
          displayName: compute target
          href: ./v1/how-to-create-manage-compute-instance.md
        # end v1
        - name: Customize compute instance with a script
          href: how-to-customize-compute-instance.md
        - name: Compute cluster
          displayName: compute target, low priority, managed identity
          href: how-to-create-attach-compute-cluster.md
        # v1
        - name: Compute cluster
          displayName: compute target, low priority, managed identity
          href: ./v1/how-to-create-attach-compute-cluster.md
        # end v1
        - name: Serverless compute
          displayName: compute target, low priority, managed identity
          href: how-to-use-serverless-compute.md
        - name: Manage compute resources
          displayName: compute target, dsvm, Data Science Virtual Machine, local, cluster, ACI, container instance, Databricks, data lake, lake, HDI, HDInsight, low priority, managed identity
          href: how-to-create-attach-compute-studio.md
        # v1
        - name: Azure Kubernetes Service
          displayName: AKS, inference
          href: ./v1/how-to-create-attach-kubernetes.md
        # end v1
        - name: Attach and Manage a Synapse Spark pool
          displayName: Attach and Manage a Synapse Spark pool
          href: how-to-manage-synapse-spark-pool.md
        # v1
        - name: Link to Azure Synapse Analytics workspace
          href: ./v1/how-to-link-synapse-ml-workspaces.md
        # end v1
    - name: AKS and Azure Arc-enabled Kubernetes
      items:
        - name: What is Kubernetes compute target
          displayName: compute target, Azure Kuberentes Service, Azure Arc-enabled Kubernetes, AKS, on-premises, multi-cloud
          href: how-to-attach-kubernetes-anywhere.md
        - name: Step 1 - Deploy Azure Machine Learning extension
          displayName: AKS, Arc Kubernetes, inference router
          href: how-to-deploy-kubernetes-extension.md
        - name: Step 2 - Attach cluster to workspace
          displayName: AKS, Arc Kubernetes, attach
          href: how-to-attach-kubernetes-to-workspace.md
        - name: Create and manage instance types
          displayName: compute target, instance types, AKS, Arc Kubernetes
          href: how-to-manage-kubernetes-instance-types.md
        - name: Manage Azure Machine Learning inference router
          displayName: AKS, Arc Kubernetes, inference, compute target
          href: how-to-kubernetes-inference-routing-azureml-fe.md
        - name: Secure inferencing environment
          displayName: AKS, Arc Kubernetes, HTTPS, private IP, no-public IP, private link, private endpoint, inference
          href: how-to-secure-kubernetes-inferencing-environment.md
        - name: Configure a secure online endpoint with TLS/SSL
          displayName: AKS, Arc Kubernetes, HTTPS, TSL, SSL, Cname, DNS, Certificate, inference
          href: how-to-secure-kubernetes-online-endpoint.md
        - name: Troubleshoot Azure Machine Learning extension
          displayName: AKS, Arc Kubernetes, Azure Machine Learning extension, troubleshoot
          href: how-to-troubleshoot-kubernetes-extension.md
        - name: Troubleshoot Kubernetes compute
          displayName: AKS, Arc Kubernetes, Kubernetes compute, training, online endpoint, troubleshoot
          href: how-to-troubleshoot-kubernetes-compute.md
        - name: Reference for configuring Kubernetes cluster
          href: reference-kubernetes.md
    - name: Plan and manage costs
      displayName: low priority VM
      href: concept-plan-manage-cost.md
    - name: Monitor Azure Machine Learning
      href: monitor-azure-machine-learning.md
    - name: Secure coding
      displayName: security threat
      href: concept-secure-code-best-practice.md
    - name: Audit and manage
      displayName: policy
      href: how-to-integrate-azure-policy.md
- name: How-to guides
  items:
    - name: Share components, environments, and models
      displayName: collaborate share
      href: how-to-share-models-pipelines-across-workspaces-with-registries.md
    - name: Share data assets
      displayName: collaborate share
      href: how-to-share-data-across-workspaces-with-registries.md
    - name: Understand resources and assets
      href: concept-azure-machine-learning-v2.md
    - name: Search for assets
      displayName: find, filter
      href: how-to-search-assets.md
    - name: Set up an environment
      items:
        - name: Set up dev environments
          displayName: local, remote, azure notebooks, notebook, Jupyter, dsvm, Databricks, ADB
          href: how-to-configure-environment.md
        # v1
        - name: Set up dev environments
          displayName: local, remote, azure notebooks, notebook, Jupyter, dsvm, Databricks, ADB
          href: ./v1/how-to-configure-environment-v1.md
        # end v1
        - name: Install and set up the CLI (v2)
          displayName: azurecli, mlops
          href: how-to-configure-cli.md
        # v1
        - name: Install and set up the CLI (v1)
          displayName: azurecli, mlops
          href: ./v1/reference-azure-machine-learning-cli.md
        # end v1
        - name: Set up studio environment
          items:
            - name: Manage environments in studio
              displayName: environments, studio, create, edit
              href: how-to-manage-environments-in-studio.md
            - name: Create and manage files
              displayName: Jupyter, notebooks, clone, samples
              href: how-to-manage-files.md
            - name: Run Jupyter Notebooks
              href: how-to-run-jupyter-notebooks.md
            - name: Use a terminal
              displayName: git, github, clone, kernel, package
              href: how-to-access-terminal.md
            - name: Manage compute sessions
              displayName: sessions, terminal, kernel
              href: how-to-manage-compute-sessions.md
        - name: Azure Container for PyTorch
          displayName: acpt
          href: how-to-azure-container-for-pytorch-environment.md
        - name: Launch VS Code remote
          displayName: Visual Studio Code, VSCode, debug, bugs
          href: how-to-launch-vs-code-remote.md
        - name: Work in VS Code remote
          displayName: Visual Studio Code, VSCode, debug, bugs
          href: how-to-work-in-vs-code-remote.md
        - name: Set up VS Code (Desktop)
          displayName: Visual Studio Code, VSCode, debug, bugs, remote, compute, instance
          href: how-to-setup-vs-code.md
        - name: Manage environments with SDK and CLI (v2)
          displayName: environment
          href: how-to-manage-environments-v2.md
        # v1
        - name: Set up software environments CLI (v1)
          href: ./v1/how-to-use-environments.md
        - name: Set input & output directories
          displayName: large data, write, experiment files, size limit
          href: ./v1/how-to-save-write-experiment-files.md
        - name: Use private Python packages
          displayName: pip, Conda, anaconda
          href: ./v1/how-to-use-private-python-packages.md
        # end v1
    - name: Work with data
      items:
        - name: Create datastores
          displayName: Create datastores
          href: how-to-datastore.md
        - name: Create data assets
          displayName: Create data assets
          href: how-to-create-data-assets.md
        - name: Create data assets by importing data from external sources
          items:
            - name: Create connections to external data sources (preview)
              displayName: Create connections to external data sources (preview)
              href: how-to-connection.md
            - name: Import data (preview)
              displayName: Import data (preview)
              href: how-to-import-data-assets.md
            - name: Manage imported data (preview)
              href: how-to-manage-imported-data-assets.md
        - name: Access and explore your data
          items:
            - name: Access data during interactive development
              displayName: Access data during interactive development
              href: how-to-access-data-interactive.md
            - name: Access data in jobs
              displayName: Access data in jobs
              href: how-to-read-write-data-v2.md
            - name: Working with Tables (mltable)
              displayName: Working with Tables (mltable)
              href: how-to-mltable.md
        - name: Label data
          items:
            - name: Set up image labeling
              displayName: data, dataset
              href: how-to-create-image-labeling-projects.md
            - name: Set up text labeling
              displayName: data, dataset
              href: how-to-create-text-labeling-projects.md
            - name: Label images and text
              displayName: data, dataset, labeling
              href: how-to-label-data.md
            - name: Add users
              displayName: data, dataset, labeling
              href: how-to-add-users.md
            - name: Outsource labeling tasks
              href: how-to-outsource-data-labeling.md
        - name: Prepare data with Apache Spark (preview)
          items:
            - name: Configure Apache Spark jobs 
              href: quickstart-spark-jobs.md
            - name: Submit Spark jobs in Azure Machine Learning
              displayName: Submit Spark jobs in Azure Machine Learning
              href: how-to-submit-spark-jobs.md
            - name: Interactive Data Wrangling with Apache Spark
              displayName: Interactive Data Wrangling with Apache Spark
              href: interactive-data-wrangling-with-apache-spark-azure-ml.md
        - name: Data administration and authentication
          displayName: Data administration and authentication
          href: how-to-administrate-data-authentication.md
        # v1
        - name: Access data
          items:
            - name: Connect to Azure storage with datastores
              displayName: blob, get, fileshare, access, mount, download, data lake, datastore
              href: ./v1/how-to-access-data.md
            - name: Identity-based data access to storage
              displayName: blob, access, data lake, datastore, managed identity
              href: ./v1/how-to-identity-based-data-access.md
            - name: Get data from storage with datasets
              displayName: data, data set, register, access data
              href: ./v1/how-to-create-register-datasets.md
            - name: Connect to data (UI)
              displayName: blob, get, fileshare, access, mount, download, data lake, datastore, dataset, data set
              href: ./v1/how-to-connect-data-ui.md
        - name: Manage & consume data
          items:
            - name: Train with datasets
              displayName: data, dataset, mount
              href: ./v1/how-to-train-with-datasets.md
            - name: Detect drift on datasets
              displayName: data, dataset
              href: ./v1/how-to-monitor-datasets.md
            - name: Version & track datasets
              displayName: data, data set
              href: ./v1/how-to-version-track-datasets.md
            - name: Create datasets with labels
              displayName: data, labels, torchvision
              href: ./v1/how-to-use-labeled-dataset.md
        - name: Get & prepare data
          items:
            - name: Data ingestion with Azure Data Factory
              displayName: data, ingestion, adf
              href: ./v1/how-to-data-ingest-adf.md
            - name: Data preparation with Azure Synapse
              displayName: data, data prep, spark, spark pool, cluster, spark cluster,dataset, datastore
              href: ./v1/how-to-data-prep-synapse-spark-pool.md
            - name: DevOps for data ingestion
              displayName: data, ingestion, devops
              href: ./v1/how-to-cicd-data-ingestion.md
            - name: Import data in the designer
              displayName: designer, data, import, dataset, datastore
              href: ./v1/how-to-designer-import-data.md
        # end v1
    - name: Train models
      items:
        - name: Train a model (SDK, CLI, REST)
          href: how-to-train-model.md
        - name: Train with the job creation UI
          href: how-to-train-with-ui.md
        - name: Debug jobs and monitor training progress
          displayName: automl
          href: how-to-interactive-jobs.md
        - name: Optimize Checkpoint Performance for Large Models
          displayName: Optimize Checkpoint Performance for Large Models
          href: reference-checkpoint-performance-for-large-models.md
        # v1
        - name: Configure & submit training run
          displayName: run config, script run config, scriptrunconfig, compute target, dsvm, Data Science Virtual Machine, local, cluster, ACI, container instance, Databricks, data lake, lake, HDI, HDInsight
          href: ./v1/how-to-set-up-training-targets.md
        # end v1
        - name: Train with the Python SDK
          items:
            - name: Tune hyperparameters
              displayName: parameter, hyperparameter, hyperdrive
              href: how-to-tune-hyperparameters.md
            - name: Distributed GPU guide
              href: how-to-train-distributed-gpu.md
            - name: Scikit-learn
              href: how-to-train-scikit-learn.md
            - name: TensorFlow
              href: how-to-train-tensorflow.md
            - name: Keras
              href: how-to-train-keras.md
            - name: PyTorch
              href: how-to-train-pytorch.md
            - name: Use Key Vault when training
              displayName: secrets keyvault job
              href: how-to-use-secrets-in-runs.md
            # v1
            - name: Train with SDK v1
              href: ./v1/how-to-attach-compute-targets.md
            - name: Distributed GPU guide
              displayName: MPI, Horovod, DeepSpeed, PyTorch, Hugging Face Transformers, TensorFlow, InfiniBand
              href: ./v1/how-to-train-distributed-gpu.md
            - name: Scikit-learn
              href: ./v1/how-to-train-scikit-learn.md
            - name: TensorFlow
              href: ./v1/how-to-train-tensorflow.md
            - name: Keras
              href: ./v1/how-to-train-keras.md
            - name: PyTorch
              href: ./v1/how-to-train-pytorch.md
            - name: Train with custom Docker image
              href: ./v1/how-to-train-with-custom-image.md
            - name: Migrate from Estimators to ScriptRunConfig
              href: ./v1/how-to-migrate-from-estimators-to-scriptrunconfig.md
            - name: Use Key Vault when training
              displayName: secrets keyvault
              href: ./v1/how-to-use-secrets-in-runs.md
            # end v1
        - name: Track & monitor training
          items:
            - name: Log metrics and models with MLflow
              items:
                - name: Log metrics, parameters and files
                  displayName: troubleshoot, log, files, tracing, metrics
                  href: how-to-log-view-metrics.md
                - name: Log MLflow models
                  href: how-to-log-mlflow-models.md
                - name: Migrate from SDK v1 logging to MLflow
                  href: reference-migrate-sdk-v1-mlflow-tracking.md
            - name: Query & compare experiments and runs with MLflow
              href: how-to-track-experiments-mlflow.md
            - name: Organize & manage jobs (preview)
              href: how-to-track-monitor-organize-jobs.md
            - name: Visualize training results (preview)
              href: how-to-visualize-jobs.md
            - name: Monitor training jobs
              href: how-to-track-monitor-analyze-runs.md
        - name: Automated machine learning
          displayName: automl, auto ml
          items:
            - name: Use automated ML (Python)
              displayName: SDK, automl
              href: how-to-configure-auto-train.md
            - name: Use automated ML (interface)
              href: how-to-use-automated-ml-for-ml-models.md
            - name: Prep image data for computer vision models (Python)
              displayName: SDK, automl, image, datasets, conversion scripts, schema, image model
              href: how-to-prepare-datasets-for-automl-images.md
            - name: Auto-train computer vision models (Python)
              displayName: SDK, automl, image, image model
              href: how-to-auto-train-image-models.md
            - name: Auto-train a small object detection model
              displayName: computer vision, image, image model
              href: how-to-use-automl-small-object-detect.md
            - name: Auto-train a natural language processing model
              displayName: nlp, auto ML, automl, SDK
              href: how-to-auto-train-nlp-models.md
            # v1
            - name: Use automated ML (Python)
              displayName: SDK, automl
              href: ./v1/how-to-configure-auto-train-v1.md
            - name: Auto-train a regression (NYC Taxi data)
              displayName: automl, automated, auto ml,
              href: ./v1/how-to-auto-train-models-v1.md
            - name: Auto-train object detection model
              displayName: auto ML, automl, CLI
              href: ./v1/tutorial-auto-train-image-models-v1.md
            - name: Auto-train a natural language processing model
              displayName: nlp, auto ML, automl, SDK
              href: ./v1/how-to-auto-train-nlp-models-v1.md
            - name: Data splits & cross-validation (Python)
              displayName: automl, feature engineering, feature importance
              href: ./v1/how-to-configure-cross-validation-data-splits.md
            - name: Featurization in automated ML (Python)
              displayName: automl, feature engineering, feature importance, BERT
              href: ./v1/how-to-configure-auto-features.md
            - name: Generate AutoML training code
              href: ./v1/how-to-generate-automl-training-code.md
            - name: Use automated ML with Databricks
              displayName: automl
              href: ./v1/how-to-configure-databricks-automl-environment.md
            # end v1
            - name: Time series forecasting
              items:
                - name: Auto-train a forecasting model (Python)
                  displayName: forecasting, time series, auto ML, automl, SDK
                  href: how-to-auto-train-forecast.md
                # v1
                - name: Auto-train a forecast model
                  displayName: time series
                  href: ./v1/how-to-auto-train-forecast-v1.md
                # end v1
                - name: Frequently asked questions
                  displayName: auto ML, time series, forecasting, FAQ
                  href: how-to-automl-forecasting-faq.md
            - name: Understand charts and metrics
              href: how-to-understand-automated-ml.md
            - name: Use ONNX model in .NET application
              href: how-to-use-automl-onnx-model-dotnet.md
            - name: Inference image models with ONNX model
              displayName: automl, image, image model, computer vision
              href: how-to-inference-onnx-automl-image-models.md
            # v1
            - name: Local inference using ONNX
              displayName: SDK, automl
              href: ./v1/how-to-inference-onnx-automl-image-models-v1.md
            - name: Troubleshoot automated ML
              href: ./v1/how-to-troubleshoot-auto-ml.md
            # end v1
        # v1 - misc training
        - name: Track experiments with MLflow
          displayName: log, monitor, metrics, model registry, register
          href: ./v1/how-to-use-mlflow.md
        - name: Log & view metrics
          href: ./v1/how-to-log-view-metrics.md
        - name: Visualize runs with TensorBoard
          displayName: log, monitor, metrics
          href: ./v1/how-to-monitor-tensorboard.md
        - name: Log metrics with designer
          displayName: designer, logging
          href: ./v1/how-to-track-designer-experiments.md
        - name: Interpret ML models
          displayName: SDK, interpret, explain, explainability, interpretability
          href: ./v1/how-to-machine-learning-interpretability-aml.md
        - name: Assess and mitigate model fairness
          href: ./v1/how-to-machine-learning-fairness-aml.md
        - name: Prepare data for computer vision with AutoML
          displayName: nlp, auto ML, automl, SDK
          href: ./v1/how-to-prepare-datasets-for-automl-images-v1.md
        - name: Explain automated ML models
          displayName: SDK, interpret, interpret, explain, explainability, interpretability, automated ML, automl, auto ml
          href: ./v1/how-to-machine-learning-interpretability-automl.md
        # end v1  
    - name: Deploy models
      items:
        - name: Online endpoints (real-time)
          items:
            - name: Deploy an ML model with an online endpoint
              href: how-to-deploy-online-endpoints.md
            - name: Safe rollout for online endpoints
              href: how-to-safely-rollout-online-endpoints.md
            - name: Deployment scenarios
              items:
                - name: Deploy a MLflow model with an online endpoint
                  displayName: ncd, no code deploy, no-code deployment
                  href: how-to-deploy-mlflow-models-online-endpoints.md
                - name: Use a custom container to deploy a model to an online endpoint
                  href: how-to-deploy-custom-container.md
                - name: Use online endpoints in studio
                  href: how-to-use-managed-online-endpoint-studio.md
                - name: High-performance serving with Triton
                  href: how-to-deploy-with-triton.md
                - name: Use REST to deploy a model as an online endpoint
                  href: how-to-deploy-with-rest.md
                - name: Deploy an AutoML model with an online endpoint
                  href: how-to-deploy-automl-endpoint.md
            - name: Security
              items:
                - name: Authenticate to endpoints
                  href: how-to-authenticate-online-endpoint.md
                - name: Network isolation with managed online endpoints
                  displayName: network, vnet, secure
                  href: how-to-secure-online-endpoint.md
                - name: Access Azure resources from online endpoints
                  href: how-to-access-resources-from-endpoints-managed-identities.md
            - name: Autoscale online endpoints
              href: how-to-autoscale-endpoints.md
            - name: Managed online endpoints VM SKU list
              href: reference-managed-online-endpoints-vm-sku-list.md
            - name: Viewing managed online endpoint costs
              href: how-to-view-online-endpoints-costs.md
            - name: Monitoring online endpoints
              href: how-to-monitor-online-endpoints.md
            - name: Debug online endpoints locally VS Code
              href: how-to-debug-managed-online-endpoints-visual-studio-code.md
            - name: Debug scoring script with inference HTTP server
              href: how-to-inference-server-http.md
            - name: Troubleshoot online endpoints
              href: how-to-troubleshoot-online-endpoints.md
        - name: Batch endpoints
          items:
            - name: Batch scoring with batch endpoints
              href: how-to-use-batch-endpoint.md
            - name: Create jobs and input data for batch endpoints
              href: how-to-access-data-batch-endpoints-jobs.md
            - name: Author scoring scripts for batch scoring
              href: how-to-batch-scoring-script.md
            - name: Customize outputs in batch jobs
              href: how-to-deploy-model-custom-output.md
            - name: Troubleshoot batch endpoints
              href: how-to-troubleshoot-batch-endpoints.md
            - name: Security
              items:
                - name: Authorization on batch endpoints
                  href: how-to-authenticate-batch-endpoint.md
                - name: Network isolation in batch endpoints
                  href: how-to-secure-batch-endpoint.md
            - name: Cost management
              items:
                - name: Use low priority VMs in batch deployments
                  href: how-to-use-low-priority-batch.md
            - name: Scenarios
              items:
                - name: Use MLflow models in batch deployments
                  href: how-to-mlflow-batch.md
                - name: Image processing with batch deployments
                  href: how-to-image-processing-batch.md
                - name: Text processing with batch deployments
                  href: how-to-nlp-processing-batch.md
            - name: Integrations
              items:
                - name: Run batch endpoints from Azure Data Factory
                  href: how-to-use-batch-azure-data-factory.md
                - name: Run batch endpoints from Event Grid events in storage
                  href: how-to-use-event-grid-batch.md
                - name: Use REST to deploy a model as batch endpoints
                  href: how-to-deploy-batch-with-rest.md
        # v1
        - name: Where and how to deploy
          displayName: publish, web, service, operationalize, aks, kubernetes, aci, container, cli, consume, docker
          href: ./v1/how-to-deploy-and-where.md
        - name: Hyperparameter tuning a model (v1)
          displayName: azurecli, AzureML
          href: ./v1/how-to-tune-hyperparameters-v1.md
        - name: Azure Kubernetes Service
          displayName: aks, aad, authentication, azure active directory
          href: ./v1/how-to-deploy-azure-kubernetes-service.md
        - name: Azure Container Instances
          displayName: aci
          href: ./v1/how-to-deploy-azure-container-instance.md
        - name: Deploy MLflow models
          displayName: log, monitor, deploy, metrics, databricks, aci, aks
          href: ./v1/how-to-deploy-mlflow-models.md
        - name: Update web service
          displayName: update hot reload model mounting
          href: ./v1/how-to-deploy-update-web-service.md
        - name: Deployment targets
          items:
            - name: Deploy locally
              href: ./v1/how-to-deploy-local.md
            - name: Deploy locally on compute instance
              href: ./v1/how-to-deploy-local-container-notebook-vm.md
            - name: GPU inference
              href: ./v1/how-to-deploy-inferencing-gpus.md
            - name: Azure Cognitive Search
              href: how-to-deploy-model-cognitive-search.md
            - name: FPGA inference
              href: ./v1/how-to-deploy-fpga-web-service.md
        - name: Profile models
          displayName: profile resource requirement
          href: ./v1/how-to-deploy-profile-model.md
        - name: Troubleshoot deployment
          href: ./v1/how-to-troubleshoot-deployment.md
        - name: Troubleshoot deployment (local)
          href: ./v1/how-to-troubleshoot-deployment-local.md
        - name: Authenticate web service
          href: ./v1/how-to-authenticate-web-service.md
        - name: Consume web service
          displayName: create client consume request response synchronous
          href: ./v1/how-to-consume-web-service.md
        - name: Advanced entry script authoring
          displayName: swagger inference schema binary cors
          href: ./v1/how-to-deploy-advanced-entry-script.md
        - name: Prebuilt Docker images
          items:
            - name: Python extensibility
              href: ./v1/how-to-prebuilt-docker-images-inference-python-extensibility.md
            - name: Dockerfile extensibility
              href: ./v1/how-to-extend-prebuilt-docker-image-inference.md
            - name: Troubleshoot prebuilt docker images
              href: ./v1/how-to-troubleshoot-prebuilt-docker-image-inference.md
        - name: Monitor web services
          items:
            - name: Collect & evaluate model data
              displayName: track production
              href: ./v1/how-to-enable-data-collection.md
            - name: Monitor with Application Insights
              href: ./v1/how-to-enable-app-insights.md
        - name: Deploy designer models
          displayName: designer, studio
          href: ./v1/how-to-deploy-model-designer.md
        - name: Package models
          displayName: docker file download
          href: ./v1/how-to-deploy-package-models.md
        # end v1
    - name: Monitor models
      items: 
        - name: Perform continuous monitoring
          displayName: model monitoring, data drift, data quality, model quality
          herf: how-to-monitor-model-performance.md
    - name: Work with MLflow
      items:
        - name: Configure MLflow for Azure Machine Learning
          href: how-to-use-mlflow-configure-tracking.md
        - name: Train & track
          items:
            - name: Track experiments with MLflow
              displayName: log, monitor, metrics, model registry, register
              href: how-to-use-mlflow-cli-runs.md
            - name: Track Azure Databricks runs with MLflow
              displayName: log, monitor, deploy, metrics, databricks
              href: how-to-use-mlflow-azure-databricks.md
            - name: Track Azure Synapse Analytics runs with MLflow
              displayName: log, monitor, deploy, metrics, synapse, analytics
              href: how-to-use-mlflow-azure-synapse.md
            - name: Train with MLflow Projects
              displayName: log, monitor, metrics, model registry, register
              href: how-to-train-mlflow-projects.md
            - name: Log metrics, parameters and files
              displayName: troubleshoot, log, files, tracing, metrics
              href: how-to-log-view-metrics.md
            - name: Log MLflow models
              href: how-to-log-mlflow-models.md
            - name: Query & compare experiments and runs with MLflow
              href: how-to-track-experiments-mlflow.md
        - name: Manage
          items:
            - name: Manage models with MLflow
              href: how-to-manage-models-mlflow.md
            - name: Manage experiments and runs with MLflow
              href: how-to-track-experiments-mlflow.md
        - name: Deploy & consume models
          items:
            - name: Guidelines for deploying MLflow models
              displayName: mlflow models deployment plugin
              href: how-to-deploy-mlflow-models.md
            - name: Using MLflow models for no-code deployment
              href: how-to-log-mlflow-models.md
            - name: Online inference
              items:
                - name: Deploy MLflow models to Online Endpoints
                  href: how-to-deploy-mlflow-models-online-endpoints.md
                - name: Progressive rollout of MLflow models to Online Endpoints
                  href: how-to-deploy-mlflow-models-online-progressive.md
            - name: Batch inference
              items:
                - name: Deploy MLflow models to Batch Endpoints
                  href: how-to-mlflow-batch.md
                - name: Deploy and run MLflow models in Spark jobs
                  href: how-to-deploy-mlflow-model-spark-jobs.md
    - name: Manage the ML lifecycle (MLOps)
      items:
        - name: Set up MLOps with Azure DevOps
          href: how-to-setup-mlops-azureml.md
        - name: Setup MLOps with GitHub
          href: how-to-setup-mlops-github-azure-ml.md
        - name: Manage models
          href: how-to-manage-models.md
        - name: Automation
          items:
            - name: Azure Pipelines for CI/CD
              displayName: continuous, integration, delivery
              href: how-to-devops-machine-learning.md
            - name: GitHub Actions for CI/CD
              href: how-to-github-actions-machine-learning.md
            - name: Create event-driven workflows
              displayName: event grid
              href: how-to-use-event-grid.md
            - name: Schedule a pipeline job
              href: how-to-schedule-pipeline-job.md
        - name: Build & use ML pipelines
          displayName: pipelines
          items:
            - name: Create ML pipelines using components (CLI v2)
              href: how-to-create-component-pipelines-cli.md
            - name: Create ML pipelines using components (Python SDK v2)
              href: how-to-create-component-pipeline-python.md
            - name: Create ML pipelines using components (UI)
              href: how-to-create-component-pipelines-ui.md
            - name: How to use sweep in pipelines (v2)
              href: how-to-use-sweep-in-pipeline.md
            - name: Build and debug pipelines (UI)
              href: how-to-use-pipeline-ui.md
            - name: How to use parallel job in pipeline
              href: how-to-use-parallel-job-in-pipeline.md
            - name: How to use pipeline component in pipeline
              href: how-to-use-pipeline-component.md
            - name: How to debug pipeline reuse issues
              href: how-to-debug-pipeline-reuse-issues.md
            # v1
            - name: Create ML pipelines (Python)
              href: ./v1/how-to-create-machine-learning-pipelines.md
            - name: Moving data into and between ML pipeline steps (Python)
              href: ./v1/how-to-move-data-in-out-of-pipelines.md
            - name: Use automated ML in ML pipelines (Python)
              displayName: machine learning automl
              href: ./v1/how-to-use-automlstep-in-pipelines.md
            - name: Deploy ML pipelines (Python)
              href: ./v1/how-to-deploy-pipelines.md
            - name: Use Azure Synapse Apache spark pools in an ML pipeline (Python)
              href: ./v1/how-to-use-synapsesparkstep.md
            - name: Trigger a pipeline
              href: ./v1/how-to-trigger-published-pipeline.md
            # end v1
            - name: Designer (drag-n-drop)
              items:
                - name: Transform data
                  displayName: pipeline
                  href: how-to-designer-transform-data.md
                - name: Use pipeline parameters
                  displayName: designer, pipeline parameters
                  href: how-to-use-pipeline-parameter.md
                - name: Retrain using published pipelines
                  displayName: retrain, designer, published pipeline
                  href: how-to-retrain-designer.md
                - name: Batch predictions
                  displayName: score scoring asynchronous consume pipeline parallelrunstep inference designer
                  href: how-to-run-batch-predictions-designer.md
                - name: Execute Python code
                  displayName: feature extraction, feature engineering
                  href: how-to-designer-python.md
        # v1
        - name: Convert notebook code into Python scripts
          displayName: mlops, mlopspython, production
          href: ./v1/how-to-convert-ml-experiment-to-production.md
        # end v1
        - name: Manage resource quotas
          displayName: limits
          href: how-to-manage-quotas.md
        - name: Manage and optimize cost
          displayName: cost-management,cost-optimization
          href: how-to-manage-optimize-cost.md
        - name: Manage resources VS Code
          displayName: vscode,resources
          href: how-to-manage-resources-vscode.md
    - name: Implement Responsible AI in Practice

      items:
        - name: Generate Responsible AI insights
          items:
            - name: Responsible AI insights (V2)
              displayName: explanations, interpretability, fairness, bias, model performance, disparity metrics, unfairness, causal analysis, causal inference, exploratory data analysis, EDA, dataset explorer
              href: how-to-responsible-ai-insights-sdk-cli.md
            - name: Responsible AI insights (UI)
              displayName: explanations, interpretability, fairness, bias, model performance, disparity metrics, unfairness, causal analysis, causal inference, exploratory data analysis, EDA, dataset explorer
              href: how-to-responsible-ai-insights-ui.md
        - name: Using the Responsible AI dashboard in studio
          displayName: explanations, interpretability, fairness, bias, model performance, disparity metrics, unfairness, causal analysis, causal inference, exploratory data analysis, EDA, dataset explorer
          href: how-to-responsible-ai-dashboard.md
        - name: Using the Responsible AI scorecard in studio
          displayName: explanations, interpretability, fairness, bias, model performance, disparity metrics, unfairness, causal analysis, causal inference, exploratory data analysis, EDA, dataset explorer
          href: how-to-responsible-ai-scorecard.md
    - name: Use R with Azure Machine Learning
      items:
        - name: Bring R workloads
          href: how-to-r-overview-r-capabilities.md
        - name: Interactive R development
          href: how-to-r-interactive-development.md
        - name: Adapt R scripts for production
          href: how-to-r-modify-script-for-production.md
        - name: Train R model
          href: how-to-r-train-model.md
        - name: Deploy R model
          href: how-to-r-deploy-r-model.md
- name: Troubleshoot & debug
  items:
    - name: Troubleshoot secure workspace connectivity
      href: how-to-troubleshoot-secure-connection-workspace.md
    - name: Troubleshoot SerializationError
      href: how-to-troubleshoot-serialization-error.md
    - name: Troubleshoot descriptor error
      displayName: descriptors cannot not be created directly
      href: how-to-troubleshoot-protobuf-descriptor-error.md
    - name: How to troubleshoot data access
      displayName: troubleshoot, data, debug, image
      href: how-to-troubleshoot-data-access.md
    - name: Troubleshoot validation for schema failed error
      href: how-to-troubleshoot-validation-for-schema-failed-error.md
    - name: How to troubleshoot environments
      displayName: troubleshoot, environment, debug, image
      href: how-to-troubleshoot-environments.md
    - name: Troubleshoot online endpoints
      href: how-to-troubleshoot-online-endpoints.md
    - name: Troubleshoot batch endpoints
      href: how-to-troubleshoot-batch-endpoints.md
    - name: Troubleshoot Kubernetes Compute
      href: how-to-troubleshoot-kubernetes-compute.md
    - name: Troubleshoot Azure Machine Learning extension
      href: how-to-troubleshoot-kubernetes-extension.md
    # v1
    - name: Pipeline issues
      items:
        - name: Troubleshoot pipelines
          displayName: designer
          href: ./v1/how-to-debug-pipelines.md
        - name: Log pipeline data to Application Insights
          href: ./v1/how-to-log-pipelines-application-insights.md
        - name: Troubleshoot the ParallelRunStep
          displayName: debug_batch consume pipeline parallelrunstep inference
          href: ./v1/how-to-debug-parallel-run-step.md
    - name: Visual Studio Code
      items:
        - name: VS Code interactive debugging
          displayName: vscode,remote,debug,pipelines,deployments,ssh
          href: how-to-debug-visual-studio-code.md
    # end v1
- name: Reference
  items:
    - name: Python SDK v1
      href: /python/api/overview/azure/ml/intro
    - name: Python SDK v2
      displayName: api, core, package, python, class
      href: https://aka.ms/sdk-v2-install
    - name: REST API
      href: /rest/api/azureml/
    - name: CLI (v2) commands
      displayName: extension, command line, command-line, az, ci/cd, automate, automated
      href: /cli/azure/ml/
    - name: CLI (v2) YAML schemas
      items:
        - name: Overview
          href: reference-yaml-overview.md
        - name: Core syntax
          href: reference-yaml-core-syntax.md
        - name: Workspace
          href: reference-yaml-workspace.md
        - name: Environment
          href: reference-yaml-environment.md
        - name: Data
          href: reference-yaml-data.md
        - name: MLTable
          href: reference-yaml-mltable.md
        - name: Model
          href: reference-yaml-model.md
        - name: Schedule
<<<<<<< HEAD
          items: 
            - name: Job
              href: reference-yaml-schedule.md
            - name: Monitor
              href: reference-yaml-monitor.md

=======
          href: reference-yaml-schedule.md
        - name: Pipeline component
          href: reference-yaml-component-pipeline.md
>>>>>>> 430b11d5
        - name: Compute
          items:
            - name: Compute cluster (AmlCompute)
              href: reference-yaml-compute-aml.md
            - name: Compute instance
              href: reference-yaml-compute-instance.md
            - name: Attached Virtual Machine
              href: reference-yaml-compute-vm.md
            - name: Attached Azure Arc-enabled Kubernetes (KubernetesCompute)
              href: reference-yaml-compute-kubernetes.md
        - name: Job
          items:
            - name: Command
              href: reference-yaml-job-command.md
            - name: Sweep
              href: reference-yaml-job-sweep.md
            - name: Pipeline
              href: reference-yaml-job-pipeline.md
            - name: Parallel
              href: reference-yaml-job-parallel.md
            - name: Automated ML Forecasting command job YAML schema
              href: reference-automated-ml-forecasting.md
            - name: Automated ML Image Classification
              href: reference-automl-images-cli-classification.md
            - name: Automated ML Image Instance Segmentation
              href: reference-automl-images-cli-instance-segmentation.md
            - name: Automated ML Image Multilabel Classification
              href: reference-automl-images-cli-multilabel-classification.md
            - name: Automated ML Image Object Detection
              href: reference-automl-images-cli-object-detection.md
            - name: Automated ML NLP Text Classification
              href: reference-automl-nlp-cli-text-classification.md
            - name: Automated ML NLP Multilabel Classification
              href: reference-automl-nlp-cli-multilabel-classification.md
            - name: Automated ML NLP NER
              href: reference-automl-nlp-cli-ner.md
        - name: Datastore
          items:
            - name: Azure Blob
              href: reference-yaml-datastore-blob.md
            - name: Azure Files
              href: reference-yaml-datastore-files.md
            - name: Azure Data Lake Gen1
              href: reference-yaml-datastore-data-lake-gen1.md
            - name: Azure Data Lake Gen2
              href: reference-yaml-datastore-data-lake-gen2.md
        - name: Endpoint
          items:
            - name: Online (real-time)
              href: reference-yaml-endpoint-online.md
            - name: Batch
              href: reference-yaml-endpoint-batch.md
        - name: Deployment
          items:
            - name: Managed online (real-time)
              href: reference-yaml-deployment-managed-online.md
            - name: Kubernetes online (real-time)
              href: reference-yaml-deployment-kubernetes-online.md
            - name: Batch
              href: reference-yaml-deployment-batch.md
        - name: Component
          items:
            - name: Command
              href: reference-yaml-component-command.md
        - name: Registry
          items:
            - name: Registry
              href: reference-yaml-registry.md
    - name: Azure PowerShell
      href: /powershell/module/az.machinelearningservices/
    - name: Service limits
      href: resource-limits-capacity.md
    - name: Image data schemas for AutoML
      displayName: automl, schema, data, computer vision, image model
      href: reference-automl-images-schema.md
    - name: Hyperparameters for AutoML computer vision tasks
      displayName: automl, yolo-5, image, image model
      href: reference-automl-images-hyperparameters.md
    - name: Kubernetes cluster configuration
      href: reference-kubernetes.md
    - name: Designer component reference
      displayName: module, component, reference, algorithm, studio
      href: algorithm-module-reference/module-reference.md
    - name: Monitor data reference
      href: monitor-resource-reference.md
    - name: Azure Policy built-ins
      displayName: samples, policies, definitions
      href: ./policy-reference.md
    - name: Curated environments
      displayName: environments, curated environments
      href: resource-curated-environments.md
    - name: Azure Container for PyTorch 
      href: resource-azure-container-for-pytorch.md
      displayName: acpt
    - name: Azure CLI
      href: /cli/azure/ml
    # v1
    - name: Machine learning CLI pipeline YAML reference
      href: ./v1/reference-pipeline-yaml.md
    - name: Hyperparameters for AutoML computer vision tasks (v1)
      displayName: automl, yolo-5, image, image model
      href: ./v1/reference-automl-images-hyperparameters-v1.md
    - name: Image data schemas for AutoML (v1)
      href: ./v1/reference-automl-images-schema-v1.md
    - name: Migrate from ML Studio (classic)
      items: 
      - name: Migration overview
        href: ./v1/migrate-overview.md
      - name: Migrate datasets
        href: ./v1/migrate-register-dataset.md
      - name: Rebuild experiments
        href: ./v1/migrate-rebuild-experiment.md
      - name: Rebuild web services
        href: ./v1/migrate-rebuild-web-service.md
      - name: Migrate client applications
        href: ./v1/migrate-rebuild-integrate-with-client-app.md
      - name: Rebuild Execute R Script components
        href: ./v1/migrate-execute-r-script.md
    # end v1
- name: Resources
  items:
    - name: Python SDK (v2) release notes
      displayName: what's, new, issues, bugs
      href: https://github.com/Azure/azure-sdk-for-python/blob/main/sdk/ml/azure-ai-ml/CHANGELOG.md
    - name: CLI (v2) release notes
      displayName: what's, new, issues, bugs
      href: azure-machine-learning-release-notes-cli-v2.md
    - name: Compute instance image release notes
      href: azure-machine-learning-ci-image-release-notes.md
    - name: Azure roadmap
      href: https://azure.microsoft.com/roadmap/
    - name: Pricing
      href: https://azure.microsoft.com/pricing/details/machine-learning-services/
    - name: Conda licensing
      href: /legal/machine-learning/conda-licensing
    - name: Regional availability
      href: https://azure.microsoft.com/regions/services/
    - name: Enable preview features
      href: how-to-enable-preview-features.md
    - name: Feature availability across regions
      href: reference-machine-learning-cloud-parity.md
    - name: User forum
      href: /answers/topics/azure-machine-learning.html
    - name: Microsoft Learn training
      href: /training/browse/?expanded=azure&products=azure-machine-learning
    - name: Stack Overflow
      href: https://stackoverflow.com/questions/tagged/azure-machine-learning-service
    - name: Compare our ML products
      href: /azure/architecture/data-guide/technology-choices/data-science-and-machine-learning?context=azure/machine-learning/context/ml-context
    - name: Designer accessibility features
      displayName: accessibility, designer, visual interface, screen reader, keyboard shortcuts
      href: designer-accessibility.md
    # v1
    - name: Python SDK (v1) release notes
      href: ./v1/azure-machine-learning-release-notes.md
    # end v1<|MERGE_RESOLUTION|>--- conflicted
+++ resolved
@@ -1273,18 +1273,13 @@
         - name: Model
           href: reference-yaml-model.md
         - name: Schedule
-<<<<<<< HEAD
           items: 
             - name: Job
               href: reference-yaml-schedule.md
             - name: Monitor
               href: reference-yaml-monitor.md
-
-=======
-          href: reference-yaml-schedule.md
         - name: Pipeline component
           href: reference-yaml-component-pipeline.md
->>>>>>> 430b11d5
         - name: Compute
           items:
             - name: Compute cluster (AmlCompute)
