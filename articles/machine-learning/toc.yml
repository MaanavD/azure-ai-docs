--- conflicted
+++ resolved
@@ -64,15 +64,11 @@
   items:
     - name: Create ML resources to get started
       href: quickstart-create-resources.md
-<<<<<<< HEAD
-    - name: Set up your cloud workstation
-=======
     - name: "Quickstart: Interactive Data Wrangling with Apache Spark (preview)"
       href: quickstart-spark-data-wrangling.md
     - name: "Quickstart: Submit Apache Spark jobs in Azure Machine Learning (preview)"
       href: quickstart-spark-jobs.md
     - name: Run Jupyter notebooks
->>>>>>> eca1804d
       href: quickstart-run-notebooks.md
 - name: Quickstart
   expanded: true
