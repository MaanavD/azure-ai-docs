- name: Azure Machine Learning Documentation
  href: index.yml
- name: Switch to SDK & CLI v1 documentation
  href: v1/introduction.md
- name: Overview
  items: 
    - name: What is Azure Machine Learning?
      displayName: AML, services, overview, introduction
      href: overview-what-is-azure-machine-learning.md
    - name: What is Azure Machine Learning studio?
      displayName: AML, studio, designer
      href: overview-what-is-machine-learning-studio.md
    - name: How it works
      displayName: concepts, definitions, glossary
      href: concept-azure-machine-learning-v2.md
    - name: Migrate from ML Studio (classic)
      items: 
        - name: Migration overview
          href: migrate-overview.md
        - name: Migrate datasets
          href: migrate-register-dataset.md
        - name: Rebuild experiments
          href: migrate-rebuild-experiment.md
        - name: Rebuild web services
          href: migrate-rebuild-web-service.md
        - name: Migrate client applications
          href: migrate-rebuild-integrate-with-client-app.md
        - name: Rebuild Execute R Script components
          href: migrate-execute-r-script.md
- name: Quickstart
  expanded: true
  items: 
    - name: Create ML resources to get started
      href: quickstart-create-resources.md
- name: Tutorials
  expanded: true
  items: 
    - name: Python get started (Day 1)
      expanded: true
      items: 
        - name: 1. Run a Python script
          href: tutorial-1st-experiment-hello-world.md
        - name: 2. Train your model
          href: tutorial-1st-experiment-sdk-train.md
        - name: 3. Use your own data
          href: tutorial-1st-experiment-bring-data.md
    - name: Jupyter Notebooks
      items: 
        - name: Train & deploy image classification
          displayName: MNIST
          href: tutorial-train-deploy-notebook.md
        - name: Automated ML
          items: 
            - name: Regression (NYC Taxi data)
              displayName: automl, automated, auto ml,
              href: tutorial-auto-train-models.md
            - name: Object detection with AutoML
              displayName: automl, automated, auto ml, computer vision, images, image model
              href: tutorial-auto-train-image-models.md
        - name: Prep your code for production
          displayName: mlops, mlopspython, production
          href: tutorial-convert-ml-experiment-to-production.md
    - name: Studio
      items: 
        - name: Automated ML (UI)
          items: 
            - name: Create automated ML experiments
              displayName: automl, automated, auto ml, portal, ui
              href: tutorial-first-experiment-automated-ml.md
            - name: Forecast demand (Bike share data)
              displayName: automl, automated, auto ml, portal, ui
              href: tutorial-automated-ml-forecast.md
        - name: Designer (drag-n-drop)
          items: 
            - name: 1. Train a regression model
              displayName: studio
              href: tutorial-designer-automobile-price-train-score.md
            - name: 2. Deploy that model
              displayName: studio
              href: tutorial-designer-automobile-price-deploy.md
    - name: Visual Studio Code
      items: 
        - name: Train a TensorFlow image classification model
          href: tutorial-train-deploy-image-classification-model-vscode.md
    - name: Microsoft Power BI integration
      items: 
        - name: "Part 1: Train and deploy models"
          items: 
            - name: Use Notebooks (code)
              href: tutorial-power-bi-custom-model.md
            - name: Use designer
              href: tutorial-power-bi-designer-model.md
            - name: Use automated ML
              href: tutorial-power-bi-automated-model.md
        - name: "Part 2: Consume in Power BI"
          href: /power-bi/connect-data/service-aml-integrate?context=azure/machine-learning/context/ml-context
    - name: Create a secure workspace
      href: tutorial-create-secure-workspace.md
    - name: Create a secure workspace with templates
      href: tutorial-create-secure-workspace-template.md
    - name: Build a training pipeline (Python SDK V2)(preview)
      href: tutorial-pipeline-python-sdk.md
- name: Samples
  items: 
    - name: Jupyter Notebooks
      displayName: example, examples, server, jupyter, azure notebooks, python, notebook, github
      href: samples-notebooks.md
    - name: Examples repository
      displayName: example, examples, jupyter, python, notebook, github
      href: https://github.com/Azure/azureml-examples
    - name: Designer examples & datasets
      displayName: example, examples, studio, pipelines, data sets, modules, components
      href: samples-designer.md
    - name: End-to-end MLOps examples
      href: https://github.com/microsoft/MLOps
- name: Concepts
  items: 
    - name: What is v2?
      href: concept-v2.md
    - name: Train models
      items: 
        - name: Model training
          displayName: run config, machine learning pipeline, ml pipeline, train model
          href: concept-train-machine-learning-model.md
        - name: Distributed training
          displayName: parallellization, deep learning, deep neural network, dnn
          href: concept-distributed-training.md
        - name: Deep learning
          displayName: deep learning vs machine learning, deep learning, vs, versus
          href: concept-deep-learning-vs-machine-learning.md
        - name: AutoML
          items: 
            - name: Automated ML overview
              displayName: automl, auto ml
              href: concept-automated-ml.md
            - name: Overfitting & imbalanced data
              displayName: automl, auto ml, risks
              href: concept-manage-ml-pitfalls.md
        - name: Designer (drag-n-drop ML)
          items: 
            - name: Designer overview
              displayName: studio
              href: concept-designer.md
            - name: Algorithm cheat sheet
              href: algorithm-cheat-sheet.md
            - name: How to select algorithms
              href: how-to-select-algorithms.md
    - name: Deploy models
      items: 
        - name: Endpoints
          href: concept-endpoints.md
        - name: Model portability (ONNX)
          href: concept-onnx.md
        - name: Prebuilt docker images for inference
          href: concept-prebuilt-docker-images-inference.md
    - name: Manage the ML lifecycle (MLOps)
      items: 
        - name: MLOps capabilities
          displayName: deploy, deployment, publish, production, operationalize, operationalization
          href: concept-model-management-and-deployment.md
        - name: Open-source integrations
          href: concept-open-source.md
        - name: ML pipelines
          href: concept-ml-pipelines.md
        - name: ML components
          href: concept-component.md
        - name: MLflow
          href: concept-mlflow.md
        - name: Responsible AI
          items: 
            - name: Responsible AI overview
              displayName: responsible,ml
              href: concept-responsible-ml.md
            - name: Model interpretability
              displayName: explainability
              href: how-to-machine-learning-interpretability.md
            - name: Fairness in Machine Learning
              displayName: fairness
              href: concept-fairness-ml.md
            - name: Differential Privacy
              displayName: differential,privacy
              href: concept-differential-privacy.md
    - name: Workspace & compute resources
      items: 
        - name: Workspace
          href: concept-workspace.md
        - name: Environments
          href: concept-environments.md
        - name: Compute instance
          displayName: resource, dsvm, Data Science Virtual Machine
          href: concept-compute-instance.md
        - name: Compute target
          displayName: resource, dsvm, AKS, kubernetes, amlcompute, Data Science Virtual Machine, local, cluster, ACI, container instance, ADB, Databricks, data lake, lake, HDI, HDInsight
          href: concept-compute-target.md
        - name: Plan and manage costs
          displayName: low priority VM
          href: concept-plan-manage-cost.md
    - name: Work with data
      items: 
        - name: Data access
          href: concept-data.md
        - name: Data ingestion
          href: concept-data-ingestion.md
        - name: Data processing
          href: concept-optimize-data-processing.md
        - name: Studio network data access
          href: concept-network-data-access.md
    - name: Collect data
      items:
        - name: Sourcing human data responsibly
          href: concept-sourcing-human-data.md
    - name: Security
      items: 
        - name: Enterprise security overview
          displayName: authorization authentication encryption aad azure active directory
          href: concept-enterprise-security.md
        - name: Secured workspace traffic flow
          href: concept-secure-network-traffic-flow.md
        - name: Security baseline
          href: /security/benchmark/azure/baselines/machine-learning-security-baseline?context=/azure/machine-learning/context/ml-context
        - name: Security controls by Azure Policy
          href: ./security-controls-policy.md
        - name: Data encryption
          href: concept-data-encryption.md
        - name: Customer-managed keys
          href: concept-customer-managed-keys.md
        - name: Vulnerability management
          href: concept-vulnerability-management.md
- name: How-to guides
  items: 
    - name: Security
      items: 
        - name: Identity & access management
          items: 
            - name: Set up authentication
              displayName: authentication, auth, oauth
              href: how-to-setup-authentication.md
            - name: Manage users and roles
              href: how-to-assign-roles.md
            - name: Use managed identities for access control
              href: how-to-use-managed-identities.md
            - name: Use Azure AD identity in AKS deployments
              href: how-to-use-azure-ad-identity.md
        - name: Network security
          items: 
            - name: Virtual network overview
              displayName: vnet, blob
              href: how-to-network-security-overview.md
            - name: Secure workspace resources
              displayName: vnet, workspace, container instance, container registry
              href: how-to-secure-workspace-vnet.md
            - name: Secure training environment
              displayName: vnet, No public IP
              href: how-to-secure-training-vnet.md
            - name: Use studio in a virtual network
              displayName: vnet
              href: how-to-enable-studio-virtual-network.md
            - name: Use private endpoint
              displayName: private endpoint
              href: how-to-configure-private-link.md
            - name: Use custom DNS
              href: how-to-custom-dns.md
            - name: Configure required network traffic
              displayName: firewall, user-defined route, udr
              href: how-to-access-azureml-behind-firewall.md
        - name: Data protection
          items: 
            - name: Failover & disaster recovery
              displayName: high availability
              href: how-to-high-availability-machine-learning.md
            - name: Regenerate storage access keys
              href: how-to-change-storage-access-key.md
        - name: Monitor Azure Machine Learning
          href: monitor-azure-machine-learning.md
        - name: Secure coding
          displayName: security threat
          href: concept-secure-code-best-practice.md
        - name: Audit and manage
          displayName: policy
          href: how-to-integrate-azure-policy.md
    - name: Workspaces & compute resources
      items: 
        - name: Create & manage workspaces
          items: 
            - name: Use Azure portal or Python SDK
              href: how-to-manage-workspace.md
            - name: Use Azure CLI
              href: how-to-manage-workspace-cli.md
            - name: Use Resource Manager template
              displayName: arm
              href: how-to-create-workspace-template.md
            - name: Use Terraform
              href: how-to-manage-workspace-terraform.md
            - name: Use REST
              href: how-to-manage-rest.md
            - name: How to move a workspace
              href: how-to-move-workspace.md
            - name: Link to Azure Synapse Analytics workspace
              href: how-to-link-synapse-ml-workspaces.md
            - name: Securely integrate Azure Synapse & Azure Machine Learning
              href: how-to-private-endpoint-integration-synapse.md
            - name: Workspace Diagnostics
              href: how-to-workspace-diagnostic-api.md
        - name: Create & manage compute resources
          items: 
            - name: Compute instance
              displayName: compute target, No public IP
              href: how-to-create-manage-compute-instance.md
            - name: Customized compute instance
              displayName: compute target, No public IP
              href: how-to-customize-compute-instance.md
            - name: Compute cluster
              displayName: compute target, low priority, managed identity
              href: how-to-create-attach-compute-cluster.md
            - name: Azure Arc-enabled machine learning
              displayName: Azure Arc, Kubernetes, on-premise, multi-cloud
              href: how-to-attach-arc-kubernetes.md
            - name: Kubernetes instance types
              displayName: Azure Arc, Kubernetes, on-premise, multi-cloud
              href: how-to-kubernetes-instance-type.md
            - name: Use studio
              displayName: compute target, dsvm, Data Science Virtual Machine, local, cluster, ACI, container instance, Databricks, data lake, lake, HDI, HDInsight, low priority, managed identity
              href: how-to-create-attach-compute-studio.md
        - name: Customer-managed keys
          href: how-to-setup-customer-managed-keys.md
    - name: Set up an environment
      items: 
        - name: Set up dev environments
          displayName: local, remote, azure notebooks, notebook, Jupyter, dsvm, Databricks, ADB
          href: how-to-configure-environment.md
        - name: Install and set up the CLI (v2)
          displayName: azurecli, mlops
          href: how-to-configure-cli.md
        - name: Set up studio environment
          items: 
            - name: Manage environments in studio
              displayName: environments, studio, create, edit
              href: how-to-manage-environments-in-studio.md
            - name: Create and manage files
              displayName: Jupyter, notebooks, clone, samples
              href: how-to-manage-files.md
            - name: Run Jupyter Notebooks
              href: how-to-run-jupyter-notebooks.md
            - name: Use a terminal
              displayName: git, github, clone, kernel, package
              href: how-to-access-terminal.md
        - name: Set up software environments
          displayName: pip, Conda, anaconda
          href: how-to-use-environments.md
        - name: Use private Python packages
          displayName: pip, Conda, anaconda
          href: how-to-use-private-python-packages.md
        - name: Set input & output directories
          displayName: large data, write, experiment files, size limit
          href: how-to-save-write-experiment-files.md
        - name: Set up VS Code extension
          displayName: Visual Studio Code, VSCode, debug, bugs, remote, compute, instance
          href: how-to-setup-vs-code.md
        - name: Connect to compute instance VS Code
          displayName: Visual Studio Code, VSCode, debug, bugs
          href: how-to-set-up-vs-code-remote.md
        - name: Git integration
          displayName: github gitlab
          href: concept-train-model-git-integration.md
        - name: How to troubleshoot environments
          displayName: troubleshoot, environment, debug, image
          href: how-to-troubleshoot-environments.md
    - name: Work with data
      items: 
        - name: Work with data SDK v2 (preview)
          href: how-to-use-data.md
        - name: Label data
          items: 
            - name: Set up image labeling
              displayName: data, dataset
              href: how-to-create-image-labeling-projects.md
            - name: Set up text labeling
              displayName: data, dataset
              href: how-to-create-text-labeling-projects.md
            - name: Label images and text
              displayName: data, dataset, labeling
              href: how-to-label-data.md
            - name: Add users
              displayName: data, dataset, labeling
              href: how-to-add-users.md
            - name: Outsource labeling tasks
              href: how-to-outsource-data-labeling.md
            - name: Create datasets with labels
              displayName: data, labels, torchvision
              href: how-to-use-labeled-dataset.md
        - name: Get & prepare data
          items: 
            - name: Data ingestion with Azure Data Factory
              displayName: data, ingestion, adf
              href: how-to-data-ingest-adf.md
            - name: Data preparation with Azure Synapse
              displayName: data, data prep, spark, spark pool, cluster, spark cluster,dataset, datastore
              href: how-to-data-prep-synapse-spark-pool.md
            - name: DevOps for data ingestion
              displayName: data, ingestion, devops
              href: how-to-cicd-data-ingestion.md
            - name: Import data in the designer
              displayName: designer, data, import, dataset, datastore
              href: how-to-designer-import-data.md
        - name: Access data
          items: 
            - name: Connect to Azure storage with datastores (Python)
              displayName: blob, get, fileshare, access, mount, download, data lake, datastore
              href: how-to-access-data.md
            - name: Identity-based data access to storage
              displayName: blob, access, data lake, datastore, managed identity
              href: how-to-identity-based-data-access.md
            - name: Get data from storage with datasets (Python)
              displayName: data, data set, register, access data
              href: how-to-create-register-datasets.md
            - name: Connect to data (UI)
              displayName: blob, get, fileshare, access, mount, download, data lake, datastore, dataset, data set
              href: how-to-connect-data-ui.md
        - name: Manage & consume data
<<<<<<< HEAD
          items:
            - name: Read & write data (v2)
              displayName: train
              href: how-to-read-write-data-v2.md          
=======
          items: 
>>>>>>> 7e2a0aa0
            - name: Train with datasets
              displayName: data, dataset, mount
              href: how-to-train-with-datasets.md
            - name: Detect drift on datasets
              displayName: data, dataset
              href: how-to-monitor-datasets.md
            - name: Version & track datasets
              displayName: data, data set
              href: how-to-version-track-datasets.md
        - name: Compliance
          items: 
            - name: Preserve data privacy
              displayName: data,privacy,differential privacy
              href: how-to-differential-privacy.md
            - name: Export and delete data
              displayName: GDPR
              href: how-to-export-delete-data.md
    - name: Train models
      items: 
        - name: Train with the job creation UI
          href: how-to-train-with-ui.md
        - name: Train with the Python SDK
          items:
          - name: Train with SDK v2 (preview)
            href: how-to-train-sdk.md
          - name: Configure & submit training run
            displayName: run config, script run config, scriptrunconfig, compute target, dsvm, Data Science Virtual Machine, local, cluster, ACI, container instance, Databricks, data lake, lake, HDI, HDInsight
            href: how-to-set-up-training-targets.md
          - name: Tune hyperparameters
            displayName: parameter, hyperparameter, hyperdrive
            href: how-to-tune-hyperparameters.md
          - name: Distributed GPU guide
            displayName: MPI, Horovod, DeepSpeed, PyTorch, Hugging Face Transformers, TensorFlow, InfiniBand
            href: how-to-train-distributed-gpu.md
          - name: Scikit-learn
            href: how-to-train-scikit-learn.md
          - name: TensorFlow
            href: how-to-train-tensorflow.md
          - name: Keras
            href: how-to-train-keras.md
          - name: PyTorch
            href: how-to-train-pytorch.md
          - name: Train with custom Docker image
            href: how-to-train-with-custom-image.md
          - name: Migrate from Estimators to ScriptRunConfig
            href: how-to-migrate-from-estimators-to-scriptrunconfig.md
          - name: Reinforcement learning
            href: how-to-use-reinforcement-learning.md
          - name: Train experiments with MLflow Projects
            displayName: log, monitor, metrics, model registry, register
            href: how-to-train-mlflow-projects.md
          - name: Track & monitor training
            items:
              - name: Track, monitor, and analyze runs
                displayName: cancel, fail, status, child run
                href: how-to-track-monitor-analyze-runs.md
              - name: Track experiments with MLflow and CLI (v2)
                displayName: log, monitor, metrics, model registry, register
                href: how-to-use-mlflow-cli-runs.md
              - name: Track Azure Databricks runs with MLflow
                displayName: log, monitor, deploy, metrics, databricks
                href: how-to-use-mlflow-azure-databricks.md
              - name: Log & view metrics and log files
                displayName: troubleshoot, log, files, tracing, metrics
                href: how-to-log-view-metrics.md
              - name: Visualize runs with TensorBoard
                displayName: log, monitor, metrics
                href: how-to-monitor-tensorboard.md
              - name: Migrate from SDK v1 logging to SDK v2
                href: reference-migrate-sdk-v1-mlflow-tracking.md
          - name: Use Key Vault when training
            displayName: secrets keyvault
            href: how-to-use-secrets-in-runs.md
        - name: Train with the CLI v2
          href: how-to-train-cli.md
        - name: Train with the REST API
          href: how-to-train-with-rest.md
        - name: Manage environments with the CLI (v2)
          displayName: environment
          href: how-to-manage-environments-v2.md
        - name: Interpret & explain models
          displayName: interpretability
          items: 
            - name: Interpret ML models
              displayName: SDK, interpret, explain, explainability, interpretability
              href: how-to-machine-learning-interpretability-aml.md
            - name: Explain automated ML models
              displayName: SDK, interpret, interpret, explain, explainability, interpretability, automated ML, automl, auto ml
              href: how-to-machine-learning-interpretability-automl.md
        - name: Assess and mitigate model fairness
          href: how-to-machine-learning-fairness-aml.md
        - name: Automated machine learning
          displayName: automl, auto ml
          items: 
            - name: Use automated ML (Python)
              displayName: SDK, automl
              href: how-to-configure-auto-train.md
            - name: Use automated ML (interface)
              href: how-to-use-automated-ml-for-ml-models.md
            - name: Use automated ML with Databricks
              displayName: automl
              href: how-to-configure-databricks-automl-environment.md
            - name: Auto-train a forecast model
              displayName: time series
              href: how-to-auto-train-forecast.md
            - name: Prep image data for computer vision models (Python)
              displayName: SDK, automl, image, datasets, conversion scripts, schema, image model
              href: how-to-prepare-datasets-for-automl-images.md
            - name: Auto-train computer vision models (Python)
              displayName: SDK, automl, image, image model
              href: how-to-auto-train-image-models.md
            - name: Auto-train a small object detection model
              displayName: computer vision, image, image model
              href: how-to-use-automl-small-object-detect.md
            - name: Auto-train a natural language processing model
              displayName: nlp, auto ML, automl, SDK
              href: how-to-auto-train-nlp-models.md
            - name: Data splits & cross-validation (Python)
              displayName: automl, feature engineering, feature importance
              href: how-to-configure-cross-validation-data-splits.md
            - name: Featurization in automated ML (Python)
              displayName: automl, feature engineering, feature importance, BERT
              href: how-to-configure-auto-features.md
            - name: Understand charts and metrics
              href: how-to-understand-automated-ml.md
            - name: Generate AutoML training code
              href: how-to-generate-automl-training-code.md
            - name: Use ONNX model in .NET application
              href: how-to-use-automl-onnx-model-dotnet.md
            - name: Inference image models with ONNX model
              displayName: automl, image, image model, computer vision
              href: how-to-inference-onnx-automl-image-models.md
            - name: Troubleshoot automated ML
              href: how-to-troubleshoot-auto-ml.md
    - name: Deploy models
      items: 
        - name: Online endpoints (real-time)
          items: 
            - name: Deploy an ML model with an online endpoint
              href: how-to-deploy-managed-online-endpoints.md
            - name: Security
              items:
                - name: Authenticate to endpoints
                  href: how-to-authenticate-online-endpoint.md
                - name: Managed online endpoints VM SKU list
                  href: reference-managed-online-endpoints-vm-sku-list.md
                - name: Network isolation with managed online endpoints
                  displayName: network, vnet, secure
                  href: how-to-secure-online-endpoint.md
            - name: Safe rollout for online endpoints
              href: how-to-safely-rollout-managed-endpoints.md
            - name: Autoscale managed online endpoints
              href: how-to-autoscale-endpoints.md
            - name: Access Azure resources from online endpoints
              href: how-to-access-resources-from-endpoints-managed-identities.md
            - name: Deployment scenarios
              items: 
                - name: Deploy a MLflow model with an online endpoint
                  displayName: ncd, no code deploy, no-code deployment
                  href: how-to-deploy-mlflow-models-online-endpoints.md
                - name: Deploy a custom container with an online endpoint
                  href: how-to-deploy-custom-container.md
                - name: Use online endpoints in studio
                  href: how-to-use-managed-online-endpoint-studio.md
                - name: High-performance serving with Triton
                  href: how-to-deploy-with-triton.md
                - name: Use REST to deploy a model as an online endpoint
                  href: how-to-deploy-with-rest.md
                - name: Deploy an AutoML model with an online endpoint
                  href: how-to-deploy-automl-endpoint.md
            - name: Viewing managed online endpoint costs
              href: how-to-view-online-endpoints-costs.md
            - name: Monitoring managed online endpoints
              href: how-to-monitor-online-endpoints.md
            - name: Debug online endpoints locally VS Code
              href: how-to-debug-managed-online-endpoints-visual-studio-code.md
            - name: Troubleshoot online endpoints
              href: how-to-troubleshoot-online-endpoints.md
        - name: Batch endpoints
          items: 
            - name: Batch scoring with batch endpoints
              href: how-to-use-batch-endpoint.md
            - name: Batch endpoints in studio
              href: how-to-use-batch-endpoints-studio.md
            - name: Use REST to deploy a model as a batch endpoint
              href: how-to-deploy-batch-with-rest.md
            - name: Troubleshoot batch endpoints
              href: how-to-troubleshoot-batch-endpoints.md
        - name: Inference HTTP server
          displayName: local debug
          href: how-to-inference-server-http.md
        - name: Convert custom model to MLflow model
          displayName: ncd, no code deploy, no-code deployment
          href: how-to-convert-custom-model-to-mlflow.md
    - name: Manage the ML lifecycle
      items: 
        - name: Automation
          items: 
            - name: Azure Pipelines for CI/CD
              displayName: continuous, integration, delivery
              href: /azure/devops/pipelines/targets/azure-machine-learning?context=azure/machine-learning/context/ml-context
            - name: GitHub Actions for CI/CD
              href: how-to-github-actions-machine-learning.md
            - name: Create event-driven workflows
              displayName: event grid
              href: how-to-use-event-grid.md
        - name: Build & use ML pipelines
          displayName: pipelines
          items: 
            - name: Create ML pipelines (Python)
              href: how-to-create-machine-learning-pipelines.md
            - name: Create ML pipelines using components (CLI v2)
              href: how-to-create-component-pipelines-cli.md
            - name: Moving data into and between ML pipeline steps (Python)
              href: how-to-move-data-in-out-of-pipelines.md
            - name: Use automated ML in ML pipelines (Python)
              displayName: machine learning automl
              href: how-to-use-automlstep-in-pipelines.md
            - name: Deploy ML pipelines (Python)
              href: how-to-deploy-pipelines.md
            - name: Use Azure Synapse Apache spark pools in an ML pipeline (Python)
              href: how-to-use-synapsesparkstep.md
            - name: Trigger a pipeline
              href: how-to-trigger-published-pipeline.md
            - name: Designer (drag-n-drop)
              items: 
                - name: Log metrics
                  displayName: designer, logging
                  href: how-to-track-designer-experiments.md
                - name: Transform data
                  displayName: pipeline
                  href: how-to-designer-transform-data.md
                - name: Use pipeline parameters
                  displayName: designer, pipeline parameters
                  href: how-to-use-pipeline-parameter.md
                - name: Retrain using published pipelines
                  displayName: retrain, designer, published pipeline
                  href: how-to-retrain-designer.md
                - name: Batch predictions
                  displayName: score scoring asynchronous consume pipeline parallelrunstep inference designer
                  href: how-to-run-batch-predictions-designer.md
                - name: Execute Python code
                  displayName: feature extraction, feature engineering
                  href: how-to-designer-python.md
        - name: Manage resource quotas
          displayName: limits
          href: how-to-manage-quotas.md
        - name: Manage and optimize cost
          displayName: cost-management,cost-optimization
          href: how-to-manage-optimize-cost.md
        - name: Manage resources VS Code
          displayName: vscode,resources
          href: how-to-manage-resources-vscode.md
- name: Troubleshoot & debug
  items: 
    - name: VS Code interactive debugging
      displayName: vscode,remote,debug,pipelines,deployments,ssh
      href: how-to-debug-visual-studio-code.md
    - name: Pipeline issues
      items: 
        - name: Troubleshoot pipelines
          displayName: designer
          href: how-to-debug-pipelines.md
        - name: Log pipeline data to Application Insights
          href: how-to-log-pipelines-application-insights.md
        - name: Troubleshoot the ParallelRunStep
          displayName: debug_batch consume pipeline parallelrunstep inference
          href: how-to-debug-parallel-run-step.md
- name: Reference
  items: 
    - name: Python SDK
      displayName: api, core, package, python, class
      href: /python/api/overview/azure/ml/intro
    - name: REST API
      href: /rest/api/azureml/
    - name: CLI (v2)
      displayName: extension, command line, command-line, az, ci/cd, automate, automated
      href: /cli/azure/ml/
    - name: CLI (v2) YAML schemas
      items: 
        - name: Overview
          href: reference-yaml-overview.md
        - name: Core syntax
          href: reference-yaml-core-syntax.md
        - name: Workspace
          href: reference-yaml-workspace.md
        - name: Environment
          href: reference-yaml-environment.md
        - name: Data
          href: reference-yaml-data.md
        - name: Model
          href: reference-yaml-model.md
        - name: Compute
          items: 
            - name: Compute cluster (AmlCompute)
              href: reference-yaml-compute-aml.md
            - name: Compute instance
              href: reference-yaml-compute-instance.md
            - name: Attached Virtual Machine
              href: reference-yaml-compute-vm.md
            - name: Attached Azure Arc-enabled Kubernetes (KubernetesCompute)
              href: reference-yaml-compute-kubernetes.md
        - name: Job
          items: 
            - name: Command
              href: reference-yaml-job-command.md
            - name: Sweep
              href: reference-yaml-job-sweep.md
            - name: Pipeline
              href: reference-yaml-job-pipeline.md
        - name: Datastore
          items: 
            - name: Azure Blob
              href: reference-yaml-datastore-blob.md
            - name: Azure Files
              href: reference-yaml-datastore-files.md
            - name: Azure Data Lake Gen1
              href: reference-yaml-datastore-data-lake-gen1.md
            - name: Azure Data Lake Gen2
              href: reference-yaml-datastore-data-lake-gen2.md
        - name: Endpoint
          items: 
            - name: Online (real-time)
              href: reference-yaml-endpoint-online.md
            - name: Batch
              href: reference-yaml-endpoint-batch.md
        - name: Deployment
          items: 
            - name: Managed online (real-time)
              href: reference-yaml-deployment-managed-online.md
            - name: Kubernetes online (real-time)
              href: reference-yaml-deployment-kubernetes-online.md
            - name: Batch
              href: reference-yaml-deployment-batch.md
        - name: Component
          items: 
            - name: Command
              href: reference-yaml-component-command.md
    - name: Image data schemas for AutoML
      displayName: automl, schema, data, computer vision, image model
      href: reference-automl-images-schema.md
    - name: Hyperparameters for AutoML computer vision tasks
      displayName: automl, yolo-5, image, image model
      href: reference-automl-images-hyperparameters.md
    - name: Designer component reference
      displayName: module, component, reference, algorithm, studio
      href: algorithm-module-reference/module-reference.md
    - name: Monitor data reference
      href: monitor-resource-reference.md
    - name: Azure Policy built-ins
      displayName: samples, policies, definitions
      href: ./policy-reference.md
    - name: Curated environments
      displayName: environments, curated environments
      href: resource-curated-environments.md
    - name: Azure CLI
      href: /cli/azure/ml
- name: Resources
  items: 
    - name: Python SDK release notes
      displayName: what's, new, issues, bugs
      href: azure-machine-learning-release-notes.md
    - name: CLI (v2) release notes
      displayName: what's, new, issues, bugs
      href: azure-machine-learning-release-notes-cli-v2.md
    - name: Azure roadmap
      href: https://azure.microsoft.com/roadmap/
    - name: Pricing
      href: https://azure.microsoft.com/pricing/details/machine-learning-services/
    - name: Service limits
      href: resource-limits-quotas-capacity.md
    - name: Conda licensing
      href: /legal/machine-learning/conda-licensing
    - name: Regional availability
      href: https://azure.microsoft.com/regions/services/
    - name: Feature availability across regions
      href: reference-machine-learning-cloud-parity.md
    - name: User forum
      href: /answers/topics/azure-machine-learning.html
    - name: Microsoft Learn
      href: /learn/browse/?expanded=azure&products=azure-machine-learning
    - name: Stack Overflow
      href: https://stackoverflow.com/questions/tagged/azure-machine-learning-service
    - name: Compare our ML products
      href: /azure/architecture/data-guide/technology-choices/data-science-and-machine-learning?context=azure/machine-learning/context/ml-context
    - name: What happened to Workbench
      displayName: desktop, ui, Workbench, upgrade, update, transfer
      href: overview-what-happened-to-workbench.md
    - name: Designer accessibility features
      displayName: accessibility, designer, visual interface, screen reader, keyboard shortcuts
      href: designer-accessibility.md<|MERGE_RESOLUTION|>--- conflicted
+++ resolved
@@ -417,14 +417,11 @@
               displayName: blob, get, fileshare, access, mount, download, data lake, datastore, dataset, data set
               href: how-to-connect-data-ui.md
         - name: Manage & consume data
-<<<<<<< HEAD
           items:
             - name: Read & write data (v2)
               displayName: train
               href: how-to-read-write-data-v2.md          
-=======
-          items: 
->>>>>>> 7e2a0aa0
+          items: 
             - name: Train with datasets
               displayName: data, dataset, mount
               href: how-to-train-with-datasets.md
