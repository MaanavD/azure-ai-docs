- name: Azure Machine Learning Documentation
  href: index.yml
- name: Switch to SDK & CLI v1 documentation
  href: v1/introduction.md
- name: Overview
  items: 
    - name: What is Azure Machine Learning?
      displayName: AML, services, overview, introduction
      href: overview-what-is-azure-machine-learning.md
    - name: What is Azure Machine Learning studio?
      displayName: AML, studio, designer
      href: overview-what-is-machine-learning-studio.md
    - name: Key concepts
      displayName: concepts, definitions, glossary
      href: concept-azure-machine-learning-v2.md
    - name: Migrate from ML Studio (classic)
      items: 
        - name: Migration overview
          href: migrate-overview.md
        - name: Migrate datasets
          href: migrate-register-dataset.md
        - name: Rebuild experiments
          href: migrate-rebuild-experiment.md
        - name: Rebuild web services
          href: migrate-rebuild-web-service.md
        - name: Migrate client applications
          href: migrate-rebuild-integrate-with-client-app.md
        - name: Rebuild Execute R Script components
          href: migrate-execute-r-script.md
- name: Quickstart
  expanded: true
  items: 
    - name: Create ML resources to get started
      href: quickstart-create-resources.md
- name: Tutorials
  expanded: true
  items: 
    - name: Python get started (Day 1)
      expanded: true
      items: 
        - name: 1. Run a Python script
          href: tutorial-1st-experiment-hello-world.md
        - name: 2. Train your model
          href: tutorial-1st-experiment-sdk-train.md
        - name: 3. Use your own data
          href: tutorial-1st-experiment-bring-data.md
    - name: Jupyter Notebooks
      items: 
        - name: Train & deploy image classification
          displayName: MNIST
          href: tutorial-train-deploy-notebook.md
        - name: Automated ML
          items: 
            - name: Regression (NYC Taxi data)
              displayName: automl, automated, auto ml,
              href: tutorial-auto-train-models.md
            - name: Object detection with AutoML
              displayName: automl, automated, auto ml, computer vision, images, image model
              href: tutorial-auto-train-image-models.md
        - name: Prep your code for production
          displayName: mlops, mlopspython, production
          href: tutorial-convert-ml-experiment-to-production.md
    - name: Studio
      items: 
        - name: Automated ML (UI)
          items: 
            - name: Create automated ML experiments
              displayName: automl, automated, auto ml, portal, ui
              href: tutorial-first-experiment-automated-ml.md
            - name: Forecast demand (Bike share data)
              displayName: automl, automated, auto ml, portal, ui
              href: tutorial-automated-ml-forecast.md
        - name: Designer (drag-n-drop)
          items: 
            - name: 1. Train a regression model
              displayName: studio
              href: tutorial-designer-automobile-price-train-score.md
            - name: 2. Deploy that model
              displayName: studio
              href: tutorial-designer-automobile-price-deploy.md
    - name: Visual Studio Code
      items: 
        - name: Train a TensorFlow image classification model
          href: tutorial-train-deploy-image-classification-model-vscode.md
    - name: Microsoft Power BI integration
      items: 
        - name: "Part 1: Train and deploy models"
          items: 
            - name: Use Notebooks (code)
              href: tutorial-power-bi-custom-model.md
            - name: Use designer
              href: tutorial-power-bi-designer-model.md
            - name: Use automated ML
              href: tutorial-power-bi-automated-model.md
        - name: "Part 2: Consume in Power BI"
          href: /power-bi/connect-data/service-aml-integrate?context=azure/machine-learning/context/ml-context
    - name: Create a secure workspace
      href: tutorial-create-secure-workspace.md
    - name: Create a secure workspace with templates
      href: tutorial-create-secure-workspace-template.md
    - name: Build a training pipeline (Python SDK V2)(preview)
      href: tutorial-pipeline-python-sdk.md
- name: Samples
  items: 
    - name: Jupyter Notebooks
      displayName: example, examples, server, jupyter, azure notebooks, python, notebook, github
      href: samples-notebooks.md
    - name: Examples repository
      displayName: example, examples, jupyter, python, notebook, github
      href: https://github.com/Azure/azureml-examples
    - name: Designer examples & datasets
      displayName: example, examples, studio, pipelines, data sets, modules, components
      href: samples-designer.md
    - name: End-to-end MLOps examples
      href: https://github.com/microsoft/MLOps
- name: Concepts
  items: 
    - name: What is v2?
      href: concept-v2.md
    - name: Train models
      items: 
        - name: Model training
          displayName: run config, machine learning pipeline, ml pipeline, train model
          href: concept-train-machine-learning-model.md
        - name: Distributed training
          displayName: parallellization, deep learning, deep neural network, dnn
          href: concept-distributed-training.md
        - name: Deep learning
          displayName: deep learning vs machine learning, deep learning, vs, versus
          href: concept-deep-learning-vs-machine-learning.md
        - name: AutoML
          items: 
            - name: Automated ML overview
              displayName: automl, auto ml
              href: concept-automated-ml.md
            - name: Overfitting & imbalanced data
              displayName: automl, auto ml, risks
              href: concept-manage-ml-pitfalls.md
        - name: Designer (drag-n-drop ML)
          items: 
            - name: Designer overview
              displayName: studio
              href: concept-designer.md
            - name: Algorithm cheat sheet
              href: algorithm-cheat-sheet.md
            - name: How to select algorithms
              href: how-to-select-algorithms.md
    - name: Deploy models
      items: 
        - name: Endpoints
          href: concept-endpoints.md
        - name: Model portability (ONNX)
          href: concept-onnx.md
        - name: Prebuilt docker images for inference
          href: concept-prebuilt-docker-images-inference.md
    - name: Manage the ML lifecycle (MLOps)
      items: 
        - name: MLOps capabilities
          displayName: deploy, deployment, publish, production, operationalize, operationalization
          href: concept-model-management-and-deployment.md
        - name: Open-source integrations
          href: concept-open-source.md
        - name: ML pipelines
          href: concept-ml-pipelines.md
        - name: ML components
          href: concept-component.md
        - name: MLflow
          href: concept-mlflow.md
        - name: Responsible AI
          items: 
            - name: Responsible AI overview
              displayName: responsible,ml
              href: concept-responsible-ml.md
            - name: Model interpretability
              displayName: explainability
              href: how-to-machine-learning-interpretability.md
            - name: Fairness in Machine Learning
              displayName: fairness
              href: concept-fairness-ml.md
            - name: Differential Privacy
              displayName: differential,privacy
              href: concept-differential-privacy.md
    - name: Workspace & compute resources
      items: 
        - name: Workspace
          href: concept-workspace.md
        - name: Environments
          href: concept-environments.md
        - name: Compute instance
          displayName: resource, dsvm, Data Science Virtual Machine
          href: concept-compute-instance.md
        - name: Compute target
          displayName: resource, dsvm, AKS, kubernetes, amlcompute, Data Science Virtual Machine, local, cluster, ACI, container instance, ADB, Databricks, data lake, lake, HDI, HDInsight
          href: concept-compute-target.md
        - name: Plan and manage costs
          displayName: low priority VM
          href: concept-plan-manage-cost.md
    - name: Work with data
      items: 
        - name: Data access
          href: concept-data.md
        - name: Data ingestion
          href: concept-data-ingestion.md
        - name: Data processing
          href: concept-optimize-data-processing.md
        - name: Studio network data access
          href: concept-network-data-access.md
    - name: Security
      items: 
        - name: Enterprise security overview
          displayName: authorization authentication encryption aad azure active directory
          href: concept-enterprise-security.md
        - name: Secured workspace traffic flow
          href: concept-secure-network-traffic-flow.md
        - name: Security baseline
          href: /security/benchmark/azure/baselines/machine-learning-security-baseline?context=/azure/machine-learning/context/ml-context
        - name: Security controls by Azure Policy
          href: ./security-controls-policy.md
        - name: Data encryption
          href: concept-data-encryption.md
        - name: Customer-managed keys
          href: concept-customer-managed-keys.md
        - name: Vulnerability management
          href: concept-vulnerability-management.md
- name: How-to guides
  items: 
    - name: Security
      items: 
        - name: Identity & access management
          items: 
            - name: Set up authentication
              displayName: authentication, auth, oauth
              href: how-to-setup-authentication.md
            - name: Manage users and roles
              href: how-to-assign-roles.md
            - name: Use managed identities for access control
              href: how-to-use-managed-identities.md
            - name: Use Azure AD identity in AKS deployments
              href: how-to-use-azure-ad-identity.md
        - name: Network security
          items: 
            - name: Virtual network overview
              displayName: vnet, blob
              href: how-to-network-security-overview.md
            - name: Secure workspace resources
              displayName: vnet, workspace, container instance, container registry
              href: how-to-secure-workspace-vnet.md
            - name: Secure training environment
              displayName: vnet, No public IP
              href: how-to-secure-training-vnet.md
            - name: Use studio in a virtual network
              displayName: vnet
              href: how-to-enable-studio-virtual-network.md
            - name: Use private endpoint
              displayName: private endpoint
              href: how-to-configure-private-link.md
            - name: Use custom DNS
              href: how-to-custom-dns.md
            - name: Configure required network traffic
              displayName: firewall, user-defined route, udr
              href: how-to-access-azureml-behind-firewall.md
        - name: Data protection
          items: 
            - name: Failover & disaster recovery
              displayName: high availability
              href: how-to-high-availability-machine-learning.md
            - name: Regenerate storage access keys
              href: how-to-change-storage-access-key.md
        - name: Monitor Azure Machine Learning
          href: monitor-azure-machine-learning.md
        - name: Secure coding
          displayName: security threat
          href: concept-secure-code-best-practice.md
        - name: Audit and manage
          displayName: policy
          href: how-to-integrate-azure-policy.md
    - name: Workspaces & compute resources
      items: 
        - name: Create & manage workspaces
          items: 
            - name: Use Azure portal or Python SDK
              href: how-to-manage-workspace.md
            - name: Use Azure CLI
              href: how-to-manage-workspace-cli.md
            - name: Use Resource Manager template
              displayName: arm
              href: how-to-create-workspace-template.md
            - name: Use Terraform
              href: how-to-manage-workspace-terraform.md
            - name: Use REST
              href: how-to-manage-rest.md
            - name: How to move a workspace
              href: how-to-move-workspace.md
            - name: Link to Azure Synapse Analytics workspace
              href: how-to-link-synapse-ml-workspaces.md
            - name: Securely integrate Azure Synapse & Azure Machine Learning
              href: how-to-private-endpoint-integration-synapse.md
            - name: Workspace Diagnostics
              href: how-to-workspace-diagnostic-api.md
        - name: Create & manage compute resources
          items: 
            - name: Compute instance
              displayName: compute target, No public IP
              href: how-to-create-manage-compute-instance.md
            - name: Customized compute instance
              displayName: compute target, No public IP
              href: how-to-customize-compute-instance.md
            - name: Compute cluster
              displayName: compute target, low priority, managed identity
              href: how-to-create-attach-compute-cluster.md
            - name: Azure Arc-enabled machine learning
              displayName: Azure Arc, Kubernetes, on-premise, multi-cloud
              href: how-to-attach-arc-kubernetes.md
            - name: Kubernetes instance types
              displayName: Azure Arc, Kubernetes, on-premise, multi-cloud
              href: how-to-kubernetes-instance-type.md
            - name: Azure Kubernetes Service
              displayName: AKS, inference
              href: how-to-create-attach-kubernetes.md
            - name: Use studio
              displayName: compute target, dsvm, Data Science Virtual Machine, local, cluster, ACI, container instance, Databricks, data lake, lake, HDI, HDInsight, low priority, managed identity
              href: how-to-create-attach-compute-studio.md
        - name: Customer-managed keys
          href: how-to-setup-customer-managed-keys.md
    - name: Set up an environment
      items: 
        - name: Set up dev environments
          displayName: local, remote, azure notebooks, notebook, Jupyter, dsvm, Databricks, ADB
          href: how-to-configure-environment.md
        - name: Install and set up the CLI (v2)
          displayName: azurecli, mlops
          href: how-to-configure-cli.md
        - name: Set up studio environment
          items: 
            - name: Manage environments in studio
              displayName: environments, studio, create, edit
              href: how-to-manage-environments-in-studio.md
            - name: Create and manage files
              displayName: Jupyter, notebooks, clone, samples
              href: how-to-manage-files.md
            - name: Run Jupyter Notebooks
              href: how-to-run-jupyter-notebooks.md
            - name: Use a terminal
              displayName: git, github, clone, kernel, package
              href: how-to-access-terminal.md
        - name: Set up software environments
          displayName: pip, Conda, anaconda
          href: how-to-use-environments.md
        - name: Use private Python packages
          displayName: pip, Conda, anaconda
          href: how-to-use-private-python-packages.md
        - name: Set input & output directories
          displayName: large data, write, experiment files, size limit
          href: how-to-save-write-experiment-files.md
        - name: Set up VS Code extension
          displayName: Visual Studio Code, VSCode, debug, bugs, remote, compute, instance
          href: how-to-setup-vs-code.md
        - name: Connect to compute instance VS Code
          displayName: Visual Studio Code, VSCode, debug, bugs
          href: how-to-set-up-vs-code-remote.md
        - name: Git integration
          displayName: github gitlab
          href: concept-train-model-git-integration.md
        - name: How to troubleshoot environments
          displayName: troubleshoot, environment, debug, image
          href: how-to-troubleshoot-environments.md
    - name: Work with data
      items: 
        - name: Work with data SDK v2 (preview)
          href: how-to-use-data.md
        - name: Label data
          items: 
            - name: Set up image labeling
              displayName: data, dataset
              href: how-to-create-image-labeling-projects.md
            - name: Set up text labeling
              displayName: data, dataset
              href: how-to-create-text-labeling-projects.md
            - name: Label images and text
              displayName: data, dataset, labeling
              href: how-to-label-data.md
            - name: Add users
              displayName: data, dataset, labeling
              href: how-to-add-users.md
            - name: Outsource labeling tasks
              href: how-to-outsource-data-labeling.md
            - name: Create datasets with labels
              displayName: data, labels, torchvision
              href: how-to-use-labeled-dataset.md
        - name: Get & prepare data
          items: 
            - name: Data ingestion with Azure Data Factory
              displayName: data, ingestion, adf
              href: how-to-data-ingest-adf.md
            - name: Data preparation with Azure Synapse
              displayName: data, data prep, spark, spark pool, cluster, spark cluster,dataset, datastore
              href: how-to-data-prep-synapse-spark-pool.md
            - name: DevOps for data ingestion
              displayName: data, ingestion, devops
              href: how-to-cicd-data-ingestion.md
            - name: Import data in the designer
              displayName: designer, data, import, dataset, datastore
              href: how-to-designer-import-data.md
        - name: Access data
          items: 
            - name: Connect to Azure storage with datastores (Python)
              displayName: blob, get, fileshare, access, mount, download, data lake, datastore
              href: how-to-access-data.md
            - name: Identity-based data access to storage
              displayName: blob, access, data lake, datastore, managed identity
              href: how-to-identity-based-data-access.md
            - name: Get data from storage with datasets (Python)
              displayName: data, data set, register, access data
              href: how-to-create-register-datasets.md
            - name: Connect to data (UI)
              displayName: blob, get, fileshare, access, mount, download, data lake, datastore, dataset, data set
              href: how-to-connect-data-ui.md
        - name: Manage & consume data
          items: 
            - name: Train with datasets
              displayName: data, dataset, mount
              href: how-to-train-with-datasets.md
            - name: Detect drift on datasets
              displayName: data, dataset
              href: how-to-monitor-datasets.md
            - name: Version & track datasets
              displayName: data, data set
              href: how-to-version-track-datasets.md
        - name: Compliance
          items: 
            - name: Preserve data privacy
              displayName: data,privacy,differential privacy
              href: how-to-differential-privacy.md
            - name: Export and delete data
              displayName: GDPR
              href: how-to-export-delete-data.md
    - name: Train models
      items: 
        - name: Train with the job creation UI
          href: how-to-train-with-ui.md
        - name: Train with the Python SDK
<<<<<<< HEAD
          items:
          - name: Train with SDK v2 (preview)
            href: how-to-train-sdk.md
          - name: Configure & submit training run
            displayName: run config, script run config, scriptrunconfig, compute target, dsvm, Data Science Virtual Machine, local, cluster, ACI, container instance, Databricks, data lake, lake, HDI, HDInsight
            href: how-to-set-up-training-targets.md
          - name: Tune hyperparameters
            displayName: parameter, hyperparameter, hyperdrive
            href: how-to-tune-hyperparameters.md
          - name: Distributed GPU guide
            displayName: MPI, Horovod, DeepSpeed, PyTorch, Hugging Face Transformers, TensorFlow, InfiniBand
            href: how-to-train-distributed-gpu.md
          - name: Scikit-learn
            href: how-to-train-scikit-learn.md
          - name: TensorFlow
            href: how-to-train-tensorflow.md
          - name: Keras
            href: how-to-train-keras.md
          - name: PyTorch
            href: how-to-train-pytorch.md
          - name: Train with custom Docker image
            href: how-to-train-with-custom-image.md
          - name: Migrate from Estimators to ScriptRunConfig
            href: how-to-migrate-from-estimators-to-scriptrunconfig.md
          - name: Reinforcement learning
            href: how-to-use-reinforcement-learning.md
          - name: Train experiments with MLflow Projects
            displayName: log, monitor, metrics, model registry, register
            href: how-to-train-mlflow-projects.md
          - name: Track & monitor training
            items:
              - name: Track, monitor, and analyze runs
                displayName: cancel, fail, status, child run
                href: how-to-track-monitor-analyze-runs.md
              - name: Track experiments with MLflow and CLI (v2)
                displayName: log, monitor, metrics, model registry, register
                href: how-to-use-mlflow-cli-runs.md
              - name: Track Azure Databricks runs with MLflow
                displayName: log, monitor, deploy, metrics, databricks
                href: how-to-use-mlflow-azure-databricks.md
              - name: Log & view metrics and log files
                displayName: troubleshoot, log, files, tracing, metrics
                href: how-to-log-view-metrics.md
              - name: Visualize runs with TensorBoard
                displayName: log, monitor, metrics
                href: how-to-monitor-tensorboard.md
              - name: Migrate from SDK v1 logging to SDK v2
                href: reference-migrate-sdk-v1-mlflow-tracking.md
          - name: Use Key Vault when training
            displayName: secrets keyvault
            href: how-to-use-secrets-in-runs.md
=======
          items: 
            - name: Train with SDK v2 (preview)
              href: how-to-train-sdk.md
            - name: Configure & submit training run
              displayName: run config, script run config, scriptrunconfig, compute target, dsvm, Data Science Virtual Machine, local, cluster, ACI, container instance, Databricks, data lake, lake, HDI, HDInsight
              href: how-to-set-up-training-targets.md
            - name: Tune hyperparameters
              displayName: parameter, hyperparameter, hyperdrive
              href: how-to-tune-hyperparameters.md
            - name: Distributed GPU guide
              displayName: MPI, Horovod, DeepSpeed, PyTorch, Hugging Face Transformers, TensorFlow, InfiniBand
              href: how-to-train-distributed-gpu.md
            - name: Scikit-learn
              href: how-to-train-scikit-learn.md
            - name: TensorFlow
              href: how-to-train-tensorflow.md
            - name: Keras
              href: how-to-train-keras.md
            - name: PyTorch
              href: how-to-train-pytorch.md
            - name: Train with custom Docker image
              href: how-to-train-with-custom-image.md
            - name: Migrate from Estimators to ScriptRunConfig
              href: how-to-migrate-from-estimators-to-scriptrunconfig.md
            - name: Reinforcement learning
              href: how-to-use-reinforcement-learning.md
            - name: Train experiments with MLflow Projects
              displayName: log, monitor, metrics, model registry, register
              href: how-to-train-mlflow-projects.md
            - name: Track & monitor training
              items: 
                - name: Track, monitor, and analyze runs
                  displayName: cancel, fail, status, child run
                  href: how-to-track-monitor-analyze-runs.md
                - name: Track experiments with MLflow and CLI (v2)
                  displayName: log, monitor, metrics, model registry, register
                  href: how-to-use-mlflow-cli-runs.md
                - name: Track Azure Databricks runs with MLflow
                  displayName: log, monitor, deploy, metrics, databricks
                  href: how-to-use-mlflow-azure-databricks.md
                - name: Log & view metrics and log files
                  displayName: troubleshoot, log, files, tracing, metrics
                  href: how-to-log-view-metrics.md
                - name: Visualize runs with TensorBoard
                  displayName: log, monitor, metrics
                  href: how-to-monitor-tensorboard.md
            - name: Use Key Vault when training
              displayName: secrets keyvault
              href: how-to-use-secrets-in-runs.md
>>>>>>> 09029cc1
        - name: Train with the CLI v2
          href: how-to-train-cli.md
        - name: Train with the REST API
          href: how-to-train-with-rest.md
        - name: Manage environments with the CLI (v2)
          displayName: environment
          href: how-to-manage-environments-v2.md
        - name: Interpret & explain models
          displayName: interpretability
          items: 
            - name: Interpret ML models
              displayName: SDK, interpret, explain, explainability, interpretability
              href: how-to-machine-learning-interpretability-aml.md
            - name: Explain automated ML models
              displayName: SDK, interpret, interpret, explain, explainability, interpretability, automated ML, automl, auto ml
              href: how-to-machine-learning-interpretability-automl.md
        - name: Assess and mitigate model fairness
          href: how-to-machine-learning-fairness-aml.md
        - name: Automated machine learning
          displayName: automl, auto ml
          items: 
            - name: Use automated ML (Python)
              displayName: SDK, automl
              href: how-to-configure-auto-train.md
            - name: Use automated ML (interface)
              href: how-to-use-automated-ml-for-ml-models.md
            - name: Use automated ML with Databricks
              displayName: automl
              href: how-to-configure-databricks-automl-environment.md
            - name: Auto-train a forecast model
              displayName: time series
              href: how-to-auto-train-forecast.md
            - name: Prep image data for computer vision models (Python)
              displayName: SDK, automl, image, datasets, conversion scripts, schema, image model
              href: how-to-prepare-datasets-for-automl-images.md
            - name: Auto-train computer vision models (Python)
              displayName: SDK, automl, image, image model
              href: how-to-auto-train-image-models.md
            - name: Auto-train a small object detection model
              displayName: computer vision, image, image model
              href: how-to-use-automl-small-object-detect.md
            - name: Auto-train a natural language processing model
              displayName: nlp, auto ML, automl, SDK
              href: how-to-auto-train-nlp-models.md
            - name: Data splits & cross-validation (Python)
              displayName: automl, feature engineering, feature importance
              href: how-to-configure-cross-validation-data-splits.md
            - name: Featurization in automated ML (Python)
              displayName: automl, feature engineering, feature importance, BERT
              href: how-to-configure-auto-features.md
            - name: Understand charts and metrics
              href: how-to-understand-automated-ml.md
            - name: Generate AutoML training code
              href: how-to-generate-automl-training-code.md
            - name: Use ONNX model in .NET application
              href: how-to-use-automl-onnx-model-dotnet.md
            - name: Inference image models with ONNX model
              displayName: automl, image, image model, computer vision
              href: how-to-inference-onnx-automl-image-models.md
            - name: Troubleshoot automated ML
              href: how-to-troubleshoot-auto-ml.md
    - name: Deploy models
      items: 
        - name: Where and how to deploy
          displayName: publish, web, service, operationalize, aks, kubernetes, aci, container, cli, consume, docker
          href: how-to-deploy-and-where.md
        - name: Online endpoints (real-time)
          items: 
            - name: Deploy an ML model with an online endpoint
              href: how-to-deploy-managed-online-endpoints.md
            - name: Deployment scenarios
              items: 
                - name: Deploy a MLflow model with an online endpoint
                  displayName: ncd, no code deploy, no-code deployment
                  href: how-to-deploy-mlflow-models-online-endpoints.md
                - name: Deploy a custom container with an online endpoint
                  href: how-to-deploy-custom-container.md
                - name: Use online endpoints in studio
                  href: how-to-use-managed-online-endpoint-studio.md
                - name: High-performance serving with Triton
                  href: how-to-deploy-with-triton.md
                - name: Use REST to deploy a model as an online endpoint
                  href: how-to-deploy-with-rest.md
                - name: Deploy an AutoML model with an online endpoint
                  href: how-to-deploy-automl-endpoint.md
            - name: Convert custom model to MLflow model
              displayName: ncd, no code deploy, no-code deployment
              href: how-to-convert-custom-model-to-mlflow.md
            - name: Access Azure resources from online endpoints
              href: how-to-access-resources-from-endpoints-managed-identities.md
            - name: Safe rollout for online endpoints
              href: how-to-safely-rollout-managed-endpoints.md
            - name: Network isolation with managed online endpoints
              displayName: network, vnet, secure
              href: how-to-secure-online-endpoint.md
            - name: Autoscale managed online endpoints
              href: how-to-autoscale-endpoints.md
            - name: Authenticate to endpoints
              href: how-to-authenticate-online-endpoint.md
            - name: Viewing managed online endpoint costs
              href: how-to-view-online-endpoints-costs.md
            - name: Managed online endpoints VM SKU list
              href: reference-managed-online-endpoints-vm-sku-list.md
            - name: Monitoring managed online endpoints
              href: how-to-monitor-online-endpoints.md
            - name: Debug online endpoints locally VS Code
              href: how-to-debug-managed-online-endpoints-visual-studio-code.md
            - name: Troubleshoot online endpoints
              href: how-to-troubleshoot-online-endpoints.md
        - name: Batch endpoints
          items: 
            - name: Batch scoring with batch endpoints
              href: how-to-use-batch-endpoint.md
            - name: Batch endpoints in studio
              href: how-to-use-batch-endpoints-studio.md
            - name: Use REST to deploy a model as a batch endpoint
              href: how-to-deploy-batch-with-rest.md
            - name: Troubleshoot batch endpoints
              href: how-to-troubleshoot-batch-endpoints.md
        
        - name: Inference HTTP server
          displayName: local debug
          href: how-to-inference-server-http.md
    - name: Manage the ML lifecycle
      items: 
        - name: Automation
          items: 
            - name: Azure Pipelines for CI/CD
              displayName: continuous, integration, delivery
              href: /azure/devops/pipelines/targets/azure-machine-learning?context=azure/machine-learning/context/ml-context
            - name: GitHub Actions for CI/CD
              href: how-to-github-actions-machine-learning.md
            - name: Create event-driven workflows
              displayName: event grid
              href: how-to-use-event-grid.md
        - name: Build & use ML pipelines
          displayName: pipelines
          items: 
            - name: Create ML pipelines (Python)
              href: how-to-create-machine-learning-pipelines.md
            - name: Create ML pipelines using components (CLI v2)
              href: how-to-create-component-pipelines-cli.md
            - name: Moving data into and between ML pipeline steps (Python)
              href: how-to-move-data-in-out-of-pipelines.md
            - name: Use automated ML in ML pipelines (Python)
              displayName: machine learning automl
              href: how-to-use-automlstep-in-pipelines.md
            - name: Deploy ML pipelines (Python)
              href: how-to-deploy-pipelines.md
            - name: Use Azure Synapse Apache spark pools in an ML pipeline (Python)
              href: how-to-use-synapsesparkstep.md
            - name: Trigger a pipeline
              href: how-to-trigger-published-pipeline.md
            - name: Designer (drag-n-drop)
              items: 
                - name: Log metrics
                  displayName: designer, logging
                  href: how-to-track-designer-experiments.md
                - name: Transform data
                  displayName: pipeline
                  href: how-to-designer-transform-data.md
                - name: Use pipeline parameters
                  displayName: designer, pipeline parameters
                  href: how-to-use-pipeline-parameter.md
                - name: Retrain using published pipelines
                  displayName: retrain, designer, published pipeline
                  href: how-to-retrain-designer.md
                - name: Batch predictions
                  displayName: score scoring asynchronous consume pipeline parallelrunstep inference designer
                  href: how-to-run-batch-predictions-designer.md
                - name: Execute Python code
                  displayName: feature extraction, feature engineering
                  href: how-to-designer-python.md
        - name: Manage resource quotas
          displayName: limits
          href: how-to-manage-quotas.md
        - name: Manage and optimize cost
          displayName: cost-management,cost-optimization
          href: how-to-manage-optimize-cost.md
        - name: Manage resources VS Code
          displayName: vscode,resources
          href: how-to-manage-resources-vscode.md
- name: Troubleshoot & debug
  items: 
    - name: VS Code interactive debugging
      displayName: vscode,remote,debug,pipelines,deployments,ssh
      href: how-to-debug-visual-studio-code.md
    - name: Pipeline issues
      items: 
        - name: Troubleshoot pipelines
          displayName: designer
          href: how-to-debug-pipelines.md
        - name: Log pipeline data to Application Insights
          href: how-to-log-pipelines-application-insights.md
        - name: Troubleshoot the ParallelRunStep
          displayName: debug_batch consume pipeline parallelrunstep inference
          href: how-to-debug-parallel-run-step.md
- name: Reference
  items: 
    - name: Python SDK
      displayName: api, core, package, python, class
      href: /python/api/overview/azure/ml/intro
    - name: REST API
      href: /rest/api/azureml/
    - name: CLI (v2)
      displayName: extension, command line, command-line, az, ci/cd, automate, automated
      href: /cli/azure/ml/
    - name: CLI (v2) YAML schemas
      items: 
        - name: Overview
          href: reference-yaml-overview.md
        - name: Core syntax
          href: reference-yaml-core-syntax.md
        - name: Workspace
          href: reference-yaml-workspace.md
        - name: Environment
          href: reference-yaml-environment.md
        - name: Data
          href: reference-yaml-data.md
        - name: Model
          href: reference-yaml-model.md
        - name: Compute
          items: 
            - name: Compute cluster (AmlCompute)
              href: reference-yaml-compute-aml.md
            - name: Compute instance
              href: reference-yaml-compute-instance.md
            - name: Attached Virtual Machine
              href: reference-yaml-compute-vm.md
            - name: Attached Azure Arc-enabled Kubernetes (KubernetesCompute)
              href: reference-yaml-compute-kubernetes.md
        - name: Job
          items: 
            - name: Command
              href: reference-yaml-job-command.md
            - name: Sweep
              href: reference-yaml-job-sweep.md
            - name: Pipeline
              href: reference-yaml-job-pipeline.md
        - name: Datastore
          items: 
            - name: Azure Blob
              href: reference-yaml-datastore-blob.md
            - name: Azure Files
              href: reference-yaml-datastore-files.md
            - name: Azure Data Lake Gen1
              href: reference-yaml-datastore-data-lake-gen1.md
            - name: Azure Data Lake Gen2
              href: reference-yaml-datastore-data-lake-gen2.md
        - name: Endpoint
          items: 
            - name: Online (real-time)
              href: reference-yaml-endpoint-online.md
            - name: Batch
              href: reference-yaml-endpoint-batch.md
        - name: Deployment
          items: 
            - name: Managed online (real-time)
              href: reference-yaml-deployment-managed-online.md
            - name: Kubernetes online (real-time)
              href: reference-yaml-deployment-kubernetes-online.md
            - name: Batch
              href: reference-yaml-deployment-batch.md
        - name: Component
          items: 
            - name: Command
              href: reference-yaml-component-command.md
    - name: Image data schemas for AutoML
      displayName: automl, schema, data, computer vision, image model
      href: reference-automl-images-schema.md
    - name: Hyperparameters for AutoML computer vision tasks
      displayName: automl, yolo-5, image, image model
      href: reference-automl-images-hyperparameters.md
    - name: Designer component reference
      displayName: module, component, reference, algorithm, studio
      href: algorithm-module-reference/module-reference.md
    - name: Monitor data reference
      href: monitor-resource-reference.md
    - name: Azure Policy built-ins
      displayName: samples, policies, definitions
      href: ./policy-reference.md
    - name: Curated environments
      displayName: environments, curated environments
      href: resource-curated-environments.md
    - name: Azure CLI
      href: /cli/azure/ml
- name: Resources
  items: 
    - name: Python SDK release notes
      displayName: what's, new, issues, bugs
      href: azure-machine-learning-release-notes.md
    - name: CLI (v2) release notes
      displayName: what's, new, issues, bugs
      href: azure-machine-learning-release-notes-cli-v2.md
    - name: Azure roadmap
      href: https://azure.microsoft.com/roadmap/
    - name: Pricing
      href: https://azure.microsoft.com/pricing/details/machine-learning-services/
    - name: Service limits
      href: resource-limits-quotas-capacity.md
    - name: Conda licensing
      href: /legal/machine-learning/conda-licensing
    - name: Regional availability
      href: https://azure.microsoft.com/regions/services/
    - name: Feature availability across regions
      href: reference-machine-learning-cloud-parity.md
    - name: User forum
      href: /answers/topics/azure-machine-learning.html
    - name: Microsoft Learn
      href: /learn/browse/?expanded=azure&products=azure-machine-learning
    - name: Stack Overflow
      href: https://stackoverflow.com/questions/tagged/azure-machine-learning-service
    - name: Compare our ML products
      href: /azure/architecture/data-guide/technology-choices/data-science-and-machine-learning?context=azure/machine-learning/context/ml-context
    - name: What happened to Workbench
      displayName: desktop, ui, Workbench, upgrade, update, transfer
      href: overview-what-happened-to-workbench.md
    - name: Designer accessibility features
      displayName: accessibility, designer, visual interface, screen reader, keyboard shortcuts
      href: designer-accessibility.md<|MERGE_RESOLUTION|>--- conflicted
+++ resolved
@@ -439,7 +439,6 @@
         - name: Train with the job creation UI
           href: how-to-train-with-ui.md
         - name: Train with the Python SDK
-<<<<<<< HEAD
           items:
           - name: Train with SDK v2 (preview)
             href: how-to-train-sdk.md
@@ -491,57 +490,6 @@
           - name: Use Key Vault when training
             displayName: secrets keyvault
             href: how-to-use-secrets-in-runs.md
-=======
-          items: 
-            - name: Train with SDK v2 (preview)
-              href: how-to-train-sdk.md
-            - name: Configure & submit training run
-              displayName: run config, script run config, scriptrunconfig, compute target, dsvm, Data Science Virtual Machine, local, cluster, ACI, container instance, Databricks, data lake, lake, HDI, HDInsight
-              href: how-to-set-up-training-targets.md
-            - name: Tune hyperparameters
-              displayName: parameter, hyperparameter, hyperdrive
-              href: how-to-tune-hyperparameters.md
-            - name: Distributed GPU guide
-              displayName: MPI, Horovod, DeepSpeed, PyTorch, Hugging Face Transformers, TensorFlow, InfiniBand
-              href: how-to-train-distributed-gpu.md
-            - name: Scikit-learn
-              href: how-to-train-scikit-learn.md
-            - name: TensorFlow
-              href: how-to-train-tensorflow.md
-            - name: Keras
-              href: how-to-train-keras.md
-            - name: PyTorch
-              href: how-to-train-pytorch.md
-            - name: Train with custom Docker image
-              href: how-to-train-with-custom-image.md
-            - name: Migrate from Estimators to ScriptRunConfig
-              href: how-to-migrate-from-estimators-to-scriptrunconfig.md
-            - name: Reinforcement learning
-              href: how-to-use-reinforcement-learning.md
-            - name: Train experiments with MLflow Projects
-              displayName: log, monitor, metrics, model registry, register
-              href: how-to-train-mlflow-projects.md
-            - name: Track & monitor training
-              items: 
-                - name: Track, monitor, and analyze runs
-                  displayName: cancel, fail, status, child run
-                  href: how-to-track-monitor-analyze-runs.md
-                - name: Track experiments with MLflow and CLI (v2)
-                  displayName: log, monitor, metrics, model registry, register
-                  href: how-to-use-mlflow-cli-runs.md
-                - name: Track Azure Databricks runs with MLflow
-                  displayName: log, monitor, deploy, metrics, databricks
-                  href: how-to-use-mlflow-azure-databricks.md
-                - name: Log & view metrics and log files
-                  displayName: troubleshoot, log, files, tracing, metrics
-                  href: how-to-log-view-metrics.md
-                - name: Visualize runs with TensorBoard
-                  displayName: log, monitor, metrics
-                  href: how-to-monitor-tensorboard.md
-            - name: Use Key Vault when training
-              displayName: secrets keyvault
-              href: how-to-use-secrets-in-runs.md
->>>>>>> 09029cc1
         - name: Train with the CLI v2
           href: how-to-train-cli.md
         - name: Train with the REST API
