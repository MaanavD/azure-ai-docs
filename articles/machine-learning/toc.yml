--- conflicted
+++ resolved
@@ -165,12 +165,10 @@
               href: how-to-configure-private-link.md
             - name: Secure web services with TLS
               displayName: ssl
-<<<<<<< HEAD
+              href: how-to-secure-web-service.md
             - name: Increase resiliency
+              displayName: high availability, disaster recovery
               href: how-to-high-availability-machine-learning.md
-=======
-              href: how-to-secure-web-service.md
->>>>>>> 97eee011
             - name: Use Azure AD identity in AKS deployments
               href: how-to-use-azure-ad-identity.md
             - name: Regenerate storage access keys
