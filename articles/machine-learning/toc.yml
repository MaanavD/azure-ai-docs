- name: Azure Machine Learning Documentation
  href: index.yml
- name: Switch to SDK & CLI v1 documentation
  href: v1/introduction.md
- name: Overview
  items: 
    - name: What is Azure Machine Learning?
      displayName: AML, services, overview, introduction
      href: overview-what-is-azure-machine-learning.md
    - name: What is Azure Machine Learning studio?
      displayName: AML, studio, designer
      href: overview-what-is-machine-learning-studio.md
    - name: How it works
      displayName: concepts, definitions, glossary
      href: concept-azure-machine-learning-v2.md
    
- name: Quickstart
  expanded: true
  items: 
    - name: Create ML resources to get started
      href: quickstart-create-resources.md
- name: Tutorials
  expanded: true
  items: 
    - name: Python get started (Day 1)
      expanded: true
      items: 
        - name: 1. Run a Python script
          href: tutorial-1st-experiment-hello-world.md
        - name: 2. Train your model
          href: tutorial-1st-experiment-sdk-train.md
        - name: 3. Use your own data
          href: tutorial-1st-experiment-bring-data.md
    - name: Jupyter Notebooks
      items: 
        - name: Train & deploy image classification
          displayName: MNIST
          href: tutorial-train-deploy-notebook.md
        - name: Automated ML
          items: 
            - name: Regression (NYC Taxi data)
              displayName: automl, automated, auto ml,
              href: tutorial-auto-train-models.md
            - name: Object detection with AutoML
              displayName: automl, automated, auto ml, computer vision, images, image model
              href: tutorial-auto-train-image-models.md
        - name: Prep your code for production
          displayName: mlops, mlopspython, production
          href: tutorial-convert-ml-experiment-to-production.md
    - name: Studio
      items: 
        - name: Automated ML (UI)
          items: 
            - name: Create automated ML experiments
              displayName: automl, automated, auto ml, portal, ui
              href: tutorial-first-experiment-automated-ml.md
            - name: Forecast demand (Bike share data)
              displayName: automl, automated, auto ml, portal, ui
              href: tutorial-automated-ml-forecast.md
        - name: Designer (drag-n-drop)
          items: 
            - name: 1. Train a regression model
              displayName: studio
              href: tutorial-designer-automobile-price-train-score.md
            - name: 2. Deploy that model
              displayName: studio
              href: tutorial-designer-automobile-price-deploy.md
    - name: Visual Studio Code
      items: 
        - name: Train a TensorFlow image classification model
          href: tutorial-train-deploy-image-classification-model-vscode.md
    - name: Microsoft Power BI integration
      items: 
        - name: "Part 1: Train and deploy models"
          items: 
            - name: Use Notebooks (code)
              href: tutorial-power-bi-custom-model.md
            - name: Use designer
              href: tutorial-power-bi-designer-model.md
            - name: Use automated ML
              href: tutorial-power-bi-automated-model.md
        - name: "Part 2: Consume in Power BI"
          href: /power-bi/connect-data/service-aml-integrate?context=azure/machine-learning/context/ml-context
    - name: Create a secure workspace
      href: tutorial-create-secure-workspace.md
    - name: Create a secure workspace with templates
      href: tutorial-create-secure-workspace-template.md
    - name: Build a training pipeline (Python SDK V2)(preview)
      href: tutorial-pipeline-python-sdk.md
- name: Samples
  items: 
    - name: Jupyter Notebooks
      displayName: example, examples, server, jupyter, azure notebooks, python, notebook, github
      href: samples-notebooks.md
    - name: Examples repository
      displayName: example, examples, jupyter, python, notebook, github
      href: https://github.com/Azure/azureml-examples
    - name: Designer examples & datasets
      displayName: example, examples, studio, pipelines, data sets, modules, components
      href: samples-designer.md
    - name: End-to-end MLOps examples
      href: https://github.com/microsoft/MLOps
- name: Concepts
  items: 
    - name: What is v2?
      href: concept-v2.md
    - name: Train models
      items: 
        - name: Model training
          displayName: run config, machine learning pipeline, ml pipeline, train model
          href: concept-train-machine-learning-model.md
        - name: Distributed training
          displayName: parallellization, deep learning, deep neural network, dnn
          href: concept-distributed-training.md
        - name: Deep learning
          displayName: deep learning vs machine learning, deep learning, vs, versus
          href: concept-deep-learning-vs-machine-learning.md
        - name: AutoML
          items: 
            - name: Automated ML overview
              displayName: automl, auto ml
              href: concept-automated-ml.md
            - name: Overfitting & imbalanced data
              displayName: automl, auto ml, risks
              href: concept-manage-ml-pitfalls.md
        - name: Designer (drag-n-drop ML)
          items: 
            - name: Designer overview
              displayName: studio
              href: concept-designer.md
            - name: Algorithm cheat sheet
              href: algorithm-cheat-sheet.md
            - name: How to select algorithms
              href: how-to-select-algorithms.md
    - name: Deploy models
      items: 
        - name: Endpoints
          href: concept-endpoints.md
        - name: Model portability (ONNX)
          href: concept-onnx.md
        - name: Prebuilt docker images for inference
          href: concept-prebuilt-docker-images-inference.md
    - name: Manage the ML lifecycle (MLOps)
      items: 
        - name: MLOps capabilities
          displayName: deploy, deployment, publish, production, operationalize, operationalization
          href: concept-model-management-and-deployment.md
        - name: Open-source integrations
          href: concept-open-source.md
        - name: ML pipelines
          href: concept-ml-pipelines.md
        - name: ML components
          href: concept-component.md
        - name: MLflow
          href: concept-mlflow.md
    - name: Responsible AI
      items:
        - name: Responsible AI overview
          displayName: responsible, ml
          href: concept-responsible-ml.md
        - name: Implement Responsible AI in Practice
          items:
           - name: Responsible AI dashboard
             href: concept-responsible-ai-dashboard.md
           - name: Model interpretability
             displayName: explainability, explanations, interpretability
             href: how-to-machine-learning-interpretability.md
           - name: Fairness in Machine Learning
             displayName: fairness, bias, model performance, disparity metrics, unfairness
             href: concept-fairness-ml.md
           - name: Causal analysis
             displayName: causal analysis, causal inference
             href: concept-causal-inference.md
           - name: Assess errors in ML models
             displayName: error analysis, model error
             href: concept-error-analysis.md
           - name: Understand your datasets
             displayName: exploratory data analysis, EDA, dataset explorer
             href: concept-data-analysis.md
           - name: Counterfactual analysis and what-if
             href: concept-counterfactual-analysis.md
           - name: Differential Privacy
             displayName: differential,privacy
             href: concept-differential-privacy.md
    - name: Workspace & compute resources
      items: 
        - name: Workspace
          href: concept-workspace.md
        - name: Environments
          href: concept-environments.md
        - name: Compute instance
          displayName: resource, dsvm, Data Science Virtual Machine
          href: concept-compute-instance.md
        - name: Compute target
          displayName: resource, dsvm, AKS, kubernetes, amlcompute, Data Science Virtual Machine, local, cluster, ACI, container instance, ADB, Databricks, data lake, lake, HDI, HDInsight
          href: concept-compute-target.md
        - name: Plan and manage costs
          displayName: low priority VM
          href: concept-plan-manage-cost.md
    - name: Work with data
      items: 
        - name: Data access
          href: concept-data.md
        - name: Data ingestion
          href: concept-data-ingestion.md
        - name: Data processing
          href: concept-optimize-data-processing.md
        - name: Studio network data access
          href: concept-network-data-access.md
    - name: Collect data
      items:
        - name: Sourcing human data responsibly
          href: concept-sourcing-human-data.md
    - name: Security
      items: 
        - name: Enterprise security overview
          displayName: authorization authentication encryption aad azure active directory
          href: concept-enterprise-security.md
        - name: Secured workspace traffic flow
          href: concept-secure-network-traffic-flow.md
        - name: Security baseline
          href: /security/benchmark/azure/baselines/machine-learning-security-baseline?context=/azure/machine-learning/context/ml-context
        - name: Security controls by Azure Policy
          href: ./security-controls-policy.md
        - name: Data encryption
          href: concept-data-encryption.md
        - name: Customer-managed keys
          href: concept-customer-managed-keys.md
        - name: Vulnerability management
          href: concept-vulnerability-management.md
- name: How-to guides
  items: 
    - name: Security
      items: 
        - name: Identity & access management
          items: 
            - name: Set up authentication
              displayName: authentication, auth, oauth
              href: how-to-setup-authentication.md
            - name: Manage users and roles
              href: how-to-assign-roles.md
            - name: Use managed identities for access control
              href: how-to-use-managed-identities.md
            - name: Use Azure AD identity in AKS deployments
              href: how-to-use-azure-ad-identity.md
        - name: Network security
          items: 
            - name: Virtual network overview
              displayName: vnet, blob
              href: how-to-network-security-overview.md
            - name: Secure workspace resources
              displayName: vnet, workspace, container instance, container registry
              href: how-to-secure-workspace-vnet.md
            - name: Secure training environment
              displayName: vnet, No public IP
              href: how-to-secure-training-vnet.md
            - name: Use studio in a virtual network
              displayName: vnet
              href: how-to-enable-studio-virtual-network.md
            - name: Use private endpoint
              displayName: private endpoint
              href: how-to-configure-private-link.md
            - name: Use custom DNS
              href: how-to-custom-dns.md
            - name: Configure required network traffic
              displayName: firewall, user-defined route, udr
<<<<<<< HEAD
              href: how-to-access-azureml-behind-firewall.md
=======
            - name: Configure network isolation with v2
              href: how-to-configure-network-isolation-with-v2.md
>>>>>>> 7b27c951
        - name: Data protection
          items: 
            - name: Failover & disaster recovery
              displayName: high availability
              href: how-to-high-availability-machine-learning.md
            - name: Regenerate storage access keys
              href: how-to-change-storage-access-key.md
        - name: Monitor Azure Machine Learning
          href: monitor-azure-machine-learning.md
        - name: Secure coding
          displayName: security threat
          href: concept-secure-code-best-practice.md
        - name: Audit and manage
          displayName: policy
          href: how-to-integrate-azure-policy.md
    - name: Workspaces & compute resources
      items:
          - name: Create & manage workspaces
            items:
              - name: Use Azure portal or Python SDK
                href: how-to-manage-workspace.md
              - name: Use Azure CLI
                href: how-to-manage-workspace-cli.md
              - name: Use Resource Manager template
                displayName: arm
                href: how-to-create-workspace-template.md
              - name: Use Terraform
                href: how-to-manage-workspace-terraform.md
              - name: Use REST
                href: how-to-manage-rest.md
              - name: How to move a workspace
                href: how-to-move-workspace.md
              - name: Link to Azure Synapse Analytics workspace
                href: how-to-link-synapse-ml-workspaces.md
              - name: Securely integrate Azure Synapse & Azure Machine Learning
                href: how-to-private-endpoint-integration-synapse.md
              - name: Workspace Diagnostics
                href: how-to-workspace-diagnostic-api.md
          - name: Create & manage compute resources
            items:
              - name: Compute instance
                displayName: compute target, No public IP
                href: how-to-create-manage-compute-instance.md
              - name: Compute cluster
                displayName: compute target, low priority, managed identity
                href: how-to-create-attach-compute-cluster.md
              - name: Kubernetes cluster
                displayName: Azure Arc, Kubernetes, on-premise, multi-cloud
                href: how-to-attach-kubernetes-anywhere.md
              - name: Azure Kubernetes Service
                displayName: AKS, inference
                href: how-to-create-attach-kubernetes.md
              - name: Use studio
                displayName: compute target, dsvm, Data Science Virtual Machine, local, cluster, ACI, container instance, Databricks, data lake, lake, HDI, HDInsight, low priority, managed identity
                href: how-to-create-attach-compute-studio.md
          - name: Customer-managed keys
            href: how-to-setup-customer-managed-keys.md
    - name: Set up an environment
      items: 
        - name: Set up dev environments
          displayName: local, remote, azure notebooks, notebook, Jupyter, dsvm, Databricks, ADB
          href: how-to-configure-environment.md
        - name: Install and set up the CLI (v2)
          displayName: azurecli, mlops
          href: how-to-configure-cli.md
        - name: Set up studio environment
          items: 
            - name: Manage environments in studio
              displayName: environments, studio, create, edit
              href: how-to-manage-environments-in-studio.md
            - name: Create and manage files
              displayName: Jupyter, notebooks, clone, samples
              href: how-to-manage-files.md
            - name: Run Jupyter Notebooks
              href: how-to-run-jupyter-notebooks.md
            - name: Use a terminal
              displayName: git, github, clone, kernel, package
              href: how-to-access-terminal.md
        - name: Set up software environments
          displayName: pip, Conda, anaconda
          href: how-to-use-environments.md
        - name: Use private Python packages
          displayName: pip, Conda, anaconda
          href: how-to-use-private-python-packages.md
        - name: Set input & output directories
          displayName: large data, write, experiment files, size limit
          href: how-to-save-write-experiment-files.md
        - name: Set up VS Code extension
          displayName: Visual Studio Code, VSCode, debug, bugs, remote, compute, instance
          href: how-to-setup-vs-code.md
        - name: Connect to compute instance VS Code
          displayName: Visual Studio Code, VSCode, debug, bugs
          href: how-to-set-up-vs-code-remote.md
        - name: Git integration
          displayName: github gitlab
          href: concept-train-model-git-integration.md
        - name: How to troubleshoot environments
          displayName: troubleshoot, environment, debug, image
          href: how-to-troubleshoot-environments.md
    - name: Work with data
      items: 
        - name: Work with data SDK v2 (preview)
          href: how-to-use-data.md
        - name: Label data
          items: 
            - name: Set up image labeling
              displayName: data, dataset
              href: how-to-create-image-labeling-projects.md
            - name: Set up text labeling
              displayName: data, dataset
              href: how-to-create-text-labeling-projects.md
            - name: Label images and text
              displayName: data, dataset, labeling
              href: how-to-label-data.md
            - name: Add users
              displayName: data, dataset, labeling
              href: how-to-add-users.md
            - name: Outsource labeling tasks
              href: how-to-outsource-data-labeling.md
            - name: Create datasets with labels
              displayName: data, labels, torchvision
              href: how-to-use-labeled-dataset.md
        - name: Get & prepare data
          items: 
            - name: Data ingestion with Azure Data Factory
              displayName: data, ingestion, adf
              href: how-to-data-ingest-adf.md
            - name: Data preparation with Azure Synapse
              displayName: data, data prep, spark, spark pool, cluster, spark cluster,dataset, datastore
              href: how-to-data-prep-synapse-spark-pool.md
            - name: DevOps for data ingestion
              displayName: data, ingestion, devops
              href: how-to-cicd-data-ingestion.md
            - name: Import data in the designer
              displayName: designer, data, import, dataset, datastore
              href: how-to-designer-import-data.md
        - name: Access data
          items: 
            - name: Connect to Azure storage with datastores (Python)
              displayName: blob, get, fileshare, access, mount, download, data lake, datastore
              href: how-to-access-data.md
            - name: Identity-based data access to storage
              displayName: blob, access, data lake, datastore, managed identity
              href: how-to-identity-based-data-access.md
            - name: Get data from storage with datasets (Python)
              displayName: data, data set, register, access data
              href: how-to-create-register-datasets.md
            - name: Connect to data (UI)
              displayName: blob, get, fileshare, access, mount, download, data lake, datastore, dataset, data set
              href: how-to-connect-data-ui.md
        - name: Manage & consume data
          items:
            - name: Read & write data (v2)
              displayName: train
              href: how-to-read-write-data-v2.md
            
        - name: Compliance
          items: 
            - name: Preserve data privacy
              displayName: data,privacy,differential privacy
              href: how-to-differential-privacy.md
            - name: Export and delete data
              displayName: GDPR
              href: how-to-export-delete-data.md
    - name: Train models
      items: 
        - name: Train with the job creation UI
          href: how-to-train-with-ui.md
        - name: Train with the Python SDK
          items:
          - name: Train with SDK v2 (preview)
            href: how-to-train-sdk.md
          - name: Configure & submit training run
            displayName: run config, script run config, scriptrunconfig, compute target, dsvm, Data Science Virtual Machine, local, cluster, ACI, container instance, Databricks, data lake, lake, HDI, HDInsight
            href: how-to-set-up-training-targets.md
          - name: Tune hyperparameters
            displayName: parameter, hyperparameter, hyperdrive
            href: how-to-tune-hyperparameters.md
          - name: Distributed GPU guide
            displayName: MPI, Horovod, DeepSpeed, PyTorch, Hugging Face Transformers, TensorFlow, InfiniBand
            href: how-to-train-distributed-gpu.md
          - name: Scikit-learn
            href: how-to-train-scikit-learn.md
          - name: TensorFlow
            href: how-to-train-tensorflow.md
          - name: Keras
            href: how-to-train-keras.md
          - name: PyTorch
            href: how-to-train-pytorch.md
          - name: Train with custom Docker image
            href: how-to-train-with-custom-image.md
          - name: Migrate from Estimators to ScriptRunConfig
            href: how-to-migrate-from-estimators-to-scriptrunconfig.md
          - name: Reinforcement learning
            href: how-to-use-reinforcement-learning.md
          - name: Train experiments with MLflow Projects
            displayName: log, monitor, metrics, model registry, register
            href: how-to-train-mlflow-projects.md
          - name: Track & monitor training
            items:
              - name: Track, monitor, and analyze runs
                displayName: cancel, fail, status, child run
                href: how-to-track-monitor-analyze-runs.md
              - name: Track experiments with MLflow and CLI (v2)
                displayName: log, monitor, metrics, model registry, register
                href: how-to-use-mlflow-cli-runs.md
              - name: Track Azure Databricks runs with MLflow
                displayName: log, monitor, deploy, metrics, databricks
                href: how-to-use-mlflow-azure-databricks.md
              - name: Log & view metrics and log files
                displayName: troubleshoot, log, files, tracing, metrics
                href: how-to-log-view-metrics.md
              - name: Visualize runs with TensorBoard
                displayName: log, monitor, metrics
                href: how-to-monitor-tensorboard.md
              - name: Migrate from SDK v1 logging to SDK v2
                href: reference-migrate-sdk-v1-mlflow-tracking.md
          - name: Use Key Vault when training
            displayName: secrets keyvault
            href: how-to-use-secrets-in-runs.md
        - name: Train with the CLI v2
          href: how-to-train-cli.md
        - name: Train with the REST API
          href: how-to-train-with-rest.md
        - name: Manage environments with the CLI (v2)
          displayName: environment
          href: how-to-manage-environments-v2.md
        - name: Automated machine learning
          displayName: automl, auto ml
          items: 
            - name: Use automated ML (Python)
              displayName: SDK, automl
              href: how-to-configure-auto-train.md
            - name: Use automated ML (interface)
              href: how-to-use-automated-ml-for-ml-models.md
            - name: Use automated ML with Databricks
              displayName: automl
              href: how-to-configure-databricks-automl-environment.md
            - name: Auto-train a forecast model
              displayName: time series
              href: how-to-auto-train-forecast.md
            - name: Prep image data for computer vision models (Python)
              displayName: SDK, automl, image, datasets, conversion scripts, schema, image model
              href: how-to-prepare-datasets-for-automl-images.md
            - name: Auto-train computer vision models (Python)
              displayName: SDK, automl, image, image model
              href: how-to-auto-train-image-models.md
            - name: Auto-train a small object detection model
              displayName: computer vision, image, image model
              href: how-to-use-automl-small-object-detect.md
            - name: Auto-train a natural language processing model
              displayName: nlp, auto ML, automl, SDK
              href: how-to-auto-train-nlp-models.md
            - name: Data splits & cross-validation (Python)
              displayName: automl, feature engineering, feature importance
              href: how-to-configure-cross-validation-data-splits.md
            - name: Featurization in automated ML (Python)
              displayName: automl, feature engineering, feature importance, BERT
              href: how-to-configure-auto-features.md
            - name: Understand charts and metrics
              href: how-to-understand-automated-ml.md
            - name: Generate AutoML training code
              href: how-to-generate-automl-training-code.md
            - name: Use ONNX model in .NET application
              href: how-to-use-automl-onnx-model-dotnet.md
            - name: Inference image models with ONNX model
              displayName: automl, image, image model, computer vision
              href: how-to-inference-onnx-automl-image-models.md
            - name: Explain automated ML models
              displayName: SDK, interpret, interpret, explain, explainability, interpretability, automated ML, automl, auto ml
              href: how-to-machine-learning-interpretability-automl.md
            - name: Troubleshoot automated ML
              href: how-to-troubleshoot-auto-ml.md
    - name: Deploy models
      items: 
        - name: Online endpoints (real-time)
          items: 
            - name: Deploy an ML model with an online endpoint
              href: how-to-deploy-managed-online-endpoints.md
            - name: Security
              items:
                - name: Authenticate to endpoints
                  href: how-to-authenticate-online-endpoint.md
                - name: Network isolation with managed online endpoints
                  displayName: network, vnet, secure
                  href: how-to-secure-online-endpoint.md
                - name: Managed online endpoints VM SKU list
                  href: reference-managed-online-endpoints-vm-sku-list.md
            - name: Safe rollout for online endpoints
              href: how-to-safely-rollout-managed-endpoints.md
            - name: Autoscale managed online endpoints
              href: how-to-autoscale-endpoints.md
            - name: Access Azure resources from online endpoints
              href: how-to-access-resources-from-endpoints-managed-identities.md
            - name: Deployment scenarios
              items: 
                - name: Deploy a MLflow model with an online endpoint
                  displayName: ncd, no code deploy, no-code deployment
                  href: how-to-deploy-mlflow-models-online-endpoints.md
                - name: Deploy a custom container with an online endpoint
                  href: how-to-deploy-custom-container.md
                - name: Use online endpoints in studio
                  href: how-to-use-managed-online-endpoint-studio.md
                - name: High-performance serving with Triton
                  href: how-to-deploy-with-triton.md
                - name: Use REST to deploy a model as an online endpoint
                  href: how-to-deploy-with-rest.md
                - name: Deploy an AutoML model with an online endpoint
                  href: how-to-deploy-automl-endpoint.md
            - name: Viewing managed online endpoint costs
              href: how-to-view-online-endpoints-costs.md
            - name: Monitoring managed online endpoints
              href: how-to-monitor-online-endpoints.md
            - name: Debug online endpoints locally VS Code
              href: how-to-debug-managed-online-endpoints-visual-studio-code.md
            - name: Troubleshoot online endpoints
              href: how-to-troubleshoot-online-endpoints.md
        - name: Batch endpoints
          items: 
            - name: Batch scoring with batch endpoints
              href: how-to-use-batch-endpoint.md
            - name: Batch endpoints in studio
              href: how-to-use-batch-endpoints-studio.md
            - name: Use REST to deploy a model as a batch endpoint
              href: how-to-deploy-batch-with-rest.md
            - name: Troubleshoot batch endpoints
              href: how-to-troubleshoot-batch-endpoints.md
        - name: Inference HTTP server
          displayName: local debug
          href: how-to-inference-server-http.md
        - name: Convert custom model to MLflow model
          displayName: ncd, no code deploy, no-code deployment
          href: how-to-convert-custom-model-to-mlflow.md
    - name: Manage the ML lifecycle
      items: 
        - name: Manage models
          href: how-to-manage-models.md
        - name: Automation
          items: 
            - name: Azure Pipelines for CI/CD
              displayName: continuous, integration, delivery
              href: /azure/devops/pipelines/targets/azure-machine-learning?context=azure/machine-learning/context/ml-context
            - name: GitHub Actions for CI/CD
              href: how-to-github-actions-machine-learning.md
            - name: Create event-driven workflows
              displayName: event grid
              href: how-to-use-event-grid.md
        - name: Build & use ML pipelines
          displayName: pipelines
          items:
            - name: Create ML pipelines using components (CLI v2)
              href: how-to-create-component-pipelines-cli.md
            - name: Create ML pipelines using components (Python SDK v2)
              href: how-to-create-component-pipeline-python.md
            - name: Create ML pipelines using components (UI)
              href: how-to-create-component-pipelines-ui.md
            - name: How to use sweep in pipelines (v2)
              href: how-to-use-sweep-in-pipeline.md
            - name: Build and debug pipelines (UI)
              href: how-to-use-pipeline-ui.md
            - name: Designer (drag-n-drop)
              items: 
                - name: Log metrics
                  displayName: designer, logging
                  href: how-to-track-designer-experiments.md
                - name: Transform data
                  displayName: pipeline
                  href: how-to-designer-transform-data.md
                - name: Use pipeline parameters
                  displayName: designer, pipeline parameters
                  href: how-to-use-pipeline-parameter.md
                - name: Retrain using published pipelines
                  displayName: retrain, designer, published pipeline
                  href: how-to-retrain-designer.md
                - name: Batch predictions
                  displayName: score scoring asynchronous consume pipeline parallelrunstep inference designer
                  href: how-to-run-batch-predictions-designer.md
                - name: Execute Python code
                  displayName: feature extraction, feature engineering
                  href: how-to-designer-python.md
        - name: Manage resource quotas
          displayName: limits
          href: how-to-manage-quotas.md
        - name: Manage and optimize cost
          displayName: cost-management,cost-optimization
          href: how-to-manage-optimize-cost.md
        - name: Manage resources VS Code
          displayName: vscode,resources
          href: how-to-manage-resources-vscode.md
    - name: Implement Responsible AI in Practice
      items:
        - name: Generate Responsible AI dashboard
          items:
            - name: Responsible AI dashboard (V2)
              displayName: explanations, interpretability, fairness, bias, model performance, disparity metrics, unfairness, causal analysis, causal inference, exploratory data analysis, EDA, dataset explorer
              href: how-to-responsible-ai-dashboard-sdk-cli.md
            - name: Responsible AI dashboard (UI)
              displayName: explanations, interpretability, fairness, bias, model performance, disparity metrics, unfairness, causal analysis, causal inference, exploratory data analysis, EDA, dataset explorer
              href: how-to-responsible-ai-dashboard-ui.md
        - name: Using the Responsible AI dashboard in studio
          displayName: explanations, interpretability, fairness, bias, model performance, disparity metrics, unfairness, causal analysis, causal inference, exploratory data analysis, EDA, dataset explorer
          href: how-to-responsible-ai-dashboard.md
        - name: Responsible AI dashboard scorecard
          displayName: explanations, interpretability, fairness, bias, model performance, disparity metrics, unfairness, causal analysis, causal inference, exploratory data analysis, EDA, dataset explorer
          href: how-to-responsible-ai-scorecard.md
- name: Troubleshoot & debug
  items: 
    - name: VS Code interactive debugging
      displayName: vscode,remote,debug,pipelines,deployments,ssh
      href: how-to-debug-visual-studio-code.md
- name: Reference
  items: 
    - name: Python SDK
      displayName: api, core, package, python, class
      href: /python/api/overview/azure/ml/intro
    - name: REST API
      href: /rest/api/azureml/
    - name: CLI (v2)
      displayName: extension, command line, command-line, az, ci/cd, automate, automated
      href: /cli/azure/ml/
    - name: CLI (v2) YAML schemas
      items: 
        - name: Overview
          href: reference-yaml-overview.md
        - name: Core syntax
          href: reference-yaml-core-syntax.md
        - name: Workspace
          href: reference-yaml-workspace.md
        - name: Environment
          href: reference-yaml-environment.md
        - name: Data
          href: reference-yaml-data.md
        - name: Model
          href: reference-yaml-model.md
        - name: Compute
          items: 
            - name: Compute cluster (AmlCompute)
              href: reference-yaml-compute-aml.md
            - name: Compute instance
              href: reference-yaml-compute-instance.md
            - name: Attached Virtual Machine
              href: reference-yaml-compute-vm.md
            - name: Attached Azure Arc-enabled Kubernetes (KubernetesCompute)
              href: reference-yaml-compute-kubernetes.md
        - name: Job
          items: 
            - name: Command
              href: reference-yaml-job-command.md
            - name: Sweep
              href: reference-yaml-job-sweep.md
            - name: Pipeline
              href: reference-yaml-job-pipeline.md
        - name: Datastore
          items: 
            - name: Azure Blob
              href: reference-yaml-datastore-blob.md
            - name: Azure Files
              href: reference-yaml-datastore-files.md
            - name: Azure Data Lake Gen1
              href: reference-yaml-datastore-data-lake-gen1.md
            - name: Azure Data Lake Gen2
              href: reference-yaml-datastore-data-lake-gen2.md
        - name: Endpoint
          items: 
            - name: Online (real-time)
              href: reference-yaml-endpoint-online.md
            - name: Batch
              href: reference-yaml-endpoint-batch.md
        - name: Deployment
          items: 
            - name: Managed online (real-time)
              href: reference-yaml-deployment-managed-online.md
            - name: Kubernetes online (real-time)
              href: reference-yaml-deployment-kubernetes-online.md
            - name: Batch
              href: reference-yaml-deployment-batch.md
        - name: Component
          items: 
            - name: Command
              href: reference-yaml-component-command.md
    - name: Image data schemas for AutoML
      displayName: automl, schema, data, computer vision, image model
      href: reference-automl-images-schema.md
    - name: Hyperparameters for AutoML computer vision tasks
      displayName: automl, yolo-5, image, image model
      href: reference-automl-images-hyperparameters.md
    - name: Designer component reference
      displayName: module, component, reference, algorithm, studio
      href: algorithm-module-reference/module-reference.md
    - name: Monitor data reference
      href: monitor-resource-reference.md
    - name: Azure Policy built-ins
      displayName: samples, policies, definitions
      href: ./policy-reference.md
    - name: Curated environments
      displayName: environments, curated environments
      href: resource-curated-environments.md
    - name: Azure CLI
      href: /cli/azure/ml
- name: Resources
  items: 
    - name: Python SDK release notes
      displayName: what's, new, issues, bugs
      href: azure-machine-learning-release-notes.md
    - name: CLI (v2) release notes
      displayName: what's, new, issues, bugs
      href: azure-machine-learning-release-notes-cli-v2.md
    - name: Azure roadmap
      href: https://azure.microsoft.com/roadmap/
    - name: Pricing
      href: https://azure.microsoft.com/pricing/details/machine-learning-services/
    - name: Service limits
      href: resource-limits-quotas-capacity.md
    - name: Conda licensing
      href: /legal/machine-learning/conda-licensing
    - name: Regional availability
      href: https://azure.microsoft.com/regions/services/
    - name: Feature availability across regions
      href: reference-machine-learning-cloud-parity.md
    - name: User forum
      href: /answers/topics/azure-machine-learning.html
    - name: Microsoft Learn
      href: /learn/browse/?expanded=azure&products=azure-machine-learning
    - name: Stack Overflow
      href: https://stackoverflow.com/questions/tagged/azure-machine-learning-service
    - name: Compare our ML products
      href: /azure/architecture/data-guide/technology-choices/data-science-and-machine-learning?context=azure/machine-learning/context/ml-context
    - name: What happened to Workbench
      displayName: desktop, ui, Workbench, upgrade, update, transfer
      href: overview-what-happened-to-workbench.md
    - name: Designer accessibility features
      displayName: accessibility, designer, visual interface, screen reader, keyboard shortcuts
      href: designer-accessibility.md<|MERGE_RESOLUTION|>--- conflicted
+++ resolved
@@ -264,12 +264,9 @@
               href: how-to-custom-dns.md
             - name: Configure required network traffic
               displayName: firewall, user-defined route, udr
-<<<<<<< HEAD
               href: how-to-access-azureml-behind-firewall.md
-=======
             - name: Configure network isolation with v2
               href: how-to-configure-network-isolation-with-v2.md
->>>>>>> 7b27c951
         - name: Data protection
           items: 
             - name: Failover & disaster recovery
