- name: Azure Machine Learning Documentation
  href: index.yml
- name: Switch to SDK & CLI v1 documentation
  href: v1/introduction.md
- name: Overview
  items: 
    - name: What is Azure Machine Learning?
      displayName: AML, services, overview, introduction
      href: overview-what-is-azure-machine-learning.md
    - name: What is Azure Machine Learning studio?
      displayName: AML, studio, designer
      href: overview-what-is-machine-learning-studio.md
    - name: How it works
      displayName: concepts, definitions, glossary
      href: concept-azure-machine-learning-v2.md
    
- name: Quickstart
  expanded: true
  items: 
    - name: Create ML resources to get started
      href: quickstart-create-resources.md
- name: Tutorials
  expanded: true
  items: 
    - name: Python get started (Day 1)
      expanded: true
      items: 
        - name: 1. Run a Python script
          href: tutorial-1st-experiment-hello-world.md
        - name: 2. Train your model
          href: tutorial-1st-experiment-sdk-train.md
        - name: 3. Use your own data
          href: tutorial-1st-experiment-bring-data.md
    - name: Jupyter Notebooks
      items: 
        - name: Train & deploy image classification
          displayName: MNIST
          href: tutorial-train-deploy-notebook.md
        - name: Automated ML
          items: 
            - name: Regression (NYC Taxi data)
              displayName: automl, automated, auto ml,
              href: tutorial-auto-train-models.md
            - name: Object detection with AutoML
              displayName: automl, automated, auto ml, computer vision, images, image model
              href: tutorial-auto-train-image-models.md
        - name: Prep your code for production
          displayName: mlops, mlopspython, production
          href: tutorial-convert-ml-experiment-to-production.md
    - name: Studio
      items: 
        - name: Automated ML (UI)
          items: 
            - name: Create automated ML experiments
              displayName: automl, automated, auto ml, portal, ui
              href: tutorial-first-experiment-automated-ml.md
            - name: Forecast demand (Bike share data)
              displayName: automl, automated, auto ml, portal, ui
              href: tutorial-automated-ml-forecast.md
        - name: Designer (drag-n-drop)
          items: 
            - name: 1. Train a regression model
              displayName: studio
              href: tutorial-designer-automobile-price-train-score.md
            - name: 2. Deploy that model
              displayName: studio
              href: tutorial-designer-automobile-price-deploy.md
    - name: Visual Studio Code
      items: 
        - name: Train a TensorFlow image classification model
          href: tutorial-train-deploy-image-classification-model-vscode.md
    - name: Microsoft Power BI integration
      items: 
        - name: "Part 1: Train and deploy models"
          href: tutorial-power-bi-custom-model.md
        - name: "Part 2: Consume in Power BI"
          href: /power-bi/connect-data/service-aml-integrate?context=azure/machine-learning/context/ml-context
    - name: Create a secure workspace
      href: tutorial-create-secure-workspace.md
    - name: Create a secure workspace with templates
      href: tutorial-create-secure-workspace-template.md
    - name: Build a training pipeline (Python SDK V2)(preview)
      href: tutorial-pipeline-python-sdk.md
- name: Samples
  items: 
    - name: Jupyter Notebooks
      displayName: example, examples, server, jupyter, azure notebooks, python, notebook, github
      href: samples-notebooks.md
    - name: Examples repository
      displayName: example, examples, jupyter, python, notebook, github
      href: https://github.com/Azure/azureml-examples
    - name: Designer examples & datasets
      displayName: example, examples, studio, pipelines, data sets, modules, components
      href: samples-designer.md
    - name: End-to-end MLOps examples
      href: https://github.com/microsoft/MLOps
- name: Concepts
  items: 
    - name: What is v2?
      href: concept-v2.md
    - name: Train models
      items: 
        - name: Model training
          displayName: run config, machine learning pipeline, ml pipeline, train model
          href: concept-train-machine-learning-model.md
        - name: Distributed training
          displayName: parallellization, deep learning, deep neural network, dnn
          href: concept-distributed-training.md
        - name: Deep learning
          displayName: deep learning vs machine learning, deep learning, vs, versus
          href: concept-deep-learning-vs-machine-learning.md
        - name: MLflow models
          displayName: tracking models, mlflow, custom, flavors
          href: concept-mlflow-models.md
        - name: AutoML
          items: 
            - name: Automated ML overview
              displayName: automl, auto ml
              href: concept-automated-ml.md
            - name: Overfitting & imbalanced data
              displayName: automl, auto ml, risks
              href: concept-manage-ml-pitfalls.md
        - name: Designer (drag-n-drop ML)
          items: 
            - name: Designer overview
              displayName: studio
              href: concept-designer.md
            - name: Algorithm cheat sheet
              href: algorithm-cheat-sheet.md
            - name: How to select algorithms
              href: how-to-select-algorithms.md
    - name: Deploy models
      items: 
        - name: Endpoints
          href: concept-endpoints.md
        - name: Model portability (ONNX)
          href: concept-onnx.md
        - name: Prebuilt docker images for inference
          href: concept-prebuilt-docker-images-inference.md
    - name: Manage the ML lifecycle (MLOps)
      items: 
        - name: MLOps capabilities
          displayName: deploy, deployment, publish, production, operationalize, operationalization
          href: concept-model-management-and-deployment.md
        - name: Open-source integrations
          href: concept-open-source.md
        - name: ML pipelines
          href: concept-ml-pipelines.md
        - name: ML components
          href: concept-component.md
        - name: MLflow
          href: concept-mlflow.md
    - name: Responsible AI
      items:
        - name: Responsible AI overview
          displayName: responsible, ml
          href: concept-responsible-ml.md
        - name: Implement Responsible AI in Practice
          items:
           - name: Responsible AI dashboard
             href: concept-responsible-ai-dashboard.md
           - name: Model interpretability
             displayName: explainability, explanations, interpretability
             href: how-to-machine-learning-interpretability.md
           - name: Fairness in Machine Learning
             displayName: fairness, bias, model performance, disparity metrics, unfairness
             href: concept-fairness-ml.md
           - name: Causal analysis
             displayName: causal analysis, causal inference
             href: concept-causal-inference.md
           - name: Assess errors in ML models
             displayName: error analysis, model error
             href: concept-error-analysis.md
           - name: Understand your datasets
             displayName: exploratory data analysis, EDA, dataset explorer
             href: concept-data-analysis.md
           - name: Counterfactual analysis and what-if
             href: concept-counterfactual-analysis.md
           - name: Differential Privacy
             displayName: differential,privacy
             href: concept-differential-privacy.md
    - name: Workspace & compute resources
      items: 
        - name: Workspace
          href: concept-workspace.md
        - name: Environments
          href: concept-environments.md
        - name: Compute instance
          displayName: resource, dsvm, Data Science Virtual Machine
          href: concept-compute-instance.md
        - name: Compute target
          displayName: resource, dsvm, AKS, kubernetes, amlcompute, Data Science Virtual Machine, local, cluster, ACI, container instance, ADB, Databricks, data lake, lake, HDI, HDInsight
          href: concept-compute-target.md
        - name: Plan and manage costs
          displayName: low priority VM
          href: concept-plan-manage-cost.md
    - name: Work with Data
      items: 
        - name: Access data
          href: concept-data.md
        - name: Sourcing human data responsibly
          href: concept-sourcing-human-data.md
    - name: Security
      items: 
        - name: Enterprise security overview
          displayName: authorization authentication encryption aad azure active directory
          href: concept-enterprise-security.md
        - name: Secured workspace traffic flow
          href: concept-secure-network-traffic-flow.md
        - name: Security baseline
          href: /security/benchmark/azure/baselines/machine-learning-security-baseline?context=/azure/machine-learning/context/ml-context
        - name: Security controls by Azure Policy
          href: ./security-controls-policy.md
        - name: Data encryption
          href: concept-data-encryption.md
        - name: Customer-managed keys
          href: concept-customer-managed-keys.md
        - name: Vulnerability management
          href: concept-vulnerability-management.md
- name: Infrastructure & security
  items:
    - name: Identity & access management
      items: 
<<<<<<< HEAD
        - name: Identity & access management
          items: 
            - name: Set up authentication
              displayName: authentication, auth, oauth
              href: how-to-setup-authentication.md
            - name: Manage users and roles
              href: how-to-assign-roles.md
            - name: Use managed identities for access control
              href: how-to-use-managed-identities.md
            - name: Use Azure AD identity in AKS deployments
              href: how-to-use-azure-ad-identity.md
        - name: Network security
          items: 
            - name: Virtual network overview
              displayName: vnet, blob
              href: how-to-network-security-overview.md
            - name: Secure workspace resources
              displayName: vnet, workspace, container instance, container registry
              href: how-to-secure-workspace-vnet.md
            - name: Secure training environment
              displayName: vnet, No public IP
              href: how-to-secure-training-vnet.md
            - name: Use studio in a virtual network
              displayName: vnet
              href: how-to-enable-studio-virtual-network.md
            - name: Use private endpoint
              displayName: private endpoint
              href: how-to-configure-private-link.md
            - name: Use custom DNS
              href: how-to-custom-dns.md
            - name: Configure required network traffic
              displayName: firewall, user-defined route, udr
              href: how-to-access-azureml-behind-firewall.md
            - name: Configure network isolation with v2
              href: how-to-configure-network-isolation-with-v2.md
        - name: Data protection
          items: 
            - name: Failover & disaster recovery
              displayName: high availability
              href: how-to-high-availability-machine-learning.md
            - name: Regenerate storage access keys
              href: how-to-change-storage-access-key.md
        - name: Monitor Azure Machine Learning
          href: monitor-azure-machine-learning.md
        - name: Secure coding
          displayName: security threat
          href: concept-secure-code-best-practice.md
        - name: Audit and manage
          displayName: policy
          href: how-to-integrate-azure-policy.md
    - name: Search for assets
      href: how-to-search-assets.md
    - name: Workspaces & compute resources
=======
        - name: Set up authentication
          displayName: authentication, auth, oauth
          href: how-to-setup-authentication.md
        - name: Manage users and roles
          href: how-to-assign-roles.md
        - name: Use managed identities for access control
          href: how-to-use-managed-identities.md
        - name: Use Azure AD identity in AKS deployments
          href: how-to-use-azure-ad-identity.md
    - name: Network security
      items: 
        - name: Virtual network overview
          displayName: vnet, blob
          href: how-to-network-security-overview.md
        - name: Secure workspace resources
          displayName: vnet, workspace, container instance, container registry
          href: how-to-secure-workspace-vnet.md
        - name: Secure training environment
          displayName: vnet, No public IP
          href: how-to-secure-training-vnet.md
        - name: Use studio in a virtual network
          displayName: vnet
          href: how-to-enable-studio-virtual-network.md
        - name: Use private endpoint
          displayName: private endpoint
          href: how-to-configure-private-link.md
        - name: Use custom DNS
          href: how-to-custom-dns.md
        - name: Configure required network traffic
          displayName: firewall, user-defined route, udr
          href: how-to-access-azureml-behind-firewall.md
        - name: Configure network isolation with v2
          href: how-to-configure-network-isolation-with-v2.md
    - name: Data protection
      items: 
        - name: Failover & disaster recovery
          displayName: high availability
          href: how-to-high-availability-machine-learning.md
        - name: Regenerate storage access keys
          href: how-to-change-storage-access-key.md
    - name: Create & manage workspaces
>>>>>>> 578a82f4
      items:
        - name: Use Azure portal or Python SDK
          href: how-to-manage-workspace.md
        - name: Use Azure CLI
          href: how-to-manage-workspace-cli.md
        - name: Use Resource Manager template
          displayName: arm
          href: how-to-create-workspace-template.md
        - name: Use Terraform
          href: how-to-manage-workspace-terraform.md
        - name: Use REST
          href: how-to-manage-rest.md
        - name: How to move a workspace
          href: how-to-move-workspace.md
        - name: Link to Azure Synapse Analytics workspace
          href: how-to-link-synapse-ml-workspaces.md
        - name: Securely integrate Azure Synapse & Azure Machine Learning
          href: how-to-private-endpoint-integration-synapse.md
        - name: Workspace Diagnostics
          href: how-to-workspace-diagnostic-api.md
        - name: Customer-managed keys
          href: how-to-setup-customer-managed-keys.md
    - name: Create & manage compute resources
      items:
        - name: Compute instance
          displayName: compute target, No public IP
          href: how-to-create-manage-compute-instance.md
        - name: Compute cluster
          displayName: compute target, low priority, managed identity
          href: how-to-create-attach-compute-cluster.md
        - name: Kubernetes cluster
          displayName: Azure Arc, Kubernetes, on-premise, multi-cloud, attach
          href: how-to-attach-kubernetes-anywhere.md
        - name: Use studio
          displayName: compute target, dsvm, Data Science Virtual Machine, local, cluster, ACI, container instance, Databricks, data lake, lake, HDI, HDInsight, low priority, managed identity
          href: how-to-create-attach-compute-studio.md
    - name: Monitor Azure Machine Learning
      href: monitor-azure-machine-learning.md
    - name: Secure coding
      displayName: security threat
      href: concept-secure-code-best-practice.md
    - name: Audit and manage
      displayName: policy
      href: how-to-integrate-azure-policy.md
- name: How-to guides
  items: 
    - name: Set up an environment
      items: 
        - name: Set up dev environments
          displayName: local, remote, azure notebooks, notebook, Jupyter, dsvm, Databricks, ADB
          href: how-to-configure-environment.md
        - name: Install and set up the CLI (v2)
          displayName: azurecli, mlops
          href: how-to-configure-cli.md
        - name: Set up studio environment
          items: 
            - name: Manage environments in studio
              displayName: environments, studio, create, edit
              href: how-to-manage-environments-in-studio.md
            - name: Create and manage files
              displayName: Jupyter, notebooks, clone, samples
              href: how-to-manage-files.md
            - name: Run Jupyter Notebooks
              href: how-to-run-jupyter-notebooks.md
            - name: Use a terminal
              displayName: git, github, clone, kernel, package
              href: how-to-access-terminal.md
        - name: Set up software environments
          displayName: pip, Conda, anaconda
          href: how-to-use-environments.md
        - name: Use private Python packages
          displayName: pip, Conda, anaconda
          href: how-to-use-private-python-packages.md
        - name: Set input & output directories
          displayName: large data, write, experiment files, size limit
          href: how-to-save-write-experiment-files.md
        - name: Set up VS Code extension
          displayName: Visual Studio Code, VSCode, debug, bugs, remote, compute, instance
          href: how-to-setup-vs-code.md
        - name: Connect to compute instance VS Code
          displayName: Visual Studio Code, VSCode, debug, bugs
          href: how-to-set-up-vs-code-remote.md
        - name: Git integration
          displayName: github gitlab
          href: concept-train-model-git-integration.md
        - name: Manage environments with the CLI (v2)
          displayName: environment
          href: how-to-manage-environments-v2.md
        - name: How to troubleshoot environments
          displayName: troubleshoot, environment, debug, image
          href: how-to-troubleshoot-environments.md
    - name: Work with data
      items: 
        - name: Create datastores
          displayName: Create datastores
          href: how-to-datastore.md
        - name: Create data assets
          displayName: Create data assets
          href: how-to-create-register-data-assets.md
        - name: Read & write data in jobs
          displayName: Read & write data in jobs
          href: how-to-read-write-data-v2.md
        - name: Data administration
          displayName: Data administration
          href: how-to-administrate-data-authentication.md
        - name: Label data
          items: 
          - name: Set up image labeling
            displayName: data, dataset
            href: how-to-create-image-labeling-projects.md
          - name: Set up text labeling
            displayName: data, dataset
            href: how-to-create-text-labeling-projects.md
          - name: Label images and text
            displayName: data, dataset, labeling
            href: how-to-label-data.md
          - name: Add users
            displayName: data, dataset, labeling
            href: how-to-add-users.md
          - name: Outsource labeling tasks
            href: how-to-outsource-data-labeling.md
    - name: Train models
      items: 
        - name: Train with the job creation UI
          href: how-to-train-with-ui.md
        - name: Train with the Python SDK
          items:
          - name: Train with SDK v2 (preview)
            href: how-to-train-sdk.md
          - name: Configure & submit training run
            displayName: run config, script run config, scriptrunconfig, compute target, dsvm, Data Science Virtual Machine, local, cluster, ACI, container instance, Databricks, data lake, lake, HDI, HDInsight
            href: how-to-set-up-training-targets.md
          - name: Tune hyperparameters
            displayName: parameter, hyperparameter, hyperdrive
            href: how-to-tune-hyperparameters.md
          - name: Distributed GPU guide
            displayName: MPI, Horovod, DeepSpeed, PyTorch, Hugging Face Transformers, TensorFlow, InfiniBand
            href: how-to-train-distributed-gpu.md
          - name: Scikit-learn
            href: how-to-train-scikit-learn.md
          - name: TensorFlow
            href: how-to-train-tensorflow.md
          - name: Keras
            href: how-to-train-keras.md
          - name: PyTorch
            href: how-to-train-pytorch.md
          - name: Train with custom Docker image
            href: how-to-train-with-custom-image.md
          - name: Migrate from Estimators to ScriptRunConfig
            href: how-to-migrate-from-estimators-to-scriptrunconfig.md
          - name: Reinforcement learning
            href: how-to-use-reinforcement-learning.md
          - name: Use Key Vault when training
            displayName: secrets keyvault
            href: how-to-use-secrets-in-runs.md
        - name: Train with the CLI v2
          href: how-to-train-cli.md
        - name: Train with the REST API
          href: how-to-train-with-rest.md
        - name: Track & monitor training
          items:
            - name: Monitor training jobs
              displayName: cancel, fail, status, child run
              href: how-to-track-monitor-analyze-runs.md
            - name: Log & view metrics, parameters and files
              displayName: troubleshoot, log, files, tracing, metrics
              href: how-to-log-view-metrics.md
            - name: Log MLflow models
              href: how-to-log-mlflow-models.md
            - name: Visualize runs with TensorBoard
              displayName: log, monitor, metrics
              href: how-to-monitor-tensorboard.md
            - name: Migrate from SDK v1 logging to MLflow
              href: reference-migrate-sdk-v1-mlflow-tracking.md
        - name: Train and track with MLflow
          items:
            - name: Track experiments with MLflow
              displayName: log, monitor, metrics, model registry, register
              href: how-to-use-mlflow-cli-runs.md
            - name: Track Azure Databricks runs with MLflow
              displayName: log, monitor, deploy, metrics, databricks
              href: how-to-use-mlflow-azure-databricks.md
            - name: Track Azure Synapse Analytics runs with MLflow
              displayName: log, monitor, deploy, metrics, synapse, analytics
              href: how-to-use-mlflow-azure-synapse.md
            - name: Train experiments with MLflow Projects
              displayName: log, monitor, metrics, model registry, register
              href: how-to-train-mlflow-projects.md
            - name: Manage experiments and runs with MLflow
              href: how-to-track-experiments-mlflow.md
            - name: Migrate from SDK v1 logging to MLflow
              href: reference-migrate-sdk-v1-mlflow-tracking.md
        - name: Automated machine learning
          displayName: automl, auto ml
          items: 
            - name: Use automated ML (Python)
              displayName: SDK, automl
              href: how-to-configure-auto-train.md
            - name: Use automated ML (interface)
              href: how-to-use-automated-ml-for-ml-models.md
            - name: Use automated ML with Databricks
              displayName: automl
              href: how-to-configure-databricks-automl-environment.md
            - name: Auto-train a forecast model
              displayName: time series
              href: how-to-auto-train-forecast.md
            - name: Prep image data for computer vision models (Python)
              displayName: SDK, automl, image, datasets, conversion scripts, schema, image model
              href: how-to-prepare-datasets-for-automl-images.md
            - name: Auto-train computer vision models (Python)
              displayName: SDK, automl, image, image model
              href: how-to-auto-train-image-models.md
            - name: Auto-train a small object detection model
              displayName: computer vision, image, image model
              href: how-to-use-automl-small-object-detect.md
            - name: Auto-train a natural language processing model
              displayName: nlp, auto ML, automl, SDK
              href: how-to-auto-train-nlp-models.md
            - name: Data splits & cross-validation (Python)
              displayName: automl, feature engineering, feature importance
              href: how-to-configure-cross-validation-data-splits.md
            - name: Featurization in automated ML (Python)
              displayName: automl, feature engineering, feature importance, BERT
              href: how-to-configure-auto-features.md
            - name: Understand charts and metrics
              href: how-to-understand-automated-ml.md
            - name: Generate AutoML training code
              href: how-to-generate-automl-training-code.md
            - name: Use ONNX model in .NET application
              href: how-to-use-automl-onnx-model-dotnet.md
            - name: Inference image models with ONNX model
              displayName: automl, image, image model, computer vision
              href: how-to-inference-onnx-automl-image-models.md
            - name: Explain automated ML models
              displayName: SDK, interpret, interpret, explain, explainability, interpretability, automated ML, automl, auto ml
              href: how-to-machine-learning-interpretability-automl.md
            - name: Troubleshoot automated ML
              href: how-to-troubleshoot-auto-ml.md
    - name: Deploy models
      items: 
        - name: Online endpoints (real-time)
          items: 
            - name: Deploy an ML model with an online endpoint (CLI)
              href: how-to-deploy-managed-online-endpoints.md
            - name: Deploy an ML model with an online endpoint (SDK preview)
              href: how-to-deploy-managed-online-endpoint-sdk-v2.md
            - name: Safe rollout for online endpoints (CLI)
              href: how-to-safely-rollout-managed-endpoints.md
            - name: Safe rollout for online endpoints (SDK preview)
              href: how-to-safely-rollout-managed-endpoints-sdk-v2.md
            - name: Deployment scenarios
              items: 
                - name: Deploy a MLflow model with an online endpoint
                  displayName: ncd, no code deploy, no-code deployment
                  href: how-to-deploy-mlflow-models-online-endpoints.md
                - name: Deploy a custom container with an online endpoint
                  href: how-to-deploy-custom-container.md
                - name: Use online endpoints in studio
                  href: how-to-use-managed-online-endpoint-studio.md
                - name: High-performance serving with Triton
                  href: how-to-deploy-with-triton.md
                - name: Use REST to deploy a model as an online endpoint
                  href: how-to-deploy-with-rest.md
                - name: Deploy an AutoML model with an online endpoint
                  href: how-to-deploy-automl-endpoint.md            
            - name: Security
              items:
                - name: Authenticate to endpoints
                  href: how-to-authenticate-online-endpoint.md
                - name: Network isolation with managed online endpoints
                  displayName: network, vnet, secure
                  href: how-to-secure-online-endpoint.md
                - name: Access Azure resources from online endpoints
                  href: how-to-access-resources-from-endpoints-managed-identities.md
            - name: Autoscale online endpoints
              href: how-to-autoscale-endpoints.md
            - name: Managed online endpoints VM SKU list
              href: reference-managed-online-endpoints-vm-sku-list.md
            - name: Viewing managed online endpoint costs
              href: how-to-view-online-endpoints-costs.md
            - name: Monitoring online endpoints
              href: how-to-monitor-online-endpoints.md
            - name: Debug online endpoints locally VS Code
              href: how-to-debug-managed-online-endpoints-visual-studio-code.md
            - name: Troubleshoot online endpoints
              href: how-to-troubleshoot-online-endpoints.md
        - name: Batch endpoints
          items: 
            - name: Batch scoring with batch endpoints (CLI)
              href: how-to-use-batch-endpoint.md
            - name: Batch scoring with batch endpoints (SDK preview)
              href: how-to-use-batch-endpoint-sdk-v2.md
            - name: Batch endpoints in studio
              href: how-to-use-batch-endpoints-studio.md
            - name: Use REST to deploy a model as a batch endpoint
              href: how-to-deploy-batch-with-rest.md
            - name: Troubleshoot batch endpoints
              href: how-to-troubleshoot-batch-endpoints.md
        - name: Deploying MLflow models
          items:
              - name: Deploy MLflow models
                displayName: mlflow models deployment plugin
                href: how-to-deploy-mlflow-models.md
              - name: Using MLflow models for no-code deployment
                href: how-to-log-mlflow-models.md
              - name: Convert custom model to MLflow model
                displayName: ncd, no code deploy, no-code deployment
                href: how-to-convert-custom-model-to-mlflow.md
        - name: Inference HTTP server
          displayName: local debug
          href: how-to-inference-server-http.md
    - name: Manage the ML lifecycle
      items: 
        - name: Manage models
          href: how-to-manage-models.md
        - name: Manage models with MLflow
          href: how-to-manage-models-mlflow.md
        - name: Automation
          items: 
            - name: Azure Pipelines for CI/CD
              displayName: continuous, integration, delivery
              href: /azure/devops/pipelines/targets/azure-machine-learning?context=azure/machine-learning/context/ml-context
            - name: GitHub Actions for CI/CD
              href: how-to-github-actions-machine-learning.md
            - name: Create event-driven workflows
              displayName: event grid
              href: how-to-use-event-grid.md
        - name: Build & use ML pipelines
          displayName: pipelines
          items:
            - name: Create ML pipelines using components (CLI v2)
              href: how-to-create-component-pipelines-cli.md
            - name: Create ML pipelines using components (Python SDK v2)
              href: how-to-create-component-pipeline-python.md
            - name: Create ML pipelines using components (UI)
              href: how-to-create-component-pipelines-ui.md
            - name: How to use sweep in pipelines (v2)
              href: how-to-use-sweep-in-pipeline.md
            - name: Build and debug pipelines (UI)
              href: how-to-use-pipeline-ui.md
            - name: Designer (drag-n-drop)
              items: 
                - name: Log metrics
                  displayName: designer, logging
                  href: how-to-track-designer-experiments.md
                - name: Transform data
                  displayName: pipeline
                  href: how-to-designer-transform-data.md
                - name: Use pipeline parameters
                  displayName: designer, pipeline parameters
                  href: how-to-use-pipeline-parameter.md
                - name: Retrain using published pipelines
                  displayName: retrain, designer, published pipeline
                  href: how-to-retrain-designer.md
                - name: Batch predictions
                  displayName: score scoring asynchronous consume pipeline parallelrunstep inference designer
                  href: how-to-run-batch-predictions-designer.md
                - name: Execute Python code
                  displayName: feature extraction, feature engineering
                  href: how-to-designer-python.md
        - name: Manage resource quotas
          displayName: limits
          href: how-to-manage-quotas.md
        - name: Manage and optimize cost
          displayName: cost-management,cost-optimization
          href: how-to-manage-optimize-cost.md
        - name: Manage resources VS Code
          displayName: vscode,resources
          href: how-to-manage-resources-vscode.md
    - name: Implement Responsible AI in Practice
      items:
        - name: Generate Responsible AI dashboard
          items:
            - name: Responsible AI dashboard (V2)
              displayName: explanations, interpretability, fairness, bias, model performance, disparity metrics, unfairness, causal analysis, causal inference, exploratory data analysis, EDA, dataset explorer
              href: how-to-responsible-ai-dashboard-sdk-cli.md
            - name: Responsible AI dashboard (UI)
              displayName: explanations, interpretability, fairness, bias, model performance, disparity metrics, unfairness, causal analysis, causal inference, exploratory data analysis, EDA, dataset explorer
              href: how-to-responsible-ai-dashboard-ui.md
        - name: Using the Responsible AI dashboard in studio
          displayName: explanations, interpretability, fairness, bias, model performance, disparity metrics, unfairness, causal analysis, causal inference, exploratory data analysis, EDA, dataset explorer
          href: how-to-responsible-ai-dashboard.md
        - name: Responsible AI dashboard scorecard
          displayName: explanations, interpretability, fairness, bias, model performance, disparity metrics, unfairness, causal analysis, causal inference, exploratory data analysis, EDA, dataset explorer
          href: how-to-responsible-ai-scorecard.md
    - name: Migrate from v1
      displayName: migration, v1, v2
      href: how-to-migrate-from-v1.md
- name: Troubleshoot & debug
  items: 
    - name: Troubleshoot secure workspace connectivity
      href: how-to-troubleshoot-secure-connection-workspace.md
    - name: VS Code interactive debugging
      displayName: vscode,remote,debug,pipelines,deployments,ssh
      href: how-to-debug-visual-studio-code.md
    - name: Troubleshoot SerializationError
      href: how-to-troubleshoot-serialization-error.md
    - name: Troubleshoot descriptor error
      displayName: descriptors cannot not be created directly
      href: how-to-troubleshoot-protobuf-descriptor-error.md
- name: Reference
  items: 
    - name: Python SDK
      displayName: api, core, package, python, class
      href: /python/api/overview/azure/ml/intro
    - name: REST API
      href: /rest/api/azureml/
    - name: CLI (v2)
      displayName: extension, command line, command-line, az, ci/cd, automate, automated
      href: /cli/azure/ml/
    - name: CLI (v2) YAML schemas
      items: 
        - name: Overview
          href: reference-yaml-overview.md
        - name: Core syntax
          href: reference-yaml-core-syntax.md
        - name: Workspace
          href: reference-yaml-workspace.md
        - name: Environment
          href: reference-yaml-environment.md
        - name: Data
          href: reference-yaml-data.md
        - name: Model
          href: reference-yaml-model.md
        - name: Compute
          items: 
            - name: Compute cluster (AmlCompute)
              href: reference-yaml-compute-aml.md
            - name: Compute instance
              href: reference-yaml-compute-instance.md
            - name: Attached Virtual Machine
              href: reference-yaml-compute-vm.md
            - name: Attached Azure Arc-enabled Kubernetes (KubernetesCompute)
              href: reference-yaml-compute-kubernetes.md
        - name: Job
          items: 
            - name: Command
              href: reference-yaml-job-command.md
            - name: Sweep
              href: reference-yaml-job-sweep.md
            - name: Pipeline
              href: reference-yaml-job-pipeline.md
        - name: Datastore
          items: 
            - name: Azure Blob
              href: reference-yaml-datastore-blob.md
            - name: Azure Files
              href: reference-yaml-datastore-files.md
            - name: Azure Data Lake Gen1
              href: reference-yaml-datastore-data-lake-gen1.md
            - name: Azure Data Lake Gen2
              href: reference-yaml-datastore-data-lake-gen2.md
        - name: Endpoint
          items: 
            - name: Online (real-time)
              href: reference-yaml-endpoint-online.md
            - name: Batch
              href: reference-yaml-endpoint-batch.md
        - name: Deployment
          items: 
            - name: Managed online (real-time)
              href: reference-yaml-deployment-managed-online.md
            - name: Kubernetes online (real-time)
              href: reference-yaml-deployment-kubernetes-online.md
            - name: Batch
              href: reference-yaml-deployment-batch.md
        - name: Component
          items: 
            - name: Command
              href: reference-yaml-component-command.md
    - name: Image data schemas for AutoML
      displayName: automl, schema, data, computer vision, image model
      href: reference-automl-images-schema.md
    - name: Hyperparameters for AutoML computer vision tasks
      displayName: automl, yolo-5, image, image model
      href: reference-automl-images-hyperparameters.md
    - name: Kubernetes cluster configuration
      href: reference-kubernetes.md
    - name: Designer component reference
      displayName: module, component, reference, algorithm, studio
      href: algorithm-module-reference/module-reference.md
    - name: Monitor data reference
      href: monitor-resource-reference.md
    - name: Azure Policy built-ins
      displayName: samples, policies, definitions
      href: ./policy-reference.md
    - name: Curated environments
      displayName: environments, curated environments
      href: resource-curated-environments.md
    - name: Azure CLI
      href: /cli/azure/ml
- name: Resources
  items: 
    - name: Python SDK release notes
      displayName: what's, new, issues, bugs
      href: azure-machine-learning-release-notes.md
    - name: CLI (v2) release notes
      displayName: what's, new, issues, bugs
      href: azure-machine-learning-release-notes-cli-v2.md
    - name: Azure roadmap
      href: https://azure.microsoft.com/roadmap/
    - name: Pricing
      href: https://azure.microsoft.com/pricing/details/machine-learning-services/
    - name: Service limits
      href: resource-limits-capacity.md
    - name: Conda licensing
      href: /legal/machine-learning/conda-licensing
    - name: Regional availability
      href: https://azure.microsoft.com/regions/services/
    - name: Feature availability across regions
      href: reference-machine-learning-cloud-parity.md
    - name: User forum
      href: /answers/topics/azure-machine-learning.html
    - name: Microsoft Learn
      href: /learn/browse/?expanded=azure&products=azure-machine-learning
    - name: Stack Overflow
      href: https://stackoverflow.com/questions/tagged/azure-machine-learning-service
    - name: Compare our ML products
      href: /azure/architecture/data-guide/technology-choices/data-science-and-machine-learning?context=azure/machine-learning/context/ml-context
    - name: What happened to Workbench
      displayName: desktop, ui, Workbench, upgrade, update, transfer
      href: overview-what-happened-to-workbench.md
    - name: Designer accessibility features
      displayName: accessibility, designer, visual interface, screen reader, keyboard shortcuts
      href: designer-accessibility.md<|MERGE_RESOLUTION|>--- conflicted
+++ resolved
@@ -221,61 +221,6 @@
   items:
     - name: Identity & access management
       items: 
-<<<<<<< HEAD
-        - name: Identity & access management
-          items: 
-            - name: Set up authentication
-              displayName: authentication, auth, oauth
-              href: how-to-setup-authentication.md
-            - name: Manage users and roles
-              href: how-to-assign-roles.md
-            - name: Use managed identities for access control
-              href: how-to-use-managed-identities.md
-            - name: Use Azure AD identity in AKS deployments
-              href: how-to-use-azure-ad-identity.md
-        - name: Network security
-          items: 
-            - name: Virtual network overview
-              displayName: vnet, blob
-              href: how-to-network-security-overview.md
-            - name: Secure workspace resources
-              displayName: vnet, workspace, container instance, container registry
-              href: how-to-secure-workspace-vnet.md
-            - name: Secure training environment
-              displayName: vnet, No public IP
-              href: how-to-secure-training-vnet.md
-            - name: Use studio in a virtual network
-              displayName: vnet
-              href: how-to-enable-studio-virtual-network.md
-            - name: Use private endpoint
-              displayName: private endpoint
-              href: how-to-configure-private-link.md
-            - name: Use custom DNS
-              href: how-to-custom-dns.md
-            - name: Configure required network traffic
-              displayName: firewall, user-defined route, udr
-              href: how-to-access-azureml-behind-firewall.md
-            - name: Configure network isolation with v2
-              href: how-to-configure-network-isolation-with-v2.md
-        - name: Data protection
-          items: 
-            - name: Failover & disaster recovery
-              displayName: high availability
-              href: how-to-high-availability-machine-learning.md
-            - name: Regenerate storage access keys
-              href: how-to-change-storage-access-key.md
-        - name: Monitor Azure Machine Learning
-          href: monitor-azure-machine-learning.md
-        - name: Secure coding
-          displayName: security threat
-          href: concept-secure-code-best-practice.md
-        - name: Audit and manage
-          displayName: policy
-          href: how-to-integrate-azure-policy.md
-    - name: Search for assets
-      href: how-to-search-assets.md
-    - name: Workspaces & compute resources
-=======
         - name: Set up authentication
           displayName: authentication, auth, oauth
           href: how-to-setup-authentication.md
@@ -317,7 +262,6 @@
         - name: Regenerate storage access keys
           href: how-to-change-storage-access-key.md
     - name: Create & manage workspaces
->>>>>>> 578a82f4
       items:
         - name: Use Azure portal or Python SDK
           href: how-to-manage-workspace.md
@@ -364,6 +308,9 @@
       href: how-to-integrate-azure-policy.md
 - name: How-to guides
   items: 
+     -name: Search for assets
+      displayName: find, filter
+      href: how-to-search-assets.md
     - name: Set up an environment
       items: 
         - name: Set up dev environments
