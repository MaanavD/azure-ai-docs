- name: Azure Machine Learning Documentation
  href: index.yml
- name: Switch to SDK & CLI v1 documentation
  href: v1/introduction.md
- name: Overview
  items:
    - name: What is Azure Machine Learning?
      displayName: AML, services, overview, introduction
      href: overview-what-is-azure-machine-learning.md
    - name: Glossary
      href: azure-machine-learning-glossary.md
- name: Upgrade to v2
  items:
    - name: Upgrade overview
      displayName: migration
      href: how-to-migrate-from-v1.md
    - name: Upgrade resources and assets
      items:
        - name: "Workspace"
          displayName: migration, v1, v2
          href: migrate-to-v2-resource-workspace.md
        - name: "Compute"
          displayName: migration, v1, v2
          href: migrate-to-v2-resource-compute.md
        - name: "Datastore"
          displayName: migration, v1, v2
          href: migrate-to-v2-resource-datastore.md
        - name: "Data assets"
          displayName: migration, v1, v2
          href: migrate-to-v2-assets-data.md
        - name: "Model assets"
          displayName: migration, v1, v2
          href: migrate-to-v2-assets-model.md
    - name: Upgrade training
      items:
        - name: "Run a script"
          displayName: migration, v1, v2
          href: migrate-to-v2-command-job.md
        - name: "Local runs"
          displayName: migration, v1, v2
          href: migrate-to-v2-local-runs.md
        - name: "AutoML"
          displayName: migration, v1, v2
          href: migrate-to-v2-execution-automl.md
        - name: "Hyperparameter tuning"
          displayName: migration, v1, v2
          href: migrate-to-v2-execution-hyperdrive.md
        - name: "Parallel run step"
          displayName: migration, v1, v2
          href: migrate-to-v2-execution-parallel-run-step.md
        - name: "Pipelines"
          displayName: migration, v1, v2
          href: migrate-to-v2-execution-pipeline.md
    - name: Upgrade endpoints
      items:
        - name: "Online endpoints"
          displayName: migration, v1, v2
          href: migrate-to-v2-deploy-endpoints.md
        - name: "Upgrade from ACI web services to managed online endpoints"
          displayName: migration, v1, v2
          href: migrate-to-v2-managed-online-endpoints.md
- name: Setup
  expanded: true
  items:
    - name: Create ML resources to get started
      href: quickstart-create-resources.md
<<<<<<< HEAD
- name: Quickstart
=======
    - name: Run Jupyter notebooks
      href: quickstart-run-notebooks.md
- name: Tutorials
>>>>>>> f3c92909
  expanded: true
  items:
    - name: Get started with Azure ML
      href: tutorial-azure-ml-in-a-day.md
- name: Tutorials
  expanded: true
  items:
    - name: Start with the basics
      items:
        - name: Prepare and explore data
          href: tutorial-explore-data.md
        - name: Develop on a cloud workstation
          href: tutorial-cloud-workstation.md
        - name: Train a model
          href: tutorial-train-model.md
        - name: Deploy a model
          href: tutorial-deploy-model.md
        - name: Set up a reusable pipeline
          href: tutorial-pipeline-python-sdk.md
    - name: Build models
      items: 
        - name: Automated ML
          items:
            - name: Object detection with AutoML (SDK)
              displayName: automl, automated, auto ml, computer vision, images, image model
              href: tutorial-auto-train-image-models.md
            - name: Create automated ML experiments
              displayName: automl, automated, auto ml, portal, studio, ui
              href: tutorial-first-experiment-automated-ml.md
            - name: Forecast demand (Bike share data)
              displayName: automl, automated, auto ml, portal, studio, ui
              href: tutorial-automated-ml-forecast.md
        - name: Designer (drag-n-drop)
          items:
            - name: 1. Train a regression model
              displayName: studio
              href: tutorial-designer-automobile-price-train-score.md
            - name: 2. Deploy the model
              displayName: studio
              href: tutorial-designer-automobile-price-deploy.md
        - name: Use Visual Studio Code
          href: tutorial-train-deploy-image-classification-model-vscode.md
- name: Samples
  items:
    - name: Jupyter Notebooks
      displayName: example, examples, server, jupyter, azure notebooks, python, notebook, github
      href: samples-notebooks.md
    - name: Examples repository
      displayName: example, examples, jupyter, python, notebook, github
      href: https://github.com/Azure/azureml-examples
    - name: Designer examples & datasets
      displayName: example, examples, studio, pipelines, data sets, modules, components
      href: samples-designer.md
    - name: End-to-end MLOps examples
      href: https://github.com/Azure/mlops-v2
- name: Concepts
  items:
    - name: What is v2?
      href: concept-v2.md
    - name: Work with Data
      items:
        - name: Apache Spark in Azure Machine Learning (preview)
          href: apache-spark-azure-ml-concepts.md
        - name: Data concepts in Azure Machine Learning
          href: concept-data.md
        - name: Sourcing human data responsibly
          href: concept-sourcing-human-data.md
        - name: Compliance
          items:
            - name: Export and delete data
              displayName: GDPR
              href: how-to-export-delete-data.md
    - name: Train models
      items:
        - name: Model training
          displayName: run config, machine learning pipeline, ml pipeline, train model
          href: concept-train-machine-learning-model.md
        - name: Distributed training
          displayName: parallellization, deep learning, deep neural network, dnn
          href: concept-distributed-training.md
        - name: Deep learning
          displayName: deep learning vs machine learning, deep learning, vs, versus
          href: concept-deep-learning-vs-machine-learning.md
        - name: MLflow models
          displayName: tracking models, mlflow, custom, flavors
          href: concept-mlflow-models.md
        - name: AutoML
          items:
            - name: Automated ML overview
              displayName: automl, auto ml
              href: concept-automated-ml.md
            - name: Time series forecasting
              items:
                - name: Forecasting methods
                  displayName: auto ML, time series, forecasting, methods
                  href: concept-automl-forecasting-methods.md
                - name: Deep learning models
                  displayName: auto ML, time series, forecasting, deep learning, TCN
                  href: concept-automl-forecasting-deep-learning.md
                - name: Model sweeping and selection
                  displayName: auto ML, time series, forecasting, model selection, sweeping
                  href: concept-automl-forecasting-sweeping.md
                - name: Calendar features
                  displayName: auto ML, time series, calendar features, holiday features
                  href: concept-automl-forecasting-calendar-features.md
                - name: Lag features
                  displayName: auto ML, time series, lags
                  href: concept-automl-forecasting-lags.md
            - name: Overfitting & imbalanced data
              displayName: automl, auto ml, risks
              href: concept-manage-ml-pitfalls.md
        - name: Designer (drag-n-drop ML)
          items:
            - name: Designer overview
              displayName: studio
              href: concept-designer.md
            - name: Algorithm cheat sheet
              href: algorithm-cheat-sheet.md
            - name: How to select algorithms
              href: how-to-select-algorithms.md
    - name: Deploy models
      items:
        - name: Endpoints
          href: concept-endpoints.md
        - name: Model portability (ONNX)
          href: concept-onnx.md
        - name: Prebuilt docker images for inference
          href: concept-prebuilt-docker-images-inference.md
    - name: MLflow
      items:
        - name: MLflow and Azure Machine Learning
          href: concept-mlflow.md
        - name: MLflow models
          displayName: tracking models, mlflow, custom, flavors
          href: concept-mlflow-models.md
    - name: Manage the ML lifecycle (MLOps)
      items:
        - name: MLOps capabilities
          displayName: deploy, deployment, publish, production, operationalize, operationalization
          href: concept-model-management-and-deployment.md
        - name: Registries
          displayName: collaborate share
          href: concept-machine-learning-registries-mlops.md
        - name: ML pipelines
          href: concept-ml-pipelines.md
        - name: ML components
          href: concept-component.md
        - name: Git integration
          displayName: github gitlab
          href: concept-train-model-git-integration.md
    - name: Responsible AI
      items:
        - name: Responsible AI overview
          displayName: responsible, ml
          href: concept-responsible-ai.md
        - name: Implement Responsible AI in Practice
          items:
            - name: Responsible AI dashboard
              href: concept-responsible-ai-dashboard.md
            - name: Responsible AI scorecard
              href: concept-responsible-ai-scorecard.md
            - name: Model interpretability
              displayName: explainability, explanations, interpretability
              href: how-to-machine-learning-interpretability.md
            - name: Fairness in Machine Learning
              displayName: fairness, bias, model performance, disparity metrics, unfairness
              href: concept-fairness-ml.md
            - name: Causal analysis
              displayName: causal analysis, causal inference
              href: concept-causal-inference.md
            - name: Assess errors in ML models
              displayName: error analysis, model error
              href: concept-error-analysis.md
            - name: Understand your datasets
              displayName: exploratory data analysis, EDA, dataset explorer
              href: concept-data-analysis.md
            - name: Counterfactual analysis and what-if
              href: concept-counterfactual-analysis.md
    - name: Workspace & compute resources
      items:
        - name: Workspace
          href: concept-workspace.md
        - name: Environments
          href: concept-environments.md
        - name: Compute instance
          displayName: resource, dsvm, Data Science Virtual Machine
          href: concept-compute-instance.md
        - name: Compute target
          displayName: resource, dsvm, AKS, kubernetes, amlcompute, Data Science Virtual Machine, local, cluster, ACI, container instance, ADB, Databricks, data lake, lake, HDI, HDInsight
          href: concept-compute-target.md
    - name: Security
      items:
        - name: Enterprise security overview
          displayName: authorization authentication encryption aad azure active directory
          href: concept-enterprise-security.md
        - name: Secured workspace traffic flow
          href: concept-secure-network-traffic-flow.md
        - name: Security baseline
          href: /security/benchmark/azure/baselines/machine-learning-security-baseline?context=/azure/machine-learning/context/ml-context
        - name: Security controls by Azure Policy
          href: ./security-controls-policy.md
        - name: Data encryption
          href: concept-data-encryption.md
        - name: Customer-managed keys
          href: concept-customer-managed-keys.md
        - name: Vulnerability management
          href: concept-vulnerability-management.md
- name: Infrastructure & security
  items:
    - name: Tutorials & templates
      items:
        - name: "Tutorial: Create a secure workspace in Azure portal"
          href: tutorial-create-secure-workspace.md
        - name: "Tutorial: Create a secure workspace with templates"
          href: tutorial-create-secure-workspace-template.md
    - name: Identity & access management
      items:
        - name: Set up authentication
          displayName: authentication, auth, oauth
          href: how-to-setup-authentication.md
        - name: Set up service authentication
          displayName: managed identity
          href: how-to-identity-based-service-authentication.md
        - name: Manage users and roles
          href: how-to-assign-roles.md
    - name: Network security
      items:
        - name: Plan for network isolation
          href: how-to-network-isolation-planning.md
        - name: Virtual network overview
          displayName: vnet, blob
          href: how-to-network-security-overview.md
        - name: Secure workspace resources
          displayName: vnet, workspace, container instance, container registry
          href: how-to-secure-workspace-vnet.md
        - name: Secure training environment
          displayName: vnet, No public IP
          href: how-to-secure-training-vnet.md
        - name: Secure inference environment
          displayName: vnet, Managed Endpoint, AKS
          href: how-to-secure-inferencing-vnet.md
        - name: Use studio in a virtual network
          displayName: vnet
          href: how-to-enable-studio-virtual-network.md
        - name: Use private endpoint
          displayName: private endpoint
          href: how-to-configure-private-link.md
        - name: Use custom DNS
          href: how-to-custom-dns.md
        - name: Configure required network traffic
          displayName: firewall, user-defined route, udr
          href: how-to-access-azureml-behind-firewall.md
        - name: Data exfiltration prevention
          displayName: loss
          href: how-to-prevent-data-loss-exfiltration.md
        - name: Configure network isolation with v2
          href: how-to-configure-network-isolation-with-v2.md
    - name: Create & manage workspaces
      items:
        - name: Use Azure portal or Python SDK
          href: how-to-manage-workspace.md
        - name: Use Azure CLI
          href: how-to-manage-workspace-cli.md
        - name: Use Azure PowerShell
          href: how-to-manage-workspace-powershell.md
        - name: Use Resource Manager template
          displayName: arm
          href: how-to-create-workspace-template.md
        - name: Use Terraform
          href: how-to-manage-workspace-terraform.md
        - name: Use REST
          href: how-to-manage-rest.md
        - name: Recover workspace after deletion
          displayName: soft-delete
          href: concept-soft-delete.md
        - name: How to move a workspace
          href: how-to-move-workspace.md
        - name: Securely integrate Azure Synapse & Azure Machine Learning
          href: how-to-private-endpoint-integration-synapse.md
        - name: Workspace Diagnostics
          href: how-to-workspace-diagnostic-api.md
        - name: Customer-managed keys
          href: how-to-setup-customer-managed-keys.md
    - name: Create & manage registries
      href: how-to-manage-registries.md
    - name: Create & manage compute resources
      items:
        - name: Compute instance
          displayName: compute target, No public IP
          href: how-to-create-manage-compute-instance.md
        - name: Customize compute instance with a script
          href: how-to-customize-compute-instance.md
        - name: Compute cluster
          displayName: compute target, low priority, managed identity
          href: how-to-create-attach-compute-cluster.md
        - name: Manage compute resources
          displayName: compute target, dsvm, Data Science Virtual Machine, local, cluster, ACI, container instance, Databricks, data lake, lake, HDI, HDInsight, low priority, managed identity
          href: how-to-create-attach-compute-studio.md
        - name: Attach and Manage a Synapse Spark pool
          displayName: Attach and Manage a Synapse Spark pool
          href: how-to-manage-synapse-spark-pool.md
    - name: AKS and Azure Arc-enabled Kubernetes
      items:
        - name: What is Kubernetes compute target
          displayName: compute target, Azure Kuberentes Service, Azure Arc-enabled Kubernetes, AKS, on-premises, multi-cloud
          href: how-to-attach-kubernetes-anywhere.md
        - name: Step 1 - Deploy Azure Machine Learning extension
          displayName: AKS, Arc Kubernetes, inference router
          href: how-to-deploy-kubernetes-extension.md
        - name: Step 2 - Attach cluster to workspace
          displayName: AKS, Arc Kubernetes, attach
          href: how-to-attach-kubernetes-to-workspace.md
        - name: Create and manage instance types
          displayName: compute target, instance types, AKS, Arc Kubernetes
          href: how-to-manage-kubernetes-instance-types.md
        - name: Manage Azure Machine Learning inference router
          displayName: AKS, Arc Kubernetes, inference, compute target
          href: how-to-kubernetes-inference-routing-azureml-fe.md
        - name: Secure inferencing environment
          displayName: AKS, Arc Kubernetes, HTTPS, private IP, no-public IP, private link, private endpoint, inference
          href: how-to-secure-kubernetes-inferencing-environment.md
        - name: Secure Kubernetes online endpoint
          displayName: AKS, Arc Kubernetes, HTTPS, TSL, SSL, Cname, DNS, Certificate, inference
          href: how-to-secure-kubernetes-online-endpoint.md
        - name: Troubleshoot Azure Machine Learning extension
          displayName: AKS, Arc Kubernetes, Azure Machine Learning extension, troubleshoot
          href: how-to-troubleshoot-kubernetes-extension.md
        - name: Troubleshoot Kubernetes compute
          displayName: AKS, Arc Kubernetes, Kubernetes compute, training, online endpoint, troubleshoot
          href: how-to-troubleshoot-kubernetes-compute.md
        - name: Reference for configuring Kubernetes cluster
          href: reference-kubernetes.md
    - name: Plan and manage costs
      displayName: low priority VM
      href: concept-plan-manage-cost.md
    - name: Monitor Azure Machine Learning
      href: monitor-azure-machine-learning.md
    - name: Secure coding
      displayName: security threat
      href: concept-secure-code-best-practice.md
    - name: Audit and manage
      displayName: policy
      href: how-to-integrate-azure-policy.md
- name: How-to guides
  items:
    - name: Share components, environments, and models
      displayName: collaborate share
      href: how-to-share-models-pipelines-across-workspaces-with-registries.md
    - name: Understand resources and assets
      href: concept-azure-machine-learning-v2.md
    - name: Search for assets
      displayName: find, filter
      href: how-to-search-assets.md
    - name: Set up an environment
      items:
        - name: Set up dev environments
          displayName: local, remote, azure notebooks, notebook, Jupyter, dsvm, Databricks, ADB
          href: how-to-configure-environment.md
        - name: Install and set up the CLI (v2)
          displayName: azurecli, mlops
          href: how-to-configure-cli.md
        - name: Set up studio environment
          items:
            - name: Manage environments in studio
              displayName: environments, studio, create, edit
              href: how-to-manage-environments-in-studio.md
            - name: Create and manage files
              displayName: Jupyter, notebooks, clone, samples
              href: how-to-manage-files.md
            - name: Run Jupyter Notebooks
              href: how-to-run-jupyter-notebooks.md
            - name: Use a terminal
              displayName: git, github, clone, kernel, package
              href: how-to-access-terminal.md
            - name: Manage compute sessions
              displayName: sessions, terminal, kernel
              href: how-to-manage-compute-sessions.md
        - name: Set up VS Code extension
          displayName: Visual Studio Code, VSCode, debug, bugs, remote, compute, instance
          href: how-to-setup-vs-code.md
        - name: Connect to compute instance VS Code
          displayName: Visual Studio Code, VSCode, debug, bugs
          href: how-to-set-up-vs-code-remote.md
        - name: Manage environments with SDK and CLI (v2)
          displayName: environment
          href: how-to-manage-environments-v2.md
        - name: How to troubleshoot environments
          displayName: troubleshoot, environment, debug, image
          href: how-to-troubleshoot-environments.md
    - name: Work with data
      items:
        - name: Create datastores
          displayName: Create datastores
          href: how-to-datastore.md
        - name: Create data assets
          displayName: Create data assets
          href: how-to-create-data-assets.md
        - name: Access and explore your data
          items:
            - name: Access data during interactive development
              displayName: Access data during interactive development
              href: how-to-access-data-interactive.md
            - name: Access data in jobs
              displayName: Access data in jobs
              href: how-to-read-write-data-v2.md
            - name: Working with Tables (mltable)
              displayName: Working with Tables (mltable)
              href: how-to-mltable.md
        - name: Label data
          items:
            - name: Set up image labeling
              displayName: data, dataset
              href: how-to-create-image-labeling-projects.md
            - name: Set up text labeling
              displayName: data, dataset
              href: how-to-create-text-labeling-projects.md
            - name: Label images and text
              displayName: data, dataset, labeling
              href: how-to-label-data.md
            - name: Add users
              displayName: data, dataset, labeling
              href: how-to-add-users.md
            - name: Outsource labeling tasks
              href: how-to-outsource-data-labeling.md
        - name: Prepare data with Apache Spark (preview)
          items:
            - name: Configure Apache Spark jobs 
              href: quickstart-spark-jobs.md
            - name: Submit Spark jobs in Azure Machine Learning
              displayName: Submit Spark jobs in Azure Machine Learning
              href: how-to-submit-spark-jobs.md
            - name: Interactive Data Wrangling with Apache Spark
              displayName: Interactive Data Wrangling with Apache Spark
              href: interactive-data-wrangling-with-apache-spark-azure-ml.md
        - name: Data administration and authentication
          displayName: Data administration and authentication
          href: how-to-administrate-data-authentication.md
    - name: Train models
      items:
        - name: Train a model (SDK, CLI, REST)
          href: how-to-train-model.md
        - name: Train with the job creation UI
          href: how-to-train-with-ui.md
        - name: Debug jobs and monitor training progress
          displayName: automl
          href: how-to-interactive-jobs.md
        - name: Train with the Python SDK
          items:
            - name: Tune hyperparameters
              displayName: parameter, hyperparameter, hyperdrive
              href: how-to-tune-hyperparameters.md
            - name: Distributed GPU guide
              href: how-to-train-distributed-gpu.md
            - name: Scikit-learn
              href: how-to-train-scikit-learn.md
            - name: TensorFlow
              href: how-to-train-tensorflow.md
            - name: Keras
              href: how-to-train-keras.md
            - name: PyTorch
              href: how-to-train-pytorch.md
            - name: Use Key Vault when training
              displayName: secrets keyvault job
              href: how-to-use-secrets-in-runs.md
        - name: Track & monitor training
          items:
            - name: Monitor training jobs
              displayName: cancel, fail, status, child run
              href: how-to-track-monitor-analyze-runs.md
            - name: Log metrics, parameters and files
              displayName: troubleshoot, log, files, tracing, metrics
              href: how-to-log-view-metrics.md
            - name: Log MLflow models
              href: how-to-log-mlflow-models.md
            - name: Query & compare experiments and runs
              href: how-to-track-experiments-mlflow.md
            - name: Migrate from SDK v1 logging to MLflow
              href: reference-migrate-sdk-v1-mlflow-tracking.md
        - name: Automated machine learning
          displayName: automl, auto ml
          items:
            - name: Use automated ML (Python)
              displayName: SDK, automl
              href: how-to-configure-auto-train.md
            - name: Use automated ML (interface)
              href: how-to-use-automated-ml-for-ml-models.md
            - name: Use automated ML with Databricks
              displayName: automl
              href: how-to-configure-databricks-automl-environment.md
            - name: Prep image data for computer vision models (Python)
              displayName: SDK, automl, image, datasets, conversion scripts, schema, image model
              href: how-to-prepare-datasets-for-automl-images.md
            - name: Auto-train computer vision models (Python)
              displayName: SDK, automl, image, image model
              href: how-to-auto-train-image-models.md
            - name: Auto-train a small object detection model
              displayName: computer vision, image, image model
              href: how-to-use-automl-small-object-detect.md
            - name: Auto-train a natural language processing model
              displayName: nlp, auto ML, automl, SDK
              href: how-to-auto-train-nlp-models.md
            - name: Time series forecasting
              items:
                - name: Auto-train a forecasting model (Python)
                  displayName: forecasting, time series, auto ML, automl, SDK
                  href: how-to-auto-train-forecast.md
                - name: Frequently asked questions
                  displayName: auto ML, time series, forecasting, FAQ
                  href: how-to-automl-forecasting-faq.md
            - name: Understand charts and metrics
              href: how-to-understand-automated-ml.md
            - name: Use ONNX model in .NET application
              href: how-to-use-automl-onnx-model-dotnet.md
            - name: Inference image models with ONNX model
              displayName: automl, image, image model, computer vision
              href: how-to-inference-onnx-automl-image-models.md
    - name: Deploy models
      items:
        - name: Online endpoints (real-time)
          items:
            - name: Deploy an ML model with an online endpoint
              href: how-to-deploy-online-endpoints.md
            - name: Safe rollout for online endpoints
              href: how-to-safely-rollout-online-endpoints.md
            - name: Deployment scenarios
              items:
                - name: Deploy a MLflow model with an online endpoint
                  displayName: ncd, no code deploy, no-code deployment
                  href: how-to-deploy-mlflow-models-online-endpoints.md
                - name: Use a custom container to deploy a model to an online endpoint
                  href: how-to-deploy-custom-container.md
                - name: Use online endpoints in studio
                  href: how-to-use-managed-online-endpoint-studio.md
                - name: High-performance serving with Triton
                  href: how-to-deploy-with-triton.md
                - name: Use REST to deploy a model as an online endpoint
                  href: how-to-deploy-with-rest.md
                - name: Deploy an AutoML model with an online endpoint
                  href: how-to-deploy-automl-endpoint.md
            - name: Security
              items:
                - name: Authenticate to endpoints
                  href: how-to-authenticate-online-endpoint.md
                - name: Network isolation with managed online endpoints
                  displayName: network, vnet, secure
                  href: how-to-secure-online-endpoint.md
                - name: Access Azure resources from online endpoints
                  href: how-to-access-resources-from-endpoints-managed-identities.md
            - name: Autoscale online endpoints
              href: how-to-autoscale-endpoints.md
            - name: Managed online endpoints VM SKU list
              href: reference-managed-online-endpoints-vm-sku-list.md
            - name: Viewing managed online endpoint costs
              href: how-to-view-online-endpoints-costs.md
            - name: Monitoring online endpoints
              href: how-to-monitor-online-endpoints.md
            - name: Debug online endpoints locally VS Code
              href: how-to-debug-managed-online-endpoints-visual-studio-code.md
            - name: Debug scoring script with inference HTTP server
              href: how-to-inference-server-http.md
            - name: Troubleshoot online endpoints
              href: how-to-troubleshoot-online-endpoints.md
        - name: Batch endpoints
          items:
            - name: Batch scoring with batch endpoints
              href: how-to-use-batch-endpoint.md
            - name: Create jobs and input data for batch endpoints
              href: how-to-access-data-batch-endpoints-jobs.md
            - name: Author scoring scripts for batch scoring
              href: how-to-batch-scoring-script.md
            - name: Customize outputs in batch jobs
              href: how-to-deploy-model-custom-output.md
            - name: Troubleshoot batch endpoints
              href: how-to-troubleshoot-batch-endpoints.md
            - name: Security
              items:
                - name: Authorization on batch endpoints
                  href: how-to-authenticate-batch-endpoint.md
                - name: Network isolation in batch endpoints
                  href: how-to-secure-batch-endpoint.md
            - name: Cost management
              items:
                - name: Use low priority VMs in batch deployments
                  href: how-to-use-low-priority-batch.md
            - name: Scenarios
              items:
                - name: Use MLflow models in batch deployments
                  href: how-to-mlflow-batch.md
                - name: Image processing with batch deployments
                  href: how-to-image-processing-batch.md
                - name: Text processing with batch deployments
                  href: how-to-nlp-processing-batch.md
            - name: Integrations
              items:
                - name: Run batch endpoints from Azure Data Factory
                  href: how-to-use-batch-azure-data-factory.md
                - name: Run batch endpoints from Event Grid events in storage
                  href: how-to-use-event-grid-batch.md
                - name: Use REST to deploy a model as batch endpoints
                  href: how-to-deploy-batch-with-rest.md
    - name: Work with MLflow
      items:
        - name: Configure MLflow for Azure Machine Learning
          href: how-to-use-mlflow-configure-tracking.md
        - name: Train & track
          items:
            - name: Track experiments with MLflow
              displayName: log, monitor, metrics, model registry, register
              href: how-to-use-mlflow-cli-runs.md
            - name: Track Azure Databricks runs with MLflow
              displayName: log, monitor, deploy, metrics, databricks
              href: how-to-use-mlflow-azure-databricks.md
            - name: Track Azure Synapse Analytics runs with MLflow
              displayName: log, monitor, deploy, metrics, synapse, analytics
              href: how-to-use-mlflow-azure-synapse.md
            - name: Train with MLflow Projects
              displayName: log, monitor, metrics, model registry, register
              href: how-to-train-mlflow-projects.md
            - name: Log metrics, parameters and files
              displayName: troubleshoot, log, files, tracing, metrics
              href: how-to-log-view-metrics.md
            - name: Log MLflow models
              href: how-to-log-mlflow-models.md
            - name: Query & compare experiments and runs with MLflow
              href: how-to-track-experiments-mlflow.md
        - name: Manage
          items:
            - name: Manage models with MLflow
              href: how-to-manage-models-mlflow.md
            - name: Manage experiments and runs with MLflow
              href: how-to-track-experiments-mlflow.md
        - name: Deploy & consume models
          items:
            - name: Guidelines for deploying MLflow models
              displayName: mlflow models deployment plugin
              href: how-to-deploy-mlflow-models.md
            - name: Using MLflow models for no-code deployment
              href: how-to-log-mlflow-models.md
            - name: Online inference
              items:
                - name: Deploy MLflow models to Online Endpoints
                  href: how-to-deploy-mlflow-models-online-endpoints.md
                - name: Progressive rollout of MLflow models to Online Endpoints
                  href: how-to-deploy-mlflow-models-online-progressive.md
            - name: Batch inference
              items:
                - name: Deploy MLflow models to Batch Endpoints
                  href: how-to-mlflow-batch.md
                - name: Deploy and run MLflow models in Spark jobs
                  href: how-to-deploy-mlflow-model-spark-jobs.md
    - name: Manage the ML lifecycle (MLOps)
      items:
        - name: Set up MLOps with Azure DevOps
          href: how-to-setup-mlops-azureml.md
        - name: Setup MLOps with GitHub
          href: how-to-setup-mlops-github-azure-ml.md
        - name: Manage models
          href: how-to-manage-models.md
        - name: Automation
          items:
            - name: Azure Pipelines for CI/CD
              displayName: continuous, integration, delivery
              href: how-to-devops-machine-learning.md
            - name: GitHub Actions for CI/CD
              href: how-to-github-actions-machine-learning.md
            - name: Create event-driven workflows
              displayName: event grid
              href: how-to-use-event-grid.md
            - name: Schedule a pipeline job
              href: how-to-schedule-pipeline-job.md
        - name: Build & use ML pipelines
          displayName: pipelines
          items:
            - name: Create ML pipelines using components (CLI v2)
              href: how-to-create-component-pipelines-cli.md
            - name: Create ML pipelines using components (Python SDK v2)
              href: how-to-create-component-pipeline-python.md
            - name: Create ML pipelines using components (UI)
              href: how-to-create-component-pipelines-ui.md
            - name: How to use sweep in pipelines (v2)
              href: how-to-use-sweep-in-pipeline.md
            - name: Build and debug pipelines (UI)
              href: how-to-use-pipeline-ui.md
            - name: How to use parallel job in pipeline
              href: how-to-use-parallel-job-in-pipeline.md
            - name: Designer (drag-n-drop)
              items:
                - name: Transform data
                  displayName: pipeline
                  href: how-to-designer-transform-data.md
                - name: Use pipeline parameters
                  displayName: designer, pipeline parameters
                  href: how-to-use-pipeline-parameter.md
                - name: Retrain using published pipelines
                  displayName: retrain, designer, published pipeline
                  href: how-to-retrain-designer.md
                - name: Batch predictions
                  displayName: score scoring asynchronous consume pipeline parallelrunstep inference designer
                  href: how-to-run-batch-predictions-designer.md
                - name: Execute Python code
                  displayName: feature extraction, feature engineering
                  href: how-to-designer-python.md
        - name: Manage resource quotas
          displayName: limits
          href: how-to-manage-quotas.md
        - name: Manage and optimize cost
          displayName: cost-management,cost-optimization
          href: how-to-manage-optimize-cost.md
        - name: Manage resources VS Code
          displayName: vscode,resources
          href: how-to-manage-resources-vscode.md
    - name: Implement Responsible AI in Practice

      items:
        - name: Generate Responsible AI insights
          items:
            - name: Responsible AI insights (V2)
              displayName: explanations, interpretability, fairness, bias, model performance, disparity metrics, unfairness, causal analysis, causal inference, exploratory data analysis, EDA, dataset explorer
              href: how-to-responsible-ai-insights-sdk-cli.md
            - name: Responsible AI insights (UI)
              displayName: explanations, interpretability, fairness, bias, model performance, disparity metrics, unfairness, causal analysis, causal inference, exploratory data analysis, EDA, dataset explorer
              href: how-to-responsible-ai-insights-ui.md
        - name: Using the Responsible AI dashboard in studio
          displayName: explanations, interpretability, fairness, bias, model performance, disparity metrics, unfairness, causal analysis, causal inference, exploratory data analysis, EDA, dataset explorer
          href: how-to-responsible-ai-dashboard.md
        - name: Using the Responsible AI scorecard in studio
          displayName: explanations, interpretability, fairness, bias, model performance, disparity metrics, unfairness, causal analysis, causal inference, exploratory data analysis, EDA, dataset explorer
          href: how-to-responsible-ai-scorecard.md
    - name: Use R with Azure Machine Learning
      items:
        - name: Bring R workloads
          href: how-to-r-overview-r-capabilities.md
        - name: Interactive R development
          href: how-to-r-interactive-development.md
        - name: Adapt R scripts for production
          href: how-to-r-modify-script-for-production.md
        - name: Train R model
          href: how-to-r-train-model.md
        - name: Deploy R model
          href: how-to-r-deploy-r-model.md
- name: Troubleshoot & debug
  items:
    - name: Troubleshoot secure workspace connectivity
      href: how-to-troubleshoot-secure-connection-workspace.md
    - name: Troubleshoot SerializationError
      href: how-to-troubleshoot-serialization-error.md
    - name: Troubleshoot descriptor error
      displayName: descriptors cannot not be created directly
      href: how-to-troubleshoot-protobuf-descriptor-error.md
    - name: How to troubleshoot data access
      displayName: troubleshoot, data, debug, image
      href: how-to-troubleshoot-data-access.md
    - name: Troubleshoot validation for schema failed error
      href: how-to-troubleshoot-validation-for-schema-failed-error.md
- name: Reference
  items:
    - name: Python SDK v1
      href: /python/api/overview/azure/ml/intro
    - name: Python SDK v2
      displayName: api, core, package, python, class
      href: https://aka.ms/sdk-v2-install
    - name: REST API
      href: /rest/api/azureml/
    - name: CLI (v2)
      displayName: extension, command line, command-line, az, ci/cd, automate, automated
      href: /cli/azure/ml/
    - name: CLI (v2) YAML schemas
      items:
        - name: Overview
          href: reference-yaml-overview.md
        - name: Core syntax
          href: reference-yaml-core-syntax.md
        - name: Workspace
          href: reference-yaml-workspace.md
        - name: Environment
          href: reference-yaml-environment.md
        - name: Data
          href: reference-yaml-data.md
        - name: MLTable
          href: reference-yaml-mltable.md
        - name: Model
          href: reference-yaml-model.md
        - name: Schedule
          href: reference-yaml-schedule.md
        - name: Compute
          items:
            - name: Compute cluster (AmlCompute)
              href: reference-yaml-compute-aml.md
            - name: Compute instance
              href: reference-yaml-compute-instance.md
            - name: Attached Virtual Machine
              href: reference-yaml-compute-vm.md
            - name: Attached Azure Arc-enabled Kubernetes (KubernetesCompute)
              href: reference-yaml-compute-kubernetes.md
        - name: Job
          items:
            - name: Command
              href: reference-yaml-job-command.md
            - name: Sweep
              href: reference-yaml-job-sweep.md
            - name: Pipeline
              href: reference-yaml-job-pipeline.md
            - name: Parallel
              href: reference-yaml-job-parallel.md
            - name: AutoML Image Classification
              href: reference-automl-images-cli-classification.md
            - name: AutoML Image Instance Segmentation
              href: reference-automl-images-cli-instance-segmentation.md
            - name: AutoML Image Multilabel Classification
              href: reference-automl-images-cli-multilabel-classification.md
            - name: AutoML Image Object Detection
              href: reference-automl-images-cli-object-detection.md
            - name: AutoML NLP Text Classification
              href: reference-automl-nlp-cli-text-classification.md
            - name: AutoML NLP Multilabel Classification
              href: reference-automl-nlp-cli-multilabel-classification.md
            - name: AutoML NLP NER
              href: reference-automl-nlp-cli-ner.md
        - name: Datastore
          items:
            - name: Azure Blob
              href: reference-yaml-datastore-blob.md
            - name: Azure Files
              href: reference-yaml-datastore-files.md
            - name: Azure Data Lake Gen1
              href: reference-yaml-datastore-data-lake-gen1.md
            - name: Azure Data Lake Gen2
              href: reference-yaml-datastore-data-lake-gen2.md
        - name: Endpoint
          items:
            - name: Online (real-time)
              href: reference-yaml-endpoint-online.md
            - name: Batch
              href: reference-yaml-endpoint-batch.md
        - name: Deployment
          items:
            - name: Managed online (real-time)
              href: reference-yaml-deployment-managed-online.md
            - name: Kubernetes online (real-time)
              href: reference-yaml-deployment-kubernetes-online.md
            - name: Batch
              href: reference-yaml-deployment-batch.md
        - name: Component
          items:
            - name: Command
              href: reference-yaml-component-command.md
    - name: Azure PowerShell
      href: /powershell/module/az.machinelearningservices/
    - name: Service limits
      href: resource-limits-capacity.md
    - name: Image data schemas for AutoML
      displayName: automl, schema, data, computer vision, image model
      href: reference-automl-images-schema.md
    - name: Hyperparameters for AutoML computer vision tasks
      displayName: automl, yolo-5, image, image model
      href: reference-automl-images-hyperparameters.md
    - name: Automated ML Forecasting command job YAML schema
      href: reference-automated-ml-forecasting.md
    - name: Kubernetes cluster configuration
      href: reference-kubernetes.md
    - name: Designer component reference
      displayName: module, component, reference, algorithm, studio
      href: algorithm-module-reference/module-reference.md
    - name: Monitor data reference
      href: monitor-resource-reference.md
    - name: Azure Policy built-ins
      displayName: samples, policies, definitions
      href: ./policy-reference.md
    - name: Curated environments
      displayName: environments, curated environments
      href: resource-curated-environments.md
    - name: Azure CLI
      href: /cli/azure/ml
- name: Resources
  items:
    - name: Python SDK (v2) release notes
      displayName: what's, new, issues, bugs
      href: https://github.com/Azure/azure-sdk-for-python/blob/main/sdk/ml/azure-ai-ml/CHANGELOG.md
    - name: CLI (v2) release notes
      displayName: what's, new, issues, bugs
      href: azure-machine-learning-release-notes-cli-v2.md
    - name: Compute instance image release notes
      href: azure-machine-learning-ci-image-release-notes.md
    - name: Azure roadmap
      href: https://azure.microsoft.com/roadmap/
    - name: Pricing
      href: https://azure.microsoft.com/pricing/details/machine-learning-services/
    - name: Conda licensing
      href: /legal/machine-learning/conda-licensing
    - name: Regional availability
      href: https://azure.microsoft.com/regions/services/
    - name: Enable preview features
      href: how-to-enable-preview-features.md
    - name: Feature availability across regions
      href: reference-machine-learning-cloud-parity.md
    - name: User forum
      href: /answers/topics/azure-machine-learning.html
    - name: Microsoft Learn training
      href: /training/browse/?expanded=azure&products=azure-machine-learning
    - name: Stack Overflow
      href: https://stackoverflow.com/questions/tagged/azure-machine-learning-service
    - name: Compare our ML products
      href: /azure/architecture/data-guide/technology-choices/data-science-and-machine-learning?context=azure/machine-learning/context/ml-context
    - name: Designer accessibility features
      displayName: accessibility, designer, visual interface, screen reader, keyboard shortcuts
      href: designer-accessibility.md<|MERGE_RESOLUTION|>--- conflicted
+++ resolved
@@ -64,13 +64,7 @@
   items:
     - name: Create ML resources to get started
       href: quickstart-create-resources.md
-<<<<<<< HEAD
 - name: Quickstart
-=======
-    - name: Run Jupyter notebooks
-      href: quickstart-run-notebooks.md
-- name: Tutorials
->>>>>>> f3c92909
   expanded: true
   items:
     - name: Get started with Azure ML
