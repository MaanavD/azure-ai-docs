- name: Azure Machine Learning Documentation
  href: index.yml
- name: Overview
  items:
    - name: What is Azure Machine Learning?
      displayName: AML, services, overview, introduction
      href: overview-what-is-azure-machine-learning.md
    - name: What is Azure Machine Learning studio?
      displayName: AML, studio, designer
      href: overview-what-is-machine-learning-studio.md
    - name: Architecture & terms
      displayName: architecture, concepts, definitions, glossary
      href: concept-azure-machine-learning-architecture.md
    - name: "Migrate from ML Studio (classic)"
      items:
        - name: Migration overview
          href: migrate-overview.md
        - name: Migrate datasets
          href: migrate-register-dataset.md
        - name: Rebuild experiments
          href: migrate-rebuild-experiment.md
        - name: Rebuild web services
          href: migrate-rebuild-web-service.md
        - name: Migrate client applications
          href: migrate-rebuild-integrate-with-client-app.md
        - name: Rebuild Execute R Script components
          href: migrate-execute-r-script.md
- name: Quickstart
  expanded: true
  items:
    - name: Create ML resources to get started
      href: quickstart-create-resources.md
- name: Tutorials
  expanded: true
  items:
    - name: "Python get started (Day 1)"
      expanded: true
      items:
        - name: '1. Run a Python script'
          href: tutorial-1st-experiment-hello-world.md
        - name: 2. Train your model
          href: tutorial-1st-experiment-sdk-train.md
        - name: 3. Use your own data
          href: tutorial-1st-experiment-bring-data.md
    - name: Jupyter Notebooks
      items:
        - name: Image classification (MNIST data)
          items:
            - name: 1. Train a model
              displayName: build modeling
              href: tutorial-train-models-with-aml.md
            - name: 2. Deploy a model
              href: tutorial-deploy-models-with-aml.md
        - name: Automated ML
          items: 
            - name: Regression (NYC Taxi data)
              displayName: automl, automated, auto ml,
              href: tutorial-auto-train-models.md
            - name: Object detection with AutoML 
              displayName: automl, automated, auto ml, computer vision, images
              href: tutorial-auto-train-image-models.md
        - name: Batch score models with pipelines
          displayName: pipelines
          href: tutorial-pipeline-batch-scoring-classification.md
        - name: Prep your code for production
          displayName: mlops, mlopspython, production
          href: tutorial-convert-ml-experiment-to-production.md
    - name: Studio
      items:
        - name: Automated ML (UI)
          items:
            - name: Create automated ML experiments
              displayName: automl, automated, auto ml, portal, ui
              href: tutorial-first-experiment-automated-ml.md
            - name: Forecast demand (Bike share data)
              displayName: automl, automated, auto ml, portal, ui
              href: tutorial-automated-ml-forecast.md
        - name: Designer (drag-n-drop)
          items:
            - name: 1. Train a regression model
              displayName: studio
              href: tutorial-designer-automobile-price-train-score.md
            - name: 2. Deploy that model
              displayName: studio
              href: tutorial-designer-automobile-price-deploy.md
        - name: Label image data
          displayName: tag, tagging, images
          href: tutorial-labeling.md
    - name: Visual Studio Code
      items:
        - name: Train a TensorFlow image classification model
          href: tutorial-train-deploy-image-classification-model-vscode.md
    - name: "Microsoft Power BI integration"
      items:
        - name: "Part 1: Train and deploy models"
          items:
            - name: "Use Notebooks (code)"
              href: tutorial-power-bi-custom-model.md
            - name: "Use designer"
              href: tutorial-power-bi-designer-model.md
            - name: "Use automated ML"
              href: tutorial-power-bi-automated-model.md
        - name: "Part 2: Consume in Power BI"
          href: /power-bi/connect-data/service-aml-integrate?context=azure/machine-learning/context/ml-context
    - name: "Create a secure workspace"
      href: "tutorial-create-secure-workspace.md"
- name: Samples
  items:
    - name: Jupyter Notebooks
      displayName: example, examples, server, jupyter, azure notebooks, python, notebook, github
      href: samples-notebooks.md
    - name: Examples repository
      displayName: example, examples, jupyter, python, notebook, github
      href: https://github.com/Azure/azureml-examples
    - name: Designer examples & datasets
      displayName: example, examples, studio, pipelines, data sets, modules, components
      href: samples-designer.md
    - name: End-to-end MLOps examples
      href: https://github.com/microsoft/MLOps
- name: Concepts
  items:
    - name: Train models
      items:
        - name: Model training
          displayName: run config, machine learning pipeline, ml pipeline, train model
          href: concept-train-machine-learning-model.md
        - name: Distributed training
          displayName: parallellization, deep learning, deep neural network, dnn
          href: concept-distributed-training.md
        - name: Deep learning
          displayName: deep learning vs machine learning, deep learning, vs, versus
          href: concept-deep-learning-vs-machine-learning.md
        - name: AutoML
          items:
            - name: Automated ML overview
              displayName: automl, auto ml
              href: concept-automated-ml.md
            - name: Overfitting & imbalanced data
              displayName: automl, auto ml, risks
              href: concept-manage-ml-pitfalls.md
        - name: Designer (drag-n-drop ML)
          items:
          - name: Designer overview
            displayName: studio
            href: concept-designer.md
          - name: Algorithm cheat sheet
            href: algorithm-cheat-sheet.md
          - name: How to select algorithms
            href: how-to-select-algorithms.md

    - name: Deploy models
      items:
        - name: Endpoints
          href: concept-endpoints.md
        - name: Model portability (ONNX)
          href: concept-onnx.md
        - name: Prebuilt docker images for inference
          href: concept-prebuilt-docker-images-inference.md

    - name: Manage the ML lifecycle (MLOps)
      items:
          - name: MLOps capabilities
            displayName: deploy, deployment, publish, production, operationalize, operationalization
            href: concept-model-management-and-deployment.md
          - name: Open-source integrations
            href: concept-open-source.md
          - name: ML pipelines
            href: concept-ml-pipelines.md
          - name: MLflow
            href: concept-mlflow.md
          - name: Responsible ML
            items:
              - name: Responsible ML overview
                displayName: responsible,ml
                href: concept-responsible-ml.md
              - name: Model interpretability
                displayName: explainability
                href: how-to-machine-learning-interpretability.md
              - name: Fairness in Machine Learning
                displayName: fairness
                href: concept-fairness-ml.md
              - name: Differential Privacy
                displayName: differential,privacy
                href: concept-differential-privacy.md

    - name: Workspace & compute resources
      items:
        - name: Workspace
          href: concept-workspace.md
        - name: Environments
          href: concept-environments.md
        - name: Compute instance
          displayName: resource, dsvm, Data Science Virtual Machine
          href: concept-compute-instance.md
        - name: Compute target
          displayName: resource, dsvm, AKS, kubernetes, amlcompute, Data Science Virtual Machine, local, cluster, ACI, container instance, ADB, Databricks, data lake, lake, HDI, HDInsight
          href: concept-compute-target.md
        - name: Plan and manage costs
          displayName: low priority VM
          href: concept-plan-manage-cost.md

    - name: Work with data
      items:
        - name: Data access
          href: concept-data.md
        - name: Data ingestion
          href: concept-data-ingestion.md
        - name: Data processing
          href: concept-optimize-data-processing.md
    - name: Security
      items:
        - name: Enterprise security overview
          displayName: authorization authentication encryption aad azure active directory
          href: concept-enterprise-security.md
        - name: Secured workspace traffic flow
          href: concept-secure-network-traffic-flow.md
        - name: Security baseline
          href: /security/benchmark/azure/baselines/machine-learning-security-baseline?context=/azure/machine-learning/context/ml-context
        - name: Security controls by Azure Policy
          href: ./security-controls-policy.md
        - name: Data encryption
          href: concept-data-encryption.md
- name: How-to guides
  items:
    - name: Security
      items:
        - name: Identity & access management
          items:
            - name: Set up authentication
              displayName: authentication, auth, oauth
              href: how-to-setup-authentication.md
            - name: Manage users and roles
              href: how-to-assign-roles.md
            - name: Use managed identities for access control
              href: how-to-use-managed-identities.md
            - name: Use Azure AD identity in AKS deployments
              href: how-to-use-azure-ad-identity.md
        - name: Network security
          items:
            - name: Virtual network overview
              displayName: vnet, blob
              href: how-to-network-security-overview.md
            - name: Secure workspace resources
              displayName: vnet, workspace, container instance, container registry
              href: how-to-secure-workspace-vnet.md
            - name: Secure training environment
              displayName: vnet, No public IP
              href: how-to-secure-training-vnet.md
            - name: Secure inferencing environment
              displayName: vnet
              href: how-to-secure-inferencing-vnet.md
            - name: Use studio in a virtual network
              displayName: vnet
              href: how-to-enable-studio-virtual-network.md
            - name: Use private endpoint
              displayName: private endpoint
              href: how-to-configure-private-link.md
            - name: Use custom DNS
              href: how-to-custom-dns.md
            - name: Configure secure web services
              displayName: ssl, tls
              href: how-to-secure-web-service.md
            - name: Configure required network traffic
              href: how-to-access-azureml-behind-firewall.md
              displayName: firewall, user-defined route, udr
        - name: Data protection
          items:
            - name: Failover & disaster recovery
              displayName: high availability
              href: how-to-high-availability-machine-learning.md
            - name: Regenerate storage access keys
              href: how-to-change-storage-access-key.md
        - name: Monitor Azure Machine Learning
          href: monitor-azure-machine-learning.md
        - name: Secure coding
          href: concept-secure-code-best-practice.md
          displayName: security threat
        - name: Audit and manage
          href: how-to-integrate-azure-policy.md
          displayName: policy
    - name: Workspaces & compute resources
      items:
          - name: Create & manage workspaces
            items:
              - name: Use Azure portal or Python SDK
                href: how-to-manage-workspace.md
              - name: Use Azure CLI
                href: how-to-manage-workspace-cli.md
              - name: Use Resource Manager template
                displayName: arm
                href: how-to-create-workspace-template.md
              - name: Use Terraform
                href: how-to-manage-workspace-terraform.md
              - name: Use REST
                href: how-to-manage-rest.md
              - name: Link to Azure Synapse Analytics workspace
                href: how-to-link-synapse-ml-workspaces.md
          - name: Create & manage compute resources
            items:
              - name: Compute instance
                displayName: compute target, No public IP
                href: how-to-create-manage-compute-instance.md
              - name: Compute cluster
                displayName: compute target, low priority, managed identity
                href: how-to-create-attach-compute-cluster.md
              - name: Upgrade host OS
                displayName: upgrade compute cluster, upgrade compute instance, upgrade ubuntu
                href: how-to-compute-cluster-instance-os-upgrade.md
              - name: Azure Arc-enabled machine learning
                displayName: Azure Arc, Kubernetes, on-premise, multi-cloud
                href: how-to-attach-arc-kubernetes.md
              - name: Azure Kubernetes Service
                displayName: AKS, inference
                href: how-to-create-attach-kubernetes.md
              - name: Attach your own
                displayName: compute target, dsvm, Data Science Virtual Machine, local, ACI, container instance, Databricks, data lake, lake, HDI, HDInsight
                href: how-to-attach-compute-targets.md
              - name: Use studio
                displayName: compute target, dsvm, Data Science Virtual Machine, local, cluster, ACI, container instance, Databricks, data lake, lake, HDI, HDInsight, low priority, managed identity
                href: how-to-create-attach-compute-studio.md
    - name: Set up an environment
      items: 
        - name: Set up dev environments
          displayName: local, remote, azure notebooks, notebook, Jupyter, dsvm, Databricks, ADB
          href: how-to-configure-environment.md
        - name: Install and set up the CLI (v2)
          displayName: azurecli, mlops
          href: how-to-configure-cli.md
        - name: Set up studio environment
          items:
            - name: Manage environments in studio
              href: how-to-manage-environments-in-studio.md
              displayName: environments, studio, create, edit
            - name: Create and manage files
              href: how-to-manage-files.md
              displayName: Jupyter, notebooks, clone, samples
            - name: Run Jupyter Notebooks
              href: how-to-run-jupyter-notebooks.md
            - name: Use a terminal
              href: how-to-access-terminal.md
              displayName: git, github, clone, kernel, package
        - name: Set up software environments
          displayName: pip, Conda, anaconda
          href: how-to-use-environments.md
        - name: Use private Python packages
          displayName: pip, Conda, anaconda
          href: how-to-use-private-python-packages.md
        - name: Set input & output directories
          displayName: large data, write, experiment files, size limit
          href: how-to-save-write-experiment-files.md
        - name: Set up VS Code extension
          displayName: Visual Studio Code, VSCode, debug, bugs, remote, compute, instance
          href: how-to-setup-vs-code.md
        - name: Connect to compute instance VS Code
          displayName: Visual Studio Code, VSCode, debug, bugs
          href: how-to-set-up-vs-code-remote.md
        - name: Git integration
          displayName: github gitlab
          href: concept-train-model-git-integration.md
        - name: How to troubleshoot environments
          displayName: troubleshoot, environment, debug, image
          href: how-to-troubleshoot-environments.md          
    - name: Work with data
      items:
        - name: Label data
          items: 
            - name: Set up image labeling
              displayName: data, dataset
              href: how-to-create-image-labeling-projects.md
            - name: Set up text labeling
              displayName: data, dataset
              href: how-to-create-text-labeling-projects.md
            - name: Label images and text
              displayName: data, dataset, labeling
              href: how-to-label-data.md
            - name: Outsource labeling tasks
              href: how-to-outsource-data-labeling.md
            - name: Create datasets with labels
              displayName: data, labels, torchvision
              href: how-to-use-labeled-dataset.md
        - name: Get & prepare data
          items:
            - name: Data ingestion with Azure Data Factory
              displayName: data, ingestion, adf
              href: how-to-data-ingest-adf.md
            - name: Data preparation with Azure Synapse
              displayName: data, data prep, spark, spark pool, cluster, spark cluster,dataset, datastore
              href: how-to-data-prep-synapse-spark-pool.md
            - name: DevOps for data ingestion
              displayName: data, ingestion, devops
              href: how-to-cicd-data-ingestion.md
            - name: Import data in the designer
              displayName: designer, data, import, dataset, datastore
              href: how-to-designer-import-data.md
        - name: Access data
          items:
            - name: Connect to Azure storage (Python)
              displayName: blob, get, fileshare, access, mount, download, data lake, datastore
              href: how-to-access-data.md
            - name: Identity-based data access to storage
              displayName: blob, access, data lake, datastore, managed identity
              href: how-to-identity-based-data-access.md
            - name: Get data from a datastore (Python)
              displayName: data, data set, register, access data
              href: how-to-create-register-datasets.md
            - name: Connect to data (UI)
              displayName: blob, get, fileshare, access, mount, download, data lake, datastore, dataset, data set
              href: how-to-connect-data-ui.md
        - name: Manage & consume data
          items:
            - name: Train with datasets
              displayName: data, dataset, mount
              href: how-to-train-with-datasets.md
            - name: Detect drift on datasets
              displayName: data, dataset
              href: how-to-monitor-datasets.md
            - name: Version & track datasets
              displayName: data, data set
              href: how-to-version-track-datasets.md
        - name: Compliance
          items:
            - name: Preserve data privacy
              displayName: data,privacy,differential privacy
              href: how-to-differential-privacy.md
            - name: Export and delete data
              displayName: GDPR
              href: how-to-export-delete-data.md
    - name: Train models
      items: 
        - name: Train with the job creation UI
          href: how-to-train-with-ui.md
        - name: Train with the Python SDK
          items:
          - name: Configure & submit training run
            displayName: run config, script run config, scriptrunconfig, compute target, dsvm, Data Science Virtual Machine, local, cluster, ACI, container instance, Databricks, data lake, lake, HDI, HDInsight
            href: how-to-set-up-training-targets.md
          - name: Tune hyperparameters
            displayName: parameter, hyperparameter, hyperdrive
            href: how-to-tune-hyperparameters.md
          - name: Distributed GPU guide
            displayName: MPI, Horovod, DeepSpeed, PyTorch, Hugging Face Transformers, TensorFlow, InfiniBand
            href: how-to-train-distributed-gpu.md
          - name: Scikit-learn
            href: how-to-train-scikit-learn.md
          - name: TensorFlow
            href: how-to-train-tensorflow.md
          - name: Keras
            href: how-to-train-keras.md
          - name: PyTorch
            href: how-to-train-pytorch.md
          - name: Train with custom Docker image
            href: how-to-train-with-custom-image.md
          - name: Migrate from Estimators to ScriptRunConfig
            href: how-to-migrate-from-estimators-to-scriptrunconfig.md
          - name: Reinforcement learning
            href: how-to-use-reinforcement-learning.md
          - name: Work with MLflow
            items:
              - name: Track experiments with MLflow
                displayName: log, monitor, metrics, model registry, register
                href: how-to-use-mlflow.md
              - name: Track Azure Databricks runs with MLflow
                displayName: log, monitor, deploy, metrics, databricks
                href: how-to-use-mlflow-azure-databricks.md
              - name: Train experiments with MLflow Projects
                displayName: log, monitor, metrics, model registry, register
                href: how-to-train-mlflow-projects.md
              - name: Deploy MLflow models
                displayName: log, monitor, deploy, metrics, databricks, aci, aks
                href: how-to-deploy-mlflow-models.md
          - name: Track & monitor training
            items:
              - name: Track, monitor, and analyze runs
                displayName: cancel, fail, status, child run
                href: how-to-track-monitor-analyze-runs.md
              - name: Log & view metrics and log files
                displayName: troubleshoot, log, files, tracing, metrics
                href: how-to-log-view-metrics.md
              - name: Visualize runs with TensorBoard
                displayName: log, monitor, metrics
                href: how-to-monitor-tensorboard.md
          - name: Use Key Vault when training
            displayName: secrets keyvault
            href: how-to-use-secrets-in-runs.md
        - name: Train with the CLI (v2)
          href: how-to-train-cli.md
        - name: Train with the REST API
          href: how-to-train-with-rest.md
        - name: Manage environments with the CLI (v2)
          displayName: environment
          href: how-to-manage-environments-v2.md
        - name: Interpret & explain models
          displayName: interpretability
          items:
            - name: Interpret ML models
              displayName: SDK, interpret, explain, explainability, interpretability
              href: how-to-machine-learning-interpretability-aml.md
            - name: Explain automated ML models
              displayName: SDK, interpret, interpret, explain, explainability, interpretability, automated ML, automl, auto ml
              href: how-to-machine-learning-interpretability-automl.md
        - name: Assess and mitigate model fairness
          href: how-to-machine-learning-fairness-aml.md
        - name: Automated machine learning
          displayName: automl, auto ml
          items:
          - name: Use automated ML (Python)
            displayName: SDK, automl
            href: how-to-configure-auto-train.md
          - name: Use automated ML (interface)
            href: how-to-use-automated-ml-for-ml-models.md
          - name: Use automated ML with Databricks
            displayName: automl
            href: how-to-configure-databricks-automl-environment.md
          - name: Auto-train a forecast model
            displayName: time series
            href: how-to-auto-train-forecast.md
          - name: Prep image data for computer vision models (Python)
            displayName: SDK, automl, image, datasets, conversion scripts, schema
            href: how-to-prepare-datasets-for-automl-images.md
          - name: Auto-train computer vision models (Python)
            displayName: SDK, automl, image
            href: how-to-auto-train-image-models.md
          - name: Auto-train a small object detection model
            displayName: computer vision, image
            href: how-to-use-automl-small-object-detect.md
          - name: Data splits & cross-validation (Python)
            displayName: automl, feature engineering, feature importance
            href: how-to-configure-cross-validation-data-splits.md
          - name: Featurization in automated ML (Python)
            displayName: automl, feature engineering, feature importance, BERT
            href: how-to-configure-auto-features.md
          - name: Understand charts and metrics
            href: how-to-understand-automated-ml.md
          - name: Use ONNX model in .NET application
            href: how-to-use-automl-onnx-model-dotnet.md
          - name: Troubleshoot automated ML
            href: how-to-troubleshoot-auto-ml.md
    - name: Deploy models
      items:
      - name: Where and how to deploy
        displayName: publish, web, service, operationalize, aks, kubernetes, aci, container, cli, consume, docker
        href: how-to-deploy-and-where.md
      - name: Deploy with endpoints
        items:
          - name: Real-time
            items:
            - name: Deploy an ML model with a managed online endpoint
              href: how-to-deploy-managed-online-endpoints.md
            - name: Deploy a custom container with a managed online endpoint
              href: how-to-deploy-custom-container.md
            - name: Safe rollout for online endpoints
              href: how-to-safely-rollout-managed-endpoints.md
            - name: Use managed online endpoints in studio
              href: how-to-use-managed-online-endpoint-studio.md
            - name: Access storage with managed online endpoint and managed identity
              href: how-to-access-resources-from-endpoints-managed-identities.md
            - name: Viewing managed online endpoint costs
              href: how-to-view-online-endpoints-costs.md
            - name: Use REST to deploy a model as a managed online endpoint
              href: how-to-deploy-with-rest.md
            - name: Deploy an AutoML model with a managed online endpoint
              href: how-to-deploy-automl-endpoint.md
            - name: Viewing managed online endpoint costs
              href: how-to-view-online-endpoints-costs.md
            - name: Managed online endpoints VM SKU list
              href: reference-managed-online-endpoints-vm-sku-list.md
            - name: Monitoring managed online endpoints
              href: how-to-monitor-online-endpoints.md
            - name: Debug managed online endpoints locally VS Code
              href: how-to-debug-managed-online-endpoints-visual-studio-code.md
            - name: Troubleshoot managed online endpoints
              href: how-to-troubleshoot-online-endpoints.md
          - name: Batch
            items:
            - name: Batch scoring with batch endpoints
              href: how-to-use-batch-endpoint.md
            - name: Batch endpoints in studio
              href: how-to-use-batch-endpoints-studio.md
            - name: Use REST to deploy a model as a batch endpoint
              href: how-to-deploy-batch-with-rest.md
            - name: Troubleshoot batch endpoints
              href: how-to-troubleshoot-batch-endpoints.md
      - name: Deployment targets
        items:
        - name: Local
          href: how-to-deploy-local-container-notebook-vm.md
        - name: Azure Kubernetes Service
          displayName: aks, aad, authentication, azure active directory
          href: how-to-deploy-azure-kubernetes-service.md
        - name: Azure Container Instances
          displayName: aci
          href: how-to-deploy-azure-container-instance.md
        - name: GPU inference
          href: how-to-deploy-inferencing-gpus.md
        - name: Azure Cognitive Search
          href: how-to-deploy-model-cognitive-search.md
        - name: Azure Functions
          displayName: functions app
          href: how-to-deploy-functions.md
        - name: FPGA inference
          href: how-to-deploy-fpga-web-service.md
      - name: Prebuilt Docker images
        items:
        - name: Python extensibility
          href: how-to-prebuilt-docker-images-inference-python-extensibility.md
        - name: Dockerfile extensibility
          href: how-to-extend-prebuilt-docker-image-inference.md
        - name: Troubleshoot prebuilt docker images
          href: how-to-troubleshoot-prebuilt-docker-image-inference.md
      - name: Troubleshoot deployment
        href: how-to-troubleshoot-deployment.md
      - name: Troubleshoot deployment (local)
        href: how-to-troubleshoot-deployment-local.md
      - name: Consume web service
        displayName: create client consume request response synchronous
        href: how-to-consume-web-service.md
      - name: Update web service
        displayName: update hot reload model mounting
        href: how-to-deploy-update-web-service.md
      - name: Advanced entry script authoring
        displayName: swagger inference schema binary cors
        href: how-to-deploy-advanced-entry-script.md
      - name: Inference HTTP server
        href: how-to-inference-server-http.md
        displayName: local debug
      - name: Monitor web services
        items:
        - name: Collect & evaluate model data
          displayName: track production
          href: how-to-enable-data-collection.md
        - name: Monitor with Application Insights
          href: how-to-enable-app-insights.md
      - name: High-performance serving with Triton
        href: how-to-deploy-with-triton.md
      - name: Deploy encrypted inferencing service
        displayName: homomorphic,encryption,deployment
        href: how-to-homomorphic-encryption-seal.md
      - name: Profile models
        displayName: profile resource requirement
        href: how-to-deploy-profile-model.md
      - name: Deploy designer models
        displayName: designer, studio
        href: how-to-deploy-model-designer.md
      - name: No code deployment
        displayName: no code
        href: how-to-deploy-no-code-deployment.md
      - name: Package models
        displayName: docker file download
        href: how-to-deploy-package-models.md
    - name: Manage the ML lifecycle
      items:
        - name: Automation
          items:
            - name: Azure Pipelines for CI/CD
              displayName: continuous, integration, delivery
              href: /azure/devops/pipelines/targets/azure-machine-learning?context=azure/machine-learning/context/ml-context
            - name: GitHub Actions for CI/CD
              href: how-to-github-actions-machine-learning.md
            - name: Create event-driven workflows
              displayName: event grid
              href: how-to-use-event-grid.md
        - name: Build & use ML pipelines
          displayName: pipelines
          items:
          - name: Create ML pipelines (Python)
            href: how-to-create-machine-learning-pipelines.md
          - name: Create ML pipelines using components (CLI)
            href: how-to-create-component-pipelines-cli.md
          - name: Moving data into and between ML pipeline steps (Python)
            href: how-to-move-data-in-out-of-pipelines.md
          - name: Use automated ML in ML pipelines (Python)
            displayName: machine learning automl
            href: how-to-use-automlstep-in-pipelines.md
          - name: Deploy ML pipelines (Python)
            href: how-to-deploy-pipelines.md
          - name: Use Azure Synapse Apache spark pools in an ML pipeline (Python)
            href: how-to-use-synapsesparkstep.md
          - name: Trigger a pipeline
            href: how-to-trigger-published-pipeline.md
          - name: Designer (drag-n-drop)
            items:
              - name: Log metrics
                displayName: designer, logging
                href: how-to-track-designer-experiments.md
              - name: Transform data
                displayName: pipeline
                href: how-to-designer-transform-data.md
              - name: Use pipeline parameters
                displayName: designer, pipeline parameters
                href: how-to-use-pipeline-parameter.md
              - name: Retrain using published pipelines
                displayName: retrain, designer, published pipeline
                href: how-to-retrain-designer.md
              - name: Batch predictions
                displayName: score scoring asynchronous consume pipeline parallelrunstep inference designer
                href: how-to-run-batch-predictions-designer.md
              - name: Execute Python code
                displayName: feature extraction, feature engineering
                href: how-to-designer-python.md
        - name: Manage resource quotas
          displayName: limits
          href: how-to-manage-quotas.md
        - name: Manage and optimize cost
          displayName: cost-management,cost-optimization
          href: how-to-manage-optimize-cost.md
        - name: Manage resources VS Code
          displayName: vscode,resources
          href: how-to-manage-resources-vscode.md
- name: Troubleshoot & debug
  items:
    - name: VS Code interactive debugging
      displayName: vscode,remote,debug,pipelines,deployments,ssh
      href: how-to-debug-visual-studio-code.md
    - name: Pipeline issues
      items:
        - name: Troubleshoot pipelines
          displayName: designer
          href: how-to-debug-pipelines.md
        - name: Log pipeline data to Application Insights
          href: how-to-log-pipelines-application-insights.md
        - name: Troubleshoot the ParallelRunStep
          displayName: debug_batch consume pipeline parallelrunstep inference
          href: how-to-debug-parallel-run-step.md
- name: Reference
  items: 
    - name: Python SDK
      displayName: api, core, package, python, class
      href: /python/api/overview/azure/ml/intro
    - name: REST API
      href: /rest/api/azureml/
    - name: CLI (v2)
      displayName: extension, command line, command-line, az, ci/cd, automate, automated
      href: /cli/azure/ml/
    - name: CLI (v2) YAML schemas
      items:
        - name: Overview
          href: reference-yaml-overview.md
        - name: Core syntax
          href: reference-yaml-core-syntax.md
        - name: Workspace
          href: reference-yaml-workspace.md
        - name: Environment
          href: reference-yaml-environment.md
        - name: Dataset
          href: reference-yaml-dataset.md
        - name: Model
          href: reference-yaml-model.md
        - name: Compute
          items:
            - name: Compute cluster (AmlCompute)
              href: reference-yaml-compute-aml.md
            - name: Compute instance
              href: reference-yaml-compute-instance.md
            - name: Attached Virtual Machine
              href: reference-yaml-compute-vm.md
        - name: Job
          items:
            - name: Command
              href: reference-yaml-job-command.md
            - name: Sweep
              href: reference-yaml-job-sweep.md
            - name: Pipeline
              href: reference-yaml-job-pipeline.md
            - name: Component
              href: reference-yaml-job-component.md
        - name: Datastore
          items:
            - name: Azure Blob
              href: reference-yaml-datastore-blob.md
            - name: Azure Files
              href: reference-yaml-datastore-files.md
            - name: Azure Data Lake Gen1
              href: reference-yaml-datastore-data-lake-gen1.md
            - name: Azure Data Lake Gen2
              href: reference-yaml-datastore-data-lake-gen2.md
        - name: Endpoint
          items:
            - name: Managed online (real-time)
              href: reference-yaml-endpoint-managed-online.md
            - name: Batch
              href: reference-yaml-endpoint-batch.md
        - name: Deployment
          items:
            - name: Managed online (real-time)
              href: reference-yaml-deployment-managed-online.md
            - name: Batch
              href: reference-yaml-deployment-batch.md
        - name: Component
          items:
            - name: Command
              href: reference-yaml-component-command.md
    - name: CLI (v1)
      displayName: extension, command line, command-line, az, ci/cd, automate, automated
      href: reference-azure-machine-learning-cli.md
    - name: Image data schemas for AutoML
      displayName: automl, schema, data
      href: reference-automl-images-schema.md
    - name: Designer module reference
      displayName: module, reference, algorithm, studio
      href: algorithm-module-reference/module-reference.md
    - name: Monitor data reference
      href: monitor-resource-reference.md
    - name: Machine learning CLI (v1) pipeline YAML reference
      href: reference-pipeline-yaml.md
    - name: Azure Policy built-ins
      displayName: samples, policies, definitions
      href: ./policy-reference.md
    - name: Curated environments
      displayName: environments, curated environments
      href: resource-curated-environments.md
    - name: Azure CLI
      href: /cli/azure/ml
- name: Resources
<<<<<<< HEAD
  items: 
    - name: Python SDK release notes
=======
  items:
    - name: Release notes
>>>>>>> c8dde54f
      displayName: what's, new, issues, bugs
      href: azure-machine-learning-release-notes.md
    - name: CLI (v2) release notes
      displayName: what's, new, issues, bugs
      href: azure-machine-learning-release-notes-cli-v2.md
    - name: Azure roadmap
      href: https://azure.microsoft.com/roadmap/
    - name: Pricing
      href: https://azure.microsoft.com/pricing/details/machine-learning-services/
    - name: Service limits
      href: resource-limits-quotas-capacity.md
    - name: Conda licensing
      href: /legal/machine-learning/conda-licensing
    - name: Regional availability
      href: https://azure.microsoft.com/regions/services/
    - name: Feature availability across regions
      href: reference-machine-learning-cloud-parity.md
    - name: User forum
      href: /answers/topics/azure-machine-learning.html
    - name: Microsoft Learn
      href: /learn/browse/?expanded=azure&products=azure-machine-learning
    - name: Stack Overflow
      href: https://stackoverflow.com/questions/tagged/azure-machine-learning-service
    - name: Compare our ML products
      href: /azure/architecture/data-guide/technology-choices/data-science-and-machine-learning?context=azure/machine-learning/context/ml-context
    - name: What happened to Workbench
      displayName: desktop, ui, Workbench, upgrade, update, transfer
      href: overview-what-happened-to-workbench.md
    - name: Designer accessibility features
      displayName: accessibility, designer, visual interface, screen reader, keyboard shortcuts
      href: designer-accessibility.md<|MERGE_RESOLUTION|>--- conflicted
+++ resolved
@@ -811,13 +811,8 @@
     - name: Azure CLI
       href: /cli/azure/ml
 - name: Resources
-<<<<<<< HEAD
   items: 
     - name: Python SDK release notes
-=======
-  items:
-    - name: Release notes
->>>>>>> c8dde54f
       displayName: what's, new, issues, bugs
       href: azure-machine-learning-release-notes.md
     - name: CLI (v2) release notes
