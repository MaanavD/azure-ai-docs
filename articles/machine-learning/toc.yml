- name: Azure Machine Learning Documentation
  href: index.yml
- name: Overview
  items:
    - name: What is Azure Machine Learning?
      displayName: AML, services, overview, introduction
      href: overview-what-is-azure-machine-learning.md
    # v1
    - name: Azure Machine Learning SDK & CLI v1
      href: ./v1/introduction.md
    # end v1
    - name: Glossary
      href: azure-machine-learning-glossary.md
    # v1
    - name: Architecture & terms
      displayName: architecture, concepts, definitions, glossary
      href: ./v1/concept-azure-machine-learning-architecture.md
    # end v1
- name: Set up
  items:
    - name: Create ML resources to get started
      href: quickstart-create-resources.md
    - name: Set up dev environments
      href: how-to-configure-environment.md
    # v1
    - name: Set up dev environments
      displayName: local, remote, azure notebooks, notebook, Jupyter, dsvm, Databricks, ADB
      href: ./v1/how-to-configure-environment.md
    # end v1
    - name: Install and setup the CLI(v2)
      href: how-to-configure-cli.md
    # v1
    - name: Install and set up the CLI (v1)
      displayName: azurecli, mlops
      href: ./v1/reference-azure-machine-learning-cli.md
    # end v1
    - name: Set up VS Code extension
      displayName: Visual Studio Code, VSCode, debug, bugs, remote, compute, instance
      href: how-to-setup-vs-code.md
- name: Quickstart
  expanded: true
  items:
    - name: Get started with Azure Machine Learning
      href: tutorial-azure-ml-in-a-day.md
- name: Tutorials
  expanded: true
  items:
    - name: Start with the basics
      items:
        - name: Prepare and explore data
          href: tutorial-explore-data.md
        - name: Develop on a cloud workstation
          href: tutorial-cloud-workstation.md
        - name: Train a model
          href: tutorial-train-model.md
        - name: Deploy a model
          href: tutorial-deploy-model.md
        - name: Set up a reusable pipeline
          href: tutorial-pipeline-python-sdk.md
    - name: Build models
      items: 
        - name: Automated ML
          items:
            - name: Object detection with AutoML (SDK)
              displayName: automl, automated, auto ml, computer vision, images, image model
              href: tutorial-auto-train-image-models.md
            - name: Create automated ML experiments
              displayName: automl, automated, auto ml, portal, studio, ui
              href: tutorial-first-experiment-automated-ml.md
            - name: Forecast demand (Bike share data)
              displayName: automl, automated, auto ml, portal, studio, ui
              href: tutorial-automated-ml-forecast.md
        # v1
        - name: Designer (drag-n-drop)
          items:
            - name: 1. Train a regression model
              displayName: studio
              href: ./v1/tutorial-designer-automobile-price-train-score.md
            - name: 2. Deploy the model
              displayName: studio
              href: ./v1/tutorial-designer-automobile-price-deploy.md
        # end v1
        - name: Use Visual Studio Code
          href: tutorial-train-deploy-image-classification-model-vscode.md
    - name: Develop and operationalize features
      items:
        - name: Develop and register a feature set with managed feature store (preview)
          href: tutorial-get-started-with-feature-store.md
        - name: Enable materialization and backfill feature data (preview)
          href: tutorial-enable-materialization-backfill-data.md
        - name: Experiment and train models using features (preview)
          href: tutorial-experiment-train-models-using-features.md
        - name: Enable recurrent materialization and run batch inference (preview)
          href: tutorial-enable-recurrent-materialization-run-batch-inference.md
    # v1
    - name: Python get started (Day 1)
      items:
        - name: 1. Run a Python script
          href: ./v1/tutorial-1st-experiment-hello-world.md
        - name: 2. Train your model
          href: ./v1/tutorial-1st-experiment-sdk-train.md
        - name: 3. Use your own data
          href: ./v1/tutorial-1st-experiment-bring-data.md
    - name: Train & deploy image classification
      displayName: MNIST
      href: ./v1/tutorial-train-deploy-notebook.md
    - name: "Build a training pipeline (Python)"
      href: "./v1/tutorial-pipeline-python-sdk.md"
    - name: Microsoft Power BI integration
      items:
        - name: "Train and deploy models"
          href: ./v1/tutorial-power-bi-custom-model.md
    # end v1
- name: Interact with Azure Machine Learning
  items:
  - name: Resources and assets
    href: concept-azure-machine-learning-v2.md
  - name: Workspaces
    href: concept-workspace.md
  - name: Environments
    href: concept-environments.md
  - name: Compute instances
    displayName: resource, dsvm, Data Science Virtual Machine
    href: concept-compute-instance.md
  - name: Compute targets
    displayName: resource, dsvm, AKS, kubernetes, amlcompute, Data Science Virtual Machine, local, cluster, ACI, container instance, ADB, Databricks, data lake, lake, HDI, HDInsight
    href: concept-compute-target.md
  - name: Manage environments in studio
    items:
      - name: Create and manage files
        href: how-to-manage-files.md
      - name: Run Jupyter notebooks
        href: how-to-run-jupyter-notebooks.md
      - name: Use a terminal
        href: how-to-access-terminal.md
      - name: Manage compute sessions
        href: how-to-manage-compute-sessions.md
      - name: Searching for Assets and Resources
        href: how-to-search-assets.md
      - name: Manage environments in studio
        displayName: environments, studio, create, edit
        href: how-to-manage-environments-in-studio.md
  # v1
  - name: Manage environments
    items:
      - name: Set up software environments CLI (v1)
        href: ./v1/how-to-use-environments.md
      - name: Set input & output directories
        displayName: large data, write, experiment files, size limit
        href: ./v1/how-to-save-write-experiment-files.md
      - name: Use private Python packages
        displayName: pip, Conda, anaconda
        href: ./v1/how-to-use-private-python-packages.md
  # end v1
  - name: Azure Machine Learning CLI and Python SDK
    href: concept-v2.md
  - name: Manage environments with SDK and CLI (v2)
    displayName: environment
    href: how-to-manage-environments-v2.md
  - name: Create Azure Container for PyTorch
    displayName: acpt
    href: how-to-azure-container-for-pytorch-environment.md
  - name: Launch VS Code remote
    displayName: Visual Studio Code, VSCode, debug, bugs
    href: how-to-launch-vs-code-remote.md
  - name: Work in VS Code remote
    displayName: Visual Studio Code, VSCode, debug, bugs
    href: how-to-work-in-vs-code-remote.md
  - name: Manage resources VS Code
    href: how-to-manage-resources-vscode.md
  - name: Work with MLflow
    items:
      - name: MLflow and Azure Machine Learning
        href: concept-mlflow.md
      # v1
      - name: MLflow
        href: ./v1/concept-mlflow.md
      # end v1
      - name: MLflow models
        displayName: tracking models, mlflow, custom, flavors
        href: concept-mlflow-models.md
      - name: Configure MLflow for Azure Machine Learning
        href: how-to-use-mlflow-configure-tracking.md
      - name: Train & track
        items:
          - name: Track experiments with MLflow
            displayName: log, monitor, metrics, model registry, register
            href: how-to-use-mlflow-cli-runs.md
          - name: Track Azure Databricks runs with MLflow
            displayName: log, monitor, deploy, metrics, databricks
            href: how-to-use-mlflow-azure-databricks.md
          - name: Track Azure Synapse Analytics runs with MLflow
            displayName: log, monitor, deploy, metrics, synapse, analytics
            href: how-to-use-mlflow-azure-synapse.md
          - name: Train with MLflow Projects
            displayName: log, monitor, metrics, model registry, register
            href: how-to-train-mlflow-projects.md
          - name: Log metrics, parameters and files
            displayName: troubleshoot, log, files, tracing, metrics
            href: how-to-log-view-metrics.md
          - name: Log MLflow models
            href: how-to-log-mlflow-models.md
          - name: Query & compare experiments and runs with MLflowMLflow
            href: how-to-track-experiments-mlflow.md
      - name: Manage
        items:
          - name: Manage models with MLflow
            href: how-to-manage-models-mlflow.md
          - name: Manage experiments and runs with MLflow
            href: how-to-track-experiments-mlflow.md
      - name: Deploy & consume models
        items:
          - name: Guidelines for deploying MLflow models
            displayName: mlflow models deployment plugin
            href: how-to-deploy-mlflow-models.md
          - name: Online inference
            items:
              - name: Deploy MLflow models to online endpoints
                href: how-to-deploy-mlflow-models-online-endpoints.md
              - name: Progressive rollout of MLflow models to Online Endpoints
                href: how-to-deploy-mlflow-models-online-progressive.md
          - name: Batch inference
            items:
              - name: Deploy MLflow models to Batch Endpoints
                href: how-to-mlflow-batch.md
              - name: Deploy and run MLflow models in Spark jobs
                href: how-to-deploy-mlflow-model-spark-jobs.md
  - name: Use R with Azure Machine Learning
    items:
      - name: Bring R workloads
        href: how-to-r-overview-r-capabilities.md
      - name: Interactive R development
        href: how-to-r-interactive-development.md
      - name: Adapt R scripts for production
        href: how-to-r-modify-script-for-production.md
      - name: Train R model
        href: how-to-r-train-model.md
      - name: Deploy R model
        href: how-to-r-deploy-r-model.md
- name: Work with data
  items:
  - name: Data concepts in Azure Machine Learning
    href: concept-data.md
  - name: Data Administration
    items:
    - name: Create Azure Machine Learning Datastores
      displayName: Create datastores
      href: how-to-datastore.md
    - name: Setup storage authentication
      displayName: Data administration and authentication
      href: how-to-administrate-data-authentication.md
  - name: Import Data from external sources
    items:
    - name: Create connections to external data sources
      displayName: 
      href: how-to-connection.md
    - name: Import data
      href: how-to-import-data-assets.md
    - name: Schedule a data import
      href: how-to-schedule-data-import.md
    - name: Manage imported data
      href: how-to-manage-imported-data-assets.md
  - name: Access and explore your data
    items:
    - name: Bookmark your favorite data assets
      displayName: Create data assets
      href: how-to-create-data-assets.md
    - name: Access data during interactive development
      displayName: Access data during interactive development
      href: how-to-access-data-interactive.md
    - name: Access data in jobs
      displayName: Access data in jobs
      href: how-to-read-write-data-v2.md
    - name: Working with Tables (mltable)
      displayName: Working with Tables (mltable)
      href: how-to-mltable.md
    # v1
    - name: Data access
      href: ./v1/concept-data.md
    - name: Studio network data access
      href: ./v1/concept-network-data-access.md
    - name: Connect to Azure storage with datastores
      displayName: blob, get, fileshare, access, mount, download, data lake, datastore
      href: ./v1/how-to-access-data.md
    - name: Identity-based data access to storage
      displayName: blob, access, data lake, datastore, managed identity
      href: ./v1/how-to-identity-based-data-access.md
    - name: Get data from storage with datasets
      displayName: data, data set, register, access data
      href: ./v1/how-to-create-register-datasets.md
    - name: Connect to data (UI)
      displayName: blob, get, fileshare, access, mount, download, data lake, datastore, dataset, data set
      href: ./v1/how-to-connect-data-ui.md
    - name: Manage & consume data
      items:
        - name: Train with datasets
          displayName: data, dataset, mount
          href: ./v1/how-to-train-with-datasets.md
        - name: Detect drift on datasets
          displayName: data, dataset
          href: ./v1/how-to-monitor-datasets.md
        - name: Version & track datasets
          displayName: data, data set
          href: ./v1/how-to-version-track-datasets.md
        - name: Create datasets with labels
          displayName: data, labels, torchvision
          href: ./v1/how-to-use-labeled-dataset.md
    - name: Get & prepare data
      items:
        - name: Data ingestion with Azure Data Factory
          displayName: data, ingestion, adf
          href: ./v1/how-to-data-ingest-adf.md
        - name: Data preparation with Azure Synapse
          displayName: data, data prep, spark, spark pool, cluster, spark cluster,dataset, datastore
          href: ./v1/how-to-data-prep-synapse-spark-pool.md
        - name: DevOps for data ingestion
          displayName: data, ingestion, devops
          href: ./v1/how-to-cicd-data-ingestion.md
        - name: Import data in the designer
          displayName: designer, data, import, dataset, datastore
          href: ./v1/how-to-designer-import-data.md
    # end v1
  - name: Label data
    items:
    - name: Setup
      items:
      - name: Create image labeling projects
        displayName: data, dataset
        href: how-to-create-image-labeling-projects.md
      - name: Create text labeling projects
        displayName: data, dataset
        href: how-to-create-text-labeling-projects.md
      - name: Add users
        displayName: data, dataset, labeling
        href: how-to-add-users.md
    - name: Label images and text
      displayName: data, dataset, labeling
      href: how-to-label-data.md
    - name: Outsource labeling tasks
      displayName: data, dataset, labeling
      href: how-to-outsource-data-labeling.md
  - name: Prepare data with Apache Spark
    items:
    - name: Overview
      href: apache-spark-azure-ml-concepts.md
    - name: Configure Apache Spark jobs 
      href: quickstart-spark-jobs.md
    - name: Submit Spark Jobs
      displayName: Submit Spark jobs in Azure Machine Learning
      href: how-to-submit-spark-jobs.md
    - name: Interactive development with Apache Spark
      displayName: Interactive Data Wrangling with Apache Spark
      href: interactive-data-wrangling-with-apache-spark-azure-ml.md
  - name: Managed feature store
    items:
    - name: What is managed feature store
      href: concept-what-is-managed-feature-store.md
    - name: Feature store entities
      href: concept-top-level-entities-in-managed-feature-store.md
    - name: Manage access to managed feature store
      href: how-to-setup-access-control-feature-store.md
    - name: Develop and register a feature set
      href: tutorial-get-started-with-feature-store.md
    - name: Enable materialization and backfill feature data
      href: tutorial-enable-materialization-backfill-data.md
    - name: Experiment and train models using features
      href: tutorial-experiment-train-models-using-features.md
    - name: Enable recurrent materialization
      href: tutorial-enable-recurrent-materialization-run-batch-inference.md
    - name: Troubleshoot managed feature store errors
      href: troubleshooting-managed-feature-store.md
  - name: Compliance
    items:
      - name: Export and delete data
        displayName: GDPR
        href: how-to-export-delete-data.md
  - name: Responsible sourcing of human data
    href: concept-sourcing-human-data.md
- name: Automated Machine Learning
  items:
    - name: Concepts
      items:
        - name: Automated ML overview
          displayName: automl, auto ml
          href: concept-automated-ml.md
        # v1
        - name: Automated ML overview
          displayName: automl, auto ml
          href: ./v1/concept-automated-ml.md
        # end v1
        - name: Time series forecasting
          items:
            - name: Forecasting methods
              displayName: auto ML, time series, forecasting, methods
              href: concept-automl-forecasting-methods.md
            - name: Deep learning models
              displayName: auto ML, time series, forecasting, deep learning, TCN
              href: concept-automl-forecasting-deep-learning.md
            - name: Model sweeping and selection
              displayName: auto ML, time series, forecasting, model selection, sweeping
              href: concept-automl-forecasting-sweeping.md
            - name: Calendar features
              displayName: auto ML, time series, calendar features, holiday features
              href: concept-automl-forecasting-calendar-features.md
            - name: Lag features
              displayName: auto ML, time series, lags
              href: concept-automl-forecasting-lags.md
        - name: Overfitting & imbalanced data
          displayName: automl, auto ml, risks
          href: concept-manage-ml-pitfalls.md
    - name: How-to
      items:
      - name: Use automated ML (Python)
        displayName: SDK, automl
        href: how-to-configure-auto-train.md
      - name: Use automated ML (interface)
        href: how-to-use-automated-ml-for-ml-models.md
      - name: Prep image data for computer vision models (Python)
        displayName: SDK, automl, image, datasets, conversion scripts, schema, image model
        href: how-to-prepare-datasets-for-automl-images.md
      - name: Auto-train computer vision models (Python)
        displayName: SDK, automl, image, image model
        href: how-to-auto-train-image-models.md
      - name: Auto-train a small object detection model
        displayName: computer vision, image, image model
        href: how-to-use-automl-small-object-detect.md
      - name: Auto-train a natural language processing model
        displayName: nlp, auto ML, automl, SDK
        href: how-to-auto-train-nlp-models.md
    # v1
      - name: Use automated ML (Python)
        displayName: SDK, automl
        href: ./v1/how-to-configure-auto-train.md
      - name: Auto-train a regression (NYC Taxi data)
        displayName: automl, automated, auto ml,
        href: ./v1/how-to-auto-train-models-v1.md
      - name: Auto-train object detection model
        displayName: auto ML, automl, CLI
        href: ./v1/tutorial-auto-train-image-models.md
      - name: Auto-train a natural language processing model
        displayName: nlp, auto ML, automl, SDK
        href: ./v1/how-to-auto-train-nlp-models.md
      - name: Data splits & cross-validation (Python)
        displayName: automl, feature engineering, feature importance
        href: ./v1/how-to-configure-cross-validation-data-splits.md
      - name: Featurization in automated ML (Python)
        displayName: automl, feature engineering, feature importance, BERT
        href: ./v1/how-to-configure-auto-features.md
      - name: Generate AutoML training code
        href: ./v1/how-to-generate-automl-training-code.md
      - name: Use automated ML with Databricks
        displayName: automl
        href: ./v1/how-to-configure-databricks-automl-environment.md
      # end v1
      - name: Time series forecasting
        items:
        - name: Auto-train a forecasting model (Python)
          displayName: forecasting, time series, auto ML, automl, SDK
          href: how-to-auto-train-forecast.md
        # v1
        - name: Auto-train a forecast model
          displayName: time series
          href: ./v1/how-to-auto-train-forecast.md
        # end v1
        - name: Frequently asked questions
          displayName: auto ML, time series, forecasting, FAQ
          href: how-to-automl-forecasting-faq.md
      - name: Understand charts and metrics
        href: how-to-understand-automated-ml.md
      - name: Use ONNX model in .NET application
        href: how-to-use-automl-onnx-model-dotnet.md
      - name: Inference image models with ONNX model
        displayName: automl, image, image model, computer vision
        href: how-to-inference-onnx-automl-image-models.md
      # v1
      - name: Local inference using ONNX
        displayName: SDK, automl
        href: ./v1/how-to-inference-onnx-automl-image-models.md
      - name: Troubleshoot automated ML
        href: ./v1/how-to-troubleshoot-auto-ml.md
      # end v1
- name: Train a model
  items:
  - name: Overview
    displayName: run config, machine learning pipeline, ml pipeline, train model
    href: concept-train-machine-learning-model.md
  # v1
  - name: Overview
    displayName: run config, machine learning pipeline, ml pipeline, train model
    href: ./v1/concept-train-machine-learning-model.md
  - name: Configure & submit training run
    displayName: run config, script run config, scriptrunconfig, compute target, dsvm, Data Science Virtual Machine, local, cluster, ACI, container instance, Databricks, data lake, lake, HDI, HDInsight
    href: ./v1/how-to-set-up-training-targets.md
  # end v1
  - name: Training with CLI and SDK
    href: how-to-train-model.md
  - name: Training with UI
    href: how-to-train-with-ui.md
  - name: Using secrets in training 
    href: how-to-use-secrets-in-runs.md
  - name: Custom Training
    items:
    - name: Train scikit-learn models
      href: how-to-train-scikit-learn.md
    - name: Train TensorFlow models
      href: how-to-train-tensorflow.md
    - name: Train Keras models
      href: how-to-train-keras.md
    - name: Train PyTorch models
      href: how-to-train-pytorch.md
    - name: Tune Hyperperameters
      href: how-to-tune-hyperparameters.md
    # v1
    - name: Train with the Python SDK
      items:
        - name: Train with SDK v1
          href: ./v1/how-to-attach-compute-targets.md
        - name: Distributed GPU guide
          displayName: MPI, Horovod, DeepSpeed, PyTorch, Hugging Face Transformers, TensorFlow, InfiniBand
          href: ./v1/how-to-train-distributed-gpu.md
        - name: Scikit-learn
          href: ./v1/how-to-train-scikit-learn.md
        - name: TensorFlow
          href: ./v1/how-to-train-tensorflow.md
        - name: Keras
          href: ./v1/how-to-train-keras.md
        - name: PyTorch
          href: ./v1/how-to-train-pytorch.md
        - name: Train with custom Docker image
          href: ./v1/how-to-train-with-custom-image.md
        - name: Migrate from Estimators to ScriptRunConfig
          href: ./v1/how-to-migrate-from-estimators-to-scriptrunconfig.md
        - name: Use Key Vault when training
          displayName: secrets keyvault
          href: ./v1/how-to-use-secrets-in-runs.md
    # end v1
  - name: Distributed Training and deep learning
    items:
    - name: Distributed training
      href: concept-distributed-training.md
    - name: Distributed GPU training
      href: how-to-train-distributed-gpu.md
    - name: Optimize Checkpoint performance for large models
      href: reference-checkpoint-performance-for-large-models.md
    - name: Deep learning
      href: concept-deep-learning-vs-machine-learning.md
  - name: Track and monitor
    items:
    - name: Monitor and analyze jobs in studio
      href: how-to-track-monitor-analyze-runs.md
    - name: Organize & manage jobs (preview)
      href: how-to-track-monitor-organize-jobs.md
    - name: Visualize training results (preview)
      href: how-to-visualize-jobs.md
  - name: Debug jobs
    href: how-to-interactive-jobs.md
  - name: Schedule jobs
    href: how-to-schedule-pipeline-job.md
- name: Work with foundation models
  items:
    - name: Foundation models in model catalog
      href: concept-foundation-models.md
    - name: Open source models curated by Azure Machine Learning
      href: how-to-use-foundation-models.md
    - name: Hugging Face Hub community partner models
      href: how-to-deploy-models-from-huggingface.md
<<<<<<< HEAD
    - name: How to use Open AI Models 
      href: how-to-use-openai-models-in-azure-ml.md
=======
- name: Use Generative AI
  items:
    - name: Build AI solutions with Prompt flow 
      items:
        - name: What is Prompt flow? 
          href: ./prompt-flow/overview-what-is-prompt-flow.md
        - name: Concepts
          items: 
            - name: Connections
              href: ./prompt-flow/concept-connections.md
            - name: Runtimes
              href: ./prompt-flow/concept-runtime.md
            - name: Flows
              href: ./prompt-flow/concept-flows.md
            - name: Tools
              href: ./prompt-flow/concept-tools.md
            - name: Variants
              href: ./prompt-flow/concept-variants.md
        - name: Get started in Prompt flow
          href: ./prompt-flow/get-started-prompt-flow.md
        - name: Set up infrastructure
          items: 
            - name: Create and manage runtime
              href: ./prompt-flow/how-to-create-manage-runtime.md
            - name: Customize environment for runtime
              href: ./prompt-flow/how-to-customize-environment-runtime.md
        - name: Develop flows
          items:
            - name: Develop a standard flow
              href: ./prompt-flow/how-to-develop-a-standard-flow.md
            - name: Develop a chat flow
              href: ./prompt-flow/how-to-develop-a-chat-flow.md
            - name: Integrate Langchain in prompt flow
              href: ./prompt-flow/how-to-integrate-with-langchain.md
            - name: Tune prompts using variants
              href: ./prompt-flow/how-to-tune-prompts-using-variants.md
        - name: Evaluate flows
          items:
            - name: Bulk test and evaluate a flow
              href: ./prompt-flow/how-to-bulk-test-evaluate-flow.md
            - name: Develop a customized evaluation flow
              href: ./prompt-flow/how-to-develop-an-evaluation-flow.md
        - name: Deploy flows for real-time inference
          href: ./prompt-flow/how-to-deploy-for-real-time-inference.md
        - name: Tools Reference
          items:
            - name: LLM tool
              href: ./prompt-flow/tools-reference/llm-tool.md
            - name: Prompt tool
              href: ./prompt-flow/tools-reference/prompt-tool.md
            - name: Python tool
              href: ./prompt-flow/tools-reference/python-tool.md
            - name: Azure Translator tool
              href: ./prompt-flow/tools-reference/azure-translator-tool.md
            - name: Vector Index Lookup tool
              href: ./prompt-flow/tools-reference/vector-index-lookup-tool.md
            - name: Content Safety (text) tool
              href: ./prompt-flow/tools-reference/content-safety-text-tool.md
            - name: Faiss Index Lookup tool
              href: ./prompt-flow/tools-reference/faiss-index-lookup-tool.md
            - name: Azure Language Detector tool
              href: ./prompt-flow/tools-reference/azure-language-detector-tool.md
            - name: Vector DB Lookup tool
              href: ./prompt-flow/tools-reference/vector-db-lookup-tool.md
            - name: SERP API tool
              href: ./prompt-flow/tools-reference/serp-api-tool.md
    - name: Retrieval Augmented Generation (RAG)
      items:
        - name: What is RAG
          href: concept-retrieval-augmented-generation.md
        - name: What is a vector store
          href: concept-vector-stores.md
        - name: How to use RAG in Prompt flow
          href: how-to-use-retrieval-augmented-generation.md
        - name: How to create a vector index
          href: how-to-create-vector-index.md
        - name: How to create an RAG pipeline
          href: how-to-use-pipelines-prompt-flow.md
>>>>>>> a3a01c75
- name: Responsibly develop & monitor
  items: 
  - name: Responsible AI overview
    items:
      - name: What is Responsible AI?
        href: concept-responsible-ai.md
      - name: Model interpretability
        href: how-to-machine-learning-interpretability.md
      - name: Fairness in Machine Learning
        displayName: fairness, bias, model performance, disparity metrics, unfairness
        href: concept-fairness-ml.md
    # v1
      - name: Interpret ML models
        href: ./v1/how-to-machine-learning-interpretability-aml.md
      - name: Explain automated ML models
        href: ./v1/how-to-machine-learning-interpretability-automl.md
    # end v1
      - name: Causal analysis
        href: concept-causal-inference.md
      - name: Assess errors in ML models
        href: concept-error-analysis.md
      - name: Understand your datasets
        href: concept-data-analysis.md
      - name: Counterfactuals analysis and what-if
        href: concept-counterfactual-analysis.md
  - name: Configure Responsible AI insights and evaluation 
    items:
    - name: Generate responsible AI insights (UI)
      href: how-to-responsible-ai-insights-ui.md
    - name: Generate responsible AI insights (SDK, CLI)
      href: how-to-responsible-ai-insights-sdk-cli.md
    - name: Responsible AI image insights
      href: how-to-responsible-ai-vision-insights.md
    - name: Responsible AI text insights
      href: how-to-responsible-ai-text-insights.md
  - name: Configure Responsible AI dashboards 
    items:
    - name: Responsible AI dashboard overview
      href: concept-responsible-ai-dashboard.md
    - name: Using the Responsible AI dashboard in studio
      href: how-to-responsible-ai-dashboard.md
    - name: Using the Responsible AI text dashboard
      href: how-to-responsible-ai-text-dashboard.md
    - name: Using the Responsible AI image dashboard
      href: how-to-responsible-ai-image-dashboard.md
  - name: Viewing a Responsible AI scorecard
    items:
      - name: Responsible AI scorecard
        href: concept-responsible-ai-scorecard.md
      - name: Using the Responsible AI scorecard in studio
        href: how-to-responsible-ai-scorecard.md
- name: Orchestrate workflows using pipelines
  items:
  - name: Overview
    items:
    - name: What is a pipeline
      href: concept-ml-pipelines.md
    - name: What is a component
      href: concept-component.md
    - name: What is the Azure Machine Learning Designer (v2)?
      href: concept-designer.md
  # v1
  - name: Designer (drag-n-drop ML)
    items:
      - name: What is Designer
        displayName: studio
        href: ./v1/concept-designer.md
      - name: Algorithm cheat sheet
        href: ./v1/algorithm-cheat-sheet.md
      - name: How to select algorithms
        href: ./v1/how-to-select-algorithms.md
      - name: Transform data
        displayName: pipeline
        href: ./v1/how-to-designer-transform-data.md
      - name: Use pipeline parameters
        displayName: designer, pipeline parameters
        href: ./v1/how-to-use-pipeline-parameter.md
      - name: Retrain using published pipelines
        displayName: retrain, designer, published pipeline
        href: ./v1/how-to-retrain-designer.md
      - name: Batch predictions
        displayName: score scoring asynchronous consume pipeline parallelrunstep inference designer
        href: ./v1/how-to-run-batch-predictions-designer.md
      - name: Execute Python code
        displayName: feature extraction, feature engineering
        href: ./v1/how-to-designer-python.md
    # end v1
  - name: How to create pipelines with components
    items: 
    - name: Create ML pipelines using components (Python SDK v2)
      href: how-to-create-component-pipeline-python.md
    - name: Create ML pipelines using components (CLI v2)
      href: how-to-create-component-pipelines-cli.md
    - name: Create ML pipelines using components (UI)
      href: how-to-create-component-pipelines-ui.md
  - name: Use Azure Machine Learning jobs in pipelines
    items: 
    - name: How to use parallel job in pipeline
      href: how-to-use-parallel-job-in-pipeline.md
    - name: How to do hyperparameter sweep in pipeline
      href: how-to-use-sweep-in-pipeline.md
  - name: How to use pipeline components in pipeline 
    href: how-to-use-pipeline-component.md
  - name: Schedule a pipeline job
    href: how-to-schedule-pipeline-job.md
  - name: Deploy pipeline component as a batch endpoint
    href: how-to-deploy-pipeline-component-as-batch-endpoint.md
  - name: Debug pipeline jobs
    items:
      - name: How to debug pipeline failure
        href: how-to-debug-pipeline-failure.md
      - name: How to debug pipeline performance
        href: how-to-debug-pipeline-performance.md
      - name: How to debug pipeline reuse issues
        href: how-to-debug-pipeline-reuse-issues.md
  # v1
  - name: Build & use ML pipelines
    items:
      - name: Create ML pipelines (Python)
        href: ./v1/how-to-create-machine-learning-pipelines.md
      - name: Moving data into and between ML pipeline steps (Python)
        href: ./v1/how-to-move-data-in-out-of-pipelines.md
      - name: Use automated ML in ML pipelines (Python)
        displayName: machine learning automl
        href: ./v1/how-to-use-automlstep-in-pipelines.md
      - name: Deploy ML pipelines (Python)
        href: ./v1/how-to-deploy-pipelines.md
      - name: Use Azure Synapse Apache spark pools in an ML pipeline (Python)
        href: ./v1/how-to-use-synapsesparkstep.md
      - name: Trigger a pipeline
        href: ./v1/how-to-trigger-published-pipeline.md
  # end v1
  # v1
  - name: Convert notebook code into Python scripts
    displayName: mlops, mlopspython, production
    href: ./v1/how-to-convert-ml-experiment-to-production.md
  # end v1
- name: Deploy for inferencing
  items:
    - name: Endpoints for inferencing
      href: concept-endpoints.md
    - name: Online endpoints (real-time)
      items:
        - name: Online endpoints
          href: concept-endpoints-online.md
        - name: Deploy an ML model with an online endpoint
          href: how-to-deploy-online-endpoints.md
        - name: Roll out models with safe deployment strategies
          href: how-to-safely-rollout-online-endpoints.md
        - name: Autoscale online endpoints
          href: how-to-autoscale-endpoints.md
        - name: Managed online endpoints VM SKU list
          href: reference-managed-online-endpoints-vm-sku-list.md
        - name: Viewing managed online endpoint costs
          href: how-to-view-online-endpoints-costs.md
        - name: Monitoring online endpoints
          href: how-to-monitor-online-endpoints.md
        - name: Debug online endpoints locally VS Code
          href: how-to-debug-managed-online-endpoints-visual-studio-code.md
        - name: Debug scoring script with inference HTTP server
          href: how-to-inference-server-http.md
        - name: Troubleshoot online endpoints
          href: how-to-troubleshoot-online-endpoints.md
        - name: Deployment scenarios
          items:
            - name: Deploy MLflow models to online endpoints
              displayName: ncd, no code deploy, no-code deployment
              href: how-to-deploy-mlflow-models-online-endpoints.md
            - name: Use a custom container to deploy a model to an online endpoint
              href: how-to-deploy-custom-container.md
            - name: Use online endpoints in studio
              href: how-to-use-managed-online-endpoint-studio.md
            - name: High performance serving with Triton
              href: how-to-deploy-with-triton.md
            - name: Use REST to deploy a model as an online endpoint
              href: how-to-deploy-with-rest.md
            - name: Deploy an AutoML model to an online endpoint
              href: how-to-deploy-automl-endpoint.md
        - name: Security
          items:
            - name: Authenticate to endpoints
              href: how-to-authenticate-online-endpoint.md
            - name: Network isolation with managed online endpoints
              displayName: network, vnet, secure
              href: how-to-secure-online-endpoint.md
            - name: Access Azure resources from online endpoints
              href: how-to-access-resources-from-endpoints-managed-identities.md
    - name: Batch endpoints
      items:
        - name: Batch endpoints
          href: concept-endpoints-batch.md
        - name: Deploy models
          items:
            - name: Deploy models for scoring in batch endpoints
              href: how-to-use-batch-model-deployments.md
            - name: Deploy MLflow models in batch deployments
              href: how-to-mlflow-batch.md
            - name: Author scoring scripts
              href: how-to-batch-scoring-script.md
            - name: Customize outputs in batch jobs
              href: how-to-deploy-model-custom-output.md
            - name: Image processing with batch model deployments
              href: how-to-image-processing-batch.md
            - name: Deploy language models with batch model deployments
              href: how-to-nlp-processing-batch.md
        - name: Deploy pipeline components (Preview)
          items:
            - name: Deploy pipelines with batch endpoints
              href: how-to-use-batch-pipeline-deployments.md
            - name: Operationalize a training pipeline on batch endpoints
              href: how-to-use-batch-training-pipeline.md
            - name: Operationalize a scoring pipeline on batch endpoints
              href: how-to-use-batch-scoring-pipeline.md
            - name: Create batch endpoints from pipeline jobs
              href: how-to-use-batch-pipeline-from-job.md
        - name: Create jobs and input data for batch endpoints	
          href: how-to-access-data-batch-endpoints-jobs.md
        - name: Troubleshoot batch endpoints
          href: how-to-troubleshoot-batch-endpoints.md	
        - name: Security
          items:
          - name: Authorization on batch endpoints
            href: how-to-authenticate-batch-endpoint.md
          - name: Network isolation in batch endpoints
            href: how-to-secure-batch-endpoint.md
        - name: Cost management
          items:
            - name: Use low priority VMs in batch deployments
              href: how-to-use-low-priority-batch.md
        - name: Integrations
          items:
            - name: Run batch endpoints from Azure Data Factory
              href: how-to-use-batch-azure-data-factory.md
            - name: Run batch endpoints from Event Grid events in storage
              href: how-to-use-event-grid-batch.md
    - name: Model portability (ONNX)
      href: concept-onnx.md
    - name: Prebuilt Docker images for inference
      href: concept-prebuilt-docker-images-inference.md
    # v1
    - name: Where and how to deploy
      displayName: publish, web, service, operationalize, aks, kubernetes, aci, container, cli, consume, docker
      href: ./v1/how-to-deploy-and-where.md
    - name: Deployment targets
      items:
        - name: Deploy locally
          href: ./v1/how-to-deploy-local.md
        - name: Deploy locally on compute instance
          href: ./v1/how-to-deploy-local-container-notebook-vm.md
        - name: GPU inference
          href: ./v1/how-to-deploy-inferencing-gpus.md
        - name: Azure Cognitive Search
          href: ./v1/how-to-deploy-model-cognitive-search.md
        - name: FPGA inference
          href: ./v1/how-to-deploy-fpga-web-service.md
    - name: Hyperparameter tuning a model (v1)
      displayName: azurecli, AzureML
      href: ./v1/how-to-tune-hyperparameters.md
    - name: Azure Kubernetes Service
      displayName: aks, aad, authentication, azure active directory
      href: ./v1/how-to-deploy-azure-kubernetes-service.md
    - name: Azure Container Instances
      displayName: aci
      href: ./v1/how-to-deploy-azure-container-instance.md
    - name: Deploy MLflow models
      displayName: log, monitor, deploy, metrics, databricks, aci, aks
      href: ./v1/how-to-deploy-mlflow-models.md
    - name: Update web service
      displayName: update hot reload model mounting
      href: ./v1/how-to-deploy-update-web-service.md
    - name: Profile models
      displayName: profile resource requirement
      href: ./v1/how-to-deploy-profile-model.md
    - name: Troubleshoot deployment
      href: ./v1/how-to-troubleshoot-deployment.md
    - name: Troubleshoot deployment (local)
      href: ./v1/how-to-troubleshoot-deployment-local.md
    - name: Authenticate web service
      href: ./v1/how-to-authenticate-web-service.md
    - name: Consume web service
      displayName: create client consume request response synchronous
      href: ./v1/how-to-consume-web-service.md
    - name: Advanced entry script authoring
      displayName: swagger inference schema binary cors
      href: ./v1/how-to-deploy-advanced-entry-script.md
    - name: Prebuilt Docker images
      items:
        - name: Python extensibility
          href: ./v1/how-to-prebuilt-docker-images-inference-python-extensibility.md
        - name: Dockerfile extensibility
          href: ./v1/how-to-extend-prebuilt-docker-image-inference.md
        - name: Troubleshoot prebuilt docker images
          href: ./v1/how-to-troubleshoot-prebuilt-docker-image-inference.md
    - name: Monitor web services
      items:
        - name: Collect & evaluate model data
          displayName: track production
          href: ./v1/how-to-enable-data-collection.md
        - name: Monitor with Application Insights
          href: ./v1/how-to-enable-app-insights.md
    - name: Deploy designer models
      displayName: designer, studio
      href: ./v1/how-to-deploy-model-designer.md
    - name: Package models
      displayName: docker file download
      href: ./v1/how-to-deploy-package-models.md
    # end v1
- name: Operationalize with MLOps
  items: 
    - name: Overview
      items:
        - name: MLOps capabilities
          displayName: deploy, deployment, publish, production, operationalize, operationalization
          href: concept-model-management-and-deployment.md
        # v1
        - name: MLOps capabilities
          displayName: deploy, deployment, publish, production, operationalize, operationalization
          href: ./v1/concept-model-management-and-deployment.md
        # end v1
        - name: Registries
          displayName: collaborate share
          href: concept-machine-learning-registries-mlops.md
    - name: Model Development
      items:
        - name: ML Pipelines
          href: concept-ml-pipelines.md
        - name: Work with Assets
          href: concept-component.md
        - name: How to manage models
          href: how-to-manage-models.md
        - name: Git integration
          displayName: github gitlab
          href: concept-train-model-git-integration.md
    - name: Share assets across workspaces using registries
      items:
        - name: Share models, components, and environments
          displayName: collaborate share
          href: how-to-share-models-pipelines-across-workspaces-with-registries.md
        - name: Share data assets
          displayName: collaborate share
          href: how-to-share-data-across-workspaces-with-registries.md
    - name: Model Deployment
      items:
        - name: Endpoints
          href: concept-endpoints.md
    - name: Automation
      items:
        - name: Schedule Job
          href: how-to-schedule-pipeline-job.md
        - name: Intro to Azure Pipelines for CI/CD
          displayName: continuous, integration, delivery
          href: how-to-devops-machine-learning.md
        - name: Intro to GitHub Actions for CI/CD
          href: how-to-github-actions-machine-learning.md
        - name: Custom CI/CD and Event-driven workflows
          displayName: event grid
          href: how-to-use-event-grid.md
    - name: End-to-end examples for setting up MLOps
      items:
      - name: Set up MLOps with Azure DevOps
        href: how-to-setup-mlops-azureml.md
      - name: Set up MLOps with GitHub Actions
        href: how-to-setup-mlops-github-azure-ml.md
- name: Monitor your models
  items:
    - name: Model data collection
      href: concept-data-collection.md
    - name: Model monitoring
      href: concept-model-monitoring.md
    - name: Collect inferencing data from production
      displayName: model data collection, data drift, data quality, model quality
      href: how-to-collect-production-data.md
    - name: Perform continuous monitoring
      displayName: model monitoring, data drift, data quality, model quality
      href: how-to-monitor-model-performance.md
- name: Infrastructure & security
  items:
    - name: Tutorials & templates
      items:
        - name: "Tutorial: Create a secure workspace in Azure portal"
          href: tutorial-create-secure-workspace.md
        - name: "Tutorial: Create a secure workspace with templates"
          href: tutorial-create-secure-workspace-template.md
    - name: Security overview
      items:
        - name: Enterprise security overview
          displayName: authorization authentication encryption aad azure active directory
          href: concept-enterprise-security.md
        - name: Secured workspace traffic flow
          href: concept-secure-network-traffic-flow.md
        - name: Security baseline
          href: /security/benchmark/azure/baselines/machine-learning-security-baseline?context=/azure/machine-learning/context/ml-context
        - name: Security controls by Azure Policy
          href: ./security-controls-policy.md
        - name: Data encryption
          href: concept-data-encryption.md
        - name: Customer-managed keys
          href: concept-customer-managed-keys.md
        - name: Vulnerability management
          href: concept-vulnerability-management.md
    - name: Identity & access management
      items:
        - name: Set up authentication
          displayName: authentication, auth, oauth
          href: how-to-setup-authentication.md
        - name: Set up service authentication
          displayName: managed identity
          href: how-to-identity-based-service-authentication.md
        # v1
        - name: Use managed identities for access control
          href: ./v1/how-to-use-managed-identities.md
        - name: Authenticate from the SDK v1
          href: ./v1/how-to-setup-authentication.md
        # end v1
        - name: Manage users and roles
          href: how-to-assign-roles.md
    - name: Network security
      items:
        - name: Plan for network isolation
          href: how-to-network-isolation-planning.md
        - name: Virtual network overview
          displayName: vnet, blob
          href: how-to-network-security-overview.md
        - name: Use managed virtual network
          displayName: vnet, workspace, network isolation
          href: how-to-managed-network.md
        - name: Troubleshoot managed virtual network
          href: how-to-troubleshoot-managed-network.md
        - name: Use Azure Virtual Network
          items:
            - name: Secure workspace resources
              displayName: vnet, workspace, network isolation, container registry
              href: how-to-secure-workspace-vnet.md
            - name: Secure machine learning registry
              href: how-to-registry-network-isolation.md
            - name: Secure training environment
              displayName: vnet, No public IP
              href: how-to-secure-training-vnet.md
            - name: Secure inference environment
              displayName: vnet, Managed Endpoint, AKS
              href: how-to-secure-inferencing-vnet.md
          # v1 stuff
            - name: Secure workspace resources
              displayName: vnet, workspace, container instance, container registry
              href: ./v1/how-to-secure-workspace-vnet.md
            - name: Secure training environment
              displayName: vnet, No public IP
              href: ./v1/how-to-secure-training-vnet.md
            - name: Secure inference environment
              displayName: vnet, Managed Endpoint, AKS
              href: ./v1/how-to-secure-inferencing-vnet.md
          # end v1
            - name: Use studio in a virtual network
              displayName: vnet
              href: how-to-enable-studio-virtual-network.md
            - name: Use private endpoint
              displayName: private endpoint
              href: how-to-configure-private-link.md
            # v1
            - name: Use private endpoint
              displayName: private endpoint
              href: ./v1/how-to-configure-private-link.md
            - name: Configure secure web services (v1)
              displayName: ssl, tls
              href: ./v1/how-to-secure-web-service.md
            # end v1
            - name: Use custom DNS
              href: how-to-custom-dns.md
            - name: Configure required network traffic
              displayName: firewall, user-defined route, udr
              href: how-to-access-azureml-behind-firewall.md
            - name: Data exfiltration prevention
              displayName: loss
              href: how-to-prevent-data-loss-exfiltration.md
            - name: Configure network isolation with v2
              href: how-to-configure-network-isolation-with-v2.md
            - name: Securely attach Azure Databricks
              href: how-to-securely-attach-databricks.md
    # v1 for now - need PM update to v2
    - name: Data protection
      items:
        - name: Failover & disaster recovery
          displayName: high availability
          href: ./v1/how-to-high-availability-machine-learning.md
        - name: Regenerate storage access keys
          href: how-to-change-storage-access-key.md
    # end v1
    - name: Create & manage workspaces
      items:
        - name: Use Azure portal or Python SDK
          href: how-to-manage-workspace.md
        - name: Use Azure CLI
          href: how-to-manage-workspace-cli.md
        # v1
        - name: Use Azure CLI
          href: ./v1/how-to-manage-workspace-cli.md
        # v2
        - name: Use Azure PowerShell
          href: how-to-manage-workspace-powershell.md
        - name: Use Resource Manager template
          displayName: arm
          href: how-to-create-workspace-template.md
        - name: Use Terraform
          href: how-to-manage-workspace-terraform.md
        - name: Use REST
          href: how-to-manage-rest.md
        - name: Recover workspace after deletion
          displayName: soft-delete
          href: concept-soft-delete.md
        - name: How to move a workspace
          href: how-to-move-workspace.md
        - name: Securely integrate Azure Synapse & Azure Machine Learning
          href: how-to-private-endpoint-integration-synapse.md
        - name: Workspace Diagnostics
          href: how-to-workspace-diagnostic-api.md
        - name: Customer-managed keys
          href: how-to-setup-customer-managed-keys.md
    - name: Create & manage registries
      href: how-to-manage-registries.md
    - name: Create & manage compute resources
      items:
        - name: Create compute instance
          displayName: compute target, No public IP
          href: how-to-create-compute-instance.md
        - name: Manage compute instance
          displayName: compute target, No public IP
          href: how-to-manage-compute-instance.md
        # v1
        - name: Compute instance
          displayName: compute target
          href: ./v1/how-to-create-manage-compute-instance.md
        # end v1
        - name: Customize compute instance with a script
          href: how-to-customize-compute-instance.md
        - name: Compute cluster
          displayName: compute target, low priority, managed identity
          href: how-to-create-attach-compute-cluster.md
        # v1
        - name: Compute cluster
          displayName: compute target, low priority, managed identity
          href: ./v1/how-to-create-attach-compute-cluster.md
        # end v1
        - name: Serverless compute
          displayName: compute target, low priority, managed identity
          href: how-to-use-serverless-compute.md
        - name: Manage compute resources
          displayName: compute target, dsvm, Data Science Virtual Machine, local, cluster, ACI, container instance, Databricks, data lake, lake, HDI, HDInsight, low priority, managed identity
          href: how-to-create-attach-compute-studio.md
        # v1
        - name: Azure Kubernetes Service
          displayName: AKS, inference
          href: ./v1/how-to-create-attach-kubernetes.md
        # end v1
        - name: Attach and Manage a Synapse Spark pool
          displayName: Attach and Manage a Synapse Spark pool
          href: how-to-manage-synapse-spark-pool.md
        # v1
        - name: Link to Azure Synapse Analytics workspace
          href: ./v1/how-to-link-synapse-ml-workspaces.md
        # end v1
    - name: AKS and Azure Arc-enabled Kubernetes
      items:
        - name: What is Kubernetes compute target
          displayName: compute target, Azure Kuberentes Service, Azure Arc-enabled Kubernetes, AKS, on-premises, multi-cloud
          href: how-to-attach-kubernetes-anywhere.md
        - name: Step 1 - Deploy Azure Machine Learning extension
          displayName: AKS, Arc Kubernetes, inference router
          href: how-to-deploy-kubernetes-extension.md
        - name: Step 2 - Attach cluster to workspace
          displayName: AKS, Arc Kubernetes, attach
          href: how-to-attach-kubernetes-to-workspace.md
        - name: Create and manage instance types
          displayName: compute target, instance types, AKS, Arc Kubernetes
          href: how-to-manage-kubernetes-instance-types.md
        - name: Manage Azure Machine Learning inference router
          displayName: AKS, Arc Kubernetes, inference, compute target
          href: how-to-kubernetes-inference-routing-azureml-fe.md
        - name: Secure inferencing environment
          displayName: AKS, Arc Kubernetes, HTTPS, private IP, no-public IP, private link, private endpoint, inference
          href: how-to-secure-kubernetes-inferencing-environment.md
        - name: Configure a secure online endpoint with TLS/SSL
          displayName: AKS, Arc Kubernetes, HTTPS, TSL, SSL, Cname, DNS, Certificate, inference
          href: how-to-secure-kubernetes-online-endpoint.md
        - name: Troubleshoot Azure Machine Learning extension
          displayName: AKS, Arc Kubernetes, Azure Machine Learning extension, troubleshoot
          href: how-to-troubleshoot-kubernetes-extension.md
        - name: Troubleshoot Kubernetes compute
          displayName: AKS, Arc Kubernetes, Kubernetes compute, training, online endpoint, troubleshoot
          href: how-to-troubleshoot-kubernetes-compute.md
        - name: Reference for configuring Kubernetes cluster
          href: reference-kubernetes.md
    - name: Plan and manage costs
      displayName: low priority VM
      href: concept-plan-manage-cost.md
    - name: Manage resource quotas
      displayName: limits
      href: how-to-manage-quotas.md
    - name: Manage and optimize cost
      displayName: cost-management,cost-optimization
      href: how-to-manage-optimize-cost.md
    - name: Monitor Azure Machine Learning
      href: monitor-azure-machine-learning.md
    - name: Secure coding
      displayName: security threat
      href: concept-secure-code-best-practice.md
    - name: Audit and manage
      displayName: policy
      href: how-to-integrate-azure-policy.md
- name: Troubleshoot & debug
  items:
    - name: Troubleshoot secure workspace connectivity
      href: how-to-troubleshoot-secure-connection-workspace.md
    - name: Troubleshoot SerializationError
      href: ./v1/how-to-troubleshoot-serialization-error.md
    - name: Troubleshoot descriptor error
      displayName: descriptors cannot not be created directly
      href: how-to-troubleshoot-protobuf-descriptor-error.md
    - name: How to troubleshoot data access
      displayName: troubleshoot, data, debug, image
      href: how-to-troubleshoot-data-access.md
    - name: Troubleshoot validation for schema failed error
      href: how-to-troubleshoot-validation-for-schema-failed-error.md
    - name: How to troubleshoot environments
      displayName: troubleshoot, environment, debug, image
      href: how-to-troubleshoot-environments.md
    - name: Troubleshoot online endpoints
      href: how-to-troubleshoot-online-endpoints.md
    - name: Troubleshoot batch endpoints
      href: how-to-troubleshoot-batch-endpoints.md
    - name: Troubleshoot Kubernetes Compute
      href: how-to-troubleshoot-kubernetes-compute.md
    - name: Troubleshoot Azure Machine Learning extension
      href: how-to-troubleshoot-kubernetes-extension.md
    # v1
    - name: Pipeline issues
      items:
        - name: Troubleshoot pipelines
          displayName: designer
          href: ./v1/how-to-debug-pipelines.md
        - name: Log pipeline data to Application Insights
          href: ./v1/how-to-log-pipelines-application-insights.md
        - name: Troubleshoot the ParallelRunStep
          displayName: debug_batch consume pipeline parallelrunstep inference
          href: ./v1/how-to-debug-parallel-run-step.md
    - name: Visual Studio Code
      items:
        - name: VS Code interactive debugging
          displayName: vscode,remote,debug,pipelines,deployments,ssh
          href: ./v1/how-to-debug-visual-studio-code.md
    # end v1
- name: Samples
  items:
    - name: Jupyter Notebooks
      displayName: example, examples, server, jupyter, azure notebooks, python, notebook, github
      href: samples-notebooks.md
    # v1
    - name: Jupyter Notebooks
      displayName: example, examples, server, jupyter, azure notebooks, python, notebook, github
      href: ./v1/samples-notebooks.md
    # end v1
    - name: Examples repository (v2)
      displayName: example, examples, jupyter, python, notebook, github
      href: https://github.com/Azure/azureml-examples
    - name: Examples repository (v1)
      displayName: example, examples, jupyter, python, notebook, github
      href: https://github.com/azure/machinelearningnotebooks
    # v1
    - name: Designer examples & datasets
      displayName: example, examples, studio, pipelines, data sets, modules, components
      href: ./v1/samples-designer.md
    # end v1
    - name: End-to-end MLOps examples
      href: https://github.com/Azure/mlops-v2
- name: Reference
  items:
    - name: Python SDK v1
      href: /python/api/overview/azure/ml/intro
    - name: Python SDK v2
      displayName: api, core, package, python, class
      href: https://aka.ms/sdk-v2-install
    - name: REST API
      href: /rest/api/azureml/
    - name: CLI (v2) commands
      displayName: extension, command line, command-line, az, ci/cd, automate, automated
      href: /cli/azure/ml/
    - name: CLI (v2) YAML schemas
      items:
        - name: Overview
          href: reference-yaml-overview.md
        - name: Core syntax
          href: reference-yaml-core-syntax.md
        - name: Workspace
          href: reference-yaml-workspace.md
        - name: Environment
          href: reference-yaml-environment.md
        - name: Data
          href: reference-yaml-data.md
        - name: MLTable
          href: reference-yaml-mltable.md
        - name: Model
          href: reference-yaml-model.md
        - name: Schedule
          items: 
            - name: Job
              href: reference-yaml-schedule.md
            - name: Data Import
              href: reference-yaml-schedule-data-import.md
            - name: Monitor
              href: reference-yaml-monitor.md
        - name: Compute
          items:
            - name: Compute cluster (AmlCompute)
              href: reference-yaml-compute-aml.md
            - name: Compute instance
              href: reference-yaml-compute-instance.md
            - name: Attached Virtual Machine
              href: reference-yaml-compute-vm.md
            - name: Attached Azure Arc-enabled Kubernetes (KubernetesCompute)
              href: reference-yaml-compute-kubernetes.md
        - name: Job
          items:
            - name: Command
              href: reference-yaml-job-command.md
            - name: Sweep
              href: reference-yaml-job-sweep.md
            - name: Pipeline
              href: reference-yaml-job-pipeline.md
            - name: Parallel
              href: reference-yaml-job-parallel.md
            - name: Automated ML Forecasting command job YAML schema
              href: reference-automated-ml-forecasting.md
            - name: Automated ML Image Classification
              href: reference-automl-images-cli-classification.md
            - name: Automated ML Image Instance Segmentation
              href: reference-automl-images-cli-instance-segmentation.md
            - name: Automated ML Image Multilabel Classification
              href: reference-automl-images-cli-multilabel-classification.md
            - name: Automated ML Image Object Detection
              href: reference-automl-images-cli-object-detection.md
            - name: Automated ML NLP Text Classification
              href: reference-automl-nlp-cli-text-classification.md
            - name: Automated ML NLP Multilabel Classification
              href: reference-automl-nlp-cli-multilabel-classification.md
            - name: Automated ML NLP NER
              href: reference-automl-nlp-cli-ner.md
        - name: Datastore
          items:
            - name: Azure Blob
              href: reference-yaml-datastore-blob.md
            - name: Azure Files
              href: reference-yaml-datastore-files.md
            - name: Azure Data Lake Gen1
              href: reference-yaml-datastore-data-lake-gen1.md
            - name: Azure Data Lake Gen2
              href: reference-yaml-datastore-data-lake-gen2.md
        - name: Feature store
          items:
            - name: Feature store
              href: reference-yaml-feature-store.md
            - name: Feature set
              href: reference-yaml-feature-set.md
            - name: Feature entity
              href: reference-yaml-feature-entity.md
            - name: Feature retrieval spec
              href: reference-yaml-feature-retrieval-spec.md
            - name: Feature set spec
              href: reference-yaml-featureset-spec.md
        - name: Endpoint
          items:
            - name: Online (real-time)
              href: reference-yaml-endpoint-online.md
            - name: Batch
              href: reference-yaml-endpoint-batch.md
        - name: Deployment
          items:
            - name: Managed online (real-time)
              href: reference-yaml-deployment-managed-online.md
            - name: Kubernetes online (real-time)
              href: reference-yaml-deployment-kubernetes-online.md
            - name: Batch
              href: reference-yaml-deployment-batch.md
        - name: Component
          items:
            - name: Command
              href: reference-yaml-component-command.md
            - name: Pipeline 
              href: reference-yaml-component-pipeline.md
        - name: Registry
          items:
            - name: Registry
              href: reference-yaml-registry.md
    - name: Azure PowerShell
      href: /powershell/module/az.machinelearningservices/
    - name: Service limits
      href: resource-limits-capacity.md
    - name: Image data schemas for AutoML
      displayName: automl, schema, data, computer vision, image model
      href: reference-automl-images-schema.md
    - name: Hyperparameters for AutoML computer vision tasks
      displayName: automl, yolo-5, image, image model
      href: reference-automl-images-hyperparameters.md
    - name: Kubernetes cluster configuration
      href: reference-kubernetes.md
    - name: Designer component reference
      displayName: module, component, reference, algorithm, studio
      href: algorithm-module-reference/module-reference.md
    - name: Monitor data reference
      href: monitor-resource-reference.md
    - name: Azure Policy built-ins
      displayName: samples, policies, definitions
      href: ./policy-reference.md
    - name: Curated environments
      displayName: environments, curated environments
      href: resource-curated-environments.md
    - name: Azure Container for PyTorch 
      href: resource-azure-container-for-pytorch.md
      displayName: acpt
    - name: CLI (v2) Spark component YAML schema
      href: reference-yaml-component-spark.md
    - name: CLI (v2) Spark job YAML schema
      href: reference-yaml-job-spark.md
    - name: Azure CLI
      href: /cli/azure/ml
    # v1
    - name: Machine learning CLI pipeline YAML reference
      href: ./v1/reference-pipeline-yaml.md
    - name: Hyperparameters for AutoML computer vision tasks (v1)
      displayName: automl, yolo-5, image, image model
      href: ./v1/reference-automl-images-hyperparameters.md
    - name: Image data schemas for AutoML (v1)
      href: ./v1/reference-automl-images-schema.md
    - name: Migrate from ML Studio (classic)
      items: 
      - name: Migration overview
        href: ./v1/migrate-overview.md
      - name: Migrate datasets
        href: ./v1/migrate-register-dataset.md
      - name: Rebuild experiments
        href: ./v1/migrate-rebuild-experiment.md
      - name: Rebuild web services
        href: ./v1/migrate-rebuild-web-service.md
      - name: Migrate client applications
        href: ./v1/migrate-rebuild-integrate-with-client-app.md
      - name: Rebuild Execute R Script components
        href: ./v1/migrate-execute-r-script.md
    # end v1
- name: Upgrade to v2
  items:
    - name: What is v2?
      href: concept-v2.md
    - name: Upgrade overview
      displayName: migration
      href: how-to-migrate-from-v1.md
    - name: Upgrade resources and assets
      items:
        - name: "Workspace"
          displayName: migration, v1, v2
          href: migrate-to-v2-resource-workspace.md
        - name: "Compute"
          displayName: migration, v1, v2
          href: migrate-to-v2-resource-compute.md
        - name: "Datastore"
          displayName: migration, v1, v2
          href: migrate-to-v2-resource-datastore.md
        - name: "Data assets"
          displayName: migration, v1, v2
          href: migrate-to-v2-assets-data.md
        - name: "Model assets"
          displayName: migration, v1, v2
          href: migrate-to-v2-assets-model.md
    - name: Upgrade training
      items:
        - name: "Run a script"
          displayName: migration, v1, v2
          href: migrate-to-v2-command-job.md
        - name: "Local runs"
          displayName: migration, v1, v2
          href: migrate-to-v2-local-runs.md
        - name: "AutoML"
          displayName: migration, v1, v2
          href: migrate-to-v2-execution-automl.md
        - name: "Hyperparameter tuning"
          displayName: migration, v1, v2
          href: migrate-to-v2-execution-hyperdrive.md
        - name: "Parallel run step"
          displayName: migration, v1, v2
          href: migrate-to-v2-execution-parallel-run-step.md
        - name: "Pipelines"
          displayName: migration, v1, v2
          href: migrate-to-v2-execution-pipeline.md
    - name: Upgrade endpoints
      items:
        - name: "Online endpoints"
          displayName: migration, v1, v2
          href: migrate-to-v2-deploy-endpoints.md
        - name: "Pipeline endpoints"
          displayName: migration, v1, v2, publish pipelines
          href: migrate-to-v2-deploy-pipelines.md
        - name: "Upgrade from ACI web services to managed online endpoints"
          displayName: migration, v1, v2
          href: migrate-to-v2-managed-online-endpoints.md
- name: Resources
  items:
    - name: Python SDK (v2) release notes
      displayName: what's, new, issues, bugs
      href: https://github.com/Azure/azure-sdk-for-python/blob/main/sdk/ml/azure-ai-ml/CHANGELOG.md
    - name: CLI (v2) release notes
      displayName: what's, new, issues, bugs
      href: azure-machine-learning-release-notes-cli-v2.md
    - name: Compute instance image release notes
      href: azure-machine-learning-ci-image-release-notes.md
    - name: Azure roadmap
      href: https://azure.microsoft.com/roadmap/
    - name: Pricing
      href: https://azure.microsoft.com/pricing/details/machine-learning-services/
    - name: Conda licensing
      href: /legal/machine-learning/conda-licensing
    - name: Regional availability
      href: https://azure.microsoft.com/regions/services/
    - name: Enable preview features
      href: how-to-enable-preview-features.md
    - name: Feature availability across regions
      href: reference-machine-learning-cloud-parity.md
    - name: User forum
      href: /answers/topics/azure-machine-learning.html
    - name: Microsoft Learn training
      href: /training/browse/?expanded=azure&products=azure-machine-learning
    - name: Stack Overflow
      href: https://stackoverflow.com/questions/tagged/azure-machine-learning-service
    - name: Compare our ML products
      href: /azure/architecture/data-guide/technology-choices/data-science-and-machine-learning?context=azure/machine-learning/context/ml-context
    - name: Designer accessibility features
      displayName: accessibility, designer, visual interface, screen reader, keyboard shortcuts
      href: designer-accessibility.md
    # v1
    - name: Python SDK (v1) release notes
      href: ./v1/azure-machine-learning-release-notes.md
    # end v1<|MERGE_RESOLUTION|>--- conflicted
+++ resolved
@@ -564,10 +564,8 @@
       href: how-to-use-foundation-models.md
     - name: Hugging Face Hub community partner models
       href: how-to-deploy-models-from-huggingface.md
-<<<<<<< HEAD
     - name: How to use Open AI Models 
       href: how-to-use-openai-models-in-azure-ml.md
-=======
 - name: Use Generative AI
   items:
     - name: Build AI solutions with Prompt flow 
@@ -646,7 +644,6 @@
           href: how-to-create-vector-index.md
         - name: How to create an RAG pipeline
           href: how-to-use-pipelines-prompt-flow.md
->>>>>>> a3a01c75
 - name: Responsibly develop & monitor
   items: 
   - name: Responsible AI overview
