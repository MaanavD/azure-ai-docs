--- conflicted
+++ resolved
@@ -690,13 +690,10 @@
               href: ./prompt-flow/how-to-integrate-with-llm-app-devops.md
             - name: Deploy a flow to online endpoint for real-time inference with CLI 
               href: ./prompt-flow/how-to-deploy-to-code.md
-<<<<<<< HEAD
             - name: Trace your application with prompt flow
               href: ./prompt-flow/how-to-trace-local-sdk.md
-=======
             - name: Enable trace and collect feedback for a flow deployment 
               href: ./prompt-flow/how-to-enable-trace-feedback-for-deployment.md
->>>>>>> dc079879
             - name: How to use streaming endpoints deployed from prompt flow
               href: ./prompt-flow/how-to-enable-streaming-mode.md
             - name: Set up end-to-end LLMOps with prompt flow and GitHub 
