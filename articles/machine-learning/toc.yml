- name: Azure Machine Learning Documentation
  href: index.yml
- name: Overview
  expanded: true
  items: 
    - name: What is Azure Machine Learning?
      displayName: AML, services, overview, introduction
      href: overview-what-is-azure-ml.md
    - name: Azure Machine Learning vs Studio
      displayName: AML, Studio, designer
      href: compare-azure-ml-to-studio-classic.md
    - name: Architecture & terms
      displayName: architecture, concepts, definitions, glossary
      href: concept-azure-machine-learning-architecture.md
- name: Tutorials
  expanded: true
  items: 
    - name: Studio
      items: 
        - name: Designer (drag-n-drop)
          items: 
            - name: 1. Train a regression model
              displayName: studio
              href: tutorial-designer-automobile-price-train-score.md
            - name: 2. Deploy that model
              displayName: studio
              href: tutorial-designer-automobile-price-deploy.md
        - name: Automated ML (UI)
          items: 
            - name: Create automated ML experiments
              displayName: automl, automated, auto ml, portal, ui
              href: tutorial-first-experiment-automated-ml.md
            - name: Forecast demand (Bike share data)
              displayName: automl, automated, auto ml, portal, ui
              href: tutorial-automated-ml-forecast.md
        - name: Label image data
          displayName: tag, tagging, images
          href: tutorial-labeling.md
    - name: Python SDK
      items: 
        - name: Create first ML experiment
          items: 
            - name: 1. Set up workspace & dev environment
              href: tutorial-1st-experiment-sdk-setup.md
            - name: 2. Train your first model
              href: tutorial-1st-experiment-sdk-train.md
        - name: Image classification (MNIST data)
          items: 
            - name: 1. Train a model
              displayName: build modeling
              href: tutorial-train-models-with-aml.md
            - name: 2. Deploy a model
              href: tutorial-deploy-models-with-aml.md
        - name: Regression with Automated ML (NYC Taxi data)
          items: 
            - name: Auto-train an ML model
              displayName: automl, automated, auto ml,
              href: tutorial-auto-train-models.md
        - name: Machine Learning pipelines (advanced)
          items: 
            - name: Batch score a classification model
              displayName: pipelines
              href: tutorial-pipeline-batch-scoring-classification.md
        - name: Go from experiment to production
          displayName: mlops, mlopspython, production
          href: tutorial-convert-ml-experiment-to-production.md
    - name: R SDK
      items: 
        - name: Create first ML experiment (R)
          href: tutorial-1st-r-experiment.md
    - name: Machine Learning CLI
      href: tutorial-train-deploy-model-cli.md
    - name: Visual Studio Code
      items: 
        - name: Set up Azure Machine Learning extension
          href: tutorial-setup-vscode-extension.md
        - name: Train and deploy a TensorFlow image classification model
          href: tutorial-train-deploy-image-classification-model-vscode.md
- name: Samples
  items: 
    - name: Jupyter Notebooks
      displayName: example, examples, server, jupyter, azure notebooks, python, notebook, github
      href: samples-notebooks.md
    - name: Designer datasets
      href: sample-designer-datasets.md
    - name: Designer sample pipelines
      href: samples-designer.md
    - name: End-to-end MLOps examples
      href: https://github.com/microsoft/MLOps
    - name: Open Datasets (public)
      href: /azure/open-datasets/samples?context=azure/machine-learning/service/context/ml-context
- name: Concepts
<<<<<<< HEAD
  items:
  - name: Workspace
    href: concept-workspace.md
  - name: Environments
    href: concept-environments.md
  - name: Data ingestion
    href: concept-data-ingestion.md    
  - name: Data access
    href: concept-data.md  
  - name: Model training
    displayName: run config, estimator, machine learning pipeline, ml pipeline, train model
    href: concept-train-machine-learning-model.md
  - name: Model management (MLOps)
    displayName: deploy, deployment, publish, production, operationalize, operationalization
    href: concept-model-management-and-deployment.md
  - name: Interpretability
    displayName: explainability
    href: how-to-machine-learning-interpretability.md
  - name: 'Designer: no-code ML'
    displayName: studio
    href: concept-designer.md
  - name: Algorithm cheat sheet
    href: /azure/machine-learning/algorithm-cheat-sheet
  - name: How to select algorithms
    href: /azure/machine-learning/how-to-select-algorithms       
  - name: Automated machine learning
    displayName: automl, auto ml
    href: concept-automated-ml.md
  - name: Compute instance
    displayName: resource, dsvm, Data Science Virtual Machine
    href: concept-compute-instance.md
  - name: Compute target
    displayName: resource, dsvm, AKS, kubernetes, amlcompute, Data Science Virtual Machine, local, cluster, ACI, container instance, ADB, Databricks, data lake, lake, HDI, HDInsight
    href: concept-compute-target.md
  - name: ML pipelines
    href: concept-ml-pipelines.md
  - name: ONNX
    href: concept-onnx.md
  - name: Enterprise readiness & security
    items:
      - name: Enterprise security
        items:
        - name: Enterprise security overview
          displayName: authorization authentication encryption aad azure active directory
          href: concept-enterprise-security.md
        - name: Manage users and roles
          href: how-to-assign-roles.md
        - name: Use virtual networks
          displayName: vnet, blob
          href: how-to-enable-virtual-network.md
        - name: Secure web services with SSL
          href: how-to-secure-web-service.md
        - name: Use Azure AD identity in AKS deployments
          href: how-to-use-azure-ad-identity.md
        - name: Regenerate storage access keys
          href: how-to-change-storage-access-key.md
      - name: Set up authentication
        displayName: authentication, auth, oauth
        href: how-to-setup-authentication.md
      - name: Monitor Azure Machine Learning
        href: monitor-azure-machine-learning.md
  - name: Event grid integration
    href: concept-event-grid-integration.md
  - name: Deep learning
    displayName: deep learning vs machine learning, deep learning, vs, versus
    href: concept-deep-learning-vs-machine-learning.md
=======
  items: 
    - name: Workspace
      href: concept-workspace.md
    - name: Environments
      href: concept-environments.md
    - name: Data ingestion
      href: concept-data-ingestion.md
    - name: Data access
      href: concept-data.md
    - name: Model training
      displayName: run config, estimator, machine learning pipeline, ml pipeline, train model
      href: concept-train-machine-learning-model.md
    - name: Distributed training
      displayName: parallellization, deep learning, deep neural network, dnn
      href: concept-distributed-training.md
    - name: Model management (MLOps)
      displayName: deploy, deployment, publish, production, operationalize, operationalization
      href: concept-model-management-and-deployment.md
    - name: Interpretability
      displayName: explainability
      href: how-to-machine-learning-interpretability.md
    - name: "Designer: no-code ML"
      displayName: studio
      href: concept-designer.md
    - name: Algorithm cheat sheet
      href: /azure/machine-learning/algorithm-cheat-sheet
    - name: How to select algorithms
      href: /azure/machine-learning/how-to-select-algorithms
    - name: Automated ML
      displayName: automl, auto ml
      href: concept-automated-ml.md
    - name: Overfitting & imbalanced data
      displayName: automl, auto ml, risks
      href: concept-manage-ml-pitfalls.md
    - name: Compute instance
      displayName: resource, dsvm, Data Science Virtual Machine
      href: concept-compute-instance.md
    - name: Compute target
      displayName: resource, dsvm, AKS, kubernetes, amlcompute, Data Science Virtual Machine, local, cluster, ACI, container instance, ADB, Databricks, data lake, lake, HDI, HDInsight
      href: concept-compute-target.md
    - name: ML pipelines
      href: concept-ml-pipelines.md
    - name: ONNX
      href: concept-onnx.md
    - name: Enterprise readiness & security
      items: 
        - name: Enterprise security
          items: 
            - name: Enterprise security overview
              displayName: authorization authentication encryption aad azure active directory
              href: concept-enterprise-security.md
            - name: Manage users and roles
              href: how-to-assign-roles.md
            - name: Use virtual networks
              displayName: vnet, blob
              href: how-to-enable-virtual-network.md
            - name: Use Private Link
              displayName: private endpoint
              href: how-to-configure-private-link.md
            - name: Secure web services with TLS
              href: how-to-secure-web-service.md
              displayName: ssl
            - name: Use Azure AD identity in AKS deployments
              href: how-to-use-azure-ad-identity.md
            - name: Regenerate storage access keys
              href: how-to-change-storage-access-key.md
        - name: Set up authentication
          displayName: authentication, auth, oauth
          href: how-to-setup-authentication.md
        - name: Monitor Azure Machine Learning
          href: monitor-azure-machine-learning.md
    - name: Event grid integration
      href: concept-event-grid-integration.md
    - name: Deep learning
      displayName: deep learning vs machine learning, deep learning, vs, versus
      href: concept-deep-learning-vs-machine-learning.md
>>>>>>> 941ff2e0
- name: How-to guides
  items:
  - name: Create & manage workspaces
    items:
    - name: Use Azure portal
      href: how-to-manage-workspace.md
    - name: Use Azure CLI
      href: how-to-manage-workspace-cli.md
    - name: Use REST
      href: how-to-manage-rest.md
    - name: Use Resource Manager template
      displayName: arm
      href: how-to-create-workspace-template.md
  - name: Set up your environment 
    items:
    - name: Set up dev environments
      displayName: local, remote, azure notebooks, notebook, Jupyter, dsvm, Databricks, ADB
      href: how-to-configure-environment.md
    - name: Set up software environments
      displayName: pip, Conda, anaconda
      href: how-to-use-environments.md
    - name: Enable logging
      displayName: troubleshoot, log, files, tracing
      href: how-to-enable-logging.md
    - name: Set input & output directories
      displayName: large data, write, experiment files, size limit
      href: how-to-save-write-experiment-files.md
    - name: Interactive debugging
      displayName: Visual Studio Code, VSCode, debug, bugs, remote, compute, instance
      href: how-to-set-up-vs-code-remote.md
    - name: Git integration
      displayName: github gitlab
      href: concept-train-model-git-integration.md 
  - name: Work with data
    items:
    - name: Label data
      items:
      - name: Get data labeled
        displayName: data, dataset, labeling
        href: how-to-create-labeling-projects.md
      - name: Label images
        displayName: data, dataset, labeling
        href: how-to-label-images.md
      - name: Create datasets with labels
        displayName: data, labels, torchvision
        href: how-to-use-labeled-dataset.md
    - name: Get data
      items:
      - name: Data ingestion with Azure Data Factory
        displayName: data, ingestion, adf
        href: how-to-data-ingest-adf.md
      - name: DevOps for data ingestion
        displayName: data, ingestion, devops
        href: how-to-cicd-data-ingestion.md
      - name: Import data in the designer
        displayName: designer, data, import, dataset, datastore
        href: how-to-designer-import-data.md
    - name: Access data
      items:
      - name: Connect to Azure Storage
        displayName: blob, get, fileshare, access, mount, download, data lake
        href: how-to-access-data.md
      - name: Get data from a datastore
        displayName: data, data set, register, access data
        href: how-to-create-register-datasets.md
    - name: Manage & consume data
      items:
      - name: Train with datasets
        displayName: data, dataset, mount
        href: how-to-train-with-datasets.md
      - name: Detect drift on datasets
        displayName: data, dataset
        href: how-to-monitor-datasets.md
      - name: Version & track datasets
        displayName: data, data set
        href: how-to-version-track-datasets.md
  - name: Train models
    items:
    - name: Use estimators for ML
      items:
      - name: Create estimators in training
        href: how-to-train-ml-models.md
      - name: Set up training environments
        displayName: run config, compute target, dsvm, Data Science Virtual Machine, local, cluster, ACI, container instance, Databricks, data lake, lake, HDI, HDInsight
        href: how-to-set-up-training-targets.md
      - name: Tune hyperparameters
        displayName: parameter
        href: how-to-tune-hyperparameters.md
      - name: Use Key Vault when training
        displayName: secrets keyvault
        href: how-to-use-secrets-in-runs.md
    - name: Scikit-learn
      href: how-to-train-scikit-learn.md
    - name: TensorFlow
      href: how-to-train-tensorflow.md
    - name: Keras
      href: how-to-train-keras.md
    - name: PyTorch
      href: how-to-train-pytorch.md
  - name: Explain models
    displayName: interpretability
    items:
    - name: Explain ML models
      displayName: SDK, interpret
      href: how-to-machine-learning-interpretability-aml.md
    - name: Explain automated ML models
      displayName: SDK, interpret, automl
      href: how-to-machine-learning-interpretability-automl.md
  - name: Automate machine learning
    displayName: automl, auto ml
    items:
    - name: Use automated ML (Python)
      displayName: SDK automl
      href: how-to-configure-auto-train.md
    - name: Use automated ML (interface)
      href: how-to-use-automated-ml-for-ml-models.md
    - name: Use remote compute targets
      displayName: automl automated auto ml
      href: how-to-auto-train-remote.md
    - name: Define ML tasks
      displayName: machine learning, task type
      href: how-to-define-task-type.md
    - name: Auto-train a forecast model
      displayName: time series
      href: how-to-auto-train-forecast.md
    - name: Understand charts and metrics
      href: how-to-understand-automated-ml.md
  - name: Track & monitor experiments
    items:
    - name: Start, monitor or cancel runs
      displayName: cancel, fail, status, child run
      href: how-to-manage-runs.md
    - name: Log metrics for training runs
      href: how-to-track-experiments.md
    - name: Track experiments with MLflow
      displayName: log, monitor, metrics, Databricks
      href: how-to-use-mlflow.md
    - name: Visualize runs with TensorBoard
      displayName: log, monitor, metrics
      href: how-to-monitor-tensorboard.md
  - name: Deploy & serve models
    items: 
      - name: Where and how to deploy
        displayName: publish, web, service, operationalize, aks, kubernetes, aci, container, cli, consume, docker
        href: how-to-deploy-and-where.md
      - name: Deployment scenarios
        items: 
          - name: Azure ML compute instances
            href: how-to-deploy-local-container-notebook-vm.md
          - name: Azure Kubernetes Service
            displayName: aks, aad, authentication, azure active directory
            href: how-to-deploy-azure-kubernetes-service.md
          - name: Azure Container Instances
            displayName: aci
            href: how-to-deploy-azure-container-instance.md
          - name: GPU inference
            href: how-to-deploy-inferencing-gpus.md
          - name: Azure App Service
            displayName: web app
            href: how-to-deploy-app-service.md
          - name: Azure Functions
            displayName: functions app
            href: how-to-deploy-functions.md
          - name: Azure IoT Edge devices
            href: /azure/iot-edge/tutorial-deploy-machine-learning?context=azure/machine-learning/service/context/ml-context
          - name: FPGA inference
            href: how-to-deploy-fpga-web-service.md
          - name: Custom Docker images
            href: how-to-deploy-custom-docker-image.md
          - name: Non-Azure ML models
            displayName: publish existing model
            href: how-to-deploy-existing-model.md
      - name: Troubleshoot & debug
        href: how-to-troubleshoot-deployment.md
      - name: Call service endpoint
        displayName: create client consume request response synchronous
        href: how-to-consume-web-service.md
      - name: Monitor models
        items: 
          - name: Collect & evaluate model data
            displayName: track production
            href: how-to-enable-data-collection.md
          - name: Detect data drift
            href: how-to-monitor-data-drift.md
          - name: Monitor with Application Insights
            href: how-to-enable-app-insights.md

  - name: Build & use ML pipelines
    displayName: pipelines
    items:
    - name: Create ML pipelines (Python)
      href: how-to-create-your-first-pipeline.md
    - name: Moving data into and between ML pipeline steps (Python)
      href: how-to-move-data-in-out-of-pipelines.md
    - name: Schedule a pipeline (Python)
      href: how-to-schedule-pipelines.md
    - name: Trigger a pipeline
      href: how-to-trigger-published-pipeline.md
    - name: Debug & troubleshoot pipelines
      displayName: designer
      href: how-to-debug-pipelines.md
    - name: Debug pipelines in Application Insights
      displayname: pipelines, log, monitor
      href: how-to-debug-pipelines-application-insights.md
    - name: 'Azure Pipelines for CI/CD'
      displayName: continuous, integration, delivery
      href: /azure/devops/pipelines/targets/azure-machine-learning?context=azure/machine-learning/service/context/ml-context
    - name: 'Designer retrain using published pipelines'
      displayName: retrain, designer, published pipeline
      href: how-to-retrain-designer.md
    - name: Designer batch predictions
      displayName: score scoring asynchronous consume pipeline parallelrunstep inference designer
      href: how-to-run-batch-predictions-designer.md
    - name: Designer execute Python code
      displayName: feature extraction, feature engineering
      href: how-to-designer-python.md
    - name: Use parallel run step
      displayName: score scoring batch consume pipeline parallelrunstep inference
      href: how-to-use-parallel-run-step.md
    - name: Debug & troubleshoot parallel run step
      displayName: debug_batch consume pipeline parallelrunstep inference
      href: how-to-debug-parallel-run-step.md
    - name: Iterating & evolving pipelines
      displayName: iterating modularizing testing
      href: concept-pipeline-practices-tips.md 
  - name: Manage resource quotas
    displayName: limits
    href: how-to-manage-quotas.md
  - name: Export and delete data
    displayName: GDPR
    href: how-to-export-delete-data.md
  - name: Create event driven workflows
    displayName: event grid
    href: how-to-use-event-grid.md

- name: Reference
  items: 
    - name: Python SDK
      displayName: api, core, package, python, class
      href: https://docs.microsoft.com/python/api/overview/azure/ml/intro?view=azure-ml-py
    - name: R SDK
      displayName: api, core, package, R, class
      href: https://azure.github.io/azureml-sdk-for-r/reference/index.html
    - name: CLI
      displayName: extension, command line, command-line, az, ci/cd, automate, automated
      href: reference-azure-machine-learning-cli.md
    - name: REST API
      href: https://docs.microsoft.com/rest/api/azureml/
    - name: Designer module reference
      displayName: module, reference, algorithm, studio
      href: algorithm-module-reference/module-reference.md
    - name: ML at scale
      href: /azure/architecture/data-guide/big-data/machine-learning-at-scale
    - name: Monitor data reference
      href: monitor-resource-reference.md
    - name: Machine learning pipeline YAML reference
      href: reference-pipeline-yaml.md
- name: Resources
<<<<<<< HEAD
  items:
  - name: Release notes
    displayName: what's, new, issues, bugs
    href: azure-machine-learning-release-notes.md
  - name: Azure roadmap
    href: https://azure.microsoft.com/roadmap/
  - name: Pricing
    href: https://azure.microsoft.com/pricing/details/machine-learning-services/
  - name: Regional availability
    href: https://azure.microsoft.com/regions/services/
  - name: Practical Tips & Patterns
    displayName: best practices
    href: concept-practices-patterns-and-tips.md    
  - name: Known issues
    displayName: bugs, errors, troubleshoot
    href: resource-known-issues.md
  - name: User forum
    href: https://aka.ms/aml-forum-service
  - name: Stack Overflow
    href: https://stackoverflow.com/questions/tagged/azure-machine-learning-service
  - name: Compare our ML products
    href: /azure/architecture/data-guide/technology-choices/data-science-and-machine-learning?context=azure/machine-learning/service/context/ml-context
  - name: What happened to Workbench
    displayName: desktop, ui, Workbench, upgrade, update, transfer
    href: overview-what-happened-to-workbench.md
  - name: Designer accessibility features
    displayName: accessibility, designer, visual interface, screen reader, keyboard shortcuts
    href: designer-accessibility.md
=======
  items: 
    - name: Release notes
      displayName: what's, new, issues, bugs
      href: azure-machine-learning-release-notes.md
    - name: Azure roadmap
      href: https://azure.microsoft.com/roadmap/
    - name: Pricing
      href: https://azure.microsoft.com/pricing/details/machine-learning-services/
    - name: Regional availability
      href: https://azure.microsoft.com/regions/services/
    - name: Known issues
      displayName: bugs, errors, troubleshoot
      href: resource-known-issues.md
    - name: User forum
      href: https://aka.ms/aml-forum-service
    - name: Stack Overflow
      href: https://stackoverflow.com/questions/tagged/azure-machine-learning-service
    - name: Compare our ML products
      href: /azure/architecture/data-guide/technology-choices/data-science-and-machine-learning?context=azure/machine-learning/service/context/ml-context
    - name: What happened to Workbench
      displayName: desktop, ui, Workbench, upgrade, update, transfer
      href: overview-what-happened-to-workbench.md
    - name: Designer accessibility features
      displayName: accessibility, designer, visual interface, screen reader, keyboard shortcuts
      href: designer-accessibility.md
>>>>>>> 941ff2e0
<|MERGE_RESOLUTION|>--- conflicted
+++ resolved
@@ -90,74 +90,6 @@
     - name: Open Datasets (public)
       href: /azure/open-datasets/samples?context=azure/machine-learning/service/context/ml-context
 - name: Concepts
-<<<<<<< HEAD
-  items:
-  - name: Workspace
-    href: concept-workspace.md
-  - name: Environments
-    href: concept-environments.md
-  - name: Data ingestion
-    href: concept-data-ingestion.md    
-  - name: Data access
-    href: concept-data.md  
-  - name: Model training
-    displayName: run config, estimator, machine learning pipeline, ml pipeline, train model
-    href: concept-train-machine-learning-model.md
-  - name: Model management (MLOps)
-    displayName: deploy, deployment, publish, production, operationalize, operationalization
-    href: concept-model-management-and-deployment.md
-  - name: Interpretability
-    displayName: explainability
-    href: how-to-machine-learning-interpretability.md
-  - name: 'Designer: no-code ML'
-    displayName: studio
-    href: concept-designer.md
-  - name: Algorithm cheat sheet
-    href: /azure/machine-learning/algorithm-cheat-sheet
-  - name: How to select algorithms
-    href: /azure/machine-learning/how-to-select-algorithms       
-  - name: Automated machine learning
-    displayName: automl, auto ml
-    href: concept-automated-ml.md
-  - name: Compute instance
-    displayName: resource, dsvm, Data Science Virtual Machine
-    href: concept-compute-instance.md
-  - name: Compute target
-    displayName: resource, dsvm, AKS, kubernetes, amlcompute, Data Science Virtual Machine, local, cluster, ACI, container instance, ADB, Databricks, data lake, lake, HDI, HDInsight
-    href: concept-compute-target.md
-  - name: ML pipelines
-    href: concept-ml-pipelines.md
-  - name: ONNX
-    href: concept-onnx.md
-  - name: Enterprise readiness & security
-    items:
-      - name: Enterprise security
-        items:
-        - name: Enterprise security overview
-          displayName: authorization authentication encryption aad azure active directory
-          href: concept-enterprise-security.md
-        - name: Manage users and roles
-          href: how-to-assign-roles.md
-        - name: Use virtual networks
-          displayName: vnet, blob
-          href: how-to-enable-virtual-network.md
-        - name: Secure web services with SSL
-          href: how-to-secure-web-service.md
-        - name: Use Azure AD identity in AKS deployments
-          href: how-to-use-azure-ad-identity.md
-        - name: Regenerate storage access keys
-          href: how-to-change-storage-access-key.md
-      - name: Set up authentication
-        displayName: authentication, auth, oauth
-        href: how-to-setup-authentication.md
-      - name: Monitor Azure Machine Learning
-        href: monitor-azure-machine-learning.md
-  - name: Event grid integration
-    href: concept-event-grid-integration.md
-  - name: Deep learning
-    displayName: deep learning vs machine learning, deep learning, vs, versus
-    href: concept-deep-learning-vs-machine-learning.md
-=======
   items: 
     - name: Workspace
       href: concept-workspace.md
@@ -234,7 +166,6 @@
     - name: Deep learning
       displayName: deep learning vs machine learning, deep learning, vs, versus
       href: concept-deep-learning-vs-machine-learning.md
->>>>>>> 941ff2e0
 - name: How-to guides
   items:
   - name: Create & manage workspaces
@@ -457,9 +388,6 @@
     - name: Debug & troubleshoot parallel run step
       displayName: debug_batch consume pipeline parallelrunstep inference
       href: how-to-debug-parallel-run-step.md
-    - name: Iterating & evolving pipelines
-      displayName: iterating modularizing testing
-      href: concept-pipeline-practices-tips.md 
   - name: Manage resource quotas
     displayName: limits
     href: how-to-manage-quotas.md
@@ -493,36 +421,6 @@
     - name: Machine learning pipeline YAML reference
       href: reference-pipeline-yaml.md
 - name: Resources
-<<<<<<< HEAD
-  items:
-  - name: Release notes
-    displayName: what's, new, issues, bugs
-    href: azure-machine-learning-release-notes.md
-  - name: Azure roadmap
-    href: https://azure.microsoft.com/roadmap/
-  - name: Pricing
-    href: https://azure.microsoft.com/pricing/details/machine-learning-services/
-  - name: Regional availability
-    href: https://azure.microsoft.com/regions/services/
-  - name: Practical Tips & Patterns
-    displayName: best practices
-    href: concept-practices-patterns-and-tips.md    
-  - name: Known issues
-    displayName: bugs, errors, troubleshoot
-    href: resource-known-issues.md
-  - name: User forum
-    href: https://aka.ms/aml-forum-service
-  - name: Stack Overflow
-    href: https://stackoverflow.com/questions/tagged/azure-machine-learning-service
-  - name: Compare our ML products
-    href: /azure/architecture/data-guide/technology-choices/data-science-and-machine-learning?context=azure/machine-learning/service/context/ml-context
-  - name: What happened to Workbench
-    displayName: desktop, ui, Workbench, upgrade, update, transfer
-    href: overview-what-happened-to-workbench.md
-  - name: Designer accessibility features
-    displayName: accessibility, designer, visual interface, screen reader, keyboard shortcuts
-    href: designer-accessibility.md
-=======
   items: 
     - name: Release notes
       displayName: what's, new, issues, bugs
@@ -547,5 +445,4 @@
       href: overview-what-happened-to-workbench.md
     - name: Designer accessibility features
       displayName: accessibility, designer, visual interface, screen reader, keyboard shortcuts
-      href: designer-accessibility.md
->>>>>>> 941ff2e0
+      href: designer-accessibility.md