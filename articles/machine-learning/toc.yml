--- conflicted
+++ resolved
@@ -536,13 +536,10 @@
               href: how-to-safely-rollout-managed-endpoints.md
             - name: Use managed online endpoints in studio
               href: how-to-use-managed-online-endpoint-studio.md
-<<<<<<< HEAD
             - name: Access storage with managed online endpoint and managed identity
               href: how-to-access-resources-from-endpoints-managed-identities.md
             - name: Viewing managed online endpoint costs
               href: how-to-view-online-endpoints-costs.md
-=======
->>>>>>> e1174070
             - name: Use REST to deploy a model as a managed online endpoint
               href: how-to-deploy-with-rest.md
             - name: Deploy an AutoML model with a managed online endpoint
