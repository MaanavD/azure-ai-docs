- name: Azure Machine Learning Documentation
  href: index.yml
- name: Overview
  expanded: true
  items: 
    - name: What is Azure Machine Learning?
      displayName: AML, services, overview, introduction
      href: overview-what-is-azure-ml.md
    - name: What is Azure Machine Learning studio?
      displayName: AML, studio, designer
      href: overview-what-is-machine-learning-studio.md
    - name: Architecture & terms
      displayName: architecture, concepts, definitions, glossary
      href: concept-azure-machine-learning-architecture.md
- name: Quickstart
  expanded: true
  items: 
    - name: Create ML resources to get started
      href: quickstart-create-resources.md
- name: Tutorials
  expanded: true
  items: 
    - name: "Python get started (Day 1)"
      expanded: true
      items:
        - name: '1. "Hello world"'
          href: tutorial-1st-experiment-hello-world.md
        - name: 2. Train your model
          href: tutorial-1st-experiment-sdk-train.md
        - name: 3. Bring your own data
          href: tutorial-1st-experiment-bring-data.md
    - name: Jupyter Notebooks
      items:
        - name: Image classification (MNIST data)
          items: 
            - name: 1. Train a model
              displayName: build modeling
              href: tutorial-train-models-with-aml.md
            - name: 2. Deploy a model
              href: tutorial-deploy-models-with-aml.md
        - name: Regression with Automated ML (NYC Taxi data)
          items: 
            - name: Auto-train an ML model
              displayName: automl, automated, auto ml,
              href: tutorial-auto-train-models.md
        - name: Batch score models with pipelines
          displayName: pipelines
          href: tutorial-pipeline-batch-scoring-classification.md
        - name: Prep your code for production
          displayName: mlops, mlopspython, production
          href: tutorial-convert-ml-experiment-to-production.md
    - name: Studio
      expanded: true
      items: 
        - name: Automated ML (UI)
          items: 
            - name: Create automated ML experiments
              displayName: automl, automated, auto ml, portal, ui
              href: tutorial-first-experiment-automated-ml.md
            - name: Forecast demand (Bike share data)
              displayName: automl, automated, auto ml, portal, ui
              href: tutorial-automated-ml-forecast.md
        - name: Designer (drag-n-drop)
          items: 
            - name: 1. Train a regression model
              displayName: studio
              href: tutorial-designer-automobile-price-train-score.md
            - name: 2. Deploy that model
              displayName: studio
              href: tutorial-designer-automobile-price-deploy.md
        - name: Label image data
          displayName: tag, tagging, images
          href: tutorial-labeling.md
    - name: CLI
      items: 
        - name: Train & deploy with CLI
          href: tutorial-train-deploy-model-cli.md
    - name: Visual Studio Code
      items: 
        - name: Train a TensorFlow image classification model
          href: tutorial-train-deploy-image-classification-model-vscode.md
    - name: "Microsoft Power BI integration"
      items:
        - name: "Part 1: Train and deploy models"
          items:
            - name: "Use Notebooks (code)"
              href: tutorial-power-bi-custom-model.md
            - name: "Use designer"
              href: tutorial-power-bi-designer-model.md
            - name: "Use automated ML"
              href: tutorial-power-bi-automated-model.md
        - name: "Part 2: Consume in Power BI"
          href: /power-bi/connect-data/service-aml-integrate?context=azure/machine-learning/context/ml-context        
- name: Samples
  items: 
    - name: Jupyter Notebooks
      displayName: example, examples, server, jupyter, azure notebooks, python, notebook, github
      href: samples-notebooks.md
    - name: Example repository
      displayName: example, examples, jupyter, python, notebook, github
      href: https://github.com/Azure/azureml-examples
    - name: Designer examples & datasets
      displayName: example, examples, studio, pipelines, data sets, modules
      href: samples-designer.md
    - name: End-to-end MLOps examples
      href: https://github.com/microsoft/MLOps
    - name: Open Datasets (public)
      href: ../open-datasets/samples.md?context=azure%2fmachine-learning%2fcontext%2fml-context
- name: Concepts
  items: 
    - name: Plan and manage costs
      displayName: low priority VM
      href: concept-plan-manage-cost.md
    - name: Designer (drag-n-drop ML)
      items: 
        - name: Designer overview
          displayName: studio
          href: concept-designer.md
        - name: Algorithm cheat sheet
          href: algorithm-cheat-sheet.md
        - name: How to select algorithms
          href: how-to-select-algorithms.md
    - name: Automated ML
      items: 
        - name: Automated ML overview
          displayName: automl, auto ml
          href: concept-automated-ml.md
        - name: Overfitting & imbalanced data
          displayName: automl, auto ml, risks
          href: concept-manage-ml-pitfalls.md
    - name: Workspace
      href: concept-workspace.md
    - name: Environments
      href: concept-environments.md
    - name: Prebuilt docker images for inference
      href: concept-prebuilt-docker-images-inference.md
    - name: Compute instance
      displayName: resource, dsvm, Data Science Virtual Machine
      href: concept-compute-instance.md
    - name: Compute target
      displayName: resource, dsvm, AKS, kubernetes, amlcompute, Data Science Virtual Machine, local, cluster, ACI, container instance, ADB, Databricks, data lake, lake, HDI, HDInsight
      href: concept-compute-target.md
    - name: Data
      items: 
        - name: Data access
          href: concept-data.md
        - name: Data ingestion
          href: concept-data-ingestion.md
        - name: Data processing
          href: concept-optimize-data-processing.md
    - name: Model training
      displayName: run config, machine learning pipeline, ml pipeline, train model
      href: concept-train-machine-learning-model.md
    - name: Distributed training
      displayName: parallellization, deep learning, deep neural network, dnn
      href: concept-distributed-training.md
    - name: Deep learning
      displayName: deep learning vs machine learning, deep learning, vs, versus
      href: concept-deep-learning-vs-machine-learning.md
    - name: Model management (MLOps)
      displayName: deploy, deployment, publish, production, operationalize, operationalization
      href: concept-model-management-and-deployment.md
    - name: Model portability (ONNX)
      href: concept-onnx.md
    - name: Open source integrations
      href: concept-open-source.md      
    - name: ML pipelines
      href: concept-ml-pipelines.md
    - name: Security
      items: 
        - name: Enterprise security overview
          displayName: authorization authentication encryption aad azure active directory
          href: concept-enterprise-security.md
        - name: Security baseline
          href: /security/benchmark/azure/baselines/machine-learning-security-baseline?context=/azure/machine-learning/context/ml-context
        - name: Security controls by Azure Policy
          href: ./security-controls-policy.md
        - name: Data encryption
          href: concept-data-encryption.md
    - name: Responsible ML
      items: 
        - name: Responsible ML overview
          displayName: responsible,ml
          href: concept-responsible-ml.md
        - name: Model interpretability
          displayName: explainability
          href: how-to-machine-learning-interpretability.md
        - name: Fairness in Machine Learning
          displayName: fairness
          href: concept-fairness-ml.md
        - name: Differential Privacy
          displayName: differential,privacy
          href: concept-differential-privacy.md
- name: How-to guides
  items:
    - name: Security
      items:
        - name: Identity & access management
          items:
            - name: Set up authentication
              displayName: authentication, auth, oauth
              href: how-to-setup-authentication.md
            - name: Manage users and roles
              href: how-to-assign-roles.md
            - name: Use managed identities for access control
              href: how-to-use-managed-identities.md
            - name: Use Azure AD identity in AKS deployments
              href: how-to-use-azure-ad-identity.md
        - name: Network security
          items:
            - name: Virtual network overview
              displayName: vnet, blob
              href: how-to-network-security-overview.md
            - name: Secure workspace resources
              displayName: vnet, workspace, container instance, container registry
              href: how-to-secure-workspace-vnet.md
            - name: Secure training environment
              displayName: vnet
              href: how-to-secure-training-vnet.md
            - name: Secure inferencing environment
              displayName: vnet
              href: how-to-secure-inferencing-vnet.md
            - name: Use studio in a virtual network
              displayName: vnet
              href: how-to-enable-studio-virtual-network.md
            - name: Use Private Link
              displayName: private endpoint
              href: how-to-configure-private-link.md
            - name: Use custom DNS
              href: how-to-custom-dns.md
            - name: Configure secure web services
              displayName: ssl, tls
              href: how-to-secure-web-service.md
            - name: Configure Firewall
              href: how-to-access-azureml-behind-firewall.md
        - name: Data protection
          items:
            - name: Failover & disaster recovery
              displayName: high availability
              href: how-to-high-availability-machine-learning.md
            - name: Regenerate storage access keys
              href: how-to-change-storage-access-key.md
        - name: Monitor Azure Machine Learning
          href: monitor-azure-machine-learning.md
        - name: Secure coding
          href: concept-secure-code-best-practice.md
          displayName: security threat
        - name: Audit and manage compliance
          href: how-to-integrate-azure-policy.md
          displayName: policy
    - name: Create & manage workspaces
      items: 
        - name: Use Azure portal or Python SDK
          href: how-to-manage-workspace.md
        - name: Use Azure CLI
          href: how-to-manage-workspace-cli.md
        - name: Use REST
          href: how-to-manage-rest.md
        - name: Use Resource Manager template
          displayName: arm
          href: how-to-create-workspace-template.md
        - name: Link to Azure Synapse Analytics workspace
          href: how-to-link-synapse-ml-workspaces.md
    - name: Create & manage compute resources
      items: 
        - name: Compute instance
          displayName: compute target
          href: how-to-create-manage-compute-instance.md
        - name: Compute cluster
          displayName: compute target, low priority, managed identity
          href: how-to-create-attach-compute-cluster.md
        - name: Upgrade host OS
          displayName: upgrade compute cluster, upgrade compute instance, upgrade ubuntu
          href: how-to-compute-cluster-instance-os-upgrade.md
        - name: Azure Kubernetes Service
          displayName: AKS, inference
          href: how-to-create-attach-kubernetes.md
        - name: Attach your own
          displayName: compute target, dsvm, Data Science Virtual Machine, local, ACI, container instance, Databricks, data lake, lake, HDI, HDInsight
          href: how-to-attach-compute-targets.md
        - name: Use studio
          displayName: compute target, dsvm, Data Science Virtual Machine, local, cluster, ACI, container instance, Databricks, data lake, lake, HDI, HDInsight, low priority, managed identity
          href: how-to-create-attach-compute-studio.md
    - name: Set up your environment
      items: 
        - name: Install and set up the 2.0 CLI
          displayName: azurecli, mlops
          href: how-to-configure-cli.md
        - name: Set up dev environments
          displayName: local, remote, azure notebooks, notebook, Jupyter, dsvm, Databricks, ADB
          href: how-to-configure-environment.md
        - name: Set up studio environment
          items:
            - name: Create and manage files
              href: how-to-manage-files.md
              displayName: Jupyter, notebooks, clone, samples
            - name: Run Jupyter Notebooks
              href: how-to-run-jupyter-notebooks.md
            - name: Use a terminal
              href: how-to-access-terminal.md
              displayName: git, github, clone, kernel, package
        - name: Set up software environments
          displayName: pip, Conda, anaconda
          href: how-to-use-environments.md
        - name: Use private Python packages
          displayName: pip, Conda, anaconda
          href: how-to-use-private-python-packages.md
        - name: Set input & output directories
          displayName: large data, write, experiment files, size limit
          href: how-to-save-write-experiment-files.md
        - name: Set up VS Code extension
          displayName: Visual Studio Code, VSCode, debug, bugs, remote, compute, instance
          href: how-to-setup-vs-code.md
        - name: Connect to compute instance VS Code
          displayName: Visual Studio Code, VSCode, debug, bugs
          href: how-to-set-up-vs-code-remote.md
        - name: Git integration
          displayName: github gitlab
          href: concept-train-model-git-integration.md
        - name: How to troubleshoot environments
          displayName: troubleshoot, envrionment, debug, image
          href: how-to-troubleshoot-environments.md          
    - name: Work with data
      items: 
        - name: Label data
          items: 
            - name: Get data labeled
              displayName: data, dataset, labeling
              href: how-to-create-labeling-projects.md
            - name: Label images and text
              displayName: data, dataset, labeling
              href: how-to-label-data.md
            - name: Create datasets with labels
              displayName: data, labels, torchvision
              href: how-to-use-labeled-dataset.md
        - name: Get & prepare data
          items: 
            - name: Data ingestion with Azure Data Factory
              displayName: data, ingestion, adf
              href: how-to-data-ingest-adf.md
            - name: Data preparation with Azure Synapse
              displayName: data, data prep, spark, spark pool, cluster, spark cluster,dataset, datastore
              href: how-to-data-prep-synapse-spark-pool.md
            - name: DevOps for data ingestion
              displayName: data, ingestion, devops
              href: how-to-cicd-data-ingestion.md
            - name: Import data in the designer
              displayName: designer, data, import, dataset, datastore
              href: how-to-designer-import-data.md
        - name: Access data
          items: 
            - name: Connect to Azure storage (Python)
              displayName: blob, get, fileshare, access, mount, download, data lake, datastore
              href: how-to-access-data.md
            - name: Identity based data access to storage 
              displayName: blob, access, data lake, datastore, managed identity
              href: how-to-identity-based-data-access.md
            - name: Get data from a datastore (Python)
              displayName: data, data set, register, access data
              href: how-to-create-register-datasets.md
            - name: Connect to data (UI)
              displayName: blob, get, fileshare, access, mount, download, data lake, datastore, dataset, data set
              href: how-to-connect-data-ui.md
        - name: Manage & consume data
          items: 
            - name: Train with datasets
              displayName: data, dataset, mount
              href: how-to-train-with-datasets.md
            - name: Detect drift on datasets
              displayName: data, dataset
              href: how-to-monitor-datasets.md
            - name: Version & track datasets
              displayName: data, data set
              href: how-to-version-track-datasets.md
            - name: Preserve data privacy
              displayName: data,privacy,differential privacy
              href: how-to-differential-privacy.md
    - name: Train models
      items: 
        - name: Train with the CLI 2.0
          href: how-to-train-cli.md
        - name: Configure & submit training run 
          displayName: run config, script run config, scriptrunconfig, compute target, dsvm, Data Science Virtual Machine, local, cluster, ACI, container instance, Databricks, data lake, lake, HDI, HDInsight
          href: how-to-set-up-training-targets.md
        - name: Tune hyperparameters
          displayName: parameter, hyperparameter, hyperdrive
          href: how-to-tune-hyperparameters.md
        - name: Scikit-learn
          href: how-to-train-scikit-learn.md
        - name: TensorFlow
          href: how-to-train-tensorflow.md
        - name: Keras
          href: how-to-train-keras.md
        - name: PyTorch
          href: how-to-train-pytorch.md
        - name: Train with custom Docker image
          href: how-to-train-with-custom-image.md
        - name: Train with the REST API
          href: how-to-train-with-rest.md
        - name: Migrate from Estimators to ScriptRunConfig
          href: how-to-migrate-from-estimators-to-scriptrunconfig.md
        - name: Track & monitor training
          items: 
            - name: Track, monitor, and analyze runs
              displayName: cancel, fail, status, child run
              href: how-to-track-monitor-analyze-runs.md
            - name: Log & view metrics and log files
              displayName: troubleshoot, log, files, tracing, metrics
              href: how-to-log-view-metrics.md
            - name: Visualize runs with TensorBoard
              displayName: log, monitor, metrics
              href: how-to-monitor-tensorboard.md
        - name: Interpret & explain models
          displayName: interpretability
          items: 
            - name: Interpret ML models
              displayName: SDK, interpret, explain, explanability, interpretability
              href: how-to-machine-learning-interpretability-aml.md
            - name: Explain automated ML models
              displayName: SDK, interpret, interpret, explain, explanability, interpretability, automated ML, automl, auto ml
              href: how-to-machine-learning-interpretability-automl.md
        - name: Assess and mitigate model fairness
          href: how-to-machine-learning-fairness-aml.md              
        - name: Use Key Vault when training
          displayName: secrets keyvault
          href: how-to-use-secrets-in-runs.md
        - name: Reinforcement learning
          href: how-to-use-reinforcement-learning.md
    - name: Work with MLflow
      items: 
        - name: Track experiments with MLflow
          displayName: log, monitor, metrics, model registry, register
          href: how-to-use-mlflow.md
        - name: Track Azure Databricks runs with MLflow
          displayName: log, monitor, deploy, metrics, databricks
          href: how-to-use-mlflow-azure-databricks.md
        - name: Train experiments with MLflow Projects 
          displayName: log, monitor, metrics, model registry, register
          href: how-to-train-mlflow-projects.md              
        - name: Deploy MLflow models
          displayName: log, monitor, deploy, metrics, databricks, aci, aks
          href: how-to-deploy-mlflow-models.md              
    - name: Automated machine learning
      displayName: automl, auto ml
      items: 
        - name: Use automated ML (Python)
          displayName: SDK automl
          href: how-to-configure-auto-train.md
        - name: Use automated ML (interface)
          href: how-to-use-automated-ml-for-ml-models.md
        - name: Use automated ML with Databricks
          displayName: automl
          href: how-to-configure-databricks-automl-environment.md
        - name: Auto-train a forecast model
          displayName: time series
          href: how-to-auto-train-forecast.md
        - name: Data splits & cross-validation (Python)
          displayName: automl, feature engineering, feature importance
          href: how-to-configure-cross-validation-data-splits.md
        - name: Featurization in automated ML (Python)
          displayName: automl, feature engineering, feature importance, BERT
          href: how-to-configure-auto-features.md
        - name: Use automated ML in ML pipelines (Python)
          displayName: machine learning automl
          href: how-to-use-automlstep-in-pipelines.md
        - name: Understand charts and metrics
          href: how-to-understand-automated-ml.md
        - name: Use ONNX model in .NET application
          href: how-to-use-automl-onnx-model-dotnet.md
        - name: Troubleshoot automated ML
          href: how-to-troubleshoot-auto-ml.md
    - name: Deploy & serve models
      items:
      - name: Where and how to deploy
        displayName: publish, web, service, operationalize, aks, kubernetes, aci, container, cli, consume, docker
        href: how-to-deploy-and-where.md
      - name: Deploy & serve with endpoints
        items: 
<<<<<<< HEAD
          - name: Online
            items:
            - name: Deploy an ML model with a managed online endpoint
              href: how-to-deploy-managed-online-endpoints.md
=======
>>>>>>> 9f175544
          - name: Batch
            items:
            - name: Batch scoring with batch endpoints
              href: how-to-use-batch-endpoint.md
            - name: Troubleshooting batch endpoints
              href: how-to-troubleshoot-batch-endpoints.md
      - name: Deployment targets
        items:
        - name: Local
          href: how-to-deploy-local-container-notebook-vm.md
        - name: Azure Kubernetes Service
          displayName: aks, aad, authentication, azure active directory
          href: how-to-deploy-azure-kubernetes-service.md
        - name: Azure Container Instances
          displayName: aci
          href: how-to-deploy-azure-container-instance.md
        - name: GPU inference
          href: how-to-deploy-inferencing-gpus.md
        - name: Azure App Service
          displayName: web app
          href: how-to-deploy-app-service.md
        - name: Azure Functions
          displayName: functions app
          href: how-to-deploy-functions.md
        - name: Azure Cognitive Search
          href: how-to-deploy-model-cognitive-search.md
        - name: Use custom Docker image
          href: how-to-deploy-custom-docker-image.md
        - name: IoT Edge
          href: ../iot-edge/tutorial-deploy-machine-learning.md?context=azure%2fmachine-learning%2fservice%2fcontext%2fml-context
        - name: FPGA inference
          href: how-to-deploy-fpga-web-service.md
      - name: Prebuilt Docker images
        items:
        - name: Python extensibility
          href: how-to-prebuilt-docker-images-inference-python-extensibility.md
        - name: Dockerfile extensibility
          href: how-to-extend-prebuilt-docker-image-inference.md
        - name: Troubleshoot prebuilt docker images
          href: how-to-troubleshoot-prebuilt-docker-image-inference.md
      - name: Troubleshooting deployment
        href: how-to-troubleshoot-deployment.md
      - name: Troubleshooting deployment (local)
        href: how-to-troubleshoot-deployment-local.md
      - name: Troubleshooting managed online endpoints
        href: how-to-troubleshoot-managed-online-endpoints.md
      - name: Use managed online endpoints in studio
        href: how-to-use-managed-online-endpoint-studio.md
      - name: Monitoring managed online endpoints
        href: how-to-monitor-online-endpoints.md
      - name: Viewing managed online endpoint costs
        href: how-to-view-online-endpoints-costs.md
      - name: Consume web service
        displayName: create client consume request response synchronous
        href: how-to-consume-web-service.md
      - name: Update web service
        displayName: update hot reload model mounting
        href: how-to-deploy-update-web-service.md
      - name: Advanced entry script authoring
        displayName: swagger inference schema binary cors
        href: how-to-deploy-advanced-entry-script.md
      - name: Monitor web services
        items:
        - name: Collect & evaluate model data
          displayName: track production
          href: how-to-enable-data-collection.md
        - name: Monitor with Application Insights
          href: how-to-enable-app-insights.md
      - name: High-performance serving with Triton
        href: how-to-deploy-with-triton.md
      - name: Continuously deploy models
        displayName: ci cd azure devops models
        href: how-to-deploy-continuously-deploy.md
      - name: Deploy encrypted inferencing service
        displayName: homomorhic,encryption,deployment
        href: how-to-homomorphic-encryption-seal.md
      - name: Profile models
        displayName: profile resource requirement
        href: how-to-deploy-profile-model.md
      - name: Deploy designer models
        displayName: designer, studio
        href: how-to-deploy-model-designer.md
      - name: No code deployment
        displayName: no code
        href: how-to-deploy-no-code-deployment.md
      - name: Package models
        displayName: docker file download
        href: how-to-deploy-package-models.md
    - name: Build & use ML pipelines
      displayName: pipelines
      items: 
        - name: Create ML pipelines (Python)
          href: how-to-create-machine-learning-pipelines.md
        - name: Moving data into and between ML pipeline steps (Python)
          href: how-to-move-data-in-out-of-pipelines.md
        - name: Deploy ML pipelines (Python)
          href: how-to-deploy-pipelines.md
        - name: Use Azure Synapse Apache spark pools in an ML pipeline (Python)
          href: how-to-use-synapsesparkstep.md
        - name: Trigger a pipeline
          href: how-to-trigger-published-pipeline.md
        - name: Designer (drag-n-drop)
          items: 
            - name: Log metrics
              displayName: designer, logging
              href: how-to-track-designer-experiments.md
            - name: Transform data
              displayName: pipeline
              href: how-to-designer-transform-data.md
            - name: Use pipeline parameters
              displayName: designer, pipeline parameters
              href: how-to-use-pipeline-parameter.md
            - name: Retrain using published pipelines
              displayName: retrain, designer, published pipeline
              href: how-to-retrain-designer.md
            - name: Batch predictions
              displayName: score scoring asynchronous consume pipeline parallelrunstep inference designer
              href: how-to-run-batch-predictions-designer.md
            - name: Execute Python code
              displayName: feature extraction, feature engineering
              href: how-to-designer-python.md
        - name: Troubleshooting pipelines
          displayName: designer
          href: how-to-debug-pipelines.md
        - name: Log pipeline data to Application Insights
          href: how-to-log-pipelines-application-insights.md
        - name: Troubleshooting the ParallelRunStep
          displayName: debug_batch consume pipeline parallelrunstep inference
          href: how-to-debug-parallel-run-step.md
    - name: Azure Pipelines for CI/CD
      displayName: continuous, integration, delivery
      href: /azure/devops/pipelines/targets/azure-machine-learning?context=azure/machine-learning/context/ml-context
    - name: GitHub Actions for CI/CD
      href: how-to-github-actions-machine-learning.md
    - name: Manage resource quotas
      displayName: limits
      href: how-to-manage-quotas.md
    - name: Manage resources VS Code
      displayName: vscode,resources
      href: how-to-manage-resources-vscode.md
    - name: VS Code interactive debugging
      displayName: vscode,remote,debug,pipelines,deployments,ssh
      href: how-to-debug-visual-studio-code.md      
    - name: Export and delete data
      displayName: GDPR
      href: how-to-export-delete-data.md
    - name: Create event driven workflows
      displayName: event grid
      href: how-to-use-event-grid.md
- name: Reference
  items: 
    - name: Python SDK
      displayName: api, core, package, python, class
      href: /python/api/overview/azure/ml/intro
    - name: R SDK
      displayName: api, core, package, R, class
      href: https://azure.github.io/azureml-sdk-for-r/reference/index.html
    - name: CLI
      displayName: extension, command line, command-line, az, ci/cd, automate, automated
      href: reference-azure-machine-learning-cli.md
    - name: REST API
      href: /rest/api/azureml/
    - name: Designer module reference
      displayName: module, reference, algorithm, studio
      href: algorithm-module-reference/module-reference.md
    - name: Monitor data reference
      href: monitor-resource-reference.md
    - name: Machine learning pipeline YAML reference
      href: reference-pipeline-yaml.md
    - name: Sovereign cloud parity
      href: reference-machine-learning-cloud-parity.md
    - name: Azure Policy built-ins
      displayName: samples, policies, definitions
      href: ./policy-reference.md
    - name: Curated environments
      displayName: environments, curated environments
      href: resource-curated-environments.md         
    - name: Managed online endpoints VM SKU list
      href: reference-managed-online-endpoints-vm-sku-list.md
    - name: Azure CLI
      href: /cli/azure/ml
- name: Resources
  items: 
    - name: Release notes
      displayName: what's, new, issues, bugs
      href: azure-machine-learning-release-notes.md
    - name: Azure roadmap
      href: https://azure.microsoft.com/roadmap/
    - name: Pricing
      href: https://azure.microsoft.com/pricing/details/machine-learning-services/
    - name: Service limits
      href: resource-limits-quotas-capacity.md      
    - name: Regional availability
      href: https://azure.microsoft.com/regions/services/
    - name: User forum
      href: /answers/topics/azure-machine-learning.html
    - name: Microsoft Learn
      href: /learn/browse/?expanded=azure&products=azure-machine-learning
    - name: Stack Overflow
      href: https://stackoverflow.com/questions/tagged/azure-machine-learning-service
    - name: Compare our ML products
      href: /azure/architecture/data-guide/technology-choices/data-science-and-machine-learning?context=azure/machine-learning/context/ml-context
    - name: What happened to Workbench
      displayName: desktop, ui, Workbench, upgrade, update, transfer
      href: overview-what-happened-to-workbench.md
    - name: Designer accessibility features
      displayName: accessibility, designer, visual interface, screen reader, keyboard shortcuts
      href: designer-accessibility.md<|MERGE_RESOLUTION|>--- conflicted
+++ resolved
@@ -476,13 +476,10 @@
         href: how-to-deploy-and-where.md
       - name: Deploy & serve with endpoints
         items: 
-<<<<<<< HEAD
           - name: Online
             items:
             - name: Deploy an ML model with a managed online endpoint
               href: how-to-deploy-managed-online-endpoints.md
-=======
->>>>>>> 9f175544
           - name: Batch
             items:
             - name: Batch scoring with batch endpoints
