- name: Azure Machine Learning Documentation
  href: index.yml
- name: Overview
  items:
    - name: What is Azure Machine Learning?
      displayName: AML, services, overview, introduction
      href: overview-what-is-azure-machine-learning.md
    # v1
    - name: Azure Machine Learning SDK & CLI v1
      href: ./v1/introduction.md
    # end v1
    - name: Glossary
      href: azure-machine-learning-glossary.md
    # v1
    - name: Architecture & terms
      displayName: architecture, concepts, definitions, glossary
      href: ./v1/concept-azure-machine-learning-architecture.md
    # end v1
- name: Upgrade to v2
  items:
    - name: Upgrade overview
      displayName: migration
      href: how-to-migrate-from-v1.md
    - name: Upgrade resources and assets
      items:
        - name: "Workspace"
          displayName: migration, v1, v2
          href: migrate-to-v2-resource-workspace.md
        - name: "Compute"
          displayName: migration, v1, v2
          href: migrate-to-v2-resource-compute.md
        - name: "Datastore"
          displayName: migration, v1, v2
          href: migrate-to-v2-resource-datastore.md
        - name: "Data assets"
          displayName: migration, v1, v2
          href: migrate-to-v2-assets-data.md
        - name: "Model assets"
          displayName: migration, v1, v2
          href: migrate-to-v2-assets-model.md
    - name: Upgrade training
      items:
        - name: "Run a script"
          displayName: migration, v1, v2
          href: migrate-to-v2-command-job.md
        - name: "Local runs"
          displayName: migration, v1, v2
          href: migrate-to-v2-local-runs.md
        - name: "AutoML"
          displayName: migration, v1, v2
          href: migrate-to-v2-execution-automl.md
        - name: "Hyperparameter tuning"
          displayName: migration, v1, v2
          href: migrate-to-v2-execution-hyperdrive.md
        - name: "Parallel run step"
          displayName: migration, v1, v2
          href: migrate-to-v2-execution-parallel-run-step.md
        - name: "Pipelines"
          displayName: migration, v1, v2
          href: migrate-to-v2-execution-pipeline.md
    - name: Upgrade endpoints
      items:
        - name: "Online endpoints"
          displayName: migration, v1, v2
          href: migrate-to-v2-deploy-endpoints.md
        - name: "Upgrade from ACI web services to managed online endpoints"
          displayName: migration, v1, v2
          href: migrate-to-v2-managed-online-endpoints.md
- name: Quickstart
  expanded: true
  items:
    - name: Create ML resources to get started
      href: quickstart-create-resources.md
    - name: Run Jupyter notebooks
      href: quickstart-run-notebooks.md
- name: Tutorials
  expanded: true
  items:
    - name: Azure Machine Learning in a day
      href: tutorial-azure-ml-in-a-day.md
    - name: Build models
      items:
        - name: Create production ML pipelines
          href: tutorial-pipeline-python-sdk.md
        - name: Automated ML
          items:
            - name: Object detection with AutoML (SDK)
              displayName: automl, automated, auto ml, computer vision, images, image model
              href: tutorial-auto-train-image-models.md
            - name: Create automated ML experiments
              displayName: automl, automated, auto ml, portal, studio, ui
              href: tutorial-first-experiment-automated-ml.md
            - name: Forecast demand (Bike share data)
              displayName: automl, automated, auto ml, portal, studio, ui
              href: tutorial-automated-ml-forecast.md
        - name: Designer (drag-n-drop)
          items:
            - name: 1. Train a regression model
              displayName: studio
              href: tutorial-designer-automobile-price-train-score.md
            - name: 2. Deploy the model
              displayName: studio
              href: tutorial-designer-automobile-price-deploy.md
    - name: Visual Studio Code
      items:
        - name: Train a TensorFlow image classification model
          href: tutorial-train-deploy-image-classification-model-vscode.md
    # v1
    - name: Python get started (Day 1)
      items:
        - name: 1. Run a Python script
          href: ./v1/tutorial-1st-experiment-hello-world.md
        - name: 2. Train your model
          href: ./v1/tutorial-1st-experiment-sdk-train.md
        - name: 3. Use your own data
          href: ./v1/tutorial-1st-experiment-bring-data.md
    - name: Train & deploy image classification
      displayName: MNIST
      href: ./v1/tutorial-train-deploy-notebook.md
    - name: "Build a training pipeline (Python)"
      href: "./v1/tutorial-pipeline-python-sdk.md"
    - name: Microsoft Power BI integration
      items:
        - name: "Train and deploy models"
          href: ./v1/tutorial-power-bi-custom-model.md
    # end v1
- name: Samples
  items:
    - name: Jupyter Notebooks
      displayName: example, examples, server, jupyter, azure notebooks, python, notebook, github
      href: samples-notebooks.md
    # v1
    - name: Jupyter Notebooks
      displayName: example, examples, server, jupyter, azure notebooks, python, notebook, github
      href: ./v1/samples-notebooks-v1.md
    # end v1
    - name: Examples repository (v2)
      displayName: example, examples, jupyter, python, notebook, github
      href: https://github.com/Azure/azureml-examples
    - name: Examples repository (v1)
      displayName: example, examples, jupyter, python, notebook, github
      href: https://github.com/azure/machinelearningnotebooks
    - name: Designer examples & datasets
      displayName: example, examples, studio, pipelines, data sets, modules, components
      href: samples-designer.md
    - name: End-to-end MLOps examples
      href: https://github.com/Azure/mlops-v2
- name: Concepts
  items:
    - name: What is v2?
      href: concept-v2.md
    - name: Work with Data
      items:
        # v1
        - name: Data access
          href: ./v1/concept-data.md
        - name: Studio network data access
          href: ./v1/concept-network-data-access.md
        # end v1
        - name: Apache Spark in Azure Machine Learning (preview)
          href: apache-spark-azure-ml-concepts.md
        - name: Data concepts in Azure Machine Learning
          href: concept-data.md
        - name: Sourcing human data responsibly
          href: concept-sourcing-human-data.md
        - name: Compliance
          items:
            - name: Export and delete data
              displayName: GDPR
              href: how-to-export-delete-data.md
    - name: Train models
      items:
        - name: Model training
          displayName: run config, machine learning pipeline, ml pipeline, train model
          href: concept-train-machine-learning-model.md
        # v1
        - name: Model training
          displayName: run config, machine learning pipeline, ml pipeline, train model
          href: ./v1/concept-train-machine-learning-model-v1.md
        # end v1
        - name: Distributed training
          displayName: parallellization, deep learning, deep neural network, dnn
          href: concept-distributed-training.md
        - name: Deep learning
          displayName: deep learning vs machine learning, deep learning, vs, versus
          href: concept-deep-learning-vs-machine-learning.md
        - name: MLflow models
          displayName: tracking models, mlflow, custom, flavors
          href: concept-mlflow-models.md
        - name: AutoML
          items:
            - name: Automated ML overview
              displayName: automl, auto ml
              href: concept-automated-ml.md
            # v1
            - name: Automated ML overview
              displayName: automl, auto ml
              href: ./v1/concept-automated-ml-v1.md
            # end v1
            - name: Time series forecasting
              items:
                - name: Forecasting methods
                  displayName: auto ML, time series, forecasting, methods
                  href: concept-automl-forecasting-methods.md
                - name: Deep learning models
                  displayName: auto ML, time series, forecasting, deep learning, TCN
                  href: concept-automl-forecasting-deep-learning.md
                - name: Model sweeping and selection
                  displayName: auto ML, time series, forecasting, model selection, sweeping
                  href: concept-automl-forecasting-sweeping.md
                - name: Calendar features
                  displayName: auto ML, time series, calendar features, holiday features
                  href: concept-automl-forecasting-calendar-features.md
                - name: Lag features
                  displayName: auto ML, time series, lags
                  href: concept-automl-forecasting-lags.md
            - name: Overfitting & imbalanced data
              displayName: automl, auto ml, risks
              href: concept-manage-ml-pitfalls.md
        - name: Designer (drag-n-drop ML)
          items:
            - name: Designer overview
              displayName: studio
              href: concept-designer.md
            - name: Algorithm cheat sheet
              href: algorithm-cheat-sheet.md
            - name: How to select algorithms
              href: how-to-select-algorithms.md
    - name: Deploy models
      items:
        - name: Endpoints
          href: concept-endpoints.md
        - name: Model portability (ONNX)
          href: concept-onnx.md
        - name: Prebuilt docker images for inference
          href: concept-prebuilt-docker-images-inference.md
    - name: MLflow
      items:
        - name: MLflow and Azure Machine Learning
          href: concept-mlflow.md
        # v1
        - name: MLflow
          href: ./v1/concept-mlflow-v1.md
        # end v1
        - name: MLflow models
          displayName: tracking models, mlflow, custom, flavors
          href: concept-mlflow-models.md
    - name: Manage the ML lifecycle (MLOps)
      items:
        - name: MLOps capabilities
          displayName: deploy, deployment, publish, production, operationalize, operationalization
          href: concept-model-management-and-deployment.md
        # v1
        - name: MLOps capabilities
          displayName: deploy, deployment, publish, production, operationalize, operationalization
          href: ./v1/concept-model-management-and-deployment.md
        # end v1
        - name: Registries
          displayName: collaborate share
          href: concept-machine-learning-registries-mlops.md
        - name: ML pipelines
          href: concept-ml-pipelines.md
        - name: ML components
          href: concept-component.md
        - name: Git integration
          displayName: github gitlab
          href: concept-train-model-git-integration.md
    - name: Responsible AI
      items:
        - name: Responsible AI overview
          displayName: responsible, ml
          href: concept-responsible-ai.md
        - name: Implement Responsible AI in Practice
          items:
            - name: Responsible AI dashboard
              href: concept-responsible-ai-dashboard.md
            - name: Responsible AI scorecard
              href: concept-responsible-ai-scorecard.md
            - name: Model interpretability
              displayName: explainability, explanations, interpretability
              href: how-to-machine-learning-interpretability.md
            - name: Fairness in Machine Learning
              displayName: fairness, bias, model performance, disparity metrics, unfairness
              href: concept-fairness-ml.md
            - name: Causal analysis
              displayName: causal analysis, causal inference
              href: concept-causal-inference.md
            - name: Assess errors in ML models
              displayName: error analysis, model error
              href: concept-error-analysis.md
            - name: Understand your datasets
              displayName: exploratory data analysis, EDA, dataset explorer
              href: concept-data-analysis.md
            - name: Counterfactual analysis and what-if
              href: concept-counterfactual-analysis.md
    - name: Workspace & compute resources
      items:
        - name: Workspace
          href: concept-workspace.md
        - name: Environments
          href: concept-environments.md
        - name: Compute instance
          displayName: resource, dsvm, Data Science Virtual Machine
          href: concept-compute-instance.md
        - name: Compute target
          displayName: resource, dsvm, AKS, kubernetes, amlcompute, Data Science Virtual Machine, local, cluster, ACI, container instance, ADB, Databricks, data lake, lake, HDI, HDInsight
          href: concept-compute-target.md
    - name: Security
      items:
        - name: Enterprise security overview
          displayName: authorization authentication encryption aad azure active directory
          href: concept-enterprise-security.md
        - name: Secured workspace traffic flow
          href: concept-secure-network-traffic-flow.md
        - name: Security baseline
          href: /security/benchmark/azure/baselines/machine-learning-security-baseline?context=/azure/machine-learning/context/ml-context
        - name: Security controls by Azure Policy
          href: ./security-controls-policy.md
        - name: Data encryption
          href: concept-data-encryption.md
        - name: Customer-managed keys
          href: concept-customer-managed-keys.md
        - name: Vulnerability management
          href: concept-vulnerability-management.md
- name: Infrastructure & security
  items:
    - name: Tutorials & templates
      items:
        - name: "Tutorial: Create a secure workspace in Azure portal"
          href: tutorial-create-secure-workspace.md
        - name: "Tutorial: Create a secure workspace with templates"
          href: tutorial-create-secure-workspace-template.md
    - name: Identity & access management
      items:
        - name: Set up authentication
          displayName: authentication, auth, oauth
          href: how-to-setup-authentication.md
        - name: Set up service authentication
          displayName: managed identity
          href: how-to-identity-based-service-authentication.md
        # v1
        - name: Use managed identities for access control
          href: ./v1/how-to-use-managed-identities.md
        - name: Authenticate from the SDK v1
          href: ./v1/how-to-setup-authentication.md
        # end v1
        - name: Manage users and roles
          href: how-to-assign-roles.md
    - name: Network security
      items:
        - name: Plan for network isolation
          href: how-to-network-isolation-planning.md
        - name: Virtual network overview
          displayName: vnet, blob
          href: how-to-network-security-overview.md
        - name: Secure workspace resources
          displayName: vnet, workspace, container instance, container registry
          href: how-to-secure-workspace-vnet.md
        - name: Secure training environment
          displayName: vnet, No public IP
          href: how-to-secure-training-vnet.md
        - name: Secure inference environment
          displayName: vnet, Managed Endpoint, AKS
          href: how-to-secure-inferencing-vnet.md
        # v1 stuff
        - name: Secure workspace resources
          displayName: vnet, workspace, container instance, container registry
          href: ./v1/how-to-secure-workspace-vnet.md
        - name: Secure training environment
          displayName: vnet, No public IP
          href: ./v1/how-to-secure-training-vnet.md
        - name: Secure inference environment
          displayName: vnet, Managed Endpoint, AKS
          href: ./v1/how-to-secure-inferencing-vnet.md
        # end v1
        - name: Use studio in a virtual network
          displayName: vnet
          href: how-to-enable-studio-virtual-network.md
        - name: Use private endpoint
          displayName: private endpoint
          href: how-to-configure-private-link.md
        # v1
        - name: Use private endpoint
          displayName: private endpoint
          href: ./v1/how-to-configure-private-link.md
        - name: Configure secure web services (v1)
          displayName: ssl, tls
          href: ./v1/how-to-secure-web-service.md
        # end v1
        - name: Use custom DNS
          href: how-to-custom-dns.md
        - name: Configure required network traffic
          displayName: firewall, user-defined route, udr
          href: how-to-access-azureml-behind-firewall.md
        - name: Data exfiltration prevention
          displayName: loss
          href: how-to-prevent-data-loss-exfiltration.md
        - name: Configure network isolation with v2
          href: how-to-configure-network-isolation-with-v2.md
    # v1 for now - need PM update to v2
    - name: Data protection
      items:
        - name: Failover & disaster recovery
          displayName: high availability
          href: ./v1/how-to-high-availability-machine-learning.md
        - name: Regenerate storage access keys
          href: ./v1/how-to-change-storage-access-key.md
    # end v1
    - name: Create & manage workspaces
      items:
        - name: Use Azure portal or Python SDK
          href: how-to-manage-workspace.md
        - name: Use Azure CLI
          href: how-to-manage-workspace-cli.md
        # v1
        - name: Use Azure CLI
          href: ./v1/how-to-manage-workspace-cli.md
        # v2
        - name: Use Azure PowerShell
          href: how-to-manage-workspace-powershell.md
        - name: Use Resource Manager template
          displayName: arm
          href: how-to-create-workspace-template.md
        - name: Use Terraform
          href: how-to-manage-workspace-terraform.md
        - name: Use REST
          href: how-to-manage-rest.md
        - name: Recover workspace after deletion
          displayName: soft-delete
          href: concept-soft-delete.md
        - name: How to move a workspace
          href: how-to-move-workspace.md
        - name: Securely integrate Azure Synapse & Azure Machine Learning
          href: how-to-private-endpoint-integration-synapse.md
        - name: Workspace Diagnostics
          href: how-to-workspace-diagnostic-api.md
        - name: Customer-managed keys
          href: how-to-setup-customer-managed-keys.md
    - name: Create & manage registries
      href: how-to-manage-registries.md
    - name: Create & manage compute resources
      items:
        - name: Compute instance
          displayName: compute target, No public IP
          href: how-to-create-manage-compute-instance.md
        # v1
        - name: Compute instance
          displayName: compute target
          href: ./v1/how-to-create-manage-compute-instance.md
        # end v1
        - name: Customize compute instance with a script
          href: how-to-customize-compute-instance.md
        - name: Compute cluster
          displayName: compute target, low priority, managed identity
          href: how-to-create-attach-compute-cluster.md
        # v1
        - name: Compute cluster
          displayName: compute target, low priority, managed identity
          href: ./v1/how-to-create-attach-compute-cluster.md
        # end v1
        - name: Manage compute resources
          displayName: compute target, dsvm, Data Science Virtual Machine, local, cluster, ACI, container instance, Databricks, data lake, lake, HDI, HDInsight, low priority, managed identity
          href: how-to-create-attach-compute-studio.md
        # v1
        - name: Azure Kubernetes Service
          displayName: AKS, inference
          href: ./v1/how-to-create-attach-kubernetes.md
        # end v1
        - name: Attach and Manage a Synapse Spark pool
          displayName: Attach and Manage a Synapse Spark pool
          href: how-to-manage-synapse-spark-pool.md
        # v1
        - name: Link to Azure Synapse Analytics workspace
          href: ./v1/how-to-link-synapse-ml-workspaces.md
        # end v1
    - name: AKS and Azure Arc-enabled Kubernetes
      items:
        - name: What is Kubernetes compute target
          displayName: compute target, Azure Kuberentes Service, Azure Arc-enabled Kubernetes, AKS, on-premises, multi-cloud
          href: how-to-attach-kubernetes-anywhere.md
        - name: Step 1 - Deploy Azure Machine Learning extension
          displayName: AKS, Arc Kubernetes, inference router
          href: how-to-deploy-kubernetes-extension.md
        - name: Step 2 - Attach cluster to workspace
          displayName: AKS, Arc Kubernetes, attach
          href: how-to-attach-kubernetes-to-workspace.md
        - name: Create and manage instance types
          displayName: compute target, instance types, AKS, Arc Kubernetes
          href: how-to-manage-kubernetes-instance-types.md
        - name: Manage Azure Machine Learning inference router
          displayName: AKS, Arc Kubernetes, inference, compute target
          href: how-to-kubernetes-inference-routing-azureml-fe.md
        - name: Secure inferencing environment
          displayName: AKS, Arc Kubernetes, HTTPS, private IP, no-public IP, private link, private endpoint, inference
          href: how-to-secure-kubernetes-inferencing-environment.md
        - name: Secure Kubernetes online endpoint
          displayName: AKS, Arc Kubernetes, HTTPS, TSL, SSL, Cname, DNS, Certificate, inference
          href: how-to-secure-kubernetes-online-endpoint.md
        - name: Troubleshoot Azure Machine Learning extension
          displayName: AKS, Arc Kubernetes, Azure Machine Learning extension, troubleshoot
          href: how-to-troubleshoot-kubernetes-extension.md
        - name: Troubleshoot Kubernetes compute
          displayName: AKS, Arc Kubernetes, Kubernetes compute, training, online endpoint, troubleshoot
          href: how-to-troubleshoot-kubernetes-compute.md
        - name: Reference for configuring Kubernetes cluster
          href: reference-kubernetes.md
    - name: Plan and manage costs
      displayName: low priority VM
      href: concept-plan-manage-cost.md
    - name: Monitor Azure Machine Learning
      href: monitor-azure-machine-learning.md
    - name: Secure coding
      displayName: security threat
      href: concept-secure-code-best-practice.md
    - name: Audit and manage
      displayName: policy
      href: how-to-integrate-azure-policy.md
- name: How-to guides
  items:
    - name: Share components, environments, and models
      displayName: collaborate share
      href: how-to-share-models-pipelines-across-workspaces-with-registries.md
    - name: Share data assets
      displayName: collaborate share
      href: how-to-share-data-across-workspaces-with-registries.md
    - name: Understand resources and assets
      href: concept-azure-machine-learning-v2.md
    - name: Search for assets
      displayName: find, filter
      href: how-to-search-assets.md
    - name: Set up an environment
      items:
        - name: Set up dev environments
          displayName: local, remote, azure notebooks, notebook, Jupyter, dsvm, Databricks, ADB
          href: how-to-configure-environment.md
        # v1
        - name: Set up dev environments
          displayName: local, remote, azure notebooks, notebook, Jupyter, dsvm, Databricks, ADB
          href: ./v1/how-to-configure-environment-v1.md
        # end v1
        - name: Install and set up the CLI (v2)
          displayName: azurecli, mlops
          href: how-to-configure-cli.md
        # v1
        - name: Install and set up the CLI (v1)
          displayName: azurecli, mlops
          href: ./v1/reference-azure-machine-learning-cli.md
        # end v1
        - name: Set up studio environment
          items:
            - name: Manage environments in studio
              displayName: environments, studio, create, edit
              href: how-to-manage-environments-in-studio.md
            - name: Create and manage files
              displayName: Jupyter, notebooks, clone, samples
              href: how-to-manage-files.md
            - name: Run Jupyter Notebooks
              href: how-to-run-jupyter-notebooks.md
            - name: Use a terminal
              displayName: git, github, clone, kernel, package
              href: how-to-access-terminal.md
            - name: Manage compute sessions
              displayName: sessions, terminal, kernel
              href: how-to-manage-compute-sessions.md
        - name: Azure Container for PyTorch
          displayName: acpt
          href: how-to-azure-container-for-pytorch-environment.md
        - name: Set up VS Code extension
          displayName: Visual Studio Code, VSCode, debug, bugs, remote, compute, instance
          href: how-to-setup-vs-code.md
        - name: Connect to compute instance VS Code
          displayName: Visual Studio Code, VSCode, debug, bugs
          href: how-to-set-up-vs-code-remote.md
        - name: Manage environments with SDK and CLI (v2)
          displayName: environment
          href: how-to-manage-environments-v2.md
        # v1
        - name: Set up software environments CLI (v1)
          href: ./v1/how-to-use-environments.md
        - name: Set input & output directories
          displayName: large data, write, experiment files, size limit
          href: ./v1/how-to-save-write-experiment-files.md
        - name: Use private Python packages
          displayName: pip, Conda, anaconda
          href: ./v1/how-to-use-private-python-packages.md
        # end v1
    - name: Work with data
      items:
        - name: Create datastores
          displayName: Create datastores
          href: how-to-datastore.md
        - name: Create data assets
          displayName: Create data assets
          href: how-to-create-data-assets.md
        - name: Access and explore your data
          items:
            - name: Access data during interactive development
              displayName: Access data during interactive development
              href: how-to-access-data-interactive.md
            - name: Access data in jobs
              displayName: Access data in jobs
              href: how-to-read-write-data-v2.md
            - name: Working with Tables (mltable)
              displayName: Working with Tables (mltable)
              href: how-to-mltable.md
        - name: Label data
          items:
            - name: Set up image labeling
              displayName: data, dataset
              href: how-to-create-image-labeling-projects.md
            - name: Set up text labeling
              displayName: data, dataset
              href: how-to-create-text-labeling-projects.md
            - name: Label images and text
              displayName: data, dataset, labeling
              href: how-to-label-data.md
            - name: Add users
              displayName: data, dataset, labeling
              href: how-to-add-users.md
            - name: Outsource labeling tasks
              href: how-to-outsource-data-labeling.md
        - name: Prepare data with Apache Spark
          items:
            - name: Submit Spark jobs in Azure Machine Learning
              displayName: Submit Spark jobs in Azure Machine Learning
              href: how-to-submit-spark-jobs.md
            - name: Interactive Data Wrangling with Apache Spark
              displayName: Interactive Data Wrangling with Apache Spark
              href: interactive-data-wrangling-with-apache-spark-azure-ml.md
        - name: Data administration and authentication
          displayName: Data administration and authentication
          href: how-to-administrate-data-authentication.md
        # v1
        - name: Access data
          items:
            - name: Connect to Azure storage with datastores
              displayName: blob, get, fileshare, access, mount, download, data lake, datastore
              href: ./v1/how-to-access-data.md
            - name: Identity-based data access to storage
              displayName: blob, access, data lake, datastore, managed identity
              href: ./v1/how-to-identity-based-data-access.md
            - name: Get data from storage with datasets
              displayName: data, data set, register, access data
              href: ./v1/how-to-create-register-datasets.md
            - name: Connect to data (UI)
              displayName: blob, get, fileshare, access, mount, download, data lake, datastore, dataset, data set
              href: ./v1/how-to-connect-data-ui.md
        - name: Manage & consume data
          items:
            - name: Train with datasets
              displayName: data, dataset, mount
              href: ./v1/how-to-train-with-datasets.md
            - name: Detect drift on datasets
              displayName: data, dataset
              href: ./v1/how-to-monitor-datasets.md
            - name: Version & track datasets
              displayName: data, data set
              href: ./v1/how-to-version-track-datasets.md
            - name: Create datasets with labels
              displayName: data, labels, torchvision
              href: ./v1/how-to-use-labeled-dataset.md
        - name: Get & prepare data
          items:
            - name: Data ingestion with Azure Data Factory
              displayName: data, ingestion, adf
              href: ./v1/how-to-data-ingest-adf.md
            - name: Data preparation with Azure Synapse
              displayName: data, data prep, spark, spark pool, cluster, spark cluster,dataset, datastore
              href: ./v1/how-to-data-prep-synapse-spark-pool.md
            - name: DevOps for data ingestion
              displayName: data, ingestion, devops
              href: ./v1/how-to-cicd-data-ingestion.md
            - name: Import data in the designer
              displayName: designer, data, import, dataset, datastore
              href: ./v1/how-to-designer-import-data.md
        # end v1
    - name: Train models
      items:
        - name: Train a model (SDK, CLI, REST)
          href: how-to-train-model.md
        - name: Train with the job creation UI
          href: how-to-train-with-ui.md
        - name: Debug jobs and monitor training progress
          displayName: automl
          href: how-to-interactive-jobs.md
        - name: Optimize Checkpoint Performance for Large Models
          displayName: Optimize Checkpoint Performance for Large Models
          href: reference-checkpoint-performance-for-large-models.md
        # v1
        - name: Configure & submit training run
          displayName: run config, script run config, scriptrunconfig, compute target, dsvm, Data Science Virtual Machine, local, cluster, ACI, container instance, Databricks, data lake, lake, HDI, HDInsight
          href: ./v1/how-to-set-up-training-targets.md
        # end v1
        - name: Train with the Python SDK
          items:
            - name: Tune hyperparameters
              displayName: parameter, hyperparameter, hyperdrive
              href: how-to-tune-hyperparameters.md
            - name: Distributed GPU guide
              href: how-to-train-distributed-gpu.md
            - name: Scikit-learn
              href: how-to-train-scikit-learn.md
            - name: TensorFlow
              href: how-to-train-tensorflow.md
            - name: Keras
              href: how-to-train-keras.md
            - name: PyTorch
              href: how-to-train-pytorch.md
            - name: Use Key Vault when training
              displayName: secrets keyvault job
              href: how-to-use-secrets-in-runs.md
            # v1
            - name: Train with SDK v1
              href: ./v1/how-to-attach-compute-targets.md
            - name: Distributed GPU guide
              displayName: MPI, Horovod, DeepSpeed, PyTorch, Hugging Face Transformers, TensorFlow, InfiniBand
              href: ./v1/how-to-train-distributed-gpu.md
            - name: Scikit-learn
              href: ./v1/how-to-train-scikit-learn.md
            - name: TensorFlow
              href: ./v1/how-to-train-tensorflow.md
            - name: Keras
              href: ./v1/how-to-train-keras.md
            - name: PyTorch
              href: ./v1/how-to-train-pytorch.md
            - name: Train with custom Docker image
              href: ./v1/how-to-train-with-custom-image.md
            - name: Migrate from Estimators to ScriptRunConfig
              href: ./v1/how-to-migrate-from-estimators-to-scriptrunconfig.md
            - name: Use Key Vault when training
              displayName: secrets keyvault
              href: ./v1/how-to-use-secrets-in-runs.md
            # end v1
        - name: Track & monitor training
          items:
            - name: Monitor training jobs
              displayName: cancel, fail, status, child run
              href: how-to-track-monitor-analyze-runs.md
            - name: Log metrics, parameters and files
              displayName: troubleshoot, log, files, tracing, metrics
              href: how-to-log-view-metrics.md
            - name: Log MLflow models
              href: how-to-log-mlflow-models.md
            - name: Query & compare experiments and runs
              href: how-to-track-experiments-mlflow.md
            - name: Migrate from SDK v1 logging to MLflow
              href: reference-migrate-sdk-v1-mlflow-tracking.md
        - name: Automated machine learning
          displayName: automl, auto ml
          items:
            - name: Use automated ML (Python)
              displayName: SDK, automl
              href: how-to-configure-auto-train.md
            - name: Use automated ML (interface)
              href: how-to-use-automated-ml-for-ml-models.md
            - name: Prep image data for computer vision models (Python)
              displayName: SDK, automl, image, datasets, conversion scripts, schema, image model
              href: how-to-prepare-datasets-for-automl-images.md
            - name: Auto-train computer vision models (Python)
              displayName: SDK, automl, image, image model
              href: how-to-auto-train-image-models.md
            - name: Auto-train a small object detection model
              displayName: computer vision, image, image model
              href: how-to-use-automl-small-object-detect.md
            - name: Auto-train a natural language processing model
              displayName: nlp, auto ML, automl, SDK
              href: how-to-auto-train-nlp-models.md
            # v1
            - name: Use automated ML (Python)
              displayName: SDK, automl
              href: ./v1/how-to-configure-auto-train-v1.md
            - name: Auto-train a regression (NYC Taxi data)
              displayName: automl, automated, auto ml,
              href: ./v1/how-to-auto-train-models-v1.md
            - name: Auto-train object detection model
              displayName: auto ML, automl, CLI
              href: ./v1/tutorial-auto-train-image-models-v1.md
            - name: Auto-train a natural language processing model
              displayName: nlp, auto ML, automl, SDK
              href: ./v1/how-to-auto-train-nlp-models-v1.md
            - name: Data splits & cross-validation (Python)
              displayName: automl, feature engineering, feature importance
              href: ./v1/how-to-configure-cross-validation-data-splits.md
            - name: Featurization in automated ML (Python)
              displayName: automl, feature engineering, feature importance, BERT
              href: ./v1/how-to-configure-auto-features.md
            - name: Generate AutoML training code
              href: ./v1/how-to-generate-automl-training-code.md
            - name: Use automated ML with Databricks
              displayName: automl
              href: ./v1/how-to-configure-databricks-automl-environment.md
            # end v1
            - name: Time series forecasting
              items:
                - name: Auto-train a forecasting model (Python)
                  displayName: forecasting, time series, auto ML, automl, SDK
                  href: how-to-auto-train-forecast.md
                # v1
                - name: Auto-train a forecast model
                  displayName: time series
                  href: ./v1/how-to-auto-train-forecast-v1.md
                # end v1
                - name: Frequently asked questions
                  displayName: auto ML, time series, forecasting, FAQ
                  href: how-to-automl-forecasting-faq.md
            - name: Understand charts and metrics
              href: how-to-understand-automated-ml.md
            - name: Use ONNX model in .NET application
              href: how-to-use-automl-onnx-model-dotnet.md
            - name: Inference image models with ONNX model
              displayName: automl, image, image model, computer vision
              href: how-to-inference-onnx-automl-image-models.md
            # v1
            - name: Local inference using ONNX
              displayName: SDK, automl
              href: ./v1/how-to-inference-onnx-automl-image-models-v1.md
            - name: Troubleshoot automated ML
              href: ./v1/how-to-troubleshoot-auto-ml.md
            # end v1
        # v1 - misc training
        - name: Track experiments with MLflow
          displayName: log, monitor, metrics, model registry, register
          href: ./v1/how-to-use-mlflow.md
        - name: Log & view metrics
          href: ./v1/how-to-log-view-metrics.md
        - name: Visualize runs with TensorBoard
          displayName: log, monitor, metrics
          href: ./v1/how-to-monitor-tensorboard.md
        - name: Log metrics with designer
          displayName: designer, logging
          href: ./v1/how-to-track-designer-experiments.md
        - name: Interpret ML models
          displayName: SDK, interpret, explain, explainability, interpretability
          href: ./v1/how-to-machine-learning-interpretability-aml.md
        - name: Assess and mitigate model fairness
          href: ./v1/how-to-machine-learning-fairness-aml.md
        - name: Prepare data for computer vision with AutoML
          displayName: nlp, auto ML, automl, SDK
          href: ./v1/how-to-prepare-datasets-for-automl-images-v1.md
        - name: Explain automated ML models
          displayName: SDK, interpret, interpret, explain, explainability, interpretability, automated ML, automl, auto ml
          href: ./v1/how-to-machine-learning-interpretability-automl.md
        # end v1  
    - name: Deploy models
      items:
        - name: Online endpoints (real-time)
          items:
            - name: Deploy an ML model with an online endpoint
              href: how-to-deploy-online-endpoints.md
            - name: Safe rollout for online endpoints
              href: how-to-safely-rollout-online-endpoints.md
            - name: Deployment scenarios
              items:
                - name: Deploy a MLflow model with an online endpoint
                  displayName: ncd, no code deploy, no-code deployment
                  href: how-to-deploy-mlflow-models-online-endpoints.md
                - name: Use a custom container to deploy a model to an online endpoint
                  href: how-to-deploy-custom-container.md
                - name: Use online endpoints in studio
                  href: how-to-use-managed-online-endpoint-studio.md
                - name: High-performance serving with Triton
                  href: how-to-deploy-with-triton.md
                - name: Use REST to deploy a model as an online endpoint
                  href: how-to-deploy-with-rest.md
                - name: Deploy an AutoML model with an online endpoint
                  href: how-to-deploy-automl-endpoint.md
            - name: Security
              items:
                - name: Authenticate to endpoints
                  href: how-to-authenticate-online-endpoint.md
                - name: Network isolation with managed online endpoints
                  displayName: network, vnet, secure
                  href: how-to-secure-online-endpoint.md
                - name: Access Azure resources from online endpoints
                  href: how-to-access-resources-from-endpoints-managed-identities.md
            - name: Autoscale online endpoints
              href: how-to-autoscale-endpoints.md
            - name: Managed online endpoints VM SKU list
              href: reference-managed-online-endpoints-vm-sku-list.md
            - name: Viewing managed online endpoint costs
              href: how-to-view-online-endpoints-costs.md
            - name: Monitoring online endpoints
              href: how-to-monitor-online-endpoints.md
            - name: Debug online endpoints locally VS Code
              href: how-to-debug-managed-online-endpoints-visual-studio-code.md
            - name: Debug scoring script with inference HTTP server
              href: how-to-inference-server-http.md
            - name: Troubleshoot online endpoints
              href: how-to-troubleshoot-online-endpoints.md
        - name: Batch endpoints
          items:
            - name: Batch scoring with batch endpoints
              href: how-to-use-batch-endpoint.md
            - name: Create jobs and input data for batch endpoints
              href: how-to-access-data-batch-endpoints-jobs.md
            - name: Author scoring scripts for batch scoring
              href: how-to-batch-scoring-script.md
            - name: Customize outputs in batch jobs
              href: how-to-deploy-model-custom-output.md
            - name: Troubleshoot batch endpoints
              href: how-to-troubleshoot-batch-endpoints.md
            - name: Security
              items:
                - name: Authorization on batch endpoints
                  href: how-to-authenticate-batch-endpoint.md
                - name: Network isolation in batch endpoints
                  href: how-to-secure-batch-endpoint.md
            - name: Cost management
              items:
                - name: Use low priority VMs in batch deployments
                  href: how-to-use-low-priority-batch.md
            - name: Scenarios
              items:
                - name: Use MLflow models in batch deployments
                  href: how-to-mlflow-batch.md
                - name: Image processing with batch deployments
                  href: how-to-image-processing-batch.md
                - name: Text processing with batch deployments
                  href: how-to-nlp-processing-batch.md
            - name: Integrations
              items:
                - name: Run batch endpoints from Azure Data Factory
                  href: how-to-use-batch-azure-data-factory.md
                - name: Run batch endpoints from Event Grid events in storage
                  href: how-to-use-event-grid-batch.md
                - name: Use REST to deploy a model as batch endpoints
                  href: how-to-deploy-batch-with-rest.md
        # v1
        - name: Where and how to deploy
          displayName: publish, web, service, operationalize, aks, kubernetes, aci, container, cli, consume, docker
          href: ./v1/how-to-deploy-and-where.md
        - name: Hyperparameter tuning a model (v1)
          displayName: azurecli, AzureML
          href: ./v1/how-to-tune-hyperparameters-v1.md
        - name: Azure Kubernetes Service
          displayName: aks, aad, authentication, azure active directory
          href: ./v1/how-to-deploy-azure-kubernetes-service.md
        - name: Azure Container Instances
          displayName: aci
          href: ./v1/how-to-deploy-azure-container-instance.md
        - name: Deploy MLflow models
          displayName: log, monitor, deploy, metrics, databricks, aci, aks
          href: ./v1/how-to-deploy-mlflow-models.md
        - name: Update web service
          displayName: update hot reload model mounting
          href: ./v1/how-to-deploy-update-web-service.md
        - name: Deployment targets
          items:
            - name: Deploy locally
              href: ./v1/how-to-deploy-local.md
            - name: Deploy locally on compute instance
              href: ./v1/how-to-deploy-local-container-notebook-vm.md
            - name: GPU inference
              href: ./v1/how-to-deploy-inferencing-gpus.md
            - name: Azure Cognitive Search
              href: how-to-deploy-model-cognitive-search.md
            - name: FPGA inference
              href: ./v1/how-to-deploy-fpga-web-service.md
        - name: Profile models
          displayName: profile resource requirement
          href: ./v1/how-to-deploy-profile-model.md
        - name: Troubleshoot deployment
          href: ./v1/how-to-troubleshoot-deployment.md
        - name: Troubleshoot deployment (local)
          href: ./v1/how-to-troubleshoot-deployment-local.md
        - name: Authenticate web service
          href: ./v1/how-to-authenticate-web-service.md
        - name: Consume web service
          displayName: create client consume request response synchronous
          href: ./v1/how-to-consume-web-service.md
        - name: Advanced entry script authoring
          displayName: swagger inference schema binary cors
          href: ./v1/how-to-deploy-advanced-entry-script.md
        - name: Prebuilt Docker images
          items:
            - name: Python extensibility
              href: ./v1/how-to-prebuilt-docker-images-inference-python-extensibility.md
            - name: Dockerfile extensibility
              href: ./v1/how-to-extend-prebuilt-docker-image-inference.md
            - name: Troubleshoot prebuilt docker images
              href: ./v1/how-to-troubleshoot-prebuilt-docker-image-inference.md
        - name: Monitor web services
          items:
            - name: Collect & evaluate model data
              displayName: track production
              href: ./v1/how-to-enable-data-collection.md
            - name: Monitor with Application Insights
              href: ./v1/how-to-enable-app-insights.md
        - name: Deploy designer models
          displayName: designer, studio
          href: ./v1/how-to-deploy-model-designer.md
        - name: Package models
          displayName: docker file download
          href: ./v1/how-to-deploy-package-models.md
        # end v1
    - name: Work with MLflow
      items:
        - name: Configure MLflow for Azure Machine Learning
          href: how-to-use-mlflow-configure-tracking.md
        - name: Train & track
          items:
            - name: Track experiments with MLflow
              displayName: log, monitor, metrics, model registry, register
              href: how-to-use-mlflow-cli-runs.md
            - name: Track Azure Databricks runs with MLflow
              displayName: log, monitor, deploy, metrics, databricks
              href: how-to-use-mlflow-azure-databricks.md
            - name: Track Azure Synapse Analytics runs with MLflow
              displayName: log, monitor, deploy, metrics, synapse, analytics
              href: how-to-use-mlflow-azure-synapse.md
            - name: Train with MLflow Projects
              displayName: log, monitor, metrics, model registry, register
              href: how-to-train-mlflow-projects.md
            - name: Log metrics, parameters and files
              displayName: troubleshoot, log, files, tracing, metrics
              href: how-to-log-view-metrics.md
            - name: Log MLflow models
              href: how-to-log-mlflow-models.md
            - name: Query & compare experiments and runs with MLflow
              href: how-to-track-experiments-mlflow.md
        - name: Manage
          items:
            - name: Manage models with MLflow
              href: how-to-manage-models-mlflow.md
            - name: Manage experiments and runs with MLflow
              href: how-to-track-experiments-mlflow.md
        - name: Deploy & consume models
          items:
            - name: Guidelines for deploying MLflow models
              displayName: mlflow models deployment plugin
              href: how-to-deploy-mlflow-models.md
            - name: Using MLflow models for no-code deployment
              href: how-to-log-mlflow-models.md
            - name: Online inference
              items:
                - name: Deploy MLflow models to Online Endpoints
                  href: how-to-deploy-mlflow-models-online-endpoints.md
                - name: Progressive rollout of MLflow models to Online Endpoints
                  href: how-to-deploy-mlflow-models-online-progressive.md
            - name: Batch inference
              items:
                - name: Deploy MLflow models to Batch Endpoints
                  href: how-to-mlflow-batch.md
                - name: Deploy and run MLflow models in Spark jobs
                  href: how-to-deploy-mlflow-model-spark-jobs.md
    - name: Manage the ML lifecycle (MLOps)
      items:
        - name: Setup MLOps with Azure DevOps
          href: how-to-setup-mlops-azureml.md
        - name: Setup MLOps with GitHub
          href: how-to-setup-mlops-github-azure-ml.md
        - name: Manage models
          href: how-to-manage-models.md
        - name: Automation
          items:
            - name: Azure Pipelines for CI/CD
              displayName: continuous, integration, delivery
              href: how-to-devops-machine-learning.md
            - name: GitHub Actions for CI/CD
              href: how-to-github-actions-machine-learning.md
            - name: Create event-driven workflows
              displayName: event grid
              href: how-to-use-event-grid.md
            - name: Schedule a pipeline job
              href: how-to-schedule-pipeline-job.md
        - name: Build & use ML pipelines
          displayName: pipelines
          items:
            - name: Create ML pipelines using components (CLI v2)
              href: how-to-create-component-pipelines-cli.md
            - name: Create ML pipelines using components (Python SDK v2)
              href: how-to-create-component-pipeline-python.md
            - name: Create ML pipelines using components (UI)
              href: how-to-create-component-pipelines-ui.md
            - name: How to use sweep in pipelines (v2)
              href: how-to-use-sweep-in-pipeline.md
            - name: Build and debug pipelines (UI)
              href: how-to-use-pipeline-ui.md
            - name: How to use parallel job in pipeline
              href: how-to-use-parallel-job-in-pipeline.md
<<<<<<< HEAD
            - name: How to use pipeline component in pipeline
              href: how-to-use-pipeline-component.md
=======
            # v1
            - name: Create ML pipelines (Python)
              href: ./v1/how-to-create-machine-learning-pipelines.md
            - name: Moving data into and between ML pipeline steps (Python)
              href: ./v1/how-to-move-data-in-out-of-pipelines.md
            - name: Use automated ML in ML pipelines (Python)
              displayName: machine learning automl
              href: ./v1/how-to-use-automlstep-in-pipelines.md
            - name: Deploy ML pipelines (Python)
              href: ./v1/how-to-deploy-pipelines.md
            - name: Use Azure Synapse Apache spark pools in an ML pipeline (Python)
              href: ./v1/how-to-use-synapsesparkstep.md
            - name: Trigger a pipeline
              href: ./v1/how-to-trigger-published-pipeline.md
            # end v1
>>>>>>> d584d1b8
            - name: Designer (drag-n-drop)
              items:
                - name: Transform data
                  displayName: pipeline
                  href: how-to-designer-transform-data.md
                - name: Use pipeline parameters
                  displayName: designer, pipeline parameters
                  href: how-to-use-pipeline-parameter.md
                - name: Retrain using published pipelines
                  displayName: retrain, designer, published pipeline
                  href: how-to-retrain-designer.md
                - name: Batch predictions
                  displayName: score scoring asynchronous consume pipeline parallelrunstep inference designer
                  href: how-to-run-batch-predictions-designer.md
                - name: Execute Python code
                  displayName: feature extraction, feature engineering
                  href: how-to-designer-python.md
        # v1
        - name: Convert notebook code into Python scripts
          displayName: mlops, mlopspython, production
          href: ./v1/how-to-convert-ml-experiment-to-production.md
        # end v1
        - name: Manage resource quotas
          displayName: limits
          href: how-to-manage-quotas.md
        - name: Manage and optimize cost
          displayName: cost-management,cost-optimization
          href: how-to-manage-optimize-cost.md
        - name: Manage resources VS Code
          displayName: vscode,resources
          href: how-to-manage-resources-vscode.md
    - name: Implement Responsible AI in Practice

      items:
        - name: Generate Responsible AI insights
          items:
            - name: Responsible AI insights (V2)
              displayName: explanations, interpretability, fairness, bias, model performance, disparity metrics, unfairness, causal analysis, causal inference, exploratory data analysis, EDA, dataset explorer
              href: how-to-responsible-ai-insights-sdk-cli.md
            - name: Responsible AI insights (UI)
              displayName: explanations, interpretability, fairness, bias, model performance, disparity metrics, unfairness, causal analysis, causal inference, exploratory data analysis, EDA, dataset explorer
              href: how-to-responsible-ai-insights-ui.md
        - name: Using the Responsible AI dashboard in studio
          displayName: explanations, interpretability, fairness, bias, model performance, disparity metrics, unfairness, causal analysis, causal inference, exploratory data analysis, EDA, dataset explorer
          href: how-to-responsible-ai-dashboard.md
        - name: Using the Responsible AI scorecard in studio
          displayName: explanations, interpretability, fairness, bias, model performance, disparity metrics, unfairness, causal analysis, causal inference, exploratory data analysis, EDA, dataset explorer
          href: how-to-responsible-ai-scorecard.md
    - name: Use R with Azure Machine Learning
      items:
        - name: Bring R workloads
          href: how-to-r-overview-r-capabilities.md
        - name: Interactive R development
          href: how-to-r-interactive-development.md
        - name: Adapt R scripts for production
          href: how-to-r-modify-script-for-production.md
        - name: Train R model
          href: how-to-r-train-model.md
        - name: Deploy R model
          href: how-to-r-deploy-r-model.md
- name: Troubleshoot & debug
  items:
    - name: Troubleshoot secure workspace connectivity
      href: how-to-troubleshoot-secure-connection-workspace.md
    - name: Troubleshoot SerializationError
      href: how-to-troubleshoot-serialization-error.md
    - name: Troubleshoot descriptor error
      displayName: descriptors cannot not be created directly
      href: how-to-troubleshoot-protobuf-descriptor-error.md
    - name: How to troubleshoot data access
      displayName: troubleshoot, data, debug, image
      href: how-to-troubleshoot-data-access.md
    - name: Troubleshoot validation for schema failed error
      href: how-to-troubleshoot-validation-for-schema-failed-error.md
    - name: How to troubleshoot environments
      displayName: troubleshoot, environment, debug, image
      href: how-to-troubleshoot-environments.md
    - name: Troubleshoot online endpoints
      href: how-to-troubleshoot-online-endpoints.md
    - name: Troubleshoot batch endpoints
      href: how-to-troubleshoot-batch-endpoints.md
    # v1
    - name: Pipeline issues
      items:
        - name: Troubleshoot pipelines
          displayName: designer
          href: ./v1/how-to-debug-pipelines.md
        - name: Log pipeline data to Application Insights
          href: ./v1/how-to-log-pipelines-application-insights.md
        - name: Troubleshoot the ParallelRunStep
          displayName: debug_batch consume pipeline parallelrunstep inference
          href: ./v1/how-to-debug-parallel-run-step.md
    - name: Visual Studio Code
      items:
        - name: VS Code interactive debugging
          displayName: vscode,remote,debug,pipelines,deployments,ssh
          href: how-to-debug-visual-studio-code.md
    # end v1
- name: Reference
  items:
    - name: Python SDK v1
      href: /python/api/overview/azure/ml/intro
    - name: Python SDK v2
      displayName: api, core, package, python, class
      href: https://aka.ms/sdk-v2-install
    - name: REST API
      href: /rest/api/azureml/
    - name: CLI (v2)
      displayName: extension, command line, command-line, az, ci/cd, automate, automated
      href: /cli/azure/ml/
    - name: CLI (v2) YAML schemas
      items:
        - name: Overview
          href: reference-yaml-overview.md
        - name: Core syntax
          href: reference-yaml-core-syntax.md
        - name: Workspace
          href: reference-yaml-workspace.md
        - name: Environment
          href: reference-yaml-environment.md
        - name: Data
          href: reference-yaml-data.md
        - name: MLTable
          href: reference-yaml-mltable.md
        - name: Model
          href: reference-yaml-model.md
        - name: Schedule
          href: reference-yaml-schedule.md
        - name: Pipeline component
          href: reference-yaml-component-pipeline.md
        - name: Compute
          items:
            - name: Compute cluster (AmlCompute)
              href: reference-yaml-compute-aml.md
            - name: Compute instance
              href: reference-yaml-compute-instance.md
            - name: Attached Virtual Machine
              href: reference-yaml-compute-vm.md
            - name: Attached Azure Arc-enabled Kubernetes (KubernetesCompute)
              href: reference-yaml-compute-kubernetes.md
        - name: Job
          items:
            - name: Command
              href: reference-yaml-job-command.md
            - name: Sweep
              href: reference-yaml-job-sweep.md
            - name: Pipeline
              href: reference-yaml-job-pipeline.md
            - name: Parallel
              href: reference-yaml-job-parallel.md
            - name: AutoML Image Classification
              href: reference-automl-images-cli-classification.md
            - name: AutoML Image Instance Segmentation
              href: reference-automl-images-cli-instance-segmentation.md
            - name: AutoML Image Multilabel Classification
              href: reference-automl-images-cli-multilabel-classification.md
            - name: AutoML Image Object Detection
              href: reference-automl-images-cli-object-detection.md
            - name: AutoML NLP Text Classification
              href: reference-automl-nlp-cli-text-classification.md
            - name: AutoML NLP Multilabel Classification
              href: reference-automl-nlp-cli-multilabel-classification.md
            - name: AutoML NLP NER
              href: reference-automl-nlp-cli-ner.md
        - name: Datastore
          items:
            - name: Azure Blob
              href: reference-yaml-datastore-blob.md
            - name: Azure Files
              href: reference-yaml-datastore-files.md
            - name: Azure Data Lake Gen1
              href: reference-yaml-datastore-data-lake-gen1.md
            - name: Azure Data Lake Gen2
              href: reference-yaml-datastore-data-lake-gen2.md
        - name: Endpoint
          items:
            - name: Online (real-time)
              href: reference-yaml-endpoint-online.md
            - name: Batch
              href: reference-yaml-endpoint-batch.md
        - name: Deployment
          items:
            - name: Managed online (real-time)
              href: reference-yaml-deployment-managed-online.md
            - name: Kubernetes online (real-time)
              href: reference-yaml-deployment-kubernetes-online.md
            - name: Batch
              href: reference-yaml-deployment-batch.md
        - name: Component
          items:
            - name: Command
              href: reference-yaml-component-command.md
    - name: Azure PowerShell
      href: /powershell/module/az.machinelearningservices/
    - name: Service limits
      href: resource-limits-capacity.md
    - name: Image data schemas for AutoML
      displayName: automl, schema, data, computer vision, image model
      href: reference-automl-images-schema.md
    - name: Hyperparameters for AutoML computer vision tasks
      displayName: automl, yolo-5, image, image model
      href: reference-automl-images-hyperparameters.md
    - name: Automated ML Forecasting command job YAML schema
      href: reference-automated-ml-forecasting.md
    - name: Kubernetes cluster configuration
      href: reference-kubernetes.md
    - name: Designer component reference
      displayName: module, component, reference, algorithm, studio
      href: algorithm-module-reference/module-reference.md
    - name: Monitor data reference
      href: monitor-resource-reference.md
    - name: Azure Policy built-ins
      displayName: samples, policies, definitions
      href: ./policy-reference.md
    - name: Curated environments
      displayName: environments, curated environments
      href: resource-curated-environments.md
    - name: Azure Container for PyTorch 
      href: resource-azure-container-for-pytorch.md
      displayName: acpt
    - name: Azure CLI
      href: /cli/azure/ml
    # v1
    - name: Machine learning CLI pipeline YAML reference
      href: ./v1/reference-pipeline-yaml.md
    - name: Hyperparameters for AutoML computer vision tasks (v1)
      displayName: automl, yolo-5, image, image model
      href: ./v1/reference-automl-images-hyperparameters-v1.md
    - name: Image data schemas for AutoML (v1)
      href: ./v1/reference-automl-images-schema-v1.md
    - name: Migrate from ML Studio (classic)
      items: 
      - name: Migration overview
        href: ./v1/migrate-overview.md
      - name: Migrate datasets
        href: ./v1/migrate-register-dataset.md
      - name: Rebuild experiments
        href: ./v1/migrate-rebuild-experiment.md
      - name: Rebuild web services
        href: ./v1/migrate-rebuild-web-service.md
      - name: Migrate client applications
        href: ./v1/migrate-rebuild-integrate-with-client-app.md
      - name: Rebuild Execute R Script components
        href: ./v1/migrate-execute-r-script.md
    # end v1
- name: Resources
  items:
    - name: Python SDK (v2) release notes
      displayName: what's, new, issues, bugs
      href: https://github.com/Azure/azure-sdk-for-python/blob/main/sdk/ml/azure-ai-ml/CHANGELOG.md
    - name: CLI (v2) release notes
      displayName: what's, new, issues, bugs
      href: azure-machine-learning-release-notes-cli-v2.md
    - name: Compute instance image release notes
      href: azure-machine-learning-ci-image-release-notes.md
    - name: Azure roadmap
      href: https://azure.microsoft.com/roadmap/
    - name: Pricing
      href: https://azure.microsoft.com/pricing/details/machine-learning-services/
    - name: Conda licensing
      href: /legal/machine-learning/conda-licensing
    - name: Regional availability
      href: https://azure.microsoft.com/regions/services/
    - name: Enable preview features
      href: how-to-enable-preview-features.md
    - name: Feature availability across regions
      href: reference-machine-learning-cloud-parity.md
    - name: User forum
      href: /answers/topics/azure-machine-learning.html
    - name: Microsoft Learn training
      href: /training/browse/?expanded=azure&products=azure-machine-learning
    - name: Stack Overflow
      href: https://stackoverflow.com/questions/tagged/azure-machine-learning-service
    - name: Compare our ML products
      href: /azure/architecture/data-guide/technology-choices/data-science-and-machine-learning?context=azure/machine-learning/context/ml-context
    - name: Designer accessibility features
      displayName: accessibility, designer, visual interface, screen reader, keyboard shortcuts
      href: designer-accessibility.md
    # v1
    - name: Python SDK (v1) release notes
      href: ./v1/azure-machine-learning-release-notes.md
    # end v1<|MERGE_RESOLUTION|>--- conflicted
+++ resolved
@@ -1078,10 +1078,8 @@
               href: how-to-use-pipeline-ui.md
             - name: How to use parallel job in pipeline
               href: how-to-use-parallel-job-in-pipeline.md
-<<<<<<< HEAD
             - name: How to use pipeline component in pipeline
               href: how-to-use-pipeline-component.md
-=======
             # v1
             - name: Create ML pipelines (Python)
               href: ./v1/how-to-create-machine-learning-pipelines.md
@@ -1097,7 +1095,6 @@
             - name: Trigger a pipeline
               href: ./v1/how-to-trigger-published-pipeline.md
             # end v1
->>>>>>> d584d1b8
             - name: Designer (drag-n-drop)
               items:
                 - name: Transform data
