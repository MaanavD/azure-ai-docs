- name: Azure Machine Learning Documentation
  href: index.yml
- name: Switch to SDK & CLI v1 documentation
  href: v1/introduction.md
- name: Overview
  items:
    - name: What is Azure Machine Learning?
      displayName: AML, services, overview, introduction
      href: overview-what-is-azure-machine-learning.md
    - name: Glossary
      href: azure-machine-learning-glossary.md
- name: Upgrade to v2
  items:
    - name: Upgrade overview
      displayName: migration
      href: how-to-migrate-from-v1.md
    - name: Upgrade resources and assets
      items:
        - name: "Workspace"
          displayName: migration, v1, v2
          href: migrate-to-v2-resource-workspace.md
        - name: "Compute"
          displayName: migration, v1, v2
          href: migrate-to-v2-resource-compute.md
        - name: "Datastore"
          displayName: migration, v1, v2
          href: migrate-to-v2-resource-datastore.md
        - name: "Data assets"
          displayName: migration, v1, v2
          href: migrate-to-v2-assets-data.md
        - name: "Model assets"
          displayName: migration, v1, v2
          href: migrate-to-v2-assets-model.md
    - name: Upgrade training
      items:
        - name: "Run a script"
          displayName: migration, v1, v2
          href: migrate-to-v2-command-job.md
        - name: "Local runs"
          displayName: migration, v1, v2
          href: migrate-to-v2-local-runs.md
        - name: "AutoML"
          displayName: migration, v1, v2
          href: migrate-to-v2-execution-automl.md
        - name: "Hyperparameter tuning"
          displayName: migration, v1, v2
          href: migrate-to-v2-execution-hyperdrive.md
        - name: "Parallel run step"
          displayName: migration, v1, v2
          href: migrate-to-v2-execution-parallel-run-step.md
        - name: "Pipelines"
          displayName: migration, v1, v2
          href: migrate-to-v2-execution-pipeline.md
    - name: Upgrade endpoints
      items:
        - name: "Online endpoints"
          displayName: migration, v1, v2
          href: migrate-to-v2-deploy-endpoints.md
        - name: "Upgrade from ACI web services to managed online endpoints"
          displayName: migration, v1, v2
          href: migrate-to-v2-managed-online-endpoints.md
- name: Setup
  expanded: true
  items:
    - name: Create ML resources to get started
      href: quickstart-create-resources.md
- name: Quickstart
  expanded: true
  items:
<<<<<<< HEAD
    - name: Get to know Azure ML
=======
    - name: Azure Machine Learning in a day
>>>>>>> 5315ef78
      href: tutorial-azure-ml-in-a-day.md
- name: Tutorials
  expanded: true
  items:
    - name: Get started
      items:
        - name: Prepare and explore data
          href: tutorial-explore-data.md
        - name: Develop on a cloud workstation
          href: tutorial-cloud-workstation.md
        - name: Train a model
          href: tutorial-train-model.md
        - name: Deploy a model
          href: tutorial-deploy-model.md
        - name: Set up a reusable pipeline
          href: tutorial-pipeline-python-sdk.md
    - name: Build models
<<<<<<< HEAD
      items: 
=======
      items:
        - name: Create production ML pipelines
          href: tutorial-pipeline-python-sdk.md
>>>>>>> 5315ef78
        - name: Automated ML
          items:
            - name: Object detection with AutoML (SDK)
              displayName: automl, automated, auto ml, computer vision, images, image model
              href: tutorial-auto-train-image-models.md
            - name: Create automated ML experiments
              displayName: automl, automated, auto ml, portal, studio, ui
              href: tutorial-first-experiment-automated-ml.md
            - name: Forecast demand (Bike share data)
              displayName: automl, automated, auto ml, portal, studio, ui
              href: tutorial-automated-ml-forecast.md
        - name: Designer (drag-n-drop)
          items:
            - name: 1. Train a regression model
              displayName: studio
              href: tutorial-designer-automobile-price-train-score.md
            - name: 2. Deploy the model
              displayName: studio
              href: tutorial-designer-automobile-price-deploy.md
<<<<<<< HEAD
        - name: Use Visual Studio Code
=======
    - name: Visual Studio Code
      items:
        - name: Train a TensorFlow image classification model
>>>>>>> 5315ef78
          href: tutorial-train-deploy-image-classification-model-vscode.md
- name: Samples
  items:
    - name: Jupyter Notebooks
      displayName: example, examples, server, jupyter, azure notebooks, python, notebook, github
      href: samples-notebooks.md
    - name: Examples repository
      displayName: example, examples, jupyter, python, notebook, github
      href: https://github.com/Azure/azureml-examples
    - name: Designer examples & datasets
      displayName: example, examples, studio, pipelines, data sets, modules, components
      href: samples-designer.md
    - name: End-to-end MLOps examples
      href: https://github.com/Azure/mlops-v2
- name: Concepts
  items:
    - name: What is v2?
      href: concept-v2.md
    - name: Work with Data
      items:
        - name: Data concepts in Azure Machine Learning
          href: concept-data.md
        - name: Sourcing human data responsibly
          href: concept-sourcing-human-data.md
        - name: Compliance
          items:
            - name: Export and delete data
              displayName: GDPR
              href: how-to-export-delete-data.md
    - name: Train models
      items:
        - name: Model training
          displayName: run config, machine learning pipeline, ml pipeline, train model
          href: concept-train-machine-learning-model.md
        - name: Distributed training
          displayName: parallellization, deep learning, deep neural network, dnn
          href: concept-distributed-training.md
        - name: Deep learning
          displayName: deep learning vs machine learning, deep learning, vs, versus
          href: concept-deep-learning-vs-machine-learning.md
        - name: MLflow models
          displayName: tracking models, mlflow, custom, flavors
          href: concept-mlflow-models.md
        - name: AutoML
          items:
            - name: Automated ML overview
              displayName: automl, auto ml
              href: concept-automated-ml.md
            - name: Time series forecasting
              items:
                - name: Forecasting methods
                  displayName: auto ML, time series, forecasting, methods
                  href: concept-automl-forecasting-methods.md
                - name: Deep learning models
                  displayName: auto ML, time series, forecasting, deep learning, TCN
                  href: concept-automl-forecasting-deep-learning.md
                - name: Model sweeping and selection
                  displayName: auto ML, time series, forecasting, model selection, sweeping
                  href: concept-automl-forecasting-sweeping.md
                - name: Calendar features
                  displayName: auto ML, time series, calendar features, holiday features
                  href: concept-automl-forecasting-calendar-features.md
                - name: Lag features
                  displayName: auto ML, time series, lags
                  href: concept-automl-forecasting-lags.md
            - name: Overfitting & imbalanced data
              displayName: automl, auto ml, risks
              href: concept-manage-ml-pitfalls.md
        - name: Designer (drag-n-drop ML)
          items:
            - name: Designer overview
              displayName: studio
              href: concept-designer.md
            - name: Algorithm cheat sheet
              href: algorithm-cheat-sheet.md
            - name: How to select algorithms
              href: how-to-select-algorithms.md
    - name: Deploy models
      items:
        - name: Endpoints
          href: concept-endpoints.md
        - name: Model portability (ONNX)
          href: concept-onnx.md
        - name: Prebuilt docker images for inference
          href: concept-prebuilt-docker-images-inference.md
    - name: MLflow
      items:
        - name: MLflow and Azure Machine Learning
          href: concept-mlflow.md
        - name: MLflow models
          displayName: tracking models, mlflow, custom, flavors
          href: concept-mlflow-models.md
    - name: Manage the ML lifecycle (MLOps)
      items:
        - name: MLOps capabilities
          displayName: deploy, deployment, publish, production, operationalize, operationalization
          href: concept-model-management-and-deployment.md
        - name: Registries
          displayName: collaborate share
          href: concept-machine-learning-registries-mlops.md
        - name: ML pipelines
          href: concept-ml-pipelines.md
        - name: ML components
          href: concept-component.md
        - name: Git integration
          displayName: github gitlab
          href: concept-train-model-git-integration.md
    - name: Responsible AI
      items:
        - name: Responsible AI overview
          displayName: responsible, ml
          href: concept-responsible-ai.md
        - name: Implement Responsible AI in Practice
          items:
            - name: Responsible AI dashboard
              href: concept-responsible-ai-dashboard.md
            - name: Responsible AI scorecard
              href: concept-responsible-ai-scorecard.md
            - name: Model interpretability
              displayName: explainability, explanations, interpretability
              href: how-to-machine-learning-interpretability.md
            - name: Fairness in Machine Learning
              displayName: fairness, bias, model performance, disparity metrics, unfairness
              href: concept-fairness-ml.md
            - name: Causal analysis
              displayName: causal analysis, causal inference
              href: concept-causal-inference.md
            - name: Assess errors in ML models
              displayName: error analysis, model error
              href: concept-error-analysis.md
            - name: Understand your datasets
              displayName: exploratory data analysis, EDA, dataset explorer
              href: concept-data-analysis.md
            - name: Counterfactual analysis and what-if
              href: concept-counterfactual-analysis.md
    - name: Workspace & compute resources
      items:
        - name: Workspace
          href: concept-workspace.md
        - name: Environments
          href: concept-environments.md
        - name: Compute instance
          displayName: resource, dsvm, Data Science Virtual Machine
          href: concept-compute-instance.md
        - name: Compute target
          displayName: resource, dsvm, AKS, kubernetes, amlcompute, Data Science Virtual Machine, local, cluster, ACI, container instance, ADB, Databricks, data lake, lake, HDI, HDInsight
          href: concept-compute-target.md
    - name: Security
      items:
        - name: Enterprise security overview
          displayName: authorization authentication encryption aad azure active directory
          href: concept-enterprise-security.md
        - name: Secured workspace traffic flow
          href: concept-secure-network-traffic-flow.md
        - name: Security baseline
          href: /security/benchmark/azure/baselines/machine-learning-security-baseline?context=/azure/machine-learning/context/ml-context
        - name: Security controls by Azure Policy
          href: ./security-controls-policy.md
        - name: Data encryption
          href: concept-data-encryption.md
        - name: Customer-managed keys
          href: concept-customer-managed-keys.md
        - name: Vulnerability management
          href: concept-vulnerability-management.md
- name: Infrastructure & security
  items:
    - name: Tutorials & templates
      items:
        - name: "Tutorial: Create a secure workspace in Azure portal"
          href: tutorial-create-secure-workspace.md
        - name: "Tutorial: Create a secure workspace with templates"
          href: tutorial-create-secure-workspace-template.md
    - name: Identity & access management
      items:
        - name: Set up authentication
          displayName: authentication, auth, oauth
          href: how-to-setup-authentication.md
        - name: Set up service authentication
          displayName: managed identity
          href: how-to-identity-based-service-authentication.md
        - name: Manage users and roles
          href: how-to-assign-roles.md
    - name: Network security
      items:
        - name: Plan for network isolation
          href: how-to-network-isolation-planning.md
        - name: Virtual network overview
          displayName: vnet, blob
          href: how-to-network-security-overview.md
        - name: Secure workspace resources
          displayName: vnet, workspace, container instance, container registry
          href: how-to-secure-workspace-vnet.md
        - name: Secure training environment
          displayName: vnet, No public IP
          href: how-to-secure-training-vnet.md
        - name: Secure inference environment
          displayName: vnet, Managed Endpoint, AKS
          href: how-to-secure-inferencing-vnet.md
        - name: Use studio in a virtual network
          displayName: vnet
          href: how-to-enable-studio-virtual-network.md
        - name: Use private endpoint
          displayName: private endpoint
          href: how-to-configure-private-link.md
        - name: Use custom DNS
          href: how-to-custom-dns.md
        - name: Configure required network traffic
          displayName: firewall, user-defined route, udr
          href: how-to-access-azureml-behind-firewall.md
        - name: Data exfiltration prevention
          displayName: loss
          href: how-to-prevent-data-loss-exfiltration.md
        - name: Configure network isolation with v2
          href: how-to-configure-network-isolation-with-v2.md
    - name: Create & manage workspaces
      items:
        - name: Use Azure portal or Python SDK
          href: how-to-manage-workspace.md
        - name: Use Azure CLI
          href: how-to-manage-workspace-cli.md
        - name: Use Azure PowerShell
          href: how-to-manage-workspace-powershell.md
        - name: Use Resource Manager template
          displayName: arm
          href: how-to-create-workspace-template.md
        - name: Use Terraform
          href: how-to-manage-workspace-terraform.md
        - name: Use REST
          href: how-to-manage-rest.md
        - name: Recover workspace after deletion
          displayName: soft-delete
          href: concept-soft-delete.md
        - name: How to move a workspace
          href: how-to-move-workspace.md
        - name: Securely integrate Azure Synapse & Azure Machine Learning
          href: how-to-private-endpoint-integration-synapse.md
        - name: Workspace Diagnostics
          href: how-to-workspace-diagnostic-api.md
        - name: Customer-managed keys
          href: how-to-setup-customer-managed-keys.md
    - name: Create & manage registries
      href: how-to-manage-registries.md
    - name: Create & manage compute resources
      items:
        - name: Compute instance
          displayName: compute target, No public IP
          href: how-to-create-manage-compute-instance.md
        - name: Customize compute instance with a script
          href: how-to-customize-compute-instance.md
        - name: Compute cluster
          displayName: compute target, low priority, managed identity
          href: how-to-create-attach-compute-cluster.md
        - name: Manage compute resources
          displayName: compute target, dsvm, Data Science Virtual Machine, local, cluster, ACI, container instance, Databricks, data lake, lake, HDI, HDInsight, low priority, managed identity
          href: how-to-create-attach-compute-studio.md
        - name: Attach and Manage a Synapse Spark pool
          displayName: Attach and Manage a Synapse Spark pool
          href: how-to-manage-synapse-spark-pool.md
    - name: AKS and Azure Arc-enabled Kubernetes
      items:
        - name: What is Kubernetes compute target
          displayName: compute target, Azure Kuberentes Service, Azure Arc-enabled Kubernetes, AKS, on-premises, multi-cloud
          href: how-to-attach-kubernetes-anywhere.md
        - name: Step 1 - Deploy Azure Machine Learning extension
          displayName: AKS, Arc Kubernetes, inference router
          href: how-to-deploy-kubernetes-extension.md
        - name: Step 2 - Attach cluster to workspace
          displayName: AKS, Arc Kubernetes, attach
          href: how-to-attach-kubernetes-to-workspace.md
        - name: Create and manage instance types
          displayName: compute target, instance types, AKS, Arc Kubernetes
          href: how-to-manage-kubernetes-instance-types.md
        - name: Manage Azure Machine Learning inference router
          displayName: AKS, Arc Kubernetes, inference, compute target
          href: how-to-kubernetes-inference-routing-azureml-fe.md
        - name: Secure inferencing environment
          displayName: AKS, Arc Kubernetes, HTTPS, private IP, no-public IP, private link, private endpoint, inference
          href: how-to-secure-kubernetes-inferencing-environment.md
        - name: Secure Kubernetes online endpoint
          displayName: AKS, Arc Kubernetes, HTTPS, TSL, SSL, Cname, DNS, Certificate, inference
          href: how-to-secure-kubernetes-online-endpoint.md
        - name: Troubleshoot Azure Machine Learning extension
          displayName: AKS, Arc Kubernetes, Azure Machine Learning extension, troubleshoot
          href: how-to-troubleshoot-kubernetes-extension.md
        - name: Troubleshoot Kubernetes compute
          displayName: AKS, Arc Kubernetes, Kubernetes compute, training, online endpoint, troubleshoot
          href: how-to-troubleshoot-kubernetes-compute.md
        - name: Reference for configuring Kubernetes cluster
          href: reference-kubernetes.md
    - name: Plan and manage costs
      displayName: low priority VM
      href: concept-plan-manage-cost.md
    - name: Monitor Azure Machine Learning
      href: monitor-azure-machine-learning.md
    - name: Secure coding
      displayName: security threat
      href: concept-secure-code-best-practice.md
    - name: Audit and manage
      displayName: policy
      href: how-to-integrate-azure-policy.md
- name: How-to guides
  items:
    - name: Share components, environments, and models
      displayName: collaborate share
      href: how-to-share-models-pipelines-across-workspaces-with-registries.md
    - name: Understand resources and assets
      href: concept-azure-machine-learning-v2.md
    - name: Search for assets
      displayName: find, filter
      href: how-to-search-assets.md
    - name: Set up an environment
      items:
        - name: Set up dev environments
          displayName: local, remote, azure notebooks, notebook, Jupyter, dsvm, Databricks, ADB
          href: how-to-configure-environment.md
        - name: Install and set up the CLI (v2)
          displayName: azurecli, mlops
          href: how-to-configure-cli.md
        - name: Set up studio environment
          items:
            - name: Manage environments in studio
              displayName: environments, studio, create, edit
              href: how-to-manage-environments-in-studio.md
            - name: Create and manage files
              displayName: Jupyter, notebooks, clone, samples
              href: how-to-manage-files.md
            - name: Run Jupyter Notebooks
              href: how-to-run-jupyter-notebooks.md
            - name: Use a terminal
              displayName: git, github, clone, kernel, package
              href: how-to-access-terminal.md
            - name: Manage compute sessions
              displayName: sessions, terminal, kernel
              href: how-to-manage-compute-sessions.md
        - name: Set up VS Code extension
          displayName: Visual Studio Code, VSCode, debug, bugs, remote, compute, instance
          href: how-to-setup-vs-code.md
        - name: Connect to compute instance VS Code
          displayName: Visual Studio Code, VSCode, debug, bugs
          href: how-to-set-up-vs-code-remote.md
        - name: Manage environments with SDK and CLI (v2)
          displayName: environment
          href: how-to-manage-environments-v2.md
        - name: How to troubleshoot environments
          displayName: troubleshoot, environment, debug, image
          href: how-to-troubleshoot-environments.md
    - name: Work with data
      items:
        - name: Create datastores
          displayName: Create datastores
          href: how-to-datastore.md
        - name: Create data assets
          displayName: Create data assets
          href: how-to-create-data-assets.md
        - name: Access and explore your data
          items:
            - name: Access data during interactive development
              displayName: Access data during interactive development
              href: how-to-access-data-interactive.md
            - name: Access data in jobs
              displayName: Access data in jobs
              href: how-to-read-write-data-v2.md
            - name: Working with Tables (mltable)
              displayName: Working with Tables (mltable)
              href: how-to-mltable.md
        - name: Label data
          items:
            - name: Set up image labeling
              displayName: data, dataset
              href: how-to-create-image-labeling-projects.md
            - name: Set up text labeling
              displayName: data, dataset
              href: how-to-create-text-labeling-projects.md
            - name: Label images and text
              displayName: data, dataset, labeling
              href: how-to-label-data.md
            - name: Add users
              displayName: data, dataset, labeling
              href: how-to-add-users.md
            - name: Outsource labeling tasks
              href: how-to-outsource-data-labeling.md
        - name: Prepare data with Apache Spark (preview)
          items:
            - name: Configure Apache Spark jobs 
              href: quickstart-spark-jobs.md
            - name: Submit Spark jobs in Azure Machine Learning
              displayName: Submit Spark jobs in Azure Machine Learning
              href: how-to-submit-spark-jobs.md
            - name: Interactive Data Wrangling with Apache Spark
              displayName: Interactive Data Wrangling with Apache Spark
              href: interactive-data-wrangling-with-apache-spark-azure-ml.md
        - name: Data administration and authentication
          displayName: Data administration and authentication
          href: how-to-administrate-data-authentication.md
    - name: Train models
      items:
        - name: Train a model (SDK, CLI, REST)
          href: how-to-train-model.md
        - name: Train with the job creation UI
          href: how-to-train-with-ui.md
        - name: Debug jobs and monitor training progress
          displayName: automl
          href: how-to-interactive-jobs.md
        - name: Train with the Python SDK
          items:
            - name: Tune hyperparameters
              displayName: parameter, hyperparameter, hyperdrive
              href: how-to-tune-hyperparameters.md
            - name: Distributed GPU guide
              href: how-to-train-distributed-gpu.md
            - name: Scikit-learn
              href: how-to-train-scikit-learn.md
            - name: TensorFlow
              href: how-to-train-tensorflow.md
            - name: Keras
              href: how-to-train-keras.md
            - name: PyTorch
              href: how-to-train-pytorch.md
            - name: Use Key Vault when training
              displayName: secrets keyvault job
              href: how-to-use-secrets-in-runs.md
        - name: Track & monitor training
          items:
            - name: Monitor training jobs
              displayName: cancel, fail, status, child run
              href: how-to-track-monitor-analyze-runs.md
            - name: Log metrics, parameters and files
              displayName: troubleshoot, log, files, tracing, metrics
              href: how-to-log-view-metrics.md
            - name: Log MLflow models
              href: how-to-log-mlflow-models.md
            - name: Query & compare experiments and runs
              href: how-to-track-experiments-mlflow.md
            - name: Migrate from SDK v1 logging to MLflow
              href: reference-migrate-sdk-v1-mlflow-tracking.md
        - name: Automated machine learning
          displayName: automl, auto ml
          items:
            - name: Use automated ML (Python)
              displayName: SDK, automl
              href: how-to-configure-auto-train.md
            - name: Use automated ML (interface)
              href: how-to-use-automated-ml-for-ml-models.md
            - name: Use automated ML with Databricks
              displayName: automl
              href: how-to-configure-databricks-automl-environment.md
            - name: Prep image data for computer vision models (Python)
              displayName: SDK, automl, image, datasets, conversion scripts, schema, image model
              href: how-to-prepare-datasets-for-automl-images.md
            - name: Auto-train computer vision models (Python)
              displayName: SDK, automl, image, image model
              href: how-to-auto-train-image-models.md
            - name: Auto-train a small object detection model
              displayName: computer vision, image, image model
              href: how-to-use-automl-small-object-detect.md
            - name: Auto-train a natural language processing model
              displayName: nlp, auto ML, automl, SDK
              href: how-to-auto-train-nlp-models.md
            - name: Time series forecasting
              items:
                - name: Auto-train a forecasting model (Python)
                  displayName: forecasting, time series, auto ML, automl, SDK
                  href: how-to-auto-train-forecast.md
                - name: Frequently asked questions
                  displayName: auto ML, time series, forecasting, FAQ
                  href: how-to-automl-forecasting-faq.md
            - name: Understand charts and metrics
              href: how-to-understand-automated-ml.md
            - name: Use ONNX model in .NET application
              href: how-to-use-automl-onnx-model-dotnet.md
            - name: Inference image models with ONNX model
              displayName: automl, image, image model, computer vision
              href: how-to-inference-onnx-automl-image-models.md
    - name: Deploy models
      items:
        - name: Online endpoints (real-time)
          items:
            - name: Deploy an ML model with an online endpoint
              href: how-to-deploy-online-endpoints.md
            - name: Safe rollout for online endpoints
              href: how-to-safely-rollout-online-endpoints.md
            - name: Deployment scenarios
              items:
                - name: Deploy a MLflow model with an online endpoint
                  displayName: ncd, no code deploy, no-code deployment
                  href: how-to-deploy-mlflow-models-online-endpoints.md
                - name: Use a custom container to deploy a model to an online endpoint
                  href: how-to-deploy-custom-container.md
                - name: Use online endpoints in studio
                  href: how-to-use-managed-online-endpoint-studio.md
                - name: High-performance serving with Triton
                  href: how-to-deploy-with-triton.md
                - name: Use REST to deploy a model as an online endpoint
                  href: how-to-deploy-with-rest.md
                - name: Deploy an AutoML model with an online endpoint
                  href: how-to-deploy-automl-endpoint.md
            - name: Security
              items:
                - name: Authenticate to endpoints
                  href: how-to-authenticate-online-endpoint.md
                - name: Network isolation with managed online endpoints
                  displayName: network, vnet, secure
                  href: how-to-secure-online-endpoint.md
                - name: Access Azure resources from online endpoints
                  href: how-to-access-resources-from-endpoints-managed-identities.md
            - name: Autoscale online endpoints
              href: how-to-autoscale-endpoints.md
            - name: Managed online endpoints VM SKU list
              href: reference-managed-online-endpoints-vm-sku-list.md
            - name: Viewing managed online endpoint costs
              href: how-to-view-online-endpoints-costs.md
            - name: Monitoring online endpoints
              href: how-to-monitor-online-endpoints.md
            - name: Debug online endpoints locally VS Code
              href: how-to-debug-managed-online-endpoints-visual-studio-code.md
            - name: Debug scoring script with inference HTTP server
              href: how-to-inference-server-http.md
            - name: Troubleshoot online endpoints
              href: how-to-troubleshoot-online-endpoints.md
        - name: Batch endpoints
          items:
            - name: Batch scoring with batch endpoints
              href: how-to-use-batch-endpoint.md
            - name: Create jobs and input data for batch endpoints
              href: how-to-access-data-batch-endpoints-jobs.md
            - name: Author scoring scripts for batch scoring
              href: how-to-batch-scoring-script.md
            - name: Customize outputs in batch jobs
              href: how-to-deploy-model-custom-output.md
            - name: Troubleshoot batch endpoints
              href: how-to-troubleshoot-batch-endpoints.md
            - name: Security
              items:
                - name: Authorization on batch endpoints
                  href: how-to-authenticate-batch-endpoint.md
                - name: Network isolation in batch endpoints
                  href: how-to-secure-batch-endpoint.md
            - name: Cost management
              items:
                - name: Use low priority VMs in batch deployments
                  href: how-to-use-low-priority-batch.md
            - name: Scenarios
              items:
                - name: Use MLflow models in batch deployments
                  href: how-to-mlflow-batch.md
                - name: Image processing with batch deployments
                  href: how-to-image-processing-batch.md
                - name: Text processing with batch deployments
                  href: how-to-nlp-processing-batch.md
            - name: Integrations
              items:
                - name: Run batch endpoints from Azure Data Factory
                  href: how-to-use-batch-azure-data-factory.md
                - name: Run batch endpoints from Event Grid events in storage
                  href: how-to-use-event-grid-batch.md
                - name: Use REST to deploy a model as batch endpoints
                  href: how-to-deploy-batch-with-rest.md
    - name: Work with MLflow
      items:
        - name: Configure MLflow for Azure Machine Learning
          href: how-to-use-mlflow-configure-tracking.md
        - name: Train & track
          items:
            - name: Track experiments with MLflow
              displayName: log, monitor, metrics, model registry, register
              href: how-to-use-mlflow-cli-runs.md
            - name: Track Azure Databricks runs with MLflow
              displayName: log, monitor, deploy, metrics, databricks
              href: how-to-use-mlflow-azure-databricks.md
            - name: Track Azure Synapse Analytics runs with MLflow
              displayName: log, monitor, deploy, metrics, synapse, analytics
              href: how-to-use-mlflow-azure-synapse.md
            - name: Train with MLflow Projects
              displayName: log, monitor, metrics, model registry, register
              href: how-to-train-mlflow-projects.md
            - name: Log metrics, parameters and files
              displayName: troubleshoot, log, files, tracing, metrics
              href: how-to-log-view-metrics.md
            - name: Log MLflow models
              href: how-to-log-mlflow-models.md
            - name: Query & compare experiments and runs with MLflow
              href: how-to-track-experiments-mlflow.md
        - name: Manage
          items:
            - name: Manage models with MLflow
              href: how-to-manage-models-mlflow.md
            - name: Manage experiments and runs with MLflow
              href: how-to-track-experiments-mlflow.md
        - name: Deploy & consume models
          items:
            - name: Guidelines for deploying MLflow models
              displayName: mlflow models deployment plugin
              href: how-to-deploy-mlflow-models.md
            - name: Using MLflow models for no-code deployment
              href: how-to-log-mlflow-models.md
            - name: Online inference
              items:
                - name: Deploy MLflow models to Online Endpoints
                  href: how-to-deploy-mlflow-models-online-endpoints.md
                - name: Progressive rollout of MLflow models to Online Endpoints
                  href: how-to-deploy-mlflow-models-online-progressive.md
            - name: Batch inference
              items:
                - name: Deploy MLflow models to Batch Endpoints
                  href: how-to-mlflow-batch.md
                - name: Deploy and run MLflow models in Spark jobs
                  href: how-to-deploy-mlflow-model-spark-jobs.md
    - name: Manage the ML lifecycle (MLOps)
      items:
        - name: Set up MLOps with Azure DevOps
          href: how-to-setup-mlops-azureml.md
        - name: Manage models
          href: how-to-manage-models.md
        - name: Automation
          items:
            - name: Azure Pipelines for CI/CD
              displayName: continuous, integration, delivery
              href: how-to-devops-machine-learning.md
            - name: GitHub Actions for CI/CD
              href: how-to-github-actions-machine-learning.md
            - name: Create event-driven workflows
              displayName: event grid
              href: how-to-use-event-grid.md
            - name: Schedule a pipeline job
              href: how-to-schedule-pipeline-job.md
        - name: Build & use ML pipelines
          displayName: pipelines
          items:
            - name: Create ML pipelines using components (CLI v2)
              href: how-to-create-component-pipelines-cli.md
            - name: Create ML pipelines using components (Python SDK v2)
              href: how-to-create-component-pipeline-python.md
            - name: Create ML pipelines using components (UI)
              href: how-to-create-component-pipelines-ui.md
            - name: How to use sweep in pipelines (v2)
              href: how-to-use-sweep-in-pipeline.md
            - name: Build and debug pipelines (UI)
              href: how-to-use-pipeline-ui.md
            - name: How to use parallel job in pipeline
              href: how-to-use-parallel-job-in-pipeline.md
            - name: Designer (drag-n-drop)
              items:
                - name: Transform data
                  displayName: pipeline
                  href: how-to-designer-transform-data.md
                - name: Use pipeline parameters
                  displayName: designer, pipeline parameters
                  href: how-to-use-pipeline-parameter.md
                - name: Retrain using published pipelines
                  displayName: retrain, designer, published pipeline
                  href: how-to-retrain-designer.md
                - name: Batch predictions
                  displayName: score scoring asynchronous consume pipeline parallelrunstep inference designer
                  href: how-to-run-batch-predictions-designer.md
                - name: Execute Python code
                  displayName: feature extraction, feature engineering
                  href: how-to-designer-python.md
        - name: Manage resource quotas
          displayName: limits
          href: how-to-manage-quotas.md
        - name: Manage and optimize cost
          displayName: cost-management,cost-optimization
          href: how-to-manage-optimize-cost.md
        - name: Manage resources VS Code
          displayName: vscode,resources
          href: how-to-manage-resources-vscode.md
    - name: Implement Responsible AI in Practice

      items:
        - name: Generate Responsible AI insights
          items:
            - name: Responsible AI insights (V2)
              displayName: explanations, interpretability, fairness, bias, model performance, disparity metrics, unfairness, causal analysis, causal inference, exploratory data analysis, EDA, dataset explorer
              href: how-to-responsible-ai-insights-sdk-cli.md
            - name: Responsible AI insights (UI)
              displayName: explanations, interpretability, fairness, bias, model performance, disparity metrics, unfairness, causal analysis, causal inference, exploratory data analysis, EDA, dataset explorer
              href: how-to-responsible-ai-insights-ui.md
        - name: Using the Responsible AI dashboard in studio
          displayName: explanations, interpretability, fairness, bias, model performance, disparity metrics, unfairness, causal analysis, causal inference, exploratory data analysis, EDA, dataset explorer
          href: how-to-responsible-ai-dashboard.md
        - name: Using the Responsible AI scorecard in studio
          displayName: explanations, interpretability, fairness, bias, model performance, disparity metrics, unfairness, causal analysis, causal inference, exploratory data analysis, EDA, dataset explorer
          href: how-to-responsible-ai-scorecard.md
    - name: Use R with Azure Machine Learning
      items:
        - name: Bring R workloads
          href: how-to-r-overview-r-capabilities.md
        - name: Interactive R development
          href: how-to-r-interactive-development.md
        - name: Adapt R scripts for production
          href: how-to-r-modify-script-for-production.md
        - name: Train R model
          href: how-to-r-train-model.md
        - name: Deploy R model
          href: how-to-r-deploy-r-model.md
- name: Troubleshoot & debug
  items:
    - name: Troubleshoot secure workspace connectivity
      href: how-to-troubleshoot-secure-connection-workspace.md
    - name: Troubleshoot SerializationError
      href: how-to-troubleshoot-serialization-error.md
    - name: Troubleshoot descriptor error
      displayName: descriptors cannot not be created directly
      href: how-to-troubleshoot-protobuf-descriptor-error.md
    - name: How to troubleshoot data access
      displayName: troubleshoot, data, debug, image
      href: how-to-troubleshoot-data-access.md
    - name: Troubleshoot validation for schema failed error
      href: how-to-troubleshoot-validation-for-schema-failed-error.md
- name: Reference
  items:
    - name: Python SDK v1
      href: /python/api/overview/azure/ml/intro
    - name: Python SDK v2
      displayName: api, core, package, python, class
      href: https://aka.ms/sdk-v2-install
    - name: REST API
      href: /rest/api/azureml/
    - name: CLI (v2)
      displayName: extension, command line, command-line, az, ci/cd, automate, automated
      href: /cli/azure/ml/
    - name: CLI (v2) YAML schemas
      items:
        - name: Overview
          href: reference-yaml-overview.md
        - name: Core syntax
          href: reference-yaml-core-syntax.md
        - name: Workspace
          href: reference-yaml-workspace.md
        - name: Environment
          href: reference-yaml-environment.md
        - name: Data
          href: reference-yaml-data.md
        - name: MLTable
          href: reference-yaml-mltable.md
        - name: Model
          href: reference-yaml-model.md
        - name: Schedule
          href: reference-yaml-schedule.md
        - name: Compute
          items:
            - name: Compute cluster (AmlCompute)
              href: reference-yaml-compute-aml.md
            - name: Compute instance
              href: reference-yaml-compute-instance.md
            - name: Attached Virtual Machine
              href: reference-yaml-compute-vm.md
            - name: Attached Azure Arc-enabled Kubernetes (KubernetesCompute)
              href: reference-yaml-compute-kubernetes.md
        - name: Job
          items:
            - name: Command
              href: reference-yaml-job-command.md
            - name: Sweep
              href: reference-yaml-job-sweep.md
            - name: Pipeline
              href: reference-yaml-job-pipeline.md
            - name: Parallel
              href: reference-yaml-job-parallel.md
            - name: AutoML Image Classification
              href: reference-automl-images-cli-classification.md
            - name: AutoML Image Instance Segmentation
              href: reference-automl-images-cli-instance-segmentation.md
            - name: AutoML Image Multilabel Classification
              href: reference-automl-images-cli-multilabel-classification.md
            - name: AutoML Image Object Detection
              href: reference-automl-images-cli-object-detection.md
            - name: AutoML NLP Text Classification
              href: reference-automl-nlp-cli-text-classification.md
            - name: AutoML NLP Multilabel Classification
              href: reference-automl-nlp-cli-multilabel-classification.md
            - name: AutoML NLP NER
              href: reference-automl-nlp-cli-ner.md
        - name: Datastore
          items:
            - name: Azure Blob
              href: reference-yaml-datastore-blob.md
            - name: Azure Files
              href: reference-yaml-datastore-files.md
            - name: Azure Data Lake Gen1
              href: reference-yaml-datastore-data-lake-gen1.md
            - name: Azure Data Lake Gen2
              href: reference-yaml-datastore-data-lake-gen2.md
        - name: Endpoint
          items:
            - name: Online (real-time)
              href: reference-yaml-endpoint-online.md
            - name: Batch
              href: reference-yaml-endpoint-batch.md
        - name: Deployment
          items:
            - name: Managed online (real-time)
              href: reference-yaml-deployment-managed-online.md
            - name: Kubernetes online (real-time)
              href: reference-yaml-deployment-kubernetes-online.md
            - name: Batch
              href: reference-yaml-deployment-batch.md
        - name: Component
          items:
            - name: Command
              href: reference-yaml-component-command.md
    - name: Azure PowerShell
      href: /powershell/module/az.machinelearningservices/
    - name: Service limits
      href: resource-limits-capacity.md
    - name: Image data schemas for AutoML
      displayName: automl, schema, data, computer vision, image model
      href: reference-automl-images-schema.md
    - name: Hyperparameters for AutoML computer vision tasks
      displayName: automl, yolo-5, image, image model
      href: reference-automl-images-hyperparameters.md
    - name: Designer component reference
      displayName: module, component, reference, algorithm, studio
      href: algorithm-module-reference/module-reference.md
    - name: Monitor data reference
      href: monitor-resource-reference.md
    - name: Azure Policy built-ins
      displayName: samples, policies, definitions
      href: ./policy-reference.md
    - name: Curated environments
      displayName: environments, curated environments
      href: resource-curated-environments.md
    - name: Azure CLI
      href: /cli/azure/ml
- name: Resources
  items:
    - name: Python SDK (v2) release notes
      displayName: what's, new, issues, bugs
      href: https://github.com/Azure/azure-sdk-for-python/blob/main/sdk/ml/azure-ai-ml/CHANGELOG.md
    - name: CLI (v2) release notes
      displayName: what's, new, issues, bugs
      href: azure-machine-learning-release-notes-cli-v2.md
    - name: Compute instance image release notes
      href: azure-machine-learning-ci-image-release-notes.md
    - name: Azure roadmap
      href: https://azure.microsoft.com/roadmap/
    - name: Pricing
      href: https://azure.microsoft.com/pricing/details/machine-learning-services/
    - name: Conda licensing
      href: /legal/machine-learning/conda-licensing
    - name: Regional availability
      href: https://azure.microsoft.com/regions/services/
    - name: Enable preview features
      href: how-to-enable-preview-features.md
    - name: Feature availability across regions
      href: reference-machine-learning-cloud-parity.md
    - name: User forum
      href: /answers/topics/azure-machine-learning.html
    - name: Microsoft Learn training
      href: /training/browse/?expanded=azure&products=azure-machine-learning
    - name: Stack Overflow
      href: https://stackoverflow.com/questions/tagged/azure-machine-learning-service
    - name: Compare our ML products
      href: /azure/architecture/data-guide/technology-choices/data-science-and-machine-learning?context=azure/machine-learning/context/ml-context
    - name: Designer accessibility features
      displayName: accessibility, designer, visual interface, screen reader, keyboard shortcuts
      href: designer-accessibility.md<|MERGE_RESOLUTION|>--- conflicted
+++ resolved
@@ -67,11 +67,7 @@
 - name: Quickstart
   expanded: true
   items:
-<<<<<<< HEAD
     - name: Get to know Azure ML
-=======
-    - name: Azure Machine Learning in a day
->>>>>>> 5315ef78
       href: tutorial-azure-ml-in-a-day.md
 - name: Tutorials
   expanded: true
@@ -89,13 +85,7 @@
         - name: Set up a reusable pipeline
           href: tutorial-pipeline-python-sdk.md
     - name: Build models
-<<<<<<< HEAD
       items: 
-=======
-      items:
-        - name: Create production ML pipelines
-          href: tutorial-pipeline-python-sdk.md
->>>>>>> 5315ef78
         - name: Automated ML
           items:
             - name: Object detection with AutoML (SDK)
@@ -115,13 +105,7 @@
             - name: 2. Deploy the model
               displayName: studio
               href: tutorial-designer-automobile-price-deploy.md
-<<<<<<< HEAD
         - name: Use Visual Studio Code
-=======
-    - name: Visual Studio Code
-      items:
-        - name: Train a TensorFlow image classification model
->>>>>>> 5315ef78
           href: tutorial-train-deploy-image-classification-model-vscode.md
 - name: Samples
   items:
