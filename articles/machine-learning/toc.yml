--- conflicted
+++ resolved
@@ -208,8 +208,6 @@
         - name: MLflow
           href: ./v1/concept-mlflow-v1.md
         # end v1
-<<<<<<< HEAD
-=======
         - name: MLflow models
           displayName: tracking models, mlflow, custom, flavors
           href: concept-mlflow-models.md
@@ -217,7 +215,6 @@
       items:
         - name: Foundation Models
           href: concept-foundation-models.md
->>>>>>> cbc23bfc
     - name: Manage the ML lifecycle (MLOps)
       items:
         # v1
@@ -1197,8 +1194,6 @@
           items:
             - name: Manage models with MLflow
               href: how-to-manage-models-mlflow.md
-<<<<<<< HEAD
-=======
             - name: Manage experiments and runs with MLflow
               href: how-to-track-experiments-mlflow.md
         - name: Deploy & consume models
@@ -1224,14 +1219,11 @@
       items:
         - name: How to use Foundation Models
           href: how-to-use-foundation-models.md
->>>>>>> cbc23bfc
     - name: Manage the ML lifecycle (MLOps)
       items:
         - name: Build & use ML pipelines
           displayName: pipelines
           items:
-<<<<<<< HEAD
-=======
             - name: Create ML pipelines using components (CLI v2)
               href: how-to-create-component-pipelines-cli.md
             - name: Create ML pipelines using components (Python SDK v2)
@@ -1248,7 +1240,6 @@
               href: how-to-use-pipeline-component.md
             - name: How to debug pipeline reuse issues
               href: how-to-debug-pipeline-reuse-issues.md
->>>>>>> cbc23bfc
             # v1
             - name: Create ML pipelines (Python)
               href: ./v1/how-to-create-machine-learning-pipelines.md
