--- conflicted
+++ resolved
@@ -70,24 +70,10 @@
   expanded: true
   items:
     - name: Azure ML in a day
-<<<<<<< HEAD
-      expanded: true
-      items:
-        - name: 1. Run a Python script
-          href: tutorial-1st-experiment-hello-world.md
-        - name: 2. Train your model
-          href: tutorial-1st-experiment-sdk-train.md
-        - name: 3. Use your own data
-          href: tutorial-1st-experiment-bring-data.md
-    - name: Build models
-      items:
-        - name: Create production ML pipelines (preview)
-=======
       href: tutorial-azure-ml-in-a-day.md
     - name: Build models
       items: 
         - name: Create production ML pipelines
->>>>>>> dae5f404
           href: tutorial-pipeline-python-sdk.md
         - name: Automated ML
           items:
@@ -356,14 +342,10 @@
       displayName: policy
       href: how-to-integrate-azure-policy.md
 - name: How-to guides
-<<<<<<< HEAD
-  items:
-=======
   items: 
     - name: Share components, environments, and models
       displayName: collaborate share
       href: how-to-share-models-pipelines-across-workspaces-with-registries.md
->>>>>>> dae5f404
     - name: Search for assets
       displayName: find, filter
       href: how-to-search-assets.md
