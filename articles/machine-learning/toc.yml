- name: Azure Machine Learning Documentation
  href: index.yml
- name: Overview
  items:
    - name: What is Azure Machine Learning?
      displayName: AML, services, overview, introduction
      href: overview-what-is-azure-machine-learning.md
    # v1
    - name: Azure Machine Learning SDK & CLI v1
      href: ./v1/introduction.md
    # end v1
    - name: Glossary
      href: azure-machine-learning-glossary.md
    # v1
    - name: Architecture & terms
      displayName: architecture, concepts, definitions, glossary
      href: ./v1/concept-azure-machine-learning-architecture.md
    # end v1
- name: Upgrade to v2
  items:
    - name: Upgrade overview
      displayName: migration
      href: how-to-migrate-from-v1.md
    - name: Upgrade resources and assets
      items:
        - name: "Workspace"
          displayName: migration, v1, v2
          href: migrate-to-v2-resource-workspace.md
        - name: "Compute"
          displayName: migration, v1, v2
          href: migrate-to-v2-resource-compute.md
        - name: "Datastore"
          displayName: migration, v1, v2
          href: migrate-to-v2-resource-datastore.md
        - name: "Data assets"
          displayName: migration, v1, v2
          href: migrate-to-v2-assets-data.md
        - name: "Model assets"
          displayName: migration, v1, v2
          href: migrate-to-v2-assets-model.md
    - name: Upgrade training
      items:
        - name: "Run a script"
          displayName: migration, v1, v2
          href: migrate-to-v2-command-job.md
        - name: "Local runs"
          displayName: migration, v1, v2
          href: migrate-to-v2-local-runs.md
        - name: "AutoML"
          displayName: migration, v1, v2
          href: migrate-to-v2-execution-automl.md
        - name: "Hyperparameter tuning"
          displayName: migration, v1, v2
          href: migrate-to-v2-execution-hyperdrive.md
        - name: "Parallel run step"
          displayName: migration, v1, v2
          href: migrate-to-v2-execution-parallel-run-step.md
        - name: "Pipelines"
          displayName: migration, v1, v2
          href: migrate-to-v2-execution-pipeline.md
    - name: Upgrade endpoints
      items:
        - name: "Online endpoints"
          displayName: migration, v1, v2
          href: migrate-to-v2-deploy-endpoints.md
        - name: "Upgrade from ACI web services to managed online endpoints"
          displayName: migration, v1, v2
          href: migrate-to-v2-managed-online-endpoints.md
- name: Quickstart
  expanded: true
  items:
    - name: Create ML resources to get started
      href: quickstart-create-resources.md
    - name: Run Jupyter notebooks
      href: quickstart-run-notebooks.md
- name: Tutorials
  expanded: true
  items:
    - name: Azure Machine Learning in a day
      href: tutorial-azure-ml-in-a-day.md
    - name: Build models
      items:
        - name: Create production ML pipelines
          href: tutorial-pipeline-python-sdk.md
        - name: Automated ML
          items:
            - name: Object detection with AutoML (SDK)
              displayName: automl, automated, auto ml, computer vision, images, image model
              href: tutorial-auto-train-image-models.md
            - name: Create automated ML experiments
              displayName: automl, automated, auto ml, portal, studio, ui
              href: tutorial-first-experiment-automated-ml.md
            - name: Forecast demand (Bike share data)
              displayName: automl, automated, auto ml, portal, studio, ui
              href: tutorial-automated-ml-forecast.md
        - name: Designer (drag-n-drop)
          items:
            - name: 1. Train a regression model
              displayName: studio
              href: tutorial-designer-automobile-price-train-score.md
            - name: 2. Deploy the model
              displayName: studio
              href: tutorial-designer-automobile-price-deploy.md
    - name: Visual Studio Code
      items:
        - name: Train a TensorFlow image classification model
          href: tutorial-train-deploy-image-classification-model-vscode.md
    # v1
    - name: Python get started (Day 1)
      items:
        - name: 1. Run a Python script
          href: ./v1/tutorial-1st-experiment-hello-world.md
        - name: 2. Train your model
          href: ./v1/tutorial-1st-experiment-sdk-train.md
        - name: 3. Use your own data
          href: ./v1/tutorial-1st-experiment-bring-data.md
    - name: Train & deploy image classification
      displayName: MNIST
      href: ./v1/tutorial-train-deploy-notebook.md
    - name: "Build a training pipeline (Python)"
      href: "./v1/tutorial-pipeline-python-sdk.md"
    - name: Microsoft Power BI integration
      items:
        - name: "Train and deploy models"
          href: ./v1/tutorial-power-bi-custom-model.md
    # end v1
- name: Samples
  items:
    - name: Jupyter Notebooks
      displayName: example, examples, server, jupyter, azure notebooks, python, notebook, github
      href: samples-notebooks.md
    # v1
    - name: Jupyter Notebooks
      displayName: example, examples, server, jupyter, azure notebooks, python, notebook, github
      href: ./v1/samples-notebooks-v1.md
    # end v1
    - name: Examples repository (v2)
      displayName: example, examples, jupyter, python, notebook, github
      href: https://github.com/Azure/azureml-examples
    - name: Examples repository (v1)
      displayName: example, examples, jupyter, python, notebook, github
      href: https://github.com/azure/machinelearningnotebooks
    - name: Designer examples & datasets
      displayName: example, examples, studio, pipelines, data sets, modules, components
      href: samples-designer.md
    - name: End-to-end MLOps examples
      href: https://github.com/Azure/mlops-v2
- name: Concepts
  items:
    - name: What is v2?
      href: concept-v2.md
    - name: Work with Data
      items:
        # v1
        - name: Data access
          href: ./v1/concept-data.md
        - name: Studio network data access
          href: ./v1/concept-network-data-access.md
        # end v1
        - name: Apache Spark in Azure Machine Learning (preview)
          href: apache-spark-azure-ml-concepts.md
        - name: Data concepts in Azure Machine Learning
          href: concept-data.md
        - name: Sourcing human data responsibly
          href: concept-sourcing-human-data.md
        - name: Compliance
          items:
            - name: Export and delete data
              displayName: GDPR
              href: how-to-export-delete-data.md
    - name: Train models
      items:
        - name: Model training
          displayName: run config, machine learning pipeline, ml pipeline, train model
          href: concept-train-machine-learning-model.md
        # v1
        - name: Model training
          displayName: run config, machine learning pipeline, ml pipeline, train model
          href: ./v1/concept-train-machine-learning-model-v1.md
        # end v1
        - name: Distributed training
          displayName: parallellization, deep learning, deep neural network, dnn
          href: concept-distributed-training.md
        - name: Deep learning
          displayName: deep learning vs machine learning, deep learning, vs, versus
          href: concept-deep-learning-vs-machine-learning.md
        - name: MLflow models
          displayName: tracking models, mlflow, custom, flavors
          href: concept-mlflow-models.md
        - name: AutoML
          items:
            - name: Automated ML overview
              displayName: automl, auto ml
              href: concept-automated-ml.md
            # v1
            - name: Automated ML overview
              displayName: automl, auto ml
              href: ./v1/concept-automated-ml-v1.md
            # end v1
            - name: Time series forecasting
              items:
                - name: Forecasting methods
                  displayName: auto ML, time series, forecasting, methods
                  href: concept-automl-forecasting-methods.md
                - name: Deep learning models
                  displayName: auto ML, time series, forecasting, deep learning, TCN
                  href: concept-automl-forecasting-deep-learning.md
                - name: Model sweeping and selection
                  displayName: auto ML, time series, forecasting, model selection, sweeping
                  href: concept-automl-forecasting-sweeping.md
                - name: Calendar features
                  displayName: auto ML, time series, calendar features, holiday features
                  href: concept-automl-forecasting-calendar-features.md
                - name: Lag features
                  displayName: auto ML, time series, lags
                  href: concept-automl-forecasting-lags.md
            - name: Overfitting & imbalanced data
              displayName: automl, auto ml, risks
              href: concept-manage-ml-pitfalls.md
        - name: Designer (drag-n-drop ML)
          items:
            - name: Designer overview
              displayName: studio
              href: concept-designer.md
            - name: Algorithm cheat sheet
              href: algorithm-cheat-sheet.md
            - name: How to select algorithms
              href: how-to-select-algorithms.md
    - name: Deploy models
      items:
        - name: Endpoints
          href: concept-endpoints.md
        - name: Model portability (ONNX)
          href: concept-onnx.md
        - name: Prebuilt docker images for inference
          href: concept-prebuilt-docker-images-inference.md
    - name: MLflow
      items:
        - name: MLflow and Azure Machine Learning
          href: concept-mlflow.md
        # v1
        - name: MLflow
          href: ./v1/concept-mlflow-v1.md
        # end v1
        - name: MLflow models
          displayName: tracking models, mlflow, custom, flavors
          href: concept-mlflow-models.md
    - name: Manage the ML lifecycle (MLOps)
      items:
        - name: MLOps capabilities
          displayName: deploy, deployment, publish, production, operationalize, operationalization
          href: concept-model-management-and-deployment.md
        # v1
        - name: MLOps capabilities
          displayName: deploy, deployment, publish, production, operationalize, operationalization
          href: ./v1/concept-model-management-and-deployment.md
        # end v1
        - name: Registries
          displayName: collaborate share
          href: concept-machine-learning-registries-mlops.md
        - name: ML pipelines
          href: concept-ml-pipelines.md
        - name: ML components
          href: concept-component.md
        - name: Git integration
          displayName: github gitlab
          href: concept-train-model-git-integration.md
    - name: Responsible AI
      items:
        - name: Responsible AI overview
          displayName: responsible, ml
          href: concept-responsible-ai.md
        - name: Implement Responsible AI in Practice
          items:
            - name: Responsible AI dashboard
              href: concept-responsible-ai-dashboard.md
            - name: Responsible AI scorecard
              href: concept-responsible-ai-scorecard.md
            - name: Model interpretability
              displayName: explainability, explanations, interpretability
              href: how-to-machine-learning-interpretability.md
            - name: Fairness in Machine Learning
              displayName: fairness, bias, model performance, disparity metrics, unfairness
              href: concept-fairness-ml.md
            - name: Causal analysis
              displayName: causal analysis, causal inference
              href: concept-causal-inference.md
            - name: Assess errors in ML models
              displayName: error analysis, model error
              href: concept-error-analysis.md
            - name: Understand your datasets
              displayName: exploratory data analysis, EDA, dataset explorer
              href: concept-data-analysis.md
            - name: Counterfactual analysis and what-if
              href: concept-counterfactual-analysis.md
    - name: Workspace & compute resources
      items:
        - name: Workspace
          href: concept-workspace.md
        - name: Environments
          href: concept-environments.md
        - name: Compute instance
          displayName: resource, dsvm, Data Science Virtual Machine
          href: concept-compute-instance.md
        - name: Compute target
          displayName: resource, dsvm, AKS, kubernetes, amlcompute, Data Science Virtual Machine, local, cluster, ACI, container instance, ADB, Databricks, data lake, lake, HDI, HDInsight
          href: concept-compute-target.md
    - name: Security
      items:
        - name: Enterprise security overview
          displayName: authorization authentication encryption aad azure active directory
          href: concept-enterprise-security.md
        - name: Secured workspace traffic flow
          href: concept-secure-network-traffic-flow.md
        - name: Security baseline
          href: /security/benchmark/azure/baselines/machine-learning-security-baseline?context=/azure/machine-learning/context/ml-context
        - name: Security controls by Azure Policy
          href: ./security-controls-policy.md
        - name: Data encryption
          href: concept-data-encryption.md
        - name: Customer-managed keys
          href: concept-customer-managed-keys.md
        - name: Vulnerability management
          href: concept-vulnerability-management.md
- name: Infrastructure & security
  items:
    - name: Tutorials & templates
      items:
        - name: "Tutorial: Create a secure workspace in Azure portal"
          href: tutorial-create-secure-workspace.md
        - name: "Tutorial: Create a secure workspace with templates"
          href: tutorial-create-secure-workspace-template.md
    - name: Identity & access management
      items:
        - name: Set up authentication
          displayName: authentication, auth, oauth
          href: how-to-setup-authentication.md
        - name: Set up service authentication
          displayName: managed identity
          href: how-to-identity-based-service-authentication.md
        # v1
        - name: Use managed identities for access control
          href: ./v1/how-to-use-managed-identities.md
        - name: Authenticate from the SDK v1
          href: ./v1/how-to-setup-authentication.md
        # end v1
        - name: Manage users and roles
          href: how-to-assign-roles.md
    - name: Network security
      items:
        - name: Plan for network isolation
          href: how-to-network-isolation-planning.md
        - name: Virtual network overview
          displayName: vnet, blob
          href: how-to-network-security-overview.md
        - name: Secure workspace resources
          displayName: vnet, workspace, container instance, container registry
          href: how-to-secure-workspace-vnet.md
        - name: Secure training environment
          displayName: vnet, No public IP
          href: how-to-secure-training-vnet.md
        - name: Secure inference environment
          displayName: vnet, Managed Endpoint, AKS
          href: how-to-secure-inferencing-vnet.md
        # v1 stuff
        - name: Secure workspace resources
          displayName: vnet, workspace, container instance, container registry
          href: ./v1/how-to-secure-workspace-vnet.md
        - name: Secure training environment
          displayName: vnet, No public IP
          href: ./v1/how-to-secure-training-vnet.md
        - name: Secure inference environment
          displayName: vnet, Managed Endpoint, AKS
          href: ./v1/how-to-secure-inferencing-vnet.md
        # end v1
        - name: Use studio in a virtual network
          displayName: vnet
          href: how-to-enable-studio-virtual-network.md
        - name: Use private endpoint
          displayName: private endpoint
          href: how-to-configure-private-link.md
        # v1
        - name: Use private endpoint
          displayName: private endpoint
          href: ./v1/how-to-configure-private-link.md
        - name: Configure secure web services (v1)
          displayName: ssl, tls
          href: ./v1/how-to-secure-web-service.md
        # end v1
        - name: Use custom DNS
          href: how-to-custom-dns.md
        - name: Configure required network traffic
          displayName: firewall, user-defined route, udr
          href: how-to-access-azureml-behind-firewall.md
        - name: Data exfiltration prevention
          displayName: loss
          href: how-to-prevent-data-loss-exfiltration.md
        - name: Configure network isolation with v2
          href: how-to-configure-network-isolation-with-v2.md
    # v1 for now - need PM update to v2
    - name: Data protection
      items:
        - name: Failover & disaster recovery
          displayName: high availability
          href: ./v1/how-to-high-availability-machine-learning.md
        - name: Regenerate storage access keys
          href: ./v1/how-to-change-storage-access-key.md
    # end v1
    - name: Create & manage workspaces
      items:
        - name: Use Azure portal or Python SDK
          href: how-to-manage-workspace.md
        - name: Use Azure CLI
          href: how-to-manage-workspace-cli.md
        # v1
        - name: Use Azure CLI
          href: ./v1/how-to-manage-workspace-cli.md
        # v2
        - name: Use Azure PowerShell
          href: how-to-manage-workspace-powershell.md
        - name: Use Resource Manager template
          displayName: arm
          href: how-to-create-workspace-template.md
        - name: Use Terraform
          href: how-to-manage-workspace-terraform.md
        - name: Use REST
          href: how-to-manage-rest.md
        - name: Recover workspace after deletion
          displayName: soft-delete
          href: concept-soft-delete.md
        - name: How to move a workspace
          href: how-to-move-workspace.md
        - name: Securely integrate Azure Synapse & Azure Machine Learning
          href: how-to-private-endpoint-integration-synapse.md
        - name: Workspace Diagnostics
          href: how-to-workspace-diagnostic-api.md
        - name: Customer-managed keys
          href: how-to-setup-customer-managed-keys.md
    - name: Create & manage registries
      href: how-to-manage-registries.md
    - name: Create & manage compute resources
      items:
        - name: Compute instance
          displayName: compute target, No public IP
          href: how-to-create-manage-compute-instance.md
        # v1
        - name: Compute instance
          displayName: compute target
          href: ./v1/how-to-create-manage-compute-instance.md
        # end v1
        - name: Customize compute instance with a script
          href: how-to-customize-compute-instance.md
        - name: Compute cluster
          displayName: compute target, low priority, managed identity
          href: how-to-create-attach-compute-cluster.md
        # v1
        - name: Compute cluster
          displayName: compute target, low priority, managed identity
          href: ./v1/how-to-create-attach-compute-cluster.md
        # end v1
        - name: Manage compute resources
          displayName: compute target, dsvm, Data Science Virtual Machine, local, cluster, ACI, container instance, Databricks, data lake, lake, HDI, HDInsight, low priority, managed identity
          href: how-to-create-attach-compute-studio.md
        # v1
        - name: Azure Kubernetes Service
          displayName: AKS, inference
          href: ./v1/how-to-create-attach-kubernetes.md
        # end v1
        - name: Attach and Manage a Synapse Spark pool
          displayName: Attach and Manage a Synapse Spark pool
          href: how-to-manage-synapse-spark-pool.md
        # v1
        - name: Link to Azure Synapse Analytics workspace
          href: ./v1/how-to-link-synapse-ml-workspaces.md
        # end v1
    - name: AKS and Azure Arc-enabled Kubernetes
      items:
        - name: What is Kubernetes compute target
          displayName: compute target, Azure Kuberentes Service, Azure Arc-enabled Kubernetes, AKS, on-premises, multi-cloud
          href: how-to-attach-kubernetes-anywhere.md
        - name: Step 1 - Deploy Azure Machine Learning extension
          displayName: AKS, Arc Kubernetes, inference router
          href: how-to-deploy-kubernetes-extension.md
        - name: Step 2 - Attach cluster to workspace
          displayName: AKS, Arc Kubernetes, attach
          href: how-to-attach-kubernetes-to-workspace.md
        - name: Create and manage instance types
          displayName: compute target, instance types, AKS, Arc Kubernetes
          href: how-to-manage-kubernetes-instance-types.md
        - name: Manage Azure Machine Learning inference router
          displayName: AKS, Arc Kubernetes, inference, compute target
          href: how-to-kubernetes-inference-routing-azureml-fe.md
        - name: Secure inferencing environment
          displayName: AKS, Arc Kubernetes, HTTPS, private IP, no-public IP, private link, private endpoint, inference
          href: how-to-secure-kubernetes-inferencing-environment.md
        - name: Secure Kubernetes online endpoint
          displayName: AKS, Arc Kubernetes, HTTPS, TSL, SSL, Cname, DNS, Certificate, inference
          href: how-to-secure-kubernetes-online-endpoint.md
        - name: Troubleshoot Azure Machine Learning extension
          displayName: AKS, Arc Kubernetes, Azure Machine Learning extension, troubleshoot
          href: how-to-troubleshoot-kubernetes-extension.md
        - name: Troubleshoot Kubernetes compute
          displayName: AKS, Arc Kubernetes, Kubernetes compute, training, online endpoint, troubleshoot
          href: how-to-troubleshoot-kubernetes-compute.md
        - name: Reference for configuring Kubernetes cluster
          href: reference-kubernetes.md
    - name: Plan and manage costs
      displayName: low priority VM
      href: concept-plan-manage-cost.md
    - name: Monitor Azure Machine Learning
      href: monitor-azure-machine-learning.md
    - name: Secure coding
      displayName: security threat
      href: concept-secure-code-best-practice.md
    - name: Audit and manage
      displayName: policy
      href: how-to-integrate-azure-policy.md
- name: How-to guides
  items:
    - name: Share components, environments, and models
      displayName: collaborate share
      href: how-to-share-models-pipelines-across-workspaces-with-registries.md
    - name: Understand resources and assets
      href: concept-azure-machine-learning-v2.md
    - name: Search for assets
      displayName: find, filter
      href: how-to-search-assets.md
    - name: Set up an environment
      items:
        - name: Set up dev environments
          displayName: local, remote, azure notebooks, notebook, Jupyter, dsvm, Databricks, ADB
          href: how-to-configure-environment.md
        # v1
        - name: Set up dev environments
          displayName: local, remote, azure notebooks, notebook, Jupyter, dsvm, Databricks, ADB
          href: ./v1/how-to-configure-environment-v1.md
        # end v1
        - name: Install and set up the CLI (v2)
          displayName: azurecli, mlops
          href: how-to-configure-cli.md
        # v1
        - name: Install and set up the CLI (v1)
          displayName: azurecli, mlops
          href: ./v1/reference-azure-machine-learning-cli.md
        # end v1
        - name: Set up studio environment
          items:
            - name: Manage environments in studio
              displayName: environments, studio, create, edit
              href: how-to-manage-environments-in-studio.md
            - name: Create and manage files
              displayName: Jupyter, notebooks, clone, samples
              href: how-to-manage-files.md
            - name: Run Jupyter Notebooks
              href: how-to-run-jupyter-notebooks.md
            - name: Use a terminal
              displayName: git, github, clone, kernel, package
              href: how-to-access-terminal.md
            - name: Manage compute sessions
              displayName: sessions, terminal, kernel
              href: how-to-manage-compute-sessions.md
        - name: Azure Container for PyTorch
          displayName: acpt
          href: how-to-azure-container-for-pytorch-environment.md
        - name: Set up VS Code extension
          displayName: Visual Studio Code, VSCode, debug, bugs, remote, compute, instance
          href: how-to-setup-vs-code.md
        - name: Connect to compute instance VS Code
          displayName: Visual Studio Code, VSCode, debug, bugs
          href: how-to-set-up-vs-code-remote.md
        - name: Manage environments with SDK and CLI (v2)
          displayName: environment
          href: how-to-manage-environments-v2.md
<<<<<<< HEAD
        # v1
        - name: Set up software environments CLI (v1)
          href: ./v1/how-to-use-environments.md
        - name: Set input & output directories
          displayName: large data, write, experiment files, size limit
          href: ./v1/how-to-save-write-experiment-files.md
        - name: Use private Python packages
          displayName: pip, Conda, anaconda
          href: ./v1/how-to-use-private-python-packages.md
        # end v1
        - name: How to troubleshoot environments
          displayName: troubleshoot, environment, debug, image
          href: how-to-troubleshoot-environments.md
=======
>>>>>>> 01b4b320
    - name: Work with data
      items:
        - name: Create datastores
          displayName: Create datastores
          href: how-to-datastore.md
        - name: Create data assets
          displayName: Create data assets
          href: how-to-create-data-assets.md
        - name: Access and explore your data
          items:
            - name: Access data during interactive development
              displayName: Access data during interactive development
              href: how-to-access-data-interactive.md
            - name: Access data in jobs
              displayName: Access data in jobs
              href: how-to-read-write-data-v2.md
            - name: Working with Tables (mltable)
              displayName: Working with Tables (mltable)
              href: how-to-mltable.md
        - name: Label data
          items:
            - name: Set up image labeling
              displayName: data, dataset
              href: how-to-create-image-labeling-projects.md
            - name: Set up text labeling
              displayName: data, dataset
              href: how-to-create-text-labeling-projects.md
            - name: Label images and text
              displayName: data, dataset, labeling
              href: how-to-label-data.md
            - name: Add users
              displayName: data, dataset, labeling
              href: how-to-add-users.md
            - name: Outsource labeling tasks
              href: how-to-outsource-data-labeling.md
        - name: Prepare data with Apache Spark
          items:
            - name: Submit Spark jobs in Azure Machine Learning
              displayName: Submit Spark jobs in Azure Machine Learning
              href: how-to-submit-spark-jobs.md
            - name: Interactive Data Wrangling with Apache Spark
              displayName: Interactive Data Wrangling with Apache Spark
              href: interactive-data-wrangling-with-apache-spark-azure-ml.md
        - name: Data administration and authentication
          displayName: Data administration and authentication
          href: how-to-administrate-data-authentication.md
        # v1
        - name: Access data
          items:
            - name: Connect to Azure storage with datastores
              displayName: blob, get, fileshare, access, mount, download, data lake, datastore
              href: ./v1/how-to-access-data.md
            - name: Identity-based data access to storage
              displayName: blob, access, data lake, datastore, managed identity
              href: ./v1/how-to-identity-based-data-access.md
            - name: Get data from storage with datasets
              displayName: data, data set, register, access data
              href: ./v1/how-to-create-register-datasets.md
            - name: Connect to data (UI)
              displayName: blob, get, fileshare, access, mount, download, data lake, datastore, dataset, data set
              href: ./v1/how-to-connect-data-ui.md
        - name: Manage & consume data
          items:
            - name: Train with datasets
              displayName: data, dataset, mount
              href: ./v1/how-to-train-with-datasets.md
            - name: Detect drift on datasets
              displayName: data, dataset
              href: ./v1/how-to-monitor-datasets.md
            - name: Version & track datasets
              displayName: data, data set
              href: ./v1/how-to-version-track-datasets.md
            - name: Create datasets with labels
              displayName: data, labels, torchvision
              href: ./v1/how-to-use-labeled-dataset.md
        - name: Get & prepare data
          items:
            - name: Data ingestion with Azure Data Factory
              displayName: data, ingestion, adf
              href: ./v1/how-to-data-ingest-adf.md
            - name: Data preparation with Azure Synapse
              displayName: data, data prep, spark, spark pool, cluster, spark cluster,dataset, datastore
              href: ./v1/how-to-data-prep-synapse-spark-pool.md
            - name: DevOps for data ingestion
              displayName: data, ingestion, devops
              href: ./v1/how-to-cicd-data-ingestion.md
            - name: Import data in the designer
              displayName: designer, data, import, dataset, datastore
              href: ./v1/how-to-designer-import-data.md
        # end v1
    - name: Train models
      items:
        - name: Train a model (SDK, CLI, REST)
          href: how-to-train-model.md
        - name: Train with the job creation UI
          href: how-to-train-with-ui.md
        - name: Debug jobs and monitor training progress
          displayName: automl
          href: how-to-interactive-jobs.md
        - name: Optimize Checkpoint Performance for Large Models
          displayName: Optimize Checkpoint Performance for Large Models
          href: reference-checkpoint-performance-for-large-models.md
        # v1
        - name: Configure & submit training run
          displayName: run config, script run config, scriptrunconfig, compute target, dsvm, Data Science Virtual Machine, local, cluster, ACI, container instance, Databricks, data lake, lake, HDI, HDInsight
          href: ./v1/how-to-set-up-training-targets.md
        # end v1
        - name: Train with the Python SDK
          items:
            - name: Tune hyperparameters
              displayName: parameter, hyperparameter, hyperdrive
              href: how-to-tune-hyperparameters.md
            - name: Distributed GPU guide
              href: how-to-train-distributed-gpu.md
            - name: Scikit-learn
              href: how-to-train-scikit-learn.md
            - name: TensorFlow
              href: how-to-train-tensorflow.md
            - name: Keras
              href: how-to-train-keras.md
            - name: PyTorch
              href: how-to-train-pytorch.md
            - name: Use Key Vault when training
              displayName: secrets keyvault job
              href: how-to-use-secrets-in-runs.md
            # v1
            - name: Train with SDK v1
              href: ./v1/how-to-attach-compute-targets.md
            - name: Distributed GPU guide
              displayName: MPI, Horovod, DeepSpeed, PyTorch, Hugging Face Transformers, TensorFlow, InfiniBand
              href: ./v1/how-to-train-distributed-gpu.md
            - name: Scikit-learn
              href: ./v1/how-to-train-scikit-learn.md
            - name: TensorFlow
              href: ./v1/how-to-train-tensorflow.md
            - name: Keras
              href: ./v1/how-to-train-keras.md
            - name: PyTorch
              href: ./v1/how-to-train-pytorch.md
            - name: Train with custom Docker image
              href: ./v1/how-to-train-with-custom-image.md
            - name: Migrate from Estimators to ScriptRunConfig
              href: ./v1/how-to-migrate-from-estimators-to-scriptrunconfig.md
            - name: Use Key Vault when training
              displayName: secrets keyvault
              href: ./v1/how-to-use-secrets-in-runs.md
            # end v1
        - name: Track & monitor training
          items:
            - name: Monitor training jobs
              displayName: cancel, fail, status, child run
              href: how-to-track-monitor-analyze-runs.md
            - name: Log metrics, parameters and files
              displayName: troubleshoot, log, files, tracing, metrics
              href: how-to-log-view-metrics.md
            - name: Log MLflow models
              href: how-to-log-mlflow-models.md
            - name: Query & compare experiments and runs
              href: how-to-track-experiments-mlflow.md
            - name: Migrate from SDK v1 logging to MLflow
              href: reference-migrate-sdk-v1-mlflow-tracking.md
        - name: Automated machine learning
          displayName: automl, auto ml
          items:
            - name: Use automated ML (Python)
              displayName: SDK, automl
              href: how-to-configure-auto-train.md
            - name: Use automated ML (interface)
              href: how-to-use-automated-ml-for-ml-models.md
            - name: Prep image data for computer vision models (Python)
              displayName: SDK, automl, image, datasets, conversion scripts, schema, image model
              href: how-to-prepare-datasets-for-automl-images.md
            - name: Auto-train computer vision models (Python)
              displayName: SDK, automl, image, image model
              href: how-to-auto-train-image-models.md
            - name: Auto-train a small object detection model
              displayName: computer vision, image, image model
              href: how-to-use-automl-small-object-detect.md
            - name: Auto-train a natural language processing model
              displayName: nlp, auto ML, automl, SDK
              href: how-to-auto-train-nlp-models.md
            # v1
            - name: Use automated ML (Python)
              displayName: SDK, automl
              href: ./v1/how-to-configure-auto-train-v1.md
            - name: Auto-train a regression (NYC Taxi data)
              displayName: automl, automated, auto ml,
              href: ./v1/how-to-auto-train-models-v1.md
            - name: Auto-train object detection model
              displayName: auto ML, automl, CLI
              href: ./v1/tutorial-auto-train-image-models-v1.md
            - name: Auto-train a natural language processing model
              displayName: nlp, auto ML, automl, SDK
              href: ./v1/how-to-auto-train-nlp-models-v1.md
            - name: Data splits & cross-validation (Python)
              displayName: automl, feature engineering, feature importance
              href: ./v1/how-to-configure-cross-validation-data-splits.md
            - name: Featurization in automated ML (Python)
              displayName: automl, feature engineering, feature importance, BERT
              href: ./v1/how-to-configure-auto-features.md
            - name: Generate AutoML training code
              href: ./v1/how-to-generate-automl-training-code.md
            - name: Use automated ML with Databricks
              displayName: automl
              href: ./v1/how-to-configure-databricks-automl-environment.md
            # end v1
            - name: Time series forecasting
              items:
                - name: Auto-train a forecasting model (Python)
                  displayName: forecasting, time series, auto ML, automl, SDK
                  href: how-to-auto-train-forecast.md
                # v1
                - name: Auto-train a forecast model
                  displayName: time series
                  href: ./v1/how-to-auto-train-forecast-v1.md
                # end v1
                - name: Frequently asked questions
                  displayName: auto ML, time series, forecasting, FAQ
                  href: how-to-automl-forecasting-faq.md
            - name: Understand charts and metrics
              href: how-to-understand-automated-ml.md
            - name: Use ONNX model in .NET application
              href: how-to-use-automl-onnx-model-dotnet.md
            - name: Inference image models with ONNX model
              displayName: automl, image, image model, computer vision
              href: how-to-inference-onnx-automl-image-models.md
            # v1
            - name: Local inference using ONNX
              displayName: SDK, automl
              href: ./v1/how-to-inference-onnx-automl-image-models-v1.md
            - name: Troubleshoot automated ML
              href: ./v1/how-to-troubleshoot-auto-ml.md
            # end v1
        # v1 - misc training
        - name: Track experiments with MLflow
          displayName: log, monitor, metrics, model registry, register
          href: ./v1/how-to-use-mlflow.md
        - name: Log & view metrics
          href: ./v1/how-to-log-view-metrics.md
        - name: Visualize runs with TensorBoard
          displayName: log, monitor, metrics
          href: ./v1/how-to-monitor-tensorboard.md
        - name: Log metrics with designer
          displayName: designer, logging
          href: ./v1/how-to-track-designer-experiments.md
        - name: Interpret ML models
          displayName: SDK, interpret, explain, explainability, interpretability
          href: ./v1/how-to-machine-learning-interpretability-aml.md
        - name: Assess and mitigate model fairness
          href: ./v1/how-to-machine-learning-fairness-aml.md
        - name: Prepare data for computer vision with AutoML
          displayName: nlp, auto ML, automl, SDK
          href: ./v1/how-to-prepare-datasets-for-automl-images-v1.md
        - name: Explain automated ML models
          displayName: SDK, interpret, interpret, explain, explainability, interpretability, automated ML, automl, auto ml
          href: ./v1/how-to-machine-learning-interpretability-automl.md
        # end v1  
    - name: Deploy models
      items:
        - name: Online endpoints (real-time)
          items:
            - name: Deploy an ML model with an online endpoint
              href: how-to-deploy-online-endpoints.md
            - name: Safe rollout for online endpoints
              href: how-to-safely-rollout-online-endpoints.md
            - name: Deployment scenarios
              items:
                - name: Deploy a MLflow model with an online endpoint
                  displayName: ncd, no code deploy, no-code deployment
                  href: how-to-deploy-mlflow-models-online-endpoints.md
                - name: Use a custom container to deploy a model to an online endpoint
                  href: how-to-deploy-custom-container.md
                - name: Use online endpoints in studio
                  href: how-to-use-managed-online-endpoint-studio.md
                - name: High-performance serving with Triton
                  href: how-to-deploy-with-triton.md
                - name: Use REST to deploy a model as an online endpoint
                  href: how-to-deploy-with-rest.md
                - name: Deploy an AutoML model with an online endpoint
                  href: how-to-deploy-automl-endpoint.md
            - name: Security
              items:
                - name: Authenticate to endpoints
                  href: how-to-authenticate-online-endpoint.md
                - name: Network isolation with managed online endpoints
                  displayName: network, vnet, secure
                  href: how-to-secure-online-endpoint.md
                - name: Access Azure resources from online endpoints
                  href: how-to-access-resources-from-endpoints-managed-identities.md
            - name: Autoscale online endpoints
              href: how-to-autoscale-endpoints.md
            - name: Managed online endpoints VM SKU list
              href: reference-managed-online-endpoints-vm-sku-list.md
            - name: Viewing managed online endpoint costs
              href: how-to-view-online-endpoints-costs.md
            - name: Monitoring online endpoints
              href: how-to-monitor-online-endpoints.md
            - name: Debug online endpoints locally VS Code
              href: how-to-debug-managed-online-endpoints-visual-studio-code.md
            - name: Debug scoring script with inference HTTP server
              href: how-to-inference-server-http.md
            - name: Troubleshoot online endpoints
              href: how-to-troubleshoot-online-endpoints.md
        - name: Batch endpoints
          items:
            - name: Batch scoring with batch endpoints
              href: how-to-use-batch-endpoint.md
            - name: Create jobs and input data for batch endpoints
              href: how-to-access-data-batch-endpoints-jobs.md
            - name: Author scoring scripts for batch scoring
              href: how-to-batch-scoring-script.md
            - name: Customize outputs in batch jobs
              href: how-to-deploy-model-custom-output.md
            - name: Troubleshoot batch endpoints
              href: how-to-troubleshoot-batch-endpoints.md
            - name: Security
              items:
                - name: Authorization on batch endpoints
                  href: how-to-authenticate-batch-endpoint.md
                - name: Network isolation in batch endpoints
                  href: how-to-secure-batch-endpoint.md
            - name: Cost management
              items:
                - name: Use low priority VMs in batch deployments
                  href: how-to-use-low-priority-batch.md
            - name: Scenarios
              items:
                - name: Use MLflow models in batch deployments
                  href: how-to-mlflow-batch.md
                - name: Image processing with batch deployments
                  href: how-to-image-processing-batch.md
                - name: Text processing with batch deployments
                  href: how-to-nlp-processing-batch.md
            - name: Integrations
              items:
                - name: Run batch endpoints from Azure Data Factory
                  href: how-to-use-batch-azure-data-factory.md
                - name: Run batch endpoints from Event Grid events in storage
                  href: how-to-use-event-grid-batch.md
                - name: Use REST to deploy a model as batch endpoints
                  href: how-to-deploy-batch-with-rest.md
        # v1
        - name: Where and how to deploy
          displayName: publish, web, service, operationalize, aks, kubernetes, aci, container, cli, consume, docker
          href: ./v1/how-to-deploy-and-where.md
        - name: Hyperparameter tuning a model (v1)
          displayName: azurecli, AzureML
          href: ./v1/how-to-tune-hyperparameters-v1.md
        - name: Azure Kubernetes Service
          displayName: aks, aad, authentication, azure active directory
          href: ./v1/how-to-deploy-azure-kubernetes-service.md
        - name: Azure Container Instances
          displayName: aci
          href: ./v1/how-to-deploy-azure-container-instance.md
        - name: Deploy MLflow models
          displayName: log, monitor, deploy, metrics, databricks, aci, aks
          href: ./v1/how-to-deploy-mlflow-models.md
        - name: Update web service
          displayName: update hot reload model mounting
          href: ./v1/how-to-deploy-update-web-service.md
        - name: Deployment targets
          items:
            - name: Deploy locally
              href: ./v1/how-to-deploy-local.md
            - name: Deploy locally on compute instance
              href: ./v1/how-to-deploy-local-container-notebook-vm.md
            - name: GPU inference
              href: ./v1/how-to-deploy-inferencing-gpus.md
            - name: Azure Cognitive Search
              href: how-to-deploy-model-cognitive-search.md
            - name: FPGA inference
              href: ./v1/how-to-deploy-fpga-web-service.md
        - name: Profile models
          displayName: profile resource requirement
          href: ./v1/how-to-deploy-profile-model.md
        - name: Troubleshoot deployment
          href: ./v1/how-to-troubleshoot-deployment.md
        - name: Troubleshoot deployment (local)
          href: ./v1/how-to-troubleshoot-deployment-local.md
        - name: Authenticate web service
          href: ./v1/how-to-authenticate-web-service.md
        - name: Consume web service
          displayName: create client consume request response synchronous
          href: ./v1/how-to-consume-web-service.md
        - name: Advanced entry script authoring
          displayName: swagger inference schema binary cors
          href: ./v1/how-to-deploy-advanced-entry-script.md
        - name: Prebuilt Docker images
          items:
            - name: Python extensibility
              href: ./v1/how-to-prebuilt-docker-images-inference-python-extensibility.md
            - name: Dockerfile extensibility
              href: ./v1/how-to-extend-prebuilt-docker-image-inference.md
            - name: Troubleshoot prebuilt docker images
              href: ./v1/how-to-troubleshoot-prebuilt-docker-image-inference.md
        - name: Monitor web services
          items:
            - name: Collect & evaluate model data
              displayName: track production
              href: ./v1/how-to-enable-data-collection.md
            - name: Monitor with Application Insights
              href: ./v1/how-to-enable-app-insights.md
        - name: Deploy designer models
          displayName: designer, studio
          href: ./v1/how-to-deploy-model-designer.md
        - name: Package models
          displayName: docker file download
          href: ./v1/how-to-deploy-package-models.md
        # end v1
    - name: Work with MLflow
      items:
        - name: Configure MLflow for Azure Machine Learning
          href: how-to-use-mlflow-configure-tracking.md
        - name: Train & track
          items:
            - name: Track experiments with MLflow
              displayName: log, monitor, metrics, model registry, register
              href: how-to-use-mlflow-cli-runs.md
            - name: Track Azure Databricks runs with MLflow
              displayName: log, monitor, deploy, metrics, databricks
              href: how-to-use-mlflow-azure-databricks.md
            - name: Track Azure Synapse Analytics runs with MLflow
              displayName: log, monitor, deploy, metrics, synapse, analytics
              href: how-to-use-mlflow-azure-synapse.md
            - name: Train with MLflow Projects
              displayName: log, monitor, metrics, model registry, register
              href: how-to-train-mlflow-projects.md
            - name: Log metrics, parameters and files
              displayName: troubleshoot, log, files, tracing, metrics
              href: how-to-log-view-metrics.md
            - name: Log MLflow models
              href: how-to-log-mlflow-models.md
            - name: Query & compare experiments and runs with MLflow
              href: how-to-track-experiments-mlflow.md
        - name: Manage
          items:
            - name: Manage models with MLflow
              href: how-to-manage-models-mlflow.md
            - name: Manage experiments and runs with MLflow
              href: how-to-track-experiments-mlflow.md
        - name: Deploy & consume models
          items:
            - name: Guidelines for deploying MLflow models
              displayName: mlflow models deployment plugin
              href: how-to-deploy-mlflow-models.md
            - name: Using MLflow models for no-code deployment
              href: how-to-log-mlflow-models.md
            - name: Online inference
              items:
                - name: Deploy MLflow models to Online Endpoints
                  href: how-to-deploy-mlflow-models-online-endpoints.md
                - name: Progressive rollout of MLflow models to Online Endpoints
                  href: how-to-deploy-mlflow-models-online-progressive.md
            - name: Batch inference
              items:
                - name: Deploy MLflow models to Batch Endpoints
                  href: how-to-mlflow-batch.md
                - name: Deploy and run MLflow models in Spark jobs
                  href: how-to-deploy-mlflow-model-spark-jobs.md
    - name: Manage the ML lifecycle (MLOps)
      items:
        - name: Setup MLOps with Azure DevOps
          href: how-to-setup-mlops-azureml.md
        - name: Setup MLOps with GitHub
          href: how-to-setup-mlops-github-azure-ml.md
        - name: Manage models
          href: how-to-manage-models.md
        - name: Automation
          items:
            - name: Azure Pipelines for CI/CD
              displayName: continuous, integration, delivery
              href: how-to-devops-machine-learning.md
            - name: GitHub Actions for CI/CD
              href: how-to-github-actions-machine-learning.md
            - name: Create event-driven workflows
              displayName: event grid
              href: how-to-use-event-grid.md
            - name: Schedule a pipeline job
              href: how-to-schedule-pipeline-job.md
        - name: Build & use ML pipelines
          displayName: pipelines
          items:
            - name: Create ML pipelines using components (CLI v2)
              href: how-to-create-component-pipelines-cli.md
            - name: Create ML pipelines using components (Python SDK v2)
              href: how-to-create-component-pipeline-python.md
            - name: Create ML pipelines using components (UI)
              href: how-to-create-component-pipelines-ui.md
            - name: How to use sweep in pipelines (v2)
              href: how-to-use-sweep-in-pipeline.md
            - name: Build and debug pipelines (UI)
              href: how-to-use-pipeline-ui.md
            - name: How to use parallel job in pipeline
              href: how-to-use-parallel-job-in-pipeline.md
            # v1
            - name: Create ML pipelines (Python)
              href: ./v1/how-to-create-machine-learning-pipelines.md
            - name: Moving data into and between ML pipeline steps (Python)
              href: ./v1/how-to-move-data-in-out-of-pipelines.md
            - name: Use automated ML in ML pipelines (Python)
              displayName: machine learning automl
              href: ./v1/how-to-use-automlstep-in-pipelines.md
            - name: Deploy ML pipelines (Python)
              href: ./v1/how-to-deploy-pipelines.md
            - name: Use Azure Synapse Apache spark pools in an ML pipeline (Python)
              href: ./v1/how-to-use-synapsesparkstep.md
            - name: Trigger a pipeline
              href: ./v1/how-to-trigger-published-pipeline.md
            # end v1
            - name: Designer (drag-n-drop)
              items:
                - name: Transform data
                  displayName: pipeline
                  href: how-to-designer-transform-data.md
                - name: Use pipeline parameters
                  displayName: designer, pipeline parameters
                  href: how-to-use-pipeline-parameter.md
                - name: Retrain using published pipelines
                  displayName: retrain, designer, published pipeline
                  href: how-to-retrain-designer.md
                - name: Batch predictions
                  displayName: score scoring asynchronous consume pipeline parallelrunstep inference designer
                  href: how-to-run-batch-predictions-designer.md
                - name: Execute Python code
                  displayName: feature extraction, feature engineering
                  href: how-to-designer-python.md
        # v1
        - name: Convert notebook code into Python scripts
          displayName: mlops, mlopspython, production
          href: ./v1/how-to-convert-ml-experiment-to-production.md
        # end v1
        - name: Manage resource quotas
          displayName: limits
          href: how-to-manage-quotas.md
        - name: Manage and optimize cost
          displayName: cost-management,cost-optimization
          href: how-to-manage-optimize-cost.md
        - name: Manage resources VS Code
          displayName: vscode,resources
          href: how-to-manage-resources-vscode.md
    - name: Implement Responsible AI in Practice

      items:
        - name: Generate Responsible AI insights
          items:
            - name: Responsible AI insights (V2)
              displayName: explanations, interpretability, fairness, bias, model performance, disparity metrics, unfairness, causal analysis, causal inference, exploratory data analysis, EDA, dataset explorer
              href: how-to-responsible-ai-insights-sdk-cli.md
            - name: Responsible AI insights (UI)
              displayName: explanations, interpretability, fairness, bias, model performance, disparity metrics, unfairness, causal analysis, causal inference, exploratory data analysis, EDA, dataset explorer
              href: how-to-responsible-ai-insights-ui.md
        - name: Using the Responsible AI dashboard in studio
          displayName: explanations, interpretability, fairness, bias, model performance, disparity metrics, unfairness, causal analysis, causal inference, exploratory data analysis, EDA, dataset explorer
          href: how-to-responsible-ai-dashboard.md
        - name: Using the Responsible AI scorecard in studio
          displayName: explanations, interpretability, fairness, bias, model performance, disparity metrics, unfairness, causal analysis, causal inference, exploratory data analysis, EDA, dataset explorer
          href: how-to-responsible-ai-scorecard.md
    - name: Use R with Azure Machine Learning
      items:
        - name: Bring R workloads
          href: how-to-r-overview-r-capabilities.md
        - name: Interactive R development
          href: how-to-r-interactive-development.md
        - name: Adapt R scripts for production
          href: how-to-r-modify-script-for-production.md
        - name: Train R model
          href: how-to-r-train-model.md
        - name: Deploy R model
          href: how-to-r-deploy-r-model.md
- name: Troubleshoot & debug
  items:
    - name: Troubleshoot secure workspace connectivity
      href: how-to-troubleshoot-secure-connection-workspace.md
    - name: Troubleshoot SerializationError
      href: how-to-troubleshoot-serialization-error.md
    - name: Troubleshoot descriptor error
      displayName: descriptors cannot not be created directly
      href: how-to-troubleshoot-protobuf-descriptor-error.md
    - name: How to troubleshoot data access
      displayName: troubleshoot, data, debug, image
      href: how-to-troubleshoot-data-access.md
    - name: Troubleshoot validation for schema failed error
      href: how-to-troubleshoot-validation-for-schema-failed-error.md
<<<<<<< HEAD
    # v1
    - name: Pipeline issues
      items:
        - name: Troubleshoot pipelines
          displayName: designer
          href: ./v1/how-to-debug-pipelines.md
        - name: Log pipeline data to Application Insights
          href: ./v1/how-to-log-pipelines-application-insights.md
        - name: Troubleshoot the ParallelRunStep
          displayName: debug_batch consume pipeline parallelrunstep inference
          href: ./v1/how-to-debug-parallel-run-step.md
    - name: Visual Studio Code
      items:
        - name: VS Code interactive debugging
          displayName: vscode,remote,debug,pipelines,deployments,ssh
          href: how-to-debug-visual-studio-code.md
    # end v1
=======
    - name: How to troubleshoot environments
      displayName: troubleshoot, environment, debug, image
      href: how-to-troubleshoot-environments.md
    - name: Troubleshoot online endpoints
      href: how-to-troubleshoot-online-endpoints.md
    - name: Troubleshoot batch endpoints
      href: how-to-troubleshoot-batch-endpoints.md
>>>>>>> 01b4b320
- name: Reference
  items:
    - name: Python SDK v1
      href: /python/api/overview/azure/ml/intro
    - name: Python SDK v2
      displayName: api, core, package, python, class
      href: https://aka.ms/sdk-v2-install
    - name: REST API
      href: /rest/api/azureml/
    - name: CLI (v2)
      displayName: extension, command line, command-line, az, ci/cd, automate, automated
      href: /cli/azure/ml/
    - name: CLI (v2) YAML schemas
      items:
        - name: Overview
          href: reference-yaml-overview.md
        - name: Core syntax
          href: reference-yaml-core-syntax.md
        - name: Workspace
          href: reference-yaml-workspace.md
        - name: Environment
          href: reference-yaml-environment.md
        - name: Data
          href: reference-yaml-data.md
        - name: MLTable
          href: reference-yaml-mltable.md
        - name: Model
          href: reference-yaml-model.md
        - name: Schedule
          href: reference-yaml-schedule.md
        - name: Compute
          items:
            - name: Compute cluster (AmlCompute)
              href: reference-yaml-compute-aml.md
            - name: Compute instance
              href: reference-yaml-compute-instance.md
            - name: Attached Virtual Machine
              href: reference-yaml-compute-vm.md
            - name: Attached Azure Arc-enabled Kubernetes (KubernetesCompute)
              href: reference-yaml-compute-kubernetes.md
        - name: Job
          items:
            - name: Command
              href: reference-yaml-job-command.md
            - name: Sweep
              href: reference-yaml-job-sweep.md
            - name: Pipeline
              href: reference-yaml-job-pipeline.md
            - name: Parallel
              href: reference-yaml-job-parallel.md
            - name: AutoML Image Classification
              href: reference-automl-images-cli-classification.md
            - name: AutoML Image Instance Segmentation
              href: reference-automl-images-cli-instance-segmentation.md
            - name: AutoML Image Multilabel Classification
              href: reference-automl-images-cli-multilabel-classification.md
            - name: AutoML Image Object Detection
              href: reference-automl-images-cli-object-detection.md
            - name: AutoML NLP Text Classification
              href: reference-automl-nlp-cli-text-classification.md
            - name: AutoML NLP Multilabel Classification
              href: reference-automl-nlp-cli-multilabel-classification.md
            - name: AutoML NLP NER
              href: reference-automl-nlp-cli-ner.md
        - name: Datastore
          items:
            - name: Azure Blob
              href: reference-yaml-datastore-blob.md
            - name: Azure Files
              href: reference-yaml-datastore-files.md
            - name: Azure Data Lake Gen1
              href: reference-yaml-datastore-data-lake-gen1.md
            - name: Azure Data Lake Gen2
              href: reference-yaml-datastore-data-lake-gen2.md
        - name: Endpoint
          items:
            - name: Online (real-time)
              href: reference-yaml-endpoint-online.md
            - name: Batch
              href: reference-yaml-endpoint-batch.md
        - name: Deployment
          items:
            - name: Managed online (real-time)
              href: reference-yaml-deployment-managed-online.md
            - name: Kubernetes online (real-time)
              href: reference-yaml-deployment-kubernetes-online.md
            - name: Batch
              href: reference-yaml-deployment-batch.md
        - name: Component
          items:
            - name: Command
              href: reference-yaml-component-command.md
    - name: Azure PowerShell
      href: /powershell/module/az.machinelearningservices/
    - name: Service limits
      href: resource-limits-capacity.md
    - name: Image data schemas for AutoML
      displayName: automl, schema, data, computer vision, image model
      href: reference-automl-images-schema.md
    - name: Hyperparameters for AutoML computer vision tasks
      displayName: automl, yolo-5, image, image model
      href: reference-automl-images-hyperparameters.md
    - name: Automated ML Forecasting command job YAML schema
      href: reference-automated-ml-forecasting.md
    - name: Kubernetes cluster configuration
      href: reference-kubernetes.md
    - name: Designer component reference
      displayName: module, component, reference, algorithm, studio
      href: algorithm-module-reference/module-reference.md
    - name: Monitor data reference
      href: monitor-resource-reference.md
    - name: Azure Policy built-ins
      displayName: samples, policies, definitions
      href: ./policy-reference.md
    - name: Curated environments
      displayName: environments, curated environments
      href: resource-curated-environments.md
    - name: Azure Container for PyTorch 
      href: resource-azure-container-for-pytorch.md
      displayName: acpt
    - name: Azure CLI
      href: /cli/azure/ml
    # v1
    - name: Machine learning CLI pipeline YAML reference
      href: ./v1/reference-pipeline-yaml.md
    - name: Hyperparameters for AutoML computer vision tasks (v1)
      displayName: automl, yolo-5, image, image model
      href: ./v1/reference-automl-images-hyperparameters-v1.md
    - name: Image data schemas for AutoML (v1)
      href: ./v1/reference-automl-images-schema-v1.md
    - name: Migrate from ML Studio (classic)
      items: 
      - name: Migration overview
        href: ./v1/migrate-overview.md
      - name: Migrate datasets
        href: ./v1/migrate-register-dataset.md
      - name: Rebuild experiments
        href: ./v1/migrate-rebuild-experiment.md
      - name: Rebuild web services
        href: ./v1/migrate-rebuild-web-service.md
      - name: Migrate client applications
        href: ./v1/migrate-rebuild-integrate-with-client-app.md
      - name: Rebuild Execute R Script components
        href: ./v1/migrate-execute-r-script.md
    # end v1
- name: Resources
  items:
    - name: Python SDK (v2) release notes
      displayName: what's, new, issues, bugs
      href: https://github.com/Azure/azure-sdk-for-python/blob/main/sdk/ml/azure-ai-ml/CHANGELOG.md
    - name: CLI (v2) release notes
      displayName: what's, new, issues, bugs
      href: azure-machine-learning-release-notes-cli-v2.md
    - name: Compute instance image release notes
      href: azure-machine-learning-ci-image-release-notes.md
    - name: Azure roadmap
      href: https://azure.microsoft.com/roadmap/
    - name: Pricing
      href: https://azure.microsoft.com/pricing/details/machine-learning-services/
    - name: Conda licensing
      href: /legal/machine-learning/conda-licensing
    - name: Regional availability
      href: https://azure.microsoft.com/regions/services/
    - name: Enable preview features
      href: how-to-enable-preview-features.md
    - name: Feature availability across regions
      href: reference-machine-learning-cloud-parity.md
    - name: User forum
      href: /answers/topics/azure-machine-learning.html
    - name: Microsoft Learn training
      href: /training/browse/?expanded=azure&products=azure-machine-learning
    - name: Stack Overflow
      href: https://stackoverflow.com/questions/tagged/azure-machine-learning-service
    - name: Compare our ML products
      href: /azure/architecture/data-guide/technology-choices/data-science-and-machine-learning?context=azure/machine-learning/context/ml-context
    - name: Designer accessibility features
      displayName: accessibility, designer, visual interface, screen reader, keyboard shortcuts
      href: designer-accessibility.md
    # v1
    - name: Python SDK (v1) release notes
      href: ./v1/azure-machine-learning-release-notes.md
    # end v1<|MERGE_RESOLUTION|>--- conflicted
+++ resolved
@@ -571,7 +571,6 @@
         - name: Manage environments with SDK and CLI (v2)
           displayName: environment
           href: how-to-manage-environments-v2.md
-<<<<<<< HEAD
         # v1
         - name: Set up software environments CLI (v1)
           href: ./v1/how-to-use-environments.md
@@ -582,11 +581,6 @@
           displayName: pip, Conda, anaconda
           href: ./v1/how-to-use-private-python-packages.md
         # end v1
-        - name: How to troubleshoot environments
-          displayName: troubleshoot, environment, debug, image
-          href: how-to-troubleshoot-environments.md
-=======
->>>>>>> 01b4b320
     - name: Work with data
       items:
         - name: Create datastores
@@ -1170,7 +1164,13 @@
       href: how-to-troubleshoot-data-access.md
     - name: Troubleshoot validation for schema failed error
       href: how-to-troubleshoot-validation-for-schema-failed-error.md
-<<<<<<< HEAD
+    - name: How to troubleshoot environments
+      displayName: troubleshoot, environment, debug, image
+      href: how-to-troubleshoot-environments.md
+    - name: Troubleshoot online endpoints
+      href: how-to-troubleshoot-online-endpoints.md
+    - name: Troubleshoot batch endpoints
+      href: how-to-troubleshoot-batch-endpoints.md
     # v1
     - name: Pipeline issues
       items:
@@ -1188,15 +1188,6 @@
           displayName: vscode,remote,debug,pipelines,deployments,ssh
           href: how-to-debug-visual-studio-code.md
     # end v1
-=======
-    - name: How to troubleshoot environments
-      displayName: troubleshoot, environment, debug, image
-      href: how-to-troubleshoot-environments.md
-    - name: Troubleshoot online endpoints
-      href: how-to-troubleshoot-online-endpoints.md
-    - name: Troubleshoot batch endpoints
-      href: how-to-troubleshoot-batch-endpoints.md
->>>>>>> 01b4b320
 - name: Reference
   items:
     - name: Python SDK v1
