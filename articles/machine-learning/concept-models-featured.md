--- conflicted
+++ resolved
@@ -254,14 +254,8 @@
 
 Mistral AI offers two categories of models, namely: 
 
-<<<<<<< HEAD
 - _Premium models_: These include Mistral Large, Mistral Small, Mistral-OCR-2503, Mistral Medium 3 (25.05), and Ministral 3B models, and are available as serverless APIs with pay-as-you-go token-based billing.  
 - _Open models_: These include Mistral-small-2503, Codestral, and Mistral Nemo (that are available as serverless APIs with pay-as-you-go token-based billing), and [Mixtral-8x7B-Instruct-v01, Mixtral-8x7B-v01, Mistral-7B-Instruct-v01, and Mistral-7B-v01](../ai-foundry/how-to/deploy-models-mistral-open.md?context=/azure/machine-learning/context/context)(that are available to download and run on self-hosted managed endpoints).
-=======
-- _Premium models_: These include Mistral Large, Mistral Small, Mistral-OCR-2503, Mistral Medium 3 (25.05), and Ministral 3B models, and are available as standard deployments.  
-- _Open models_: These include Mistral-small-2503, Codestral, and Mistral Nemo (that are available as standard deployments), and [Mixtral-8x7B-Instruct-v01, Mixtral-8x7B-v01, Mistral-7B-Instruct-v01, and Mistral-7B-v01](../ai-foundry/how-to/deploy-models-mistral-open.md?context=/azure/machine-learning/context/context)(that are available to download and run on self-hosted managed endpoints).
->>>>>>> 66bd5c8b
-
 
 | Model  | Type | Capabilities |
 | ------ | ---- | --- | 
