--- conflicted
+++ resolved
@@ -116,10 +116,7 @@
     run.wait_for_completion(show_output=True)
     ```
 
-<<<<<<< HEAD
 
-=======
->>>>>>> 6790a5f2
 ## Native Python logging
 
 Some logs in the SDK may contain an error that instructs you to set the logging level to DEBUG. To set the logging level, add the following code to your script.
@@ -136,12 +133,9 @@
 For information on logging metrics in Azure Machine Learning designer (preview), see [How to log metrics in the designer (preview)](how-to-track-designer-experiments.md)
 
 ## Example notebooks
-<<<<<<< HEAD
-The following notebooks demonstrate concepts in this article:
 
-=======
 The following notebook demonstrates concepts in this article:
->>>>>>> 6790a5f2
+
 * [how-to-use-azureml/track-and-monitor-experiments/logging-api](https://github.com/Azure/MachineLearningNotebooks/blob/master/how-to-use-azureml/track-and-monitor-experiments/logging-api)
 
 [!INCLUDE [aml-clone-in-azure-notebook](../../includes/aml-clone-for-examples.md)]
