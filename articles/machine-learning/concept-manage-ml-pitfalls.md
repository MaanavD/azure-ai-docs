---
title: Prevent overfitting and imbalanced data with Automated ML
titleSuffix: Azure Machine Learning
description: Identify and manage common pitfalls of machine learning models by using Automated ML solutions in Azure Machine Learning.
services: machine-learning
ms.service: machine-learning
ms.subservice: automl
<<<<<<< HEAD
ms.topic: concept-article
author: manashgoswami
ms.author: manashg
ms.reviewer: ssalgado
ms.date: 06/26/2024

#customer intent: As a developer, I want to use Automated ML solutions in Azure Machine Learning, so I can find and address common issues like overfitting and imbalanced data.
=======
ms.topic: conceptual
author: ssalgadodev
ms.author: ssalgado
ms.reviewer: manashg
ms.date: 06/15/2023
>>>>>>> c032512f
---

# Prevent overfitting and imbalanced data with Automated ML

Overfitting and imbalanced data are common pitfalls when you build machine learning models. By default, the Automated ML feature in Azure Machine Learning provides charts and metrics to help you identify these risks. This article describes how you can implement best practices in Automated ML to help mitigate common issues. 

## Identify overfitting

Overfitting in machine learning occurs when a model fits the training data too well. As a result, the model can't make accurate predictions on unseen test data. The model memorized specific patterns and noise in the training data, and it's not flexible enough to make predictions on real data.

Consider the following trained models and their corresponding train and test accuracies:

| Model | Train accuracy | Test accuracy |
| :---: | :---: | :---: |
| A | 99.9% | 95% |
| B | 87%   | 87% |
| C | 99.9% | 45% |

- Model **A**: The test for this model produces slightly less accuracy than the model training. There's a common misconception that if test accuracy on unseen data is lower than training accuracy, the model is overfitted. However, test accuracy should always be less than training accuracy. The distinction between overfitting versus appropriately fitting data comes down to measuring _how much_ less is the accuracy.

- Model **A** versus model **B**: Model **A** is a better model because it has higher test accuracy. Although the test accuracy is slightly lower at 95%, it's not a significant difference that suggests overfitting is present. Model **B** isn't preferred because the train and test accuracies are similar.

- Model **C**: This model represents a clear case of overfitting. The training accuracy is high and the test accuracy is low. This distinction is subjective, but comes from knowledge of your problem and data, and what are the acceptable magnitudes of error.

## Prevent overfitting

In the most egregious cases, an overfitted model assumes the feature value combinations visible during training always result in the exact same output for the target. To avoid overfitting your data, the recommendation is to follow machine learning best practices. The are several methods you can configure in your model implementation. Automated ML also provides other options by default to help prevent overfitting.

The following table summarizes common best practices:

| Best practice | Implementation | Automated ML |
| --- | :---: | :---: |
| Use more training data, and eliminate statistical bias | X | | 
| Prevent target leakage | X | | 
| Incorporate fewer features | X | | 
| Support regularization and hyperparameter optimization | | X | 
| Apply model complexity limitations | | X |
| Use cross-validation | | X |

## Apply best practices to prevent overfitting

The following sections describe best practices you can use in your machine learning model implementation to prevent overfitting.

### Use more data

Using more data is the simplest and best possible way to prevent overfitting, and this approach typically increases accuracy. When you use more data, it becomes harder for the model to memorize exact patterns. The model is forced to reach solutions that are more flexible to accommodate more conditions. It's also important to recognize statistical bias, to ensure your training data doesn't include isolated patterns that don't exist in live-prediction data. This scenario can be difficult to solve because there can be overfitting present when compared to live test data.

### Prevent target leakage

Target leakage is a similar issue. You might not see overfitting between the train and test sets, but the leakage issue appears at prediction-time. Target leakage occurs when your model "cheats" during training by accessing data that it shouldn't normally have at prediction-time. An example is for the model to predict on Monday what the commodity price is for Friday. If your features accidentally include data from Thursdays, the model has access to data not available at prediction-time because it can't see into the future. Target leakage is an easy mistake to miss. It's often visible where you have abnormally high accuracy for your problem. If you're attempting to predict stock price and trained a model at 95% accuracy, there's likely target leakage somewhere in your features.

### Incorporate fewer features

Removing features can also help with overfitting by preventing the model from having too many fields to use to memorize specific patterns, thus causing it to be more flexible. It can be difficult to measure quantitatively. If you can remove features and retain the same accuracy, your model can be more flexible and reduce the risk of overfitting.

## Review Automated ML features to prevent overfitting

The following sections describe best practices provided by default in Automated ML to help prevent overfitting.

### Support regularization and hyperparameter tuning

**Regularization** is the process of minimizing a cost function to penalize complex and overfitted models. There are different types of regularization functions. In general, all functions penalize model coefficient size, variance, and complexity. Automated ML uses L1 (Lasso), L2 (Ridge), and ElasticNet (L1 and L2 simultaneously) in different combinations with different model hyperparameter settings that control overfitting. Automated ML varies how much a model is regulated and chooses the best result.

### Apply model complexity limitations

Automated ML also implements explicit model complexity limitations to prevent overfitting. In most cases, this implementation is specifically for decision tree or forest algorithms. Individual tree max-depth is limited, and the total number of trees used in forest or ensemble techniques are limited.

### Use cross-validation

Cross-validation (CV) is the process of taking many subsets of your full training data and training a model on each subset. The idea is that a model might get "lucky" and have great accuracy with one subset, but by using many subsets, the model can't achieve high accuracy every time. When doing CV, you provide a validation holdout dataset, specify your CV folds (number of subsets) and Automated ML trains your model and tunes hyperparameters to minimize error on your validation set. One CV fold might be overfitted, but by using many of them, the process reduces the probability that your final model is overfitted. The tradeoff is that CV results in longer training times and greater cost, because you train a model one time for each *n* in the CV subsets. 

> [!NOTE]
> Cross-validation isn't enabled by default. This feature must be configured in Automated machine learning settings. However, after cross-validation is configured and a validation data set is provided, the process is automated for you. 

## Identify models with imbalanced data

Imbalanced data is commonly found in data for machine learning classification scenarios, and refers to data that contains a disproportionate ratio of observations in each class. This imbalance can lead to a falsely perceived positive effect of a model's accuracy, because the input data has bias towards one class, which results in the trained model to mimic that bias. 

In addition, Automated ML jobs generate the following charts automatically. These charts help you understand the correctness of the classifications of your model, and identify models potentially impacted by imbalanced data.

| Chart | Description |
| --- | --- |
| [Confusion matrix](how-to-understand-automated-ml.md#confusion-matrix) | Evaluates the correctly classified labels against the actual labels of the data. |
| [Precision-recall](how-to-understand-automated-ml.md#precision-recall-curve) | Evaluates the ratio of correct labels against the ratio of found label instances of the data. |
| [ROC curves](how-to-understand-automated-ml.md#roc-curve) | Evaluates the ratio of correct labels against the ratio of false-positive labels. |

## Handle imbalanced data 

As part of the goal to simplify the machine learning workflow, Automated ML offers built-in capabilities to help deal with imbalanced data: 

- Automated ML creates a **column of weights** as input to cause rows in the data to be weighted up or down, which can be used to make a class more or less "important."

- The algorithms used by Automated ML detect imbalance when the number of samples in the minority class is equal to or fewer than 20% of the number of samples in the majority class. The minority class refers to the one with fewest samples and the majority class refers to the one with most samples. Later, automated machine learning runs an experiment with subsampled data to check if using class weights can remedy this problem and improve performance. If it ascertains a better performance through this experiment, it applies the remedy.

- Use a performance metric that deals better with imbalanced data. For example, the AUC_weighted is a primary metric that calculates the contribution of every class based on the relative number of samples representing that class. This metric is more robust against imbalance.

The following techniques are other options to handle imbalanced data outside of Automated ML:

- Resample to even the class imbalance. You can up-sample the smaller classes or down-sample the larger classes. These methods require expertise to process and analyze.

- Review performance metrics for imbalanced data. For example, the F1 score is the harmonic mean of precision and recall. Precision measures a classifier's exactness, where higher precision indicates fewer false positives. Recall measures a classifier's completeness, where higher recall indicates fewer false negatives.

## Related content

- Complete the [Tutorial: Train an object detection model with automated machine learning and Python](tutorial-auto-train-image-models.md)
- [Set up no-code Automated ML training for tabular data with Azure Machine Learning studio](how-to-use-automated-ml-for-ml-models.md)
- [Configure settings for automatic training experiment with the Python SDK)](how-to-configure-auto-train.md)<|MERGE_RESOLUTION|>--- conflicted
+++ resolved
@@ -5,21 +5,13 @@
 services: machine-learning
 ms.service: machine-learning
 ms.subservice: automl
-<<<<<<< HEAD
 ms.topic: concept-article
-author: manashgoswami
-ms.author: manashg
-ms.reviewer: ssalgado
-ms.date: 06/26/2024
-
-#customer intent: As a developer, I want to use Automated ML solutions in Azure Machine Learning, so I can find and address common issues like overfitting and imbalanced data.
-=======
-ms.topic: conceptual
 author: ssalgadodev
 ms.author: ssalgado
 ms.reviewer: manashg
-ms.date: 06/15/2023
->>>>>>> c032512f
+ms.date: 07/10/2024
+
+#customer intent: As a developer, I want to use Automated ML solutions in Azure Machine Learning, so I can find and address common issues like overfitting and imbalanced data.
 ---
 
 # Prevent overfitting and imbalanced data with Automated ML
