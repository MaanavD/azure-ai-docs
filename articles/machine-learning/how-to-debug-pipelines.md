---
title: Debug & troubleshoot ML pipelines
titleSuffix: Azure Machine Learning
description: Debug your Azure Machine Learning pipelines in Python. Learn common pitfalls for developing pipelines, and tips to help you debug your scripts before and during remote execution. Learn how to use Visual Studio Code to interactively debug your machine learning pipelines.
services: machine-learning
ms.service: machine-learning
ms.subservice: core
author: lobrien
ms.author: laobri
ms.date: 08/28/2020
ms.topic: conceptual
ms.custom: troubleshooting, devx-track-python
---

# Debug and troubleshoot machine learning pipelines

<<<<<<< HEAD

In this article, you learn how to debug and troubleshoot [machine learning pipelines](concept-ml-pipelines.md) in the [Azure Machine Learning SDK](https://docs.microsoft.com/python/api/overview/azure/ml/intro?view=azure-ml-py) and [Azure Machine Learning designer](https://docs.microsoft.com/azure/machine-learning/concept-designer). Information is provided on how to:
=======
In this article, you learn how to troubleshoot and debug [machine learning pipelines](concept-ml-pipelines.md) in the [Azure Machine Learning SDK](https://docs.microsoft.com/python/api/overview/azure/ml/intro?view=azure-ml-py) and [Azure Machine Learning designer (preview)](https://docs.microsoft.com/azure/machine-learning/concept-designer). 
>>>>>>> 14bb47ad

## Troubleshooting tips

The following table contains common problems during pipeline development, with potential solutions.

| Problem | Possible solution |
|--|--|
| Unable to pass data to `PipelineData` directory | Ensure you have created a directory in the script that corresponds to where your pipeline expects the step output data. In most cases, an input argument will define the output directory, and then you create the directory explicitly. Use `os.makedirs(args.output_dir, exist_ok=True)` to create the output directory. See the [tutorial](tutorial-pipeline-batch-scoring-classification.md#write-a-scoring-script) for a scoring script example that shows this design pattern. |
| Dependency bugs | If you see dependency errors in your remote pipeline that did not occur when locally testing, confirm your remote environment dependencies and versions match those in your test environment. (See [Environment building, caching, and reuse](https://docs.microsoft.com/azure/machine-learning/concept-environments#environment-building-caching-and-reuse)|
| Ambiguous errors with compute targets | Try deleting and re-creating compute targets. Re-creating compute targets is quick and can solve some transient issues. |
| Pipeline not reusing steps | Step reuse is enabled by default, but ensure you haven't disabled it in a pipeline step. If reuse is disabled, the `allow_reuse` parameter in the step will be set to `False`. |
| Pipeline is rerunning unnecessarily | To ensure that steps only rerun when their underlying data or scripts change, decouple your source-code directories for each step. If you use the same source directory for multiple steps, you may experience unnecessary reruns. Use the `source_directory` parameter on a pipeline step object to point to your isolated directory for that step, and ensure you aren't using the same `source_directory` path for multiple steps. |


## Debugging techniques

There are three major techniques for debugging pipelines: 

* Debug individual pipeline steps on your local computer
* Use logging and Application Insights to isolate and diagnose the source of the problem
* Attach a remote debugger to a pipeline running in Azure

### Debug scripts locally

One of the most common failures in a pipeline is that the domain script does not run as intended, or contains runtime errors in the remote compute context that are difficult to debug.

Pipelines themselves cannot be run locally, but running the scripts in isolation on your local machine allows you to debug faster because you don't have to wait for the compute and environment build process. Some development work is required to do this:

* If your data is in a cloud datastore, you will need to download data and make it available to your script. Using a small sample of your data is a good way to cut down on runtime and quickly get feedback on script behavior
* If you are attempting to simulate an intermediate pipeline step, you may need to manually build the object types that the particular script is expecting from the prior step
* You will also need to define your own environment, and replicate the dependencies defined in your remote compute environment

Once you have a script setup to run on your local environment, it is much easier to do debugging tasks like:

* Attaching a custom debug configuration
* Pausing execution and inspecting object-state
* Catching type or logical errors that won't be exposed until runtime

> [!TIP] 
> Once you can verify that your script is running as expected, a good next step is running the script in a single-step pipeline before 
> attempting to run it in a pipeline with multiple steps.

## Configure, write to, and review pipeline logs

Testing scripts locally is a great way to debug major code fragments and complex logic before you start building a pipeline, but at some point you will likely need to debug scripts during the actual pipeline run itself, especially when diagnosing behavior that occurs during the interaction between pipeline steps. We recommend liberal use of `print()` statements in your step scripts so that you can see object state and expected values during remote execution, similar to how you would debug JavaScript code.

### Logging options and behavior

The table below provides information for different debug options for pipelines. It isn't an exhaustive list, as other options exist besides just the Azure Machine Learning, Python, and OpenCensus ones shown here.

| Library                    | Type   | Example                                                          | Destination                                  | Resources                                                                                                                                                                                                                                                                                                                    |
|----------------------------|--------|------------------------------------------------------------------|----------------------------------------------|------------------------------------------------------------------------------------------------------------------------------------------------------------------------------------------------------------------------------------------------------------------------------------------------------------------------------|
| Azure Machine Learning SDK | Metric | `run.log(name, val)`                                             | Azure Machine Learning Portal UI             | [How to track experiments](how-to-track-experiments.md)<br>[azureml.core.Run class](https://docs.microsoft.com/python/api/azureml-core/azureml.core.run(class)?view=experimental)                                                                                                                                                 |
| Python printing/logging    | Log    | `print(val)`<br>`logging.info(message)`                          | Driver logs, Azure Machine Learning designer | [How to track experiments](how-to-track-experiments.md)<br><br>[Python logging](https://docs.python.org/2/library/logging.html)                                                                                                                                                                       |
| OpenCensus Python          | Log    | `logger.addHandler(AzureLogHandler())`<br>`logging.log(message)` | Application Insights - traces                | [Debug pipelines in Application Insights](how-to-debug-pipelines-application-insights.md)<br><br>[OpenCensus Azure Monitor Exporters](https://github.com/census-instrumentation/opencensus-python/tree/master/contrib/opencensus-ext-azure)<br>[Python logging cookbook](https://docs.python.org/3/howto/logging-cookbook.html) |

#### Logging options example

```python
import logging

from azureml.core.run import Run
from opencensus.ext.azure.log_exporter import AzureLogHandler

run = Run.get_context()

# Azure ML Scalar value logging
run.log("scalar_value", 0.95)

# Python print statement
print("I am a python print statement, I will be sent to the driver logs.")

# Initialize python logger
logger = logging.getLogger(__name__)
logger.setLevel(args.log_level)

# Plain python logging statements
logger.debug("I am a plain debug statement, I will be sent to the driver logs.")
logger.info("I am a plain info statement, I will be sent to the driver logs.")

handler = AzureLogHandler(connection_string='<connection string>')
logger.addHandler(handler)

# Python logging with OpenCensus AzureLogHandler
logger.warning("I am an OpenCensus warning statement, find me in Application Insights!")
logger.error("I am an OpenCensus error statement with custom dimensions", {'step_id': run.id})
``` 

<<<<<<< HEAD
## Azure Machine Learning designer
=======
### Finding and reading pipeline log files

The log file `70_driver_log.txt` contains: 

* All printed statements during your script's execution
* The stack trace for the script 

To find this and other log files in the portal, first click on the pipeline run in your workspace.

![Pipeline run list page](./media/how-to-debug-pipelines/pipelinerun-01.png)

Navigate to the pipeline run detail page.

![Pipeline run detail page](./media/how-to-debug-pipelines/pipelinerun-02.png)

Click on the module for the specific step. Navigate to the **Logs** tab. Other logs include information about your environment image build process and step preparation scripts.

![Pipeline run detail page log tab](./media/how-to-debug-pipelines/pipelinerun-03.png)

> [!TIP]
> Runs for *published pipelines* can be found in the **Endpoints** tab in your workspace. 
> Runs for *non-published pipelines* can be found in **Experiments** or **Pipelines**.

For more information on logging and tracing from a `ParallelRunStep`, see [Debug and troubleshoot ParallelRunStep](how-to-debug-parallel-run-step.md).

## Logging in Azure Machine Learning designer (preview)
>>>>>>> 14bb47ad

For pipelines created in the designer, you can find the **70_driver_log** file in either the authoring page, or in the pipeline run detail page.

### Enable logging for real-time endpoints

In order to troubleshoot and debug real-time endpoints in the designer, you must enable Application Insight logging using the SDK. Logging lets you troubleshoot and debug model deployment and usage issues. For more information, see [Logging for deployed models](how-to-enable-logging.md#logging-for-deployed-models). 

### Get logs from the authoring page

When you submit a pipeline run and stay in the authoring page, you can find the log files generated for each module as each module finishes running.

1. Select a module that has finished running in the authoring canvas.
1. In the right pane of the module, go to the  **Outputs + logs** tab.
1. Expand the right pane, and select the **70_driver_log.txt** to view the file in browser. You can also download logs locally.

    ![Expanded output pane in the designer](./media/how-to-debug-pipelines/designer-logs.png)

### Get logs from pipeline runs

You can also find the log files for specific runs in the pipeline run detail page, which can be found in either the **Pipelines** or **Experiments** section of the studio.

1. Select a pipeline run created in the designer.

    ![Pipeline run page](./media/how-to-debug-pipelines/designer-pipelines.png)

1. Select a module in the preview pane.
1. In the right pane of the module, go to the  **Outputs + logs** tab.
1. Expand the right pane to view the **70_driver_log.txt** file in browser, or select the file to download the logs locally.

> [!IMPORTANT]
> To update a pipeline from the pipeline run details page, you must **clone** the pipeline run to a new pipeline draft. A pipeline run is a snapshot of the pipeline. It's similar to a log file, and cannot be altered. 

## Application Insights
For more information on using the OpenCensus Python library in this manner, see this guide: [Debug and troubleshoot machine learning pipelines in Application Insights](how-to-debug-pipelines-application-insights.md)

## Interactive debugging with Visual Studio Code

In some cases, you may need to interactively debug the Python code used in your ML pipeline. By using Visual Studio Code (VS Code) and debugpy, you can attach to the code as it runs in the training environment. For more information, visit the [interactive debugging in VS Code guide](how-to-debug-visual-studio-code.md#debug-and-troubleshoot-machine-learning-pipelines).

## Next steps

* See the SDK reference for help with the [azureml-pipelines-core](https://docs.microsoft.com/python/api/azureml-pipeline-core/?view=azure-ml-py) package and the [azureml-pipelines-steps](https://docs.microsoft.com/python/api/azureml-pipeline-steps/?view=azure-ml-py) package.

* See the list of [designer exceptions and error codes](algorithm-module-reference/designer-error-codes.md).<|MERGE_RESOLUTION|>--- conflicted
+++ resolved
@@ -14,12 +14,7 @@
 
 # Debug and troubleshoot machine learning pipelines
 
-<<<<<<< HEAD
-
 In this article, you learn how to debug and troubleshoot [machine learning pipelines](concept-ml-pipelines.md) in the [Azure Machine Learning SDK](https://docs.microsoft.com/python/api/overview/azure/ml/intro?view=azure-ml-py) and [Azure Machine Learning designer](https://docs.microsoft.com/azure/machine-learning/concept-designer). Information is provided on how to:
-=======
-In this article, you learn how to troubleshoot and debug [machine learning pipelines](concept-ml-pipelines.md) in the [Azure Machine Learning SDK](https://docs.microsoft.com/python/api/overview/azure/ml/intro?view=azure-ml-py) and [Azure Machine Learning designer (preview)](https://docs.microsoft.com/azure/machine-learning/concept-designer). 
->>>>>>> 14bb47ad
 
 ## Troubleshooting tips
 
@@ -108,36 +103,7 @@
 logger.error("I am an OpenCensus error statement with custom dimensions", {'step_id': run.id})
 ``` 
 
-<<<<<<< HEAD
 ## Azure Machine Learning designer
-=======
-### Finding and reading pipeline log files
-
-The log file `70_driver_log.txt` contains: 
-
-* All printed statements during your script's execution
-* The stack trace for the script 
-
-To find this and other log files in the portal, first click on the pipeline run in your workspace.
-
-![Pipeline run list page](./media/how-to-debug-pipelines/pipelinerun-01.png)
-
-Navigate to the pipeline run detail page.
-
-![Pipeline run detail page](./media/how-to-debug-pipelines/pipelinerun-02.png)
-
-Click on the module for the specific step. Navigate to the **Logs** tab. Other logs include information about your environment image build process and step preparation scripts.
-
-![Pipeline run detail page log tab](./media/how-to-debug-pipelines/pipelinerun-03.png)
-
-> [!TIP]
-> Runs for *published pipelines* can be found in the **Endpoints** tab in your workspace. 
-> Runs for *non-published pipelines* can be found in **Experiments** or **Pipelines**.
-
-For more information on logging and tracing from a `ParallelRunStep`, see [Debug and troubleshoot ParallelRunStep](how-to-debug-parallel-run-step.md).
-
-## Logging in Azure Machine Learning designer (preview)
->>>>>>> 14bb47ad
 
 For pipelines created in the designer, you can find the **70_driver_log** file in either the authoring page, or in the pipeline run detail page.
 
