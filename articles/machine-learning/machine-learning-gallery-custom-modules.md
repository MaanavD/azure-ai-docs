---
title: Cortana Intelligence Gallery custom modules | Microsoft Docs
<<<<<<< HEAD
description: Discover custom machine learning modules in the Cortana Intelligence Gallery.
=======
description: Discover custom machine learning modules in Cortana Intelligence Gallery.
>>>>>>> 79bf2687
services: machine-learning
documentationcenter: ''
author: garyericson
manager: jhubbard
editor: cgronlun

ms.assetid: 16037a84-dad0-4a8c-9874-a1d3bd551cf0
ms.service: machine-learning
ms.workload: data-services
ms.tgt_pltfrm: na
ms.devlang: na
ms.topic: article
<<<<<<< HEAD
ms.date: 03/31/2017
ms.author: roopalik;garye

---
# Discover custom machine learning modules in the Cortana Intelligence Gallery
[!INCLUDE [machine-learning-gallery-item-selector](../../includes/machine-learning-gallery-item-selector.md)]

## Custom modules for Machine Learning Studio
A number of
**[Custom Modules](https://gallery.cortanaintelligence.com/customModules)**
are available in the Cortana Intelligence Gallery that expand the capabilities of Azure Machine Learning Studio. You can import these modules for use in your experiments so that you can develop even more advanced predictive analytics solutions.

Initial modules in the Gallery include *time series analytics*, *association rules*, *clustering algorithms* (beyond k-means), *visualizations*, and other workhorse utility modules.

<!-- 
Custom Modules in the Gallery deliver five key experiences:

- **Discover**: Browse or search the Gallery to find modules of interest to you.
- **Understand**: Explore detailed module documentation from right within the Gallery.
- **Import:** Add the module (and accompanying sample experiment) to your workspace with one click.
- **Discuss:** Use the Disqus section to ask questions and share feedback.
- **Share:** Share the module with others and give back to the community.
-->

## Discover
To browse for custom modules in the Gallery, open the [Gallery](http://gallery.cortanaintelligence.com), point your mouse at **More** at the top of the Gallery home page, and select **Custom Modules**.

![Select Custom Modules from the Gallery home page](media/machine-learning-gallery-custom-modules/select-custom-modules-in-gallery.png)

The **[Custom Modules](https://gallery.cortanaintelligence.com/customModules)** page displays a list recently added and popular modules.
Click **See all** to view all custom modules.
From this page, you can browse all the custom modules in the Gallery. You also can search by selecting filter criteria on the left of the page and entering search terms at the top.

![Click "See all" to browse all custom modules](media/machine-learning-gallery-custom-modules/click-see-all-for-all-custom-modules.png)

### Understand

To understand how a published custom module works, just click any custom module to open the module’s details page. This page delivers a consistent and informative learning experience, highlighting the purpose of the module, its expected inputs, outputs, parameters, and more. The page also has a link to the underlying source code, so you can examine and customize it if you want to.

### Comment and share
On a custom module's details page you can comment, provide feedback, or ask questions through the comments section. You can even share it with friends or colleagues using the share capabilities of LinkedIn or Twitter. You can also email a link to the custom module to invite other users to view the page.
=======
ms.date: 04/14/2017
ms.author: roopalik;garye

---
# Discover custom machine learning modules in Cortana Intelligence Gallery
[!INCLUDE [machine-learning-gallery-item-selector](../../includes/machine-learning-gallery-item-selector.md)]

## Custom modules for Machine Learning Studio
Cortana Intelligence Gallery offers several [custom modules](https://gallery.cortanaintelligence.com/customModules) that expand the capabilities of Azure Machine Learning Studio. You can import the modules to use in your experiments, so you can develop even more advanced predictive analytics solutions.

Currently, the Gallery offers modules on *time series analytics*, *association rules*, *clustering algorithms* (beyond k-means), and *visualizations*, and other workhorse utility modules.


## Discover
To browse custom modules [in the Gallery](http://gallery.cortanaintelligence.com), under **More**, select **Custom Modules**.

![Select Custom Modules on the Gallery home page](media/machine-learning-gallery-custom-modules/select-custom-modules-in-gallery.png)

The **[Custom Modules](https://gallery.cortanaintelligence.com/customModules)** page displays a list of recently added and popular modules. To view all custom modules, select the **See all** button. To search for a specific custom module, select **See all**, and then select filter criteria. You also can enter search terms in the **Search** box at the top of the Gallery page.

![Select "See all" to browse all custom modules](media/machine-learning-gallery-custom-modules/click-see-all-for-all-custom-modules.png)

### Understand

To understand how a published custom module works, select the custom module to open the module details page. The details page delivers a consistent and informative learning experience. For example, the details page highlights the purpose of the module, and it lists expected inputs, outputs, and parameters. The details page also has a link to the underlying source code, which you can examine and customize.

### Comment and share
On a custom module details page, in the **Comments** section, you can comment, provide feedback, or ask questions about the module. You can even share the module with friends or colleagues on Twitter or LinkedIn. You also can email a link to the module details page, to invite other users to view the page.
>>>>>>> 79bf2687

![Share this item with friends](media/machine-learning-gallery-how-to-use-contribute-publish/share-links.png)

![Add your own comments](media/machine-learning-gallery-how-to-use-contribute-publish/comments.png)

## Import
<<<<<<< HEAD
You can import any custom module in the Gallery into your own experiments.
There are two ways to import a copy of the module:

* **From the Gallery** - When you import a custom module from the Gallery, you also get a sample experiment that gives you an example of how to use the module.
* **From within Machine Learning Studio** - You can import any custom module while you're working in Studio (in this case, you don't get the sample experiment).

Whichever method you choose, importing a custom module places it into your module palette in Machine Learning Studio. From there, it's available for you to use in any experiment in your workspace, just like any other module.

To use an imported module:

1. Create a new experiment or open an existing one
2. In the module palette to the left of the experiment canvas, click **Custom** to expand the list of custom modules in your workspace
   
    ![Custom module list in Studio palette](media/machine-learning-gallery-custom-modules/custom-module-in-studio-palette.png)
3. Select the module you imported and drag it to your experiment

### Import from the Gallery
To import a copy of a custom module from the Gallery:

1. Open the module's details page in the Gallery
2. Click **Open in Studio**
   
    ![Open custom module from the Gallery](media/machine-learning-gallery-custom-modules/open-custom-module-from-gallery.png)
   
Each custom module includes a sample experiment that demonstrates how to use the module. When you click **Open in Studio**, this sample experiment is loaded into your Machine Learning Studio workspace and opened (if you're not already signed in to Studio, you will be prompted to sign in using your Microsoft account before the experiment is copied to your workspace).

In addition to the sample experiment, the custom module is copied to your workspace and placed in your module palette alongside all the other built-in or custom Studio modules. You can now use it in your own experiments like any other module in your workspace.

### Import from within Machine Learning Studio
You can import any custom module from the Gallery while you're working in Machine Learning Studio:

1. In Machine Learning Studio, click **+NEW**
2. Select **Module** - a list of Gallery modules is displayed that you can choose from, or you can find a specific module using the search box
3. Point your mouse at a module and select **Import Module** (to see information about the module, select **View in Gallery** which takes you to the details page for the module in the Gallery)
   
    ![Import custom module into Machine Learning Studio](media/machine-learning-gallery-custom-modules/add-custom-module-in-studio.png)

The custom module is copied to your workspace and placed in your module palette alongside all the other built-in or custom Studio modules. You can now use it in your own experiments like any other module in your workspace.

**[TAKE ME TO THE GALLERY >>](http://gallery.cortanaintelligence.com)**
=======
You can import any custom module from the Gallery to your own experiments.

Cortana Intelligence Gallery offers two ways to import a copy of the module:

* **From the Gallery**. When you import a custom module from the Gallery, you also get a sample experiment that gives you an example of how to use the module.
* **From within Machine Learning Studio**. You can import any custom module while you're working in Machine Learning Studio (in this case, you don't get the sample experiment).

### From the Gallery

1. In the Gallery, open the module details page. 
2. Select **Open in Studio**.
   
    ![Open custom module from the Gallery](media/machine-learning-gallery-custom-modules/open-custom-module-from-gallery.png)
   
Each custom module includes a sample experiment that demonstrates how to use the module. When you select **Open in Studio**, the sample experiment opens in your Machine Learning Studio workspace. (If you're not already signed in to Studio, you are prompted to first sign in by using your Microsoft account.)

In addition to the sample experiment, the custom module is copied to your workspace. It's also placed in your module palette, with all your built-in or custom Machine Learning Studio modules. You can now use it in your own experiments, like any other module in your workspace.

### From within Machine Learning Studio

1. In Machine Learning Studio, select **NEW**.
2. Select **Module**. You can choose from a list of Gallery modules, or find a specific module by using the **Search** box.
3. Point your mouse at a module, and then select **Import Module**. (To get information about the module, select **View in Gallery**. This takes you to the module details page in the Gallery.)
   
    ![Import custom module into Machine Learning Studio](media/machine-learning-gallery-custom-modules/add-custom-module-in-studio.png)

The custom module is copied to your workspace and placed in your module palette, with your built-in or custom Machine Learning Studio modules. You can now use it in your own experiments, like any other module in your workspace.

## Use

Regardless of which method you choose to import a custom module, when you import the module, the module is placed in your module palette in Machine Learning Studio. From your module palette, you can use the custom module in any experiment in your workspace, just like any other module.

To use an imported module:

1. Create an experiment, or open an existing experiment.
2. To expand the list of custom modules in your workspace, in the module palette, select **Custom**. The module palette is to the left of the experiment canvas.
   
    ![Custom module list in Studio palette](media/machine-learning-gallery-custom-modules/custom-module-in-studio-palette.png)
3. Select the module that you imported, and drag it to your experiment.


**[Go to the Gallery](http://gallery.cortanaintelligence.com)**
>>>>>>> 79bf2687

[!INCLUDE [machine-learning-free-trial](../../includes/machine-learning-free-trial.md)]

<|MERGE_RESOLUTION|>--- conflicted
+++ resolved
@@ -1,185 +1,94 @@
----
-title: Cortana Intelligence Gallery custom modules | Microsoft Docs
-<<<<<<< HEAD
-description: Discover custom machine learning modules in the Cortana Intelligence Gallery.
-=======
-description: Discover custom machine learning modules in Cortana Intelligence Gallery.
->>>>>>> 79bf2687
-services: machine-learning
-documentationcenter: ''
-author: garyericson
-manager: jhubbard
-editor: cgronlun
-
-ms.assetid: 16037a84-dad0-4a8c-9874-a1d3bd551cf0
-ms.service: machine-learning
-ms.workload: data-services
-ms.tgt_pltfrm: na
-ms.devlang: na
-ms.topic: article
-<<<<<<< HEAD
-ms.date: 03/31/2017
-ms.author: roopalik;garye
-
----
-# Discover custom machine learning modules in the Cortana Intelligence Gallery
-[!INCLUDE [machine-learning-gallery-item-selector](../../includes/machine-learning-gallery-item-selector.md)]
-
-## Custom modules for Machine Learning Studio
-A number of
-**[Custom Modules](https://gallery.cortanaintelligence.com/customModules)**
-are available in the Cortana Intelligence Gallery that expand the capabilities of Azure Machine Learning Studio. You can import these modules for use in your experiments so that you can develop even more advanced predictive analytics solutions.
-
-Initial modules in the Gallery include *time series analytics*, *association rules*, *clustering algorithms* (beyond k-means), *visualizations*, and other workhorse utility modules.
-
-<!-- 
-Custom Modules in the Gallery deliver five key experiences:
-
-- **Discover**: Browse or search the Gallery to find modules of interest to you.
-- **Understand**: Explore detailed module documentation from right within the Gallery.
-- **Import:** Add the module (and accompanying sample experiment) to your workspace with one click.
-- **Discuss:** Use the Disqus section to ask questions and share feedback.
-- **Share:** Share the module with others and give back to the community.
--->
-
-## Discover
-To browse for custom modules in the Gallery, open the [Gallery](http://gallery.cortanaintelligence.com), point your mouse at **More** at the top of the Gallery home page, and select **Custom Modules**.
-
-![Select Custom Modules from the Gallery home page](media/machine-learning-gallery-custom-modules/select-custom-modules-in-gallery.png)
-
-The **[Custom Modules](https://gallery.cortanaintelligence.com/customModules)** page displays a list recently added and popular modules.
-Click **See all** to view all custom modules.
-From this page, you can browse all the custom modules in the Gallery. You also can search by selecting filter criteria on the left of the page and entering search terms at the top.
-
-![Click "See all" to browse all custom modules](media/machine-learning-gallery-custom-modules/click-see-all-for-all-custom-modules.png)
-
-### Understand
-
-To understand how a published custom module works, just click any custom module to open the module’s details page. This page delivers a consistent and informative learning experience, highlighting the purpose of the module, its expected inputs, outputs, parameters, and more. The page also has a link to the underlying source code, so you can examine and customize it if you want to.
-
-### Comment and share
-On a custom module's details page you can comment, provide feedback, or ask questions through the comments section. You can even share it with friends or colleagues using the share capabilities of LinkedIn or Twitter. You can also email a link to the custom module to invite other users to view the page.
-=======
-ms.date: 04/14/2017
-ms.author: roopalik;garye
-
----
-# Discover custom machine learning modules in Cortana Intelligence Gallery
-[!INCLUDE [machine-learning-gallery-item-selector](../../includes/machine-learning-gallery-item-selector.md)]
-
-## Custom modules for Machine Learning Studio
-Cortana Intelligence Gallery offers several [custom modules](https://gallery.cortanaintelligence.com/customModules) that expand the capabilities of Azure Machine Learning Studio. You can import the modules to use in your experiments, so you can develop even more advanced predictive analytics solutions.
-
-Currently, the Gallery offers modules on *time series analytics*, *association rules*, *clustering algorithms* (beyond k-means), and *visualizations*, and other workhorse utility modules.
-
-
-## Discover
-To browse custom modules [in the Gallery](http://gallery.cortanaintelligence.com), under **More**, select **Custom Modules**.
-
-![Select Custom Modules on the Gallery home page](media/machine-learning-gallery-custom-modules/select-custom-modules-in-gallery.png)
-
-The **[Custom Modules](https://gallery.cortanaintelligence.com/customModules)** page displays a list of recently added and popular modules. To view all custom modules, select the **See all** button. To search for a specific custom module, select **See all**, and then select filter criteria. You also can enter search terms in the **Search** box at the top of the Gallery page.
-
-![Select "See all" to browse all custom modules](media/machine-learning-gallery-custom-modules/click-see-all-for-all-custom-modules.png)
-
-### Understand
-
-To understand how a published custom module works, select the custom module to open the module details page. The details page delivers a consistent and informative learning experience. For example, the details page highlights the purpose of the module, and it lists expected inputs, outputs, and parameters. The details page also has a link to the underlying source code, which you can examine and customize.
-
-### Comment and share
-On a custom module details page, in the **Comments** section, you can comment, provide feedback, or ask questions about the module. You can even share the module with friends or colleagues on Twitter or LinkedIn. You also can email a link to the module details page, to invite other users to view the page.
->>>>>>> 79bf2687
-
-![Share this item with friends](media/machine-learning-gallery-how-to-use-contribute-publish/share-links.png)
-
-![Add your own comments](media/machine-learning-gallery-how-to-use-contribute-publish/comments.png)
-
-## Import
-<<<<<<< HEAD
-You can import any custom module in the Gallery into your own experiments.
-There are two ways to import a copy of the module:
-
-* **From the Gallery** - When you import a custom module from the Gallery, you also get a sample experiment that gives you an example of how to use the module.
-* **From within Machine Learning Studio** - You can import any custom module while you're working in Studio (in this case, you don't get the sample experiment).
-
-Whichever method you choose, importing a custom module places it into your module palette in Machine Learning Studio. From there, it's available for you to use in any experiment in your workspace, just like any other module.
-
-To use an imported module:
-
-1. Create a new experiment or open an existing one
-2. In the module palette to the left of the experiment canvas, click **Custom** to expand the list of custom modules in your workspace
-   
-    ![Custom module list in Studio palette](media/machine-learning-gallery-custom-modules/custom-module-in-studio-palette.png)
-3. Select the module you imported and drag it to your experiment
-
-### Import from the Gallery
-To import a copy of a custom module from the Gallery:
-
-1. Open the module's details page in the Gallery
-2. Click **Open in Studio**
-   
-    ![Open custom module from the Gallery](media/machine-learning-gallery-custom-modules/open-custom-module-from-gallery.png)
-   
-Each custom module includes a sample experiment that demonstrates how to use the module. When you click **Open in Studio**, this sample experiment is loaded into your Machine Learning Studio workspace and opened (if you're not already signed in to Studio, you will be prompted to sign in using your Microsoft account before the experiment is copied to your workspace).
-
-In addition to the sample experiment, the custom module is copied to your workspace and placed in your module palette alongside all the other built-in or custom Studio modules. You can now use it in your own experiments like any other module in your workspace.
-
-### Import from within Machine Learning Studio
-You can import any custom module from the Gallery while you're working in Machine Learning Studio:
-
-1. In Machine Learning Studio, click **+NEW**
-2. Select **Module** - a list of Gallery modules is displayed that you can choose from, or you can find a specific module using the search box
-3. Point your mouse at a module and select **Import Module** (to see information about the module, select **View in Gallery** which takes you to the details page for the module in the Gallery)
-   
-    ![Import custom module into Machine Learning Studio](media/machine-learning-gallery-custom-modules/add-custom-module-in-studio.png)
-
-The custom module is copied to your workspace and placed in your module palette alongside all the other built-in or custom Studio modules. You can now use it in your own experiments like any other module in your workspace.
-
-**[TAKE ME TO THE GALLERY >>](http://gallery.cortanaintelligence.com)**
-=======
-You can import any custom module from the Gallery to your own experiments.
-
-Cortana Intelligence Gallery offers two ways to import a copy of the module:
-
-* **From the Gallery**. When you import a custom module from the Gallery, you also get a sample experiment that gives you an example of how to use the module.
-* **From within Machine Learning Studio**. You can import any custom module while you're working in Machine Learning Studio (in this case, you don't get the sample experiment).
-
-### From the Gallery
-
-1. In the Gallery, open the module details page. 
-2. Select **Open in Studio**.
-   
-    ![Open custom module from the Gallery](media/machine-learning-gallery-custom-modules/open-custom-module-from-gallery.png)
-   
-Each custom module includes a sample experiment that demonstrates how to use the module. When you select **Open in Studio**, the sample experiment opens in your Machine Learning Studio workspace. (If you're not already signed in to Studio, you are prompted to first sign in by using your Microsoft account.)
-
-In addition to the sample experiment, the custom module is copied to your workspace. It's also placed in your module palette, with all your built-in or custom Machine Learning Studio modules. You can now use it in your own experiments, like any other module in your workspace.
-
-### From within Machine Learning Studio
-
-1. In Machine Learning Studio, select **NEW**.
-2. Select **Module**. You can choose from a list of Gallery modules, or find a specific module by using the **Search** box.
-3. Point your mouse at a module, and then select **Import Module**. (To get information about the module, select **View in Gallery**. This takes you to the module details page in the Gallery.)
-   
-    ![Import custom module into Machine Learning Studio](media/machine-learning-gallery-custom-modules/add-custom-module-in-studio.png)
-
-The custom module is copied to your workspace and placed in your module palette, with your built-in or custom Machine Learning Studio modules. You can now use it in your own experiments, like any other module in your workspace.
-
-## Use
-
-Regardless of which method you choose to import a custom module, when you import the module, the module is placed in your module palette in Machine Learning Studio. From your module palette, you can use the custom module in any experiment in your workspace, just like any other module.
-
-To use an imported module:
-
-1. Create an experiment, or open an existing experiment.
-2. To expand the list of custom modules in your workspace, in the module palette, select **Custom**. The module palette is to the left of the experiment canvas.
-   
-    ![Custom module list in Studio palette](media/machine-learning-gallery-custom-modules/custom-module-in-studio-palette.png)
-3. Select the module that you imported, and drag it to your experiment.
-
-
-**[Go to the Gallery](http://gallery.cortanaintelligence.com)**
->>>>>>> 79bf2687
-
-[!INCLUDE [machine-learning-free-trial](../../includes/machine-learning-free-trial.md)]
-
+---
+title: Cortana Intelligence Gallery custom modules | Microsoft Docs
+description: Discover custom machine learning modules in Cortana Intelligence Gallery.
+services: machine-learning
+documentationcenter: ''
+author: garyericson
+manager: jhubbard
+editor: cgronlun
+
+ms.assetid: 16037a84-dad0-4a8c-9874-a1d3bd551cf0
+ms.service: machine-learning
+ms.workload: data-services
+ms.tgt_pltfrm: na
+ms.devlang: na
+ms.topic: article
+ms.date: 04/14/2017
+ms.author: roopalik;garye
+
+---
+# Discover custom machine learning modules in Cortana Intelligence Gallery
+[!INCLUDE [machine-learning-gallery-item-selector](../../includes/machine-learning-gallery-item-selector.md)]
+
+## Custom modules for Machine Learning Studio
+Cortana Intelligence Gallery offers several [custom modules](https://gallery.cortanaintelligence.com/customModules) that expand the capabilities of Azure Machine Learning Studio. You can import the modules to use in your experiments, so you can develop even more advanced predictive analytics solutions.
+
+Currently, the Gallery offers modules on *time series analytics*, *association rules*, *clustering algorithms* (beyond k-means), and *visualizations*, and other workhorse utility modules.
+
+
+## Discover
+To browse custom modules [in the Gallery](http://gallery.cortanaintelligence.com), under **More**, select **Custom Modules**.
+
+![Select Custom Modules on the Gallery home page](media/machine-learning-gallery-custom-modules/select-custom-modules-in-gallery.png)
+
+The **[Custom Modules](https://gallery.cortanaintelligence.com/customModules)** page displays a list of recently added and popular modules. To view all custom modules, select the **See all** button. To search for a specific custom module, select **See all**, and then select filter criteria. You also can enter search terms in the **Search** box at the top of the Gallery page.
+
+![Select "See all" to browse all custom modules](media/machine-learning-gallery-custom-modules/click-see-all-for-all-custom-modules.png)
+
+### Understand
+
+To understand how a published custom module works, select the custom module to open the module details page. The details page delivers a consistent and informative learning experience. For example, the details page highlights the purpose of the module, and it lists expected inputs, outputs, and parameters. The details page also has a link to the underlying source code, which you can examine and customize.
+
+### Comment and share
+On a custom module details page, in the **Comments** section, you can comment, provide feedback, or ask questions about the module. You can even share the module with friends or colleagues on Twitter or LinkedIn. You also can email a link to the module details page, to invite other users to view the page.
+
+![Share this item with friends](media/machine-learning-gallery-how-to-use-contribute-publish/share-links.png)
+
+![Add your own comments](media/machine-learning-gallery-how-to-use-contribute-publish/comments.png)
+
+## Import
+You can import any custom module from the Gallery to your own experiments.
+
+Cortana Intelligence Gallery offers two ways to import a copy of the module:
+
+* **From the Gallery**. When you import a custom module from the Gallery, you also get a sample experiment that gives you an example of how to use the module.
+* **From within Machine Learning Studio**. You can import any custom module while you're working in Machine Learning Studio (in this case, you don't get the sample experiment).
+
+### From the Gallery
+
+1. In the Gallery, open the module details page. 
+2. Select **Open in Studio**.
+   
+    ![Open custom module from the Gallery](media/machine-learning-gallery-custom-modules/open-custom-module-from-gallery.png)
+   
+Each custom module includes a sample experiment that demonstrates how to use the module. When you select **Open in Studio**, the sample experiment opens in your Machine Learning Studio workspace. (If you're not already signed in to Studio, you are prompted to first sign in by using your Microsoft account.)
+
+In addition to the sample experiment, the custom module is copied to your workspace. It's also placed in your module palette, with all your built-in or custom Machine Learning Studio modules. You can now use it in your own experiments, like any other module in your workspace.
+
+### From within Machine Learning Studio
+
+1. In Machine Learning Studio, select **NEW**.
+2. Select **Module**. You can choose from a list of Gallery modules, or find a specific module by using the **Search** box.
+3. Point your mouse at a module, and then select **Import Module**. (To get information about the module, select **View in Gallery**. This takes you to the module details page in the Gallery.)
+   
+    ![Import custom module into Machine Learning Studio](media/machine-learning-gallery-custom-modules/add-custom-module-in-studio.png)
+
+The custom module is copied to your workspace and placed in your module palette, with your built-in or custom Machine Learning Studio modules. You can now use it in your own experiments, like any other module in your workspace.
+
+## Use
+
+Regardless of which method you choose to import a custom module, when you import the module, the module is placed in your module palette in Machine Learning Studio. From your module palette, you can use the custom module in any experiment in your workspace, just like any other module.
+
+To use an imported module:
+
+1. Create an experiment, or open an existing experiment.
+2. To expand the list of custom modules in your workspace, in the module palette, select **Custom**. The module palette is to the left of the experiment canvas.
+   
+    ![Custom module list in Studio palette](media/machine-learning-gallery-custom-modules/custom-module-in-studio-palette.png)
+3. Select the module that you imported, and drag it to your experiment.
+
+
+**[Go to the Gallery](http://gallery.cortanaintelligence.com)**
+
+[!INCLUDE [machine-learning-free-trial](../../includes/machine-learning-free-trial.md)]
+