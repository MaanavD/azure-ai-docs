---
title: Local inference using ONNX for AutoML image
titleSuffix: Azure Machine Learning
description: Use ONNX with Azure Machine Learning automated ML to make predictions on computer vision models for classification, object detection, and instance segmentation.
author: vadthyavath
ms.author: rvadthyavath
ms.service: machine-learning
ms.subservice: automl
ms.topic: how-to
ms.date: 10/18/2021
<<<<<<< HEAD
ms.custom: sdkv1
=======
ms.custom: sdkv1, event-tier1-build-2022
>>>>>>> d07bf32a
---

# Make predictions with ONNX on computer vision models from AutoML

[!INCLUDE [sdk v1](../../includes/machine-learning-sdk-v1.md)]

In this article, you learn how to use Open Neural Network Exchange (ONNX) to make predictions on computer vision models generated from automated machine learning (AutoML) in Azure Machine Learning. 

To use ONNX for predictions, you need to: 
 
1. Download ONNX model files from an AutoML training run.
1. Understand the inputs and outputs of an ONNX model.
1. Preprocess your data so it's in the required format for input images.
1. Perform inference with ONNX Runtime for Python.
1. Visualize predictions for object detection and instance segmentation tasks.

[ONNX](https://onnx.ai/about.html) is an open standard for machine learning and deep learning models. It enables model import and export (interoperability) across the popular AI frameworks. For more details, explore the [ONNX GitHub project](https://github.com/onnx/onnx).

[ONNX Runtime](https://onnxruntime.ai/index.html) is an open-source project that supports cross-platform inference. ONNX Runtime provides APIs across programming languages (including Python, C++, C#, C, Java, and JavaScript). You can use these APIs to perform inference on input images. After you have the model that has been exported to ONNX format, you can use these APIs on any programming language that your project needs. 

In this guide, you'll learn how to use [Python APIs for ONNX Runtime](https://onnxruntime.ai/docs/get-started/with-python.html) to make predictions on images for popular vision tasks. You can use these ONNX exported models across languages.

## Prerequisites

* Get an AutoML-trained computer vision model for any of the supported image tasks: classification, object detection, or instance segmentation. [Learn more about AutoML support for computer vision tasks](how-to-auto-train-image-models.md).

* Install the [onnxruntime](https://onnxruntime.ai/docs/get-started/with-python.html) package. The methods in this article have been tested with versions 1.3.0 to 1.8.0.


## Download ONNX model files

You can download ONNX model files from AutoML runs by using the Azure Machine Learning studio UI or the Azure Machine Learning Python SDK. We recommend downloading via the SDK with the experiment name and parent run ID.


### Azure Machine Learning studio

On Azure Machine Learning studio, go to your experiment by using the hyperlink to the experiment generated in the training notebook, or by selecting the experiment name on the **Experiments** tab under **Assets**. Then select the best child run. 

Within the best child run, go to **Outputs+logs** > **train_artifacts**. Use the **Download** button to manually download the following files:

- *labels.json*: File that contains all the classes or labels in the training dataset.
- *model.onnx*: Model in ONNX format. 

![Screenshot that shows selections for downloading O N N X model files.](./media/how-to-inference-onnx-automl-image-models/onnx-files-manual-download.png)

Save the downloaded model files in a directory. The example in this article uses the *./automl_models* directory. 

### Azure Machine Learning Python SDK

With the SDK, you can select the best child run (by primary metric) with the experiment name and parent run ID. Then, you can download the *labels.json* and *model.onnx* files.

The following code returns the best child run based on the relevant primary metric.

```python
from azureml.train.automl.run import AutoMLRun

# Select the best child run
run_id = '' # Specify the run ID
automl_image_run = AutoMLRun(experiment=experiment, run_id=run_id)
best_child_run = automl_image_run.get_best_child()
```

Download the *labels.json* file, which contains all the classes and labels in the training dataset.

```python
labels_file = 'automl_models/labels.json'
best_child_run.download_file(name='train_artifacts/labels.json', output_file_path=labels_file)

```

Download the *model.onnx* file.

```python
onnx_model_path = 'automl_models/model.onnx'
best_child_run.download_file(name='train_artifacts/model.onnx', output_file_path=onnx_model_path)
```

### Model generation for batch scoring

By default, AutoML for Images supports batch scoring for classification.But object detection and instance segmentation models don't support batch inferencing. In case of batch inference for object detection and instance segmentation, use the following procedure to generate an ONNX model for the required batch size. Models generated for a specific batch size don't work for other batch sizes.


```python
from azureml.core.script_run_config import ScriptRunConfig
from azureml.train.automl.run import AutoMLRun
from azureml.core.workspace import Workspace
from azureml.core import Experiment

# specify experiment name
experiment_name = ''
# specify workspace parameters
subscription_id = ''
resource_group = ''
workspace_name = ''
# load the workspace and compute target
ws = ''
compute_target = ''
experiment = Experiment(ws, name=experiment_name)

# specify the run id of the automl run
run_id = ''
automl_image_run = AutoMLRun(experiment=experiment, run_id=run_id)
best_child_run = automl_image_run.get_best_child()
```

Use the following model specific arguments to submit the script. For more details on arguments, refer to [model specific hyperparameters](how-to-auto-train-image-models.md#configure-model-algorithms-and-hyperparameters) and for supported object detection model names refer to the [supported model algorithm section](how-to-auto-train-image-models.md#supported-model-algorithms).

To get the argument values needed to create the batch scoring model, refer to the scoring scripts generated under the outputs folder of the Automl training runs. Use the hyperparameter values available in the model settings variable inside the scoring file for the best child run.

# [Multi-class image classification ](#tab/multi-class)
For multi-class image classification, the generated ONNX model for the best child-run supports batch scoring by default. Therefore, no model specific arguments are needed for this task type and you can skip to the [Load the labels and ONNX model files](#load-the-labels-and-onnx-model-files) section. 

# [Multi-label image classification ](#tab/multi-label)
For multi-label image classification, the generated ONNX model for the best child-run supports batch scoring by default. Therefore, no model specific arguments are needed for this task type and you can skip to the [Load the labels and ONNX model files](#load-the-labels-and-onnx-model-files) section. 

# [Object detection with Faster R-CNN or RetinaNet](#tab/object-detect-cnn)
```python
arguments = ['--model_name', 'fasterrcnn_resnet34_fpn',  # enter the faster rcnn or retinanet model name
             '--batch_size', 8,  # enter the batch size of your choice
             '--height_onnx', 600,  # enter the height of input to ONNX model
             '--width_onnx', 800,  # enter the width of input to ONNX model
             '--experiment_name', experiment_name,
             '--subscription_id', subscription_id,
             '--resource_group', resource_group,
             '--workspace_name', workspace_name,
             '--run_id', run_id,
             '--task_type', 'image-object-detection',
             '--min_size', 600,  # minimum size of the image to be rescaled before feeding it to the backbone
             '--max_size', 1333,  # maximum size of the image to be rescaled before feeding it to the backbone
             '--box_score_thresh', 0.3,  # threshold to return proposals with a classification score > box_score_thresh
             '--box_nms_thresh', 0.5,  # NMS threshold for the prediction head
             '--box_detections_per_img', 100  # maximum number of detections per image, for all classes
             ]
```

# [Object detection with YOLO](#tab/object-detect-yolo)

```python
arguments = ['--model_name', 'yolov5',  # enter the yolo model name
             '--batch_size', 8,  # enter the batch size of your choice
             '--height_onnx', 640,  # enter the height of input to ONNX model
             '--width_onnx', 640,  # enter the width of input to ONNX model
             '--experiment_name', experiment_name,
             '--subscription_id', subscription_id,
             '--resource_group', resource_group,
             '--workspace_name', workspace_name,
             '--run_id', run_id,
             '--task_type', 'image-object-detection',
             '--img_size', 640,  # image size for inference
             '--model_size', 'medium',  # size of the yolo model
             '--box_score_thresh', 0.1,  # threshold to return proposals with a classification score > box_score_thresh
             '--box_iou_thresh', 0.5  # IOU threshold used during inference in nms post processing
             ]
```

# [Instance segmentation](#tab/instance-segmentation)

```python
arguments = ['--model_name', 'maskrcnn_resnet50_fpn',  # enter the maskrcnn model name
             '--batch_size', 8,  # enter the batch size of your choice
             '--height_onnx', 600,  # enter the height of input to ONNX model
             '--width_onnx', 800,  # enter the width of input to ONNX model
             '--experiment_name', experiment_name,
             '--subscription_id', subscription_id,
             '--resource_group', resource_group,
             '--workspace_name', workspace_name,
             '--run_id', run_id,
             '--task_type', 'image-instance-segmentation',
             '--min_size', 600,  # minimum size of the image to be rescaled before feeding it to the backbone
             '--max_size', 1333,  # maximum size of the image to be rescaled before feeding it to the backbone
             '--box_score_thresh', 0.3,  # threshold to return proposals with a classification score > box_score_thresh
             '--box_nms_thresh', 0.5,  # NMS threshold for the prediction head
             '--box_detections_per_img', 100  # maximum number of detections per image, for all classes
             ]
```

---

Download and keep the `ONNX_batch_model_generator_automl_for_images.py` file in the current directory and submit the script. Use [ScriptRunConfig](/python/api/azureml-core/azureml.core.scriptrunconfig) to submit the script `ONNX_batch_model_generator_automl_for_images.py` available in the [azureml-examples GitHub repository](https://github.com/Azure/azureml-examples/tree/main/python-sdk/tutorials/automl-with-azureml), to generate an ONNX model of a specific batch size. In the following code, the trained model environment is used to submit this script to generate and save the ONNX model to the outputs directory. 
```python
script_run_config = ScriptRunConfig(source_directory='.',
                                    script='ONNX_batch_model_generator_automl_for_images.py',
                                    arguments=arguments,
                                    compute_target=compute_target,
                                    environment=best_child_run.get_environment())

remote_run = experiment.submit(script_run_config)
remote_run.wait_for_completion(wait_post_processing=True)
``` 

Once the batch model is generated, either download it from **Outputs+logs** > **outputs** manually, or use the following method:
```python
batch_size= 8  # use the batch size used to generate the model
onnx_model_path = 'automl_models/model.onnx'  # local path to save the model
remote_run.download_file(name='outputs/model_'+str(batch_size)+'.onnx', output_file_path=onnx_model_path)
```

After the model downloading step, you use the ONNX Runtime Python package to perform inferencing by using the *model.onnx* file. For demonstration purposes, this article uses the datasets from [How to prepare image datasets](how-to-prepare-datasets-for-automl-images.md) for each vision task. 

We've trained the models for all vision tasks with their respective datasets to demonstrate ONNX model inference.
 
## Load the labels and ONNX model files

The following code snippet loads *labels.json*, where class names are ordered. That is, if the ONNX model predicts a label ID as 2, then it corresponds to the label name given at the third index in the *labels.json* file.

```python
import json
import onnxruntime

labels_file = "automl_models/labels.json"
with open(labels_file) as f:
    classes = json.load(f)
print(classes)
try:
    session = onnxruntime.InferenceSession(onnx_model_path)
    print("ONNX model loaded...")
except Exception as e: 
    print("Error loading ONNX file: ",str(e))
```

## Get expected input and output details for an ONNX model

When you have the model, it's important to know some model-specific and task-specific details. These details include the number of inputs and number of outputs, expected input shape or format for preprocessing the image, and output shape so you know the model-specific or task-specific outputs.

```python
sess_input = session.get_inputs()
sess_output = session.get_outputs()
print(f"No. of inputs : {len(sess_input)}, No. of outputs : {len(sess_output)}")

for idx, input_ in enumerate(range(len(sess_input))):
    input_name = sess_input[input_].name
    input_shape = sess_input[input_].shape
    input_type = sess_input[input_].type
    print(f"{idx} Input name : { input_name }, Input shape : {input_shape}, \
    Input type  : {input_type}")  

for idx, output in enumerate(range(len(sess_output))):
    output_name = sess_output[output].name
    output_shape = sess_output[output].shape
    output_type = sess_output[output].type
    print(f" {idx} Output name : {output_name}, Output shape : {output_shape}, \
    Output type  : {output_type}") 
``` 

### Expected input and output formats for the ONNX model

Every ONNX model has a predefined set of input and output formats.

# [Multi-class image classification](#tab/multi-class)

This example applies the model trained on the [fridgeObjects](https://cvbp-secondary.z19.web.core.windows.net/datasets/image_classification/fridgeObjects.zip) dataset with 134 images and 4 classes/labels to explain ONNX model inference. For more information on training an image classification task, see the [multi-class image classification notebook](https://github.com/Azure/azureml-examples/tree/main/python-sdk/tutorials/automl-with-azureml/image-classification-multiclass).

### Input format
    
The input is a preprocessed image.

| Input name  | Input shape  | Input type | Description |
| -------- |----------:|-----|--------|
| input1 | `(batch_size, num_channels, height, width)` | ndarray(float) | Input is a preprocessed image, with the shape `(1, 3, 224, 224)` for a batch size of 1, and a height and width of 224. These numbers correspond to the values used for `crop_size` in the training example. |
    

### Output format

The output is an array of logits for all the classes/labels.
         
| Output name   | Output shape  | Output type | Description |
| -------- |----------|-----|------|
| output1 | `(batch_size, num_classes)` | ndarray(float) | Model returns logits (without `softmax`). For instance, for batch size 1 and 4 classes, it returns `(1, 4)`. |

# [Multi-label image classification](#tab/multi-label)

This example uses the model trained on the [multi-label fridgeObjects dataset](https://cvbp-secondary.z19.web.core.windows.net/datasets/image_classification/multilabelFridgeObjects.zip) with 128 images and 4 classes/labels to explain ONNX model inference. For more information on model training for multi-label image classification, see the [multi-label image classification notebook](https://github.com/Azure/azureml-examples/tree/main/python-sdk/tutorials/automl-with-azureml/image-classification-multilabel).

### Input format

Input is a preprocessed image.

| Input name       | Input shape  | Input type | Description |
| -------- |----------|-----|--------|
| input1 | `(batch_size, num_channels, height, width)` | ndarray(float) | Input is a preprocessed image, with the shape `(1, 3, 224, 224)` for a batch size of 1, and a height and width of 224. These numbers correspond to the values used for `crop_size` in the training example. |
        
### Output format

The output is an array of logits for all the classes/labels.
    
      
| Output name       | Output shape  | Output type | Description |
| -------- |----------|-----|------
| output1 | `(batch_size, num_classes)` | ndarray(float) | Model returns logits (without `sigmoid`). For instance, for batch size 1 and 4 classes, it returns `(1, 4)`. |


# [Object detection with Faster R-CNN or RetinaNet](#tab/object-detect-cnn)

This object detection example uses the model trained on the [fridgeObjects detection dataset](https://cvbp-secondary.z19.web.core.windows.net/datasets/object_detection/odFridgeObjects.zip) of 128 images and 4 classes/labels to explain ONNX model inference. This example trains Faster R-CNN models to demonstrate inference steps. For more information on training object detection models, see the [object detection notebook](https://github.com/Azure/azureml-examples/tree/main/python-sdk/tutorials/automl-with-azureml/image-object-detection).

### Input format

Input is a preprocessed image.

| Input name       | Input shape  | Input type | Description |
| -------- |----------|-----|--------|
| Input | `(batch_size, num_channels, height, width)` | ndarray(float) | Input is a preprocessed image, with the shape `(1, 3, 600, 800)` for a batch size of 1, and a height of 600 and width of 800.|
        
    
### Output format

The output is a tuple of `output_names` and predictions. Here, `output_names` and `predictions` are lists with length 3*`batch_size` each. For Faster R-CNN order of outputs are boxes, labels and scores, whereas for RetinaNet outputs are boxes, scores, labels. 
  
| Output name       | Output shape  | Output type | Description |
| -------- |----------|-----|------|
| `output_names` | `(3*batch_size)` | List of keys | For a batch size of 2, `output_names` will be `['boxes_0', 'labels_0', 'scores_0', 'boxes_1', 'labels_1', 'scores_1']` |
| `predictions` | `(3*batch_size)` | List of ndarray(float) | For a batch size of 2, `predictions` will take the shape of `[(n1_boxes, 4), (n1_boxes), (n1_boxes), (n2_boxes, 4), (n2_boxes), (n2_boxes)]`. Here, values at each index correspond to same index in `output_names`. |


The following table describes boxes, labels and scores returned for each sample in the batch of images.

| Name       | Shape  | Type | Description |
| -------- |----------|-----|------|
| Boxes | `(n_boxes, 4)`, where each box has `x_min, y_min, x_max, y_max` | ndarray(float) | Model returns *n* boxes with their top-left and bottom-right coordinates. |
| Labels | `(n_boxes)`| ndarray(float) | Label or class ID of an object in each box. |  
| Scores | `(n_boxes)` | ndarray(float) | Confidence score of an object in each box. |    


# [Object detection with YOLO](#tab/object-detect-yolo)

This object detection example uses the model trained on the [fridgeObjects detection dataset](https://cvbp-secondary.z19.web.core.windows.net/datasets/object_detection/odFridgeObjects.zip) of 128 images and 4 classes/labels to explain ONNX model inference. This example trains YOLO models to demonstrate inference steps. For more information on training object detection models, see the [object detection notebook](https://github.com/Azure/azureml-examples/tree/main/python-sdk/tutorials/automl-with-azureml/image-object-detection). 

### Input format

The input is a preprocessed image, with the shape `(1, 3, 640, 640)` for a batch size of 1, and a height and width of 640. These numbers correspond to the values used in the training example.        

| Input name       | Input shape  | Input type | Description |
| -------- |----------|-----|--------|
| Input | `(batch_size, num_channels, height, width)` | ndarray(float) | Input is a preprocessed image, with the shape `(1, 3, 640, 640)` for a batch size of 1, and a height of 640 and width of 640.|
        
### Output format
ONNX model predictions contain multiple outputs. The first output is needed to perform non-max suppression for  detections. For ease of use, automated ML displays the output format after the NMS postprocessing step. The output after NMS is a list of boxes, labels, and scores for each sample in the batch. 


| Output name       | Output shape  | Output type | Description |
| -------- |----------|-----|------|
| Output | `(batch_size)`| List of ndarray(float) | Model returns box detections for each sample in the batch |

Each cell in the list indicates box detections of a sample with shape `(n_boxes, 6)`, where each box has `x_min, y_min, x_max, y_max, confidence_score, class_id`.

# [Instance segmentation](#tab/instance-segmentation)

For this instance segmentation example, you use the Mask R-CNN model that has been trained on the [fridgeObjects dataset](https://cvbp-secondary.z19.web.core.windows.net/datasets/object_detection/odFridgeObjectsMask.zip) with 128 images and 4 classes/labels to explain ONNX model inference. For more information on training of the instance segmentation model, see the [instance segmentation notebook](https://github.com/Azure/azureml-examples/tree/main/python-sdk/tutorials/automl-with-azureml/image-instance-segmentation).

>[!IMPORTANT]
> Only Mask R-CNN is supported for instance segmentation tasks. The input and output formats are based on Mask R-CNN only.

### Input format

The input is a preprocessed image. The ONNX model for Mask R-CNN has been exported to work with images of different shapes. We recommend that you resize them to a fixed size that's consistent with training image sizes, for better performance.
    
| Input name       | Input shape  | Input type | Description |
| -------- |----------|-----|--------|
| Input | `(batch_size, num_channels, height, width)` | ndarray(float) | Input is a preprocessed image, with shape `(1, 3, input_image_height, input_image_width)` for a batch size of 1, and a height and width similar to an input image. |
        
    
### Output format

The output is a tuple of `output_names` and predictions. Here, `output_names` and `predictions` are lists with length 4*`batch_size` each. 
  
| Output name       | Output shape  | Output type | Description |
| -------- |----------|-----|------|
| `output_names` | `(4*batch_size)` | List of keys | For a batch size of 2, `output_names` will be `['boxes_0', 'labels_0', 'scores_0', 'masks_0', 'boxes_1', 'labels_1', 'scores_1', 'masks_1']` |
| `predictions` | `(4*batch_size)` | List of ndarray(float) | For a batch size of 2, `predictions` will take the shape of `[(n1_boxes, 4), (n1_boxes), (n1_boxes), (n1_boxes, 1, height_onnx, width_onnx), (n2_boxes, 4), (n2_boxes), (n2_boxes), (n2_boxes, 1, height_onnx, width_onnx)]`. Here, values at each index correspond to same index in `output_names`. |

| Name       | Shape  | Type | Description |
| -------- |----------|-----|------|
| Boxes | `(n_boxes, 4)`, where each box has `x_min, y_min, x_max, y_max` | ndarray(float) | Model returns *n* boxes with their top-left and bottom-right coordinates. |
| Labels | `(n_boxes)`| ndarray(float) | Label or class ID of an object in each box. |  
| Scores | `(n_boxes)` | ndarray(float) | Confidence score of an object in each box. |    
| Masks | `(n_boxes, 1, height_onnx, width_onnx)` | ndarray(float) | Masks (polygons) of detected objects with the shape height and width of an input image. |    

---

## Preprocessing

# [Multi-class image classification](#tab/multi-class)

Perform the following preprocessing steps for the ONNX model inference:

1. Convert the image to RGB.
2. Resize the image to `valid_resize_size` and `valid_resize_size` values that correspond to the values used in the transformation of the validation dataset during training. The default value for `valid_resize_size` is 256.
3. Center crop the image to `height_onnx_crop_size` and `width_onnx_crop_size`. It corresponds to `valid_crop_size` with the default value of 224.
4. Change `HxWxC` to `CxHxW`.
5. Convert to float type.
6. Normalize with ImageNet's `mean` = `[0.485, 0.456, 0.406]` and `std` = `[0.229, 0.224, 0.225]`.

If you chose different values for the [hyperparameters](how-to-auto-train-image-models.md#configure-model-algorithms-and-hyperparameters) `valid_resize_size` and `valid_crop_size` during training, then those values should be used.

Get the input shape needed for the ONNX model.

```python
batch, channel, height_onnx_crop_size, width_onnx_crop_size = session.get_inputs()[0].shape
batch, channel, height_onnx_crop_size, width_onnx_crop_size
```

### Without PyTorch

```python
import glob
import numpy as np
from PIL import Image

def preprocess(image, resize_size, crop_size_onnx):
    """Perform pre-processing on raw input image
    
    :param image: raw input image
    :type image: PIL image
    :param resize_size: value to resize the image
    :type image: Int
    :param crop_size_onnx: expected height of an input image in onnx model
    :type crop_size_onnx: Int
    :return: pre-processed image in numpy format
    :rtype: ndarray 1xCxHxW
    """

    image = image.convert('RGB')
    # resize
    image = image.resize((resize_size, resize_size))
    #  center  crop
    left = (resize_size - crop_size_onnx)/2
    top = (resize_size - crop_size_onnx)/2
    right = (resize_size + crop_size_onnx)/2
    bottom = (resize_size + crop_size_onnx)/2
    image = image.crop((left, top, right, bottom))

    np_image = np.array(image)
    # HWC -> CHW
    np_image = np_image.transpose(2, 0, 1) # CxHxW
    # normalize the image
    mean_vec = np.array([0.485, 0.456, 0.406])
    std_vec = np.array([0.229, 0.224, 0.225])
    norm_img_data = np.zeros(np_image.shape).astype('float32')
    for i in range(np_image.shape[0]):
        norm_img_data[i,:,:] = (np_image[i,:,:]/255 - mean_vec[i])/std_vec[i]
             
    np_image = np.expand_dims(norm_img_data, axis=0) # 1xCxHxW
    return np_image

# following code loads only batch_size number of images for demonstrating ONNX inference
# make sure that the data directory has at least batch_size number of images

test_images_path = "automl_models_multi_cls/test_images_dir/*" # replace with path to images
# Select batch size needed
batch_size = 8
# you can modify resize_size based on your trained model
resize_size = 256
# height and width will be the same for classification
crop_size_onnx = height_onnx_crop_size 

image_files = glob.glob(test_images_path)
img_processed_list = []
for i in range(batch_size):
    img = Image.open(image_files[i])
    img_processed_list.append(preprocess(img, resize_size, crop_size_onnx))
    
if len(img_processed_list) > 1:
    img_data = np.concatenate(img_processed_list)
elif len(img_processed_list) == 1:
    img_data = img_processed_list[0]
else:
    img_data = None

assert batch_size == img_data.shape[0]
```

### With PyTorch

```python
import glob
import torch
import numpy as np
from PIL import Image
from torchvision import transforms

def _make_3d_tensor(x) -> torch.Tensor:
    """This function is for images that have less channels.

    :param x: input tensor
    :type x: torch.Tensor
    :return: return a tensor with the correct number of channels
    :rtype: torch.Tensor
    """
    return x if x.shape[0] == 3 else x.expand((3, x.shape[1], x.shape[2]))

def preprocess(image, resize_size, crop_size_onnx):
    transform = transforms.Compose([
        transforms.Resize(resize_size),
        transforms.CenterCrop(crop_size_onnx),
        transforms.ToTensor(),
        transforms.Lambda(_make_3d_tensor),
        transforms.Normalize([0.485, 0.456, 0.406], [0.229, 0.224, 0.225])])
    
    img_data = transform(image)
    img_data = img_data.numpy()
    img_data = np.expand_dims(img_data, axis=0)
    return img_data

# following code loads only batch_size number of images for demonstrating ONNX inference
# make sure that the data directory has at least batch_size number of images

test_images_path = "automl_models_multi_cls/test_images_dir/*" # replace with path to images
# Select batch size needed
batch_size = 8
# you can modify resize_size based on your trained model
resize_size = 256
# height and width will be the same for classification
crop_size_onnx = height_onnx_crop_size 

image_files = glob.glob(test_images_path)
img_processed_list = []
for i in range(batch_size):
    img = Image.open(image_files[i])
    img_processed_list.append(preprocess(img, resize_size, crop_size_onnx))
    
if len(img_processed_list) > 1:
    img_data = np.concatenate(img_processed_list)
elif len(img_processed_list) == 1:
    img_data = img_processed_list[0]
else:
    img_data = None

assert batch_size == img_data.shape[0]
```

# [Multi-label image classification](#tab/multi-label)

Perform the following preprocessing steps for the ONNX model inference. These steps are the same for multi-class image classification.

1. Convert the image to RGB.
2. Resize the image to `valid_resize_size` and `valid_resize_size` values that correspond to the values used in the transformation of the validation dataset during training. The default value for `valid_resize_size` is 256.
3. Center crop the image to `height_onnx_crop_size` and `width_onnx_crop_size`. This corresponds to `valid_crop_size` with the default value of 224.
4. Change `HxWxC` to `CxHxW`.
5. Convert to float type.
6. Normalize with ImageNet's `mean` = `[0.485, 0.456, 0.406]` and `std` = `[0.229, 0.224, 0.225]`.

If you chose different values for the [hyperparameters](how-to-auto-train-image-models.md#configure-model-algorithms-and-hyperparameters) `valid_resize_size` and `valid_crop_size` during training, then those values should be used.

Get the input shape needed for the ONNX model.

```python
batch, channel, height_onnx_crop_size, width_onnx_crop_size = session.get_inputs()[0].shape
batch, channel, height_onnx_crop_size, width_onnx_crop_size
```

### Without PyTorch

```python
import glob
import numpy as np
from PIL import Image

def preprocess(image, resize_size, crop_size_onnx):
    """Perform pre-processing on raw input image
    
    :param image: raw input image
    :type image: PIL image
    :param resize_size: value to resize the image
    :type image: Int
    :param crop_size_onnx: expected height of an input image in onnx model
    :type crop_size_onnx: Int
    :return: pre-processed image in numpy format
    :rtype: ndarray 1xCxHxW
    """

    image = image.convert('RGB')
    # resize
    image = image.resize((resize_size, resize_size))
    # center  crop
    left = (resize_size - crop_size_onnx)/2
    top = (resize_size - crop_size_onnx)/2
    right = (resize_size + crop_size_onnx)/2
    bottom = (resize_size + crop_size_onnx)/2
    image = image.crop((left, top, right, bottom))

    np_image = np.array(image)
    # HWC -> CHW
    np_image = np_image.transpose(2, 0, 1) # CxHxW

    # normalize the image
    mean_vec = np.array([0.485, 0.456, 0.406])
    std_vec = np.array([0.229, 0.224, 0.225])
    norm_img_data = np.zeros(np_image.shape).astype('float32')
    for i in range(np_image.shape[0]):
        norm_img_data[i,:,:] = (np_image[i,:,:] / 255 - mean_vec[i]) / std_vec[i]    
    np_image = np.expand_dims(norm_img_data, axis=0) # 1xCxHxW
    return np_image

# following code loads only batch_size number of images for demonstrating ONNX inference
# make sure that the data directory has at least batch_size number of images

test_images_path = "automl_models_multi_label/test_images_dir/*" # replace with path to images
# Select batch size needed
batch_size = 8
# you can modify resize_size based on your trained model
resize_size = 256
# height and width will be the same for classification
crop_size_onnx = height_onnx_crop_size 

image_files = glob.glob(test_images_path)
img_processed_list = []
for i in range(batch_size):
    img = Image.open(image_files[i])
    img_processed_list.append(preprocess(img, resize_size, crop_size_onnx))
    
if len(img_processed_list) > 1:
    img_data = np.concatenate(img_processed_list)
elif len(img_processed_list) == 1:
    img_data = img_processed_list[0]
else:
    img_data = None

assert batch_size == img_data.shape[0]

```

### With PyTorch

```python
import glob
import torch
import numpy as np
from PIL import Image
from torchvision import transforms

def _make_3d_tensor(x) -> torch.Tensor:
    """This function is for images that have less channels.

    :param x: input tensor
    :type x: torch.Tensor
    :return: return a tensor with the correct number of channels
    :rtype: torch.Tensor
    """
    return x if x.shape[0] == 3 else x.expand((3, x.shape[1], x.shape[2]))

def preprocess(image, resize_size, crop_size_onnx):
    """Perform pre-processing on raw input image
    
    :param image: raw input image
    :type image: PIL image
    :param resize_size: value to resize the image
    :type image: Int
    :param crop_size_onnx: expected height of an input image in onnx model
    :type crop_size_onnx: Int
    :return: pre-processed image in numpy format
    :rtype: ndarray 1xCxHxW
    """
    transform = transforms.Compose([
        transforms.Resize(resize_size),
        transforms.CenterCrop(crop_size_onnx),
        transforms.ToTensor(),
        transforms.Lambda(_make_3d_tensor),
        transforms.Normalize([0.485, 0.456, 0.406], [0.229, 0.224, 0.225])])
    
    img_data = transform(image)
    img_data = img_data.numpy()
    img_data = np.expand_dims(img_data, axis=0)
    
    return img_data

# following code loads only batch_size number of images for demonstrating ONNX inference
# make sure that the data directory has at least batch_size number of images

test_images_path = "automl_models_multi_label/test_images_dir/*" # replace with path to images
# Select batch size needed
batch_size = 8
# you can modify resize_size based on your trained model
resize_size = 256
# height and width will be the same for classification
crop_size_onnx = height_onnx_crop_size 

image_files = glob.glob(test_images_path)
img_processed_list = []
for i in range(batch_size):
    img = Image.open(image_files[i])
    img_processed_list.append(preprocess(img, resize_size, crop_size_onnx))
    
if len(img_processed_list) > 1:
    img_data = np.concatenate(img_processed_list)
elif len(img_processed_list) == 1:
    img_data = img_processed_list[0]
else:
    img_data = None

assert batch_size == img_data.shape[0]
```

# [Object detection with Faster R-CNN or RetinaNet](#tab/object-detect-cnn)

For object detection with the Faster R-CNN algorithm, follow the same preprocessing steps as image classification, except for image cropping. You can resize the image with height `600` and width `800`. You can get the expected input height and width with the following code.

```python
batch, channel, height_onnx, width_onnx = session.get_inputs()[0].shape
batch, channel, height_onnx, width_onnx
```

Then, perform the preprocessing steps.

```python
import glob
import numpy as np
from PIL import Image

def preprocess(image, height_onnx, width_onnx):
    """Perform pre-processing on raw input image
    
    :param image: raw input image
    :type image: PIL image
    :param height_onnx: expected height of an input image in onnx model
    :type height_onnx: Int
    :param width_onnx: expected width of an input image in onnx model
    :type width_onnx: Int
    :return: pre-processed image in numpy format
    :rtype: ndarray 1xCxHxW
    """

    image = image.convert('RGB')
    image = image.resize((width_onnx, height_onnx))
    np_image = np.array(image)
    # HWC -> CHW
    np_image = np_image.transpose(2, 0, 1) # CxHxW
    # normalize the image
    mean_vec = np.array([0.485, 0.456, 0.406])
    std_vec = np.array([0.229, 0.224, 0.225])
    norm_img_data = np.zeros(np_image.shape).astype('float32')
    for i in range(np_image.shape[0]):
        norm_img_data[i,:,:] = (np_image[i,:,:] / 255 - mean_vec[i]) / std_vec[i]
    np_image = np.expand_dims(norm_img_data, axis=0) # 1xCxHxW
    return np_image

# following code loads only batch_size number of images for demonstrating ONNX inference
# make sure that the data directory has at least batch_size number of images

test_images_path = "automl_models_od/test_images_dir/*" # replace with path to images
image_files = glob.glob(test_images_path)
img_processed_list = []
for i in range(batch_size):
    img = Image.open(image_files[i])
    img_processed_list.append(preprocess(img, height_onnx, width_onnx))
    
if len(img_processed_list) > 1:
    img_data = np.concatenate(img_processed_list)
elif len(img_processed_list) == 1:
    img_data = img_processed_list[0]
else:
    img_data = None

assert batch_size == img_data.shape[0]
```

# [Object detection with YOLO](#tab/object-detect-yolo)

For object detection with the YOLO algorithm, follow the same preprocessing steps as image classification, except for image cropping. You can resize the image with height `600` and width `800`, and get the expected input height and width with the following code.

```python
batch, channel, height_onnx, width_onnx = session.get_inputs()[0].shape
batch, channel, height_onnx, width_onnx
```

For preprocessing required for YOLO, refer to [yolo_onnx_preprocessing_utils.py](https://github.com/Azure/azureml-examples/tree/main/python-sdk/tutorials/automl-with-azureml/image-object-detection).

```python
import glob
import numpy as np
from yolo_onnx_preprocessing_utils import preprocess

# use height and width based on the generated model
test_images_path = "automl_models_od_yolo/test_images_dir/*" # replace with path to images
image_files = glob.glob(test_images_path)
img_processed_list = []
pad_list = []
for i in range(batch_size):
    img_processed, pad = preprocess(image_files[i])
    img_processed_list.append(img_processed)
    pad_list.append(pad)
    
if len(img_processed_list) > 1:
    img_data = np.concatenate(img_processed_list)
elif len(img_processed_list) == 1:
    img_data = img_processed_list[0]
else:
    img_data = None

assert batch_size == img_data.shape[0]
```

# [Instance segmentation](#tab/instance-segmentation)
>[!IMPORTANT]
> Only Mask R-CNN is supported for instance segmentation tasks. The preprocessing steps are based on Mask R-CNN only.

Perform the following preprocessing steps for the ONNX model inference:

1. Convert the image to RGB.
2. Resize the image. 
3. Change `HxWxC` to `CxHxW`.
4. Convert to float type.
5. Normalize with ImageNet's `mean` = `[0.485, 0.456, 0.406]` and `std` = `[0.229, 0.224, 0.225]`.

For `resize_height` and `resize_width`, you can also use the values that you used during training, bounded by the `min_size` and `max_size` [hyperparameters](how-to-auto-train-image-models.md#configure-model-algorithms-and-hyperparameters) for Mask R-CNN.

```python
import glob
import numpy as np
from PIL import Image

def preprocess(image, resize_height, resize_width):
    """Perform pre-processing on raw input image
    
    :param image: raw input image
    :type image: PIL image
    :param resize_height: resize height of an input image
    :type resize_height: Int
    :param resize_width: resize width of an input image
    :type resize_width: Int
    :return: pre-processed image in numpy format
    :rtype: ndarray of shape 1xCxHxW
    """

    image = image.convert('RGB')
    image = image.resize((resize_width, resize_height))
    np_image = np.array(image)
    # HWC -> CHW
    np_image = np_image.transpose(2, 0, 1)  # CxHxW
    # normalize the image
    mean_vec = np.array([0.485, 0.456, 0.406])
    std_vec = np.array([0.229, 0.224, 0.225])
    norm_img_data = np.zeros(np_image.shape).astype('float32')
    for i in range(np_image.shape[0]):
        norm_img_data[i,:,:] = (np_image[i,:,:]/255 - mean_vec[i])/std_vec[i]
    np_image = np.expand_dims(norm_img_data, axis=0)  # 1xCxHxW
    return np_image

# following code loads only batch_size number of images for demonstrating ONNX inference
# make sure that the data directory has at least batch_size number of images
# use height and width based on the trained model
# use height and width based on the generated model
test_images_path = "automl_models_is/test_images_dir/*" # replace with path to images
image_files = glob.glob(test_images_path)
img_processed_list = []
for i in range(batch_size):
    img = Image.open(image_files[i])
    img_processed_list.append(preprocess(img, height_onnx, width_onnx))
    
if len(img_processed_list) > 1:
    img_data = np.concatenate(img_processed_list)
elif len(img_processed_list) == 1:
    img_data = img_processed_list[0]
else:
    img_data = None

assert batch_size == img_data.shape[0]
```

---

## Inference with ONNX Runtime

Inferencing with ONNX Runtime differs for each computer vision task.

# [Multi-class image classification](#tab/multi-class)

```python
def get_predictions_from_ONNX(onnx_session, img_data):
    """Perform predictions with ONNX runtime
    
    :param onnx_session: onnx model session
    :type onnx_session: class InferenceSession
    :param img_data: pre-processed numpy image
    :type img_data: ndarray with shape 1xCxHxW
    :return: scores with shapes
            (1, No. of classes in training dataset) 
    :rtype: numpy array
    """

    sess_input = onnx_session.get_inputs()
    sess_output = onnx_session.get_outputs()
    print(f"No. of inputs : {len(sess_input)}, No. of outputs : {len(sess_output)}")    
    # predict with ONNX Runtime
    output_names = [ output.name for output in sess_output]
    scores = onnx_session.run(output_names=output_names,\
                                               input_feed={sess_input[0].name: img_data})
    
    return scores[0]

scores = get_predictions_from_ONNX(session, img_data)
```

# [Multi-label image classification](#tab/multi-label)

```python
def get_predictions_from_ONNX(onnx_session,img_data):
    """Perform predictions with ONNX runtime
    
    :param onnx_session: onnx model session
    :type onnx_session: class InferenceSession
    :param img_data: pre-processed numpy image
    :type img_data: ndarray with shape 1xCxHxW
    :return: scores with shapes
            (1, No. of classes in training dataset) 
    :rtype: numpy array
    """
    
    sess_input = onnx_session.get_inputs()
    sess_output = onnx_session.get_outputs()
    print(f"No. of inputs : {len(sess_input)}, No. of outputs : {len(sess_output)}")    
    # predict with ONNX Runtime
    output_names = [ output.name for output in sess_output]
    scores = onnx_session.run(output_names=output_names,\
                                               input_feed={sess_input[0].name: img_data})
    
    return scores[0]

scores = get_predictions_from_ONNX(session, img_data)
```

# [Object detection with Faster R-CNN or RetinaNet](#tab/object-detect-cnn)

```python
def get_predictions_from_ONNX(onnx_session, img_data):
    """perform predictions with ONNX runtime
    
    :param onnx_session: onnx model session
    :type onnx_session: class InferenceSession
    :param img_data: pre-processed numpy image
    :type img_data: ndarray with shape 1xCxHxW
    :return: boxes, labels , scores 
            (No. of boxes, 4) (No. of boxes,) (No. of boxes,)
    :rtype: tuple
    """

    sess_input = onnx_session.get_inputs()
    sess_output = onnx_session.get_outputs()
    
    # predict with ONNX Runtime
    output_names = [output.name for output in sess_output]
    predictions = onnx_session.run(output_names=output_names,\
                                               input_feed={sess_input[0].name: img_data})

    return output_names, predictions

output_names, predictions = get_predictions_from_ONNX(session, img_data)
```

# [Object detection with YOLO](#tab/object-detect-yolo)

```python
def get_predictions_from_ONNX(onnx_session,img_data):
    """perform predictions with ONNX Runtime
    
    :param onnx_session: onnx model session
    :type onnx_session: class InferenceSession
    :param img_data: pre-processed numpy image
    :type img_data: ndarray with shape 1xCxHxW
    :return: boxes, labels , scores 
    :rtype: list
    """
    sess_input = onnx_session.get_inputs()
    sess_output = onnx_session.get_outputs()
    # predict with ONNX Runtime
    output_names = [ output.name for output in sess_output]
    pred = onnx_session.run(output_names=output_names,\
                                               input_feed={sess_input[0].name: img_data})
    return pred[0]

result = get_predictions_from_ONNX(session, img_data)

```

# [Instance segmentation](#tab/instance-segmentation)

The instance segmentation model predicts boxes, labels, scores, and masks. ONNX outputs a predicted mask per instance, along with corresponding bounding boxes and class confidence score. You might need to convert from binary mask to polygon if necessary.

```python

def get_predictions_from_ONNX(onnx_session, img_data):
    """Perform predictions with ONNX runtime
    
    :param onnx_session: onnx model session
    :type onnx_session: class InferenceSession
    :param img_data: pre-processed numpy image
    :type img_data: ndarray with shape 1xCxHxW
    :return: boxes, labels , scores , masks with shapes
            (No. of instances, 4) (No. of instances,) (No. of instances,)
            (No. of instances, 1, HEIGHT, WIDTH))  
    :rtype: tuple
    """
    
    sess_input = onnx_session.get_inputs()
    sess_output = onnx_session.get_outputs()
    # predict with ONNX Runtime
    output_names = [ output.name for output in sess_output]
    predictions = onnx_session.run(output_names=output_names,\
                                               input_feed={sess_input[0].name: img_data})
    return output_names, predictions

output_names, predictions = get_predictions_from_ONNX(session, img_data)
```

---

## Postprocessing

# [Multi-class image classification](#tab/multi-class)

Apply `softmax()` over predicted values to get classification confidence scores (probabilities) for each class. Then the prediction will be the class with the highest probability. 

### Without PyTorch

```python
def softmax(x):
    e_x = np.exp(x - np.max(x, axis=1, keepdims=True))
    return e_x / np.sum(e_x, axis=1, keepdims=True)

conf_scores = softmax(scores)
class_preds = np.argmax(conf_scores, axis=1)
print("predicted classes:", ([(class_idx, classes[class_idx]) for class_idx in class_preds]))
```

### With PyTorch

```python
conf_scores = torch.nn.functional.softmax(torch.from_numpy(scores), dim=1)
class_preds = torch.argmax(conf_scores, dim=1)
print("predicted classes:", ([(class_idx.item(), classes[class_idx]) for class_idx in class_preds]))
```

# [Multi-label image classification](#tab/multi-label)

This step differs from multi-class classification. You need to apply `sigmoid` to the logits (ONNX output) to get confidence scores for multi-label image classification.

### Without PyTorch

```python
def sigmoid(x):
    return 1 / (1 + np.exp(-x))

# we apply a threshold of 0.5 on confidence scores
score_threshold = 0.5
conf_scores = sigmoid(scores)
image_wise_preds = np.where(conf_scores > score_threshold)
for image_idx, class_idx in zip(image_wise_preds[0], image_wise_preds[1]):
    print('image: {}, class_index: {}, class_name: {}'.format(image_files[image_idx], class_idx, classes[class_idx]))
```

### With PyTorch

```python
# we apply a threshold of 0.5 on confidence scores
score_threshold = 0.5
conf_scores = torch.sigmoid(torch.from_numpy(scores))
image_wise_preds = torch.where(conf_scores > score_threshold)
for image_idx, class_idx in zip(image_wise_preds[0], image_wise_preds[1]):
    print('image: {}, class_index: {}, class_name: {}'.format(image_files[image_idx], class_idx, classes[class_idx]))
```

For multi-class and multi-label classification, you can follow the same steps mentioned earlier for all the supported algorithms in AutoML.


# [Object detection with Faster R-CNN or RetinaNet](#tab/object-detect-cnn)

For object detection, predictions are automatically on the scale of `height_onnx`, `width_onnx`. To transform the predicted box coordinates to the original dimensions, you can implement the following calculations. 

- Xmin * original_width/width_onnx
- Ymin * original_height/height_onnx
- Xmax * original_width/width_onnx
- Ymax * original_height/height_onnx
  
Another option is to use the following code to scale the box dimensions to be in the range of [0, 1]. Doing so allows the box coordinates to be multiplied with original images height and width with respective coordinates (as described in [visualize predictions section](#visualize-predictions)) to get boxes in original image dimensions.

```python
def _get_box_dims(image_shape, box):
    box_keys = ['topX', 'topY', 'bottomX', 'bottomY']
    height, width = image_shape[0], image_shape[1]

    box_dims = dict(zip(box_keys, [coordinate.item() for coordinate in box]))

    box_dims['topX'] = box_dims['topX'] * 1.0 / width
    box_dims['bottomX'] = box_dims['bottomX'] * 1.0 / width
    box_dims['topY'] = box_dims['topY'] * 1.0 / height
    box_dims['bottomY'] = box_dims['bottomY'] * 1.0 / height

    return box_dims

def _get_prediction(boxes, labels, scores, image_shape, classes):
    bounding_boxes = []
    for box, label_index, score in zip(boxes, labels, scores):
        box_dims = _get_box_dims(image_shape, box)

        box_record = {'box': box_dims,
                      'label': classes[label_index],
                      'score': score.item()}

        bounding_boxes.append(box_record)

    return bounding_boxes

# Filter the results with threshold.
# Please replace the threshold for your test scenario.
score_threshold = 0.8
filtered_boxes_batch = []
for batch_sample in range(0, batch_size*3, 3):
    # in case of retinanet change the order of boxes, labels, scores to boxes, scores, labels
    # confirm the same from order of boxes, labels, scores output_names 
    boxes, labels, scores = predictions[batch_sample], predictions[batch_sample + 1], predictions[batch_sample + 2]
    bounding_boxes = _get_prediction(boxes, labels, scores, (height_onnx, width_onnx), classes)
    filtered_bounding_boxes = [box for box in bounding_boxes if box['score'] >= score_threshold]
    filtered_boxes_batch.append(filtered_bounding_boxes)
```

# [Object detection with YOLO](#tab/object-detect-yolo)

The following code creates boxes, labels, and scores. Use these bounding box details to perform the same postprocessing steps as you did for the Faster R-CNN model. 

```python
from yolo_onnx_preprocessing_utils import non_max_suppression, _convert_to_rcnn_output

result_final = non_max_suppression(
    torch.from_numpy(result),
    conf_thres=0.1,
    iou_thres=0.5)

def _get_box_dims(image_shape, box):
    box_keys = ['topX', 'topY', 'bottomX', 'bottomY']
    height, width = image_shape[0], image_shape[1]

    box_dims = dict(zip(box_keys, [coordinate.item() for coordinate in box]))

    box_dims['topX'] = box_dims['topX'] * 1.0 / width
    box_dims['bottomX'] = box_dims['bottomX'] * 1.0 / width
    box_dims['topY'] = box_dims['topY'] * 1.0 / height
    box_dims['bottomY'] = box_dims['bottomY'] * 1.0 / height

    return box_dims

def _get_prediction(label, image_shape, classes):
    
    boxes = np.array(label["boxes"])
    labels = np.array(label["labels"])
    labels = [label[0] for label in labels]
    scores = np.array(label["scores"])
    scores = [score[0] for score in scores]

    bounding_boxes = []
    for box, label_index, score in zip(boxes, labels, scores):
        box_dims = _get_box_dims(image_shape, box)

        box_record = {'box': box_dims,
                      'label': classes[label_index],
                      'score': score.item()}

        bounding_boxes.append(box_record)

    return bounding_boxes

bounding_boxes_batch = []
for result_i, pad in zip(result_final, pad_list):
    label, image_shape = _convert_to_rcnn_output(result_i, height_onnx, width_onnx, pad)
    bounding_boxes_batch.append(_get_prediction(label, image_shape, classes))
print(json.dumps(bounding_boxes_batch, indent=1))
```

# [Instance segmentation](#tab/instance-segmentation)

 You can either use the steps mentioned for Faster R-CNN (in case of Mask R-CNN, each sample has four elements boxes, labels, scores, masks) or refer to the [visualize predictions](#visualize-predictions) section for instance segmentation.

---

<a id='visualize_section'></a>
## Visualize predictions


# [Multi-class image classification](#tab/multi-class)

Visualize an input image with labels

```python
import matplotlib.image as mpimg
import matplotlib.pyplot as plt
%matplotlib inline

sample_image_index = 0 # change this for an image of interest from image_files list
IMAGE_SIZE = (18, 12)
plt.figure(figsize=IMAGE_SIZE)
img_np = mpimg.imread(image_files[sample_image_index])

img = Image.fromarray(img_np.astype('uint8'), 'RGB')
x, y = img.size

fig,ax = plt.subplots(1, figsize=(15, 15))
# Display the image
ax.imshow(img_np)

label = class_preds[sample_image_index]
if torch.is_tensor(label):
    label = label.item()
    
conf_score = conf_scores[sample_image_index]
if torch.is_tensor(conf_score):
    conf_score = np.max(conf_score.tolist())
else:
    conf_score = np.max(conf_score)

display_text = '{} ({})'.format(label, round(conf_score, 3))
print(display_text)

color = 'red'
plt.text(30, 30, display_text, color=color, fontsize=30)

plt.show()
```

# [Multi-label image classification](#tab/multi-label)

Visualize an input image with labels

```python
import matplotlib.image as mpimg
import matplotlib.pyplot as plt
%matplotlib inline

sample_image_index = 0 # change this for an image of interest from image_files list
IMAGE_SIZE = (18, 12)
plt.figure(figsize=IMAGE_SIZE)
img_np = mpimg.imread(image_files[sample_image_index])
img = Image.fromarray(img_np.astype('uint8'), 'RGB')
x, y = img.size

fig,ax = plt.subplots(1, figsize=(15, 15))
# Display the image
ax.imshow(img_np)
# we apply a threshold of 0.5 on confidence scores
score_threshold = 0.5
label_offset_x = 30
label_offset_y = 30
if torch.is_tensor(conf_scores):
    sample_image_scores = conf_scores[sample_image_index].tolist()
else:
    sample_image_scores = conf_scores[sample_image_index]
    
for index, score in enumerate(sample_image_scores):
    if score > score_threshold:
        label = classes[index]
        display_text = '{} ({})'.format(label, round(score, 3))
        print(display_text)

        color = 'red'
        plt.text(label_offset_x, label_offset_y, display_text, color=color, fontsize=30)
        label_offset_y += 30

plt.show()
```

# [Object detection with Faster R-CNN or RetinaNet](#tab/object-detect-cnn)

Visualize an input image with boxes and labels

```python
import matplotlib.image as mpimg
import matplotlib.patches as patches
import matplotlib.pyplot as plt
%matplotlib inline

img_np = mpimg.imread(image_files[1])  # replace with desired image index
image_boxes = filtered_boxes_batch[1]  # replace with desired image index

IMAGE_SIZE = (18, 12)
plt.figure(figsize=IMAGE_SIZE)
img = Image.fromarray(img_np.astype('uint8'), 'RGB')
x, y = img.size
print(img.size)

fig,ax = plt.subplots(1)
# Display the image
ax.imshow(img_np)

# Draw box and label for each detection 
for detect in image_boxes:
    label = detect['label']
    box = detect['box']
    ymin, xmin, ymax, xmax =  box['topY'], box['topX'], box['bottomY'], box['bottomX']
    topleft_x, topleft_y = x * xmin, y * ymin
    width, height = x * (xmax - xmin), y * (ymax - ymin)
    print('{}: {}, {}, {}, {}'.format(detect['label'], topleft_x, topleft_y, width, height))
    rect = patches.Rectangle((topleft_x, topleft_y), width, height, 
                             linewidth=1, edgecolor='green', facecolor='none')

    ax.add_patch(rect)
    color = 'green'
    plt.text(topleft_x, topleft_y, label, color=color)

plt.show()
```

# [Object detection with YOLO](#tab/object-detect-yolo)

Visualize an input image with boxes and labels

```python
import matplotlib.image as mpimg
import matplotlib.patches as patches
import matplotlib.pyplot as plt
%matplotlib inline

img_np = mpimg.imread(image_files[1])  # replace with desired image index
image_boxes = bounding_boxes_batch[1]  # replace with desired image index

IMAGE_SIZE = (18, 12)
plt.figure(figsize=IMAGE_SIZE)
img = Image.fromarray(img_np.astype('uint8'), 'RGB')
x, y = img.size
print(img.size)

fig,ax = plt.subplots(1)
# Display the image
ax.imshow(img_np)

# Draw box and label for each detection 
for detect in image_boxes:
    label = detect['label']
    box = detect['box']
    ymin, xmin, ymax, xmax =  box['topY'], box['topX'], box['bottomY'], box['bottomX']
    topleft_x, topleft_y = x * xmin, y * ymin
    width, height = x * (xmax - xmin), y * (ymax - ymin)
    print('{}: {}, {}, {}, {}'.format(detect['label'], topleft_x, topleft_y, width, height))
    rect = patches.Rectangle((topleft_x, topleft_y), width, height, 
                             linewidth=1, edgecolor='green', facecolor='none')

    ax.add_patch(rect)
    color = 'green'
    plt.text(topleft_x, topleft_y, label, color=color)

plt.show()
```

# [Instance segmentation](#tab/instance-segmentation)

Visualize a sample input image with masks and labels

```python
import matplotlib.patches as patches
import matplotlib.pyplot as plt
%matplotlib inline

def display_detections(image, boxes, labels, scores, masks, resize_height, 
                       resize_width, classes, score_threshold):
    """Visualize boxes and masks
    
    :param image: raw image
    :type image: PIL image
    :param boxes: box with shape (No. of instances, 4) 
    :type boxes: ndarray 
    :param labels: classes with shape (No. of instances,) 
    :type labels: ndarray
    :param scores: scores with shape (No. of instances,)
    :type scores: ndarray
    :param masks: masks with shape (No. of instances, 1, HEIGHT, WIDTH) 
    :type masks:  ndarray
    :param resize_height: expected height of an input image in onnx model
    :type resize_height: Int
    :param resize_width: expected width of an input image in onnx model
    :type resize_width: Int
    :param classes: classes with shape (No. of classes) 
    :type classes:  list
    :param score_threshold: threshold on scores in the range of 0-1
    :type score_threshold: float
    :return: None
    """

    _, ax = plt.subplots(1, figsize=(12,9))

    image = np.array(image)
    original_height = image.shape[0]
    original_width = image.shape[1]

    for mask, box, label, score in zip(masks, boxes, labels, scores):        
        if score <= score_threshold:
            continue
        mask = mask[0, :, :, None]        
        # resize boxes to original raw input size
        box = [box[0]*original_width/resize_width, 
               box[1]*original_height/resize_height, 
               box[2]*original_width/resize_width, 
               box[3]*original_height/resize_height]
        
        mask = cv2.resize(mask, (image.shape[1], image.shape[0]), 0, 0, interpolation = cv2.INTER_NEAREST)
        # mask is a matrix with values in the range of [0,1]
        # higher values indicate presence of object and vice versa
        # select threshold or cut-off value to get objects present       
        mask = mask > score_threshold
        image_masked = image.copy()
        image_masked[mask] = (0, 255, 255)
        alpha = 0.5  # alpha blending with range 0 to 1
        cv2.addWeighted(image_masked, alpha, image, 1 - alpha,0, image)
        rect = patches.Rectangle((box[0], box[1]), box[2] - box[0], box[3] - box[1],\
                                 linewidth=1, edgecolor='b', facecolor='none')
        ax.annotate(classes[label] + ':' + str(np.round(score, 2)), (box[0], box[1]),\
                    color='w', fontsize=12)
        ax.add_patch(rect)
        
    ax.imshow(image)
    plt.show()

score_threshold = 0.5
img = Image.open(image_files[1])  # replace with desired image index
image_boxes = filtered_boxes_batch[1]  # replace with desired image index
boxes, labels, scores, masks = predictions[4:8]  # replace with desired image index
display_detections(img, boxes.copy(), labels, scores, masks.copy(), 
                   height_onnx, width_onnx, classes, score_threshold)
```

---

## Next steps
* [Learn more about computer vision tasks in AutoML](how-to-auto-train-image-models.md)
* [Troubleshoot AutoML experiments](how-to-troubleshoot-auto-ml.md)<|MERGE_RESOLUTION|>--- conflicted
+++ resolved
@@ -8,11 +8,7 @@
 ms.subservice: automl
 ms.topic: how-to
 ms.date: 10/18/2021
-<<<<<<< HEAD
-ms.custom: sdkv1
-=======
 ms.custom: sdkv1, event-tier1-build-2022
->>>>>>> d07bf32a
 ---
 
 # Make predictions with ONNX on computer vision models from AutoML
