--- conflicted
+++ resolved
@@ -10,12 +10,7 @@
 manager: cgronlun
 ms.date: 10/21/2021
 ms.topic: how-to
-<<<<<<< HEAD
-ms.custom: devx-track-python, automl, sdkv1
-
-=======
 ms.custom: devx-track-python, automl, sdkv1, event-tier1-build-2022
->>>>>>> d07bf32a
 ---
 
 # Use automated ML in an Azure Machine Learning pipeline in Python
