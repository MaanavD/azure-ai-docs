---
title: What are endpoints?
titleSuffix: Azure Machine Learning
description: Learn how Azure Machine Learning endpoints to simplify machine learning deployments.
services: machine-learning
ms.service: machine-learning
ms.subservice: mlops
ms.topic: conceptual
author: dem108
ms.author: sehan
ms.reviewer: mopeakande
ms.custom: devplatv2, ignite-fall-2021, event-tier1-build-2022, ignite-2022
ms.date: 05/24/2022
#Customer intent: As an MLOps administrator, I want to understand what a managed endpoint is and why I need it.
---

# What are Azure Machine Learning endpoints?

[!INCLUDE [dev v2](../../includes/machine-learning-dev-v2.md)]


Use Azure Machine Learning endpoints to streamline model deployments for both real-time and batch inference deployments. Endpoints provide a unified interface to invoke and manage model deployments across compute types.

In this article, you learn about:
> [!div class="checklist"]
> * Endpoints
> * Deployments
> * Managed online endpoints
> * Kubernetes online endpoints
> * Batch inference endpoints

## What are endpoints and deployments?

After you train a machine learning model, you need to deploy the model so that others can use it to do inferencing. In Azure Machine Learning, you can use **endpoints** and **deployments** to do so.

An **endpoint** is an HTTPS endpoint that clients can call to receive the inferencing (scoring) output of a trained model. It provides: 
- Authentication using "key & token" based auth 
- SSL termination 
- A stable scoring URI (endpoint-name.region.inference.ml.azure.com)


A **deployment** is a set of resources required for hosting the model that does the actual inferencing. 

A single endpoint can contain multiple deployments. Endpoints and deployments are independent Azure Resource Manager resources that appear in the Azure portal.

Azure Machine Learning uses the concept of endpoints and deployments to implement different types of endpoints: [online endpoints](#what-are-online-endpoints) and [batch endpoints](#what-are-batch-endpoints).

### Multiple developer interfaces

Create and manage batch and online endpoints with multiple developer tools:
- The Azure CLI
- Azure Resource Manager/REST API
- Azure Machine Learning studio web portal
- Azure portal (IT/Admin)
- Support for CI/CD MLOps pipelines using the Azure CLI interface & REST/ARM interfaces

## What are online endpoints?

**Online endpoints** are endpoints that are used for online (real-time) inferencing. Compared to **batch endpoints**, **online endpoints** contain **deployments** that are ready to receive data from clients and can send responses back in real time.

The following diagram shows an online endpoint that has two deployments, 'blue' and 'green'. The blue deployment uses VMs with a CPU SKU, and runs v1 of a model. The green deployment uses VMs with a GPU SKU, and uses v2 of the model. The endpoint is configured to route 90% of incoming traffic to the blue deployment, while green receives the remaining 10%.

:::image type="content" source="media/concept-endpoints/endpoint-concept.png" alt-text="Diagram showing an endpoint splitting traffic to two deployments.":::

### Online deployments requirements

To create an online endpoint, you need to specify the following elements:
- Model files (or specify a registered model in your workspace) 
- Scoring script - code needed to do scoring/inferencing
- Environment - a Docker image with Conda dependencies, or a dockerfile 
- Compute instance & scale settings 

Learn how to deploy online endpoints from the [CLI](how-to-deploy-online-endpoints.md) and the [studio web portal](how-to-use-managed-online-endpoint-studio.md).

### Test and deploy locally for faster debugging

Deploy locally to test your endpoints without deploying to the cloud. Azure Machine Learning creates a local Docker image that mimics the Azure ML image. Azure Machine Learning will build and run deployments for you locally, and cache the image for rapid iterations.

### Native blue/green deployment 

Recall, that a single endpoint can have multiple deployments. The online endpoint can do load balancing to give any percentage of traffic to each deployment.

Traffic allocation can be used to do safe rollout blue/green deployments by balancing requests between different instances.

> [!TIP]
> A request can bypass the configured traffic load balancing by including an HTTP header of `azureml-model-deployment`. Set the header value to the name of the deployment you want the request to route to.

:::image type="content" source="media/concept-endpoints/traffic-allocation.png" alt-text="Screenshot showing slider interface to set traffic allocation between deployments.":::

:::image type="content" source="media/concept-endpoints/endpoint-concept.png" alt-text="Diagram showing an endpoint splitting traffic to two deployments.":::

Traffic to one deployment can also be mirrored (copied) to another deployment. Mirroring traffic (also called shadowing) is useful when you want to test for things like response latency or error conditions without impacting live clients. For example, a blue/green deployment where 100% of the traffic is routed to blue and a 10% is mirrored to the green deployment. With mirroring, the results of the traffic to the green deployment aren't returned to the clients but metrics and logs are collected. This kind of testing scenario is also known as [shadow testing](https://microsoft.github.io/code-with-engineering-playbook/automated-testing/shadow-testing/). Mirror traffic functionality is a __preview__ feature.

:::image type="content" source="media/concept-endpoints/endpoint-concept-mirror.png" alt-text="Diagram showing an endpoint mirroring traffic to a deployment.":::

Learn how to [safely rollout to online endpoints](how-to-safely-rollout-online-endpoints.md).

### Application Insights integration

All online endpoints integrate with Application Insights to monitor SLAs and diagnose issues. 

However [managed online endpoints](#managed-online-endpoints-vs-kubernetes-online-endpoints) also include out-of-box integration with Azure Logs and Azure Metrics.

### Security

- Authentication: Key and Azure ML Tokens
- Managed identity: User assigned and system assigned
- SSL by default for endpoint invocation

### Autoscaling

Autoscale automatically runs the right amount of resources to handle the load on your application. Managed endpoints support autoscaling through integration with the [Azure monitor autoscale](../azure-monitor/autoscale/autoscale-overview.md) feature. You can configure metrics-based scaling (for instance, CPU utilization >70%), schedule-based scaling (for example, scaling rules for peak business hours), or a combination.

:::image type="content" source="media/concept-endpoints/concept-autoscale.png" alt-text="Screenshot showing that autoscale flexibly provides between min and max instances, depending on rules.":::

### Visual Studio Code debugging

Visual Studio Code enables you to interactively debug endpoints.

:::image type="content" source="media/concept-endpoints/visual-studio-code-full.png" alt-text="Screenshot of endpoint debugging in VSCode." lightbox="media/concept-endpoints/visual-studio-code-full.png" :::

### Private endpoint support (preview)

Optionally, you can secure communication with a managed online endpoint by using private endpoints. This functionality is currently in preview.

[!INCLUDE [preview disclaimer](../../includes/machine-learning-preview-generic-disclaimer.md)]

You can configure security for inbound scoring requests and outbound communications with the workspace and other services separately. Inbound communications use the private endpoint of the Azure Machine Learning workspace. Outbound communications use private endpoints created per deployment.

For more information, see [Secure online endpoints](how-to-secure-online-endpoint.md).

## Managed online endpoints vs Kubernetes online endpoints

There are two types of online endpoints: **managed online endpoints** and **Kubernetes online endpoints**. 

Managed online endpoints help to deploy your ML models in a turnkey manner. Managed online endpoints work with powerful CPU and GPU machines in Azure in a scalable, fully managed way. Managed online endpoints take care of serving, scaling, securing, and monitoring your models, freeing you from the overhead of setting up and managing the underlying infrastructure. The main example in this doc uses managed online endpoints for deployment. 

Kubernetes online endpoint allows you to deploy models and serve online endpoints at your fully configured and managed [Kubernetes cluster anywhere](./how-to-attach-kubernetes-anywhere.md),with CPUs or GPUs.

The following table highlights the key differences between managed online endpoints and Kubernetes online endpoints. 

<<<<<<< HEAD
|                               | Managed online endpoints                                                                                                          | Kubernetes online endpoints                                                                                             |
| ----------------------------- | --------------------------------------------------------------------------------------------------------------------------------- | ----------------------------------------------------------------------------------------------------------------------- |
| **Recommended users**         | Users who want a managed model deployment and enhanced MLOps experience                                                           | Users who prefer Kubernetes and can self-manage infrastructure requirements                                             |
| **Infrastructure management** | Managed compute provisioning, scaling, host OS image updates, and security hardening                                              | User responsibility                                                                                                     |
| **Compute type**              | Managed (AmlCompute)                                                                                                              | Kubernetes cluster (Kubernetes)                                                                                         |
| **Out-of-box monitoring**     | [Azure Monitoring](how-to-monitor-online-endpoints.md) <br> (includes key metrics like latency and throughput)                    | Supported                                                                                                               |
| **Out-of-box logging**        | [Azure Logs and Log Analytics at endpoint level](how-to-deploy-managed-online-endpoints.md#optional-integrate-with-log-analytics) | Unsupported                                                                                                             |
| **Application Insights**      | Supported                                                                                                                         | Supported                                                                                                               |
| **Managed identity**          | [Supported](how-to-access-resources-from-endpoints-managed-identities.md)                                                         | Supported                                                                                                               |
| **Virtual Network (VNET)**    | [Supported](how-to-secure-online-endpoint.md) (preview)                                                                           | Supported                                                                                                               |
| **View costs**                | [Endpoint and deployment level](how-to-view-online-endpoints-costs.md)                                                            | Cluster level                                                                                                           |
| **Mirrored traffic**          | [Supported](how-to-safely-rollout-online-endpoints.md#test-the-deployment-with-mirrored-traffic-preview)                          | Unsupported                                                                                                             |
| **No-code deployment**        | Supported ([MLflow](how-to-deploy-mlflow-models-online-endpoints.md) and [Triton](how-to-deploy-with-triton.md) models)           | Supported ([MLflow](how-to-deploy-mlflow-models-online-endpoints.md) and [Triton](how-to-deploy-with-triton.md) models) |
=======
|  | Managed online endpoints | Kubernetes online endpoints |
|-|-|-|
| **Recommended users** | Users who want a managed model deployment and enhanced MLOps experience | Users who prefer Kubernetes and can self-manage infrastructure requirements |
| **Infrastructure management** | Managed compute provisioning, scaling, host OS image updates, and security hardening | User responsibility |
| **Compute type** | Managed (AmlCompute) | Kubernetes cluster (Kubernetes) |
| **Out-of-box monitoring** | [Azure Monitoring](how-to-monitor-online-endpoints.md) <br> (includes key metrics like latency and throughput) | Supported |
| **Out-of-box logging** | [Azure Logs and Log Analytics at endpoint level](how-to-deploy-online-endpoints.md#optional-integrate-with-log-analytics) | 	Unsupported |
| **Application Insights** | Supported | Supported |
| **Managed identity** | [Supported](how-to-access-resources-from-endpoints-managed-identities.md) | Supported |
| **Virtual Network (VNET)** | [Supported](how-to-secure-online-endpoint.md) (preview) | Supported |
| **View costs** | [Endpoint and deployment level](how-to-view-online-endpoints-costs.md) | Cluster level |
| **Mirrored traffic** | [Supported](how-to-safely-rollout-online-endpoints.md#test-the-deployment-with-mirrored-traffic-preview) | Unsupported |
| **No-code deployment** | Supported ([MLflow](how-to-deploy-mlflow-models-online-endpoints.md) and [Triton](how-to-deploy-with-triton.md) models) | Supported ([MLflow](how-to-deploy-mlflow-models-online-endpoints.md) and [Triton](how-to-deploy-with-triton.md) models) |
>>>>>>> a0b85ed1

### Managed online endpoints

Managed online endpoints can help streamline your deployment process. Managed online endpoints provide the following benefits over Kubernetes online endpoints:

- Managed infrastructure
    - Automatically provisions the compute and hosts the model (you just need to specify the VM type and scale settings) 
    - Automatically updates and patches the underlying host OS image
    - Automatic node recovery if there's a system failure

- Monitoring and logs
    - Monitor model availability, performance, and SLA using [native integration with Azure Monitor](how-to-monitor-online-endpoints.md).
    - Debug deployments using the logs and native integration with Azure Log Analytics.

    :::image type="content" source="media/concept-endpoints/log-analytics-and-azure-monitor.png" alt-text="Screenshot showing Azure Monitor graph of endpoint latency.":::

- View costs 
    - Managed online endpoints let you [monitor cost at the endpoint and deployment level](how-to-view-online-endpoints-costs.md)
    
    :::image type="content" source="media/concept-endpoints/endpoint-deployment-costs.png" alt-text="Screenshot cost chart of an endpoint and deployment.":::

    > [!NOTE]
    > Managed online endpoints are based on Azure Machine Learning compute. When using a managed online endpoint, you pay for the compute and networking charges. There is no additional surcharge.
    >
    > If you use a virtual network and secure outbound (egress) traffic from the managed online endpoint, there is an additional cost. For egress, three private endpoints are created _per deployment_ for the managed online endpoint. These are used to communicate with the default storage account, Azure Container Registry, and workspace. Additional networking charges may apply. For more information on pricing, see the [Azure pricing calculator](https://azure.microsoft.com/pricing/calculator/).

For a step-by-step tutorial, see [How to deploy online endpoints](how-to-deploy-online-endpoints.md).

## What are batch endpoints?

**Batch endpoints** are endpoints that are used to do batch inferencing on large volumes of data over a period of time.  **Batch endpoints** receive pointers to data and run jobs asynchronously to process the data in parallel on compute clusters. Batch endpoints store outputs to a data store for further analysis.

:::image type="content" source="media/concept-endpoints/batch-endpoint.png" alt-text="Diagram showing that a single batch endpoint may route requests to multiple deployments, one of which is the default.":::

### Batch deployment requirements

To create a batch deployment, you need to specify the following elements:

- Model files (or specify a model registered in your workspace)
- Compute
- Scoring script - code needed to do the scoring/inferencing
- Environment - a Docker image with Conda dependencies

If you're deploying [MLFlow models in batch deployments](batch-inference/how-to-mlflow-batch.md), there's no need to provide a scoring script and execution environment, as both are autogenerated.

Learn more about how to [deploy and use batch endpoints](batch-inference/how-to-use-batch-endpoint.md).

### Managed cost with autoscaling compute

Invoking a batch endpoint triggers an asynchronous batch inference job. Compute resources are automatically provisioned when the job starts, and automatically de-allocated as the job completes. So you only pay for compute when you use it.

You can [override compute resource settings](batch-inference/how-to-use-batch-endpoint.md#overwrite-deployment-configuration-per-each-job) (like instance count) and advanced settings (like mini batch size, error threshold, and so on) for each individual batch inference job to speed up execution and reduce cost.

### Flexible data sources and storage

You can use the following options for input data when invoking a batch endpoint:

- Cloud data - Either a path on Azure Machine Learning registered datastore, a reference to Azure Machine Learning registered V2 data asset, or a public URI. For more information, see [Connect to data with the Azure Machine Learning studio](v1/how-to-connect-data-ui.md)
- Data stored locally - it will be automatically uploaded to the Azure ML registered datastore and passed to the batch endpoint.

> [!NOTE]
> - If you are using existing V1 FileDataset for batch endpoint, we recommend migrating them to V2 data assets and refer to them directly when invoking batch endpoints. Currently only data assets of type `uri_folder` or `uri_file` are supported. Batch endpoints created with GA CLIv2 (2.4.0 and newer) or GA REST API (2022-05-01 and newer) will not support V1 Dataset.
> - You can also extract the URI or path on datastore extracted from V1 FileDataset by using `az ml dataset show` command with `--query` parameter and use that information for invoke.
> - While Batch endpoints created with earlier APIs will continue to support V1 FileDataset, we will be adding further V2 data assets support with the latest API versions for even more usability and flexibility. For more information on V2 data assets, see [Work with data using SDK v2](how-to-read-write-data-v2.md). For more information on the new V2 experience, see [What is v2](concept-v2.md).

For more information on supported input options, see [Accessing data from batch endpoints jobs](batch-inference/how-to-access-data-batch-endpoints-jobs.md).

Specify the storage output location to any datastore and path. By default, batch endpoints store their output to the workspace's default blob store, organized by the Job Name (a system-generated GUID).

### Security

- Authentication: Azure Active Directory Tokens
- SSL: enabled by default for endpoint invocation
- VNET support: Batch endpoints support ingress protection. A batch endpoint with ingress protection will accept scoring requests only from hosts inside a virtual network but not from the public internet. A batch endpoint that is created in a private-link enabled workspace will have ingress protection. To create a private-link enabled workspace, see [Create a secure workspace](tutorial-create-secure-workspace.md).

> [!NOTE]
> Creating batch endpoints in a private-link enabled workspace is only supported in the following versions.
> - CLI - version 2.15.1 or higher.
> - REST API - version 2022-05-01 or higher.
> - SDK V2 - version 0.1.0b3 or higher.

## Next steps

- [How to deploy online endpoints with the Azure CLI and Python SDK](how-to-deploy-online-endpoints.md)
- [How to deploy batch endpoints with the Azure CLI and Python SDK](batch-inference/how-to-use-batch-endpoint.md)
- [How to use online endpoints with the studio](how-to-use-managed-online-endpoint-studio.md)
- [Deploy models with REST](how-to-deploy-with-rest.md)
- [How to monitor managed online endpoints](how-to-monitor-online-endpoints.md)
- [How to view managed online endpoint costs](how-to-view-online-endpoints-costs.md)
- [Manage and increase quotas for resources with Azure Machine Learning](how-to-manage-quotas.md#azure-machine-learning-managed-online-endpoints)<|MERGE_RESOLUTION|>--- conflicted
+++ resolved
@@ -139,7 +139,6 @@
 
 The following table highlights the key differences between managed online endpoints and Kubernetes online endpoints. 
 
-<<<<<<< HEAD
 |                               | Managed online endpoints                                                                                                          | Kubernetes online endpoints                                                                                             |
 | ----------------------------- | --------------------------------------------------------------------------------------------------------------------------------- | ----------------------------------------------------------------------------------------------------------------------- |
 | **Recommended users**         | Users who want a managed model deployment and enhanced MLOps experience                                                           | Users who prefer Kubernetes and can self-manage infrastructure requirements                                             |
@@ -153,21 +152,6 @@
 | **View costs**                | [Endpoint and deployment level](how-to-view-online-endpoints-costs.md)                                                            | Cluster level                                                                                                           |
 | **Mirrored traffic**          | [Supported](how-to-safely-rollout-online-endpoints.md#test-the-deployment-with-mirrored-traffic-preview)                          | Unsupported                                                                                                             |
 | **No-code deployment**        | Supported ([MLflow](how-to-deploy-mlflow-models-online-endpoints.md) and [Triton](how-to-deploy-with-triton.md) models)           | Supported ([MLflow](how-to-deploy-mlflow-models-online-endpoints.md) and [Triton](how-to-deploy-with-triton.md) models) |
-=======
-|  | Managed online endpoints | Kubernetes online endpoints |
-|-|-|-|
-| **Recommended users** | Users who want a managed model deployment and enhanced MLOps experience | Users who prefer Kubernetes and can self-manage infrastructure requirements |
-| **Infrastructure management** | Managed compute provisioning, scaling, host OS image updates, and security hardening | User responsibility |
-| **Compute type** | Managed (AmlCompute) | Kubernetes cluster (Kubernetes) |
-| **Out-of-box monitoring** | [Azure Monitoring](how-to-monitor-online-endpoints.md) <br> (includes key metrics like latency and throughput) | Supported |
-| **Out-of-box logging** | [Azure Logs and Log Analytics at endpoint level](how-to-deploy-online-endpoints.md#optional-integrate-with-log-analytics) | 	Unsupported |
-| **Application Insights** | Supported | Supported |
-| **Managed identity** | [Supported](how-to-access-resources-from-endpoints-managed-identities.md) | Supported |
-| **Virtual Network (VNET)** | [Supported](how-to-secure-online-endpoint.md) (preview) | Supported |
-| **View costs** | [Endpoint and deployment level](how-to-view-online-endpoints-costs.md) | Cluster level |
-| **Mirrored traffic** | [Supported](how-to-safely-rollout-online-endpoints.md#test-the-deployment-with-mirrored-traffic-preview) | Unsupported |
-| **No-code deployment** | Supported ([MLflow](how-to-deploy-mlflow-models-online-endpoints.md) and [Triton](how-to-deploy-with-triton.md) models) | Supported ([MLflow](how-to-deploy-mlflow-models-online-endpoints.md) and [Triton](how-to-deploy-with-triton.md) models) |
->>>>>>> a0b85ed1
 
 ### Managed online endpoints
 
