--- conflicted
+++ resolved
@@ -9,13 +9,8 @@
 ms.author: seramasu
 author: rsethur
 ms.reviewer: larryfr
-<<<<<<< HEAD
-ms.custom: devplatv2, ignite-fall-2021
-ms.date: 04/29/2022
-=======
 ms.custom: devplatv2, ignite-fall-2021, event-tier1-build-2022
 ms.date: 05/24/2022
->>>>>>> d07bf32a
 #Customer intent: As an MLOps administrator, I want to understand what a managed endpoint is and why I need it.
 ---
 
@@ -94,11 +89,7 @@
 
 :::image type="content" source="media/concept-endpoints/endpoint-concept.png" alt-text="Diagram showing an endpoint splitting traffic to two deployments.":::
 
-<<<<<<< HEAD
-Traffic to one deployment can also be mirrored (copied) to another deployment. Mirroring is useful when you want to test for things like response latency or error conditions without impacting live clients. For example, a blue/green deployment where 100% of the traffic is routed to blue and a 10% is mirrored to green. With mirroring, the results of the traffic to the green deployment aren't returned to the clients but metrics and logs are collected. Mirror traffic functionality is a __preview__ feature.
-=======
 Traffic to one deployment can also be mirrored (copied) to another deployment. Mirroring is useful when you want to test for things like response latency or error conditions without impacting live clients. For example, a blue/green deployment where 100% of the traffic is routed to blue and a 10% is mirrored to the green deployment. With mirroring, the results of the traffic to the green deployment aren't returned to the clients but metrics and logs are collected. Mirror traffic functionality is a __preview__ feature.
->>>>>>> d07bf32a
 
 :::image type="content" source="media/concept-endpoints/endpoint-concept-mirror.png" alt-text="Diagram showing an endpoint mirroring traffic to a deployment.":::
 
@@ -133,19 +124,11 @@
 Optionally, you can secure communication with a managed online endpoint by using private endpoints. This functionality is currently in preview.
 
 [!INCLUDE [preview disclaimer](../../includes/machine-learning-preview-generic-disclaimer.md)]
-<<<<<<< HEAD
 
 You can configure security for inbound scoring requests and outbound communications with the workspace and other services separately. Inbound communications use the private endpoint of the Azure Machine Learning workspace. Outbound communications use private endpoints created per deployment.
 
 For more information, see [Secure online endpoints](how-to-secure-online-endpoint.md).
 
-=======
-
-You can configure security for inbound scoring requests and outbound communications with the workspace and other services separately. Inbound communications use the private endpoint of the Azure Machine Learning workspace. Outbound communications use private endpoints created per deployment.
-
-For more information, see [Secure online endpoints](how-to-secure-online-endpoint.md).
-
->>>>>>> d07bf32a
 ## Managed online endpoints vs Kubernetes online endpoints
 
 There are two types of online endpoints: **managed online endpoints** and **Kubernetes online endpoints**. Managed online endpoints help to deploy your ML models in a turnkey manner. Managed online endpoints work with powerful CPU and GPU machines in Azure in a scalable, fully managed way. Managed online endpoints take care of serving, scaling, securing, and monitoring your models, freeing you from the overhead of setting up and managing the underlying infrastructure. The main example in this doc uses managed online endpoints for deployment. 
@@ -221,15 +204,6 @@
 
 You can use the following options for input data when invoking a batch endpoint:
 
-<<<<<<< HEAD
-- Azure Machine Learning registered datasets - for more information, see [Create Azure Machine Learning datasets](how-to-train-with-datasets.md), which uses SDK v1.
-
-    > [!NOTE]
-    > Currently V1 FileDataset is supported for batch endpoint, and we will enable V2 data assets in the future. For more information on V2 data assets, see [Work with data using SDK v2 (preview)](how-to-use-data.md). For more information on the new V2 experience, see [What is v2](concept-v2.md).
-
-- Cloud data - Either a public data URI or data path in datastore. For more information, see [Connect to data with the Azure Machine Learning studio](how-to-connect-data-ui.md)
-- Data stored locally
-=======
 - Cloud data - Either a path on Azure Machine Learning registered datastore, a reference to Azure Machine Learning registered V2 data asset, or a public URI. For more information, see [Connect to data with the Azure Machine Learning studio](how-to-connect-data-ui.md)
 - Data stored locally - it will be automatically uploaded to the Azure ML registered datastore and passed to the batch endpoint.
 
@@ -239,9 +213,6 @@
 > - While Batch endpoints created with earlier APIs will continue to support V1 FileDataset, we will be adding further V2 data assets support with the latest API versions for even more usability and flexibility. For more information on V2 data assets, see [Work with data using SDK v2 (preview)](how-to-use-data.md). For more information on the new V2 experience, see [What is v2](concept-v2.md).
 
 For more information on supported input options, see [Batch scoring with batch endpoint](how-to-use-batch-endpoint.md#invoke-the-batch-endpoint-with-different-input-options).
-
-For more information on supported input options, see [Batch scoring with batch endpoint](how-to-use-batch-endpoint.md#invoke-the-batch-endpoint-with-different-input-options).
->>>>>>> d07bf32a
 
 For more information on supported input options, see [Batch scoring with batch endpoint](how-to-use-batch-endpoint.md#invoke-the-batch-endpoint-with-different-input-options).
 
