---
title: Use endpoints for inference
titleSuffix: Azure Machine Learning
description: Learn how Azure Machine Learning endpoints to simplify machine learning deployments.
services: machine-learning
ms.service: machine-learning
ms.subservice: mlops
ms.topic: conceptual
author: dem108
ms.author: sehan
ms.reviewer: mopeakande
ms.custom: devplatv2
ms.date: 02/07/2023
#Customer intent: As an MLOps administrator, I want to understand what a managed endpoint is and why I need it.
---

# Use endpoints for inference

[!INCLUDE [dev v2](../../includes/machine-learning-dev-v2.md)]

After you train a machine learning model or a machine learning pipeline, you need to deploy them so others can consume their predictions. Such execution mode is called *inference*. Azure Machine Learning uses the concept of __endpoints and deployments__ for machine learning inference.

Endpoints and deployments are two constructs that allow you to decouple the interface of your production workload from the implementation that serves it. 

## Intuition

Let's imagine you are working on an application that needs to predict the type and color of a car given its photo. The application only needs to know that they make an HTTP request to a URL using some sort of credentials, provide a picture of a car, and they get the type and color of the car back as string values. This thing we have just described is __an endpoint__.

Now, let's imagine that one data scientists, Alice, is working on its implementation. Alice is  well versed on TensorFlow so she decided to implement the model using a Keras sequential classifier using a RestNet architecture she consumed from TensorFlow Hub. She tested the model and she is happy with the results. She decides to use that model to solve the car prediction problem. This thing we have just described is __a deployment__.

Finally, let's imagine that after running for a couple of months, the organization discovers that the application performs poorly on images with no ideal illumination conditions. Bob, another data scientist, knows a lot about data argumentation techniques that can be used to help the model build robustness on that factor. However, he feels more comfortable using Torch rather than TensorFlow. He trained another model then using those techniques and he is happy with the results. He would like to try this model on production gradually until the organization is ready to retire the old one. We have just described __another deployment under the same endpoint__.

## Endpoints and deployments

An **endpoint**, is a stable and durable URL that can be used to request or invoke the model, provide the required inputs, and get the outputs back. An endpoint provides:

- a stable and durable URL (like endpoint-name.region.inference.ml.azure.com).
- An authentication and authentication mechanism.

A **deployment** is a set of resources required for hosting the model or component that does the actual inferencing. A single endpoint can contain multiple deployments which can host independent assets and consume different resources based on what the actual assets require. Endpoints have a routing mechanism that can route the request generated for the clients to specific deployments under the endpoint.

:::image type="content" source="media/concept-endpoints/endpoint-concept.png" alt-text="Diagram showing an endpoint splitting traffic to two deployments.":::

To function properly, __each endpoint needs to have at least one deployment__. Endpoints and deployments are independent Azure Resource Manager resources that appear in the Azure portal.

## Online and batch endpoints

Azure Machine Learning allows you to implement [online endpoints](concept-endpoints-online.md) and [batch endpoints](concept-endpoints-batch.md). Online endpoints are designed for real-time inference so the results are returned in the response of the invocation. Batch endpoints, on the other hand, are designed for long-running batch inference so each time you invoke the endpoint you generate a batch job that performs the actual work.

### When to use what

Use [online endpoints](concept-endpoints-online.md) to operationalize models for real-time inference in synchronous low-latency requests. We recommend using them when:

> [!div class="checklist"]
> * You have low-latency requirements.
> * Your model can answer the request in a relatively short amount of time.
> * Your model's inputs fit on the HTTP payload of the request.
> * You need to scale up in term of number of request.

<<<<<<< HEAD
Use [batch endpoints](concept-endpoints-batch.md) to operationalize models or pipelines for long-running asynchronous inference. We recommend using them when:

> [!div class="checklist"]
> * You have expensive models or pipelines that requires a longer time to run.
=======
Use [batch endpoints](concept-endpoints-batch.md) to operationalize models or pipelines (preview) for long-running asynchronous inference. We recommend using them when:

> [!div class="checklist"]
> * You have expensive models or pipelines that require a longer time to run.
>>>>>>> fd1a9aaa
> * You want to operationalize machine learning pipelines and reuse components.
> * You need to perform inference over large amounts of data, distributed in multiple files.
> * You don't have low latency requirements.
> * Your model's inputs are stored in an Storage Account or in an Azure Machine learning data asset.
> * You can take advantage of parallelization.

### Comparison

Both of online and batch endpoints use the same constructs, which help you transition easily from one to the other. However, there are some differences that are important to take into account. Some of these differences are due to the nature of the work:

#### Endpoints

| Feature                          | Online endpoints                 | Batch endpoints                |
|----------------------------------|----------------------------------|--------------------------------|
| Stable invocation URL            | Yes                              | Yes                            |
| Multiple deployments support     | Yes                              | Yes                            |
| Deployment's routing             | Traffic split                    | Switch to default              |
| Mirror traffic to all deployment | Yes                              | No                             |
| Swagger support                  | Yes                              | No                             |
| Authentication                   | Key and token                    | Azure AD                       |
| Private network support          | Yes                              | Yes                            |
| Network egress control           | Yes                              | No                             |
| Customer-managed keys            | Yes                              | No                             |

#### Deployments

<<<<<<< HEAD
| Feature                          | Online endpoints                 | Batch endpoints                 |
|----------------------------------|----------------------------------|---------------------------------|
| Deployment's types               | Models                           | Models and pipeline components  |
| Custom model's deployment        | Yes, with scoring script         | Yes, with scoring script        |
| MLflow model's deployment        | Yes (requires public networking) | Yes                             |
| Triton model's deployment        | Yes                              | No                              |
| Compute resource consumed        | Instances or granular resources  | Cluster instances               |
| Compute type                     | AzureML and Kubernetes           | AzureML and Kubernetes          |
| Scale compute to zero            | No                               | Yes                             |
| Low-priority compute             | No                               | Yes                             |
| Autoscale                        | Yes                              | No                              |
| Test deployments locally         | Yes                              | No                              |
=======
| Feature                   | Online endpoints                 | Batch endpoints                          |
|---------------------------|----------------------------------|------------------------------------------|
| Deployment's types        | Models                           | Pipeline components (preview) and models |
| Custom model's deployment | Yes, with scoring script         | Yes, with scoring script                 |
| MLflow model's deployment | Yes (requires public networking) | Yes                                      |
| Triton model's deployment | Yes                              | No                                       |
| Compute resource consumed | Instances or granular resources  | Cluster instances                        |
| Compute type              | AzureML and Kubernetes           | AzureML and Kubernetes                   |
| Scale compute to zero     | No                               | Yes                                      |
| Low-priority compute      | No                               | Yes                                      |
| Autoscale                 | Yes                              | No                                       |
| Test deployments locally  | Yes                              | No                                       |
>>>>>>> fd1a9aaa


## Developer interfaces

Endpoints are designed to help organization operationalize production level workloads in Azure Machine Learning. They are robust, and scalable resources and they provide the best of the capabilities to implement MLOps workflows. 

Create and manage batch and online endpoints with multiple developer tools:

- The Azure CLI and the Python SDK
- Azure Resource Manager/REST API
- Azure Machine Learning studio web portal
- Azure portal (IT/Admin)
- Support for CI/CD MLOps pipelines using the Azure CLI interface & REST/ARM interfaces


## Next steps

- [How to deploy online endpoints with the Azure CLI and Python SDK](how-to-deploy-online-endpoints.md)
- [How to deploy models with batch endpoints](how-to-use-batch-model-deployments.md)
<<<<<<< HEAD
- [How to deploy pipelines with batch endpoints](how-to-use-batch-pipeline-deployments.md)
=======
- [How to deploy pipelines with batch endpoints (preview)](how-to-use-batch-pipeline-deployments.md)
>>>>>>> fd1a9aaa
- [How to use online endpoints with the studio](how-to-use-managed-online-endpoint-studio.md)
- [How to monitor managed online endpoints](how-to-monitor-online-endpoints.md)
- [Manage and increase quotas for resources with Azure Machine Learning](how-to-manage-quotas.md#azure-machine-learning-managed-online-endpoints)<|MERGE_RESOLUTION|>--- conflicted
+++ resolved
@@ -57,17 +57,10 @@
 > * Your model's inputs fit on the HTTP payload of the request.
 > * You need to scale up in term of number of request.
 
-<<<<<<< HEAD
-Use [batch endpoints](concept-endpoints-batch.md) to operationalize models or pipelines for long-running asynchronous inference. We recommend using them when:
-
-> [!div class="checklist"]
-> * You have expensive models or pipelines that requires a longer time to run.
-=======
 Use [batch endpoints](concept-endpoints-batch.md) to operationalize models or pipelines (preview) for long-running asynchronous inference. We recommend using them when:
 
 > [!div class="checklist"]
 > * You have expensive models or pipelines that require a longer time to run.
->>>>>>> fd1a9aaa
 > * You want to operationalize machine learning pipelines and reuse components.
 > * You need to perform inference over large amounts of data, distributed in multiple files.
 > * You don't have low latency requirements.
@@ -94,20 +87,6 @@
 
 #### Deployments
 
-<<<<<<< HEAD
-| Feature                          | Online endpoints                 | Batch endpoints                 |
-|----------------------------------|----------------------------------|---------------------------------|
-| Deployment's types               | Models                           | Models and pipeline components  |
-| Custom model's deployment        | Yes, with scoring script         | Yes, with scoring script        |
-| MLflow model's deployment        | Yes (requires public networking) | Yes                             |
-| Triton model's deployment        | Yes                              | No                              |
-| Compute resource consumed        | Instances or granular resources  | Cluster instances               |
-| Compute type                     | AzureML and Kubernetes           | AzureML and Kubernetes          |
-| Scale compute to zero            | No                               | Yes                             |
-| Low-priority compute             | No                               | Yes                             |
-| Autoscale                        | Yes                              | No                              |
-| Test deployments locally         | Yes                              | No                              |
-=======
 | Feature                   | Online endpoints                 | Batch endpoints                          |
 |---------------------------|----------------------------------|------------------------------------------|
 | Deployment's types        | Models                           | Pipeline components (preview) and models |
@@ -120,7 +99,6 @@
 | Low-priority compute      | No                               | Yes                                      |
 | Autoscale                 | Yes                              | No                                       |
 | Test deployments locally  | Yes                              | No                                       |
->>>>>>> fd1a9aaa
 
 
 ## Developer interfaces
@@ -140,11 +118,7 @@
 
 - [How to deploy online endpoints with the Azure CLI and Python SDK](how-to-deploy-online-endpoints.md)
 - [How to deploy models with batch endpoints](how-to-use-batch-model-deployments.md)
-<<<<<<< HEAD
-- [How to deploy pipelines with batch endpoints](how-to-use-batch-pipeline-deployments.md)
-=======
 - [How to deploy pipelines with batch endpoints (preview)](how-to-use-batch-pipeline-deployments.md)
->>>>>>> fd1a9aaa
 - [How to use online endpoints with the studio](how-to-use-managed-online-endpoint-studio.md)
 - [How to monitor managed online endpoints](how-to-monitor-online-endpoints.md)
 - [Manage and increase quotas for resources with Azure Machine Learning](how-to-manage-quotas.md#azure-machine-learning-managed-online-endpoints)