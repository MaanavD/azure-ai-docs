--- conflicted
+++ resolved
@@ -9,11 +9,7 @@
 ms.author: seramasu
 author: rsethur
 ms.reviewer: larryfr
-<<<<<<< HEAD
-ms.custom: devplatv2, ignite-fall-2021
-=======
 ms.custom: devplatv2, ignite-fall-2021, event-tier1-build-2022
->>>>>>> c30c2e11
 ms.date: 04/29/2022
 #Customer intent: As an MLOps administrator, I want to understand what a managed endpoint is and why I need it.
 ---
