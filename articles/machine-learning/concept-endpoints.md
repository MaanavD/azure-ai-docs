---
title: What are endpoints (preview)?
titleSuffix: Azure Machine Learning
description: Learn how Azure Machine Learning endpoints (preview) to simplify machine learning deployments.
services: machine-learning
ms.service: machine-learning
ms.subservice: mlops
ms.topic: conceptual
ms.author: seramasu
author: rsethur
ms.reviewer: laobri
ms.custom: devplatv2
ms.date: 10/01/2021
#Customer intent: As an MLOps administrator, I want to understand what a managed endpoint is and why I need it.
---

# What are Azure Machine Learning endpoints (preview)? 

[!INCLUDE [preview disclaimer](../../includes/machine-learning-preview-generic-disclaimer.md)]

Use Azure Machine Learning endpoints (preview) to streamline model deployments for both real-time and batch inference deployments. Endpoints provide a unified interface to invoke and manage model deployments across compute types.

In this article, you learn about:
> [!div class="checklist"]
> * Endpoints
> * Deployments
> * Managed online endpoints
> * Batch inference endpoints

## What are endpoints and deployments (preview)?

After you train a machine learning model, you need to deploy the model so that others can use it to do inferencing. In Azure Machine Learning, you can use **endpoints** (preview) and **deployments** (preview) to do so.

<<<<<<< HEAD
An **endpoint** is an HTTPS endpoint that clients can call to perform inference on a trained model. It provides: 
- Authentication using 'key & token' based auth 
=======
:::image type="content" source="media/concept-endpoints/endpoint-concept.png" alt-text="Diagram showing an endpoint splitting traffic to two deployments":::

An **endpoint** is an HTTPS endpoint that clients can call to receive the inferencing (scoring) output of a trained model. It provides: 
- Authentication using "key & token" based auth 
>>>>>>> 21b1feae
- SSL termination 
- A stable scoring URI (endpoint-name.region.inference.ml.azure.com)


A **deployment** is a set of compute resources hosting the model that does the actual inferencing. It contains: 
- Model details (code, model, environment) 
- Compute resource 
- Advanced settings 

A single endpoint can contain multiple deployments. Endpoints and deployments are independent ARM resources that will appear in the Azure portal.

Azure Machine Learning uses the concept of endpoints and deployments to implement different types of endpoints: [online endpoints](#what-are-online-endpoints-preview) and [batch endpoints](#what-are-batch-endpoints-preview).

### Multiple developer interfaces

Create and manage batch and online endpoints with multiple developer tools:
- the Azure CLI
- ARM/REST API
- Azure Machine Learning studio web portal
- Azure portal (IT/Admin)
- Support for CI/CD MLOps pipelines using the Azure CLI interface & REST/ARM interfaces

## What are online endpoints (preview)?

**Online endpoints** (preview) are endpoints that are used for online (real-time) inferencing. Compared to **batch endpoints**, **online endpoints** contain **deployments** that are ready to receive data from clients and can send responses back in real time.

:::image type="content" source="media/concept-endpoints/endpoint-concept.png" alt-text="Diagram showing an endpoint splitting traffic to two deployments":::

### Online endpoints requirements

To create an online endpoint, you need to specify the following elements:
- Model files (or specify a registered model in your workspace) 
- Scoring script - code needed to do scoring/inferencing
- Environment - a Docker image with Conda dependencies, or a dockerfile 
- Compute instance & scale settings 

Learn how to deploy online endpoints from the [CLI](how-to-deploy-managed-online-endpoints.md) and the [studio web portal](how-to-use-managed-online-endpoint-studio.md).

### Test and deploy locally for faster debugging

Deploy locally to test your endpoints without deploying to the cloud. Azure Machine Learning creates a local Docker image that mimics the Azure ML image. Azure Machine Learning will build and run deployments for you locally, and cache the image for rapid iterations.

### Native blue/green deployment 

Recall, that a single endpoint can have multiple deployments. The online endpoint can do load balancing to give any percentage of traffic to each deployment.

Traffic allocation can be used to do safe rollout blue/green deployments by balancing requests between different instances.

:::image type="content" source="media/concept-endpoints/traffic-allocation.png" alt-text="Screenshot showing slider interface to set traffic allocation between deployments":::

Learn how to [safely rollout to online endpoints](how-to-safely-rollout-managed-endpoints.md).

### Application Insights integration

All online endpoints integrate with Application Insights to monitor SLAs and diagnose issues. 

However [managed online endpoints](#managed-online-endpoints-preview-vs-aks-web-service) also include out-of-box integration with Azure Logs and Azure Metrics.

### Security

- Authentication: Key and Azure ML Tokens
- Managed identity: User assigned and system assigned (managed online endpoint only)
- SSL by default for endpoint invocation

### Autoscaling

Autoscale automatically runs the right amount of resources to handle the load on your application. Managed endpoints supports autoscaling through integration with the [Azure monitor autoscale](/azure/azure-monitor/autoscale/autoscale-overview.md) feature. You can configure metrics-based scaling (for instance, CPU utilization >70%), schedule-based scaling (for example, scaling rules for peak business hours), or a combination.

:::image type="content" source="media/concept-endpoints/concept-autoscale.png" alt-text="Image showing that autoscale flexibly provides between min and max instances, depending on rules":::

### Visual Studio Code debugging

::::image type="content" source="media/concept-endpoints/visual-studio-code-full.png" alt-text="Screenshot of endpoint debugging in VSCode." lightbox="media/concept-endpoints/visual-studio-code-full.png" :::

### VNET ingress 

Securing managed online/batch endpoints requires minimal effort compared to the other compute environments as they share the same private endpoint resource used for securing your workspace. If you have a [Private Link-enabled workspace](how-to-secure-workspace-vnet.md#secure-the-workspace-with-private-endpoint), all managed online/batch endpoints in the workspace will be secured by the same private endpoint resource that was created.

You can further allow individual online/batch endpoints to have public internet access if you want a particular endpoint to be accessible from the public as well as from your VNet. 

## Managed online endpoints (preview) vs AKS web service

The following table highlights some of the key differences between: **Managed online endpoints** (preview) and **AKS web service**

|  | Managed online endpoints | [AKS web service](how-to-deploy-azure-kubernetes-service.md) |
|-|-|-|
| **Recommended users** | Users who want a managed model deployment and enhanced MLOps experience | Users who prefer Azure Kubernetes Service (AKS) and can self-manage infrastructure requirements |
| **Infrastructure management** | Managed compute provisioning, scaling, host OS image updates, and security hardening | User responsibility |
| **Compute type** | Managed (AmlCompute) | [AKS](how-to-create-attach-kubernetes.md) |
| **Out-of-box monitoring** | [Azure Monitoring](how-to-monitor-online-endpoints.md) <br> (includes key metrics like latency and throughput) | Unsupported |
| **Out-of-box logging** | [Azure Logs and Log Analytics at endpoint level](how-to-deploy-managed-online-endpoints.md#optional-integrate-with-log-analytics) | Manual setup at the cluster level |
| **Application Insights** | Supported | Supported |
| **Managed identity** | [Supported](tutorial-deploy-managed-endpoints-using-system-managed-identity.md) | [Use Azure AD identity in AKS deployments](how-to-use-azure-ad-identity.md) |
| **Virtual Network (VNET)** | Not supported (public preview) | [Manually configure at cluster level](how-to-secure-inferencing-vnet.md#azure-kubernetes-service) |
| **View costs** | [Endpoint and deployment level](how-to-view-online-endpoints-costs.md) | Cluster level |

### Managed online endpoints

Managed online endpoints can help streamline your deployment process. Managed online endpoints provide the following benefits over AKS web service:

- Managed infrastructure
    - Automatically provisions the compute and hosts the model (you just need to specify the VM type and scale settings) 
    - Automatically updates and patches the underlying host OS image
    - Automatic node recovery if there's a system failure

:::image type="content" source="media/concept-endpoints/log-analytics-and-azure-monitor.png" alt-text="Screenshot showing Azure Monitor graph of endpoint latency":::

- Monitoring and logs
    - Monitor model availability, performance, and SLA using [native integration with Azure Monitor](how-to-monitor-online-endpoints.md).
    - Debug deployments using the logs and native integration with Azure Log Analytics.

- Managed identity
    -  Use [managed identities to access secured resources from scoring script](tutorial-deploy-managed-endpoints-using-system-managed-identity.md)

:::image type="content" source="media/concept-endpoints/endpoint-deployment-costs.png" alt-text="Screenshot cost chart of an endpoint and deployment":::

- View costs 
    - Managed online endpoints let you [monitor cost at the endpoint and deployment level](how-to-view-online-endpoints-costs.md)

For a step-by-step tutorial, see [How to deploy managed online endpoints](how-to-deploy-managed-online-endpoints.md).

## What are batch endpoints (preview)?

**Batch endpoints** (preview) are endpoints that are used to do batch inferencing on large volumes of data over a period of time.  **Batch endpoints** receive pointers to data and run jobs asynchronously to process the data in parallel on compute clusters. Batch endpoints store outputs to a data store for further analysis.

:::image type="content" source="media/concept-endpoints/batch-endpoint.png" alt-text="Schematic showing that a single batch endpoint may route requests to multiple deployments, one of which is the default.":::

### Batch deployment requirements

To create a batch deployment, you need to specify the following elements:

- Model files (or specify a model registered in your workspace)
- Compute
- Scoring script - code needed to do the scoring/inferencing
- Environment - a Docker image with Conda dependencies

If you are deploying [MLFlow models](how-to-use-mlflow.md), there's no need to provide a scoring script and execution environment, as both are auto-generated.

Learn how to [deploy and use batch endpoints with the Azure CLI](how-to-use-batch-endpoint.md) and the [studio web portal](how-to-use-batch-endpoints-studio.md)

### Managed cost with autoscaling compute

Invoking a batch endpoint triggers an asynchronous batch inference job. Compute resources are automatically provisioned when the job starts, and automatically de-allocated as the job completes. So you only pay for compute when you use it.

You can [override compute resource settings](how-to-use-batch-endpoint.md#configure-the-output-location-and-overwrite-settings) (like instance count) and advanced settings (like mini batch size, error threshold, and so on) for each individual batch inference job to speed up execution and reduce cost.

### Flexible data sources and storage

You can use the following options for input data when invoking a batch endpoint:

- Azure Machine Learning registered datasets - for more information, see [Create Azure Machine Learning datasets](how-to-train-with-datasets.md)
- Cloud data - Either a public data URI or data path in datastore. For more information, see [Connect to data with the Azure Machine Learning studio](how-to-connect-data-ui.md)
- Data stored locally

Specify the storage output location to any datastore and path. By default, batch endpoints store their output to the workspace's default blob store, organized by the Job Name (a system-generated GUID).

### Security

- Authentication: Azure Active Directory Tokens
- SSL by default for endpoint invocation

## Next steps

- [How to deploy managed online endpoints with the Azure CLI](how-to-deploy-managed-online-endpoints.md)
- [How to deploy batch endpoints with the Azure CLI](how-to-use-batch-endpoint.md)
- [How to use managed online endpoints with the studio](how-to-use-managed-online-endpoint-studio.md)
- [Deploy models with REST (preview)](how-to-deploy-with-rest.md)
- [How to monitor managed online endpoints](how-to-monitor-online-endpoints.md)
- [How to view online endpoint costs](how-to-view-online-endpoints-costs.md)
- [Manage and increase quotas for resources with Azure Machine Learning](how-to-manage-quotas.md#azure-machine-learning-managed-online-endpoints-preview)<|MERGE_RESOLUTION|>--- conflicted
+++ resolved
@@ -31,15 +31,10 @@
 
 After you train a machine learning model, you need to deploy the model so that others can use it to do inferencing. In Azure Machine Learning, you can use **endpoints** (preview) and **deployments** (preview) to do so.
 
-<<<<<<< HEAD
-An **endpoint** is an HTTPS endpoint that clients can call to perform inference on a trained model. It provides: 
-- Authentication using 'key & token' based auth 
-=======
 :::image type="content" source="media/concept-endpoints/endpoint-concept.png" alt-text="Diagram showing an endpoint splitting traffic to two deployments":::
 
 An **endpoint** is an HTTPS endpoint that clients can call to receive the inferencing (scoring) output of a trained model. It provides: 
 - Authentication using "key & token" based auth 
->>>>>>> 21b1feae
 - SSL termination 
 - A stable scoring URI (endpoint-name.region.inference.ml.azure.com)
 
