--- conflicted
+++ resolved
@@ -98,11 +98,7 @@
 
 | Feature                       | [Online Endpoints](concept-endpoints-online.md) | [Batch endpoints](concept-endpoints-batch.md) |
 |-------------------------------|-------------------------------------------------|-----------------------------------------------|
-<<<<<<< HEAD
 | Deployment types              | Models                                          | Models and Pipeline components      |
-=======
-| Deployment types              | Models                                          | Models and Pipeline components (preview)      |
->>>>>>> 395560f1
 | MLflow model deployment       | Yes                                             | Yes                                           |
 | Custom model deployment       | Yes, with scoring script                        | Yes, with scoring script                      |
 | Model package deployment  <sup>1</sup>    | Yes (preview)                                   | No                                            |
