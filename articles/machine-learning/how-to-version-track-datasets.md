---
title: Dataset versioning
titleSuffix: Azure Machine Learning
description: Learn how to version machine learning datasets and how versioning works with machine learning pipelines.
services: machine-learning
ms.service: machine-learning
ms.subservice: mldata
ms.author: larryfr
author: blackmist
ms.date: 10/21/2021
ms.topic: how-to
<<<<<<< HEAD
ms.custom: devx-track-python, data4ml, sdkv1

# Customer intent: As a data scientist, I want to version and track datasets so I can use and share them across multiple machine learning experiments.
=======
ms.custom: devx-track-python, data4ml, sdkv1, event-tier1-build-2022
#Customer intent: As a data scientist, I want to version and track datasets so I can use and share them across multiple machine learning experiments.
>>>>>>> c30c2e11
---

# Version and track Azure Machine Learning datasets

[!INCLUDE [sdk v1](../../includes/machine-learning-sdk-v1.md)]

In this article, you'll learn how to version and track Azure Machine Learning datasets for reproducibility. Dataset versioning is a way to bookmark the state of your data so that you can apply a specific version of the dataset for future experiments.

Typical versioning scenarios:

* When new data is available for retraining
* When you're applying different data preparation or feature engineering approaches

## Prerequisites

For this tutorial, you need:

- [Azure Machine Learning SDK for Python installed](/python/api/overview/azure/ml/install). This SDK includes the [azureml-datasets](/python/api/azureml-core/azureml.core.dataset) package.
    
- An [Azure Machine Learning workspace](concept-workspace.md). Retrieve an existing one by running the following code, or [create a new workspace](how-to-manage-workspace.md).

    ```Python
    import azureml.core
    from azureml.core import Workspace
    
    ws = Workspace.from_config()
    ```
- An [Azure Machine Learning dataset](./v1/how-to-create-register-datasets.md).

<a name="register"></a>

## Register and retrieve dataset versions

By registering a dataset, you can version, reuse, and share it across experiments and with colleagues. You can register multiple datasets under the same name and retrieve a specific version by name and version number.

### Register a dataset version

The following code registers a new version of the `titanic_ds` dataset by setting the `create_new_version` parameter to `True`. If there's no existing `titanic_ds` dataset registered with the workspace, the code creates a new dataset with the name `titanic_ds` and sets its version to 1.

```Python
titanic_ds = titanic_ds.register(workspace = workspace,
                                 name = 'titanic_ds',
                                 description = 'titanic training data',
                                 create_new_version = True)
```

### Retrieve a dataset by name

By default, the [get_by_name()](/python/api/azureml-core/azureml.core.dataset.dataset#get-by-name-workspace--name--version--latest--) method on the `Dataset` class returns the latest version of the dataset registered with the workspace. 

The following code gets version 1 of the `titanic_ds` dataset.

```Python
from azureml.core import Dataset
# Get a dataset by name and version number
titanic_ds = Dataset.get_by_name(workspace = workspace,
                                 name = 'titanic_ds', 
                                 version = 1)
```

<a name="best-practice"></a>

## Versioning best practice

When you create a dataset version, you're *not* creating an extra copy of data with the workspace. Because datasets are references to the data in your storage service, you have a single source of truth, managed by your storage service.

>[!IMPORTANT]
> If the data referenced by your dataset is overwritten or deleted, calling a specific version of the dataset does *not* revert the change.

When you load data from a dataset, the current data content referenced by the dataset is always loaded. If you want to make sure that each dataset version is reproducible, we recommend that you not modify data content referenced by the dataset version. When new data comes in, save new data files into a separate data folder and then create a new dataset version to include data from that new folder.

The following image and sample code show the recommended way to structure your data folders and to create dataset versions that reference those folders:

![Folder structure](./media/how-to-version-track-datasets/folder-image.png)

```Python
from azureml.core import Dataset

# get the default datastore of the workspace
datastore = workspace.get_default_datastore()

# create & register weather_ds version 1 pointing to all files in the folder of week 27
datastore_path1 = [(datastore, 'Weather/week 27')]
dataset1 = Dataset.File.from_files(path=datastore_path1)
dataset1.register(workspace = workspace,
                  name = 'weather_ds',
                  description = 'weather data in week 27',
                  create_new_version = True)

# create & register weather_ds version 2 pointing to all files in the folder of week 27 and 28
datastore_path2 = [(datastore, 'Weather/week 27'), (datastore, 'Weather/week 28')]
dataset2 = Dataset.File.from_files(path = datastore_path2)
dataset2.register(workspace = workspace,
                  name = 'weather_ds',
                  description = 'weather data in week 27, 28',
                  create_new_version = True)

```

<a name="pipeline"></a>

## Version an ML pipeline output dataset

You can use a dataset as the input and output of each [ML pipeline](concept-ml-pipelines.md) step. When you rerun pipelines, the output of each pipeline step is registered as a new dataset version.

ML pipelines populate the output of each step into a new folder every time the pipeline reruns. This behavior allows the versioned output datasets to be reproducible. Learn more about [datasets in pipelines](./how-to-create-machine-learning-pipelines.md#steps).

```Python
from azureml.core import Dataset
from azureml.pipeline.steps import PythonScriptStep
from azureml.pipeline.core import Pipeline, PipelineData
from azureml.core. runconfig import CondaDependencies, RunConfiguration

# get input dataset 
input_ds = Dataset.get_by_name(workspace, 'weather_ds')

# register pipeline output as dataset
output_ds = PipelineData('prepared_weather_ds', datastore=datastore).as_dataset()
output_ds = output_ds.register(name='prepared_weather_ds', create_new_version=True)

conda = CondaDependencies.create(
    pip_packages=['azureml-defaults', 'azureml-dataprep[fuse,pandas]'], 
    pin_sdk_version=False)

run_config = RunConfiguration()
run_config.environment.docker.enabled = True
run_config.environment.python.conda_dependencies = conda

# configure pipeline step to use dataset as the input and output
prep_step = PythonScriptStep(script_name="prepare.py",
                             inputs=[input_ds.as_named_input('weather_ds')],
                             outputs=[output_ds],
                             runconfig=run_config,
                             compute_target=compute_target,
                             source_directory=project_folder)
```

<a name="track"></a>

## Track data in your experiments

Azure Machine Learning tracks your data throughout your experiment as input and output datasets.  

The following are scenarios where your data is tracked as an **input dataset**. 

* As a `DatasetConsumptionConfig` object through either the `inputs` or `arguments` parameter of your `ScriptRunConfig` object when submitting the experiment run. 

* When methods like, get_by_name() or get_by_id() are called in your script. For this scenario, the name assigned to the dataset when you registered it to the workspace is the name displayed. 

The following are scenarios where your data is tracked as an **output dataset**.  

* Pass an `OutputFileDatasetConfig` object through either the `outputs` or `arguments` parameter when submitting an experiment run. `OutputFileDatasetConfig` objects can also be used to persist data between pipeline steps. See [Move data between ML pipeline steps.](how-to-move-data-in-out-of-pipelines.md)
  
* Register a dataset in your script. For this scenario, the name assigned to the dataset when you registered it to the workspace is the name displayed. In the following example, `training_ds` is the name that would be displayed.

    ```Python
   training_ds = unregistered_ds.register(workspace = workspace,
                                     name = 'training_ds',
                                     description = 'training data'
                                     )
    ```

* Submit child run with an unregistered dataset in script. This results in an anonymous saved dataset.

### Trace datasets in experiment runs

For each Machine Learning experiment, you can easily trace the datasets used as input with the experiment `Run` object.

The following code uses the [`get_details()`](/python/api/azureml-core/azureml.core.run.run#get-details--) method to track which input datasets were used with the experiment run:

```Python
# get input datasets
inputs = run.get_details()['inputDatasets']
input_dataset = inputs[0]['dataset']

# list the files referenced by input_dataset
input_dataset.to_path()
```

You can also find the `input_datasets` from experiments by using the [Azure Machine Learning studio](). 

The following image shows where to find the input dataset of an experiment on Azure Machine Learning studio. For this example, go to your **Experiments** pane and open the **Properties** tab for a specific run of your experiment, `keras-mnist`.

![Input datasets](./media/how-to-version-track-datasets/input-datasets.png)

Use the following code to register models with datasets:

```Python
model = run.register_model(model_name='keras-mlp-mnist',
                           model_path=model_path,
                           datasets =[('training data',train_dataset)])
```

After registration, you can see the list of models registered with the dataset by using Python or go to the [studio](https://ml.azure.com/).

The following view is from the **Datasets** pane under **Assets**. Select the dataset and then select the **Models** tab for a list of the models that are registered with the dataset. 

![Input datasets models](./media/how-to-version-track-datasets/dataset-models.png)

## Next steps

* [Train with datasets](how-to-train-with-datasets.md)
* [More sample dataset notebooks](https://github.com/Azure/MachineLearningNotebooks/tree/master/how-to-use-azureml/work-with-data/)<|MERGE_RESOLUTION|>--- conflicted
+++ resolved
@@ -9,14 +9,8 @@
 author: blackmist
 ms.date: 10/21/2021
 ms.topic: how-to
-<<<<<<< HEAD
-ms.custom: devx-track-python, data4ml, sdkv1
-
-# Customer intent: As a data scientist, I want to version and track datasets so I can use and share them across multiple machine learning experiments.
-=======
 ms.custom: devx-track-python, data4ml, sdkv1, event-tier1-build-2022
 #Customer intent: As a data scientist, I want to version and track datasets so I can use and share them across multiple machine learning experiments.
->>>>>>> c30c2e11
 ---
 
 # Version and track Azure Machine Learning datasets
