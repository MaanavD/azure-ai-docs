---
title: Use customer-managed keys
titleSuffix: Azure Machine Learning
description: 'Learn how to improve data security with Azure Machine Learning by using customer-managed keys.'
services: machine-learning
ms.service: machine-learning
ms.subservice: enterprise-readiness
ms.custom:
  - engagement-fy23
  - ignite-2023
ms.topic: conceptual
ms.author: jhirono
author: jhirono
ms.reviewer: larryfr
ms.date: 09/12/2023
monikerRange: 'azureml-api-2 || azureml-api-1'
---
# Use customer-managed keys with Azure Machine Learning

In the [customer-managed keys concepts article](concept-customer-managed-keys.md), you learned about the encryption capabilities that Azure Machine Learning provides. Now learn how to use customer-managed keys with Azure Machine Learning.

[!INCLUDE [machine-learning-customer-managed-keys.md](includes/machine-learning-customer-managed-keys.md)]

## Prerequisites

* An Azure subscription.

* The following Azure resource providers must be registered:

    | Resource provider | Why it's needed |
    | ----- | ----- |
    | Microsoft.MachineLearningServices | Creating the Azure Machine Learning workspace.
    | Microsoft.Storage | Storage Account is used as the default storage for the workspace.
    | Microsoft.KeyVault |Azure Key Vault is used by the workspace to store secrets.
<<<<<<< HEAD
    | Microsoft.DocumentDB/databaseAccounts | Azure Cosmos DB instance that logs metadata for the workspace.
    | Microsoft.Search | Azure AI Search provides indexing capabilities for the workspace.
=======
    | Microsoft.DocumentDB | Azure Cosmos DB instance that logs metadata for the workspace.
    | Microsoft.Search/searchServices | Azure Search provides indexing capabilities for the workspace.
>>>>>>> e07a0b29

    For information on registering resource providers, see [Resolve errors for resource provider registration](/azure/azure-resource-manager/templates/error-register-resource-provider).


## Limitations

* After workspace creation, the customer-managed encryption key for resources that the workspace depends on can only be updated to another key in the original Azure Key Vault resource..
* Resources managed by Microsoft in your subscription can't transfer ownership to you.
* You can't delete Microsoft-managed resources used for customer-managed keys without also deleting your workspace.
* The key vault that contains your customer-managed key must be in the same Azure subscription as the Azure Machine Learning workspace.
* OS disk of machine learning compute can't be encrypted with customer-managed key, but can be encrypted with Microsoft-managed key if the workspace is created with `hbi_workspace` parameter set to `TRUE`. For more details, see [Data encryption](concept-data-encryption.md#machine-learning-compute).

> [!IMPORTANT]
> When using a customer-managed key, the costs for your subscription will be higher because of the additional resources in your subscription. To estimate the cost, use the [Azure pricing calculator](https://azure.microsoft.com/pricing/calculator/).

## Create Azure Key Vault

To create the key vault, see [Create a key vault](../key-vault/general/quick-create-portal.md). When creating Azure Key Vault, you must enable __soft delete__ and __purge protection__.

> [!IMPORTANT]
> The key vault must be in the same Azure subscription that will contain your Azure Machine Learning workspace.

### Create a key

> [!TIP]
> If you have problems creating the key, it may be caused by Azure role-based access controls that have been applied in your subscription. Make sure that the security principal (user, managed identity, service principal, etc.) you are using to create the key has been assigned the __Contributor__ role for the key vault instance. You must also configure an __Access policy__ in key vault that grants the security principal __Create__, __Get__, __Delete__, and __Purge__ authorization.
>
> If you plan to use a user-assigned managed identity for your workspace, the managed identity must also be assigned these roles and access policies.
>
> For more information, see the following articles:
> * [Provide access to key vault keys, certificates, and secrets](../key-vault/general/rbac-guide.md)
> * [Assign a key vault access policy](../key-vault/general/assign-access-policy.md)
> * [Use managed identities with Azure Machine Learning](how-to-identity-based-service-authentication.md)

1. From the [Azure portal](https://portal.azure.com), select the key vault instance. Then select __Keys__ from the left.
1. Select __+ Generate/import__ from the top of the page. Use the following values to create a key:

    * Set __Options__ to __Generate__.
    * Enter a __Name__ for the key. The name should be something that identifies what the planned use is. For example, `my-cosmos-key`.
    * Set __Key type__ to __RSA__.
    * We recommend selecting at least __3072__ for the __RSA key size__.
    * Leave __Enabled__ set to yes.

    Optionally you can set an activation date, expiration date, and tags.

1. Select __Create__ to create the key.

### Allow Azure Cosmos DB to access the key

1. To configure the key vault, select it in the [Azure portal](https://portal.azure.com) and then select __Access polices__ from the left menu.
1. To create permissions for Azure Cosmos DB, select __+ Create__ at the top of the page. Under __Key permissions__, select __Get__, __Unwrap Key__, and __Wrap key__ permissions.
1. Under __Principal__, search for __Azure Cosmos DB__ and then select it. The principal ID for this entry is `a232010e-820c-4083-83bb-3ace5fc29d0b` for all regions other than Azure Government. For Azure Government, the principal ID is `57506a73-e302-42a9-b869-6f12d9ec29e9`.
1. Select __Review + Create__, and then select __Create__.

## Create a workspace that uses a customer-managed key

Create an Azure Machine Learning workspace. When creating the workspace, you must select the __Azure Key Vault__ and the __key__. Depending on how you create the workspace, you specify these resources in different ways:

> [!WARNING]
> The key vault that contains your customer-managed key must be in the same Azure subscription as the workspace.

* __Azure portal__: Select the key vault and key from a dropdown input box when configuring the workspace.
* __SDK, REST API, and Azure Resource Manager templates__: Provide the Azure Resource Manager ID of the key vault and the URL for the key. To get these values, use the [Azure CLI](/cli/azure/install-azure-cli) and the following commands:

    ```azurecli
    # Replace `mykv` with your key vault name.
    # Replace `mykey` with the name of your key.

    # Get the Azure Resource Manager ID of the key vault
    az keyvault show --name mykv --query id
    # Get the URL for the key
    az keyvault key show --vault-name mykv -n mykey --query key.kid
    ```

    The key vault ID value will be similar to `/subscriptions/{GUID}/resourceGroups/{resource-group-name}/providers/Microsoft.KeyVault/vaults/mykv`. The URL for the key will be similar to `https://mykv.vault.azure.net/keys/mykey/{GUID}`.

For examples of creating the workspace with a customer-managed key, see the following articles:

| Creation method | Article |
| ----- | ----- |
| CLI | [Create a workspace with Azure CLI](how-to-manage-workspace-cli.md#customer-managed-key-and-high-business-impact-workspace) |
| Azure portal/</br>Python SDK | [Create and manage a workspace](how-to-manage-workspace.md#use-your-own-data-encryption-key) |
| Azure Resource Manager</br>template | [Create a workspace with a template](how-to-create-workspace-template.md#deploy-an-encrypted-workspace) |
| REST API | [Create, run, and delete Azure Machine Learning resources with REST](how-to-manage-rest.md#create-a-workspace-using-customer-managed-encryption-keys) |

Once the workspace has been created, you'll notice that Azure resource group is created in your subscription. This group is in addition to the resource group for your workspace. This resource group will contain the Microsoft-managed resources that your key is used with. The resource group will be named using the formula of `<Azure Machine Learning workspace resource group name><GUID>`. It will contain an Azure Cosmos DB instance, Azure Storage Account, and Azure AI Search.

> [!TIP]
> * The [__Request Units__](../cosmos-db/request-units.md) for the Azure Cosmos DB instance automatically scale as needed.
> * If your Azure Machine Learning workspace uses a private endpoint, this resource group will also contain a Microsoft-managed Azure Virtual Network. This VNet is used to secure communications between the managed services and the workspace. You __cannot provide your own VNet for use with the Microsoft-managed resources__. You also __cannot modify the virtual network__. For example, you cannot change the IP address range that it uses.

> [!IMPORTANT]
> If your subscription does not have enough quota for these services, a failure will occur.

> [!WARNING]
> __Don't delete the resource group__ that contains this Azure Cosmos DB instance, or any of the resources automatically created in this group. If you need to delete the resource group or Microsoft-managed services in it, you must delete the Azure Machine Learning workspace that uses it. The resource group resources are deleted when the associated workspace is deleted.

For more information on customer-managed keys with Azure Cosmos DB, see [Configure customer-managed keys for your Azure Cosmos DB account](../cosmos-db/how-to-setup-cmk.md).

:::moniker range="azureml-api-1"
### Azure Container Instance

> [!IMPORTANT]
> Deploying to Azure Container Instances is not available in SDK or CLI v2. Only through SDK & CLI v1.

When __deploying__ a trained model to an Azure Container instance (ACI), you can encrypt the deployed resource using a customer-managed key. For information on generating a key, see [Encrypt data with a customer-managed key](../container-instances/container-instances-encrypt-data.md#generate-a-new-key).

To use the key when deploying a model to Azure Container Instance, create a new deployment configuration using `AciWebservice.deploy_configuration()`. Provide the key information using the following parameters:

* `cmk_vault_base_url`: The URL of the key vault that contains the key.
* `cmk_key_name`: The name of the key.
* `cmk_key_version`: The version of the key.

For more information on creating and using a deployment configuration, see the following articles:

* [AciWebservice.deploy_configuration()](/python/api/azureml-core/azureml.core.webservice.aci.aciwebservice#deploy-configuration-cpu-cores-none--memory-gb-none--tags-none--properties-none--description-none--location-none--auth-enabled-none--ssl-enabled-none--enable-app-insights-none--ssl-cert-pem-file-none--ssl-key-pem-file-none--ssl-cname-none--dns-name-label-none--primary-key-none--secondary-key-none--collect-model-data-none--cmk-vault-base-url-none--cmk-key-name-none--cmk-key-version-none-)
* [Deploy a model to Azure Container Instances (SDK/CLI v1)](v1/how-to-deploy-azure-container-instance.md)

    For more information on using a customer-managed key with ACI, see [Encrypt deployment data](../container-instances/container-instances-encrypt-data.md).
:::moniker-end
### Azure Kubernetes Service

You may encrypt a deployed Azure Kubernetes Service resource using customer-managed keys at any time. For more information, see [Bring your own keys with Azure Kubernetes Service](../aks/azure-disk-customer-managed-keys.md). 

This process allows you to encrypt both the Data and the OS Disk of the deployed virtual machines in the Kubernetes cluster.

> [!IMPORTANT]
> This process only works with AKS K8s version 1.17 or higher.

## Next steps

* [Customer-managed keys with Azure Machine Learning](concept-customer-managed-keys.md)
* [Create a workspace with Azure CLI](how-to-manage-workspace-cli.md#customer-managed-key-and-high-business-impact-workspace)
* [Create and manage a workspace](how-to-manage-workspace.md#use-your-own-data-encryption-key)
* [Create a workspace with a template](how-to-create-workspace-template.md#deploy-an-encrypted-workspace)
* [Create, run, and delete Azure Machine Learning resources with REST](how-to-manage-rest.md#create-a-workspace-using-customer-managed-encryption-keys)<|MERGE_RESOLUTION|>--- conflicted
+++ resolved
@@ -32,16 +32,10 @@
     | Microsoft.MachineLearningServices | Creating the Azure Machine Learning workspace.
     | Microsoft.Storage | Storage Account is used as the default storage for the workspace.
     | Microsoft.KeyVault |Azure Key Vault is used by the workspace to store secrets.
-<<<<<<< HEAD
-    | Microsoft.DocumentDB/databaseAccounts | Azure Cosmos DB instance that logs metadata for the workspace.
+    | Microsoft.DocumentDB | Azure Cosmos DB instance that logs metadata for the workspace.
     | Microsoft.Search | Azure AI Search provides indexing capabilities for the workspace.
-=======
-    | Microsoft.DocumentDB | Azure Cosmos DB instance that logs metadata for the workspace.
-    | Microsoft.Search/searchServices | Azure Search provides indexing capabilities for the workspace.
->>>>>>> e07a0b29
 
     For information on registering resource providers, see [Resolve errors for resource provider registration](/azure/azure-resource-manager/templates/error-register-resource-provider).
-
 
 ## Limitations
 
