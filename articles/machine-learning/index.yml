### YamlMime:Hub

title: Azure Machine Learning documentation
summary: Learn how to train and deploy models and manage the ML lifecycle (MLOps) with Azure Machine Learning. Tutorials, code examples, API references, and more. 

metadata:
  title: Azure Machine Learning documentation
  description: Learn how to train and deploy models and manage the ML lifecycle (MLOps) with Azure Machine Learning. Tutorials, code examples, API references, and more. 
 
  services: machine-learning
  ms.service: machine-learning
  ms.subservice: core
  ms.topic: hub-page
  ms.collection: collection
  ms.author: sgilley
  author: sdgilley
  ms.date: 08/23/2021
  ms.custom: jordan-changes

# highlightedContent section 
highlightedContent:
# itemType: architecture | concept | deploy | download | get-started | how-to-guide | learn | overview | quickstart | reference | sample | tutorial | video | whats-new
  items:
    # Card
    - title: What is Azure Machine Learning?
      itemType: overview
      url: overview-what-is-azure-machine-learning.md
    # Card
    - title: Set up resources
      itemType: get-started
      url: quickstart-create-resources.md
    # Card
    - title: 'Preview: Train models with v2 CLI'
      itemType: tutorial
      url: how-to-train-cli.md      
    # Card
    - title: Architecture & terms
      itemType: overview
      url: concept-azure-machine-learning-architecture.md 
    # Card
    - title: 'Day 1: Get started with Python'
      itemType: get-started
      url: tutorial-1st-experiment-hello-world.md 
    # Card
    - title: "Migrate from ML Studio (classic)"
      itemType: how-to-guide
      url: migrate-overview.md      

conceptualContent:
# Supports up to 3 sections
# itemType: architecture | concept | deploy | download | get-started | how-to-guide | learn | overview | quickstart | reference | sample | tutorial | video | whats-new
  items:
    # Card
    - title: Train models
      links:
        - url: how-to-train-cli.md
          itemType: how-to-guide
          text: Run training code in the cloud (v2 CLI preview)
        - url: how-to-tune-hyperparameters.md
          itemType: how-to-guide
          text: Tune hyperparameters for model training
        - url: how-to-create-machine-learning-pipelines.md
          itemType: how-to-guide
          text: Build pipelines from reuseable components
        - url: tutorial-first-experiment-automated-ml.md
          itemType: tutorial
          text: 'AutoML: Train a classification model'

    # Card
    - title: Deploy models
      links:
        - url: how-to-deploy-and-where.md
          itemType: how-to-guide
          text: How to deploy a model
        - url: how-to-deploy-managed-online-endpoints.md
          itemType: how-to-guide
          text: Real-time scoring with a managed endpoint (preview)
        - url: how-to-use-batch-endpoint.md
          itemType: how-to-guide
          text: Batch scoring with managed endpoints (preview)
    # Card
    - title: Manage the ML lifecycle (MLOps)
      links:
        - url: how-to-track-monitor-analyze-runs.md
          itemType: how-to-guide
          text: Track, monitor, analyze training runs
        - url: concept-model-management-and-deployment.md
          itemType: concept
          text: Model management, deployment, lineage & monitoring
        - url: how-to-cicd-data-ingestion.md
          itemType: how-to-guide
          text: DevOps for a data ingestion pipeline
    # Card
    - title: Security for ML projects
      links:
        - url: tutorial-create-secure-workspace.md
          itemType: tutorial
          text: Create a secure workspace
        - url: how-to-access-data.md
          itemType: how-to-guide
          text: Connect to data sources 
        - url: concept-enterprise-security.md
          itemType: concept
          text: Enterprise security & governance
    # Card
    - title: Reference 
      links:
        - url: /python/api/overview/azure/ml/
          itemType: reference
          text: Python SDK
        - url: /rest/api/azureml/
          itemType: reference
          text: REST API 
        - url: /cli/azure/ml/
          itemType: reference
          text: V2 CLI (preview)
        - url: ./algorithm-module-reference/module-reference.md
          itemType: reference
<<<<<<< HEAD
          text: Algorithm & module reference  
=======
          text: Algorithm & module reference 
>>>>>>> 5c67832f
    # Card
    - title: Resources
      links:
        - url: https://github.com/Azure/azureml-examples/blob/main/python-sdk/README.md
          itemType: sample
          text: Python SDK code examples
        - url: https://github.com/Azure/azureml-examples/blob/main/cli/README.md
          itemType: sample
          text: v2 CLI code examples (preview)
        - url: ./classic/index.yml
          itemType: overview
          text: ML Studio (classic) documentation<|MERGE_RESOLUTION|>--- conflicted
+++ resolved
@@ -116,11 +116,7 @@
           text: V2 CLI (preview)
         - url: ./algorithm-module-reference/module-reference.md
           itemType: reference
-<<<<<<< HEAD
-          text: Algorithm & module reference  
-=======
           text: Algorithm & module reference 
->>>>>>> 5c67832f
     # Card
     - title: Resources
       links:
