--- conflicted
+++ resolved
@@ -32,11 +32,7 @@
         links:   
         - text: Create resources 
           url: quickstart-create-resources.md
-<<<<<<< HEAD
-        - text: Get to know Azure Machine Learning"
-=======
         - text: Get started with Azure Machine Learning"
->>>>>>> 72098519
           url: tutorial-azure-ml-in-a-day.md
   # Card
   - title: "Start with the basics"
@@ -59,15 +55,8 @@
     linkLists:
       - linkListType: how-to-guide
         links:
-<<<<<<< HEAD
-        - text: Access data in a notebook
-          url: how-to-access-data-interactive.md
-=======
->>>>>>> 72098519
         - text: Use Apache Spark in Azure Machine Learning
           url: interactive-data-wrangling-with-apache-spark-azure-ml.md
-        - text: Create datastore
-          url: how-to-datastore.md
         - text: Create data assets
           url: how-to-create-data-assets.md
         - text: Work with tables
