--- conflicted
+++ resolved
@@ -38,19 +38,10 @@
         links:   
         - text: Set up resources
           url: quickstart-create-resources.md
-<<<<<<< HEAD
-        - text: "Train with the v2 CLI"
-          url: how-to-train-cli.md   
-        - text: "Train with the v2 SDK"
-          url: how-to-train-sdk.md   
-        - text: "Azure ML in a day"
-          url: tutorial-azure-ml-in-a-day.md
-=======
         - text: "Train with the v2 CLI and SDK"
           url: how-to-train-model.md
         - text: "Day 1: Get started with Python"
           url: tutorial-1st-experiment-hello-world.md
->>>>>>> 787aff83
         - text: "Migrate from ML Studio (classic)"
           url: migrate-overview.md
   # Card
