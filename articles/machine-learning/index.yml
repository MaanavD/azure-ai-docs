### YamlMime:Hub

<<<<<<< HEAD
title: Azure Machine Learning documentation 
summary: Learn how to train and deploy models and manage the ML lifecycle (MLOps) with Azure Machine Learning. Tutorials, code examples, API references, and more.
# brand: aspnet | azure | dotnet | dynamics | m365 | ms-graph | office | power-apps | power-automate | power-bi | power-platform | power-virtual-agents | sql | sql-server | vs | visual-studio | windows | xamarin
brand: azure ## Used for color theming of icons and hero area

metadata:
  title: Azure Machine Learning documentation - code examples, tutorials 
  description: Learn how to train and deploy models and manage the ML lifecycle (MLOps) with Azure Machine Learning. Tutorials, code examples, API references, and more.
=======
title: Azure Machine Learning documentation
summary: Learn how to train and deploy models and manage the ML lifecycle (MLOps) with Azure Machine Learning. Tutorials, code examples, API references, and more. 

metadata:
  title: Azure Machine Learning documentation
  description: Learn how to train and deploy models and manage the ML lifecycle (MLOps) with Azure Machine Learning. Tutorials, code examples, API references, and more. 
 
>>>>>>> 2c9802b5
  services: machine-learning
  ms.service: machine-learning
  ms.subservice: core
  ms.topic: hub-page
  ms.collection: collection
  ms.author: sgilley
  author: sdgilley
<<<<<<< HEAD
  ms.date: 06/25/2021
  ms.custom: jordan-changes; hub-option
=======
  ms.date: 07/09/21
  ms.custom: jordan-changes
>>>>>>> 2c9802b5

# highlightedContent section 
highlightedContent:
# itemType: architecture | concept | deploy | download | get-started | how-to-guide | learn | overview | quickstart | reference | sample | tutorial | video | whats-new
  items:
    # Card
    - title: What is Azure Machine Learning?
      itemType: overview
      url: overview-what-is-azure-ml.md
    # Card
    - title: Set up resources
      itemType: get-started
      url: quickstart-create-resources.md
    # Card
    - title: 'Preview: Train models with v2 CLI'
      itemType: tutorial
      url: how-to-train-cli.md      
    # Card
    - title: Architecture & terms
      itemType: overview
      url: concept-azure-machine-learning-architecture.md 
    # Card
    - title: 'Day 1: Get started with Python'
      itemType: get-started
      url: tutorial-1st-experiment-hello-world.md 
    # Card
    - title: "Responsible machine learning"
      itemType: concept
      url: concept-responsible-ml.md      

<<<<<<< HEAD
conceptualContent:
# Supports up to 3 sections
# itemType: architecture | concept | deploy | download | get-started | how-to-guide | learn | overview | quickstart | reference | sample | tutorial | video | whats-new
  items:
    # Card
    - title: Train models
      links:
        - url: how-to-train-cli.md
          itemType: how-to-guide
          text: Run training code in the cloud (v2 CLI preview)
        - url: how-to-tune-hyperparameters.md
          itemType: how-to-guide
          text: Tune hyperparameters for model training
        - url: how-to-create-machine-learning-pipelines.md
          itemType: how-to-guide
          text: Build pipelines from reuseable components
        - url: tutorial-first-experiment-automated-ml.md
          itemType: tutorial
          text: 'AutoML: Train a classification model'

    # Card
    - title: Deploy models
      links:
        - url: how-to-deploy-and-where.md
          itemType: how-to-guide
          text: How to deploy a model
        - url: how-to-deploy-managed-online-endpoints.md
          itemType: how-to-guide
          text: Real-time scoring with a managed endpoint (preview)
        - url: how-to-use-batch-endpoint.md
          itemType: how-to-guide
          text: Batch scoring with managed endpoints (preview)
    # Card
    - title: Manage the ML lifecycle (MLOps)
      links:
        - url: how-to-track-monitor-analyze-runs.md
          itemType: how-to-guide
          text: Track, monitor, analyze training runs
        - url: concept-model-management-and-deployment.md
          itemType: concept
          text: Model management, deployment, lineage & monitoring
        - url: how-to-cicd-data-ingestion.md
          itemType: how-to-guide
          text: DevOps for a data ingestion pipeline
    # Card
    - title: Security for ML projects
      links:
        - url: tutorial-create-secure-workspace.md
          itemType: tutorial
          text: Create a secure workspace
        - url: how-to-access-data.md
          itemType: how-to-guide
          text: Connect to data sources 
        - url: concept-enterprise-security.md
          itemType: concept
          text: Enterprise security & governance
    # Card
    - title: Reference 
      links:
        - url: /python/api/overview/azure/ml/
          itemType: reference
          text: Python SDK
        - url: /rest/api/azureml/
          itemType: reference
          text: REST API 
        - url: /cli/azure/ml/
          itemType: reference
          text: V2 CLI (preview)
    # Card
    - title: Resources
      links:
        - url: https://github.com/Azure/azureml-examples/blob/main/python-sdk/README.md
          itemType: sample
          text: Python SDK code examples
        - url: https://github.com/Azure/azureml-examples/blob/main/cli/README.md
          itemType: sample
          text: v2 CLI code examples (preview)
=======
landingContent:
  - title: 'Get started'
    linkLists:
      - linkListType: overview
        links:
          - text: What is Azure Machine Learning?
            url: overview-what-is-azure-ml.md  
      - linkListType: quickstart
        links:
          - text: Set up resources
            url: quickstart-create-resources.md           
      - linkListType: tutorial
        links:        
          - text: Train with the Python SDK
            url: tutorial-1st-experiment-hello-world.md      
          - text: Train with the v2 CLI (preview)
            url: how-to-train-cli.md   

  - title: 'Train models'
    linkLists:
      - linkListType: how-to-guide
        links:            
          - text: Tune hyperparameters for model training
            url: how-to-tune-hyperparameters.md
          - text: Build pipelines from reuseable components
            url: how-to-create-machine-learning-pipelines.md
      - linkListType: tutorial
        links:             
          - text: Train with AutoML
            url: tutorial-first-experiment-automated-ml.md 
          - text: Run training code in the cloud (v2 CLI preview)
            url: how-to-train-cli.md                    

  - title: 'Deploy models'
    linkLists:
      - linkListType: how-to-guide
        links:
           - text: How to deploy a model
             url: how-to-deploy-and-where.md  
           - text: Real-time scoring with managed endpoints (preview)
             url: how-to-deploy-managed-online-endpoints.md
           - text: Batch scoring with managed endpoints (preview)
             url: how-to-use-batch-endpoint.md          
  # MLOps
  - title: 'Manage the ML lifecycle (MLOps)'
    linkLists:
      - linkListType: concept
        links:
          - text: Model management, lineage & monitoring
            url: concept-model-management-and-deployment.md
      - linkListType: how-to-guide
        links:
          - text: Track, monitor, analyze training runs
            url: how-to-track-monitor-analyze-runs.md
          - text: DevOps for a data ingestion pipeline
            url: how-to-cicd-data-ingestion.md      

  - title: 'Security for ML projects'      
    linkLists:
      - linkListType: concept
        links:      
          - text: Enterprise security & governance
            url: concept-enterprise-security.md
      - linkListType: tutorial
        links:
          - text: Create a secure workspace
            url: tutorial-create-secure-workspace.md
      - linkListType: how-to-guide
        links:
          - text: Connect to data sources
            url: how-to-access-data.md

  - title: 'Reference docs'      
    linkLists:
      - linkListType: reference
        links:
          - text: Python SDK
            url: /python/api/overview/azure/ml/
          - text: REST API
            url: /rest/api/azureml/
          - text: Machine Learning v2 CLI
            url: /cli/azure/ml

  - title: 'Resources'      
    linkLists:
      - linkListType: sample
        links:
          - text: Python SDK code examples
            url: https://github.com/Azure/azureml-examples/blob/main/python-sdk/README.md
          - text: v2 CLI code examples (preview)
            url: https://github.com/Azure/azureml-examples/blob/main/cli/README.md          
  
  # Studio (classic) catch all
  - title: 'Looking for ML Studio (classic)?'
    linkLists:
      - linkListType: overview
        links:
          - text: ML Studio (classic) documentation
            url: classic/index.yml
          - text: Azure Machine Learning vs Studio (classic) 
            url: overview-what-is-machine-learning-studio.md
>>>>>>> 2c9802b5
<|MERGE_RESOLUTION|>--- conflicted
+++ resolved
@@ -1,15 +1,5 @@
 ### YamlMime:Hub
 
-<<<<<<< HEAD
-title: Azure Machine Learning documentation 
-summary: Learn how to train and deploy models and manage the ML lifecycle (MLOps) with Azure Machine Learning. Tutorials, code examples, API references, and more.
-# brand: aspnet | azure | dotnet | dynamics | m365 | ms-graph | office | power-apps | power-automate | power-bi | power-platform | power-virtual-agents | sql | sql-server | vs | visual-studio | windows | xamarin
-brand: azure ## Used for color theming of icons and hero area
-
-metadata:
-  title: Azure Machine Learning documentation - code examples, tutorials 
-  description: Learn how to train and deploy models and manage the ML lifecycle (MLOps) with Azure Machine Learning. Tutorials, code examples, API references, and more.
-=======
 title: Azure Machine Learning documentation
 summary: Learn how to train and deploy models and manage the ML lifecycle (MLOps) with Azure Machine Learning. Tutorials, code examples, API references, and more. 
 
@@ -17,7 +7,6 @@
   title: Azure Machine Learning documentation
   description: Learn how to train and deploy models and manage the ML lifecycle (MLOps) with Azure Machine Learning. Tutorials, code examples, API references, and more. 
  
->>>>>>> 2c9802b5
   services: machine-learning
   ms.service: machine-learning
   ms.subservice: core
@@ -25,13 +14,8 @@
   ms.collection: collection
   ms.author: sgilley
   author: sdgilley
-<<<<<<< HEAD
-  ms.date: 06/25/2021
-  ms.custom: jordan-changes; hub-option
-=======
-  ms.date: 07/09/21
+  ms.date: 07/21/21
   ms.custom: jordan-changes
->>>>>>> 2c9802b5
 
 # highlightedContent section 
 highlightedContent:
@@ -62,7 +46,6 @@
       itemType: concept
       url: concept-responsible-ml.md      
 
-<<<<<<< HEAD
 conceptualContent:
 # Supports up to 3 sections
 # itemType: architecture | concept | deploy | download | get-started | how-to-guide | learn | overview | quickstart | reference | sample | tutorial | video | whats-new
@@ -140,106 +123,6 @@
         - url: https://github.com/Azure/azureml-examples/blob/main/cli/README.md
           itemType: sample
           text: v2 CLI code examples (preview)
-=======
-landingContent:
-  - title: 'Get started'
-    linkLists:
-      - linkListType: overview
-        links:
-          - text: What is Azure Machine Learning?
-            url: overview-what-is-azure-ml.md  
-      - linkListType: quickstart
-        links:
-          - text: Set up resources
-            url: quickstart-create-resources.md           
-      - linkListType: tutorial
-        links:        
-          - text: Train with the Python SDK
-            url: tutorial-1st-experiment-hello-world.md      
-          - text: Train with the v2 CLI (preview)
-            url: how-to-train-cli.md   
-
-  - title: 'Train models'
-    linkLists:
-      - linkListType: how-to-guide
-        links:            
-          - text: Tune hyperparameters for model training
-            url: how-to-tune-hyperparameters.md
-          - text: Build pipelines from reuseable components
-            url: how-to-create-machine-learning-pipelines.md
-      - linkListType: tutorial
-        links:             
-          - text: Train with AutoML
-            url: tutorial-first-experiment-automated-ml.md 
-          - text: Run training code in the cloud (v2 CLI preview)
-            url: how-to-train-cli.md                    
-
-  - title: 'Deploy models'
-    linkLists:
-      - linkListType: how-to-guide
-        links:
-           - text: How to deploy a model
-             url: how-to-deploy-and-where.md  
-           - text: Real-time scoring with managed endpoints (preview)
-             url: how-to-deploy-managed-online-endpoints.md
-           - text: Batch scoring with managed endpoints (preview)
-             url: how-to-use-batch-endpoint.md          
-  # MLOps
-  - title: 'Manage the ML lifecycle (MLOps)'
-    linkLists:
-      - linkListType: concept
-        links:
-          - text: Model management, lineage & monitoring
-            url: concept-model-management-and-deployment.md
-      - linkListType: how-to-guide
-        links:
-          - text: Track, monitor, analyze training runs
-            url: how-to-track-monitor-analyze-runs.md
-          - text: DevOps for a data ingestion pipeline
-            url: how-to-cicd-data-ingestion.md      
-
-  - title: 'Security for ML projects'      
-    linkLists:
-      - linkListType: concept
-        links:      
-          - text: Enterprise security & governance
-            url: concept-enterprise-security.md
-      - linkListType: tutorial
-        links:
-          - text: Create a secure workspace
-            url: tutorial-create-secure-workspace.md
-      - linkListType: how-to-guide
-        links:
-          - text: Connect to data sources
-            url: how-to-access-data.md
-
-  - title: 'Reference docs'      
-    linkLists:
-      - linkListType: reference
-        links:
-          - text: Python SDK
-            url: /python/api/overview/azure/ml/
-          - text: REST API
-            url: /rest/api/azureml/
-          - text: Machine Learning v2 CLI
-            url: /cli/azure/ml
-
-  - title: 'Resources'      
-    linkLists:
-      - linkListType: sample
-        links:
-          - text: Python SDK code examples
-            url: https://github.com/Azure/azureml-examples/blob/main/python-sdk/README.md
-          - text: v2 CLI code examples (preview)
-            url: https://github.com/Azure/azureml-examples/blob/main/cli/README.md          
-  
-  # Studio (classic) catch all
-  - title: 'Looking for ML Studio (classic)?'
-    linkLists:
-      - linkListType: overview
-        links:
-          - text: ML Studio (classic) documentation
-            url: classic/index.yml
-          - text: Azure Machine Learning vs Studio (classic) 
-            url: overview-what-is-machine-learning-studio.md
->>>>>>> 2c9802b5
+        - url: /azure/machine-learning/classic/
+          itemType: overview
+          text: ML Studio (classic) documentation  