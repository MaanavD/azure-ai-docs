### YamlMime:Landing

title: Azure Machine Learning documentation
summary: Learn how to train, deploy, & manage machine learning models, use AutoML, and run pipelines at scale with Azure Machine Learning.  Tutorials, code examples, API references, and more show you how. 

metadata:
  title: Azure Machine Learning documentation
  description: Learn how to train, deploy, & manage machine learning models, use AutoML, and run pipelines at scale with Azure Machine Learning. Tutorials, code examples, API references, and more show you how. 
 
  services: machine-learning
  ms.service: machine-learning
  ms.subservice: core
  ms.topic: landing-page
  ms.collection: collection
  author: j-martens
  ms.author: jmartens
  ms.date: 09/17/2020
  ms.custom: contperfq1

# linkListType: architecture | concept | deploy | download | get-started | how-to-guide | learn | overview | quickstart | reference | tutorial | video | whats-new

landingContent:
# Cards and links should be based on top customer tasks or top subjects
# Start card title with a verb
           
  # GET STARTED
  - title: 'Get started: Code-first'
    linkLists:
      - linkListType: tutorial
        links:
          - text: Get started (Python)
            url: tutorial-1st-experiment-sdk-setup.md
          - text: Batch inference with ML pipelines (Python)
            url: tutorial-pipeline-batch-scoring-classification.md            
          - text: Get started (R)
            url: tutorial-1st-r-experiment.md

<<<<<<< HEAD
# GET STARTED
  - title: 'Get started: Low or no code'
=======
# BYO
  - title: 'Bring your ML model to Azure'
    linkLists:
      - linkListType: how-to-guide
        links:
        - text: Deploy your local model to the cloud
          url: how-to-deploy-existing-model.md  
        - text: Track & deploy MLflow models
          url: how-to-use-mlflow.md
 
  # Studio
  - title: 'Use AutoML or drag & drop in studio'
>>>>>>> 3ab74889
    linkLists:
      - linkListType: overview
        links:
        - text: Azure Machine Learning studio
          url: overview-what-is-machine-learning-studio.md   
        - text: What's automated ML (AutoML)?
          url: concept-automated-ml.md   
        - text: What's drag & drop designer?
          url: concept-designer.md   
      - linkListType: tutorial
        links:
          - text: 'Get started: Use AutoML for classification'
            url: tutorial-first-experiment-automated-ml.md                  
          - text: 'Get started: Use designer to predict prices'
            url: tutorial-designer-automobile-price-train-score.md
      - linkListType: reference
        links:
          - text: Designer algorithms & modules
            url: algorithm-module-reference/module-reference.md                 

# BYO
  - title: 'Bring your ML model to Azure'
    linkLists:
      - linkListType: how-to-guide
        links:
        - text: Deploy your model to the cloud
          url: how-to-deploy-existing-model.md  

 
  # MLOps
  - title: 'MLOps: Deploy & manage models'
    linkLists:
      - linkListType: how-to-guide
        links:
          - text: What is MLOps?
            url: concept-model-management-and-deployment.md
          - text: How & where to deploy
            url: how-to-deploy-and-where.md
      - linkListType: reference
        links:
          - text: Python SDK
            url: https://docs.microsoft.com/python/api/overview/azure/ml/?view=azure-ml-py  
          - text: REST API
            url: https://docs.microsoft.com/rest/api/azureml/
          - text: Machine learning CLI
            url: https://docs.microsoft.com/cli/azure/ext/azure-cli-ml/ml?view=azure-cli-latest<|MERGE_RESOLUTION|>--- conflicted
+++ resolved
@@ -35,23 +35,8 @@
           - text: Get started (R)
             url: tutorial-1st-r-experiment.md
 
-<<<<<<< HEAD
 # GET STARTED
   - title: 'Get started: Low or no code'
-=======
-# BYO
-  - title: 'Bring your ML model to Azure'
-    linkLists:
-      - linkListType: how-to-guide
-        links:
-        - text: Deploy your local model to the cloud
-          url: how-to-deploy-existing-model.md  
-        - text: Track & deploy MLflow models
-          url: how-to-use-mlflow.md
- 
-  # Studio
-  - title: 'Use AutoML or drag & drop in studio'
->>>>>>> 3ab74889
     linkLists:
       - linkListType: overview
         links:
@@ -79,7 +64,8 @@
         links:
         - text: Deploy your model to the cloud
           url: how-to-deploy-existing-model.md  
-
+        - text: Track & deploy MLflow models
+          url: how-to-use-mlflow.md
  
   # MLOps
   - title: 'MLOps: Deploy & manage models'
