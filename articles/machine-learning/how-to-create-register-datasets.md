--- conflicted
+++ resolved
@@ -11,7 +11,7 @@
 author: MayMSFT
 manager: cgronlun
 ms.reviewer: nibaccam
-ms.date: 07/22/2020
+ms.date: 07/31/2020
 
 # Customer intent: As an experienced data scientist, I need to package my data into a consumable and reusable object to train my machine learning models.
 
@@ -53,15 +53,8 @@
 When creating a dataset, review your compute processing power and the size of your data in memory. The size of your data in storage is not the same as the size of data in a dataframe. For example, data in CSV files can expand up to 10x in a dataframe, so a 1 GB CSV file can become 10 GB in a dataframe. 
 
 If your data is compressed, it can expand further; 20 GB of relatively sparse data stored in compressed parquet format can expand to ~800 GB in memory. Since Parquet files store data in a columnar format, if you only need half of the columns, then you only need to load ~400 GB in memory.
-<<<<<<< HEAD
 
 [Learn more about optimizing data processing in Azure Machine Learning](concept-optimize-data-processing.md).
-=======
- 
-If you're using Pandas, there's no reason to have more than 1 vCPU since that's all it will use. You can easily parallelize to many vCPUs on a single Azure Machine Learning compute instance/node via Modin and Dask/Ray, and scale out to a large cluster if needed, by simply changing `import pandas as pd` to `import modin.pandas as pd`. 
- 
-[Learn more about optimizing data processing in Azure Machine Learning](concept-optimize-data-processing.md)
->>>>>>> 4d219227
 
 ## Dataset types
 
@@ -72,7 +65,6 @@
 A [FileDataset](https://docs.microsoft.com/python/api/azureml-core/azureml.data.file_dataset.filedataset?view=azure-ml-py) references single or multiple files in your datastores or public URLs. 
 If your data is already cleansed, and ready to use in training experiments, you can [download or mount](how-to-train-with-datasets.md#mount-vs-download) the files to your compute as a FileDataset object. 
 
-<<<<<<< HEAD
 We recommend FileDatasets for your machine learning workflows, since the source files can be in any format, which enables a wider range of machine learning scenarios, including deep learning.
 
 Create a FileDataset with the [Python SDK](#create-a-filedataset) or the [Azure Machine Learning studio](#create-datasets-in-the-studio)
@@ -84,15 +76,6 @@
 With TabularDatasets, you can specify a time stamp from a column in the data or from wherever the path pattern data is stored to enable a time series trait. This specification allows for easy and efficient filtering by time. For an example, see [Tabular time series-related API demo with NOAA weather data](https://github.com/Azure/MachineLearningNotebooks/blob/master/how-to-use-azureml/work-with-data/datasets-tutorial/timeseries-datasets/tabular-timeseries-dataset-filtering.ipynb).
 
 Create a TabularDataset with [the Python SDK](#create-a-tabulardataset) or [Azure Machine Learning studio](#create-datasets-in-the-studio).
-=======
-* The [FileDataset](https://docs.microsoft.com/python/api/azureml-core/azureml.data.file_dataset.filedataset?view=azure-ml-py) class references single or multiple files in your datastores or public URLs. By this method, you can download or mount the files to your compute as a FileDataset object. The files can be in any format, which enables a wider range of machine learning scenarios, including deep learning. 
-
-* [TabularDataset](https://docs.microsoft.com/python/api/azureml-core/azureml.data.tabulardataset?view=azure-ml-py) represents data in a tabular format by parsing the provided file or list of files. This provides you with the ability to materialize the data into a Pandas or Spark DataFrame. You can create a `TabularDataset` object from .csv, .tsv, .parquet, .jsonl files, and from SQL query results. For a complete list, see [TabularDatasetFactory class](https://aka.ms/tabulardataset-api-reference).
-
-## Create datasets via the SDK
-
-By creating a dataset, you create a reference to the data source location, along with a copy of its metadata. Because the data remains in its existing location, you incur no extra storage cost. For the data to be accessible by Azure Machine Learning, datasets must be created from paths in [Azure datastores](how-to-access-data.md) or public web URLs. 
->>>>>>> 4d219227
 
 >[!NOTE]
 > AutoML workflows generated via the Azure Machine Learning studio currently only support TabularDatasets. 
@@ -133,26 +116,7 @@
 mnist_ds = Dataset.File.from_files(path=web_paths)
 ```
 
-<<<<<<< HEAD
 ### Create a TabularDataset
-=======
-#### Create a FileDataset
-
-Use the [`from_files()`](https://docs.microsoft.com/python/api/azureml-core/azureml.data.dataset_factory.filedatasetfactory?view=azure-ml-py#from-files-path--validate-true-) method on the `FileDatasetFactory` class to load files in any format and to create an unregistered FileDataset. If your storage is behind a virtual network or firewall, set the parameter `validate=False` in your `from_files()` method. This bypasses the initial validation step, and ensures that you can create your dataset from these secure files.
-
-```Python
-# create a FileDataset pointing to files in 'animals' folder and its subfolders recursively
-datastore_paths = [(datastore, 'animals')]
-animal_ds = Dataset.File.from_files(path=datastore_paths)
-
-# create a FileDataset from image and label files behind public web urls
-web_paths = ['https://azureopendatastorage.blob.core.windows.net/mnist/train-images-idx3-ubyte.gz',
-             'https://azureopendatastorage.blob.core.windows.net/mnist/train-labels-idx1-ubyte.gz']
-mnist_ds = Dataset.File.from_files(path=web_paths)
-```
-
-#### Create a TabularDataset
->>>>>>> 4d219227
 
 Use the [`from_delimited_files()`](https://docs.microsoft.com/python/api/azureml-core/azureml.data.dataset_factory.tabulardatasetfactory) method on the `TabularDatasetFactory` class to read files in .csv or .tsv format, and to create an unregistered TabularDataset. If you're reading from multiple files, results will be aggregated into one tabular representation. 
 
@@ -238,24 +202,9 @@
                                  name='titanic_ds',
                                  description='titanic training data')
 ```
-<<<<<<< HEAD
+
 <a name="datasets-ui"></a>
 ## Create datasets in the studio
-
-=======
-### Register datasets
-
-To complete the creation process, register your datasets with a workspace. Use the [`register()`](https://docs.microsoft.com/python/api/azureml-core/azureml.data.abstract_dataset.abstractdataset?view=azure-ml-py#register-workspace--name--description-none--tags-none--create-new-version-false-) method to register datasets with your workspace in order to share them with others and reuse them across experiments in your workspace:
-
-```Python
-titanic_ds = titanic_ds.register(workspace=workspace,
-                                 name='titanic_ds',
-                                 description='titanic training data')
-```
-
-## Create datasets in the studio
-
->>>>>>> 4d219227
 The following steps and animation show how to create a dataset in [Azure Machine Learning studio](https://ml.azure.com).
 
 > [!Note]
@@ -274,11 +223,10 @@
 1. Select **Next** to review the **Confirm details** form. Check your selections and create an optional data profile for your dataset. Learn more about [data profiling](how-to-use-automated-ml-for-ml-models.md#profile). 
 1. Select **Create** to complete your dataset creation.
 
-<<<<<<< HEAD
 ## Train with datasets
 
 Use your datasets in your machine learning experiments for training ML models. [Learn more about how to train with datasets](how-to-train-with-datasets.md)
-=======
+
 ## Create datasets with Azure Open Datasets
 
 [Azure Open Datasets](https://azure.microsoft.com/services/open-datasets/) are curated public datasets that you can use to add scenario-specific features to machine learning solutions for more accurate models. Datasets include public-domain data for weather, census, holidays, public safety, and location that help you train machine learning models and enrich predictive solutions. Open Datasets are in the cloud on Microsoft Azure and are included in both the SDK and the workspace UI.
@@ -319,7 +267,6 @@
 ![Set dataset params and create dataset](./media/how-to-create-register-datasets/open-datasets-3.png)
 
 The dataset is now available in your workspace under **Datasets**. You can use it in the same way as other datasets you've created.
->>>>>>> 4d219227
 
 ## Version datasets
 
