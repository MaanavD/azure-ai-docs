---
title: Create Azure Machine Learning datasets to access data
titleSuffix: Azure Machine Learning
description: Learn how to create Azure Machine Learning datasets to access your data for machine learning experiment runs.
services: machine-learning
ms.service: machine-learning
ms.subservice: core
ms.topic: conceptual
ms.author: sihhu
author: MayMSFT
manager: cgronlun
ms.reviewer: nibaccam
ms.date: 02/10/2020

# Customer intent: As an experienced data scientist, I need to package my data into a consumable and reusable object to train my machine learning models.

---

# Create Azure Machine Learning datasets

[!INCLUDE [aml-applies-to-basic-enterprise-sku](../../includes/aml-applies-to-basic-enterprise-sku.md)]

In this article, you learn how to create Azure Machine Learning datasets to access data for your local or remote experiments.

With Azure Machine Learning datasets, you can:

* Keep a single copy of data in your storage, referenced by datasets.

* Seamlessly access data during model training without worrying about connection strings or data paths.

* Share data and collaborate with other users.

## Prerequisites
'
To create and work with datasets, you need:

* An Azure subscription. If you don't have one, create a free account before you begin. Try the [free or paid version of Azure Machine Learning](https://aka.ms/AMLFree).

* An [Azure Machine Learning workspace](how-to-manage-workspace.md).

* The [Azure Machine Learning SDK for Python installed](https://docs.microsoft.com/python/api/overview/azure/ml/install?view=azure-ml-py), which includes the azureml-datasets package.

> [!NOTE]
> Some dataset classes have dependencies on the [azureml-dataprep](https://docs.microsoft.com/python/api/azureml-dataprep/?view=azure-ml-py) package. For Linux users, these classes are supported only on the following distributions:  Red Hat Enterprise Linux, Ubuntu, Fedora, and CentOS.

## Compute size guidance

When creating a dataset review your compute processing power and the size of your data in memory. 
The size of your data in storage is not the same as the size of data in a dataframe. For example, data in CSV files can expand up to 10x in a dataframe, so a 1 GB CSV file can become 10 GB in a dataframe. 

The main factor is how large the dataset is in-memory, i.e. as a dataframe. We recommend your compute size and processing power contain 2x the size of RAM. So if your dataframe is 10GB, you want a compute target with 20+ GB of RAM to ensure that the dataframe can comfortable fit in memory and be processed. 
If your data is compressed, it can expand further; 20 GB of relatively sparse data stored in compressed parquet format can expand to ~800 GB in memory. Since Parquet files store data in a columnar format, if you only need half of the columns, then you only need to load ~400 GB in memory.
 
If you're using Pandas, there's no reason to have more than 1 vCPU since that's all it will use. You can easily parallelize to many vCPUs on a single Azure Machine Learning compute instance/node via Modin and Dask/Ray, and scale out to a large cluster if needed, by simply changing `import pandas as pd` to `import modin.pandas as pd`. 
 
If you can't get a big enough virtual for the data, you have two options: use a framework like Spark or Dask to perform the processing on the data 'out of memory', i.e. the dataframe is loaded into RAM partition by partition and processed, with the final result being gathered at the end. If this is too slow, Spark or Dask allow you to scale out to a cluster which can still be used interactively. 

## Dataset types

There are two dataset types, based on how users consume them in training:

* [TabularDataset](https://docs.microsoft.com/python/api/azureml-core/azureml.data.tabulardataset?view=azure-ml-py) represents data in a tabular format by parsing the provided file or list of files. This provides you with the ability to materialize the data into a Pandas or Spark DataFrame. You can create a `TabularDataset` object from .csv, .tsv, .parquet, .jsonl files, and from SQL query results. For a complete list, see [TabularDatasetFactory class](https://aka.ms/tabulardataset-api-reference).

* The [FileDataset](https://docs.microsoft.com/python/api/azureml-core/azureml.data.file_dataset.filedataset?view=azure-ml-py) class references single or multiple files in your datastores or public URLs. By this method, you can download or mount the files to your compute as a FileDataset object. The files can be in any format, which enables a wider range of machine learning scenarios, including deep learning.

To learn more about upcoming API changes, see [Dataset API change notice](https://aka.ms/tabular-dataset).

## Create datasets

<<<<<<< HEAD
By creating a dataset, you create a reference to the data source location, along with a copy of its metadata. Because the data remains in its existing location, you incur no extra storage cost. You can create both `TabularDataset` and `FileDataset` data sets by using the Python SDK or at https://ml.azure.com.
=======
By creating a dataset, you create a reference to the data source location, along with a copy of its metadata. Because the data remains in its existing location, you incur no extra storage cost. You can create both `TabularDataset` and `FileDataset` data sets by using the Python SDK or https://ml.azure.com.
>>>>>>> ac43e5ae

For the data to be accessible by Azure Machine Learning, datasets must be created from paths in [Azure datastores](how-to-access-data.md) or public web URLs. 

### Use the SDK

To create datasets from an [Azure datastore](how-to-access-data.md) by using the Python SDK:

1. Verify that you have `contributor` or `owner` access to the registered Azure datastore.

2. Create the dataset by referencing paths in the datastore.
> [!Note]
> You can create a dataset from multiple paths in multiple datastores. There is no hard limit on the number of files or data size that you can create a dataset from. However, for each data path, a few requests will be sent to the storage service to check whether it points to a file or a folder. This overhead may lead to degraded performance or failure. A dataset referencing one folder with 1000 files inside is considered referencing one data path. We'd recommend creating dataset referencing less than 100 paths in datastores for optimal performance.

#### Create a TabularDataset

Use the [`from_delimited_files()`](https://docs.microsoft.com/python/api/azureml-core/azureml.data.dataset_factory.tabulardatasetfactory?view=azure-ml-py#from-delimited-files-path--validate-true--include-path-false--infer-column-types-true--set-column-types-none--separator------header-true--partition-format-none-) method on the `TabularDatasetFactory` class to read files in .csv or .tsv format, and to create an unregistered TabularDataset. If you're reading from multiple files, results will be aggregated into one tabular representation. 

```Python
from azureml.core import Workspace, Datastore, Dataset

datastore_name = 'your datastore name'

# get existing workspace
workspace = Workspace.from_config()
    
# retrieve an existing datastore in the workspace by name
datastore = Datastore.get(workspace, datastore_name)

# create a TabularDataset from 3 paths in datastore
datastore_paths = [(datastore, 'ather/2018/11.csv'),
                   (datastore, 'weather/2018/12.csv'),
                   (datastore, 'weather/2019/*.csv')]
weather_ds = Dataset.Tabular.from_delimited_files(path=datastore_paths)
```

By default, when you create a TabularDataset, column data types are inferred automatically. If the inferred types don't match your expectations, you can specify column types by using the following code. The parameter `infer_column_type` is only applicable for datasets created from delimited files.You can also [learn more about supported data types](https://docs.microsoft.com/python/api/azureml-core/azureml.data.dataset_factory.datatype?view=azure-ml-py).

> [!IMPORTANT] 
> If your storage is behind a virtual network or firewall, only creation of a dataset via the SDK is supported. To create your dataset, be sure to include the parameters `validate=False` and `infer_column_types=False` in your `from_delimited_files()` method. This bypasses the initial validation check and ensures that you can create your dataset from these secure files. 

```Python
from azureml.data.dataset_factory import DataType

# create a TabularDataset from a delimited file behind a public web url and convert column "Survived" to boolean
web_path ='https://dprepdata.blob.core.windows.net/demo/Titanic.csv'
titanic_ds = Dataset.Tabular.from_delimited_files(path=web_path, set_column_types={'Survived': DataType.to_bool()})

# preview the first 3 rows of titanic_ds
titanic_ds.take(3).to_pandas_dataframe()
```

| |PassengerId|Survived|Pclass|Name|Sex|Age|SibSp|Parch|Ticket|Fare|Cabin|Embarked
-|-----------|--------|------|----|---|---|-----|-----|------|----|-----|--------|
0|1|False|3|Braund, Mr. Owen Harris|male|22.0|1|0|A/5 21171|7.2500||S
1|2|True|1|Cumings, Mrs. John Bradley (Florence Briggs Th...|female|38.0|1|0|PC 17599|71.2833|C85|C
2|3|True|3|Heikkinen, Miss. Laina|female|26.0|0|0|STON/O2. 3101282|7.9250||S


To create a dataset from an in memory pandas dataframe, write the data to a local file, like a csv, and create your dataset from that file. The following code demonstrates this workflow.

```python
local_path = 'data/prepared.csv'
dataframe.to_csv(local_path)
upload the local file to a datastore on the cloud
# azureml-core of version 1.0.72 or higher is required
# azureml-dataprep[pandas] of version 1.1.34 or higher is required
from azureml.core import Workspace, Dataset

subscription_id = 'xxxxxxxxxxxxxxxxxxxxx'
resource_group = 'xxxxxx'
workspace_name = 'xxxxxxxxxxxxxxxx'

workspace = Workspace(subscription_id, resource_group, workspace_name)

# get the datastore to upload prepared data
datastore = workspace.get_default_datastore()

# upload the local file from src_dir to the target_path in datastore
datastore.upload(src_dir='data', target_path='data')
# create a dataset referencing the cloud location
dataset = Dataset.Tabular.from_delimited_files(datastore.path('data/prepared.csv'))
```

Use the [`from_sql_query()`](https://docs.microsoft.com/python/api/azureml-core/azureml.data.dataset_factory.tabulardatasetfactory?view=azure-ml-py#from-sql-query-query--validate-true--set-column-types-none-) method on the `TabularDatasetFactory` class to read from Azure SQL Database:

```Python

from azureml.core import Dataset, Datastore

# create tabular dataset from a SQL database in datastore
sql_datastore = Datastore.get(workspace, 'mssql')
sql_ds = Dataset.Tabular.from_sql_query((sql_datastore, 'SELECT * FROM my_table'))
```

In TabularDatasets, you can specify a time stamp from a column in the data or from wherever the path pattern data is stored to enable a time series trait. This specification allows for easy and efficient filtering by time.

Use the [`with_timestamp_columns()`](https://docs.microsoft.com/python/api/azureml-core/azureml.data.tabulardataset?view=azure-ml-py#with-timestamp-columns-fine-grain-timestamp--coarse-grain-timestamp-none--validate-false-) method on the`TabularDataset` class to specify your time stamp column and to enable filtering by time. For more information, see [Tabular time series-related API demo with NOAA weather data](https://aka.ms/azureml-tsd-notebook).

```Python
# create a TabularDataset with time series trait
datastore_paths = [(datastore, 'weather/*/*/*/data.parquet')]

# get a coarse timestamp column from the path pattern
dataset = Dataset.Tabular.from_parquet_files(path=datastore_path, partition_format='weather/{coarse_time:yyy/MM/dd}/data.parquet')

# set coarse timestamp to the virtual column created, and fine grain timestamp from a column in the data
dataset = dataset.with_timestamp_columns(fine_grain_timestamp='datetime', coarse_grain_timestamp='coarse_time')

# filter with time-series-trait-specific methods
data_slice = dataset.time_before(datetime(2019, 1, 1))
data_slice = dataset.time_after(datetime(2019, 1, 1))
data_slice = dataset.time_between(datetime(2019, 1, 1), datetime(2019, 2, 1))
data_slice = dataset.time_recent(timedelta(weeks=1, days=1))
```

#### Create a FileDataset

Use the [`from_files()`](https://docs.microsoft.com/python/api/azureml-core/azureml.data.dataset_factory.filedatasetfactory?view=azure-ml-py#from-files-path--validate-true-) method on the `FileDatasetFactory` class to load files in any format and to create an unregistered FileDataset. If your storage is behind a a virtual network or firewall, set the parameter `validate =False` in your `from_files()` method. This bypasses the initial validation step, and ensures that you can create your dataset from these secure files.

```Python
# create a FileDataset pointing to files in 'animals' folder and its subfolders recursively
datastore_paths = [(datastore, 'animals')]
animal_ds = Dataset.File.from_files(path=datastore_paths)

# create a FileDataset from image and label files behind public web urls
web_paths = ['https://azureopendatastorage.blob.core.windows.net/mnist/train-images-idx3-ubyte.gz',
             'https://azureopendatastorage.blob.core.windows.net/mnist/train-labels-idx1-ubyte.gz']
mnist_ds = Dataset.File.from_files(path=web_paths)
```

#### On the web 
The following steps and animation show how to create a dataset in Azure Machine Learning studio, https://ml.azure.com.

![Create a dataset with the UI](./media/how-to-create-register-datasets/create-dataset-ui.gif)

To create a dataset in the studio:
1. Sign in at https://ml.azure.com.
1. Select **Datasets** in the **Assets** section of the left pane. 
1. Select **Create Dataset** to choose the source of your dataset. This source can be local files, a datastore, or public URLs.
1. Select **Tabular** or **File** for Dataset type.
1. Select **Next** to open the **Datastore and file selection** form. On this form you select where to keep your dataset after creation, as well as select what data files to use for your dataset. 
1. Select **Next** to populate the **Settings and preview** and **Schema** forms; they are intelligently populated based on file type and you can further configure your dataset prior to creation on these forms. 
1. Select **Next** to review the **Confirm details** form. Check your selections and create an optional data profile for your dataset. Learn more about [data profiling](how-to-create-portal-experiments.md#profile). 
1. Select **Create** to complete your dataset creation.

## Register datasets

To complete the creation process, register your datasets with a workspace. Use the [`register()`](https://docs.microsoft.com/python/api/azureml-core/azureml.data.abstract_dataset.abstractdataset?view=azure-ml-py#register-workspace--name--description-none--tags-none--create-new-version-false-) method to register datasets with your workspace in order to share them with others and reuse them across various experiments:

```Python
titanic_ds = titanic_ds.register(workspace=workspace,
                                 name='titanic_ds',
                                 description='titanic training data')
```

> [!Note]
> Datasets created through Azure Machine Learning studio are automatically registered to the workspace.

## Create datasets with Azure Open Datasets

[Azure Open Datasets](https://azure.microsoft.com/services/open-datasets/) are curated public datasets that you can use to add scenario-specific features to machine learning solutions for more accurate models. Datasets include public-domain data for weather, census, holidays, public safety, and location that help you train machine learning models and enrich predictive solutions. Open Datasets are in the cloud on Microsoft Azure and are included in both the SDK and the workspace UI.

### Use the SDK

To create datasets with Azure Open Datasets from the SDK, make sure you've installed the package with `pip install azureml-opendatasets`. Each discrete data set is represented by its own class in the SDK, and certain classes are available as either a `TabularDataset`, `FileDataset`, or both. See the [reference documentation](https://docs.microsoft.com/python/api/azureml-opendatasets/azureml.opendatasets?view=azure-ml-py) for a full list of classes.

You can retrieve certain classes as either a `TabularDataset` or `FileDataset`, which allows you to manipulate and/or download the files directly. Other classes can get a dataset **only** by using one of `get_tabular_dataset()` or `get_file_dataset()` functions. The following code sample shows a few examples of these types of classes.

```python
from azureml.opendatasets import MNIST

# MNIST class can return either TabularDataset or FileDataset
tabular_dataset = MNIST.get_tabular_dataset()
file_dataset = MNIST.get_file_dataset()

from azureml.opendatasets import Diabetes

# Diabetes class can return ONLY return TabularDataset and must be called from the static function
diabetes_tabular = Diabetes.get_tabular_dataset()
```

When you register a dataset created from Open Datasets, no data is immediately downloaded, but the data will be accessed later when requested (during training, for example) from a central storage location.

### Use the UI

You can also create datasets from Open Datasets classes through the UI. In your workspace, select the **Datasets** tab under **Assets**. On the **Create dataset** drop-down menu, select **From Open Datasets**.

![Open Dataset with the UI](./media/how-to-create-register-datasets/open-datasets-1.png)

Select a dataset by selecting its tile. (You have the option to filter by using the search bar.) Select **Next**.

![Choose dataset](./media/how-to-create-register-datasets/open-datasets-2.png)

Choose a name under which to register the dataset, and optionally filter the data by using the available filters. In this case, for the public holidays dataset, you filter the time period to one year and the country code to only the US. Select **Create**.

![Set dataset params and create dataset](./media/how-to-create-register-datasets/open-datasets-3.png)

The dataset is now available in your workspace under **Datasets**. You can use it in the same way as other datasets you've created.

## Version datasets

You can register a new dataset under the same name by creating a new version. A dataset version is a way to bookmark the state of your data so that you can apply a specific version of the dataset for experimentation or future reproduction. Learn more about [dataset versions](how-to-version-track-datasets.md).
```Python
# create a TabularDataset from Titanic training data
web_paths = ['https://dprepdata.blob.core.windows.net/demo/Titanic.csv',
             'https://dprepdata.blob.core.windows.net/demo/Titanic2.csv']
titanic_ds = Dataset.Tabular.from_delimited_files(path=web_paths)

# create a new version of titanic_ds
titanic_ds = titanic_ds.register(workspace = workspace,
                                 name = 'titanic_ds',
                                 description = 'new titanic training data',
                                 create_new_version = True)
```

## Access datasets in your script

Registered datasets are accessible both locally and remotely on compute clusters like the Azure Machine Learning compute. To access your registered dataset across experiments, use the following code to access your workspace and registered dataset by name. By default, the [`get_by_name()`](https://docs.microsoft.com/python/api/azureml-core/azureml.core.dataset.dataset?view=azure-ml-py#get-by-name-workspace--name--version--latest--) method on the `Dataset` class returns the latest version of the dataset that's registered with the workspace.

```Python
%%writefile $script_folder/train.py

from azureml.core import Dataset, Run

run = Run.get_context()
workspace = run.experiment.workspace

dataset_name = 'titanic_ds'

# Get a dataset by name
titanic_ds = Dataset.get_by_name(workspace=workspace, name=dataset_name)

# Load a TabularDataset into pandas DataFrame
df = titanic_ds.to_pandas_dataframe()
```

## Next steps

* Learn [how to train with datasets](how-to-train-with-datasets.md).
* Use automated machine learning to [train with TabularDatasets](https://aka.ms/automl-dataset).
* For more dataset training examples, see the [sample notebooks](https://aka.ms/dataset-tutorial).<|MERGE_RESOLUTION|>--- conflicted
+++ resolved
@@ -67,11 +67,7 @@
 
 ## Create datasets
 
-<<<<<<< HEAD
 By creating a dataset, you create a reference to the data source location, along with a copy of its metadata. Because the data remains in its existing location, you incur no extra storage cost. You can create both `TabularDataset` and `FileDataset` data sets by using the Python SDK or at https://ml.azure.com.
-=======
-By creating a dataset, you create a reference to the data source location, along with a copy of its metadata. Because the data remains in its existing location, you incur no extra storage cost. You can create both `TabularDataset` and `FileDataset` data sets by using the Python SDK or https://ml.azure.com.
->>>>>>> ac43e5ae
 
 For the data to be accessible by Azure Machine Learning, datasets must be created from paths in [Azure datastores](how-to-access-data.md) or public web URLs. 
 
