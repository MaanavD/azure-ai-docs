--- conflicted
+++ resolved
@@ -222,35 +222,13 @@
                                  description='titanic training data')
 ```
 
-<<<<<<< HEAD
-<a name="datasets-ui"></a>
-## Create datasets in the studio
-The following steps and animation show how to create a dataset in [Azure Machine Learning studio](https://ml.azure.com).
-
-> [!Note]
-> Datasets created through Azure Machine Learning studio are automatically registered to the workspace.
-
-![Create a dataset with the UI](./media/how-to-create-register-datasets/create-dataset-ui.gif)
-
-To create a dataset in the studio:
-1. Sign in at https://ml.azure.com.
-1. Select **Datasets** in the **Assets** section of the left pane. 
-1. Select **Create Dataset** to choose the source of your dataset. This source can be local files, a datastore, or public URLs.
-1. Select **Tabular** or **File** for Dataset type.
-1. Select **Next** to open the **Datastore and file selection** form. On this form you select where to keep your dataset after creation, as well as select what data files to use for your dataset. 
-    1. Enable skip validation if your data is in a virtual network. Learn more about [virtual network isolation and privacy](how-to-enable-virtual-network.md#machine-learning-studio).
-1. Select **Next** to populate the **Settings and preview** and **Schema** forms; they are intelligently populated based on file type and you can further configure your dataset prior to creation on these forms. 
-1. Select **Next** to review the **Confirm details** form. Check your selections and create an optional data profile for your dataset. Learn more about [data profiling](how-to-use-automated-ml-for-ml-models.md#profile). 
-1. Select **Create** to complete your dataset creation
-
 ## Create datasets using Azure Resource Manager
 
 There are a number of templates at [https://github.com/Azure/azure-quickstart-templates/tree/master/101-machine-learning-dataset-create-*](https://github.com/Azure/azure-quickstart-templates/tree/master/) that can be used to create datasets.
 
 For information on using these templates, see [Use an Azure Resource Manager template to create a workspace for Azure Machine Learning](how-to-create-workspace-template.md).
 
-=======
->>>>>>> f3fbc525
+
 ## Create datasets with Azure Open Datasets
 
 [Azure Open Datasets](https://azure.microsoft.com/services/open-datasets/) are curated public datasets that you can use to add scenario-specific features to machine learning solutions for more accurate models. Datasets include public-domain data for weather, census, holidays, public safety, and location that help you train machine learning models and enrich predictive solutions. Open Datasets are in the cloud on Microsoft Azure and are included in both the SDK and the studio.
