--- conflicted
+++ resolved
@@ -99,17 +99,6 @@
 
 # [Studio](#tab/azure-studio)
 
-<<<<<<< HEAD
-> [!NOTE]
-> You can update (enable or disable) the `public_network_access` flag of an online endpoint after creating it.
-
-## Outbound (resource access)
-
-To restrict communication between a deployment and external resources, including the Azure resources it uses, set the deployment's `egress_public_network_access` flag to `disabled`. Use this flag to ensure that the download of the model, code, and images needed by your deployment are secured with a private endpoint. Note that disabling the flag alone is not enough—your workspace must also have a private link that allows access to Azure resources via a private endpoint. See the [Prerequisites](#prerequisites) for more details.
-
-> [!WARNING]
-> You cannot update (enable or disable) the `egress_public_network_access` flag after creating the deployment. Attempting to change the flag while updating the deployment will fail with an error.
-=======
 1. Go to the [Azure Machine Learning studio](https://ml.azure.com).
 1. Select the **Workspaces** page from the left navigation bar.
 1. Enter a workspace by clicking its name.
@@ -120,13 +109,26 @@
     :::image type="content" source="media/how-to-secure-online-endpoint/endpoint-disable-public-network-access.png" alt-text="A screenshot of how to disable public network access for an endpoint." lightbox="media/how-to-secure-online-endpoint/endpoint-disable-public-network-access.png":::
 
 ---
->>>>>>> bebe017f
 
 When `public_network_access` is `Disabled`, inbound scoring requests are received using the [private endpoint of the Azure Machine Learning workspace](./how-to-configure-private-link.md), and the endpoint can't be reached from public networks.
 
+> [!NOTE]
+> You can update (enable or disable) the `public_network_access` flag of an online endpoint after creating it.
+
 ## Outbound (resource access)
 
-To restrict communication between a deployment and the Azure resources it uses, set the `egress_public_network_access` flag to `disabled`. Use this flag to ensure that the download of the model, code, and images needed by your deployment are secured with a private endpoint.
+To restrict communication between a deployment and external resources, including the Azure resources it uses, set the deployment's `egress_public_network_access` flag to `disabled`. Use this flag to ensure that the download of the model, code, and images needed by your deployment are secured with a private endpoint. Note that disabling the flag alone is not enough—your workspace must also have a private link that allows access to Azure resources via a private endpoint. See the [Prerequisites](#prerequisites) for more details.
+
+> [!WARNING]
+> You cannot update (enable or disable) the `egress_public_network_access` flag after creating the deployment. Attempting to change the flag while updating the deployment will fail with an error.
+
+The following are the resources that the deployment communicates with over the private endpoint:
+
+* The Azure Machine Learning workspace.
+* The Azure Storage blob that is the default storage for the workspace.
+* The Azure Container Registry for the workspace.
+
+When you configure the `egress_public_network_access` to `disabled`, a new private endpoint is created per deployment, per service. For example, if you set the flag to `disabled` for three deployments to an online endpoint, nine private endpoints are created. Each deployment would have three private endpoints that are used to communicate with the workspace, blob, and container registry.
 
 # [Azure CLI](#tab/cli)
 
