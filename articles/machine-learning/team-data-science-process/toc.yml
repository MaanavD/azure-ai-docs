- name: Team Data Science Process Documentation 
  href: index.yml
- name: Overview
  href: overview.md
- name: Lifecycle
  href: lifecycle.md
  items:
  - name: 1. Business understanding
    href: lifecycle-business-understanding.md
  - name: 2. Data acquisition and understanding
    href: lifecycle-data.md
  - name: 3. Modeling
    href: lifecycle-modeling.md
  - name: 4. Deployment
    href: lifecycle-deployment.md
  - name: 5. Customer acceptance
    href: lifecycle-acceptance.md
- name: Roles and tasks
  href: roles-tasks.md
  items:
  - name: Group manager
    href: group-manager-tasks.md
  - name: Team lead
    href: team-lead-tasks.md
  - name: Project lead
    href: project-lead-tasks.md
  - name: Individual contributor
    href: project-ic-tasks.md
- name: Project planning
  href: team-data-science-process-project-templates.md
- name: Development
  items:
  - name: Agile development
    href: agile-development.md
  - name: Collaborative coding with Git
    href: collaborative-coding-with-git.md
  - name: Execute data science tasks
    href: execute-data-science-tasks.md
  - name: Code testing
    href: code-test.md
  - name: Track progress
    href: track-progress.md
- name: Operationalization
  items:
  - name: DevOps - CI/CD
    href: ci-cd-flask.md
- name: Worked-out examples
  href: walkthroughs.md
  items:
  - name: Spark with PySpark and Scala
    href: walkthroughs-spark.md
    items:
    - name: Explore and model data
      href: spark-data-exploration-modeling.md
    - name: Advanced data exploration and modeling
      href: spark-advanced-data-exploration-modeling.md
    - name: Score models
      href: spark-model-consumption.md
  - name: Hive with HDInsight Hadoop
    href: walkthroughs-hdinsight-hadoop.md
  - name: U-SQL with Azure Data Lake
    href: walkthroughs-azure-data-lake.md
  - name: R, Python and T-SQL with SQL Server
    href: walkthroughs-sql-server.md
  - name: T-SQL and Python with SQL DW
    href: walkthroughs-sql-data-warehouse.md
- name: Utilities & tools
  items:
  - name: Data exploration & modeling utils (GitHub)
    href: https://github.com/Azure/Azure-TDSP-Utilities
- name: Training
  items:
  - name: For data scientists
    href: team-data-science-process-for-data-scientists.md
  - name: For DevOps
    href: team-data-science-process-for-devops.md
- name: How To
  items:
  - name: Set up data science environments
    href: environment-setup.md
    items:
    - name: Azure storage accounts
      href: /azure/storage/common/storage-create-storage-account?context=azure/machine-learning/team-data-science-process/context/ml-context
    - name: Platforms and tools
      href: platforms-and-tools.md
    - name: R and Python on HDInsight clusters
      items:
      - name: Introduction to Spark on HDInsight
        href: /azure/hdinsight/spark/apache-spark-overview?context=azure/machine-learning/team-data-science-process/context/ml-context
      - name: Create an Apache Spark cluster in Azure HDInsight
        href: /azure/hdinsight/spark/apache-spark-jupyter-spark-sql?context=azure/machine-learning/team-data-science-process/context/ml-context
      - name: PySpark kernels for Jupyter Notebook
        href: /azure/hdinsight/spark/apache-spark-jupyter-notebook-kernels?context=azure/machine-learning/team-data-science-process/context/ml-context
      - name: R Server on HDInsight
        href: /azure/hdinsight/r-server/r-server-overview?context=azure/machine-learning/team-data-science-process/context/ml-context
      - name: Get started using R Server on HDInsight
        href: /azure/hdinsight/r-server/r-server-overview?context=azure/machine-learning/team-data-science-process/context/ml-context
    - name: Machine Learning Studio (classic) workspace
      href: /azure/machine-learning/studio/create-workspace?context=azure/machine-learning/team-data-science-process/context/ml-context
  - name: Analyze business needs
    items:
    - name: Identify your scenario
      href: plan-your-environment.md
  - name: Acquire and understand data
    items:
    - name: Ingest data
      displayName: move data, manage data logistics
      items:
      - name: Overview
        href: ingest-data.md
      - name: Move to/from Blob storage
        items:
        - name: Overview
          href: move-azure-blob.md
        - name: Use Storage Explorer
          href: move-data-to-azure-blob-using-azure-storage-explorer.md
        - name: Use AzCopy
          href: https://docs.microsoft.com/azure/storage/common/storage-use-azcopy-v10
        - name: Use Python
          href: /azure/storage/blobs/storage-python-how-to-use-blob-storage?context=azure/machine-learning/team-data-science-process/context/ml-context
        - name: Use SSIS
          href: move-data-to-azure-blob-using-ssis.md
      - name: Move to SQL on a VM
        href: move-sql-server-virtual-machine.md
      - name: Move to Azure SQL Database
        href: move-sql-azure.md
      - name: Move to Hive tables
        href: move-hive-tables.md
      - name: Move to SQL partitioned tables
        href: parallel-load-sql-partitioned-tables.md
      - name: Move from on-prem SQL
        href: move-sql-azure-adf.md
    - name: Explore and visualize data
      items:
      - name: Prepare data
        href: prepare-data.md
      - name: Explore data
        items:
        - name: Overview
          href: explore-data.md
        - name: Explore Azure Blob storage
          href: explore-data-blob.md
        - name: Explore SQL on a VM
          href: explore-data-sql-server.md
        - name: Explore Hive tables
          href: explore-data-hive-tables.md
      - name: Sample data
        items:
        - name: Overview
          href: sample-data.md
        - name: Use blob storage
          href: sample-data-blob.md
        - name: Use SQL Server
          href: sample-data-sql-server.md
        - name: Use Hive tables
          href: sample-data-hive.md
      - name: Process data
        items:
        - name: Access with Python
          href: python-data-access.md
        - name: Process blob data
          href: data-blob.md
        - name: Use Azure Data Lake
          href: data-lake-walkthrough.md
        - name: Use SQL VM
          href: sql-server-virtual-machine.md
        - name: Use data pipeline
          href: automated-data-pipeline-cheat-sheet.md
        - name: Use Spark 
          href: spark-overview.md
        - name: Use Scala and Spark
          href: scala-walkthrough.md
  - name: Develop models
    items:
    - name: Engineer features
      items:
      - name: Overview
        href: create-features.md
      - name: Use SQL+Python
        href: create-features-sql-server.md
      - name: Use Hive queries
        href: create-features-hive.md
    - name: Select features
      href: select-features.md
    - name: Create and train models
      items:
      - name: Choose algorithms
        href: /azure/machine-learning/how-to-select-algorithms?context=azure/machine-learning/team-data-science-process/context/ml-context
      - name: Algorithm cheat sheet
        href: /azure/machine-learning/algorithm-cheat-sheet?context=azure/machine-learning/team-data-science-process/context/ml-context
  - name: Deploy models in production
    href: deploy-models-in-production.md
- name: Related
  items:
  - name: Cognitive Services
    href: https://docs.microsoft.com/azure/cognitive-services/
  - name: Anomaly detection
    href: apps-anomaly-detection-api.md
  - name: Predictive maintenance
    items:
    - name: Overview
      href: predictive-maintenance-playbook.md
    - name: Architecture
      href: predictive-maintenance-architecture.md
    - name: Technical guide
      href: predictive-maintenance-technical-guide.md
- name: Resources
  items:
  - name: Organizations using TDSP
    items:
    - name: New Signature
      href: https://newsignature.com/services/
    - name: Blue Granite
      href: https://www.blue-granite.com/blog/getting-more-from-your-data-science-teams-organization-and-process-considerations
  - name: Related Microsoft resources
    items:
    - name: Microsoft Q&A question page
      href: https://docs.microsoft.com/answers/topics/azure-machine-learning-studio-classic.html
    - name: Stack Overflow
      href: https://stackoverflow.com/questions/tagged/azure-machine-learning
    - name: Videos
<<<<<<< HEAD
      href: https://azure.microsoft.com/resources/videos/index/?services=machine-learning
      

=======
      href: https://azure.microsoft.com/resources/videos/index/?services=machine-learning

>>>>>>> 7cb80005
<|MERGE_RESOLUTION|>--- conflicted
+++ resolved
@@ -219,11 +219,4 @@
     - name: Stack Overflow
       href: https://stackoverflow.com/questions/tagged/azure-machine-learning
     - name: Videos
-<<<<<<< HEAD
-      href: https://azure.microsoft.com/resources/videos/index/?services=machine-learning
-      
-
-=======
-      href: https://azure.microsoft.com/resources/videos/index/?services=machine-learning
-
->>>>>>> 7cb80005
+      href: https://azure.microsoft.com/resources/videos/index/?services=machine-learning