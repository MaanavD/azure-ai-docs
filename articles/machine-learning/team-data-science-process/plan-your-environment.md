--- conflicted
+++ resolved
@@ -101,16 +101,10 @@
 
 Take the Azure Machine Learning Studio environment for example:
 
-<<<<<<< HEAD
-* For a list of the data formats and types supported by Azure Machine Learning Studio, see [Data formats and data types supported](../studio/import-data.md#data-formats-and-data-types-supported).
-* For information on data limitations for Azure Machine Learning Studio, see [How large can the dataset be for my modules?](../studio/faq.md#ModuleLimit)
-=======
 * For a list of the data formats and types supported by Azure Machine Learning Studio, see
   [Data formats and data types supported](../studio/import-data.md#data-formats-and-data-types-supported) section.
 
->>>>>>> b0bde092
-
-For information on the limitations of other Azure services used in the analytics process, see [Azure Subscription and Service Limits, Quotas, and Constraints](../../azure-subscription-service-limits.md).
+* For information on the limitations of other Azure services used in the analytics process, see [Azure Subscription and Service Limits, Quotas, and Constraints](../../azure-subscription-service-limits.md).
 
 ## Data quality questions: exploration and pre-processing
 
