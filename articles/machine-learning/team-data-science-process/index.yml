--- conflicted
+++ resolved
@@ -1,17 +1,8 @@
 ### YamlMime:YamlDocument
 documentType: LandingData
-<<<<<<< HEAD
-title: Team Data Science Process Documentation
-metadata:
-  title: Team Data Science Process Documentation
-  description: Learn how to use the Team Data Science Process.
-  services: machine-learning
-  author: cjgronlund
-=======
 metadata: 
   author: cjgronlund
   description: "Learn how to use the Team Data Science Process."
->>>>>>> 8a36d4aa
   manager: cgronlun
   ms.author: carolyn.gronlund
   ms.component: team-data-science-process
@@ -20,14 +11,9 @@
   ms.service: machine-learning
   ms.tgt_pltfrm: na
   ms.topic: landing-page
-<<<<<<< HEAD
-  ms.date: 01/18/2018
-  ms.author: carolyn.gronlund
-=======
   services: machine-learning
   title: "Team Data Science Process Documentation"
 
->>>>>>> 8a36d4aa
 abstract:
   description: The Team Data Science Process is an agile, iterative data science methodology to deliver predictive analytics solutions and intelligent applications efficiently. TDSP helps improve team collaboration and learning. It contains a distillation of the best practices and structures from Microsoft and others in the industry that facilitate the successful implementation of data science initiatives. The goal is to help companies fully realize the benefits of their analytics program.
 
