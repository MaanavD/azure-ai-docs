--- conflicted
+++ resolved
@@ -1,11 +1,6 @@
 ---
-<<<<<<< HEAD
 title: Tasks for the project lead in the Team Data Science Process - Azure
-description: An outline of the tasks for a project lead on a data science team project.
-=======
-title: Team Data Science Process project lead tasks - Azure  | Microsoft Docs
 description: An outline of the tasks that a project lead is expected to complete on a data science team project.
->>>>>>> 585d7d62
 author: marktab
 manager: cgronlun
 editor: cgronlun
