--- conflicted
+++ resolved
@@ -124,11 +124,7 @@
 
 ### Generate public SSH key on Linux (CentOS) machines
 
-<<<<<<< HEAD
-If you are using Linux (CentOS) machines to run the git commands, you need to add the public SSH key of your machine to your Azure DevOps server, so that this machine is recognized by the Azure DevOps server. First, you need to generate a public SSH key and add the key to SSH public keys in your Azure DevOps Services security setting page. 
-=======
 If you are using Linux (CentOS) machines to run the git commands, you need to add the public SSH key of your machine to your Azure DevOps Services, so that this machine is recognized by the Azure DevOps Services. First, you need to generate a public SSH key and add the key to SSH public keys in your Azure DevOps Services security setting page. 
->>>>>>> 3a7ee525
 
 - To generate the SSH key, run the following two commands: 
 
@@ -138,11 +134,7 @@
 ![](./media/platforms-and-tools/resources-1-generate_ssh.png)
 
 - Copy the entire ssh key including *ssh-rsa*. 
-<<<<<<< HEAD
-- Log in to your Azure DevOps server. 
-=======
 - Log in to your Azure DevOps Services. 
->>>>>>> 3a7ee525
 - Click **<Your Name\>** at the top right corner of the page and click **security**. 
 	
 	![](./media/platforms-and-tools/resources-2-user-setting.png)
