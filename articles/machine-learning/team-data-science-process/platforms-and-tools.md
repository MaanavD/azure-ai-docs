--- conflicted
+++ resolved
@@ -53,15 +53,7 @@
 
 The data science virtual machine offered on both Windows and Linux by Microsoft, contains popular tools for data science modeling and development activities. 
 
-<<<<<<< HEAD
-- Anaconda Python distribution
-- Jupyter notebooks for Python and R 
-- Visual Studio Community Edition with Python and R Tools on Windows / Eclipse on Linux
-- Power BI desktop for Windows
-- SQL Server 2016 Developer Edition on Windows / Postgres on Linux
-=======
 The Data Science Virtual Machine is an easy way to explore data and do machine learning in the cloud. The Data Science Virtual Machines are pre-configured with the complete operating system, security patches, drivers, and popular data science and development software. You can choose the hardware environment, ranging from lower-cost CPU-centric machines to very powerful machines with multiple GPUs, NVMe storage, and large amounts of memory. For machines with GPUs, all drivers are installed, all machine learning frameworks are version-matched for GPU compatibility, and acceleration is enabled in all application software that supports GPUs.
->>>>>>> 042d266f
 
 The Data Science Virtual Machine comes with the most useful data-science tools pre-installed.  See [Tools included on the Data Science Virtual Machine](/azure/machine-learning/data-science-virtual-machine/tools-included) for the most recent list of tools and versions.
 
