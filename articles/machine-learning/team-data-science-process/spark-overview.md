---
title: Data science using Spark on Azure HDInsight - Team Data Science Process
description: The Spark MLlib toolkit brings considerable machine learning modeling capabilities to the distributed HDInsight environment.
services: machine-learning
author: marktab
manager: cgronlun
editor: cgronlun
ms.service: machine-learning
ms.component: team-data-science-process
ms.topic: article
ms.date: 11/13/2017
ms.author: tdsp
ms.custom: seodec18, previous-author=deguhath, previous-ms.author=deguhath
---
# Overview of data science using Spark on Azure HDInsight

This suite of topics shows how to use HDInsight Spark to complete common data science tasks such as data ingestion, feature engineering, modeling, and model evaluation. The data used is a sample of the 2013 NYC taxi trip and fare dataset. The models built include logistic and linear regression, random forests, and gradient boosted trees. The topics also show how to store these models in Azure blob storage (WASB) and how to score and evaluate their predictive performance. More advanced topics cover how models can be trained using cross-validation and hyper-parameter sweeping. This overview topic also references the topics that describe how to set up the Spark cluster that you need to complete the steps in the walkthroughs provided.

## Spark and MLlib
[Spark](http://spark.apache.org/) is an open-source parallel processing framework that supports in-memory processing to boost the performance of big-data analytic applications. The Spark processing engine is built for speed, ease of use, and sophisticated analytics. Spark's in-memory distributed computation capabilities make it a good choice for the iterative algorithms used in machine learning and graph computations. [MLlib](http://spark.apache.org/mllib/) is Spark's scalable machine learning library that brings the algorithmic modeling capabilities to this distributed environment.

## HDInsight Spark
[HDInsight Spark](../../hdinsight/spark/apache-spark-overview.md) is the Azure hosted offering of open-source Spark. It also includes support for **Jupyter PySpark notebooks** on the Spark cluster that can run Spark SQL interactive queries for transforming, filtering, and visualizing data stored in Azure Blobs (WASB). PySpark is the Python API for Spark. The code snippets that provide the solutions and show the relevant plots to visualize the data here run in Jupyter notebooks installed on the Spark clusters. The modeling steps in these topics contain code that shows how to train, evaluate, save, and consume each type of model.

## Setup: Spark clusters and Jupyter notebooks
Setup steps and code are provided in this walkthrough for using an HDInsight Spark 1.6. But Jupyter notebooks are provided for both HDInsight Spark 1.6 and Spark 2.0 clusters. A description of the notebooks and links to them are provided in the [Readme.md](https://github.com/Azure/Azure-MachineLearning-DataScience/blob/master/Misc/Spark/pySpark/Readme.md) for the GitHub repository containing them. Moreover, the code here and in the linked notebooks is generic and should work on any Spark cluster. If you are not using HDInsight Spark, the cluster setup and management steps may be slightly different from what is shown here. For convenience, here are the links to the Jupyter notebooks for Spark 1.6 (to be run in the pySpark kernel of the Jupyter Notebook server) and Spark 2.0 (to be run in the pySpark3 kernel of the Jupyter Notebook server):

### Spark 1.6 notebooks​​
These notebooks are to be run in the pySpark kernel of Jupyter notebook server.

- [pySpark-machine-learning-data-science-spark-data-exploration-modeling.ipynb](https://github.com/Azure/Azure-MachineLearning-DataScience/blob/master/Misc/Spark/pySpark/Spark1.6/pySpark-machine-learning-data-science-spark-data-exploration-modeling.ipynb): Provides information on how to perform data exploration, modeling, and scoring with several different algorithms.
- [pySpark-machine-learning-data-science-spark-advanced-data-exploration-modeling.ipynb](https://github.com/Azure/Azure-MachineLearning-DataScience/blob/master/Misc/Spark/pySpark/Spark1.6/pySpark-machine-learning-data-science-spark-advanced-data-exploration-modeling.ipynb): Includes topics in notebook #1, and model development using hyperparameter tuning and cross-validation.
- [pySpark-machine-learning-data-science-spark-model-consumption.ipynb](https://github.com/Azure/Azure-MachineLearning-DataScience/blob/master/Misc/Spark/pySpark/Spark1.6/pySpark-machine-learning-data-science-spark-model-consumption.ipynb): Shows how to operationalize a saved model using Python on HDInsight clusters.

### Spark 2.0 notebooks
These notebooks are to be run in the pySpark3 kernel of Jupyter notebook server.

- [Spark2.0-pySpark3-machine-learning-data-science-spark-advanced-data-exploration-modeling.ipynb](https://github.com/Azure/Azure-MachineLearning-DataScience/blob/master/Misc/Spark/pySpark/Spark2.0/Spark2.0-pySpark3-machine-learning-data-science-spark-advanced-data-exploration-modeling.ipynb)​: This file provides information on how to perform data exploration, modeling, and scoring in Spark 2.0 clusters using the NYC Taxi trip and fare data-set described [here](https://docs.microsoft.com/azure/machine-learning/machine-learning-data-science-spark-overview#the-nyc-2013-taxi-data). This notebook may be a good starting point for quickly exploring the code we have provided for Spark 2.0. For a more detailed notebook analyzes the NYC Taxi data, see the next notebook in this list. See the notes following this list that compare these notebooks.
- [Spark2.0-pySpark3_NYC_Taxi_Tip_Regression.ipynb](https://github.com/Azure/Azure-MachineLearning-DataScience/blob/master/Misc/Spark/pySpark/Spark2.0/Spark2.0_pySpark3_NYC_Taxi_Tip_Regression.ipynb): This file shows how to perform data wrangling (Spark SQL and dataframe operations), exploration, modeling and scoring using the NYC Taxi trip and fare data-set described [here](https://docs.microsoft.com/azure/machine-learning/machine-learning-data-science-spark-overview#the-nyc-2013-taxi-data).
- [Spark2.0-pySpark3_Airline_Departure_Delay_Classification.ipynb](https://github.com/Azure/Azure-MachineLearning-DataScience/blob/master/Misc/Spark/pySpark/Spark2.0/Spark2.0_pySpark3_Airline_Departure_Delay_Classification.ipynb): This file shows how to perform data wrangling (Spark SQL and dataframe operations), exploration, modeling and scoring using the well-known Airline On-time departure dataset from 2011 and 2012. We integrated the airline dataset with the airport weather data (e.g. windspeed, temperature, altitude etc.) prior to modeling, so these weather features can be included in the model.​

<!-- -->

> [!NOTE]
> The airline dataset was added to the Spark 2.0 notebooks to better illustrate the use of classification algorithms. See the following links for information about airline on-time departure dataset and weather dataset:

>- Airline on-time departure data: [http://www.transtats.bts.gov/ONTIME/](http://www.transtats.bts.gov/ONTIME/)

>- Airport weather data: [https://www.ncdc.noaa.gov/](https://www.ncdc.noaa.gov/)
>
>

<!-- -->

<!-- -->

> [!NOTE]
The Spark 2.0 notebooks on the NYC taxi and airline flight delay data-sets can take 10 mins or more to run (depending on the size of your HDI cluster). The first notebook in the above list shows many aspects of the data exploration, visualization and ML model training in a notebook that takes less time to run with down-sampled NYC data set, in which the taxi and fare files have been pre-joined: [Spark2.0-pySpark3-machine-learning-data-science-spark-advanced-data-exploration-modeling.ipynb](https://github.com/Azure/Azure-MachineLearning-DataScience/blob/master/Misc/Spark/pySpark/Spark2.0/Spark2.0-pySpark3-machine-learning-data-science-spark-advanced-data-exploration-modeling.ipynb)​ This notebook takes a much shorter time to finish (2-3 mins) and may be a good starting point for quickly exploring the code we have provided for Spark 2.0.

<!-- -->

For guidance on the operationalization of a Spark 2.0 model and model consumption for scoring, see the [Spark 1.6 document on consumption](https://github.com/Azure/Azure-MachineLearning-DataScience/blob/master/Misc/Spark/pySpark/Spark1.6/pySpark-machine-learning-data-science-spark-model-consumption.ipynb) for an example outlining the steps required. To use this on Spark 2.0, replace the Python code file with [this file](https://github.com/Azure/Azure-MachineLearning-DataScience/blob/master/Misc/Spark/Python/Spark2.0_ConsumeRFCV_NYCReg.py).

### Prerequisites
<<<<<<< HEAD
The following procedures are related to Spark 1.6. For  the Spark 2.0 version, use the notebooks described and linked to previously.
=======
The following procedures are related to Spark 1.6. For the Spark 2.0 version, use the notebooks described and linked to previously.
>>>>>>> a36816e1

1. You must have an Azure subscription. If you do not already have one, see [Get Azure free trial](https://azure.microsoft.com/documentation/videos/get-azure-free-trial-for-testing-hadoop-in-hdinsight/).

<<<<<<< HEAD
2.You need a Spark 1.6 cluster to complete this walkthrough. To create one, see the instructions provided in [Get started: create Apache Spark on Azure HDInsight](../../hdinsight/spark/apache-spark-jupyter-spark-sql.md). The cluster type and version is specified from the **Select Cluster Type** menu.
=======
2. You need a Spark 1.6 cluster to complete this walkthrough. To create one, see the instructions provided in [Get started: create Apache Spark on Azure HDInsight](../../hdinsight/spark/apache-spark-jupyter-spark-sql.md). The cluster type and version is specified from the **Select Cluster Type** menu.
>>>>>>> a36816e1

![Configure cluster](./media/spark-overview/spark-cluster-on-portal.png)

<!-- -->

> [!NOTE]
> For a topic that shows how to use Scala rather than Python to complete tasks for an end-to-end data science process, see the [Data Science using Scala with Spark on Azure](scala-walkthrough.md).
>
>

<!-- -->

> [!INCLUDE [delete-cluster-warning](../../../includes/hdinsight-delete-cluster-warning.md)]
>
>

## The NYC 2013 Taxi data
The NYC Taxi Trip data is about 20 GB of compressed comma-separated values (CSV) files (~48 GB uncompressed), comprising more than 173 million individual trips and the fares paid for each trip. Each trip record includes the pick up and dropoff location and time, anonymized hack (driver's) license number and medallion (taxi’s unique id) number. The data covers all trips in the year 2013 and is provided in the following two datasets for each month:

1. The 'trip_data' CSV files contain trip details, such as number of passengers, pick up and dropoff points, trip duration, and trip length. Here are a few sample records:
   
        medallion,hack_license,vendor_id,rate_code,store_and_fwd_flag,pickup_datetime,dropoff_datetime,passenger_count,trip_time_in_secs,trip_distance,pickup_longitude,pickup_latitude,dropoff_longitude,dropoff_latitude
        89D227B655E5C82AECF13C3F540D4CF4,BA96DE419E711691B9445D6A6307C170,CMT,1,N,2013-01-01 15:11:48,2013-01-01 15:18:10,4,382,1.00,-73.978165,40.757977,-73.989838,40.751171
        0BD7C8F5BA12B88E0B67BED28BEA73D8,9FD8F69F0804BDB5549F40E9DA1BE472,CMT,1,N,2013-01-06 00:18:35,2013-01-06 00:22:54,1,259,1.50,-74.006683,40.731781,-73.994499,40.75066
        0BD7C8F5BA12B88E0B67BED28BEA73D8,9FD8F69F0804BDB5549F40E9DA1BE472,CMT,1,N,2013-01-05 18:49:41,2013-01-05 18:54:23,1,282,1.10,-74.004707,40.73777,-74.009834,40.726002
        DFD2202EE08F7A8DC9A57B02ACB81FE2,51EE87E3205C985EF8431D850C786310,CMT,1,N,2013-01-07 23:54:15,2013-01-07 23:58:20,2,244,.70,-73.974602,40.759945,-73.984734,40.759388
        DFD2202EE08F7A8DC9A57B02ACB81FE2,51EE87E3205C985EF8431D850C786310,CMT,1,N,2013-01-07 23:25:03,2013-01-07 23:34:24,1,560,2.10,-73.97625,40.748528,-74.002586,40.747868
2. The 'trip_fare' CSV files contain details of the fare paid for each trip, such as payment type, fare amount, surcharge and taxes, tips and tolls, and the total amount paid. Here are a few sample records:
   
        medallion, hack_license, vendor_id, pickup_datetime, payment_type, fare_amount, surcharge, mta_tax, tip_amount, tolls_amount, total_amount
        89D227B655E5C82AECF13C3F540D4CF4,BA96DE419E711691B9445D6A6307C170,CMT,2013-01-01 15:11:48,CSH,6.5,0,0.5,0,0,7
        0BD7C8F5BA12B88E0B67BED28BEA73D8,9FD8F69F0804BDB5549F40E9DA1BE472,CMT,2013-01-06 00:18:35,CSH,6,0.5,0.5,0,0,7
        0BD7C8F5BA12B88E0B67BED28BEA73D8,9FD8F69F0804BDB5549F40E9DA1BE472,CMT,2013-01-05 18:49:41,CSH,5.5,1,0.5,0,0,7
        DFD2202EE08F7A8DC9A57B02ACB81FE2,51EE87E3205C985EF8431D850C786310,CMT,2013-01-07 23:54:15,CSH,5,0.5,0.5,0,0,6
        DFD2202EE08F7A8DC9A57B02ACB81FE2,51EE87E3205C985EF8431D850C786310,CMT,2013-01-07 23:25:03,CSH,9.5,0.5,0.5,0,0,10.5

We have taken a 0.1% sample of these files and joined the trip\_data and trip\_fare CVS files into a single dataset to use as the input dataset for this walkthrough. The unique key to join trip\_data and trip\_fare is composed of the fields: medallion, hack\_licence and pickup\_datetime. Each record of the dataset contains the following attributes representing a NYC Taxi trip:

| Field | Brief Description |
| --- | --- |
| medallion |Anonymized taxi medallion (unique taxi id) |
| hack_license |Anonymized Hackney Carriage License number |
| vendor_id |Taxi vendor id |
| rate_code |NYC taxi rate of fare |
| store_and_fwd_flag |Store and forward flag |
| pickup_datetime |Pick up date & time |
| dropoff_datetime |Dropoff date & time |
| pickup_hour |Pick up hour |
| pickup_week |Pick up week of the year |
| weekday |Weekday (range 1-7) |
| passenger_count |Number of passengers in a taxi trip |
| trip_time_in_secs |Trip time in seconds |
| trip_distance |Trip distance traveled in miles |
| pickup_longitude |Pick up longitude |
| pickup_latitude |Pick up latitude |
| dropoff_longitude |Dropoff longitude |
| dropoff_latitude |Dropoff latitude |
| direct_distance |Direct distance between pick up and dropoff locations |
| payment_type |Payment type (cas, credit-card etc.) |
| fare_amount |Fare amount in |
| surcharge |Surcharge |
| mta_tax |Mta tax |
| tip_amount |Tip amount |
| tolls_amount |Tolls amount |
| total_amount |Total amount |
| tipped |Tipped (0/1 for no or yes) |
| tip_class |Tip class (0: $0, 1: $0-5, 2: $6-10, 3: $11-20, 4: > $20) |

## Execute code from a Jupyter notebook on the Spark cluster
You can launch the Jupyter Notebook from the Azure portal. Find your Spark cluster on your dashboard and click it to enter management page for your cluster. To open the notebook associated with the Spark cluster, click **Cluster Dashboards** -> **Jupyter Notebook** .

![Cluster dashboards](./media/spark-overview/spark-jupyter-on-portal.png)

You can also browse to ***https://CLUSTERNAME.azurehdinsight.net/jupyter*** to access the Jupyter Notebooks. Replace the CLUSTERNAME part of this URL with the name of your own cluster. You need the password for your admin account to access the notebooks.

![Browse Jupyter Notebooks](./media/spark-overview/spark-jupyter-notebook.png)

Select PySpark to see a directory that contains a few examples of pre-packaged notebooks that use the PySpark API.The notebooks that contain the code samples for this suite of Spark topic are available at [GitHub](https://github.com/Azure/Azure-MachineLearning-DataScience/tree/master/Misc/Spark/pySpark)

You can upload the notebooks directly from [GitHub](https://github.com/Azure/Azure-MachineLearning-DataScience/tree/master/Misc/Spark/pySpark) to the Jupyter notebook server on your Spark cluster. On the home page of your Jupyter, click the **Upload** button on the right part of the screen. It opens a file explorer. Here you can paste the GitHub (raw content) URL of the Notebook and click **Open**.

You see the file name on your Jupyter file list with an **Upload** button again. Click this **Upload** button. Now you have imported the notebook. Repeat these steps to upload the other notebooks from this walkthrough.

> [!TIP]
> You can right-click the links on your browser and select **Copy Link** to get the GitHub raw content URL. You can paste this URL into the Jupyter Upload file explorer dialog box.
<<<<<<< HEAD
> 
> 
=======
>
>
>>>>>>> a36816e1

Now you can:

* See the code by clicking the notebook.
* Execute each cell by pressing **SHIFT-ENTER**.
* Run the entire notebook by clicking on **Cell** -> **Run**.
* Use the automatic visualization of queries.

> [!TIP]
> The PySpark kernel automatically visualizes the output of SQL (HiveQL) queries. You are given the option to select among several different types of visualizations (Table, Pie, Line, Area, or Bar) by using the **Type** menu buttons in the notebook:
>
>

![Logistic regression ROC curve for generic approach](./media/spark-overview/pyspark-jupyter-autovisualization.png)

## What's next?
Now that you are set up with an HDInsight Spark cluster and have uploaded the Jupyter notebooks, you are ready to work through the topics that correspond to the three PySpark notebooks. They show how to explore your data and then how to create and consume models. The advanced data exploration and modeling notebook shows how to include cross-validation, hyper-parameter sweeping, and model evaluation.

**Data Exploration and modeling with Spark:** Explore the dataset and create, score, and evaluate the machine learning models by working through the [Create binary classification and regression models for data with the Spark MLlib toolkit](spark-data-exploration-modeling.md) topic.

**Model consumption:** To learn how to score the classification and regression models created in this topic, see [Score and evaluate Spark-built machine learning models](spark-model-consumption.md).

**Cross-validation and hyperparameter sweeping**: See [Advanced data exploration and modeling with Spark](spark-advanced-data-exploration-modeling.md) on how models can be trained using cross-validation and hyper-parameter sweeping
<|MERGE_RESOLUTION|>--- conflicted
+++ resolved
@@ -62,19 +62,12 @@
 For guidance on the operationalization of a Spark 2.0 model and model consumption for scoring, see the [Spark 1.6 document on consumption](https://github.com/Azure/Azure-MachineLearning-DataScience/blob/master/Misc/Spark/pySpark/Spark1.6/pySpark-machine-learning-data-science-spark-model-consumption.ipynb) for an example outlining the steps required. To use this on Spark 2.0, replace the Python code file with [this file](https://github.com/Azure/Azure-MachineLearning-DataScience/blob/master/Misc/Spark/Python/Spark2.0_ConsumeRFCV_NYCReg.py).
 
 ### Prerequisites
-<<<<<<< HEAD
+
 The following procedures are related to Spark 1.6. For  the Spark 2.0 version, use the notebooks described and linked to previously.
-=======
-The following procedures are related to Spark 1.6. For the Spark 2.0 version, use the notebooks described and linked to previously.
->>>>>>> a36816e1
 
 1. You must have an Azure subscription. If you do not already have one, see [Get Azure free trial](https://azure.microsoft.com/documentation/videos/get-azure-free-trial-for-testing-hadoop-in-hdinsight/).
 
-<<<<<<< HEAD
 2.You need a Spark 1.6 cluster to complete this walkthrough. To create one, see the instructions provided in [Get started: create Apache Spark on Azure HDInsight](../../hdinsight/spark/apache-spark-jupyter-spark-sql.md). The cluster type and version is specified from the **Select Cluster Type** menu.
-=======
-2. You need a Spark 1.6 cluster to complete this walkthrough. To create one, see the instructions provided in [Get started: create Apache Spark on Azure HDInsight](../../hdinsight/spark/apache-spark-jupyter-spark-sql.md). The cluster type and version is specified from the **Select Cluster Type** menu.
->>>>>>> a36816e1
 
 ![Configure cluster](./media/spark-overview/spark-cluster-on-portal.png)
 
@@ -160,13 +153,8 @@
 
 > [!TIP]
 > You can right-click the links on your browser and select **Copy Link** to get the GitHub raw content URL. You can paste this URL into the Jupyter Upload file explorer dialog box.
-<<<<<<< HEAD
 > 
 > 
-=======
->
->
->>>>>>> a36816e1
 
 Now you can:
 
