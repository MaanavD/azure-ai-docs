---
title: Team Data Science Process roles and tasks - Azure  | Microsoft Docs
description: An outline of the key components, personnel roles, and associated tasks for a data science team project.
documentationcenter: ''
author: deguhath
manager: cgronlun
editor: cgronlun
services: machine-learning
ms.assetid: 
ms.service: machine-learning
ms.component: team-data-science-process
ms.workload: data-services
ms.tgt_pltfrm: na
ms.devlang: na
ms.topic: article
ms.date: 09/04/2017
ms.author: deguhath

---

# Team Data Science Process roles and tasks

The Team Data Science Process is a framework developed by Microsoft that provides a structured methodology to build predictive analytics solutions and intelligent applications efficiently. This article outlines the key personnel roles, and their associated tasks that are handled by a data science team standardizing on this process. 

This introduction links to tutorials that provide instructions on how to set up the TDSP environment for the entire data science group, data science teams, and projects. 
It provides detailed guidance using Azure DevOps in the tutorials. Azure DevOps provides a code-hosting platform and agile planning tool to manage team tasks, control access, and manage the repositories. 

You can use this information to implement TDSP on your own code-hosting and agile planning tool. 

## Structures of data science groups and teams

Data science functions in enterprises may often be organized in the following hierarchy:

1. ***Data science group/s***

2. ***Data science team/s within group/s***

In such a structure, there are group and team leads. Typically, a data science project is done by a data science team, which may be composed of project leads (for project management and governance tasks) and data scientists or engineers (individual contributors / technical personnel) who will execute the data science and data engineering parts of the project. Prior to execution, the setup and governance is done by the group, team, or project leads.

## Definition of four TDSP roles
With the above assumption, there are four distinct roles for the team personnel:

1. ***Group Manager***. Group Manager is the manager of the entire data science unit in an enterprise. A data science unit might have multiple teams, each of which is working on multiple data science projects in distinct business verticals. A Group Manager might delegate their tasks to a surrogate, but the tasks associated with the role do not change.

2. ***Team Lead***. A team lead is managing a team in the data science unit of an enterprise. A team consists of multiple data scientists. For data science unit with only a small number of data scientists, the Group Manager and the Team Lead might be the same person.

3. ***Project Lead***. A project lead manages the daily activities of individual data scientists on a specific data science project.

4. ***Project Individual Contributor***. Data Scientist, Business Analyst, Data Engineer, Architect, etc. A project individual contributor executes a data science project. 


> [!NOTE]
> Depending on the structure in an enterprise, a single person may play more than one role OR there may be more than one person working on a role. This may frequently be the case in small enterprises or enterprises with a small number of personnel in their data science organization.

## Tasks to be completed by four personnel

The following picture depicts the top-level tasks for personnel by role in adopting and implementing the Team Data Science Process as conceptualized by Microsoft. 

![Roles and tasks overview](./media/roles-tasks/overview-tdsp-top-level.png)

This schema and the following, more detailed outline of tasks that are assigned to each role in the TDSP should help you choose the appropriate tutorial based on your responsibilities in the organization.

> [!NOTE]
> The following instructions show steps of how to set up a TDSP environment and complete other data science tasks in Azure DevOps. We specify how to accomplish these tasks with Azure DevOps because that is what we are using to implement TDSP at Microsoft. Azure DevOps facilitates collaboration by integrating the management of work items that track tasks and a code hosting service used to share utilities, organize versions, and provide role-based security. You are able to choose other platforms, if you prefer, to implement the tasks outlined by the TDSP. But depending on your platform, some features leveraged from Azure DevOps may not be available. 
>
>Instructions here also use the [Data Science Virtual Machine (DSVM)](http://aka.ms/dsvm) on the Azure cloud as the analytics desktop with several popular data science tools pre-configured and integrated with various Microsoft software and Azure services. You can use the DSVM or any other development environment to implement TDSP. 


## Group Manager tasks

The following tasks are completed by the Group Manager (or a designated TDSP system administrator) to adopt the TDSP:

- Create a **group account** on a code hosting platform (like Github, Git, Azure DevOps, or others)
- Create a **project template repository** on the group account, and seed it from the project template repository developed by Microsoft TDSP team. The TDSP project template repository from Microsoft 
    - provides a **standardized directory structure** including directories for data, code, and documents, 
    - provides a set of **standardized document templates** to guide an efficient data science process. 
- Create a **utility repository**, and seed it from the utility repository developed by Microsoft TDSP team. The TDSP utility repository from Microsoft provides 
    - a set of useful utilities to make the work of a data scientist more efficient, including utilities for interactive data exploration, analysis, and reporting, and for baseline modeling and reporting.
- Set up the **security control policy** of these two repositories on your group account.  

For detailed step-by-step instructions, see [Group Manager tasks for a data science team](group-manager-tasks.md). 


## Team Lead tasks

The following tasks are completed by the Team Lead (or a designated project administrator) to adopt the TDSP:

<<<<<<< HEAD
- If Azure DevOps is selected to be the code hosting platform for versioning and collaboration, create a **project** on the group's Azure DevOps server. Otherwise, this task can be skipped.
=======
- If Azure DevOps is selected to be the code hosting platform for versioning and collaboration, create a **project** on the group's Azure DevOps Services. Otherwise, this task can be skipped.
>>>>>>> 3a7ee525
- Create the **project template repository** under the project, and seed it from the group project template repository set up by your group manager or the delegate of the manager. 
- Create the **team utility repository**, and add the team-specific utilities to the repository. 
- (Optional) Create **[Azure file storage](https://azure.microsoft.com/services/storage/files/)** to be used to store data assets that can be useful for the entire team. Other team members can mount this shared cloud file store on their analytics desktops.
- (Optional) Mount the Azure file storage to the **Data Science Virtual Machine** (DSVM) of the team lead and add data assets on it.
- Set up the **security control** by adding team members and configure their privileges. 

For detailed step-by-step instructions, see [Team Lead tasks for a data science team](team-lead-tasks.md).  


## Project Lead tasks

The following tasks are completed by the Project Lead to adopt the TDSP:

- Create a **project repository** under the project, and seed it from the project template repository. 
- (Optional) Create **Azure file storage** to be used to store data assets of the project. 
- (Optional) Mount the Azure file storage to the **Data Science Virtual Machine** (DSVM) of the Project Lead and add project data assets on it.
- Set up the **security control** by adding project members and configure their privileges. 

For detailed step-by-step instructions, see [Project Lead tasks for a data science team](project-lead-tasks.md). 

## Project Individual Contributor tasks

The following tasks are completed by a Project Individual Contributor (usually a Data Scientist) to conduct the data science project using the TDSP:

- Clone the **project repository** set up by the project lead. 
- (Optional) Mount the shared **Azure file storage** of the team and project on their **Data Science Virtual Machine** (DSVM).
- Execute the project. 

 
For detailed step-by-step instructions for on-boarding onto a project, see [Project Individual Contributors for a data science team](project-ic-tasks.md). 


## Data science project execution
 
By following the relevant set of instructions, data scientists, project lead, and team leads can create work items to track all tasks and stages that a project needs from its beginning to its end. Using git also promotes collaboration among data scientists and ensures that the artifacts generated during project execution are version controlled and shared by all project members.

The instructions provided for project execution have been developed based on the assumption that both work items and project git repositories are on Azure DevOps. Using Azure DevOps for both allows you to link your work items with the Git branches of your project repositories. In this way, you can easily track what has been done for a work item. 

The following figure outlines this workflow for project execution using the TDSP.

![Typical Data Science Project Execution](./media/roles-tasks/overview-project-execute.png)

The workflow includes steps that can be grouped into three activities:

- Sprint planning (Project Lead)
- Developing artifacts on git branches to address work items (Data Scientist)
- Code review and merging branches with master branches (Project Lead or other team members)

For detailed step-by-step instructions on project execution workflow, see [Execution of data science projects](project-execution.md).

## Project structure

Use this [project template repository](https://github.com/Azure/Azure-TDSP-ProjectTemplate) to support efficient project execution and collaboration. This repository gives you a standardized directory structure and document templates you can use for your own TDSP project.

## Next steps

Explore more detailed descriptions of the roles and tasks defined by the Team Data Science Process:

- [Group Manager tasks for a data science team](group-manager-tasks.md)
- [Team Lead tasks for a data science team](team-lead-tasks.md)
- [Project Lead tasks for a data science team](project-lead-tasks.md)
- [Project Individual Contributors for a data science team](project-ic-tasks.md)<|MERGE_RESOLUTION|>--- conflicted
+++ resolved
@@ -85,11 +85,7 @@
 
 The following tasks are completed by the Team Lead (or a designated project administrator) to adopt the TDSP:
 
-<<<<<<< HEAD
-- If Azure DevOps is selected to be the code hosting platform for versioning and collaboration, create a **project** on the group's Azure DevOps server. Otherwise, this task can be skipped.
-=======
 - If Azure DevOps is selected to be the code hosting platform for versioning and collaboration, create a **project** on the group's Azure DevOps Services. Otherwise, this task can be skipped.
->>>>>>> 3a7ee525
 - Create the **project template repository** under the project, and seed it from the group project template repository set up by your group manager or the delegate of the manager. 
 - Create the **team utility repository**, and add the team-specific utilities to the repository. 
 - (Optional) Create **[Azure file storage](https://azure.microsoft.com/services/storage/files/)** to be used to store data assets that can be useful for the entire team. Other team members can mount this shared cloud file store on their analytics desktops.
