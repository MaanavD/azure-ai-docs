--- conflicted
+++ resolved
@@ -67,11 +67,7 @@
 
 ## 2. <a name='SprintPlanning-2'></a>Sprint planning 
 
-<<<<<<< HEAD
-Sprint planning is useful for project prioritization, and resource planning and allocation. Many data scientists are engaged with multiple projects, each of which can take months to complete. Projects often proceed at different paces. On the Azure DevOps server, you can easily create, manage, and track work items in your project and conduct sprint planning to ensure that your projects are moving forward as expected. 
-=======
 Sprint planning is useful for project prioritization, and resource planning and allocation. Many data scientists are engaged with multiple projects, each of which can take months to complete. Projects often proceed at different paces. On the Azure DevOps Services, you can easily create, manage, and track work items in your project and conduct sprint planning to ensure that your projects are moving forward as expected. 
->>>>>>> 3a7ee525
 
 Follow [this link](https://www.visualstudio.com/en-us/docs/work/scrum/sprint-planning) for the step-by-step instructions on sprint planning in Azure DevOps Services. 
 
