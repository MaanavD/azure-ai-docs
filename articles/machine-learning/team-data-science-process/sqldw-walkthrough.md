---
title: Build and deploy a model using Azure Synapse Analytics - Team Data Science Process
description: Build and deploy a machine learning model using Azure Synapse Analytics with a publicly available dataset.
services: machine-learning
author: marktab
manager: marktab
editor: marktab
ms.service: machine-learning
ms.subservice: team-data-science-process
ms.topic: article
ms.date: 01/10/2020
ms.author: tdsp
ms.custom: seodec18, previous-author=deguhath, previous-ms.author=deguhath
---
# The Team Data Science Process in action: using Azure Synapse Analytics
In this tutorial, we walk you through building and deploying a machine learning model using Azure Synapse Analytics for a publicly available dataset -- the [NYC Taxi Trips](https://www.andresmh.com/nyctaxitrips/) dataset. The binary classification model constructed predicts whether or not a tip is paid for a trip.  Models include multiclass classification (whether or not there is a tip) and regression (the distribution for the tip amounts paid).

The procedure follows the [Team Data Science Process (TDSP)](https://docs.microsoft.com/azure/machine-learning/team-data-science-process/) workflow. We show how to set up a data science environment, how to load the data into Azure Synapse Analytics, and how to use either Azure Synapse Analytics or an IPython Notebook to explore the data and engineer features to model. We then show how to build and deploy a model with Azure Machine Learning.

## <a name="dataset"></a>The NYC Taxi Trips dataset
The NYC Taxi Trip data consists of about 20 GB of compressed CSV files (~48 GB uncompressed), recording more than 173 million individual trips and the fares paid for each trip. Each trip record includes the pickup and dropoff locations and times, anonymized hack (driver's) license number, and the medallion (taxi’s unique ID) number. The data covers all trips in the year 2013 and is provided in the following two datasets for each month:

1. The **trip_data.csv** file contains trip details, such as number of passengers, pickup and dropoff points, trip duration, and trip length. Here are a few sample records:

        medallion,hack_license,vendor_id,rate_code,store_and_fwd_flag,pickup_datetime,dropoff_datetime,passenger_count,trip_time_in_secs,trip_distance,pickup_longitude,pickup_latitude,dropoff_longitude,dropoff_latitude
        89D227B655E5C82AECF13C3F540D4CF4,BA96DE419E711691B9445D6A6307C170,CMT,1,N,2013-01-01 15:11:48,2013-01-01 15:18:10,4,382,1.00,-73.978165,40.757977,-73.989838,40.751171
        0BD7C8F5BA12B88E0B67BED28BEA73D8,9FD8F69F0804BDB5549F40E9DA1BE472,CMT,1,N,2013-01-06 00:18:35,2013-01-06 00:22:54,1,259,1.50,-74.006683,40.731781,-73.994499,40.75066
        0BD7C8F5BA12B88E0B67BED28BEA73D8,9FD8F69F0804BDB5549F40E9DA1BE472,CMT,1,N,2013-01-05 18:49:41,2013-01-05 18:54:23,1,282,1.10,-74.004707,40.73777,-74.009834,40.726002
        DFD2202EE08F7A8DC9A57B02ACB81FE2,51EE87E3205C985EF8431D850C786310,CMT,1,N,2013-01-07 23:54:15,2013-01-07 23:58:20,2,244,.70,-73.974602,40.759945,-73.984734,40.759388
        DFD2202EE08F7A8DC9A57B02ACB81FE2,51EE87E3205C985EF8431D850C786310,CMT,1,N,2013-01-07 23:25:03,2013-01-07 23:34:24,1,560,2.10,-73.97625,40.748528,-74.002586,40.747868
2. The **trip_fare.csv** file contains details of the fare paid for each trip, such as payment type, fare amount, surcharge and taxes, tips and tolls, and the total amount paid. Here are a few sample records:

        medallion, hack_license, vendor_id, pickup_datetime, payment_type, fare_amount, surcharge, mta_tax, tip_amount, tolls_amount, total_amount
        89D227B655E5C82AECF13C3F540D4CF4,BA96DE419E711691B9445D6A6307C170,CMT,2013-01-01 15:11:48,CSH,6.5,0,0.5,0,0,7
        0BD7C8F5BA12B88E0B67BED28BEA73D8,9FD8F69F0804BDB5549F40E9DA1BE472,CMT,2013-01-06 00:18:35,CSH,6,0.5,0.5,0,0,7
        0BD7C8F5BA12B88E0B67BED28BEA73D8,9FD8F69F0804BDB5549F40E9DA1BE472,CMT,2013-01-05 18:49:41,CSH,5.5,1,0.5,0,0,7
        DFD2202EE08F7A8DC9A57B02ACB81FE2,51EE87E3205C985EF8431D850C786310,CMT,2013-01-07 23:54:15,CSH,5,0.5,0.5,0,0,6
        DFD2202EE08F7A8DC9A57B02ACB81FE2,51EE87E3205C985EF8431D850C786310,CMT,2013-01-07 23:25:03,CSH,9.5,0.5,0.5,0,0,10.5

The **unique key** used to join trip\_data and trip\_fare is composed of the following three fields:

* medallion,
* hack\_license and
* pickup\_datetime.

## <a name="mltasks"></a>Address three types of prediction tasks
We formulate three prediction problems based on the *tip\_amount* to illustrate three kinds of modeling tasks:

1. **Binary classification**: To predict whether or not a tip was paid for a trip, that is, a *tip\_amount* that is greater than $0 is a positive example, while a *tip\_amount* of $0 is a negative example.
2. **Multiclass classification**: To predict the range of tip paid for the trip. We divide the *tip\_amount* into five bins or classes:

        Class 0 : tip_amount = $0
        Class 1 : tip_amount > $0 and tip_amount <= $5
        Class 2 : tip_amount > $5 and tip_amount <= $10
        Class 3 : tip_amount > $10 and tip_amount <= $20
        Class 4 : tip_amount > $20
3. **Regression task**: To predict the amount of tip paid for a trip.

## <a name="setup"></a>Set up the Azure data science environment for advanced analytics
To set up your Azure Data Science environment, follow these steps.

**Create your own Azure blob storage account**

* When you provision your own Azure blob storage, choose a geo-location for your Azure blob storage in or as close as possible to **South Central US**, which is where the NYC Taxi data is stored. The data will be copied using AzCopy from the public blob storage container to a container in your own storage account. The closer your Azure blob storage is to South Central US, the faster this task (Step 4) will be completed.
* To create your own Azure Storage account, follow the steps outlined at [About Azure Storage accounts](../../storage/common/storage-create-storage-account.md). Be sure to make notes on the values for following storage account credentials as they will be needed later in this walkthrough.

  * **Storage Account Name**
  * **Storage Account Key**
  * **Container Name** (which you want the data to be stored in the Azure blob storage)

**Provision your Azure Synapse Analytics instance.**
Follow the documentation at [Create and query an Azure SQL Data Warehouse in the Azure portal](../../sql-data-warehouse/create-data-warehouse-portal.md) to provision a Azure Synapse Analytics instance. Make sure that you make notations on the following Azure Synapse Analytics credentials that will be used in later steps.

* **Server Name**: \<server Name>.database.windows.net
* **SQLDW (Database) Name**
* **Username**
* **Password**

**Install Visual Studio and SQL Server Data Tools.** For instructions, see [Getting started with Visual Studio 2019 for SQL Data Warehouse](../../sql-data-warehouse/sql-data-warehouse-install-visual-studio.md).

<<<<<<< HEAD
**Connect to your Azure SQL DW with Visual Studio.** For instructions, see steps 1 & 2 in [Connect to Azure SQL Data Warehouse with Visual Studio](../../synapse-analytics/sql-analytics/connect-overview.md).
=======
**Connect to your Azure Synapse Analytics with Visual Studio.** For instructions, see steps 1 & 2 in [Connect to Azure SQL Data Warehouse](../../sql-data-warehouse/sql-data-warehouse-connect-overview.md).
>>>>>>> 802e1100

> [!NOTE]
> Run the following SQL query on the database you created in your Azure Synapse Analytics (instead of the query provided in step 3 of the connect topic,) to **create a master key**.
>
>

    BEGIN TRY
           --Try to create the master key
        CREATE MASTER KEY
    END TRY
    BEGIN CATCH
           --If the master key exists, do nothing
    END CATCH;

**Create an Azure Machine Learning workspace under your Azure subscription.** For instructions, see [Create an Azure Machine Learning workspace](../studio/create-workspace.md).

## <a name="getdata"></a>Load the data into Azure Synapse Analytics
Open a Windows PowerShell command console. Run the following PowerShell commands to download the example SQL script files that we share with you on GitHub to a local directory that you specify with the parameter *-DestDir*. You can change the value of parameter *-DestDir* to any local directory. If *-DestDir* does not exist, it will be created by the PowerShell script.

> [!NOTE]
> You might need to **Run as Administrator** when executing the following PowerShell script if your *DestDir* directory needs Administrator privilege to create or to write to it.
>
>

    $source = "https://raw.githubusercontent.com/Azure/Azure-MachineLearning-DataScience/master/Misc/SQLDW/Download_Scripts_SQLDW_Walkthrough.ps1"
    $ps1_dest = "$pwd\Download_Scripts_SQLDW_Walkthrough.ps1"
    $wc = New-Object System.Net.WebClient
    $wc.DownloadFile($source, $ps1_dest)
    .\Download_Scripts_SQLDW_Walkthrough.ps1 –DestDir 'C:\tempSQLDW'

After successful execution, your current working directory changes to *-DestDir*. You should be able to see screen like below:

![Current working directory changes][19]

In your *-DestDir*, execute the following PowerShell script in administrator mode:

    ./SQLDW_Data_Import.ps1

When the PowerShell script runs for the first time, you will be asked to input the information from your Azure Synapse Analytics and your Azure blob storage account. When this PowerShell script completes running for the first time, the credentials you input will have been written to a configuration file SQLDW.conf in the present working directory. The future run of this PowerShell script file has the option to read all needed parameters from this configuration file. If you need to change some parameters, you can choose to input the parameters on the screen upon prompt by deleting this configuration file and inputting the parameters values as prompted or to change the parameter values by editing the SQLDW.conf file in your *-DestDir* directory.

> [!NOTE]
> In order to avoid schema name conflicts with those that already exist in your Azure Azure Synapse Analytics, when reading parameters directly from the SQLDW.conf file, a 3-digit random number is added to the schema name from the SQLDW.conf file as the default schema name for each run. The PowerShell script may prompt you for a schema name: the name may be specified at user discretion.
>
>

This **PowerShell script** file completes the following tasks:

* **Downloads and installs AzCopy**, if AzCopy is not already installed

        $AzCopy_path = SearchAzCopy
        if ($AzCopy_path -eq $null){
               Write-Host "AzCopy.exe is not found in C:\Program Files*. Now, start installing AzCopy..." -ForegroundColor "Yellow"
            InstallAzCopy
            $AzCopy_path = SearchAzCopy
        }
            $env_path = $env:Path
            for ($i=0; $i -lt $AzCopy_path.count; $i++){
                if ($AzCopy_path.count -eq 1){
                    $AzCopy_path_i = $AzCopy_path
                } else {
                    $AzCopy_path_i = $AzCopy_path[$i]
                }
                if ($env_path -notlike '*' +$AzCopy_path_i+'*'){
                    Write-Host $AzCopy_path_i 'not in system path, add it...'
                    [Environment]::SetEnvironmentVariable("Path", "$AzCopy_path_i;$env_path", "Machine")
                    $env:Path = [System.Environment]::GetEnvironmentVariable("Path","Machine")
                    $env_path = $env:Path
                }
* **Copies data to your private blob storage account** from the public blob with AzCopy

        Write-Host "AzCopy is copying data from public blob to yo storage account. It may take a while..." -ForegroundColor "Yellow"
        $start_time = Get-Date
        AzCopy.exe /Source:$Source /Dest:$DestURL /DestKey:$StorageAccountKey /S
        $end_time = Get-Date
        $time_span = $end_time - $start_time
        $total_seconds = [math]::Round($time_span.TotalSeconds,2)
        Write-Host "AzCopy finished copying data. Please check your storage account to verify." -ForegroundColor "Yellow"
        Write-Host "This step (copying data from public blob to your storage account) takes $total_seconds seconds." -ForegroundColor "Green"
* **Loads data using Polybase (by executing LoadDataToSQLDW.sql) to your Azure Synapse Analytics** from your private blob storage account with the following commands.

  * Create a schema

          EXEC (''CREATE SCHEMA {schemaname};'');
  * Create a database scoped credential

          CREATE DATABASE SCOPED CREDENTIAL {KeyAlias}
          WITH IDENTITY = ''asbkey'' ,
          Secret = ''{StorageAccountKey}''
  * Create an external data source for an Azure Storage blob

          CREATE EXTERNAL DATA SOURCE {nyctaxi_trip_storage}
          WITH
          (
              TYPE = HADOOP,
              LOCATION =''wasbs://{ContainerName}@{StorageAccountName}.blob.core.windows.net'',
              CREDENTIAL = {KeyAlias}
          )
          ;

          CREATE EXTERNAL DATA SOURCE {nyctaxi_fare_storage}
          WITH
          (
              TYPE = HADOOP,
              LOCATION =''wasbs://{ContainerName}@{StorageAccountName}.blob.core.windows.net'',
              CREDENTIAL = {KeyAlias}
          )
          ;
  * Create an external file format for a csv file. Data is uncompressed and fields are separated with the pipe character.

          CREATE EXTERNAL FILE FORMAT {csv_file_format}
          WITH
          (
              FORMAT_TYPE = DELIMITEDTEXT,
              FORMAT_OPTIONS
              (
                  FIELD_TERMINATOR ='','',
                  USE_TYPE_DEFAULT = TRUE
              )
          )
          ;
  * Create external fare and trip tables for NYC taxi dataset in Azure blob storage.

          CREATE EXTERNAL TABLE {external_nyctaxi_fare}
          (
              medallion varchar(50) not null,
              hack_license varchar(50) not null,
              vendor_id char(3),
              pickup_datetime datetime not null,
              payment_type char(3),
              fare_amount float,
              surcharge float,
              mta_tax float,
              tip_amount float,
              tolls_amount float,
              total_amount float
          )
          with (
              LOCATION    = ''/nyctaxifare/'',
              DATA_SOURCE = {nyctaxi_fare_storage},
              FILE_FORMAT = {csv_file_format},
              REJECT_TYPE = VALUE,
              REJECT_VALUE = 12
          )

            CREATE EXTERNAL TABLE {external_nyctaxi_trip}
            (
                   medallion varchar(50) not null,
                   hack_license varchar(50)  not null,
                   vendor_id char(3),
                   rate_code char(3),
                   store_and_fwd_flag char(3),
                   pickup_datetime datetime  not null,
                   dropoff_datetime datetime,
                   passenger_count int,
                   trip_time_in_secs bigint,
                   trip_distance float,
                   pickup_longitude varchar(30),
                   pickup_latitude varchar(30),
                   dropoff_longitude varchar(30),
                   dropoff_latitude varchar(30)
            )
            with (
                LOCATION    = ''/nyctaxitrip/'',
                DATA_SOURCE = {nyctaxi_trip_storage},
                FILE_FORMAT = {csv_file_format},
                REJECT_TYPE = VALUE,
                REJECT_VALUE = 12
            )

    - Load data from external tables in Azure blob storage to Azure Synapse Analytics

            CREATE TABLE {schemaname}.{nyctaxi_fare}
            WITH
            (
                CLUSTERED COLUMNSTORE INDEX,
                DISTRIBUTION = HASH(medallion)
            )
            AS
            SELECT *
            FROM   {external_nyctaxi_fare}
            ;

            CREATE TABLE {schemaname}.{nyctaxi_trip}
            WITH
            (
                CLUSTERED COLUMNSTORE INDEX,
                DISTRIBUTION = HASH(medallion)
            )
            AS
            SELECT *
            FROM   {external_nyctaxi_trip}
            ;

    - Create a sample data table (NYCTaxi_Sample) and insert data to it from selecting SQL queries on the trip and fare tables. (Some steps of this walkthrough need to use this sample table.)

            CREATE TABLE {schemaname}.{nyctaxi_sample}
            WITH
            (
                CLUSTERED COLUMNSTORE INDEX,
                DISTRIBUTION = HASH(medallion)
            )
            AS
            (
                SELECT t.*, f.payment_type, f.fare_amount, f.surcharge, f.mta_tax, f.tolls_amount, f.total_amount, f.tip_amount,
                tipped = CASE WHEN (tip_amount > 0) THEN 1 ELSE 0 END,
                tip_class = CASE
                        WHEN (tip_amount = 0) THEN 0
                        WHEN (tip_amount > 0 AND tip_amount <= 5) THEN 1
                        WHEN (tip_amount > 5 AND tip_amount <= 10) THEN 2
                        WHEN (tip_amount > 10 AND tip_amount <= 20) THEN 3
                        ELSE 4
                    END
                FROM {schemaname}.{nyctaxi_trip} t, {schemaname}.{nyctaxi_fare} f
                WHERE datepart("mi",t.pickup_datetime) = 1
                AND t.medallion = f.medallion
                AND   t.hack_license = f.hack_license
                AND   t.pickup_datetime = f.pickup_datetime
                AND   pickup_longitude <> ''0''
                AND   dropoff_longitude <> ''0''
            )
            ;

The geographic location of your storage accounts affects load times.

> [!NOTE]
> Depending on the geographical location of your private blob storage account, the process of copying data from a public blob to your private storage account can take about 15 minutes, or even longer,and the process of loading data from your storage account to your Azure Azure Synapse Analytics could take 20 minutes or longer.
>
>

You will have to decide what do if you have duplicate source and destination files.

> [!NOTE]
> If the .csv files to be copied from the public blob storage to your private blob storage account already exist in your private blob storage account, AzCopy will ask you whether you want to overwrite them. If you do not want to overwrite them, input **n** when prompted. If you want to overwrite **all** of them, input **a** when prompted. You can also input **y** to overwrite .csv files individually.
>
>

![Output from AzCopy][21]

You can use your own data. If your data is in your on-premises machine in your real life application, you can still use AzCopy to upload on-premises data to your private Azure blob storage. You only need to change the **Source** location, `$Source = "http://getgoing.blob.core.windows.net/public/nyctaxidataset"`, in the AzCopy command of the PowerShell script file to the local directory that contains your data.

> [!TIP]
> If your data is already in your private Azure blob storage in your real life application, you can skip the AzCopy step in the PowerShell script and directly upload the data to Azure Azure Synapse Analytics. This will require additional edits of the script to tailor it to the format of your data.
>
>

This PowerShell script also plugs in the Azure Synapse Analytics information into the data exploration example files SQLDW_Explorations.sql, SQLDW_Explorations.ipynb, and SQLDW_Explorations_Scripts.py so that these three files are ready to be tried out instantly after the PowerShell script completes.

After a successful execution, you will see screen like below:

![Output of a successful script execution][20]

## <a name="dbexplore"></a>Data exploration and feature engineering in Azure Synapse Analytics
In this section, we perform data exploration and feature generation by running SQL queries against Azure Synapse Analytics directly using **Visual Studio Data Tools**. All SQL queries used in this section can be found in the sample script named *SQLDW_Explorations.sql*. This file has already been downloaded to your local directory by the PowerShell script. You can also retrieve it from [GitHub](https://raw.githubusercontent.com/Azure/Azure-MachineLearning-DataScience/master/Misc/SQLDW/SQLDW_Explorations.sql). But the file in GitHub does not have the Azure Synapse Analytics information plugged in.

Connect to your Azure Synapse Analytics using Visual Studio with the Azure Synapse Analytics login name and password and open up the **SQL Object Explorer** to confirm the database and tables have been imported. Retrieve the *SQLDW_Explorations.sql* file.

> [!NOTE]
> To open a Parallel Data Warehouse (PDW) query editor, use the **New Query** command while your PDW is selected in the **SQL Object Explorer**. The standard SQL query editor is not supported by PDW.
>
>

Here are the types of data exploration and feature generation tasks performed in this section:

* Explore data distributions of a few fields in varying time windows.
* Investigate data quality of the longitude and latitude fields.
* Generate binary and multiclass classification labels based on the **tip\_amount**.
* Generate features and compute/compare trip distances.
* Join the two tables and extract a random sample that will be used to build models.

### Data import verification
These queries provide a quick verification of the number of rows and columns in the tables populated earlier using Polybase's parallel bulk import,

    -- Report number of rows in table <nyctaxi_trip> without table scan
    SELECT SUM(rows) FROM sys.partitions WHERE object_id = OBJECT_ID('<schemaname>.<nyctaxi_trip>')

    -- Report number of columns in table <nyctaxi_trip>
    SELECT COUNT(*) FROM information_schema.columns WHERE table_name = '<nyctaxi_trip>' AND table_schema = '<schemaname>'

**Output:** You should get 173,179,759 rows and 14 columns.

### Exploration: Trip distribution by medallion
This example query identifies the medallions (taxi numbers) that completed more than 100 trips within a specified time period. The query would benefit from the partitioned table access since it is conditioned by the partition scheme of **pickup\_datetime**. Querying the full dataset will also make use of the partitioned table and/or index scan.

    SELECT medallion, COUNT(*)
    FROM <schemaname>.<nyctaxi_fare>
    WHERE pickup_datetime BETWEEN '20130101' AND '20130331'
    GROUP BY medallion
    HAVING COUNT(*) > 100

**Output:** The query should return a table with rows specifying the 13,369 medallions (taxis) and the number of trips completed in 2013. The last column contains the count of the number of trips completed.

### Exploration: Trip distribution by medallion and hack_license
This example identifies the medallions (taxi numbers) and hack_license numbers (drivers) that completed more than 100 trips within a specified time period.

    SELECT medallion, hack_license, COUNT(*)
    FROM <schemaname>.<nyctaxi_fare>
    WHERE pickup_datetime BETWEEN '20130101' AND '20130131'
    GROUP BY medallion, hack_license
    HAVING COUNT(*) > 100

**Output:** The query should return a table with 13,369 rows specifying the 13,369 car/driver IDs that have completed more that 100 trips in 2013. The last column contains the count of the number of trips completed.

### Data quality assessment: Verify records with incorrect longitude and/or latitude
This example investigates if any of the longitude and/or latitude fields either contain an invalid value (radian degrees should be between -90 and 90), or have (0, 0) coordinates.

    SELECT COUNT(*) FROM <schemaname>.<nyctaxi_trip>
    WHERE pickup_datetime BETWEEN '20130101' AND '20130331'
    AND  (CAST(pickup_longitude AS float) NOT BETWEEN -90 AND 90
    OR    CAST(pickup_latitude AS float) NOT BETWEEN -90 AND 90
    OR    CAST(dropoff_longitude AS float) NOT BETWEEN -90 AND 90
    OR    CAST(dropoff_latitude AS float) NOT BETWEEN -90 AND 90
    OR    (pickup_longitude = '0' AND pickup_latitude = '0')
    OR    (dropoff_longitude = '0' AND dropoff_latitude = '0'))

**Output:** The query returns 837,467 trips that have invalid longitude and/or latitude fields.

### Exploration: Tipped vs. not tipped trips distribution
This example finds the number of trips that were tipped vs. the number that were not tipped in a specified time period (or in the full dataset if covering the full year as it is set up here). This distribution reflects the binary label distribution to be later used for binary classification modeling.

    SELECT tipped, COUNT(*) AS tip_freq FROM (
      SELECT CASE WHEN (tip_amount > 0) THEN 1 ELSE 0 END AS tipped, tip_amount
      FROM <schemaname>.<nyctaxi_fare>
      WHERE pickup_datetime BETWEEN '20130101' AND '20131231') tc
    GROUP BY tipped

**Output:** The query should return the following tip frequencies for the year 2013: 90,447,622 tipped and 82,264,709 not-tipped.

### Exploration: Tip class/range distribution
This example computes the distribution of tip ranges in a given time period (or in the full dataset if covering the full year). This distribution of  label classes will be used later for multiclass classification modeling.

    SELECT tip_class, COUNT(*) AS tip_freq FROM (
        SELECT CASE
            WHEN (tip_amount = 0) THEN 0
            WHEN (tip_amount > 0 AND tip_amount <= 5) THEN 1
            WHEN (tip_amount > 5 AND tip_amount <= 10) THEN 2
            WHEN (tip_amount > 10 AND tip_amount <= 20) THEN 3
            ELSE 4
        END AS tip_class
    FROM <schemaname>.<nyctaxi_fare>
    WHERE pickup_datetime BETWEEN '20130101' AND '20131231') tc
    GROUP BY tip_class

**Output:**

| tip_class | tip_freq |
| --- | --- |
| 1 |82230915 |
| 2 |6198803 |
| 3 |1932223 |
| 0 |82264625 |
| 4 |85765 |

### Exploration: Compute and compare trip distance
This example converts the pickup and dropoff longitude and latitude to SQL geography points, computes the trip distance using SQL geography points difference, and returns a random sample of the results for comparison. The example limits the results to valid coordinates only using the data quality assessment query covered earlier.

    /****** Object:  UserDefinedFunction [dbo].[fnCalculateDistance] ******/
    SET ANSI_NULLS ON
    GO

    SET QUOTED_IDENTIFIER ON
    GO

    IF EXISTS (SELECT * FROM sys.objects WHERE type IN ('FN', 'IF') AND name = 'fnCalculateDistance')
      DROP FUNCTION fnCalculateDistance
    GO

    -- User-defined function to calculate the direct distance  in mile between two geographical coordinates.
    CREATE FUNCTION [dbo].[fnCalculateDistance] (@Lat1 float, @Long1 float, @Lat2 float, @Long2 float)

    RETURNS float
    AS
    BEGIN
          DECLARE @distance decimal(28, 10)
          -- Convert to radians
          SET @Lat1 = @Lat1 / 57.2958
          SET @Long1 = @Long1 / 57.2958
          SET @Lat2 = @Lat2 / 57.2958
          SET @Long2 = @Long2 / 57.2958
          -- Calculate distance
          SET @distance = (SIN(@Lat1) * SIN(@Lat2)) + (COS(@Lat1) * COS(@Lat2) * COS(@Long2 - @Long1))
          --Convert to miles
          IF @distance <> 0
          BEGIN
            SET @distance = 3958.75 * ATAN(SQRT(1 - POWER(@distance, 2)) / @distance);
          END
          RETURN @distance
    END
    GO

    SELECT pickup_latitude, pickup_longitude, dropoff_latitude, dropoff_longitude,
    dbo.fnCalculateDistance(pickup_latitude, pickup_longitude, dropoff_latitude, dropoff_longitude) AS DirectDistance
    FROM <schemaname>.<nyctaxi_trip>
    WHERE datepart("mi",pickup_datetime)=1
    AND CAST(pickup_latitude AS float) BETWEEN -90 AND 90
    AND CAST(dropoff_latitude AS float) BETWEEN -90 AND 90
    AND pickup_longitude != '0' AND dropoff_longitude != '0'

### Feature engineering using SQL functions
Sometimes SQL functions can be an efficient option for feature engineering. In this walkthrough, we defined a SQL function to calculate the direct distance between the pickup and dropoff locations. You can run the following SQL scripts in **Visual Studio Data Tools**.

Here is the SQL script that defines the distance function.

    SET ANSI_NULLS ON
    GO

    SET QUOTED_IDENTIFIER ON
    GO

    IF EXISTS (SELECT * FROM sys.objects WHERE type IN ('FN', 'IF') AND name = 'fnCalculateDistance')
      DROP FUNCTION fnCalculateDistance
    GO

    -- User-defined function calculate the direct distance between two geographical coordinates.
    CREATE FUNCTION [dbo].[fnCalculateDistance] (@Lat1 float, @Long1 float, @Lat2 float, @Long2 float)

    RETURNS float
    AS
    BEGIN
          DECLARE @distance decimal(28, 10)
          -- Convert to radians
          SET @Lat1 = @Lat1 / 57.2958
          SET @Long1 = @Long1 / 57.2958
          SET @Lat2 = @Lat2 / 57.2958
          SET @Long2 = @Long2 / 57.2958
          -- Calculate distance
          SET @distance = (SIN(@Lat1) * SIN(@Lat2)) + (COS(@Lat1) * COS(@Lat2) * COS(@Long2 - @Long1))
          --Convert to miles
          IF @distance <> 0
          BEGIN
            SET @distance = 3958.75 * ATAN(SQRT(1 - POWER(@distance, 2)) / @distance);
          END
          RETURN @distance
    END
    GO

Here is an example to call this function to generate features in your SQL query:

    -- Sample query to call the function to create features
    SELECT pickup_latitude, pickup_longitude, dropoff_latitude, dropoff_longitude,
    dbo.fnCalculateDistance(pickup_latitude, pickup_longitude, dropoff_latitude, dropoff_longitude) AS DirectDistance
    FROM <schemaname>.<nyctaxi_trip>
    WHERE datepart("mi",pickup_datetime)=1
    AND CAST(pickup_latitude AS float) BETWEEN -90 AND 90
    AND CAST(dropoff_latitude AS float) BETWEEN -90 AND 90
    AND pickup_longitude != '0' AND dropoff_longitude != '0'

**Output:** This query generates a table (with 2,803,538 rows) with pickup and dropoff latitudes and longitudes and the corresponding direct distances in miles. Here are the results for first three rows:

|  | pickup_latitude | pickup_longitude | dropoff_latitude | dropoff_longitude | DirectDistance |
| --- | --- | --- | --- | --- | --- |
| 1 |40.731804 |-74.001083 |40.736622 |-73.988953 |.7169601222 |
| 2 |40.715794 |-74,010635 |40.725338 |-74.00399 |.7448343721 |
| 3 |40.761456 |-73.999886 |40.766544 |-73.988228 |0.7037227967 |

### Prepare data for model building
The following query joins the **nyctaxi\_trip** and **nyctaxi\_fare** tables, generates a binary classification label **tipped**, a multi-class classification label **tip\_class**, and extracts a sample from the full joined dataset. The sampling is done by retrieving a subset of the trips based on pickup time.  This query can be copied then pasted directly in the [Azure Machine Learning Studio (classic)](https://studio.azureml.net) [Import Data][import-data] module for direct data ingestion from the SQL Database instance in Azure. The query excludes records with incorrect (0, 0) coordinates.

    SELECT t.*, f.payment_type, f.fare_amount, f.surcharge, f.mta_tax, f.tolls_amount,     f.total_amount, f.tip_amount,
        CASE WHEN (tip_amount > 0) THEN 1 ELSE 0 END AS tipped,
        CASE WHEN (tip_amount = 0) THEN 0
            WHEN (tip_amount > 0 AND tip_amount <= 5) THEN 1
            WHEN (tip_amount > 5 AND tip_amount <= 10) THEN 2
            WHEN (tip_amount > 10 AND tip_amount <= 20) THEN 3
            ELSE 4
        END AS tip_class
    FROM <schemaname>.<nyctaxi_trip> t, <schemaname>.<nyctaxi_fare> f
    WHERE datepart("mi",t.pickup_datetime) = 1
    AND   t.medallion = f.medallion
    AND   t.hack_license = f.hack_license
    AND   t.pickup_datetime = f.pickup_datetime
    AND   pickup_longitude != '0' AND dropoff_longitude != '0'

When you are ready to proceed to Azure Machine Learning, you may either:

1. Save the final SQL query to extract and sample the data and copy-paste the query directly into an Import Data][import-data] module in Azure Machine Learning, or
2. Persist the sampled and engineered data you plan to use for model building in a new Azure Synapse Analytics table and use the new table in the [Import Data][import-data] module in Azure Machine Learning. The PowerShell script in earlier step has done this task for you. You can read directly from this table in the Import Data module.

## <a name="ipnb"></a>Data exploration and feature engineering in IPython notebook
In this section, we will perform data exploration and feature generation
using both Python and SQL queries against the Azure Synapse Analytics created earlier. A sample IPython notebook named **SQLDW_Explorations.ipynb** and a Python script file **SQLDW_Explorations_Scripts.py** have been downloaded to your local directory. They are also available on [GitHub](https://github.com/Azure/Azure-MachineLearning-DataScience/tree/master/Misc/SQLDW). These two files are identical in Python scripts. The Python script file is provided to you in case you do not have an IPython Notebook server. These two sample Python files are designed under **Python 2.7**.

The needed Azure Synapse Analytics information in the sample IPython Notebook and the Python script file downloaded to your local machine has been plugged in by the PowerShell script previously. They are executable without any modification.

If you have already set up an Azure Machine Learning workspace, you can directly upload the sample IPython Notebook to the AzureML IPython Notebook service and start running it. Here are the steps to upload to the AzureML IPython Notebook service:

1. Log in to your Azure Machine Learning workspace, click **Studio"** at the top, and click **NOTEBOOKS** on the left side of the web page.

    ![Click Studio then NOTEBOOKS][22]
2. Click **NEW** on the left bottom corner of the web page, and select **Python 2**. Then, provide a name to the notebook and click the check mark to create the new blank IPython Notebook.

    ![Click NEW then select Python 2][23]
3. Click the **Jupyter** symbol on the left top corner of the new IPython Notebook.

    ![Click Jupyter symbol][24]
4. Drag and drop the sample IPython Notebook to the **tree** page of your AzureML IPython Notebook service, and click **Upload**. Then, the sample IPython Notebook will be uploaded to the AzureML IPython Notebook service.

    ![Click Upload][25]

In order to run the sample IPython Notebook or the Python script file, the following Python packages are needed. If you are using the AzureML IPython Notebook service, these packages have been pre-installed.

- pandas
- numpy
- matplotlib
- pyodbc
- PyTables

When building advanced analytical solutions on Azure Machine Learning with large data, here is the recommended sequence:

* Read in a small sample of the data into an in-memory data frame.
* Perform some visualizations and explorations using the sampled data.
* Experiment with feature engineering using the sampled data.
* For larger data exploration, data manipulation and feature engineering, use Python to issue SQL Queries directly against the Azure Synapse Analytics.
* Decide the sample size to be suitable for Azure Machine Learning model building.

The followings are a few data exploration, data visualization, and feature engineering examples. More data explorations can be found in the sample IPython Notebook and the sample Python script file.

### Initialize database credentials
Initialize your database connection settings in the following variables:

    SERVER_NAME=<server name>
    DATABASE_NAME=<database name>
    USERID=<user name>
    PASSWORD=<password>
    DB_DRIVER = <database driver>

### Create database connection
Here is the connection string that creates the connection to the database.

    CONNECTION_STRING = 'DRIVER={'+DRIVER+'};SERVER='+SERVER_NAME+';DATABASE='+DATABASE_NAME+';UID='+USERID+';PWD='+PASSWORD
    conn = pyodbc.connect(CONNECTION_STRING)

### Report number of rows and columns in table <nyctaxi_trip>
    nrows = pd.read_sql('''
        SELECT SUM(rows) FROM sys.partitions
        WHERE object_id = OBJECT_ID('<schemaname>.<nyctaxi_trip>')
    ''', conn)

    print 'Total number of rows = %d' % nrows.iloc[0,0]

    ncols = pd.read_sql('''
        SELECT COUNT(*) FROM information_schema.columns
        WHERE table_name = ('<nyctaxi_trip>') AND table_schema = ('<schemaname>')
    ''', conn)

    print 'Total number of columns = %d' % ncols.iloc[0,0]

* Total number of rows = 173179759
* Total number of columns = 14

### Report number of rows and columns in table <nyctaxi_fare>
    nrows = pd.read_sql('''
        SELECT SUM(rows) FROM sys.partitions
        WHERE object_id = OBJECT_ID('<schemaname>.<nyctaxi_fare>')
    ''', conn)

    print 'Total number of rows = %d' % nrows.iloc[0,0]

    ncols = pd.read_sql('''
        SELECT COUNT(*) FROM information_schema.columns
        WHERE table_name = ('<nyctaxi_fare>') AND table_schema = ('<schemaname>')
    ''', conn)

    print 'Total number of columns = %d' % ncols.iloc[0,0]

* Total number of rows = 173179759
* Total number of columns = 11

### Read-in a small data sample from the Azure Synapse Analytics Database
    t0 = time.time()

    query = '''
        SELECT TOP 10000 t.*, f.payment_type, f.fare_amount, f.surcharge, f.mta_tax,
            f.tolls_amount, f.total_amount, f.tip_amount
        FROM <schemaname>.<nyctaxi_trip> t, <schemaname>.<nyctaxi_fare> f
        WHERE datepart("mi",t.pickup_datetime) = 1
        AND   t.medallion = f.medallion
        AND   t.hack_license = f.hack_license
        AND   t.pickup_datetime = f.pickup_datetime
    '''

    df1 = pd.read_sql(query, conn)

    t1 = time.time()
    print 'Time to read the sample table is %f seconds' % (t1-t0)

    print 'Number of rows and columns retrieved = (%d, %d)' % (df1.shape[0], df1.shape[1])

Time to read the sample table is 14.096495 seconds.
Number of rows and columns retrieved = (1000, 21).

### Descriptive statistics
Now you are ready to explore the sampled data. We start with
looking at some descriptive statistics for the **trip\_distance** (or any other fields you choose to specify).

    df1['trip_distance'].describe()

### Visualization: Box plot example
Next we look at the box plot for the trip distance to visualize the quantiles.

    df1.boxplot(column='trip_distance',return_type='dict')

![Box plot output][1]

### Visualization: Distribution plot example
Plots that visualize the distribution and a histogram for the sampled trip distances.

    fig = plt.figure()
    ax1 = fig.add_subplot(1,2,1)
    ax2 = fig.add_subplot(1,2,2)
    df1['trip_distance'].plot(ax=ax1,kind='kde', style='b-')
    df1['trip_distance'].hist(ax=ax2, bins=100, color='k')

![Distribution plot output][2]

### Visualization: Bar and line plots
In this example, we bin the trip distance into five bins and visualize the binning results.

    trip_dist_bins = [0, 1, 2, 4, 10, 1000]
    df1['trip_distance']
    trip_dist_bin_id = pd.cut(df1['trip_distance'], trip_dist_bins)
    trip_dist_bin_id

We can plot the above bin distribution in a bar or line plot with:

    pd.Series(trip_dist_bin_id).value_counts().plot(kind='bar')

![Bar plot output][3]

and

    pd.Series(trip_dist_bin_id).value_counts().plot(kind='line')

![Line plot output][4]

### Visualization: Scatterplot examples
We show scatter plot between **trip\_time\_in\_secs** and **trip\_distance** to see if there
is any correlation

    plt.scatter(df1['trip_time_in_secs'], df1['trip_distance'])

![Scatterplot output of relationship between time and distance][6]

Similarly we can check the relationship between **rate\_code** and **trip\_distance**.

    plt.scatter(df1['passenger_count'], df1['trip_distance'])

![Scatterplot output of relationship between code and distance][8]

### Data exploration on sampled data using SQL queries in IPython notebook
In this section, we explore data distributions using the sampled data that is persisted in the new table we created above. Similar explorations may be performed using the original tables.

#### Exploration: Report number of rows and columns in the sampled table
    nrows = pd.read_sql('''SELECT SUM(rows) FROM sys.partitions WHERE object_id = OBJECT_ID('<schemaname>.<nyctaxi_sample>')''', conn)
    print 'Number of rows in sample = %d' % nrows.iloc[0,0]

    ncols = pd.read_sql('''SELECT count(*) FROM information_schema.columns WHERE table_name = ('<nyctaxi_sample>') AND table_schema = '<schemaname>'''', conn)
    print 'Number of columns in sample = %d' % ncols.iloc[0,0]

#### Exploration: Tipped/not tripped Distribution
    query = '''
        SELECT tipped, count(*) AS tip_freq
        FROM <schemaname>.<nyctaxi_sample>
        GROUP BY tipped
        '''

    pd.read_sql(query, conn)

#### Exploration: Tip class distribution
    query = '''
        SELECT tip_class, count(*) AS tip_freq
        FROM <schemaname>.<nyctaxi_sample>
        GROUP BY tip_class
    '''

    tip_class_dist = pd.read_sql(query, conn)

#### Exploration: Plot the tip distribution by class
    tip_class_dist['tip_freq'].plot(kind='bar')

![Plot #26][26]

#### Exploration: Daily distribution of trips
    query = '''
        SELECT CONVERT(date, dropoff_datetime) AS date, COUNT(*) AS c
        FROM <schemaname>.<nyctaxi_sample>
        GROUP BY CONVERT(date, dropoff_datetime)
    '''

    pd.read_sql(query,conn)

#### Exploration: Trip distribution per medallion
    query = '''
        SELECT medallion,count(*) AS c
        FROM <schemaname>.<nyctaxi_sample>
        GROUP BY medallion
    '''

    pd.read_sql(query,conn)

#### Exploration: Trip distribution by medallion and hack license
    query = '''select medallion, hack_license,count(*) from <schemaname>.<nyctaxi_sample> group by medallion, hack_license'''
    pd.read_sql(query,conn)


#### Exploration: Trip time distribution
    query = '''select trip_time_in_secs, count(*) from <schemaname>.<nyctaxi_sample> group by trip_time_in_secs order by count(*) desc'''
    pd.read_sql(query,conn)

#### Exploration: Trip distance distribution
    query = '''select floor(trip_distance/5)*5 as tripbin, count(*) from <schemaname>.<nyctaxi_sample> group by floor(trip_distance/5)*5 order by count(*) desc'''
    pd.read_sql(query,conn)

#### Exploration: Payment type distribution
    query = '''select payment_type,count(*) from <schemaname>.<nyctaxi_sample> group by payment_type'''
    pd.read_sql(query,conn)

#### Verify the final form of the featurized table
    query = '''SELECT TOP 100 * FROM <schemaname>.<nyctaxi_sample>'''
    pd.read_sql(query,conn)

## <a name="mlmodel"></a>Build models in Azure Machine Learning
We are now ready to proceed to model building and model deployment in [Azure Machine Learning](https://studio.azureml.net). The data is ready to be used in any of the prediction problems identified earlier, namely:

1. **Binary classification**: To predict whether or not a tip was paid for a trip.
2. **Multiclass classification**: To predict the range of tip paid, according to the previously defined classes.
3. **Regression task**: To predict the amount of tip paid for a trip.

To begin the modeling exercise, log in to your **Azure Machine Learning (classic)** workspace. If you have not yet created a machine learning workspace, see [Create an Azure Machine Learning Studio (classic) workspace](../studio/create-workspace.md).

1. To get started with Azure Machine Learning, see [What is Azure Machine Learning Studio (classic)?](../studio/what-is-ml-studio.md)
2. Log in to [Azure Machine Learning Studio (classic)](https://studio.azureml.net).
3. The Machine Learning Studio (classic) Home page provides a wealth of information, videos, tutorials, links to the Modules Reference, and other resources. For more information about Azure Machine Learning, see the [Azure Machine Learning Documentation Center](https://azure.microsoft.com/documentation/services/machine-learning/).

A typical training experiment consists of the following steps:

1. Create a **+NEW** experiment.
2. Get the data into Azure Machine Learning Studio (classic).
3. Pre-process, transform, and manipulate the data as needed.
4. Generate features as needed.
5. Split the data into training/validation/testing datasets(or have separate datasets for each).
6. Select one or more machine learning algorithms depending on the learning problem to solve. For example, binary classification, multiclass classification, regression.
7. Train one or more models using the training dataset.
8. Score the validation dataset using the trained model(s).
9. Evaluate the model(s) to compute the relevant metrics for the learning problem.
10. Tune the model(s) and select the best model to deploy.

In this exercise, we have already explored and engineered the data in Azure Synapse Analytics, and decided on the sample size to ingest in Azure Machine Learning Studio (classic). Here is the procedure to build one or more of the prediction models:

1. Get the data into Azure Machine Learning Studio (classic) using the [Import Data][import-data] module, available in the **Data Input and Output** section. For more information, see the [Import Data][import-data] module reference page.

    ![Azure ML Import Data][17]
2. Select **Azure SQL Database** as the **Data source** in the **Properties** panel.
3. Enter the database DNS name in the **Database server name** field. Format: `tcp:<your_virtual_machine_DNS_name>,1433`
4. Enter the **Database name** in the corresponding field.
5. Enter the *SQL user name* in the **Server user account name**, and the *password* in the **Server user account password**.
7. In the **Database query** edit text area, paste the query that extracts the necessary database fields (including any computed fields such as the labels) and down samples the data to the desired sample size.

An example of a binary classification experiment reading data directly from the Azure Synapse Analytics database is in the figure below (remember to replace the table names nyctaxi_trip and nyctaxi_fare by the schema name and the table names you used in your walkthrough). Similar experiments can be constructed for multiclass classification and regression problems.

![Azure ML Train][10]

> [!IMPORTANT]
> In the modeling data extraction and sampling query examples provided in previous sections, **all labels for the three modeling exercises are included in the query**. An important (required) step in each of the modeling exercises is to **exclude** the unnecessary labels for the other two problems, and any other **target leaks**. For example, when using binary classification, use the label **tipped** and exclude the fields **tip\_class**, **tip\_amount**, and **total\_amount**. The latter are target leaks since they imply the tip paid.
>
> To exclude any unnecessary columns or target leaks, you may use the [Select Columns in Dataset][select-columns] module or the [Edit Metadata][edit-metadata]. For more information, see [Select Columns in Dataset][select-columns] and [Edit Metadata][edit-metadata] reference pages.
>
>

## <a name="mldeploy"></a>Deploy models in Azure Machine Learning
When your model is ready, you can easily deploy it as a web service directly from the experiment. For more information about deploying Azure ML web services, see [Deploy an Azure Machine Learning web service](../studio/deploy-a-machine-learning-web-service.md).

To deploy a new web service, you need to:

1. Create a scoring experiment.
2. Deploy the web service.

To create a scoring experiment from a **Finished** training experiment, click **CREATE SCORING EXPERIMENT** in the lower action bar.

![Azure Scoring][18]

Azure Machine Learning will attempt to create a scoring experiment based on the components of the training experiment. In particular, it will:

1. Save the trained model and remove the model training modules.
2. Identify a logical **input port** to represent the expected input data schema.
3. Identify a logical **output port** to represent the expected web service output schema.

When the scoring experiment is created, review the results and make adjust as needed. A typical adjustment is to replace the input dataset or query with one that excludes label fields, because these label fields will not be mapped to the schema when calling the service. It is also a good practice to reduce the size of the input dataset and/or query to a few records, enough to indicate the input schema. For the output port, it is common to exclude all input fields and only include the **Scored Labels** and **Scored Probabilities** in the output using the [Select Columns in Dataset][select-columns] module.

A sample scoring experiment is provided in the figure below. When ready to deploy, click the **PUBLISH WEB SERVICE** button in the lower action bar.

![Azure ML Publish][11]

## Summary
To recap what we have done in this walkthrough tutorial, you have created an Azure data science environment, worked with a large public dataset, taking it through the Team Data Science Process, all the way from data acquisition to model training, and then to the deployment of an Azure Machine Learning web service.

### License information
This sample walkthrough and its accompanying scripts and IPython notebook(s) are shared by Microsoft under the MIT license. Check the LICENSE.txt file in the directory of the sample code on GitHub for more details.

## References
- [Andrés Monroy NYC Taxi Trips Download Page](https://www.andresmh.com/nyctaxitrips/)
- [FOILing NYC’s Taxi Trip Data by Chris Whong](https://chriswhong.com/open-data/foil_nyc_taxi/)
- [NYC Taxi and Limousine Commission Research and Statistics](https://www1.nyc.gov/site/tlc/about/tlc-trip-record-data.page)

[1]: ./media/sqldw-walkthrough/sql-walkthrough_26_1.png
[2]: ./media/sqldw-walkthrough/sql-walkthrough_28_1.png
[3]: ./media/sqldw-walkthrough/sql-walkthrough_35_1.png
[4]: ./media/sqldw-walkthrough/sql-walkthrough_36_1.png
[5]: ./media/sqldw-walkthrough/sql-walkthrough_39_1.png
[6]: ./media/sqldw-walkthrough/sql-walkthrough_42_1.png
[7]: ./media/sqldw-walkthrough/sql-walkthrough_44_1.png
[8]: ./media/sqldw-walkthrough/sql-walkthrough_46_1.png
[9]: ./media/sqldw-walkthrough/sql-walkthrough_71_1.png
[10]: ./media/sqldw-walkthrough/azuremltrain.png
[11]: ./media/sqldw-walkthrough/azuremlpublish.png
[12]: ./media/sqldw-walkthrough/ssmsconnect.png
[13]: ./media/sqldw-walkthrough/executescript.png
[14]: ./media/sqldw-walkthrough/sqlserverproperties.png
[15]: ./media/sqldw-walkthrough/sqldefaultdirs.png
[16]: ./media/sqldw-walkthrough/bulkimport.png
[17]: ./media/sqldw-walkthrough/amlreader.png
[18]: ./media/sqldw-walkthrough/amlscoring.png
[19]: ./media/sqldw-walkthrough/ps_download_scripts.png
[20]: ./media/sqldw-walkthrough/ps_load_data.png
[21]: ./media/sqldw-walkthrough/azcopy-overwrite.png
[22]: ./media/sqldw-walkthrough/ipnb-service-aml-1.png
[23]: ./media/sqldw-walkthrough/ipnb-service-aml-2.png
[24]: ./media/sqldw-walkthrough/ipnb-service-aml-3.png
[25]: ./media/sqldw-walkthrough/ipnb-service-aml-4.png
[26]: ./media/sqldw-walkthrough/tip_class_hist_1.png


<!-- Module References -->
[edit-metadata]: https://msdn.microsoft.com/library/azure/370b6676-c11c-486f-bf73-35349f842a66/
[select-columns]: https://msdn.microsoft.com/library/azure/1ec722fa-b623-4e26-a44e-a50c6d726223/
[import-data]: https://msdn.microsoft.com/library/azure/4e1b0fe6-aded-4b3f-a36f-39b8862b9004/<|MERGE_RESOLUTION|>--- conflicted
+++ resolved
@@ -78,11 +78,7 @@
 
 **Install Visual Studio and SQL Server Data Tools.** For instructions, see [Getting started with Visual Studio 2019 for SQL Data Warehouse](../../sql-data-warehouse/sql-data-warehouse-install-visual-studio.md).
 
-<<<<<<< HEAD
-**Connect to your Azure SQL DW with Visual Studio.** For instructions, see steps 1 & 2 in [Connect to Azure SQL Data Warehouse with Visual Studio](../../synapse-analytics/sql-analytics/connect-overview.md).
-=======
 **Connect to your Azure Synapse Analytics with Visual Studio.** For instructions, see steps 1 & 2 in [Connect to Azure SQL Data Warehouse](../../sql-data-warehouse/sql-data-warehouse-connect-overview.md).
->>>>>>> 802e1100
 
 > [!NOTE]
 > Run the following SQL query on the database you created in your Azure Synapse Analytics (instead of the query provided in step 3 of the connect topic,) to **create a master key**.
