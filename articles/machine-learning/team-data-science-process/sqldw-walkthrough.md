--- conflicted
+++ resolved
@@ -18,7 +18,7 @@
 The procedure follows the [Team Data Science Process (TDSP)](https://docs.microsoft.com/azure/machine-learning/team-data-science-process/) workflow. We show how to set up a data science environment, how to load the data into Azure Synapse Analytics, and how to use either Azure Synapse Analytics or an IPython Notebook to explore the data and engineer features to model. We then show how to build and deploy a model with Azure Machine Learning.
 
 ## <a name="dataset"></a>The NYC Taxi Trips dataset
-The NYC Taxi Trip data consists of about 20 GB of compressed CSV files (~48 GB uncompressed), recording more than 173 million individual trips and the fares paid for each trip. Each trip record includes the pickup and dropoff locations and times, anonymized hack (driver's) license number, and the medallion (taxi’s unique ID) number. The data covers all trips in the year 2013 and is provided in the following two datasets for each month:
+The NYC Taxi Trip data consists of about 20 GB of compressed CSV files (~48 GB uncompressed), recording more than 173 million individual trips and the fares paid for each trip. Each trip record includes the pickup and dropoff locations and times, anonymized hack (driver's) license number, and the medallion (taxi's unique ID) number. The data covers all trips in the year 2013 and is provided in the following two datasets for each month:
 
 1. The **trip_data.csv** file contains trip details, such as number of passengers, pickup and dropoff points, trip duration, and trip length. Here are a few sample records:
 
@@ -78,11 +78,7 @@
 
 **Install Visual Studio and SQL Server Data Tools.** For instructions, see [Getting started with Visual Studio 2019 for SQL Data Warehouse](../../synapse-analytics/sql-data-warehouse/sql-data-warehouse-install-visual-studio.md).
 
-<<<<<<< HEAD
 **Connect to your Azure Synapse Analytics with Visual Studio.** For instructions, see steps 1 & 2 in [Connect to SQL Analytics in Azure Synapse Analytics](../../synapse-analytics/sql-analytics/connect-overview.md).
-=======
-**Connect to your Azure Synapse Analytics with Visual Studio.** For instructions, see steps 1 & 2 in [Connect to Azure SQL Data Warehouse](../../synapse-analytics/sql-data-warehouse/sql-data-warehouse-connect-overview.md).
->>>>>>> 701afb73
 
 > [!NOTE]
 > Run the following SQL query on the database you created in your Azure Synapse Analytics (instead of the query provided in step 3 of the connect topic,) to **create a master key**.
@@ -883,7 +879,7 @@
 
 ## References
 - [Andrés Monroy NYC Taxi Trips Download Page](https://www.andresmh.com/nyctaxitrips/)
-- [FOILing NYC’s Taxi Trip Data by Chris Whong](https://chriswhong.com/open-data/foil_nyc_taxi/)
+- [FOILing NYC's Taxi Trip Data by Chris Whong](https://chriswhong.com/open-data/foil_nyc_taxi/)
 - [NYC Taxi and Limousine Commission Research and Statistics](https://www1.nyc.gov/site/tlc/about/tlc-trip-record-data.page)
 
 [1]: ./media/sqldw-walkthrough/sql-walkthrough_26_1.png
