---
title: Troubleshoot environment images
titleSuffix: Azure Machine Learning
description: Learn how to troubleshoot issues with environment image builds and package installations.
services: machine-learning
ms.service: machine-learning
ms.subservice: mlops
author: edebar01
ms.author:  ericadebarge
ms.date: 03/01/2022
ms.topic: troubleshooting
ms.custom: devx-track-python, event-tier1-build-2022, ignite-2022
---

# Troubleshooting environment image builds using troubleshooting log error messages

In this article, learn how to troubleshoot common problems you may encounter with environment image builds.

## Azure Machine Learning environments

Azure Machine Learning environments are an encapsulation of the environment where your machine learning training happens.
They specify the base docker image, Python packages, and software settings around your training and scoring scripts.
Environments are managed and versioned assets within your Machine Learning workspace that enable reproducible, auditable, and portable machine learning workflows across various compute targets.

## Types of environments

Environments can broadly be divided into three categories: curated, user-managed, and system-managed.

Curated environments are pre-created environments that are managed by Azure Machine Learning (AzureML) and are available by default in every workspace.

Intended to be used as is, they contain collections of Python packages and settings to help you get started with various machine learning frameworks.
These pre-created environments also allow for faster deployment time.

In user-managed environments, you're responsible for setting up your environment and installing every package that your training script needs on the compute target.
Also be sure to include any dependencies needed for model deployment.
These types of environments are represented by two subtypes. For the first type, BYOC (bring your own container), you bring a Docker image to AzureML. For the second type, Docker build context based environments, AzureML materializes the image from the context that you provide.

System-managed environments are used when you want conda to manage the Python environment for you.
A new isolated conda environment is materialized from your conda specification on top of a base Docker image. By default, common properties are added to the derived image.
Note that environment isolation implies that Python dependencies installed in the base image won't be available in the derived image.

## Create and manage environments

You can create and manage environments from clients like AzureML Python SDK, AzureML CLI, AzureML Studio UI, VS code extension. 

"Anonymous" environments are automatically registered in your workspace when you submit an experiment without registering or referencing an already existing environment.
They won't be listed but may be retrieved by version or label.

AzureML builds environment definitions into Docker images.
It also caches the environments in the Azure Container Registry associated with your AzureML Workspace so they can be reused in subsequent training jobs and service endpoint deployments.
Multiple environments with the same definition may result the same image, so the cached image will be reused.
Running a training script remotely requires the creation of a Docker image.

## Reproducibility and vulnerabilities

### Vulnerabilities

Vulnerabilities can be addressed by upgrading to a newer version of a dependency or migrating to a different dependency that satisfies security
requirements. Mitigating vulnerabilities is time consuming and costly since it can require refractoring of code and infrastructure. With the prevalence
of open source software and the use of complicated nested dependencies, it's important to manage and keep track of vulnerabilities.

There are some ways to decrease the impact of vulnerabilities:

- Reduce your number of dependencies - use the minimal set of the dependencies for each scenario.
- Compartmentalize your environment so issues can be scoped and fixed in one place.
- Understand flagged vulnerabilities and their relevance to your scenario.

### Vulnerabilities vs Reproducibility

Reproducibility is one of the foundations of software development. While developing production code, a repeated operation must guarantee the same
result. Mitigating vulnerabilities can disrupt reproducibility by changing dependencies.

AzureML's primary focus is to guarantee reproducibility. Environments can broadly be divided into three categories: curated,
user-managed, and system-managed.

**Curated environments** are pre-created environments that are managed by Azure Machine Learning (AzureML) and are available by default in every AzureML workspace provisioned.

Intended to be used as is, they contain collections of Python packages and settings to help you get started with various machine learning frameworks.
These pre-created environments also allow for faster deployment time.

In **user-managed environments**, you're responsible for setting up your environment and installing every package that your training script needs on the
compute target and for model deployment. These types of environments are represented by two subtypes:

- BYOC (bring your own container): the user provides a Docker image to AzureML
- Docker build context: AzureML materializes the image from the user provided content

Once you install more dependencies on top of a Microsoft-provided image, or bring your own base image, vulnerability
management becomes your responsibility.

You use **system-managed environments** when you want conda to manage the Python environment for you. A new isolated conda environment is materialized
from your conda specification on top of a base Docker image. While Azure Machine Learning patches base images with each release, whether you use the
latest image may be a tradeoff between reproducibility and vulnerability management. So, it's your responsibility to choose the environment version used
for your jobs or model deployments while using system-managed environments.

Associated to your Azure Machine Learning workspace is an Azure Container Registry instance that's used as a cache for container images. Any image
materialized is pushed to the container registry and used if experimentation or deployment is triggered for the corresponding environment. Azure
Machine Learning does not delete any image from your container registry, and it's your responsibility to evaluate which images you need to maintain over time. Users
can monitor and maintain environment hygiene with [Microsoft Defender for Container Registry](../defender-for-cloud/defender-for-containers-vulnerability-assessment-azure.md)
to help scan images for vulnerabilities. To
automate this process based on triggers from Microsoft Defender, see [Automate responses to Microsoft Defender for Cloud triggers](../defender-for-cloud/workflow-automation.md).

## **Environment definition problems**

### *Environment name issues*
### Curated prefix not allowed
<!--issueDescription-->
This issue can happen when the name of your custom environment uses terms reserved only for curated environments. *Curated* environments are environments that Microsoft maintains. *Custom* environments are environments that you create and maintain.
 
**Potential causes:**
* Your environment name starts with *Microsoft* or *AzureML*
 
**Affected areas (symptoms):**
* Failure in registering your environment
<!--/issueDescription-->
 
**Troubleshooting steps**

 Update your environment name to exclude the reserved prefix you're currently using
 
**Resources**
* [Create and manage reusable environments](https://aka.ms/azureml/environment/create-and-manage-reusable-environments)

### Environment name is too long
<!--issueDescription-->
 
**Potential causes:**
* Your environment name is longer than 255 characters
 
**Affected areas (symptoms):**
* Failure in registering your environment
<!--/issueDescription-->
 
**Troubleshooting steps**

 Update your environment name to be 255 characters or less

### *Docker issues*

*Applies to: Azure CLI & Python SDK v1 (Deprecated)*

To create a new environment, you must use one of the following approaches (see [DockerSection](https://aka.ms/azureml/environment/environment-docker-section)):
- Base image
    - Provide base image name, repository from which to pull it, and credentials if needed
    - Provide a conda specification
- Base Dockerfile 
    - Provide a Dockerfile
    - Provide a conda specification
- Docker build context
    - Provide the location of the build context (URL)
    - The build context must contain at least a Dockerfile, but may contain other files as well

*Applies to: Azure CLI & Python SDK v2*

To create a new environment, you must use one of the following approaches:
- Docker image
    - Provide the image URI of the image hosted in a registry such as Docker Hub or Azure Container Registry
    - [Sample here](https://aka.ms/azureml/environment/create-env-docker-image-v2)
- Docker build context
    - Specify the directory that will serve as the build context
    - The directory should contain a Dockerfile and any other files needed to build the image
    - [Sample here](https://aka.ms/azureml/environment/create-env-build-context-v2)
- Conda specification 
    - You must specify a base Docker image for the environment; the conda environment will be built on top of the Docker image provided
    - Provide the relative path to the conda file
    - [Sample here](https://aka.ms/azureml/environment/create-env-conda-spec-v2)

### Missing Docker definition
*Applies to: Azure CLI & Python SDK v1 (Deprecated)*
<!--issueDescription-->
This issue can happen when your environment definition is missing a `DockerSection.` This section configures settings related to the final Docker image built from your environment specification.
 
**Potential causes:**
* The `DockerSection` of your environment definition isn't defined (null)
 
**Affected areas (symptoms):**
* Failure in registering your environment
<!--/issueDescription-->
 
**Troubleshooting steps**

 Add a `DockerSection` to your environment definition, specifying either a base image, base dockerfile, or docker build context.

```
from azureml.core import Environment
myenv = Environment(name="myenv")
# Specify docker steps as a string.
dockerfile = r'''
FROM mcr.microsoft.com/azureml/openmpi4.1.0-ubuntu20.04
RUN echo "Hello from custom container!"
'''

myenv.docker.base_dockerfile = dockerfile
```
 
**Resources**
* [DockerSection](https://aka.ms/azureml/environment/environment-docker-section)

### Missing Docker build context location
- If you're specifying a Docker build context as part of your environment build, you must provide the path of the build context directory
- See [BuildContext](https://aka.ms/azureml/environment/build-context-class)

### Too many Docker options
<!--issueDescription-->
 
**Potential causes:**

*Applies to: Azure CLI & Python SDK v1*

You have more than one of these Docker options specified in your environment definition
- `base_image`
- `base_dockerfile`
- `build_context`
- See [DockerSection](https://aka.ms/azureml/environment/docker-section-class)

*Applies to: Azure CLI & Python SDK v2*

You have more than one of these Docker options specified in your environment definition
- `image`
- `build`
- See [azure.ai.ml.entities.Environment](https://aka.ms/azureml/environment/environment-class-v2)
 
**Affected areas (symptoms):**
* Failure in registering your environment
<!--/issueDescription-->
 
**Troubleshooting steps**

Choose which Docker option you'd like to use to build your environment. Then set all other specified options to None.

*Applies to: Azure CLI & Python SDK v1*

```
from azureml.core import Environment
myenv = Environment(name="myEnv")
dockerfile = r'''
FROM mcr.microsoft.com/azureml/openmpi4.1.0-ubuntu20.04
RUN echo "Hello from custom container!"
'''
myenv.docker.base_dockerfile = dockerfile
myenv.docker.base_image = "pytorch/pytorch:latest"

# Having both base dockerfile and base image set will cause failure. Delete the one you won't use.
myenv.docker.base_image = None
```

### Missing Docker option
<!--issueDescription-->
 
**Potential causes:**

*Applies to: Azure CLI & Python SDK v1*

You didn't specify one of the following options in your environment definition
- `base_image`
- `base_dockerfile`
- `build_context`
- See [DockerSection](https://aka.ms/azureml/environment/docker-section-class)

*Applies to: Azure CLI & Python SDK v2*

You didn't specify one of the following options in your environment definition
- `image`
- `build`
- See [azure.ai.ml.entities.Environment](https://aka.ms/azureml/environment/environment-class-v2)
 
**Affected areas (symptoms):**
* Failure in registering your environment
<!--/issueDescription-->
 
**Troubleshooting steps**

Choose which Docker option you'd like to use to build your environment, then populate that option in your environment definition.

*Applies to: Azure CLI & Python SDK v1*

```
from azureml.core import Environment
myenv = Environment(name="myEnv")
myenv.docker.base_image = "pytorch/pytorch:latest"
```

*Applies to: Azure CLI & Python SDK v2*

```
env_docker_image = Environment(
    image="pytorch/pytorch:latest",
    name="docker-image-example",
    description="Environment created from a Docker image.",
)
ml_client.environments.create_or_update(env_docker_image)
```

**Resources**
* [Create and manage reusable environments v2](https://aka.ms/azureml/environment/create-and-manage-reusable-environments)
* [Environment class v1](https://aka.ms/azureml/environment/environment-class-v1)

### Container registry credentials missing either username or password
- To access the base image in the container registry specified, you must provide both a username and password. One is missing.
- Providing credentials in this way is deprecated. For the current method of providing credentials, see the *secrets in base image registry* section.

### Multiple credentials for base image registry
- When specifying credentials for a base image registry, you must specify only one set of credentials. 
- The following authentication types are currently supported:
    - Basic (username/password)
    - Registry identity (clientId/resourceId)
- If you're using workspace connections to specify credentials, [delete one of the connections](https://aka.ms/azureml/environment/delete-connection-v1)
- If you've specified credentials directly in your environment definition, choose either username/password or registry identity 
to use, and set the other credentials you won't use to `null`
    - Specifying credentials in this way is deprecated. It's recommended that you use workspace connections. See
    *secrets in base image registry* below

### Secrets in base image registry
- If you specify a base image in your `DockerSection`, you must specify the registry address from which the image will be pulled,
and credentials to authenticate to the registry, if needed.
- Historically, credentials have been specified in the environment definition. However, this method isn't secure and should be 
avoided.
- Users should set credentials using workspace connections. For instructions, see [set_connection](https://aka.ms/azureml/environment/set-connection-v1) 

### Deprecated Docker attribute
- The following `DockerSection` attributes are deprecated:
    - `enabled`
    - `arguments`
    - `shared_volumes`
    - `gpu_support`
        - Azure Machine Learning now automatically detects and uses NVIDIA Docker extension when available.
    - `smh_size`
- Use [DockerConfiguration](https://aka.ms/azureml/environment/docker-configuration-class) instead
- See [DockerSection deprecated variables](https://aka.ms/azureml/environment/docker-section-class)

### Dockerfile length over limit
- The specified Dockerfile can't exceed the maximum Dockerfile size of 100 KB
- Consider shortening your Dockerfile to get it under this limit

### *Docker build context issues*
### Missing Dockerfile path
- In the Docker build context, a Dockerfile path must be specified
- The path should be relative to the root of the Docker build context directory
- See [Build Context class](https://aka.ms/azureml/environment/build-context-class)

### Not allowed to specify attribute with Docker build context
- If a Docker build context is specified, then the following items can't also be specified in the
environment definition:
    - Environment variables
    - Conda dependencies
    - R
    - Spark 

### Location type not supported/Unknown location type
- The following are accepted location types:
    - Git
        - Git URLs can be provided to AzureML, but images can't yet be built using them. Use a storage
        account until builds have Git support
        - [How to use git repository as build context](https://aka.ms/azureml/environment/git-repo-as-build-context)
    - Storage account 

### Invalid location
- The specified location of the Docker build context is invalid
- If the build context is stored in a git repository, the path of the build context must be specified as a git URL
- If the build context is stored in a storage account, the path of the build context must be specified as 
    - `https://storage-account.blob.core.windows.net/container/path/`

### *Base image issues*
### Base image is deprecated
- The following base images are deprecated:
    - `azureml/base`
    - `azureml/base-gpu`
    - `azureml/base-lite`
    - `azureml/intelmpi2018.3-cuda10.0-cudnn7-ubuntu16.04`
    - `azureml/intelmpi2018.3-cuda9.0-cudnn7-ubuntu16.04`
    - `azureml/intelmpi2018.3-ubuntu16.04`
    - `azureml/o16n-base/python-slim`
    - `azureml/openmpi3.1.2-cuda10.0-cudnn7-ubuntu16.04`
    - `azureml/openmpi3.1.2-ubuntu16.04`
    - `azureml/openmpi3.1.2-cuda10.0-cudnn7-ubuntu18.04`
    - `azureml/openmpi3.1.2-cuda10.1-cudnn7-ubuntu18.04`
    - `azureml/openmpi3.1.2-cuda10.2-cudnn7-ubuntu18.04`
    - `azureml/openmpi3.1.2-cuda10.2-cudnn8-ubuntu18.04`
- AzureML can't provide troubleshooting support for failed builds with deprecated images. 
- Deprecated images are also at risk for vulnerabilities since they're no longer updated or maintained. 
It's best to use newer, non-deprecated versions.

### No tag or digest
- For the environment to be reproducible, one of the following must be included on a provided base image:
    - Version tag
    - Digest
- See [image with immutable identifier](https://aka.ms/azureml/environment/pull-image-by-digest)

### *Environment variable issues*
### Misplaced runtime variables
- An environment definition shouldn't contain runtime variables
- Use the `environment_variables` attribute on the [RunConfiguration object](https://aka.ms/azureml/environment/environment-variables-on-run-config) instead

### *Python issues*
### Python section missing
*V1*

- An environment definition must have a Python section
- Conda dependencies are specified in this section, and Python (along with its version) should be one of them
```json
"python": {
    "baseCondaEnvironment": null,
    "condaDependencies": {
        "channels": [
            "anaconda",
            "conda-forge"
        ],
        "dependencies": [
            "python=3.8"
        ],
    },
    "condaDependenciesFile": null,
    "interpreterPath": "python",
    "userManagedDependencies": false
}
```
- See [PythonSection class](https://aka.ms/azureml/environment/environment-python-section)

### Python version missing
*V1*

- A Python version must be specified in the environment definition 
- A Python version can be added by adding Python as a conda package and specifying the version:

```python
from azureml.core.environment import CondaDependencies

myenv = Environment(name="myenv")
conda_dep = CondaDependencies()
conda_dep.add_conda_package("python==3.8")
```
- See [Add conda package](https://aka.ms/azureml/environment/add-conda-package-v1)

### Multiple Python versions
- Only one Python version can be specified in the environment definition

### Python version not supported
- The Python version provided in the environment definition isn't supported
- Consider using a newer version of Python
- See [Python versions](https://aka.ms/azureml/environment/python-versions) and [Python end-of-life dates](https://aka.ms/azureml/environment/python-end-of-life)

### Python version not recommended
- The Python version used in the environment definition is deprecated, and its use should be avoided
- Consider using a newer version of Python as the specified version will eventually be unsupported
- See [Python versions](https://aka.ms/azureml/environment/python-versions) and [Python end-of-life dates](https://aka.ms/azureml/environment/python-end-of-life)

### Failed to validate Python version
- The provided Python version may have been formatted improperly or specified with incorrect syntax
- See [conda package pinning](https://aka.ms/azureml/environment/how-to-pin-conda-packages)

### *Conda issues*
### Missing conda dependencies
- The [environment definition](https://aka.ms/azureml/environment/environment-class-v1)
has a [PythonSection](https://aka.ms/azureml/environment/environment-python-section)
that contains a `user_managed_dependencies` bool and a `conda_dependencies` object
- If `user_managed_dependencies` is set to `True`, you're responsible for ensuring that all the necessary packages are available in the
Python environment in which you choose to run the script
- If `user_managed_dependencies` is set to `False` (the default), Azure ML will create a Python environment for you based on `conda_dependencies`.
The environment is built once and is reused as long as the conda dependencies remain unchanged
- You'll receive a *"missing conda dependencies"* error when `user_managed_dependencies` is set to `False` and you haven't provided a conda specification.
- See [how to create a conda file manually](https://aka.ms/azureml/environment/how-to-create-conda-file)
- See [CondaDependencies class](https://aka.ms/azureml/environment/conda-dependencies-class)
- See [how to set a conda specification on the environment definition](https://aka.ms/azureml/environment/set-conda-spec-on-environment-definition)

### Invalid conda dependencies
- Make sure the conda dependencies specified in your conda specification are formatted correctly
- See [how to create a conda file manually](https://aka.ms/azureml/environment/how-to-create-conda-file)

### Missing conda channels
- If no conda channels are specified, conda will use defaults that might change
- For reproducibility of your environment, specify channels from which to pull dependencies
- For more information, see [how to manage conda channels](https://aka.ms/azureml/environment/managing-conda-channels)

### Base conda environment not recommended
- Partial environment updates can lead to dependency conflicts and/or unexpected runtime errors,
so the use of base conda environments isn't recommended
- Instead, specify all packages needed for your environment in the `conda_dependencies` section of your
environment definition
    - See [from_conda_specification](https://aka.ms/azureml/environment/set-conda-spec-on-environment-definition)
    - See [CondaDependencies class](https://aka.ms/azureml/environment/conda-dependencies-class)
- If you're using V2, add a conda specification to your [build context](https://aka.ms/azureml/environment/environment-build-context)

### Unpinned dependencies
- For reproducibility, specify dependency versions for the packages in your conda specification
- If versions aren't specified, there's a chance that the conda or pip package resolver will choose a different
version of a package on subsequent builds of an environment. This behavior can lead to unexpected errors
- See [conda package pinning](https://aka.ms/azureml/environment/how-to-pin-conda-packages)

### *Pip issues*
### Pip not specified
- For reproducibility, pip should be specified as a dependency in your conda specification, and it should be pinned
- See [how to set a conda dependency](https://aka.ms/azureml/environment/add-conda-package-v1)

### Pip not pinned
- For reproducibility, specify the pip resolver version in your conda dependencies
- If the pip version isn't specified, there's a chance different versions of pip will be used on subsequent
image builds on the environment
    - This behavior could cause the build to fail if the different pip versions resolve your packages differently
    - To avoid this issue and to achieve reproducibility of your environment, specify the pip version
- See [conda package pinning](https://aka.ms/azureml/environment/how-to-pin-conda-packages)
- See [how to set pip as a dependency](https://aka.ms/azureml/environment/add-conda-package-v1)

### *Deprecated environment property issues*
### R section is deprecated
- The Azure Machine Learning SDK for R will be deprecated by the end of 2021 to make way for an improved R training and deployment
experience using Azure Machine Learning CLI 2.0
- See the [samples repository](https://aka.ms/azureml/environment/train-r-models-cli-v2) to get started with the edition CLI 2.0.

## **Image build problems**

### *Miscellaneous issues*
### Build log unavailable
- Build logs are optional and not available for all environments since the image might already exist

### ACR unreachable
<!--issueDescription-->
This issue can happen by failing to access a workspace's associated Azure Container Registry (ACR) resource.

**Potential causes:**
* Workspace's ACR is behind a virtual network (VNet) (private endpoint or service endpoint), and no compute cluster is used to build images.
* Workspace's ACR is behind a virtual network (private endpoint or service endpoint), and the compute cluster used for building images have no access to the workspace's ACR.

**Affected areas (symptoms):**
* Failure in building environments from UI, SDK, and CLI.
* Failure in running jobs because it will implicitly build the environment in the first step.
* Pipeline job failures
* Model deployment failures
<!--/issueDescription-->

**Troubleshooting steps**

*Applies to: Python SDK azureml V1*

Update the workspace image build compute property using SDK:

```
from azureml.core import Workspace
ws = Workspace.from_config()
ws.update(image_build_compute = 'mycomputecluster')
```

*Applies to: Azure CLI extensions V1 & V2*

Update the workspace image build compute property using Azure CLI:

```
az ml workspace update --name myworkspace --resource-group myresourcegroup --image-build-compute mycomputecluster
```

> [!NOTE]
> * Only Azure Machine Learning compute clusters are supported. Compute, Azure Kubernetes Service (AKS), or other instance types are not supported for image build compute.
> * Make sure the compute cluster's VNet that's used for the image build compute has access to the workspace's ACR.
> * Make sure the compute cluster is CPU based.

**Resources**
* [Enable Azure Container Registry (ACR)](https://aka.ms/azureml/environment/acr-private-endpoint)
* [How To Use Environments](https://aka.ms/azureml/environment/how-to-use-environments)

### *Docker pull issues*
### Failed to pull Docker image
<!--issueDescription-->
This issue can happen when a Docker image pull fails during an image build.

**Potential causes:**
* The path name to the container registry is incorrect
* A container registry behind a virtual network is using a private endpoint in an [unsupported region](https://aka.ms/azureml/environment/private-link-availability)
* The image you're trying to reference doesn't exist in the container registry you specified 
* You haven't provided credentials for a private registry you're trying to pull the image from, or the provided credentials are incorrect

**Affected areas (symptoms):**
* Failure in building environments from UI, SDK, and CLI.
* Failure in running jobs because it will implicitly build the environment in the first step.
<!--/issueDescription-->

**Troubleshooting steps**

If you suspect that the path name to your container registry is incorrect
* For a registry `my-registry.io` and image `test/image` with tag `3.2`, a valid image path would be `my-registry.io/test/image:3.2`
* See [registry path documentation](https://aka.ms/azureml/environment/docker-registries)

If your container registry is behind a virtual network and is using a private endpoint in an [unsupported region](https://aka.ms/azureml/environment/private-link-availability)
* Configure the container registry by using the service endpoint (public access) from the portal and retry
* After you put the container registry behind a virtual network, run the [Azure Resource Manager template](https://aka.ms/azureml/environment/secure-resources-using-vnet) so the workspace can communicate with the container registry instance

If the image you're trying to reference doesn't exist in the container registry you specified
* Check that the correct tag is used and that `user_managed_dependencies` is set to `True`. Setting [user_managed_dependencies](https://aka.ms/azureml/environment/environment-python-section) to `True` disables conda and uses the user's installed packages

If you haven't provided credentials for a private registry you're trying to pull from, or the provided credentials are incorrect
* Set [workspace connections](https://aka.ms/azureml/environment/set-connection-v1) for the container registry if needed

<<<<<<< HEAD
=======
### I/O Error
<!--issueDescription-->
This can happen when a Docker image pull fails due to a network issue.  

**Potential causes:**
* Network connection issue, which could be temporary
* Firewall is blocking the connection
* ACR is unreachable and there's network isolation. For additional details, please see [ACR unreachable](#acr-unreachable). 

**Affected areas (symptoms):**
* Failure in building environments from UI, SDK, and CLI.
* Failure in running jobs because it will implicitly build the environment in the first step.
<!--/issueDescription-->

**Troubleshooting steps**  

Add the host to the firewall rules  
* See [configure inbound and outbound network traffic](how-to-access-azureml-behind-firewall.md) to learn how to use Azure Firewall for your workspace and resources behind a VNet

Assess your workspace set-up. Are you using a virtual network, or are any of the resources you're trying to access during your image build behind a virtual network?
* Ensure that you've followed the steps in this article on [securing a workspace with virtual networks](https://aka.ms/azureml/environment/acr-private-endpoint)
* Azure Machine Learning requires both inbound and outbound access to the public internet. If there's a problem with your virtual network setup, there might be an issue with accessing certain repositories required during your image build  

If you aren't using a virtual network, or if you have configured it correctly
* Try rebuilding your image. If the timeout was due to a network issue, the problem might be transient, and a rebuild could fix the problem

>>>>>>> 4c608fe6
### *Conda issues during build*
### Bad spec
<!--issueDescription-->
This issue can happen when a package listed in your conda specification is invalid or when a conda command is executed incorrectly.

**Potential causes:**
* The syntax you used in your conda specification is incorrect
* You're executing a conda command incorrectly

**Affected areas (symptoms):**
* Failure in building environments from UI, SDK, and CLI.
* Failure in running jobs because it will implicitly build the environment in the first step.
<!--/issueDescription-->

**Troubleshooting steps**

Conda spec errors can happen when the conda create command is used incorrectly
* Read the [documentation](https://aka.ms/azureml/environment/conda-create) and ensure that you're using valid options and syntax
* There's known confusion regarding `conda env create` versus `conda create`. You can read more about conda's response and other users' known solutions [here](https://aka.ms/azureml/environment/conda-env-create-known-issue)

To ensure a successful build, ensure that you're using proper syntax and valid package specification in your conda yaml
* See [package match specifications](https://aka.ms/azureml/environment/conda-package-match-specifications) and [how to create a conda file manually](https://aka.ms/azureml/environment/how-to-create-conda-file)

### Communications error
<!--issueDescription-->
This issue can happen when there's a failure in communicating with the entity from which you wish to download packages listed in your conda specification.

**Potential causes:**
* Failed to communicate with a conda channel or a package repository
* These failures may be due to transient network failures 

**Affected areas (symptoms):**
* Failure in building environments from UI, SDK, and CLI.
* Failure in running jobs because it will implicitly build the environment in the first step.
<!--/issueDescription-->

**Troubleshooting steps**

Ensure that the conda channels/repositories you're using in your conda specification are correct
* Check that they exist and are spelled correctly

If the conda channels/repositories are correct
* Try to rebuild the image--there's a chance that the failure is transient, and a rebuild might fix the issue
* Check to make sure that the packages listed in your conda specification exist in the channels/repositories you specified

### Compile error
<!--issueDescription-->
This can happen when there's a failure building a package required for the conda environment due to a compiler error.

**Potential causes:**
* A package was spelled incorrectly and therefore wasn't recognized
* There is something wrong with the compiler

**Affected areas (symptoms):**
* Failure in building environments from UI, SDK, and CLI.
* Failure in running jobs because it will implicitly build the environment in the first step.
<!--/issueDescription-->

**Troubleshooting steps**

If you're using a compiler
* Ensure that the compiler you're using is recognized
* If needed, add an installation step to your Dockerfile
* Verify the version of your compiler and check that all commands or options you're using are compatible with the compiler version
* If necessary, upgrade your compiler version

Ensure that all packages you've listed are spelled correctly and that any pinned versions are correct

**Resources**
* [Dockerfile reference](Dockerfile reference | Docker Documentation)
* [Example compiler issue](python - gcc compiler not recognizing -fno-plt option - Stack Overflow)

### Missing command
<!--issueDescription-->
This can happen a command is not recognized during an image build.

**Potential causes:**
* The command was spelled incorrectly and therefore wasn't recognized
* The command cannot be executed because the necessary package is not installed

**Affected areas (symptoms):**
* Failure in building environments from UI, SDK, and CLI.
* Failure in running jobs because it will implicitly build the environment in the first step.
<!--/issueDescription-->

**Troubleshooting steps**

* Ensure that the command is spelled correctly
* Ensure that any package needed to execute the command you are trying to perform is installed
* If needed, add an installation step to your Dockerfile

**Resources**
* [Dockerfile reference](Dockerfile reference | Docker Documentation)

### Conda timeout
<!--issueDescription-->
This issue can happen when conda package resolution takes too long to complete.

**Potential causes:**
* There's a large number of packages listed in your conda specification and unnecessary packages are included
* You haven't pinned your dependencies (you included tensorflow instead of tensorflow=2.8)
* You've listed packages for which there's no solution (you included package X=1.3 and Y=2.8, but X's version is incompatible with Y's version)

**Affected areas (symptoms):**
* Failure in building environments from UI, SDK, and CLI.
* Failure in running jobs because it will implicitly build the environment in the first step.
<!--/issueDescription-->

**Troubleshooting steps**
* Remove any packages from your conda specification that are unnecessary
* Pin your packages--environment resolution will be faster
* If you're still having issues, review this article for an in-depth look at [understanding and improving conda's performance](https://aka.ms/azureml/environment/improve-conda-performance)

### Out of memory
<!--issueDescription-->
This issue can happen when conda package resolution fails due to available memory being exhausted.

**Potential causes:**
* There's a large number of packages listed in your conda specification and unnecessary packages are included
* You haven't pinned your dependencies (you included tensorflow instead of tensorflow=2.8)
* You've listed packages for which there's no solution (you included package X=1.3 and Y=2.8, but X's version is incompatible with Y's version)

**Affected areas (symptoms):**
* Failure in building environments from UI, SDK, and CLI.
* Failure in running jobs because it will implicitly build the environment in the first step.
<!--/issueDescription-->

**Troubleshooting steps**
* Remove any packages from your conda specification that are unnecessary
* Pin your packages--environment resolution will be faster
* If you're still having issues, review this article for an in-depth look at [understanding and improving conda's performance](https://aka.ms/azureml/environment/improve-conda-performance)

### Package not found
<!--issueDescription-->
This issue can happen when one or more conda packages listed in your specification can't be found in a channel/repository.

**Potential causes:**
* The package's name or version was listed incorrectly in your conda specification 
* The package exists in a conda channel that you didn't list in your conda specification

**Affected areas (symptoms):**
* Failure in building environments from UI, SDK, and CLI.
* Failure in running jobs because it will implicitly build the environment in the first step.
<!--/issueDescription-->

**Troubleshooting steps**
* Ensure that the package is spelled correctly and that the specified version exists
* Ensure that the package exists on the channel you're targeting
* Ensure that the channel/repository is listed in your conda specification so the package can be pulled correctly during package resolution

Specify channels in your conda specification:

```
channels:
  - conda-forge
  - anaconda
dependencies:
  - python=3.8
  - tensorflow=2.8
Name: my_environment
```

**Resources**
* [Managing channels](https://aka.ms/azureml/environment/managing-conda-channels)

### Missing Python module
<!--issueDescription-->
This issue can happen when a Python module listed in your conda specification doesn't exist or isn't valid.

**Potential causes:**
* The module was spelled incorrectly
* The module isn't recognized

**Affected areas (symptoms):**
* Failure in building environments from UI, SDK, and CLI.
* Failure in running jobs because it will implicitly build the environment in the first step.
<!--/issueDescription-->

**Troubleshooting steps**
* Ensure that the module is spelled correctly and exists
* Check to make sure that the module is compatible with the Python version you've specified in your conda specification
* If you haven't listed a specific Python version in your conda specification, make sure to list a specific version that's compatible with your module otherwise a default may be used that isn't compatible

Pin a Python version that's compatible with the pip module you're using:
```
channels:
  - conda-forge
  - anaconda
dependencies:
  - python=3.8
  - pip:
    - dataclasses
Name: my_environment
```

### No matching distribution 
<!--issueDescription-->
This can happen when there is no package found for the version that you specified.

**Potential causes:**
* The package was spelled incorrectly
* The package can't be found on the channels or feeds that you specified
* The version can't be found on the channels or feeds that you specified
* The version you specified doesn't exist

**Affected areas (symptoms):**
* Failure in building environments from UI, SDK, and CLI.
* Failure in running jobs because it will implicitly build the environment in the first step.
<!--/issueDescription-->

**Troubleshooting steps**

* Ensure that the package is spelled correctly and exists
* Ensure that the version you specified for the package exists
* Ensure that you've specified the channel from which the package will be installed. If you don't specify a channel, defaults will be used and those defaults may or may not have the package you're looking for

How to list channels in a conda yaml specification:

```
channels:
	- conda-forge
	- anaconda
dependencies:
	- python = 3.8
	- tensorflow = 2.8
Name: my_environment
```

**Resources**
* [Managing channels](https://aka.ms/azureml/environment/managing-conda-channels)
* [pypi](https://aka.ms/azureml/environment/pypi)

### Can't build mpi4py
<!--issueDescription-->
This can happen when building wheels for mpi4py fails.

**Potential causes:**
* Requirements for a successful mpi4py installation aren't met
* There is something wrong with the method you've chosen to install mpi4py

**Affected areas (symptoms):**
* Failure in building environments from UI, SDK, and CLI.
* Failure in running jobs because it will implicitly build the environment in the first step.
<!--/issueDescription-->

**Troubleshooting steps**

Ensure that you have a working MPI installation (preference for MPI-3 support and for MPI being built with shared/dynamic libraries) 
* See [mpi4py installation](https://aka.ms/azureml/environment/install-mpi4py)
* If needed, follow these [steps on building MPI](Appendix — MPI for Python 3.1.4 documentation (mpi4py.readthedocs.io))

Ensure that you're using a compatible python version
* Python 2.5 or 3.5+ is required, but Python 3.7+ is recommended
* See [mpi4py installation](https://aka.ms/azureml/environment/install-mpi4py)

**Resources**
* [mpi4py installation](https://aka.ms/azureml/environment/install-mpi4py)

### Interactive auth was attempted
- Failed to create or update the conda environment because pip attempted interactive authentication 
- Instead, provide authentication via [workspace connection](https://aka.ms/azureml/environment/set-connection-v1)

### Forbidden blob
- Failed to create or update the conda environment because a blob contained in the associated storage account was inaccessible
- Either open up permissions on the blob or add/replace the SAS token in the URL

### Horovod build
- Failed to create or update the conda environment because horovod failed to build
- See [horovod installation](https://aka.ms/azureml/environment/install-horovod)

### Conda command not found
- Failed to create or update the conda environment because the conda command is missing 
- For system-managed environments, conda should be in the path in order to create the user's environment
from the provided conda specification

### Incompatible Python version
- Failed to create or update the conda environment because a package specified in the conda environment isn't compatible with the specified python version
- Update the Python version or use a different version of the package

### Conda bare redirection
- Failed to create or update the conda environment because a package was specified on the command line using ">" or "<"
without using quotes. Consider adding quotes around the package specification

### *Pip issues during build*
### Failed to install packages
- Failed to install Python packages
- Review the image build log for more information on this error

### Can't uninstall package
- Pip failed to uninstall a Python package that was installed via the OS's package manager
- Consider creating a separate environment using conda instead<|MERGE_RESOLUTION|>--- conflicted
+++ resolved
@@ -587,8 +587,6 @@
 If you haven't provided credentials for a private registry you're trying to pull from, or the provided credentials are incorrect
 * Set [workspace connections](https://aka.ms/azureml/environment/set-connection-v1) for the container registry if needed
 
-<<<<<<< HEAD
-=======
 ### I/O Error
 <!--issueDescription-->
 This can happen when a Docker image pull fails due to a network issue.  
@@ -615,7 +613,6 @@
 If you aren't using a virtual network, or if you have configured it correctly
 * Try rebuilding your image. If the timeout was due to a network issue, the problem might be transient, and a rebuild could fix the problem
 
->>>>>>> 4c608fe6
 ### *Conda issues during build*
 ### Bad spec
 <!--issueDescription-->
