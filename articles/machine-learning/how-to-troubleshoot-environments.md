--- conflicted
+++ resolved
@@ -1047,9 +1047,32 @@
 * [File a problem or suggestion](https://github.com/Azure/azureml-assets/issues/new?assignees=&labels=environmentLogs&template=environmentLogsFeedback.yml)
 
 ### Can't uninstall package
-<<<<<<< HEAD
-- Pip failed to uninstall a Python package that was installed via the OS's package manager
-- Consider creating a separate environment using conda instead
+<!--issueDescription-->
+This can happen when pip fails to uninstall a Python package that was installed via the operating system's package manager.
+
+**Potential causes:**
+* An existing pip problem or a problematic pip version
+* An issue arising from not using an isolated environment
+
+**Affected areas (symptoms):**
+* Failure in building environments from UI, SDK, and CLI.
+* Failure in running jobs because it will implicitly build the environment in the first step.
+<!--/issueDescription-->
+
+**Troubleshooting steps**
+
+Read the following and determine if your failure is caused by an existing pip problem
+* [Cannot uninstall while creating Docker image](https://stackoverflow.com/questions/63383400/error-cannot-uninstall-ruamel-yaml-while-creating-docker-image-for-azure-ml-a)
+* [pip 10 disutils partial uninstall issue](https://github.com/pypa/pip/issues/5247)
+* [pip 10 no longer uninstalls disutils packages](https://github.com/pypa/pip/issues/4805)
+
+Try the following
+
+```
+pip install --ignore-installed [package]
+```
+
+Try creating a separate environment using conda
 
 ### *Docker push issues*
 ### Failed to store Docker image
@@ -1077,32 +1100,4 @@
 * Get credentials for your workspace ACR from the Azure Portal
 * Log in to your ACR using `docker login <myregistry.azurecr.io> -u "username" -p "password"`
 * For an image "helloworld", test pushing to your ACR by running `docker push helloworld`
-* See [Quickstart: Build and run a container image using Azure Container Registry Tasks](https://learn.microsoft.com/en-us/azure/container-registry/container-registry-quickstart-task-cli)
-=======
-<!--issueDescription-->
-This can happen when pip fails to uninstall a Python package that was installed via the operating system's package manager.
-
-**Potential causes:**
-* An existing pip problem or a problematic pip version
-* An issue arising from not using an isolated environment
-
-**Affected areas (symptoms):**
-* Failure in building environments from UI, SDK, and CLI.
-* Failure in running jobs because it will implicitly build the environment in the first step.
-<!--/issueDescription-->
-
-**Troubleshooting steps**
-
-Read the following and determine if your failure is caused by an existing pip problem
-* [Cannot uninstall while creating Docker image](https://stackoverflow.com/questions/63383400/error-cannot-uninstall-ruamel-yaml-while-creating-docker-image-for-azure-ml-a)
-* [pip 10 disutils partial uninstall issue](https://github.com/pypa/pip/issues/5247)
-* [pip 10 no longer uninstalls disutils packages](https://github.com/pypa/pip/issues/4805)
-
-Try the following
-
-```
-pip install --ignore-installed [package]
-```
-
-Try creating a separate environment using conda
->>>>>>> 68f83e7f
+* See [Quickstart: Build and run a container image using Azure Container Registry Tasks](https://learn.microsoft.com/en-us/azure/container-registry/container-registry-quickstart-task-cli)