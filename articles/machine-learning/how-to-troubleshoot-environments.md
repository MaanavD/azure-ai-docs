---
title: Troubleshoot environment images
titleSuffix: Azure Machine Learning
description: Learn how to troubleshoot issues with environment image builds and package installations.
services: machine-learning
ms.service: machine-learning
ms.subservice: mlops
author: edebar01
ms.author:  ericadebarge
ms.reviewer: larryfr
ms.date: 03/01/2022
ms.topic: troubleshooting
ms.custom: devx-track-python, event-tier1-build-2022, ignite-2022
---

# Troubleshooting environment image builds using troubleshooting log error messages

In this article, learn how to troubleshoot common problems you may encounter with environment image builds.

## Azure Machine Learning environments

Azure Machine Learning environments are an encapsulation of the environment where your machine learning training happens.
They specify the base docker image, Python packages, and software settings around your training and scoring scripts.
Environments are managed and versioned assets within your Machine Learning workspace that enable reproducible, auditable, and portable machine learning workflows across various compute targets.

### Types of environments

Environments fall under three categories: curated, user-managed, and system-managed.

Curated environments are pre-created environments managed by Azure Machine Learning (AzureML) and are available by default in every workspace. They contain collections of Python packages and settings to help you get started with various machine learning frameworks, and you're meant to use them as is.
These pre-created environments also allow for faster deployment time.

In user-managed environments, you're responsible for setting up your environment and installing every package that your training script needs on the compute target.
Also be sure to include any dependencies needed for model deployment.
<<<<<<< HEAD
These types of environments are represented by two subtypes. For the first type, BYOC (bring your own container), you bring an existing Docker image to Azure Machine Learning. For the second type, Docker build context based environments, Azure Machine Learning materializes the image from the context that you provide.
=======
These types of environments have two subtypes. For the first type, BYOC (bring your own container), you bring an existing Docker image to AzureML. For the second type, Docker build context based environments, AzureML materializes the image from the context that you provide.
>>>>>>> 6c893d0b

When you want conda to manage the Python environment for you, use a system-managed environment.
AzureML creates a new isolated conda environment by materializing your conda specification on top of a base Docker image. By default, AzureML adds common features to the derived image.
Any Python packages present in the base image aren't available in the isolated conda environment.

### Create and manage environments

<<<<<<< HEAD
You can create and manage environments from clients like Azure Machine Learning Python SDK, Azure Machine Learning CLI, Azure Machine Learning Studio UI, VS code extension. 
=======
You can create and manage environments from clients like AzureML Python SDK, AzureML CLI, AzureML Studio UI, Visual Studio Code extension. 
>>>>>>> 6c893d0b

"Anonymous" environments are automatically registered in your workspace when you submit an experiment without registering or referencing an already existing environment.
They aren't listed but you can retrieve them by version or label.

<<<<<<< HEAD
Azure Machine Learning builds environment definitions into Docker images.
It also caches the environments in the Azure Container Registry associated with your Azure Machine Learning Workspace so they can be reused in subsequent training jobs and service endpoint deployments.
Multiple environments with the same definition may result the same image, so the cached image will be reused.
=======
AzureML builds environment definitions into Docker images.
It also caches the images in the Azure Container Registry associated with your AzureML Workspace so they can be reused in subsequent training jobs and service endpoint deployments.
Multiple environments with the same definition may result in the same cached image.
>>>>>>> 6c893d0b
Running a training script remotely requires the creation of a Docker image.

### Reproducibility and vulnerabilities

#### *Vulnerabilities*

You can address vulnerabilities by upgrading to a newer version of a dependency (base image, Python package, etc.) or by migrating to a different dependency that satisfies security
requirements. Mitigating vulnerabilities is time consuming and costly since it can require refactoring of code and infrastructure. With the prevalence
of open source software and the use of complicated nested dependencies, it's important to manage and keep track of vulnerabilities.

There are some ways to decrease the impact of vulnerabilities:

- Reduce your number of dependencies - use the minimal set of the dependencies for each scenario.
- Compartmentalize your environment so you can scope and fix issues in one place.
- Understand flagged vulnerabilities and their relevance to your scenario.

#### *Vulnerabilities vs Reproducibility*

Reproducibility is one of the foundations of software development. When you're developing production code, a repeated operation must guarantee the same
result. Mitigating vulnerabilities can disrupt reproducibility by changing dependencies.

AzureML's primary focus is to guarantee reproducibility. Environments fall under three categories: curated,
user-managed, and system-managed.

<<<<<<< HEAD
**Curated environments** are pre-created environments that are managed by Azure Machine Learning (AzureML) and are available by default in every Azure Machine Learning workspace provisioned.
=======
**Curated environments** are pre-created environments that Azure Machine Learning (AzureML) manages and are available by default in every AzureML workspace provisioned.
>>>>>>> 6c893d0b

They contain collections of Python packages and settings to help you get started with various machine learning frameworks. You're meant to use them as is.
These pre-created environments also allow for faster deployment time.

In **user-managed environments**, you're responsible for setting up your environment and installing every package that your training script needs on the
compute target and for model deployment. These types of environments have two subtypes:

- BYOC (bring your own container): the user provides a Docker image to Azure Machine Learning
- Docker build context: Azure Machine Learning materializes the image from the user provided content

Once you install more dependencies on top of a Microsoft-provided image, or bring your own base image, vulnerability
management becomes your responsibility.

You use **system-managed environments** when you want conda to manage the Python environment for you. AzureML creates a new isolated conda environment by materializing your conda specification on top of a base Docker image. While Azure Machine Learning patches base images with each release, whether you use the
latest image may be a tradeoff between reproducibility and vulnerability management. So, it's your responsibility to choose the environment version used
for your jobs or model deployments while using system-managed environments.

Associated to your Azure Machine Learning workspace is an Azure Container Registry instance that's a cache for container images. Any image
materialized is pushed to the container registry and used if you trigger experimentation or deployment for the corresponding environment. Azure
Machine Learning doesn't delete images from your container registry, and it's your responsibility to evaluate which images you need to maintain over time. You
can monitor and maintain environment hygiene with [Microsoft Defender for Container Registry](../defender-for-cloud/defender-for-containers-vulnerability-assessment-azure.md)
to help scan images for vulnerabilities. To
automate this process based on triggers from Microsoft Defender, see [Automate responses to Microsoft Defender for Cloud triggers](../defender-for-cloud/workflow-automation.md).

## **Environment definition problems**

## *Environment name issues*
### Curated prefix not allowed
<!--issueDescription-->
This issue can happen when the name of your custom environment uses terms reserved only for curated environments. *Curated* environments are environments that Microsoft maintains. *Custom* environments are environments that you create and maintain.
 
**Potential causes:**
* Your environment name starts with *Microsoft* or *AzureML*
 
**Affected areas (symptoms):**
* Failure in registering your environment
<!--/issueDescription-->
 
**Troubleshooting steps**

 Update your environment name to exclude the reserved prefix you're currently using
 
**Resources**
* [Create and manage reusable environments](https://aka.ms/azureml/environment/create-and-manage-reusable-environments)

### Environment name is too long
<!--issueDescription-->
 
**Potential causes:**
* Your environment name is longer than 255 characters
 
**Affected areas (symptoms):**
* Failure in registering your environment
<!--/issueDescription-->
 
**Troubleshooting steps**

 Update your environment name to be 255 characters or less

## *Docker issues*

*Applies to: Azure CLI & Python SDK v1*

To create a new environment, you must use one of the following approaches (see [DockerSection](https://aka.ms/azureml/environment/environment-docker-section)):
* Base image
    * Provide base image name, repository from which to pull it, and credentials if needed
    * Provide a conda specification
* Base Dockerfile 
    * Provide a Dockerfile
    * Provide a conda specification
* Docker build context
    * Provide the location of the build context (URL)
    * The build context must contain at least a Dockerfile, but may contain other files as well

*Applies to: Azure CLI & Python SDK v2*

To create a new environment, you must use one of the following approaches:
* Docker image
    * Provide the image URI of the image hosted in a registry such as Docker Hub or Azure Container Registry
    * [Sample here](https://aka.ms/azureml/environment/create-env-docker-image-v2)
* Docker build context
    * Specify the directory that serves as the build context
    * The directory should contain a Dockerfile and any other files needed to build the image
    * [Sample here](https://aka.ms/azureml/environment/create-env-build-context-v2)
* Conda specification 
    * You must specify a base Docker image for the environment; AzureML builds the conda environment on top of the Docker image provided
    * Provide the relative path to the conda file
    * [Sample here](https://aka.ms/azureml/environment/create-env-conda-spec-v2)

### Missing Docker definition
*Applies to: Python SDK v1*
<!--issueDescription-->
This issue can happen when your environment definition is missing a `DockerSection`. This section configures settings related to the final Docker image built from your environment specification.
 
**Potential causes:**
* You didn't specify the `DockerSection` of your environment definition
 
**Affected areas (symptoms):**
* Failure in registering your environment
<!--/issueDescription-->
 
**Troubleshooting steps**

 Add a `DockerSection` to your environment definition, specifying either a base image, base dockerfile, or docker build context.

```python
from azureml.core import Environment
myenv = Environment(name="myenv")
# Specify docker steps as a string.
dockerfile = r'''
FROM mcr.microsoft.com/azureml/openmpi4.1.0-ubuntu20.04
RUN echo "Hello from custom container!"
'''

myenv.docker.base_dockerfile = dockerfile
```
 
**Resources**
* [DockerSection](https://aka.ms/azureml/environment/environment-docker-section)

### Too many Docker options
<!--issueDescription-->
 
**Potential causes:**

*Applies to: Python SDK v1*

You have more than one of these Docker options specified in your environment definition
* `base_image`
* `base_dockerfile`
* `build_context`
* See [DockerSection](https://aka.ms/azureml/environment/docker-section-class)

*Applies to: Azure CLI & Python SDK v2*

You have more than one of these Docker options specified in your environment definition
* `image`
* `build`
* See [azure.ai.ml.entities.Environment](https://aka.ms/azureml/environment/environment-class-v2)
 
**Affected areas (symptoms):**
* Failure in registering your environment
<!--/issueDescription-->
 
**Troubleshooting steps**

Choose which Docker option you'd like to use to build your environment. Then set all other specified options to None.

*Applies to: Python SDK v1*

```python
from azureml.core import Environment
myenv = Environment(name="myEnv")
dockerfile = r'''
FROM mcr.microsoft.com/azureml/openmpi4.1.0-ubuntu20.04
RUN echo "Hello from custom container!"
'''
myenv.docker.base_dockerfile = dockerfile
myenv.docker.base_image = "pytorch/pytorch:latest"

# Having both base dockerfile and base image set will cause failure. Delete the one you won't use.
myenv.docker.base_image = None
```

### Missing Docker option
<!--issueDescription-->
 
**Potential causes:**

*Applies to: Python SDK v1*

You didn't specify one of the following options in your environment definition
* `base_image`
* `base_dockerfile`
* `build_context`
* See [DockerSection](https://aka.ms/azureml/environment/docker-section-class)

*Applies to: Azure CLI & Python SDK v2*

You didn't specify one of the following options in your environment definition
* `image`
* `build`
* See [azure.ai.ml.entities.Environment](https://aka.ms/azureml/environment/environment-class-v2)
 
**Affected areas (symptoms):**
* Failure in registering your environment
<!--/issueDescription-->
 
**Troubleshooting steps**

Choose which Docker option you'd like to use to build your environment, then populate that option in your environment definition.

*Applies to: Python SDK v1*

```python
from azureml.core import Environment
myenv = Environment(name="myEnv")
myenv.docker.base_image = "pytorch/pytorch:latest"
```

*Applies to: Python SDK v2*

```python
env_docker_image = Environment(
    image="pytorch/pytorch:latest",
    name="docker-image-example",
    description="Environment created from a Docker image.",
)
ml_client.environments.create_or_update(env_docker_image)
```

**Resources**
* [Create and manage reusable environments v2](https://aka.ms/azureml/environment/create-and-manage-reusable-environments)
* [Environment class v1](https://aka.ms/azureml/environment/environment-class-v1)

### Container registry credentials missing either username or password
<!--issueDescription-->

**Potential causes:**

* You've specified either a username or a password for your container registry in your environment definition, but not both

**Affected areas (symptoms):**
* Failure in registering your environment
<!--/issueDescription-->

**Troubleshooting steps**

*Applies to: Python SDK v1*

Add the missing username or password to your environment definition to fix the issue

```python
myEnv.docker.base_image_registry.username = "username"
```

Alternatively, provide authentication via [workspace connections](https://aka.ms/azureml/environment/set-connection-v1)

```python
from azureml.core import Workspace
ws = Workspace.from_config()
ws.set_connection("connection1", "ACR", "<URL>", "Basic", "{'Username': '<username>', 'Password': '<password>'}")
```

*Applies to: Azure CLI extensions v1 & v2*

Create a workspace connection from a YAML specification file

```
az ml connection create --file connection.yml --resource-group my-resource-group --workspace-name my-workspace
```

> [!NOTE]
> * Providing credentials in your environment definition is no longer supported. Use workspace connections instead.
 
**Resources**
* [Python SDK v1 workspace connections](https://aka.ms/azureml/environment/set-connection-v1)
* [Python SDK v2 workspace connections](/python/api/azure-ai-ml/azure.ai.ml.entities.workspaceconnection)
* [Azure CLI workspace connections](/cli/azure/ml/connection)

### Multiple credentials for base image registry
<!--issueDescription-->

**Potential causes:**

* You've specified more than one set of credentials for your base image registry

**Affected areas (symptoms):**
* Failure in registering your environment
<!--/issueDescription-->

**Troubleshooting steps**

*Applies to: Python SDK v1*

If you're using workspace connections, view the connections you have set, and delete whichever one(s) you don't want to use

```python
from azureml.core import Workspace
ws = Workspace.from_config()
ws.list_connections()
ws.delete_connection("myConnection2")
```

If you've specified credentials in your environment definition, choose one set of credentials to use, and set all others to null

```python
myEnv.docker.base_image_registry.registry_identity = None
```

> [!NOTE]
> * Providing credentials in your environment definition is no longer supported. Use workspace connections instead.
 
**Resources**
* [Delete a workspace connection v1](https://aka.ms/azureml/environment/delete-connection-v1)
* [Python SDK v1 workspace connections](https://aka.ms/azureml/environment/set-connection-v1)
* [Python SDK v2 workspace connections](/python/api/azure-ai-ml/azure.ai.ml.entities.workspaceconnection)
* [Azure CLI workspace connections](/cli/azure/ml/connection)

### Secrets in base image registry
<!--issueDescription-->

**Potential causes:**

* You've specified credentials in your environment definition

**Affected areas (symptoms):**
* Failure in registering your environment
<!--/issueDescription-->

**Troubleshooting steps**

Specifying credentials in your environment definition is no longer supported. Delete credentials from your environment definition and use workspace connections instead.

*Applies to: Python SDK v1*

Set a workspace connection on your workspace

```python
from azureml.core import Workspace
ws = Workspace.from_config()
ws.set_connection("connection1", "ACR", "<URL>", "Basic", "{'Username': '<username>', 'Password': '<password>'}")
```

*Applies to: Azure CLI extensions v1 & v2*

Create a workspace connection from a YAML specification file

```
az ml connection create --file connection.yml --resource-group my-resource-group --workspace-name my-workspace
```
 
**Resources**
* [Python SDK v1 workspace connections](https://aka.ms/azureml/environment/set-connection-v1)
* [Python SDK v2 workspace connections](/python/api/azure-ai-ml/azure.ai.ml.entities.workspaceconnection)
* [Azure CLI workspace connections](/cli/azure/ml/connection)

### Deprecated Docker attribute
<!--issueDescription-->

**Potential causes:**

* You've specified Docker attributes in your environment definition that are now deprecated
* The following are deprecated properties:
	* `enabled`
	* `arguments`
	* `shared_volumes`
	* `gpu_support`
		* Azure Machine Learning now automatically detects and uses NVIDIA Docker extension when available
	* `smh_size`

**Affected areas (symptoms):**
* Failure in registering your environment
<!--/issueDescription-->

**Troubleshooting steps**

*Applies to: Python SDK v1*

Instead of specifying these attributes in the `DockerSection` of your environment definition, use [DockerConfiguration](https://aka.ms/azureml/environment/docker-configuration-class)
 
**Resources**
* See `DockerSection` [deprecated variables](https://aka.ms/azureml/environment/docker-section-class)

### Dockerfile length over limit
<!--issueDescription-->
**Potential causes:**
* Your specified Dockerfile exceeded the maximum size of 100 KB

**Affected areas (symptoms):**
* Failure in registering your environment
<!--/issueDescription-->

**Troubleshooting steps**

Shorten your Dockerfile to get it under this limit
 
**Resources**
* See [best practices](https://docs.docker.com/develop/develop-images/dockerfile_best-practices/)

## *Docker build context issues*
### Missing Docker build context location
<!--issueDescription-->
**Potential causes:**
* You didn't provide the path of your build context directory in your environment definition

**Affected areas (symptoms):**
* Failure in registering your environment
<!--/issueDescription-->

**Troubleshooting steps**

*Applies to: Python SDK v1*

Include a path in the `build_context` of your [DockerSection](https://aka.ms/azureml/environment/docker-section-class)
* See [DockerBuildContext Class](/python/api/azureml-core/azureml.core.environment.dockerbuildcontext)

*Applies to: Azure CLI & Python SDK v2*

Ensure that you include a path for your build context
* See [BuildContext class](https://aka.ms/azureml/environment/build-context-class)
* See this [sample](https://aka.ms/azureml/environment/create-env-build-context-v2)

**Resources**
* [Understand build context](https://docs.docker.com/develop/develop-images/dockerfile_best-practices/#understand-build-context)

### Missing Dockerfile path
<!--issueDescription-->
<<<<<<< HEAD
This issue can happen when Azure Machine Learning fails to find your Dockerfile. As a default, Azure Machine Learning will look for a Dockerfile named 'Dockerfile' at the root of your build context directory unless a Dockerfile path is specified.
=======
This issue can happen when AzureML fails to find your Dockerfile. As a default, AzureML looks for a Dockerfile named 'Dockerfile' at the root of your build context directory unless you specify a Dockerfile path.
>>>>>>> 6c893d0b

**Potential causes:**
* Your Dockerfile isn't at the root of your build context directory and/or is named something other than 'Dockerfile,' and you didn't provide its path

**Affected areas (symptoms):**
* Failure in registering your environment
<!--/issueDescription-->

**Troubleshooting steps**

*Applies to: Python SDK v1*

In the `build_context` of your [DockerSection](https://aka.ms/azureml/environment/docker-section-class), include a `dockerfile_path`
* See [DockerBuildContext Class](/python/api/azureml-core/azureml.core.environment.dockerbuildcontext)

*Applies to: Azure CLI & Python SDK v2*

Specify a Dockerfile path
* [See BuildContext class](https://aka.ms/azureml/environment/build-context-class)
* See this [sample](https://aka.ms/azureml/environment/create-env-build-context-v2)

**Resources**
* [Understand build context](https://docs.docker.com/develop/develop-images/dockerfile_best-practices/#understand-build-context)

### Not allowed to specify attribute with Docker build context
<!--issueDescription-->
This issue can happen when you've specified properties in your environment definition that can't be included with a Docker build context.

**Potential causes:**
* You specified a Docker build context, along with at least one of the following properties in your environment definition:
	* Environment variables
	* Conda dependencies
	* R
	* Spark

**Affected areas (symptoms):**
* Failure in registering your environment
<!--/issueDescription-->

**Troubleshooting steps**

*Applies to: Python SDK v1*

If you specified any of the above-listed properties in your environment definition, remove them
* If you're using a Docker build context and want to specify conda dependencies, your conda specification should reside in your build context directory

**Resources**
* [Understand build context](https://docs.docker.com/develop/develop-images/dockerfile_best-practices/#understand-build-context)
* Python SDK v1 [Environment Class](https://aka.ms/azureml/environment/environment-class-v1)

### Location type not supported/Unknown location type
<!--issueDescription-->
**Potential causes:**
* You specified a location type for your Docker build context that isn't supported or is unknown

**Affected areas (symptoms):**
* Failure in registering your environment
<!--/issueDescription-->

**Troubleshooting steps**

*Applies to: Python SDK v1*

The following are accepted location types:
* Git
<<<<<<< HEAD
	* Git URLs can be provided to Azure Machine Learning, but images can't yet be built using them. Use a storage account until builds have Git support
=======
	* You can provide git URLs to AzureML, but you can't use them to build images yet. Use a storage account until builds have Git support
>>>>>>> 6c893d0b
* Storage account
	* See this [storage account overview](../storage/common/storage-account-overview.md)
	* See how to [create a storage account](../storage/common/storage-account-create.md)
	
**Resources**
* See [DockerBuildContext Class](/python/api/azureml-core/azureml.core.environment.dockerbuildcontext)
* [Understand build context](https://docs.docker.com/develop/develop-images/dockerfile_best-practices/#understand-build-context)

### Invalid location
<!--issueDescription-->
**Potential causes:**
* The specified location of your Docker build context is invalid

**Affected areas (symptoms):**
* Failure in registering your environment
<!--/issueDescription-->

**Troubleshooting steps**

*Applies to: Python SDK v1*

For scenarios in which you're storing your Docker build context in a storage account
* You must specify the path of the build context as 

	`https://<storage-account>.blob.core.windows.net/<container>/<path>`
* Ensure that the location you provided is a valid URL
* Ensure that you've specified a container and a path
	
**Resources**
* See [DockerBuildContext Class](/python/api/azureml-core/azureml.core.environment.dockerbuildcontext)
* [Python SDK/Azure CLI v2 sample](https://aka.ms/azureml/environment/create-env-build-context-v2)
* [Understand build context](https://docs.docker.com/develop/develop-images/dockerfile_best-practices/#understand-build-context)

## *Base image issues*
### Base image is deprecated
<!--issueDescription-->
**Potential causes:**
* You used a deprecated base image
<<<<<<< HEAD
	* Azure Machine Learning can't provide troubleshooting support for failed builds with deprecated images
	* These images aren't updated or maintained, so they're at risk of vulnerabilities
=======
	* AzureML can't provide troubleshooting support for failed builds with deprecated images
	* AzureML doesn't update or maintain these images, so they're at risk of vulnerabilities
>>>>>>> 6c893d0b

The following base images are deprecated:
* `azureml/base`
* `azureml/base-gpu`
* `azureml/base-lite`
* `azureml/intelmpi2018.3-cuda10.0-cudnn7-ubuntu16.04`
* `azureml/intelmpi2018.3-cuda9.0-cudnn7-ubuntu16.04`
* `azureml/intelmpi2018.3-ubuntu16.04`
* `azureml/o16n-base/python-slim`
* `azureml/openmpi3.1.2-cuda10.0-cudnn7-ubuntu16.04`
* `azureml/openmpi3.1.2-ubuntu16.04`
* `azureml/openmpi3.1.2-cuda10.0-cudnn7-ubuntu18.04`
* `azureml/openmpi3.1.2-cuda10.1-cudnn7-ubuntu18.04`
* `azureml/openmpi3.1.2-cuda10.2-cudnn7-ubuntu18.04`
* `azureml/openmpi3.1.2-cuda10.2-cudnn8-ubuntu18.04`
* `azureml/openmpi3.1.2-ubuntu18.04`
* `azureml/openmpi4.1.0-cuda11.0.3-cudnn8-ubuntu18.04`
* `azureml/openmpi4.1.0-cuda11.1-cudnn8-ubuntu18.04`

**Affected areas (symptoms):**
* Failure in registering your environment
<!--/issueDescription-->

**Troubleshooting steps**

Upgrade your base image to a latest version of supported images
* See available [base images](https://github.com/Azure/AzureML-Containers/tree/master/base)

### No tag or digest
<!--issueDescription-->
**Potential causes:**
* You didn't include a version tag or a digest on your specified base image
* Without one of these specifiers, the environment isn't reproducible

**Affected areas (symptoms):**
* Failure in registering your environment
<!--/issueDescription-->

**Troubleshooting steps**

Include at least one of the following specifiers on your base image
* Version tag
* Digest
* See [image with immutable identifier](https://aka.ms/azureml/environment/pull-image-by-digest)

## *Environment variable issues*
### Misplaced runtime variables
<!--issueDescription-->
**Potential causes:**
* You specified runtime variables in your environment definition 

**Affected areas (symptoms):**
* Failure in registering your environment
<!--/issueDescription-->

**Troubleshooting steps**

*Applies to: Python SDK v1*

Use the `environment_variables` attribute on the [RunConfiguration object](https://aka.ms/azureml/environment/environment-variables-on-run-config) instead

## *Python issues*
### Python section missing
<!--issueDescription-->
**Potential causes:**
* Your environment definition doesn't have a Python section

**Affected areas (symptoms):**
* Failure in registering your environment
<!--/issueDescription-->

**Troubleshooting steps**

*Applies to: Python SDK v1*

Populate the Python section of your environment definition
* See [PythonSection class](https://aka.ms/azureml/environment/environment-python-section)

### Python version missing
<!--issueDescription-->
**Potential causes:**
* You haven't specified a Python version in your environment definition

**Affected areas (symptoms):**
* Failure in registering your environment
<!--/issueDescription-->

**Troubleshooting steps**

*Applies to: Python SDK v1*

Add Python as a conda package and specify the version

```python
from azureml.core.environment import CondaDependencies

myenv = Environment(name="myenv")
conda_dep = CondaDependencies()
conda_dep.add_conda_package("python==3.8")
env.python.conda_dependencies = conda_dep
```

*Applies to: all scenarios*

If you're using a YAML for your conda specification, include Python as a dependency

```yaml
name: project_environment
dependencies:
  - python=3.8
  - pip:
      - azureml-defaults
channels:
  - anaconda
```

**Resources**
* [Add conda package v1](https://aka.ms/azureml/environment/add-conda-package-v1)

### Multiple Python versions
<!--issueDescription-->
**Potential causes:**
* You've specified more than one Python version in your environment definition

**Affected areas (symptoms):**
* Failure in registering your environment
<!--/issueDescription-->

**Troubleshooting steps**

*Applies to: Python SDK v1*

Choose which Python version you want to use, and remove all other versions 

```python
myenv.python.conda_dependencies.remove_conda_package("python=3.6")
```

*Applies to: all scenarios*

If you're using a YAML for your conda specification, include only one Python version as a dependency

**Resources**
* [CondaDependencies Class v1](https://aka.ms/azureml/environment/conda-dependencies-class)

### Python version not supported
<!--issueDescription-->
**Potential causes:**
* You've specified a Python version that is at or near its end-of-life and is no longer supported

**Affected areas (symptoms):**
* Failure in registering your environment
<!--/issueDescription-->

**Troubleshooting steps**

Specify a [python version](https://aka.ms/azureml/environment/python-versions) that hasn't reached and isn't nearing its [end-of-life](https://aka.ms/azureml/environment/python-end-of-life)

### Python version not recommended
<!--issueDescription-->
**Potential causes:**
* You've specified a Python version that is at or near its end-of-life

**Affected areas (symptoms):**
* Failure in registering your environment
<!--/issueDescription-->

**Troubleshooting steps**

Specify a [python version](https://aka.ms/azureml/environment/python-versions) that hasn't reached and isn't nearing its [end-of-life](https://aka.ms/azureml/environment/python-end-of-life)

### Failed to validate Python version
<!--issueDescription-->
**Potential causes:**
* You specified a Python version with incorrect syntax or improper formatting

**Affected areas (symptoms):**
* Failure in registering your environment
<!--/issueDescription-->

**Troubleshooting steps**

*Applies to: Python SDK v1*

Use correct syntax to specify a Python version using the SDK

```python
myenv.python.conda_dependencies.add_conda_package("python=3.8")
```

*Applies to: all scenarios*

Use correct syntax to specify a Python version in a conda YAML

```yaml
name: project_environment
dependencies:
  - python=3.8
  - pip:
      - azureml-defaults
channels:
  - anaconda
```

**Resources**
* See [conda package pinning](https://aka.ms/azureml/environment/how-to-pin-conda-packages)

## *Conda issues*
### Missing conda dependencies
<!--issueDescription-->
**Potential causes:**
* You haven't provided a conda specification in your environment definition, and `user_managed_dependencies` is set to `False` (the default)

**Affected areas (symptoms):**
* Failure in registering your environment
<!--/issueDescription-->

**Troubleshooting steps**

*Applies to: Python SDK v1*

If you don't want Azure Machine Learning to create a Python environment for you based on `conda_dependencies,` set `user_managed_dependencies` to `True`

```python
env.python.user_managed_dependencies = True
```
* You're responsible for ensuring that all necessary packages are available in the Python environment in which you choose to run the script

<<<<<<< HEAD
If you want Azure Machine Learning to create a Python environment for you based on a conda specification, `conda_dependencies` needs to be populated in your environment definition 
=======
If you want AzureML to create a Python environment for you based on a conda specification, you must populate `conda_dependencies` in your environment definition 
>>>>>>> 6c893d0b

```python
from azureml.core.environment import CondaDependencies

env = Environment(name="env")
conda_dep = CondaDependencies()
conda_dep.add_conda_package("python==3.8")
env.python.conda_dependencies = conda_dep
```

*Applies to: Azure CLI & Python SDK v2*

You must specify a base Docker image for the environment, and AzureML then builds the conda environment on top of that image
* Provide the relative path to the conda file
* See how to [create an environment from a conda specification](https://aka.ms/azureml/environment/create-env-conda-spec-v2)

**Resources**
* See [how to create a conda file manually](https://aka.ms/azureml/environment/how-to-create-conda-file)
* See [CondaDependencies class](https://aka.ms/azureml/environment/conda-dependencies-class)
* See [how to set a conda specification on the environment definition](https://aka.ms/azureml/environment/set-conda-spec-on-environment-definition)

### Invalid conda dependencies
<!--issueDescription-->
**Potential causes:**
* You incorrectly formatted the conda dependencies specified in your environment definition

**Affected areas (symptoms):**
* Failure in registering your environment
<!--/issueDescription-->

**Troubleshooting steps**

*Applies to: Python SDK v1*

Ensure that `conda_dependencies` is a JSONified version of the conda dependencies YAML structure

```json
"condaDependencies": {
    "channels": [
	"anaconda",
        "conda-forge"
    ],
    "dependencies": [
        "python=3.8",
        {
            "pip": [
                "azureml-defaults"
            ]
        }
    ],
    "name": "project_environment"
}
```

You can also specify conda dependencies using the `add_conda_package` method

```python
from azureml.core.environment import CondaDependencies

env = Environment(name="env")
conda_dep = CondaDependencies()
conda_dep.add_conda_package("python==3.8")
env.python.conda_dependencies = conda_dep
```

*Applies to: Azure CLI & Python SDK v2*

You must specify a base Docker image for the environment, and AzureML then builds the conda environment on top of that image
* Provide the relative path to the conda file
* See how to [create an environment from a conda specification](https://aka.ms/azureml/environment/create-env-conda-spec-v2)

**Resources**
* See [more extensive examples](https://github.com/Azure/MachineLearningNotebooks/blob/9b1e130d18d3c61d41dc225488a4575904897c85/how-to-use-azureml/training/using-environments/using-environments.ipynb)
* See [how to create a conda file manually](https://aka.ms/azureml/environment/how-to-create-conda-file)
* See [CondaDependencies class](https://aka.ms/azureml/environment/conda-dependencies-class)
* See [how to set a conda specification on the environment definition](https://aka.ms/azureml/environment/set-conda-spec-on-environment-definition)

### Missing conda channels
<!--issueDescription-->
**Potential causes:**
* You haven't specified conda channels in your environment definition

**Affected areas (symptoms):**
* Failure in registering your environment
<!--/issueDescription-->

**Troubleshooting steps**

For reproducibility of your environment, specify channels from which to pull dependencies. If you don't specify conda channels, conda uses defaults that might change.

*Applies to: Python SDK v1*

Add a conda channel using the Python SDK

```python
from azureml.core.environment import CondaDependencies

env = Environment(name="env")
conda_dep = CondaDependencies()
conda_dep.add_channel("conda-forge")
env.python.conda_dependencies = conda_dep
```

*Applies to: all scenarios*

If you're using a YAML for your conda specification, include the conda channel(s) you'd like to use

```yaml
name: project_environment
dependencies:
  - python=3.8
  - pip:
      - azureml-defaults
channels:
  - anaconda
  - conda-forge
```

**Resources**
* See [how to set a conda specification on the environment definition v1](https://aka.ms/azureml/environment/set-conda-spec-on-environment-definition)
* See [CondaDependencies class](https://aka.ms/azureml/environment/conda-dependencies-class)
* See how to [create an environment from a conda specification v2](https://aka.ms/azureml/environment/create-env-conda-spec-v2)
* See [how to create a conda file manually](https://aka.ms/azureml/environment/how-to-create-conda-file)

### Base conda environment not recommended
<!--issueDescription-->
**Potential causes:**
* You specified a base conda environment in your environment definition

**Affected areas (symptoms):**
* Failure in registering your environment
<!--/issueDescription-->

**Troubleshooting steps**

Partial environment updates can lead to dependency conflicts and/or unexpected runtime errors, so the use of base conda environments isn't recommended. 

*Applies to: Python SDK v1*

Remove your base conda environment, and specify all packages needed for your environment in the `conda_dependencies` section of your environment definition

```python
from azureml.core.environment import CondaDependencies

env = Environment(name="env")
env.python.base_conda_environment = None
conda_dep = CondaDependencies()
conda_dep.add_conda_package("python==3.8")
env.python.conda_dependencies = conda_dep
```

*Applies to: Azure CLI & Python SDK v2*

Define an environment using a standard conda YAML configuration file
* See [how to create an environment from a conda specification](https://aka.ms/azureml/environment/create-env-conda-spec-v2)

**Resources**
* See [how to set a conda specification on the environment definition v1](https://aka.ms/azureml/environment/set-conda-spec-on-environment-definition)
* See [CondaDependencies class](https://aka.ms/azureml/environment/conda-dependencies-class)
* See [how to create a conda file manually](https://aka.ms/azureml/environment/how-to-create-conda-file)

### Unpinned dependencies
<!--issueDescription-->
**Potential causes:**
* You didn't specify versions for certain packages in your conda specification

**Affected areas (symptoms):**
* Failure in registering your environment
<!--/issueDescription-->

**Troubleshooting steps**

If you don't specify a dependency version, the conda package resolver may choose a different version of the package on subsequent builds of the same environment. This breaks reproducibility of the environment and can lead to unexpected errors.

*Applies to: Python SDK v1*

Include version numbers when adding packages to your conda specification

```python
from azureml.core.environment import CondaDependencies

conda_dep = CondaDependencies()
conda_dep.add_conda_package("numpy==1.24.1")
```

*Applies to: all scenarios*

If you're using a YAML for your conda specification, specify versions for your dependencies

```yaml
name: project_environment
dependencies:
  - python=3.8
  - pip:
      - numpy=1.24.1
channels:
  - anaconda
  - conda-forge
```

**Resources**
* See [conda package pinning](https://aka.ms/azureml/environment/how-to-pin-conda-packages)

## *Pip issues*
### Pip not specified
<!--issueDescription-->
**Potential causes:**
* You didn't specify pip as a dependency in your conda specification

**Affected areas (symptoms):**
* Failure in registering your environment
<!--/issueDescription-->

**Troubleshooting steps**

For reproducibility, you should specify and pin pip as a dependency in your conda specification.

*Applies to: Python SDK v1*

Specify pip as a dependency, along with its version

```python
env.python.conda_dependencies.add_conda_package("pip==22.3.1")
```

*Applies to: all scenarios*

If you're using a YAML for your conda specification, specify pip as a dependency

```yaml
name: project_environment
dependencies:
  - python=3.8
  - pip=22.3.1
  - pip:
      - numpy=1.24.1
channels:
  - anaconda
  - conda-forge
```

**Resources**
* See [conda package pinning](https://aka.ms/azureml/environment/how-to-pin-conda-packages)

### Pip not pinned
<!--issueDescription-->
**Potential causes:**
* You didn't specify a version for pip in your conda specification

**Affected areas (symptoms):**
* Failure in registering your environment
<!--/issueDescription-->

**Troubleshooting steps**

If you don't specify a pip version, a different version may be used on subsequent builds of the same environment. This behavior can cause reproducibility issues and other unexpected errors if different versions of pip resolve your packages differently.

*Applies to: Python SDK v1*

Specify a pip version in your conda dependencies

```python
env.python.conda_dependencies.add_conda_package("pip==22.3.1")
```

*Applies to: all scenarios*

If you're using a YAML for your conda specification, specify a version for pip

```yaml
name: project_environment
dependencies:
  - python=3.8
  - pip=22.3.1
  - pip:
      - numpy=1.24.1
channels:
  - anaconda
  - conda-forge
```

**Resources**
* See [conda package pinning](https://aka.ms/azureml/environment/how-to-pin-conda-packages)

## *Miscellaneous environment issues*
### R section is deprecated
<!--issueDescription-->
**Potential causes:**
* You specified an R section in your environment definition

**Affected areas (symptoms):**
* Failure in registering your environment
<!--/issueDescription-->

**Troubleshooting steps**

The Azure Machine Learning SDK for R was deprecated at the end of 2021 to make way for an improved R training and deployment experience using the Azure CLI v2

*Applies to: Python SDK v1*

Remove the R section from your environment definition

```python
env.r = None
```

*Applies to: all scenarios*

See the [samples repository](https://aka.ms/azureml/environment/train-r-models-cli-v2) to get started training R models using the Azure CLI v2

### No definition exists for environment
<!--issueDescription-->
**Potential causes:**
* You specified an environment that doesn't exist or hasn't been registered
* There was a misspelling or syntactical error in the way you specified your environment name or environment version

**Affected areas (symptoms):**
* Failure in registering your environment
<!--/issueDescription-->

**Troubleshooting steps**

Ensure that you're specifying your environment name correctly, along with the correct version
* `path-to-resource:version-number`

You should specify the 'latest' version of your environment in a different way
* `path-to-resource@latest`

## **Image build problems**

## *ACR issues*
### ACR unreachable
<!--issueDescription-->
This issue can happen when there's a failure in accessing a workspace's associated Azure Container Registry (ACR) resource.

**Potential causes:**
* Your workspace's ACR is behind a virtual network (VNet) (private endpoint or service endpoint), and you aren't using a compute cluster to build images.
* Your workspace's ACR is behind a virtual network (VNet) (private endpoint or service endpoint), and the compute cluster used for building images has no access to the workspace's ACR.

**Affected areas (symptoms):**
* Failure in building environments from UI, SDK, and CLI.
* Failure in running jobs because AzureML implicitly builds the environment in the first step.
* Pipeline job failures.
* Model deployment failures.
<!--/issueDescription-->

**Troubleshooting steps**

*Applies to: Python SDK v1*

Update the workspace image build compute property using SDK:

```python
from azureml.core import Workspace
ws = Workspace.from_config()
ws.update(image_build_compute = 'mycomputecluster')
```

*Applies to: Azure CLI extensions v1 & v2*

Update the workspace image build compute property using Azure CLI:

```
az ml workspace update --name myworkspace --resource-group myresourcegroup --image-build-compute mycomputecluster
```

> [!NOTE]
> * Only Azure Machine Learning compute clusters are supported. Compute, Azure Kubernetes Service (AKS), or other instance types are not supported for image build compute.
> * Make sure the compute cluster's VNet that's used for the image build compute has access to the workspace's ACR.
> * Make sure the compute cluster is CPU based.

**Resources**
* [Enable Azure Container Registry (ACR)](https://aka.ms/azureml/environment/acr-private-endpoint)
* [How To Use Environments](https://aka.ms/azureml/environment/how-to-use-environments)

## *Docker pull issues*
### Failed to pull Docker image
<!--issueDescription-->
This issue can happen when a Docker image pull fails during an image build.

**Potential causes:**
* The path name to the container registry is incorrect
* A container registry behind a virtual network is using a private endpoint in an [unsupported region](https://aka.ms/azureml/environment/private-link-availability)
* The image you're trying to reference doesn't exist in the container registry you specified 
* You haven't provided credentials for a private registry you're trying to pull the image from, or the provided credentials are incorrect

**Affected areas (symptoms):**
* Failure in building environments from UI, SDK, and CLI.
* Failure in running jobs because AzureML implicitly builds the environment in the first step.
<!--/issueDescription-->

**Troubleshooting steps**

Check that the path name to your container registry is correct
* For a registry `my-registry.io` and image `test/image` with tag `3.2`, a valid image path would be `my-registry.io/test/image:3.2`
* See [registry path documentation](https://aka.ms/azureml/environment/docker-registries)

If your container registry is behind a virtual network or is using a private endpoint in an [unsupported region](https://aka.ms/azureml/environment/private-link-availability)
* Configure the container registry by using the service endpoint (public access) from the portal and retry
* After you put the container registry behind a virtual network, run the [Azure Resource Manager template](https://aka.ms/azureml/environment/secure-resources-using-vnet) so the workspace can communicate with the container registry instance

If the image you're trying to reference doesn't exist in the container registry you specified
* Check that you've used the correct tag and that you've set `user_managed_dependencies` to `True`. Setting [user_managed_dependencies](https://aka.ms/azureml/environment/environment-python-section) to `True` disables conda and uses the user's installed packages

If you haven't provided credentials for a private registry you're trying to pull from, or the provided credentials are incorrect
* Set [workspace connections](https://aka.ms/azureml/environment/set-connection-v1) for the container registry if needed

### I/O Error
<!--issueDescription-->
This issue can happen when a Docker image pull fails due to a network issue.  

**Potential causes:**
* Network connection issue, which could be temporary
* Firewall is blocking the connection
* ACR is unreachable and there's network isolation. For more information, see [ACR unreachable](#acr-unreachable). 

**Affected areas (symptoms):**
* Failure in building environments from UI, SDK, and CLI.
* Failure in running jobs because AzureML implicitly builds the environment in the first step.
<!--/issueDescription-->

**Troubleshooting steps**  

Add the host to the firewall rules  
* See [configure inbound and outbound network traffic](how-to-access-azureml-behind-firewall.md) to learn how to use Azure Firewall for your workspace and resources behind a VNet

Assess your workspace set-up. Are you using a virtual network, or are any of the resources you're trying to access during your image build behind a virtual network?
* Ensure that you've followed the steps in this article on [securing a workspace with virtual networks](https://aka.ms/azureml/environment/acr-private-endpoint)
* Azure Machine Learning requires both inbound and outbound access to the public internet. If there's a problem with your virtual network setup, there might be an issue with accessing certain repositories required during your image build  

If you aren't using a virtual network, or if you've configured it correctly
* Try rebuilding your image. If the timeout was due to a network issue, the problem might be transient, and a rebuild could fix the problem

## *Conda issues during build*
### Bad spec
<!--issueDescription-->
This issue can happen when a package listed in your conda specification is invalid or when you've executed a conda command incorrectly.

**Potential causes:**
* The syntax you used in your conda specification is incorrect
* You're executing a conda command incorrectly

**Affected areas (symptoms):**
* Failure in building environments from UI, SDK, and CLI.
* Failure in running jobs because AzureML implicitly builds the environment in the first step.
<!--/issueDescription-->

**Troubleshooting steps**

Conda spec errors can happen if you use the conda create command incorrectly
* Read the [documentation](https://aka.ms/azureml/environment/conda-create) and ensure that you're using valid options and syntax
* There's known confusion regarding `conda env create` versus `conda create`. You can read more about conda's response and other users' known solutions [here](https://aka.ms/azureml/environment/conda-env-create-known-issue)

To ensure a successful build, ensure that you're using proper syntax and valid package specification in your conda yaml
* See [package match specifications](https://aka.ms/azureml/environment/conda-package-match-specifications) and [how to create a conda file manually](https://aka.ms/azureml/environment/how-to-create-conda-file)

### Communications error
<!--issueDescription-->
This issue can happen when there's a failure in communicating with the entity from which you wish to download packages listed in your conda specification.

**Potential causes:**
* Failed to communicate with a conda channel or a package repository
* These failures may be due to transient network failures 

**Affected areas (symptoms):**
* Failure in building environments from UI, SDK, and CLI.
* Failure in running jobs because AzureML implicitly builds the environment in the first step.
<!--/issueDescription-->

**Troubleshooting steps**

Ensure that the conda channels/repositories you're using in your conda specification are correct
* Check that they exist and that you've spelled them correctly

If the conda channels/repositories are correct
* Try to rebuild the image--there's a chance that the failure is transient, and a rebuild might fix the issue
* Check to make sure that the packages listed in your conda specification exist in the channels/repositories you specified

### Compile error
<!--issueDescription-->
This issue can happen when there's a failure building a package required for the conda environment due to a compiler error.

**Potential causes:**
* You spelled a package incorrectly and therefore it wasn't recognized
* There's something wrong with the compiler

**Affected areas (symptoms):**
* Failure in building environments from UI, SDK, and CLI.
* Failure in running jobs because AzureML implicitly builds the environment in the first step.
<!--/issueDescription-->

**Troubleshooting steps**

If you're using a compiler
* Ensure that the compiler you're using is recognized
* If needed, add an installation step to your Dockerfile
* Verify the version of your compiler and check that all commands or options you're using are compatible with the compiler version
* If necessary, upgrade your compiler version

Ensure that you've spelled all listed packages correctly and that you've pinned versions correctly

**Resources**
* [Dockerfile reference on running commands](https://docs.docker.com/engine/reference/builder/#run)
* [Example compiler issue](https://stackoverflow.com/questions/46504700/gcc-compiler-not-recognizing-fno-plt-option)

### Missing command
<!--issueDescription-->
This issue can happen when a command isn't recognized during an image build.

**Potential causes:**
* You didn't spell the command correctly
* The command can't be executed because a required package isn't installed

**Affected areas (symptoms):**
* Failure in building environments from UI, SDK, and CLI.
* Failure in running jobs because AzureML implicitly builds the environment in the first step.
<!--/issueDescription-->

**Troubleshooting steps**

* Ensure that you've spelled the command correctly
* Ensure that you've installed any packages needed to execute the command you're trying to perform
* If needed, add an installation step to your Dockerfile

**Resources**
* [Dockerfile reference on running commands](https://docs.docker.com/engine/reference/builder/#run)

### Conda timeout
<!--issueDescription-->
This issue can happen when conda package resolution takes too long to complete.

**Potential causes:**
* There's a large number of packages listed in your conda specification and unnecessary packages are included
* You haven't pinned your dependencies (you included tensorflow instead of tensorflow=2.8)
* You've listed packages for which there's no solution (you included package X=1.3 and Y=2.8, but X's version is incompatible with Y's version)

**Affected areas (symptoms):**
* Failure in building environments from UI, SDK, and CLI.
* Failure in running jobs because AzureML implicitly builds the environment in the first step.
<!--/issueDescription-->

**Troubleshooting steps**
* Remove any packages from your conda specification that are unnecessary
* Pin your packages--environment resolution is faster
* If you're still having issues, review this article for an in-depth look at [understanding and improving conda's performance](https://aka.ms/azureml/environment/improve-conda-performance)

### Out of memory
<!--issueDescription-->
This issue can happen when conda package resolution fails due to available memory being exhausted.

**Potential causes:**
* There's a large number of packages listed in your conda specification and unnecessary packages are included
* You haven't pinned your dependencies (you included tensorflow instead of tensorflow=2.8)
* You've listed packages for which there's no solution (you included package X=1.3 and Y=2.8, but X's version is incompatible with Y's version)

**Affected areas (symptoms):**
* Failure in building environments from UI, SDK, and CLI.
* Failure in running jobs because AzureML implicitly builds the environment in the first step.
<!--/issueDescription-->

**Troubleshooting steps**
* Remove any packages from your conda specification that are unnecessary
* Pin your packages--environment resolution is faster
* If you're still having issues, review this article for an in-depth look at [understanding and improving conda's performance](https://aka.ms/azureml/environment/improve-conda-performance)

### Package not found
<!--issueDescription-->
This issue can happen when one or more conda packages listed in your specification can't be found in a channel/repository.

**Potential causes:**
* You listed the package's name or version incorrectly in your conda specification 
* The package exists in a conda channel that you didn't list in your conda specification

**Affected areas (symptoms):**
* Failure in building environments from UI, SDK, and CLI.
* Failure in running jobs because AzureML implicitly builds the environment in the first step.
<!--/issueDescription-->

**Troubleshooting steps**
* Ensure that you've spelled the package correctly and that the specified version exists
* Ensure that the package exists on the channel you're targeting
* Ensure that you've listed the channel/repository in your conda specification so the package can be pulled correctly during package resolution

Specify channels in your conda specification:

```yaml
channels:
  - conda-forge
  - anaconda
dependencies:
  - python=3.8
  - tensorflow=2.8
Name: my_environment
```

**Resources**
* [Managing channels](https://aka.ms/azureml/environment/managing-conda-channels)

### Missing Python module
<!--issueDescription-->
This issue can happen when a Python module listed in your conda specification doesn't exist or isn't valid.

**Potential causes:**
* You spelled the module incorrectly
* The module isn't recognized

**Affected areas (symptoms):**
* Failure in building environments from UI, SDK, and CLI.
* Failure in running jobs because AzureML implicitly builds the environment in the first step.
<!--/issueDescription-->

**Troubleshooting steps**
* Ensure that you've spelled the module correctly and that it exists
* Check to make sure that the module is compatible with the Python version you've specified in your conda specification
* If you haven't listed a specific Python version in your conda specification, make sure to list a specific version that's compatible with your module otherwise a default may be used that isn't compatible

Pin a Python version that's compatible with the pip module you're using:
```yaml
channels:
  - conda-forge
  - anaconda
dependencies:
  - python=3.8
  - pip:
    - dataclasses
Name: my_environment
```

### No matching distribution 
<!--issueDescription-->
This issue can happen when there's no package found that matches the version you specified.

**Potential causes:**
* You spelled the package name incorrectly
* The package and version can't be found on the channels or feeds that you specified
* The version you specified doesn't exist

**Affected areas (symptoms):**
* Failure in building environments from UI, SDK, and CLI.
* Failure in running jobs because AzureML implicitly builds the environment in the first step.
<!--/issueDescription-->

**Troubleshooting steps**

* Ensure that you've spelled the package correctly and that it exists
* Ensure that the version you specified for the package exists
* Ensure that you've specified the channel from which the package will be installed. If you don't specify a channel, defaults are used and those defaults may or may not have the package you're looking for

How to list channels in a conda yaml specification:

```yaml
channels:
  - conda-forge
  - anaconda
dependencies:
  - python = 3.8
  - tensorflow = 2.8
Name: my_environment
```

**Resources**
* [Managing channels](https://aka.ms/azureml/environment/managing-conda-channels)
* [pypi](https://aka.ms/azureml/environment/pypi)

### Can't build mpi4py
<!--issueDescription-->
This issue can happen when building wheels for mpi4py fails.

**Potential causes:**
* Requirements for a successful mpi4py installation aren't met
* There's something wrong with the method you've chosen to install mpi4py

**Affected areas (symptoms):**
* Failure in building environments from UI, SDK, and CLI.
* Failure in running jobs because AzureML implicitly builds the environment in the first step.
<!--/issueDescription-->

**Troubleshooting steps**

Ensure that you have a working MPI installation (preference for MPI-3 support and for MPI built with shared/dynamic libraries) 
* See [mpi4py installation](https://aka.ms/azureml/environment/install-mpi4py)
* If needed, follow these [steps on building MPI](https://mpi4py.readthedocs.io/en/stable/appendix.html#building-mpi-from-sources)

Ensure that you're using a compatible python version
* AzureML requires Python 2.5 or 3.5+, but Python 3.7+ is recommended
* See [mpi4py installation](https://aka.ms/azureml/environment/install-mpi4py)

**Resources**
* [mpi4py installation](https://aka.ms/azureml/environment/install-mpi4py)

### Interactive auth was attempted
<!--issueDescription-->
This issue can happen when pip attempts interactive authentication during package installation.

**Potential causes:**
* You've listed a package that requires authentication, but you haven't provided credentials
* During the image build, pip tried to prompt you to authenticate which failed the build
because you can't provide interactive authentication during a build

**Affected areas (symptoms):**
* Failure in building environments from UI, SDK, and CLI.
* Failure in running jobs because AzureML implicitly builds the environment in the first step.
<!--/issueDescription-->

**Troubleshooting steps**

Provide authentication via workspace connections

*Applies to: Python SDK v1*

```python
from azureml.core import Workspace
ws = Workspace.from_config()
ws.set_connection("connection1", "PythonFeed", "<URL>", "Basic", "{'Username': '<username>', 'Password': '<password>'}")
```

*Applies to: Azure CLI extensions v1 & v2*

Create a workspace connection from a YAML specification file

```
az ml connection create --file connection.yml --resource-group my-resource-group --workspace-name my-workspace
```

**Resources**
* [Python SDK v1 workspace connections](https://aka.ms/azureml/environment/set-connection-v1)
* [Python SDK v2 workspace connections](/python/api/azure-ai-ml/azure.ai.ml.entities.workspaceconnection)
* [Azure CLI workspace connections](/cli/azure/ml/connection)

### Forbidden blob
<!--issueDescription-->
This issue can happen when an attempt to access a blob in a storage account is rejected.

**Potential causes:**
* The authorization method you're using to access the storage account is invalid
* You're attempting to authorize via shared access signature (SAS), but the SAS token is expired or invalid

**Affected areas (symptoms):**
* Failure in building environments from UI, SDK, and CLI.
* Failure in running jobs because AzureML implicitly builds the environment in the first step.
<!--/issueDescription-->

**Troubleshooting steps**

Read the following to understand [how to authorize access to blob data in the Azure portal](../storage/blobs/authorize-data-operations-portal.md)

Read the following to understand [how to authorize access to data in Azure storage](../storage/common/authorize-data-access.md)

Read the following if you're interested in [using SAS to access Azure storage resources](../storage/common/storage-sas-overview.md)

### Horovod build
<!--issueDescription-->
This issue can happen when the conda environment fails to be created or updated because horovod failed to build.

**Potential causes:**
* Horovod installation requires other modules that you haven't installed
* Horovod installation requires certain libraries that you haven't included

**Affected areas (symptoms):**
* Failure in building environments from UI, SDK, and CLI.
* Failure in running jobs because AzureML implicitly builds the environment in the first step.
<!--/issueDescription-->

**Troubleshooting steps**

Many issues could cause a horovod failure, and there's a comprehensive list of them in horovod's documentation
* Review the [horovod troubleshooting guide](https://horovod.readthedocs.io/en/stable/troubleshooting_include.html#) 
* Review your Build log to see if there's an error message that surfaced when horovod failed to build
* It's possible that the horovod troubleshooting guide explains the problem you're encountering, along with a solution

**Resources**
* [horovod installation](https://aka.ms/azureml/environment/install-horovod)

### Conda command not found
<!--issueDescription-->
This issue can happen when the conda command isn't recognized during conda environment creation or update.

**Potential causes:**
* You haven't installed conda in the base image you're using
* You haven't installed conda via your Dockerfile before you try to execute the conda command
* You haven't included conda in your path, or you haven't added it to your path

**Affected areas (symptoms):**
* Failure in building environments from UI, SDK, and CLI.
* Failure in running jobs because AzureML implicitly builds the environment in the first step.
<!--/issueDescription-->

**Troubleshooting steps**

Ensure that you have a conda installation step in your Dockerfile before trying to execute any conda commands
* Review this [list of conda installers](https://docs.conda.io/en/latest/miniconda.html) to determine what you need for your scenario

If you've tried installing conda and are experiencing this issue, ensure that you've added conda to your path
* Review this [example](https://stackoverflow.com/questions/58269375/how-to-install-packages-with-miniconda-in-dockerfile) for guidance
* Review how to set [environment variables in a Dockerfile](https://docs.docker.com/engine/reference/builder/#env)

**Resources**
* All available conda distributions are found in the [conda repository](https://repo.anaconda.com/miniconda/)

### Incompatible Python version
<!--issueDescription-->
This issue can happen when there's a package specified in your conda environment that isn't compatible with your specified Python version.

**Affected areas (symptoms):**
* Failure in building environments from UI, SDK, and CLI.
* Failure in running jobs because AzureML implicitly builds the environment in the first step.
<!--/issueDescription-->

**Troubleshooting steps**

Use a different version of the package that's compatible with your specified Python version

Alternatively, use a different version of Python that's compatible with the package you've specified
* If you're changing your Python version, use a version that's supported and that isn't nearing its end-of-life soon
* See Python [end-of-life dates](https://aka.ms/azureml/environment/python-end-of-life)

**Resources**
* [Python documentation by version](https://aka.ms/azureml/environment/python-versions)

### Conda bare redirection
<!--issueDescription-->
This issue can happen when you've specified a package on the command line using "<" or ">" without using quotes. This syntax can cause conda environment creation or update to fail.

**Affected areas (symptoms):**
* Failure in building environments from UI, SDK, and CLI.
* Failure in running jobs because AzureML implicitly builds the environment in the first step.
<!--/issueDescription-->

**Troubleshooting steps**

Add quotes around the package specification
* For example, change `conda install -y pip<=20.1.1` to `conda install -y "pip<=20.1.1"`

### UTF-8 decoding error
<!--issueDescription-->
This issue can happen when there's a failure decoding a character in your conda specification. 

**Potential causes:**
* Your conda YAML file contains characters that aren't compatible with UTF-8.

**Affected areas (symptoms):**
* Failure in building environments from UI, SDK, and CLI.
* Failure in running jobs because AzureML implicitly builds the environment in the first step.
<!--/issueDescription-->

## *Pip issues during build*
### Failed to install packages
<!--issueDescription-->
This issue can happen when your image build fails during Python package installation.

**Potential causes:**
* There are many issues that could cause this error
<<<<<<< HEAD
* This is a generic message that's surfaced when the error you're encountering isn't yet covered by Azure Machine Learning analysis
=======
* This message is generic and is surfaced when AzureML analysis doesn't yet cover the error you're encountering
>>>>>>> 6c893d0b

**Affected areas (symptoms):**
* Failure in building environments from UI, SDK, and CLI.
* Failure in running jobs because AzureML implicitly builds the environment in the first step.
<!--/issueDescription-->

**Troubleshooting steps**

Review your Build log for more information on your image build failure 

Leave feedback for the Azure Machine Learning team to analyze the error you're experiencing
* [File a problem or suggestion](https://github.com/Azure/azureml-assets/issues/new?assignees=&labels=environmentLogs&template=environmentLogsFeedback.yml)

### Can't uninstall package
<!--issueDescription-->
This issue can happen when pip fails to uninstall a Python package that the operating system's package manager installed.

**Potential causes:**
* An existing pip problem or a problematic pip version
* An issue arising from not using an isolated environment

**Affected areas (symptoms):**
* Failure in building environments from UI, SDK, and CLI.
* Failure in running jobs because AzureML implicitly builds the environment in the first step.
<!--/issueDescription-->

**Troubleshooting steps**

Read the following and determine if an existing pip problem caused your failure
* [Can't uninstall while creating Docker image](https://stackoverflow.com/questions/63383400/error-cannot-uninstall-ruamel-yaml-while-creating-docker-image-for-azure-ml-a)
* [pip 10 disutils partial uninstall issue](https://github.com/pypa/pip/issues/5247)
* [pip 10 no longer uninstalls disutils packages](https://github.com/pypa/pip/issues/4805)

Try the following

```
pip install --ignore-installed [package]
```

Try creating a separate environment using conda

## *Make issues*
### No targets specified and no makefile found
<!--issueDescription-->
This issue can happen when you haven't specified any targets and no makefile is found when running `make`.

**Potential causes:**
* Makefile doesn't exist in the current directory
* No targets are specified

**Affected areas (symptoms):**
* Failure in building environments from UI, SDK, and CLI.
* Failure in running jobs because AzureML implicitly builds the environment in the first step.

**Troubleshooting steps**
* Ensure that you've spelled the makefile correctly
* Ensure that the makefile exists in the current directory
* If you have a custom makefile, specify it using ```make -f custommakefile```
* Specify targets in the makefile or in the command line
* Configure your build and generate a makefile
* Ensure that you've formatted your makefile correctly and that you've used tabs for indentation

**Resources**
* [GNU Make](https://www.gnu.org/software/make/manual/make.html)
<!--/issueDescription-->

## *Docker push issues*
### Failed to store Docker image
<!--issueDescription-->
This issue can happen when there's a failure in pushing a Docker image to a container registry.  

**Potential causes:**
* A transient issue has occurred with the ACR associated with the workspace
* A container registry behind a virtual network is using a private endpoint in an [unsupported region](https://aka.ms/azureml/environment/private-link-availability)

**Affected areas (symptoms):**
* Failure in building environments from the UI, SDK, and CLI.
* Failure in running jobs because AzureML implicitly builds the environment in the first step.
<!--/issueDescription-->

**Troubleshooting steps**  

Retry the environment build if you suspect the failure is a transient issue with the workspace's Azure Container Registry (ACR)  

If your container registry is behind a virtual network or is using a private endpoint in an [unsupported region](https://aka.ms/azureml/environment/private-link-availability)
* Configure the container registry by using the service endpoint (public access) from the portal and retry
* After you put the container registry behind a virtual network, run the [Azure Resource Manager template](https://aka.ms/azureml/environment/secure-resources-using-vnet) so the workspace can communicate with the container registry instance

If you aren't using a virtual network, or if you've configured it correctly, test that your credentials are correct for your ACR by attempting a simple local build
* Get credentials for your workspace ACR from the Azure portal
* Log in to your ACR using `docker login <myregistry.azurecr.io> -u "username" -p "password"`
* For an image "helloworld", test pushing to your ACR by running `docker push helloworld`
* See [Quickstart: Build and run a container image using Azure Container Registry Tasks](../container-registry/container-registry-quickstart-task-cli.md)

## *Miscellaneous build issues*
### Build log unavailable
<!--issueDescription-->
**Potential causes:**
* Azure Machine Learning isn't authorized to store your build logs in your storage account
* A transient error occurred while saving your build logs
* A system error occurred before an image build was triggered

**Affected areas (symptoms):**
* A successful build, but no available logs.
* Failure in building environments from UI, SDK, and CLI.
* Failure in running jobs because AzureML implicitly builds the environment in the first step.
<!--/issueDescription-->

**Troubleshooting steps**

A rebuild may fix the issue if it's transient<|MERGE_RESOLUTION|>--- conflicted
+++ resolved
@@ -27,16 +27,13 @@
 
 Environments fall under three categories: curated, user-managed, and system-managed.
 
-Curated environments are pre-created environments managed by Azure Machine Learning (AzureML) and are available by default in every workspace. They contain collections of Python packages and settings to help you get started with various machine learning frameworks, and you're meant to use them as is.
+Curated environments are pre-created environments managed by Azure Machine Learning and are available by default in every workspace. They contain collections of Python packages and settings to help you get started with various machine learning frameworks, and you're meant to use them as is.
 These pre-created environments also allow for faster deployment time.
 
 In user-managed environments, you're responsible for setting up your environment and installing every package that your training script needs on the compute target.
 Also be sure to include any dependencies needed for model deployment.
-<<<<<<< HEAD
-These types of environments are represented by two subtypes. For the first type, BYOC (bring your own container), you bring an existing Docker image to Azure Machine Learning. For the second type, Docker build context based environments, Azure Machine Learning materializes the image from the context that you provide.
-=======
-These types of environments have two subtypes. For the first type, BYOC (bring your own container), you bring an existing Docker image to AzureML. For the second type, Docker build context based environments, AzureML materializes the image from the context that you provide.
->>>>>>> 6c893d0b
+
+These types of environments have two subtypes. For the first type, BYOC (bring your own container), you bring an existing Docker image to AzureML. For the second type, Docker build context based environments, Azure Machine Learning materializes the image from the context that you provide.
 
 When you want conda to manage the Python environment for you, use a system-managed environment.
 AzureML creates a new isolated conda environment by materializing your conda specification on top of a base Docker image. By default, AzureML adds common features to the derived image.
@@ -44,24 +41,15 @@
 
 ### Create and manage environments
 
-<<<<<<< HEAD
-You can create and manage environments from clients like Azure Machine Learning Python SDK, Azure Machine Learning CLI, Azure Machine Learning Studio UI, VS code extension. 
-=======
-You can create and manage environments from clients like AzureML Python SDK, AzureML CLI, AzureML Studio UI, Visual Studio Code extension. 
->>>>>>> 6c893d0b
+You can create and manage environments from clients like Azure Machine Learning Python SDK, Azure Machine Learning CLI, Azure Machine Learning Studio UI, Visual Studio Code extension. 
 
 "Anonymous" environments are automatically registered in your workspace when you submit an experiment without registering or referencing an already existing environment.
 They aren't listed but you can retrieve them by version or label.
 
-<<<<<<< HEAD
 Azure Machine Learning builds environment definitions into Docker images.
-It also caches the environments in the Azure Container Registry associated with your Azure Machine Learning Workspace so they can be reused in subsequent training jobs and service endpoint deployments.
-Multiple environments with the same definition may result the same image, so the cached image will be reused.
-=======
-AzureML builds environment definitions into Docker images.
-It also caches the images in the Azure Container Registry associated with your AzureML Workspace so they can be reused in subsequent training jobs and service endpoint deployments.
+It also caches the images in the Azure Container Registry associated with your Azure Machine Learning Workspace so they can be reused in subsequent training jobs and service endpoint deployments.
 Multiple environments with the same definition may result in the same cached image.
->>>>>>> 6c893d0b
+
 Running a training script remotely requires the creation of a Docker image.
 
 ### Reproducibility and vulnerabilities
@@ -86,11 +74,7 @@
 AzureML's primary focus is to guarantee reproducibility. Environments fall under three categories: curated,
 user-managed, and system-managed.
 
-<<<<<<< HEAD
-**Curated environments** are pre-created environments that are managed by Azure Machine Learning (AzureML) and are available by default in every Azure Machine Learning workspace provisioned.
-=======
-**Curated environments** are pre-created environments that Azure Machine Learning (AzureML) manages and are available by default in every AzureML workspace provisioned.
->>>>>>> 6c893d0b
+**Curated environments** are pre-created environments that Azure Machine Learning manages and are available by default in every Azure Machine Learning workspace provisioned.
 
 They contain collections of Python packages and settings to help you get started with various machine learning frameworks. You're meant to use them as is.
 These pre-created environments also allow for faster deployment time.
@@ -499,11 +483,8 @@
 
 ### Missing Dockerfile path
 <!--issueDescription-->
-<<<<<<< HEAD
-This issue can happen when Azure Machine Learning fails to find your Dockerfile. As a default, Azure Machine Learning will look for a Dockerfile named 'Dockerfile' at the root of your build context directory unless a Dockerfile path is specified.
-=======
-This issue can happen when AzureML fails to find your Dockerfile. As a default, AzureML looks for a Dockerfile named 'Dockerfile' at the root of your build context directory unless you specify a Dockerfile path.
->>>>>>> 6c893d0b
+
+This issue can happen when AzureML fails to find your Dockerfile. As a default, Azure Machine Learning looks for a Dockerfile named 'Dockerfile' at the root of your build context directory unless you specify a Dockerfile path.
 
 **Potential causes:**
 * Your Dockerfile isn't at the root of your build context directory and/or is named something other than 'Dockerfile,' and you didn't provide its path
@@ -569,11 +550,7 @@
 
 The following are accepted location types:
 * Git
-<<<<<<< HEAD
-	* Git URLs can be provided to Azure Machine Learning, but images can't yet be built using them. Use a storage account until builds have Git support
-=======
-	* You can provide git URLs to AzureML, but you can't use them to build images yet. Use a storage account until builds have Git support
->>>>>>> 6c893d0b
+	* You can provide git URLs to Azure Machine Learning, but you can't use them to build images yet. Use a storage account until builds have Git support
 * Storage account
 	* See this [storage account overview](../storage/common/storage-account-overview.md)
 	* See how to [create a storage account](../storage/common/storage-account-create.md)
@@ -612,13 +589,8 @@
 <!--issueDescription-->
 **Potential causes:**
 * You used a deprecated base image
-<<<<<<< HEAD
 	* Azure Machine Learning can't provide troubleshooting support for failed builds with deprecated images
-	* These images aren't updated or maintained, so they're at risk of vulnerabilities
-=======
-	* AzureML can't provide troubleshooting support for failed builds with deprecated images
-	* AzureML doesn't update or maintain these images, so they're at risk of vulnerabilities
->>>>>>> 6c893d0b
+	* Azure Machine Learning doesn't update or maintain these images, so they're at risk of vulnerabilities
 
 The following base images are deprecated:
 * `azureml/base`
@@ -847,11 +819,7 @@
 ```
 * You're responsible for ensuring that all necessary packages are available in the Python environment in which you choose to run the script
 
-<<<<<<< HEAD
-If you want Azure Machine Learning to create a Python environment for you based on a conda specification, `conda_dependencies` needs to be populated in your environment definition 
-=======
-If you want AzureML to create a Python environment for you based on a conda specification, you must populate `conda_dependencies` in your environment definition 
->>>>>>> 6c893d0b
+If you want Azure Machine Learning to create a Python environment for you based on a conda specification, you must populate `conda_dependencies` in your environment definition 
 
 ```python
 from azureml.core.environment import CondaDependencies
@@ -1704,11 +1672,7 @@
 
 **Potential causes:**
 * There are many issues that could cause this error
-<<<<<<< HEAD
-* This is a generic message that's surfaced when the error you're encountering isn't yet covered by Azure Machine Learning analysis
-=======
-* This message is generic and is surfaced when AzureML analysis doesn't yet cover the error you're encountering
->>>>>>> 6c893d0b
+* This message is generic and is surfaced when Azure Machine Learning analysis doesn't yet cover the error you're encountering
 
 **Affected areas (symptoms):**
 * Failure in building environments from UI, SDK, and CLI.
