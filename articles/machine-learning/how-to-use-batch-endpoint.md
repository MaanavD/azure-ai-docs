---
title: 'Use batch endpoints for batch scoring'
titleSuffix: Azure Machine Learning
description: In this article, learn how to create a batch endpoint to continuously batch score large data.
services: machine-learning
ms.service: machine-learning
ms.subservice: mlops
ms.topic: conceptual
author: dem108
ms.author: sehan
ms.reviewer: larryfr
<<<<<<< HEAD
ms.date: 04/26/2022
ms.custom: how-to, devplatv2

# Customer intent: As an ML engineer or data scientist, I want to create an endpoint to host my models for batch scoring, so that I can use the same endpoint continuously for different large datasets on-demand or on-schedule.
=======
ms.date: 05/24/2022
ms.custom: how-to, devplatv2, event-tier1-build-2022
#Customer intent: As an ML engineer or data scientist, I want to create an endpoint to host my models for batch scoring, so that I can use the same endpoint continuously for different large datasets on-demand or on-schedule.
>>>>>>> d07bf32a
---

# Use batch endpoints for batch scoring

[!INCLUDE [cli v2](../../includes/machine-learning-cli-v2.md)]


Learn how to use batch endpoints to do batch scoring. Batch endpoints simplify the process of hosting your models for batch scoring, so you can focus on machine learning, not infrastructure. For more information, see [What are Azure Machine Learning endpoints?](concept-endpoints.md).

In this article, you learn to do the following tasks:

> [!div class="checklist"]
> * Create a batch endpoint and a default batch deployment
> * Start a batch scoring job using Azure CLI
> * Monitor batch scoring job execution progress and check scoring results
> * Deploy a new MLflow model with auto generated code and environment to an existing endpoint without impacting the existing flow
> * Test the new deployment and set it as the default deployment
> * Delete the not in-use endpoint and deployment



## Prerequisites

* You must have an Azure subscription to use Azure Machine Learning. If you don't have an Azure subscription, create a free account before you begin. Try the [free or paid version of Azure Machine Learning](https://azure.microsoft.com/free/) today.

* Install the Azure CLI and the `ml` extension. Follow the installation steps in [Install, set up, and use the CLI (v2)](how-to-configure-cli.md).

* Create an Azure resource group if you don't have one, and you (or the service principal you use) must have `Contributor` permission. For resource group creation, see [Install, set up, and use the CLI (v2)](how-to-configure-cli.md). 

* Create an Azure Machine Learning workspace if you don't have one. For workspace creation, see [Install, set up, and use the CLI (v2)](how-to-configure-cli.md). 

* Configure your default workspace and resource group for the Azure CLI. Machine Learning CLI commands require the `--workspace/-w` and `--resource-group/-g` parameters. Configure the defaults can avoid passing in the values multiple times. You can override these on the command line. Run the following code to set up your defaults. For more information, see [Install, set up, and use the CLI (v2)](how-to-configure-cli.md).

```azurecli
az account set -s "<subscription ID>"
az configure --defaults group="<resource group>" workspace="<workspace name>" location="<location>"
```

### Clone the example repository

Run the following commands to clone the [AzureML Example repository](https://github.com/Azure/azureml-examples) and go to the `cli` directory. This article uses the assets in `/cli/endpoints/batch`, and the end to end working example is `/cli/batch-score.sh`.

```azurecli
git clone https://github.com/Azure/azureml-examples 
cd azureml-examples/cli
```

Set your endpoint name. Replace `YOUR_ENDPOINT_NAME` with a unique name within an Azure region.

For Unix, run this command:

:::code language="azurecli" source="~/azureml-examples-main/cli/batch-score.sh" ID="set_variables" :::

For Windows, run this command:

```azurecli
set ENDPOINT_NAME="<YOUR_ENDPOINT_NAME>"
```

> [!NOTE]
> Batch endpoint names need to be unique within an Azure region. For example, there can be only one batch endpoint with the name mybatchendpoint in westus2.

### Create compute

Batch endpoint runs only on cloud computing resources, not locally. The cloud computing resource is a reusable virtual computer cluster. Run the following code to create an Azure Machine Learning compute cluster. The following examples in this article use the compute created here named `batch-cluster`. Adjust as needed and reference your compute using `azureml:<your-compute-name>`.

:::code language="azurecli" source="~/azureml-examples-main/cli/batch-score.sh" ID="create_compute" :::

> [!NOTE]
> You are not charged for compute at this point as the cluster will remain at 0 nodes until a batch endpoint is invoked and a batch scoring job is submitted. Learn more about [manage and optimize cost for AmlCompute](how-to-manage-optimize-cost.md#use-azure-machine-learning-compute-cluster-amlcompute).

## Understand batch endpoints and batch deployments

A batch endpoint is an HTTPS endpoint that clients can call to trigger a batch scoring job. A batch scoring job is a job that scores multiple inputs (for more, see [What are batch endpoints?](concept-endpoints.md#what-are-batch-endpoints)). A batch deployment is a set of compute resources hosting the model that does the actual batch scoring. One batch endpoint can have multiple batch deployments. 

> [!TIP]
> One of the batch deployments will serve as the default deployment for the endpoint. The default deployment will be used to do the actual batch scoring when the endpoint is invoked. Learn more about [batch endpoints and batch deployment](concept-endpoints.md#what-are-batch-endpoints).

The following YAML file defines a batch endpoint, which you can include in the CLI command for [batch endpoint creation](#create-a-batch-endpoint). In the repository, this file is located at `/cli/endpoints/batch/batch-endpoint.yml`.

:::code language="yaml" source="~/azureml-examples-main/cli/endpoints/batch/batch-endpoint.yml":::

The following table describes the key properties of the endpoint YAML. For the full batch endpoint YAML schema, see [CLI (v2) batch endpoint YAML schema](./reference-yaml-endpoint-batch.md).

| Key | Description |
| --- | ----------- |
| `$schema` | [Optional] The YAML schema. You can view the schema in the above example in a browser to see all available options for a batch endpoint YAML file. |
| `name` | The name of the batch endpoint. Needs to be unique at the Azure region level.|
| `auth_mode` | The authentication method for the batch endpoint. Currently only Azure Active Directory token-based authentication (`aad_token`) is supported. |
| `defaults.deployment_name` | The name of the deployment that will serve as the default deployment for the endpoint. |

To create a batch deployment, you need all the following items:
* Model files, or a registered model in your workspace referenced using `azureml:<model-name>:<model-version>`. 
* The code to score the model.
* The environment in which the model runs. It can be a Docker image with Conda dependencies, or an environment already registered in your workspace referenced using `azureml:<environment-name>:<environment-version>`.
* The pre-created compute referenced using `azureml:<compute-name>` and resource settings.

For more information about how to reference an Azure ML entity, see [Referencing an Azure ML entity](reference-yaml-core-syntax.md#referencing-an-azure-ml-entity).

The example repository contains all the required files. The following YAML file defines a batch deployment with all the required inputs and optional settings. You can include this file in your CLI command to [create your batch deployment](#create-a-batch-deployment). In the repository, this file is located at `/cli/endpoints/batch/nonmlflow-deployment.yml`.

:::code language="yaml" source="~/azureml-examples-main/cli/endpoints/batch/nonmlflow-deployment.yml":::

For the full batch deployment YAML schema, see [CLI (v2) batch deployment YAML schema](./reference-yaml-deployment-batch.md).

| Key | Description |
| --- | ----------- |
| `$schema` | [Optional] The YAML schema. You can view the schema in the above example in a browser to see all available options for a batch deployment YAML file. |
| `name` | The name of the deployment. |
| `endpoint_name` | The name of the endpoint to create the deployment under. |
| `model` | The model to be used for batch scoring. The example defines a model inline using `path`. Model files will be automatically uploaded and registered with an autogenerated name and version. Follow the [Model schema](reference-yaml-model.md#yaml-syntax) for more options. As a best practice for production scenarios, you should create the model separately and reference it here. To reference an existing model, use the `azureml:<model-name>:<model-version>` syntax. |
| `code_configuration.code.path` | The local directory that contains all the Python source code to score the model. |
| `code_configuration.scoring_script` | The Python file in the above directory. This file must have an `init()` function and a `run()` function. Use the `init()` function for any costly or common preparation (for example, load the model in memory). `init()` will be called only once at beginning of process. Use `run(mini_batch)` to score each entry; the value of `mini_batch` is a list of file paths. The `run()` function should return a pandas DataFrame or an array. Each returned element indicates one successful run of input element in the `mini_batch`. For more information on how to author scoring script, see [Understanding the scoring script](how-to-use-batch-endpoint.md#understanding-the-scoring-script). |
| `environment` | The environment to score the model. The example defines an environment inline using `conda_file` and `image`. The `conda_file` dependencies will be installed on top of the `image`. The environment will be automatically registered with an autogenerated name and version. Follow the [Environment schema](reference-yaml-environment.md#yaml-syntax) for more options. As a best practice for production scenarios, you should create the environment separately and reference it here. To reference an existing environment, use the `azureml:<environment-name>:<environment-version>` syntax. |
| `compute` | The compute to run batch scoring. The example uses the `batch-cluster` created at the beginning and reference it using `azureml:<compute-name>` syntax. |
| `resources.instance_count` | The number of instances to be used for each batch scoring job. |
| `max_concurrency_per_instance` | [Optional] The maximum number of parallel `scoring_script` runs per instance. |
| `mini_batch_size` | [Optional] The number of files the `scoring_script` can process in one `run()` call. |
| `output_action` | [Optional] How the output should be organized in the output file. `append_row` will merge all `run()` returned output results into one single file named `output_file_name`. `summary_only` won't merge the output results and only calculate `error_threshold`. |
| `output_file_name` | [Optional] The name of the batch scoring output file for `append_row` `output_action`. |
| `retry_settings.max_retries` | [Optional] The number of max tries for a failed `scoring_script` `run()`. |
| `retry_settings.timeout` | [Optional] The timeout in seconds for a `scoring_script` `run()` for scoring a mini batch. |
| `error_threshold` | [Optional] The number of input file scoring failures that should be ignored. If the error count for the entire input goes above this value, the batch scoring job will be terminated. The example uses `-1`, which indicates that any number of failures is allowed without terminating the batch scoring job. | 
| `logging_level` | [Optional] Log verbosity. Values in increasing verbosity are: WARNING, INFO, and DEBUG. |

###  Understanding the scoring script

As mentioned earlier, the `code_configuration.scoring_script` must contain two functions:

- `init()`: Use this function for any costly or common preparation. For example, use it to load the model into a global object. This function will be called once at the beginning of the process.
-  `run(mini_batch)`: This function will be called for each `mini_batch` and do the actual scoring. 
    -  `mini_batch`: The `mini_batch` value is a list of file paths.
<<<<<<< HEAD
    -  `response`: The `run()` method should return a pandas DataFrame or an array. Each returned output element indicates one successful run of an input element in the input `mini_batch`. Make sure that enough data is included in your `run()` response to correlate the input with the output. The resulting DataFrame or array is populated according to this scoring script. It is up to you how much or how little information you’d like to output to correlate output values with the input value, e.g. the array can represent a list of tuples containing both the model's output and input. There is no requirement on the cardinality of the results. All elements in the result DataFrame or array will be written to the output file as-is (given that the `output_action` is not `summary_only`).
=======
    -  `response`: The `run()` method should return a pandas DataFrame or an array. Each returned output element indicates one successful run of an input element in the input `mini_batch`. Make sure that enough data is included in your `run()` response to correlate the input with the output. The resulting DataFrame or array is populated according to this scoring script. It's up to you how much or how little information you’d like to output to correlate output values with the input value, for example, the array can represent a list of tuples containing both the model's output and input. There's no requirement on the cardinality of the results. All elements in the result DataFrame or array will be written to the output file as-is (given that the `output_action` isn't `summary_only`).
>>>>>>> d07bf32a

The example uses `/cli/endpoints/batch/mnist/code/digit_identification.py`. The model is loaded in `init()` from `AZUREML_MODEL_DIR`, which is the path to the model folder created during deployment. `run(mini_batch)` iterates each file in `mini_batch`, does the actual model scoring and then returns output results.

## Deploy with batch endpoints and run batch scoring

Now, let's deploy the model with batch endpoints and run batch scoring.

### Create a batch endpoint

The simplest way to create a batch endpoint is to run the following code providing only a `--name`.

:::code language="azurecli" source="~/azureml-examples-main/cli/batch-score.sh" ID="create_batch_endpoint" :::

You can also create a batch endpoint using a YAML file. Add `--file` parameter in above command and specify the YAML file path.

### Create a batch deployment

Run the following code to create a batch deployment named `nonmlflowdp` under the batch endpoint and set it as the default deployment. 

:::code language="azurecli" source="~/azureml-examples-main/cli/batch-score.sh" ID="create_batch_deployment_set_default" :::

> [!TIP]
> The `--set-default` parameter sets the newly created deployment as the default deployment of the endpoint. It's a convenient way to create a new default deployment of the endpoint, especially for the first deployment creation. As a best practice for production scenarios, you may want to create a new deployment without setting it as default, verify it, and update the default deployment later. For more information, see the [Deploy a new model](#deploy-a-new-model) section.

### Check batch endpoint and deployment details

Use `show` to check endpoint and deployment details.

To check a batch deployment, run the following code:

:::code language="azurecli" source="~/azureml-examples-main/cli/batch-score.sh" ID="check_batch_deployment_detail" :::

To check a batch endpoint, run the following code. As the newly created deployment is set as the default deployment, you should see `nonmlflowdp` in `defaults.deployment_name` from the response.

:::code language="azurecli" source="~/azureml-examples-main/cli/batch-score.sh" ID="check_batch_endpooint_detail" :::

### Invoke the batch endpoint to start a batch scoring job

Invoke a batch endpoint triggers a batch scoring job. A job `name` will be returned from the invoke response and can be used to track the batch scoring progress. The batch scoring job runs for a period of time. It splits the entire inputs into multiple `mini_batch` and processes in parallel on the compute cluster. One `scoring_script` `run()` takes one `mini_batch` and processes it by a process on an instance. The batch scoring job outputs will be stored in cloud storage, either in the workspace's default blob storage, or the storage you specified.

#### Invoke the batch endpoint with different input options

You can either use CLI or REST to `invoke` the endpoint. For REST experience, see [Use batch endpoints with REST](how-to-deploy-batch-with-rest.md)
<<<<<<< HEAD
=======

There are several options to specify the data inputs in CLI `invoke`.
>>>>>>> d07bf32a

* __Option 1-1: Data in the cloud__

    Use `--input` and `--input-type` to specify a file or folder on an Azure Machine Learning registered datastore or a publicly accessible path. When you're specifying a single file, use `--input-type uri_file`, and when you're specifying a folder, use `--input-type uri_folder`). 

    When the file or folder is on Azure ML registered datastore, the syntax for the URI is `azureml://datastores/<datastore-name>/paths/<path-on-datastore>/` for folder, and `azureml://datastores/<datastore-name>/paths/<path-on-datastore>/<file-name>` for a specific file. When the file of folder is on a publicly accessible path, the syntax for the URI is `https://<public-path>/` for folder, `https://<public-path>/<file-name>` for a specific file.

    For more information about data URI, see [Azure Machine Learning data reference URI](reference-yaml-core-syntax.md#azure-ml-data-reference-uri).

    The example uses publicly available data in a folder from `https://pipelinedata.blob.core.windows.net/sampledata/mnist`, which contains thousands of hand-written digits. Name of the batch scoring job will be returned from the invoke response. Run the following code to invoke the batch endpoint using this data. `--query name` is added to only return the job name from the invoke response, and it will be used later to [Monitor batch scoring job execution progress](#monitor-batch-scoring-job-execution-progress) and [Check batch scoring results](#check-batch-scoring-results). Remove `--query name -o tsv` if you want to see the full invoke response. For more information on the `--query` parameter, see [Query Azure CLI command output](/cli/azure/query-azure-cli).

    :::code language="azurecli" source="~/azureml-examples-main/cli/batch-score.sh" ID="start_batch_scoring_job" :::

<<<<<<< HEAD
* __Option 2: Registered dataset__

    Use `--input-data` to pass in an Azure Machine Learning registered V1 `FileDataset`. While full backward compatibility is provided, if your intention with your V1 `FileDataset` assets was to have a single path to a file or folder with no loading transforms (sample, take, filter, etc.), then we recommend that you re-create them as a `uri_file`/`uri_folder` using the CLI v2 and use `--input-path` parameter to use with batch endpoint. V1 `TabularDataset` is not supported.

    > [!NOTE]
    > For more information on V2 data assets, see [Work with data using SDK v2 preview](how-to-use-data.md). As we enable the abstraction for tabular data called `mltable` for batch endpoint in the future, migration from V1 data assets (specifically `FileDataset`) to V2 data assets (`mltable`) will be required. 

    ```azurecli
    az ml batch-endpoint invoke --name $ENDPOINT_NAME --input-data azureml:<dataset-name>:<dataset-version>
=======
* __Option 1-2: Registered data asset__

    Use `--input` to pass in an Azure Machine Learning registered V2 data asset (with the type of either `uri_file` or `url_folder`). You don't need to specify `--input-type` in this option. The syntax for this option is `azureml:<dataset-name>:<dataset-version>`.

    ```azurecli
    az ml batch-endpoint invoke --name $ENDPOINT_NAME --input azureml:<dataset-name>:<dataset-version>
>>>>>>> d07bf32a
    ```

* __Option 2: Data stored locally__

    Use `--input` to pass in data files stored locally. You don't need to specify `--input-type` in this option. The data files will be automatically uploaded as a folder to Azure ML datastore, and passed to the batch scoring job.

    ```azurecli
    az ml batch-endpoint invoke --name $ENDPOINT_NAME --input <local-path>
    ```

> [!NOTE]
> - If you are using existing V1 FileDataset for batch endpoint, we recommend migrating them to V2 data assets and refer to them directly when invoking batch endpoints. Currently only data assets of type `uri_folder` or `uri_file` are supported. Batch endpoints created with GA CLIv2 (2.4.0 and newer) or GA REST API (2022-05-01 and newer) will not support V1 Dataset.
> - You can also extract the URI or path on datastore extracted from V1 FileDataset by using `az ml dataset show` command with `--query` parameter and use that information for invoke.
> - While Batch endpoints created with earlier APIs will continue to support V1 FileDataset, we will be adding further V2 data assets support with the latest API versions for even more usability and flexibility. For more information on V2 data assets, see [Work with data using SDK v2 (preview)](how-to-use-data.md). For more information on the new V2 experience, see [What is v2](concept-v2.md).

#### Configure the output location and overwrite settings

The batch scoring results are by default stored in the workspace's default blob store within a folder named by job name (a system-generated GUID). You can configure where to store the scoring outputs when you invoke the batch endpoint. Use `--output-path` to configure any folder in an Azure Machine Learning registered datastore. The syntax for the `--output-path` is the same as `--input` when you're specifying a folder, that is, `azureml://datastores/<datastore-name>/paths/<path-on-datastore>/`. The prefix `folder:` isn't required anymore. Use `--set output_file_name=<your-file-name>` to configure a new output file name if you prefer having one output file containing all scoring results (specified `output_action=append_row` in your deployment YAML).

> [!IMPORTANT]
> You must use a unique output location. If the output file exists, the batch scoring job will fail. 

Some settings can be overwritten when invoke to make best use of the compute resources and to improve performance: 

* Use `--instance-count` to overwrite `instance_count`. For example, for larger volume of data inputs, you may want to use more instances to speed up the end to end batch scoring.
* Use `--mini-batch-size` to overwrite `mini_batch_size`. The number of mini batches is decided by total input file counts and mini_batch_size. Smaller mini_batch_size generates more mini batches. Mini batches can be run in parallel, but there might be extra scheduling and invocation overhead. 
* Use `--set` to overwrite other settings including `max_retries`, `timeout`, and `error_threshold`. These settings might impact the end to end batch scoring time for different workloads.

To specify the output location and overwrite settings when invoke, run the following code. The example stores the outputs in a folder with the same name as the endpoint in the workspace's default blob storage, and also uses a random file name to ensure the output location uniqueness. The code should work in Unix. Replace with your own unique folder and file name.

:::code language="azurecli" source="~/azureml-examples-main/cli/batch-score.sh" ID="start_batch_scoring_job_configure_output_settings" :::

### Monitor batch scoring job execution progress

Batch scoring jobs usually take some time to process the entire set of inputs. 

You can use CLI `job show` to view the job. Run the following code to check job status from the previous endpoint invoke. To learn more about job commands, run `az ml job -h`.

:::code language="azurecli" source="~/azureml-examples-main/cli/batch-score.sh" ID="check_job_status" :::

### Check batch scoring results

Follow the below steps to view the scoring results in Azure Storage Explorer when the job is completed:

1. Run the following code to open batch scoring job in Azure Machine Learning studio. The job studio link is also included in the response of `invoke`, as the value of `interactionEndpoints.Studio.endpoint`.

    :::code language="azurecli" source="~/azureml-examples-main/cli/batch-score.sh" ID="show_job_in_studio" :::

1. In the graph of the run, select the `batchscoring` step.
1. Select the __Outputs + logs__ tab and then select **Show data outputs**.
1. From __Data outputs__, select the icon to open __Storage Explorer__.

:::image type="content" source="media/how-to-use-batch-endpoint/view-data-outputs.png" alt-text="Studio screenshot showing view data outputs location" lightbox="media/how-to-use-batch-endpoint/view-data-outputs.png" :::

The scoring results in Storage Explorer are similar to the following sample page:

:::image type="content" source="media/how-to-use-batch-endpoint/scoring-view.png" alt-text="Screenshot of the scoring output" lightbox="media/how-to-use-batch-endpoint/scoring-view.png":::

## Deploy a new model

Once you have a batch endpoint, you can continue to refine your model and add new deployments.

### Create a new batch deployment hosting an MLflow model

To create a new batch deployment under the existing batch endpoint but not set it as the default deployment, run the following code:

:::code language="azurecli" source="~/azureml-examples-main/cli/batch-score.sh" ID="create_new_deployment_not_default" :::

Notice that `--set-default` isn't used. If you `show` the batch endpoint again, you should see no change of the `defaults.deployment_name`. 

The example uses a model (`/cli/endpoints/batch/autolog_nyc_taxi`) trained and tracked with MLflow. `scoring_script` and `environment` can be auto generated using model's metadata, no need to specify in the YAML file. For more about MLflow, see [Train and track ML models with MLflow and Azure Machine Learning](how-to-use-mlflow.md).

Below is the YAML file the example uses to deploy an MLflow model, which only contains the minimum required properties. The source file in repository is `/cli/endpoints/batch/mlflow-deployment.yml`.

:::code language="yaml" source="~/azureml-examples-main/cli/endpoints/batch/mlflow-deployment.yml":::

> [!NOTE]
> `scoring_script` and `environment` auto generation only supports Python Function model flavor and column-based model signature.

### Test a non-default batch deployment

To test the new non-default deployment, run the following code. The example uses a different model that accepts a publicly available csv file from `https://pipelinedata.blob.core.windows.net/sampledata/nytaxi/taxi-tip-data.csv`.

:::code language="azurecli" source="~/azureml-examples-main/cli/batch-score.sh" ID="test_new_deployment" :::

Notice `--deployment-name` is used to specify the new deployment name. This parameter allows you to `invoke` a non-default deployment, and it will not update the default deployment of the batch endpoint.

### Update the default batch deployment

To update the default batch deployment of the endpoint, run the following code:

:::code language="azurecli" source="~/azureml-examples-main/cli/batch-score.sh" ID="update_default_deployment" :::

Now, if you `show` the batch endpoint again, you should see `defaults.deployment_name` is set to `mlflowdp`. You can `invoke` the batch endpoint directly without the `--deployment-name` parameter.

### (Optional) Update the deployment

If you want to update the deployment (for example, update code, model, environment, or settings), update the YAML file, and then run `az ml batch-deployment update`. You can also update without the YAML file by using `--set`. Check `az ml batch-deployment update -h` for more information.

## Delete the batch endpoint and the deployment

If you aren't going to use the old batch deployment, you should delete it by running the following code. `--yes` is used to confirm the deletion.

::: code language="azurecli" source="~/azureml-examples-main/cli/batch-score.sh" ID="delete_deployment" :::

Run the following code to delete the batch endpoint and all the underlying deployments. Batch scoring jobs won't be deleted.

::: code language="azurecli" source="~/azureml-examples-main/cli/batch-score.sh" ID="delete_endpoint" :::

## Next steps

* [Batch endpoints in studio](how-to-use-batch-endpoints-studio.md)
* [Deploy models with REST for batch scoring](how-to-deploy-batch-with-rest.md)
* [Troubleshooting batch endpoints](how-to-troubleshoot-batch-endpoints.md)<|MERGE_RESOLUTION|>--- conflicted
+++ resolved
@@ -9,16 +9,9 @@
 author: dem108
 ms.author: sehan
 ms.reviewer: larryfr
-<<<<<<< HEAD
-ms.date: 04/26/2022
-ms.custom: how-to, devplatv2
-
-# Customer intent: As an ML engineer or data scientist, I want to create an endpoint to host my models for batch scoring, so that I can use the same endpoint continuously for different large datasets on-demand or on-schedule.
-=======
 ms.date: 05/24/2022
 ms.custom: how-to, devplatv2, event-tier1-build-2022
 #Customer intent: As an ML engineer or data scientist, I want to create an endpoint to host my models for batch scoring, so that I can use the same endpoint continuously for different large datasets on-demand or on-schedule.
->>>>>>> d07bf32a
 ---
 
 # Use batch endpoints for batch scoring
@@ -151,11 +144,7 @@
 - `init()`: Use this function for any costly or common preparation. For example, use it to load the model into a global object. This function will be called once at the beginning of the process.
 -  `run(mini_batch)`: This function will be called for each `mini_batch` and do the actual scoring. 
     -  `mini_batch`: The `mini_batch` value is a list of file paths.
-<<<<<<< HEAD
-    -  `response`: The `run()` method should return a pandas DataFrame or an array. Each returned output element indicates one successful run of an input element in the input `mini_batch`. Make sure that enough data is included in your `run()` response to correlate the input with the output. The resulting DataFrame or array is populated according to this scoring script. It is up to you how much or how little information you’d like to output to correlate output values with the input value, e.g. the array can represent a list of tuples containing both the model's output and input. There is no requirement on the cardinality of the results. All elements in the result DataFrame or array will be written to the output file as-is (given that the `output_action` is not `summary_only`).
-=======
     -  `response`: The `run()` method should return a pandas DataFrame or an array. Each returned output element indicates one successful run of an input element in the input `mini_batch`. Make sure that enough data is included in your `run()` response to correlate the input with the output. The resulting DataFrame or array is populated according to this scoring script. It's up to you how much or how little information you’d like to output to correlate output values with the input value, for example, the array can represent a list of tuples containing both the model's output and input. There's no requirement on the cardinality of the results. All elements in the result DataFrame or array will be written to the output file as-is (given that the `output_action` isn't `summary_only`).
->>>>>>> d07bf32a
 
 The example uses `/cli/endpoints/batch/mnist/code/digit_identification.py`. The model is loaded in `init()` from `AZUREML_MODEL_DIR`, which is the path to the model folder created during deployment. `run(mini_batch)` iterates each file in `mini_batch`, does the actual model scoring and then returns output results.
 
@@ -199,11 +188,8 @@
 #### Invoke the batch endpoint with different input options
 
 You can either use CLI or REST to `invoke` the endpoint. For REST experience, see [Use batch endpoints with REST](how-to-deploy-batch-with-rest.md)
-<<<<<<< HEAD
-=======
 
 There are several options to specify the data inputs in CLI `invoke`.
->>>>>>> d07bf32a
 
 * __Option 1-1: Data in the cloud__
 
@@ -217,24 +203,12 @@
 
     :::code language="azurecli" source="~/azureml-examples-main/cli/batch-score.sh" ID="start_batch_scoring_job" :::
 
-<<<<<<< HEAD
-* __Option 2: Registered dataset__
-
-    Use `--input-data` to pass in an Azure Machine Learning registered V1 `FileDataset`. While full backward compatibility is provided, if your intention with your V1 `FileDataset` assets was to have a single path to a file or folder with no loading transforms (sample, take, filter, etc.), then we recommend that you re-create them as a `uri_file`/`uri_folder` using the CLI v2 and use `--input-path` parameter to use with batch endpoint. V1 `TabularDataset` is not supported.
-
-    > [!NOTE]
-    > For more information on V2 data assets, see [Work with data using SDK v2 preview](how-to-use-data.md). As we enable the abstraction for tabular data called `mltable` for batch endpoint in the future, migration from V1 data assets (specifically `FileDataset`) to V2 data assets (`mltable`) will be required. 
-
-    ```azurecli
-    az ml batch-endpoint invoke --name $ENDPOINT_NAME --input-data azureml:<dataset-name>:<dataset-version>
-=======
 * __Option 1-2: Registered data asset__
 
     Use `--input` to pass in an Azure Machine Learning registered V2 data asset (with the type of either `uri_file` or `url_folder`). You don't need to specify `--input-type` in this option. The syntax for this option is `azureml:<dataset-name>:<dataset-version>`.
 
     ```azurecli
     az ml batch-endpoint invoke --name $ENDPOINT_NAME --input azureml:<dataset-name>:<dataset-version>
->>>>>>> d07bf32a
     ```
 
 * __Option 2: Data stored locally__
