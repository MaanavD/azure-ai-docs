--- conflicted
+++ resolved
@@ -10,14 +10,9 @@
 
 author: dem108
 ms.author: sehan
-<<<<<<< HEAD
-ms.date: 10/24/2023
-ms.reviewer: larryfr
-=======
 ms.date: 11/15/2023
 ms.reviewer: mopeakande
 reviewer: msakande
->>>>>>> ff1bc681
 ---
 
 # CLI (v2) online endpoint YAML schema
