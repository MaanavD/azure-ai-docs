---
title: Configure a private endpoint
titleSuffix: Azure Machine Learning
description: 'Use Azure Private Link to securely access your Azure Machine Learning workspace from a virtual network.'
services: machine-learning
ms.service: machine-learning
ms.subservice: core
ms.topic: conceptual
ms.custom: how-to
ms.author: aashishb
author: aashishb
ms.reviewer: larryfr
ms.date: 09/21/2020
---

# Configure Azure Private Link for an Azure Machine Learning workspace

In this document, you learn how to use Azure Private Link with your Azure Machine Learning workspace. For information on setting up a virtual network for Azure Machine Learning, see [Virtual network isolation and privacy overview](how-to-network-security-overview.md)

<<<<<<< HEAD
=======
> [!IMPORTANT]
> Using Azure Private Link with Azure Machine Learning workspace is currently in public preview. This functionality is only available in the following regions:
>
> * **East US**
> * **South Central US**
> * **West US**
> * **West US 2**
> * **Central Canada**
> * **Southeast Asia**
> * **Japan East**
> * **North Europe**
> * **East Australia**
> * **UK South**
>
> This preview is provided without a service level agreement, and it's not recommended for production workloads. Certain features might not be supported or might have constrained capabilities. 
> For more information, see [Supplemental Terms of Use for Microsoft Azure Previews](https://azure.microsoft.com/support/legal/preview-supplemental-terms/).

>>>>>>> 0c21e7e4
Azure Private Link enables you to connect to your workspace using a private endpoint. The private endpoint is a set of private IP addresses within your virtual network. You can then limit access to your workspace to only occur over the private IP addresses. Private Link helps reduce the risk of data exfiltration. To learn more about private endpoints, see the [Azure Private Link](/azure/private-link/private-link-overview) article.

> [!IMPORTANT]
> Azure Private Link does not effect Azure control plane (management operations) such as deleting the workspace or managing compute resources. For example, creating, updating, or deleting a compute target. These operations are performed over the public Internet as normal. Data plane operations, such as using Azure Machine Learning studio, APIs (including published pipelines), or the SDK use the private endpoint.
>
> You may encounter problems trying to access the private endpoint for your workspace if you are using Mozilla Firefox. This problem may be related to DNS over HTTPS in Mozilla. We recommend using Microsoft Edge of Google Chrome as a workaround.

## Prerequisites

If you plan on using a private link enabled workspace with a customer-managed key, you must request this feature using a support ticket. For more information, see [Manage and increase quotas](how-to-manage-quotas.md#private-endpoint-and-private-dns-quota-increases).

## Limitations

Using an Azure Machine Learning workspace with private link is not available in the Azure Government regions or Azure China 21Vianet regions.

## Prerequisites

If you plan on using a private link enabled workspace with a customer-managed key, you must request this feature using a support ticket. For more information, see [Manage and increase quotas](how-to-manage-quotas.md#private-endpoint-and-private-dns-quota-increases).

## Create a workspace that uses a private endpoint

> [!IMPORTANT]
> Currently, we only support enabling a private endpoint when creating a new Azure Machine Learning workspace.

The template at [https://github.com/Azure/azure-quickstart-templates/tree/master/201-machine-learning-advanced](https://github.com/Azure/azure-quickstart-templates/tree/master/201-machine-learning-advanced) can be used to create a workspace with a private endpoint.

For information on using this template, including private endpoints, see [Use an Azure Resource Manager template to create a workspace for Azure Machine Learning](how-to-create-workspace-template.md).

## Using a workspace over a private endpoint

Since communication to the workspace is only allowed from the virtual network, any development environments that use the workspace must be members of the virtual network. For example, a virtual machine in the virtual network.

> [!IMPORTANT]
> To avoid temporary disruption of connectivity, Microsoft recommends flushing the DNS cache on machines connecting to the workspace after enabling Private Link. 

For information on Azure Virtual Machines, see the [Virtual Machines documentation](/azure/virtual-machines/).


## Next steps

For more information on securing your Azure Machine Learning workspace, see the [Virtual network isolation and privacy overview](how-to-network-security-overview.md) article.<|MERGE_RESOLUTION|>--- conflicted
+++ resolved
@@ -10,33 +10,13 @@
 ms.author: aashishb
 author: aashishb
 ms.reviewer: larryfr
-ms.date: 09/21/2020
+ms.date: 09/30/2020
 ---
 
 # Configure Azure Private Link for an Azure Machine Learning workspace
 
 In this document, you learn how to use Azure Private Link with your Azure Machine Learning workspace. For information on setting up a virtual network for Azure Machine Learning, see [Virtual network isolation and privacy overview](how-to-network-security-overview.md)
 
-<<<<<<< HEAD
-=======
-> [!IMPORTANT]
-> Using Azure Private Link with Azure Machine Learning workspace is currently in public preview. This functionality is only available in the following regions:
->
-> * **East US**
-> * **South Central US**
-> * **West US**
-> * **West US 2**
-> * **Central Canada**
-> * **Southeast Asia**
-> * **Japan East**
-> * **North Europe**
-> * **East Australia**
-> * **UK South**
->
-> This preview is provided without a service level agreement, and it's not recommended for production workloads. Certain features might not be supported or might have constrained capabilities. 
-> For more information, see [Supplemental Terms of Use for Microsoft Azure Previews](https://azure.microsoft.com/support/legal/preview-supplemental-terms/).
-
->>>>>>> 0c21e7e4
 Azure Private Link enables you to connect to your workspace using a private endpoint. The private endpoint is a set of private IP addresses within your virtual network. You can then limit access to your workspace to only occur over the private IP addresses. Private Link helps reduce the risk of data exfiltration. To learn more about private endpoints, see the [Azure Private Link](/azure/private-link/private-link-overview) article.
 
 > [!IMPORTANT]
