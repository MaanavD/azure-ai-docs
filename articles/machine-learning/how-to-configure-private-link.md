--- conflicted
+++ resolved
@@ -51,90 +51,6 @@
 For information on Azure Virtual Machines, see the [Virtual Machines documentation](/azure/virtual-machines/).
 
 
-<<<<<<< HEAD
-## Using Azure Storage
-
-To secure the Azure Storage account used by your workspace, put it inside the virtual network.
-
-For information on putting the storage account in the virtual network, see [Use a storage account for your workspace](how-to-enable-virtual-network.md#use-a-storage-account-for-your-workspace).
-
-> [!WARNING]
-> Azure Machine Learning does not support using an Azure Storage account that has private link enabled.
-
-## Using Azure Key Vault
-
-To secure the Azure Key Vault used by your workspace, you can either put it inside the virtual network or enable Private Link for it.
-
-For information on putting the key vault in the virtual network, see [Use a key vault instance with your workspace](how-to-enable-virtual-network.md#key-vault-instance).
-
-For information on enabling Private Link for the key vault, see [Integrate Key Vault with Azure Private Link](/azure/key-vault/private-link-service).
-
-## Using Azure Kubernetes Services
-
-To secure the Azure Kubernetes services used by your workspace, put it inside a virtual network. For more information, see [Use Azure Kubernetes Services with your workspace](how-to-enable-virtual-network.md#aksvnet).
-
-Azure Machine Learning now supports using an Azure Kubernetes Service that has private link enabled.
-To create a private AKS cluster, follow docs [here](https://docs.microsoft.com/azure/aks/private-clusters)
-
-## Azure Container Registry
-
-For information on securing Azure Container Registry inside the virtual network, see [Use Azure Container Registry](how-to-enable-virtual-network.md#azure-container-registry).
-
-> [!IMPORTANT]
-> If you are using Private Link for your Azure Machine Learning workspace, and put the Azure Container Registry for your workspace in a virtual network, you must also apply the following Azure Resource Manager template. This template enables your workspace to communicate with ACR over the Private Link.
-
-```json
-{
-  "$schema": "https://schema.management.azure.com/schemas/2015-01-01/deploymentTemplate.json#",
-  "contentVersion": "1.0.0.0",
-  "parameters": {
-      "keyVaultArmId": {
-      "type": "string"
-      },
-      "workspaceName": {
-      "type": "string"
-      },
-      "containerRegistryArmId": {
-      "type": "string"
-      },
-      "applicationInsightsArmId": {
-      "type": "string"
-      },
-      "storageAccountArmId": {
-      "type": "string"
-      },
-      "location": {
-      "type": "string"
-      }
-  },
-  "resources": [
-      {
-      "type": "Microsoft.MachineLearningServices/workspaces",
-      "apiVersion": "2019-11-01",
-      "name": "[parameters('workspaceName')]",
-      "location": "[parameters('location')]",
-      "identity": {
-          "type": "SystemAssigned"
-      },
-      "sku": {
-          "tier": "Basic",
-          "name": "Basic"
-      },
-      "properties": {
-          "sharedPrivateLinkResources":
-  [{"Name":"Acr","Properties":{"PrivateLinkResourceId":"[concat(parameters('containerRegistryArmId'), '/privateLinkResources/registry')]","GroupId":"registry","RequestMessage":"Approve","Status":"Pending"}}],
-          "keyVault": "[parameters('keyVaultArmId')]",
-          "containerRegistry": "[parameters('containerRegistryArmId')]",
-          "applicationInsights": "[parameters('applicationInsightsArmId')]",
-          "storageAccount": "[parameters('storageAccountArmId')]"
-      }
-      }
-  ]
-}
-```
-
-=======
->>>>>>> e9cb2158
 ## Next steps
 
 For more information on securing your Azure Machine Learning workspace, see the [Virtual network isolation and privacy overview](how-to-network-security-overview.md) article.