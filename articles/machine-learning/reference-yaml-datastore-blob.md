--- conflicted
+++ resolved
@@ -7,13 +7,8 @@
 ms.subservice: core
 ms.topic: reference
 
-<<<<<<< HEAD
 author: ynpandey
 ms.author: yogipandey
-=======
-author: lostmygithubaccount
-ms.author: copeters
->>>>>>> 0948a107
 ms.date: 09/20/2021
 ms.reviewer: laobri
 ---
@@ -21,13 +16,6 @@
 # CLI (v2) Azure Blob datastore YAML schema
 
 [!INCLUDE [preview disclaimer](../../includes/machine-learning-preview-generic-disclaimer.md)]
-## Remarks
-
-The `az ml datastore` command can be used for managing Azure Machine Learning datastores.
-
-## Examples
-
-[TODO]
 
 ## YAML syntax
 
@@ -50,6 +38,10 @@
 
 The `az ml datastore` command can be used for managing Azure Machine Learning datastores.
 
+## Examples
+
+[TODO]
+
 ## Schema
 
 The source JSON schema can be found at https://azuremlschemas.azureedge.net/latest/azureBlob.schema.json. The schema is provided below in JSON and YAML formats for convenience.
