---
title: Model Catalog and Collections
titleSuffix: Azure Machine Learning
description: Learn about machine learning foundation models in model catalog and how to use them at scale in Azure.
services: machine-learning
ms.service: machine-learning
ms.subservice: training
ms.topic: conceptual
ms.author: timanghn
author: tinaem
ms.reviewer: ssalgado
ms.date: 03/04/2024
#Customer intent: As a data scientist, I want to learn about machine learning foundation models and how to integrate popular models into azure machine learning.
---

# Model Catalog and Collections

The Model Catalog in Azure Machine Learning studio is the hub for a wide-variety of third-party open source as well as Microsoft developed foundation models pre-trained for various language, speech and vision use-cases. You can evaluate, customize and deploy these models with the native capabilities to build and operationalize open-source foundation Models at scale to easily integrate these pretrained models into your applications with enterprise-grade security and data governance.  

* **Discover:** Review model descriptions, try sample inference and browse code samples to evaluate, fine-tune, or deploy the model.
* **Evaluate:** Evaluate if the model is suited for your specific workload by providing your own test data. Evaluation metrics make it easy to visualize how well the selected model performed in your scenario.
* **Fine tune:** Customize these models using your own training data. Built-in optimizations that speed up fine-tuning and reduce the memory and compute needed for fine tuning. Apply the experimentation and tracking capabilities of Azure Machine Learning to organize your training jobs and find the model best suited for your needs.
* **Deploy:** Deploy pre-trained Foundation Models or fine-tuned models seamlessly to online endpoints for real time inference or batch endpoints for processing large inference datasets in job mode. Apply industry-leading machine learning operationalization capabilities in Azure Machine Learning.
* **Import:** Open source models are released frequently. You can always use the latest models in Azure Machine Learning by importing models similar to ones in the catalog. For example, you can import models for supported tasks that use the same libraries.

You start by exploring the model collections or by filtering based on tasks and license, to find the model for your use-case. `Task` calls out the inferencing task that the foundation model can be used for. `Finetuning-tasks` list the tasks that this model can be fine tuned for. `License` calls out the licensing info.

## Collections

There are three types of collections in the Model Catalog:

**Open source models curated by Azure AI**:
The most popular open source third-party models curated by Azure Machine Learning. These models are packaged for out-of-the-box usage and are optimized for use in Azure Machine Learning, offering state of the art performance and throughput on Azure hardware. They offer native support for distributed training and can be easily ported across Azure hardware. 

'Curated by Azure AI' and collections from partners such as Meta, NVIDIA, Mistral AI are all curated collections on the Catalog. 

**Azure OpenAI models, exclusively available on Azure**:
<<<<<<< HEAD
Fine-tune and deploy Azure OpenAI models via the 'Azure OpenAI' collection in the Model Catalog.
=======
Deploy Azure OpenAI models via the 'Azure Open AI' collection in the Model Catalog.
>>>>>>> a85c8ae4

**Transformers models from the HuggingFace hub**: 
Thousands of models from the HuggingFace hub are accessible via the 'Hugging Face' collection for real time inference with online endpoints. 

> [!IMPORTANT]
> Models in model catalog are covered by third party licenses. Understand the license of the models you plan to use and verify that license allows your use case.
> Some models in the model catalog are currently in preview. 
> Models are in preview if one or more of the following statements apply to them:  
  The model is not usable (can be deployed, fine-tuned, and evaluated) within an isolated network.   
  Model packaging and inference schema is subject to change for newer versions of the model. 
> For more information on preview, see [Supplemental Terms of Use for Microsoft Azure Previews](https://azure.microsoft.com/support/legal/preview-supplemental-terms/).


## Compare capabilities of models by collection

Feature | Open source models curated by Azure Machine Learning | Transformers models from the HuggingFace hub
--|--|--
Inference | Online and batch inference | Online inference
Evaluation and fine-tuning | Evaluate and fine tune with the UI, SDK or CLI | not available
Import models | Limited support for importing models using SDK or CLI | not available 

## Compare attributes of collections

Attribute | Open source models curated by Azure Machine Learning | Transformers models from the HuggingFace hub
--|--|--
Model format | Curated in MLFlow or Triton model format for seamless no-code deployment with online and batch endpoints | Transformers
Model hosting | Model weights hosted on Azure |  Model weights are pulled on demand during deployment from HuggingFace hub.
Use in network isolated workspace | Out-of-the-box outbound capability to use models. Some models will require outbound to public domains for installing packages at runtime. | Allow outbound to HuggingFace hub, Docker hub and their CDNs 
Support | Supported by Microsoft and covered by [Azure Machine Learning SLA](https://www.azure.cn/en-us/support/sla/machine-learning/) | Hugging face creates and maintains models listed in `HuggingFace` community registry. Use [HuggingFace forum](https://discuss.huggingface.co/) or [HuggingFace support](https://huggingface.co/support) for help.

## Learn more

* Learn [how to use foundation Models in Azure Machine Learning](./how-to-use-foundation-models.md) for fine-tuning, evaluation and deployment using Azure Machine Learning studio UI or code based methods.
* Explore the [Model Catalog in Azure Machine Learning studio](https://ml.azure.com/model/catalog). You need an [Azure Machine Learning workspace](./quickstart-create-resources.md) to explore the catalog.
* [Evaluate, fine-tune and deploy models](./how-to-use-foundation-models.md) curated by Azure Machine Learning.

<|MERGE_RESOLUTION|>--- conflicted
+++ resolved
@@ -35,11 +35,7 @@
 'Curated by Azure AI' and collections from partners such as Meta, NVIDIA, Mistral AI are all curated collections on the Catalog. 
 
 **Azure OpenAI models, exclusively available on Azure**:
-<<<<<<< HEAD
-Fine-tune and deploy Azure OpenAI models via the 'Azure OpenAI' collection in the Model Catalog.
-=======
 Deploy Azure OpenAI models via the 'Azure Open AI' collection in the Model Catalog.
->>>>>>> a85c8ae4
 
 **Transformers models from the HuggingFace hub**: 
 Thousands of models from the HuggingFace hub are accessible via the 'Hugging Face' collection for real time inference with online endpoints. 
