---
title: 'Tutorial: AutoML- train object detection model'
titleSuffix: Azure Machine Learning
description: Train an object detection model to identify if an image contains certain objects with automated ML and the Azure Machine Learning CLI v2 and Python SDK v2(preview).
services: machine-learning
ms.service: machine-learning
ms.subservice: automl
ms.topic: tutorial
author: swatig007
ms.author: swatig
ms.reviewer: nibaccam
ms.date: 04/15/2022
<<<<<<< HEAD
ms.custom: devx-track-python, automl
=======
ms.custom: devx-track-python, automl, event-tier1-build-2022
>>>>>>> c30c2e11
---

# Tutorial: Train an object detection model (preview) with AutoML and Python

[!INCLUDE [cli v2](../../includes/machine-learning-cli-v2.md)]
> [!div class="op_single_selector" title1="Select the version of Azure Machine Learning CLI extension you are using:"]
> * [v1](v1/tutorial-auto-train-image-models-v1.md)
> * [v2 (current version)](tutorial-auto-train-image-models.md)

>[!IMPORTANT]
> The features presented in this article are in preview. They should be considered [experimental](/python/api/overview/azure/ml/#stable-vs-experimental) preview features that might change at any time.

In this tutorial, you learn how to train an object detection model using Azure Machine Learning automated ML with the Azure Machine Learning CLI extension v2 or the Azure Machine Learning Python SDK v2 (preview).
This object detection model identifies whether the image contains objects, such as a can, carton, milk bottle, or water bottle.

Automated ML accepts training data and configuration settings, and automatically iterates through combinations of different feature normalization/standardization methods, models, and hyperparameter settings to arrive at the best model.


You'll write code using the Python SDK in this tutorial and learn the following tasks:

> [!div class="checklist"]
> * Download and transform data
> * Train an automated machine learning object detection model
> * Specify hyperparameter values for your model
> * Perform a hyperparameter sweep
> * Deploy your model
> * Visualize detections

## Prerequisites

* If you don’t have an Azure subscription, create a free account before you begin. Try the [free or paid version](https://azure.microsoft.com/free/) of Azure Machine Learning today.

* Python 3.6 or 3.7 are supported for this feature

* Complete the [Quickstart: Get started with Azure Machine Learning](quickstart-create-resources.md#create-the-workspace) if you don't already have an Azure Machine Learning workspace.

* Download and unzip the [**odFridgeObjects.zip*](https://cvbp-secondary.z19.web.core.windows.net/datasets/object_detection/odFridgeObjects.zip) data file. The dataset is annotated in Pascal VOC format, where each image corresponds to an xml file. Each xml file contains information on where its corresponding image file is located and also contains information about the bounding boxes and the object labels. In order to use this data, you first need to convert it to the required JSONL format as seen in the [Convert the downloaded data to JSONL](https://github.com/Azure/azureml-examples/blob/sdk-preview/sdk/jobs/automl-standalone-jobs/automl-image-object-detection-task-fridge-items/automl-image-object-detection-task-fridge-items.ipynb) section of the notebook. 

# [CLI v2](#tab/CLI-v2)


This tutorial is also available in the [azureml-examples repository on GitHub](https://github.com/Azure/azureml-examples/tree/sdk-preview/cli/jobs/automl-standalone-jobs/cli-automl-image-object-detection-task-fridge-items). If you wish to run it in your own local environment, setup using the following instructions

* Install and [set up CLI (v2)](how-to-configure-cli.md#prerequisites) and make sure you install the `ml` extension.

# [Python SDK v2 (preview)](#tab/SDK-v2)

This tutorial is also available in the [azureml-examples repository on GitHub](https://github.com/Azure/azureml-examples/tree/sdk-preview/sdk/jobs/automl-standalone-jobs/automl-image-object-detection-task-fridge-items). If you wish to run it in your own local environment, setup using the following instructions

* Use the following commands to install Azure ML Python SDK v2:
   * Uninstall previous preview version:
   ```python
   pip uninstall azure-ai-ml
   ```
   * Install the Azure ML Python SDK v2:
   ```python
   pip install azure-ai-ml
   ```

    > [!NOTE]
    > Only Python 3.6 and 3.7 are compatible with automated ML support for computer vision tasks. 

---

## Compute target setup

You first need to set up a compute target to use for your automated ML model training. Automated ML models for image tasks require GPU SKUs.

This tutorial uses the NCsv3-series (with V100 GPUs) as this type of compute target leverages multiple GPUs to speed up training. Additionally, you can set up multiple nodes to take advantage of parallelism when tuning hyperparameters for your model.

The following code creates a GPU compute of size `Standard_NC24s_v3` with four nodes.

# [CLI v2](#tab/CLI-v2)
[!INCLUDE [cli v2](../../includes/machine-learning-cli-v2.md)]

Create a .yml file with the following configuration.

```yml
$schema: https://azuremlschemas.azureedge.net/latest/amlCompute.schema.json 
name: gpu-cluster
type: amlcompute
size: Standard_NC24s_v3
min_instances: 0
max_instances: 4
idle_time_before_scale_down: 120
```

To create the compute, you run the following CLI v2 command with the path to your .yml file, workspace name, resource group and subscription ID.

```azurecli
az ml compute create -f [PATH_TO_YML_FILE] --workspace-name [YOUR_AZURE_WORKSPACE] --resource-group [YOUR_AZURE_RESOURCE_GROUP] --subscription [YOUR_AZURE_SUBSCRIPTION]
```

The created compute can be provided using `compute` key in the `automl` task configuration yaml: 

```yaml
compute: azureml:gpu-cluster
```

# [Python SDK v2 (preview)](#tab/SDK-v2)

```python
from azure.ai.ml.entities import AmlCompute
compute_name = "gpu-cluster"
cluster_basic = AmlCompute(
    name=compute_name,
    type="amlcompute",
    size="Standard_NC24s_v3",
    min_instances=0,
    max_instances=4,
    idle_time_before_scale_down=120,
)
ml_client.begin_create_or_update(cluster_basic)
```
This compute is used later while creating the task specific `automl` job.

---

## Experiment setup

You can use an Experiment to track your model training runs.

# [CLI v2](#tab/CLI-v2)
[!INCLUDE [cli v2](../../includes/machine-learning-cli-v2.md)]
Experiment name can be provided using `experiment_name` key as follows: 

```yaml
experiment_name: dpv2-cli-automl-image-object-detection-experiment
```

# [Python SDK v2 (preview)](#tab/SDK-v2)
Experiment name is used later while creating the task specific `automl` job.
```python
exp_name = "dpv2-image-object-detection-experiment"
```
---

## Visualize input data

Once you have the input image data prepared in [JSONL](https://jsonlines.org/) (JSON Lines) format, you can visualize the ground truth bounding boxes for an image. To do so, be sure you have `matplotlib` installed.

```
%pip install --upgrade matplotlib
```
```python

%matplotlib inline
import matplotlib.pyplot as plt
import matplotlib.image as mpimg
import matplotlib.patches as patches
from PIL import Image as pil_image
import numpy as np
import json
import os

def plot_ground_truth_boxes(image_file, ground_truth_boxes):
    # Display the image
    plt.figure()
    img_np = mpimg.imread(image_file)
    img = pil_image.fromarray(img_np.astype("uint8"), "RGB")
    img_w, img_h = img.size

    fig,ax = plt.subplots(figsize=(12, 16))
    ax.imshow(img_np)
    ax.axis("off")

    label_to_color_mapping = {}

    for gt in ground_truth_boxes:
        label = gt["label"]

        xmin, ymin, xmax, ymax =  gt["topX"], gt["topY"], gt["bottomX"], gt["bottomY"]
        topleft_x, topleft_y = img_w * xmin, img_h * ymin
        width, height = img_w * (xmax - xmin), img_h * (ymax - ymin)

        if label in label_to_color_mapping:
            color = label_to_color_mapping[label]
        else:
            # Generate a random color. If you want to use a specific color, you can use something like "red".
            color = np.random.rand(3)
            label_to_color_mapping[label] = color

        # Display bounding box
        rect = patches.Rectangle((topleft_x, topleft_y), width, height,
                                 linewidth=2, edgecolor=color, facecolor="none")
        ax.add_patch(rect)

        # Display label
        ax.text(topleft_x, topleft_y - 10, label, color=color, fontsize=20)

    plt.show()

def plot_ground_truth_boxes_jsonl(image_file, jsonl_file):
    image_base_name = os.path.basename(image_file)
    ground_truth_data_found = False
    with open(jsonl_file) as fp:
        for line in fp.readlines():
            line_json = json.loads(line)
            filename = line_json["image_url"]
            if image_base_name in filename:
                ground_truth_data_found = True
                plot_ground_truth_boxes(image_file, line_json["label"])
                break
    if not ground_truth_data_found:
        print("Unable to find ground truth information for image: {}".format(image_file))
```

Using the above helper functions, for any given image, you can run the following code to display the bounding boxes.

```python
image_file = "./odFridgeObjects/images/31.jpg"
jsonl_file = "./odFridgeObjects/train_annotations.jsonl"

plot_ground_truth_boxes_jsonl(image_file, jsonl_file)
```

## Upload data and create MLTable
In order to use the data for training, upload data to default Blob Storage of your Azure ML Workspace and register it as an asset. The benefits of registering data are:
- Easy to share with other members of the team
- Versioning of the metadata (location, description, etc)
- Lineage tracking

# [CLI v2](#tab/CLI-v2)
[!INCLUDE [cli v2](../../includes/machine-learning-cli-v2.md)]

Create a .yml file with the following configuration.

```yml
$schema: https://azuremlschemas.azureedge.net/latest/data.schema.json
name: fridge-items-images-object-detection
description: Fridge-items images Object detection
path: ./data/odFridgeObjects
type: uri_folder
```

To upload the images as a data asset, you run the following CLI v2 command with the path to your .yml file, workspace name, resource group and subscription ID.

```azurecli
az ml data create -f [PATH_TO_YML_FILE] --workspace-name [YOUR_AZURE_WORKSPACE] --resource-group [YOUR_AZURE_RESOURCE_GROUP] --subscription [YOUR_AZURE_SUBSCRIPTION]
```

# [Python SDK v2 (preview)](#tab/SDK-v2)
[!Notebook-python[] (~/azureml-examples-sdk-preview/sdk/jobs/automl-standalone-jobs/automl-image-object-detection-task-fridge-items/automl-image-object-detection-task-fridge-items.ipynb?name=upload-data)]

---

Next step is to create `MLTable` from your data in jsonl format as shown below. MLtable package your data into a consumable object for training.

:::code language="yaml" source="~/azureml-examples-sdk-preview/sdk/jobs/automl-standalone-jobs/automl-image-object-detection-task-fridge-items/data/training-mltable-folder/MLTable":::

# [CLI v2](#tab/CLI-v2)
[!INCLUDE [cli v2](../../includes/machine-learning-cli-v2.md)]

The following configuration creates training and validation data from the MLTable.

```yaml
target_column_name: label
training_data:
  path: data/training-mltable-folder
  type: mltable
validation_data:
  path: data/validation-mltable-folder
  type: mltable
```

# [Python SDK v2 (preview)](#tab/SDK-v2)

You can create data inputs from training and validation MLTable with the following code:

[!Notebook-python[] (~/azureml-examples-sdk-preview/sdk/jobs/automl-standalone-jobs/automl-image-object-detection-task-fridge-items/automl-image-object-detection-task-fridge-items.ipynb?name=data-load)]

---

## Configure your object detection experiment

To configure automated ML runs for image-related tasks, create a task specific AutoML job.

# [CLI v2](#tab/CLI-v2)
[!INCLUDE [cli v2](../../includes/machine-learning-cli-v2.md)]

```yaml
task: image_object_detection
primary_metric: mean_average_precision
```

# [Python SDK v2 (preview)](#tab/SDK-v2)

[!Notebook-python[] (~/azureml-examples-sdk-preview/sdk/jobs/automl-standalone-jobs/automl-image-object-detection-task-fridge-items/automl-image-object-detection-task-fridge-items.ipynb?name=image-object-detection-configuration)]

---

In your AutoML job, you can specify the model algorithms by using `model_name` parameter and configure the settings to perform a hyperparameter sweep over a defined search space to find the optimal model.

In this example, we will train an object detection model with `yolov5` and `fasterrcnn_resnet50_fpn`, both of which are pretrained on COCO, a large-scale object detection, segmentation, and captioning dataset that contains over thousands of labeled images with over 80 label categories.

### Hyperparameter sweeping for image tasks

You can perform a hyperparameter sweep over a defined search space to find the optimal model.

The following code, defines the search space in preparation for the hyperparameter sweep for each defined algorithm, `yolov5` and `fasterrcnn_resnet50_fpn`.  In the search space, specify the range of values for `learning_rate`, `optimizer`, `lr_scheduler`, etc., for AutoML to choose from as it attempts to generate a model with the optimal primary metric. If hyperparameter values are not specified, then default values are used for each algorithm.

For the tuning settings, use random sampling to pick samples from this parameter space by using the `random` sampling_algorithm. Doing so, tells automated ML to try a total of 10 trials with these different samples, running two trials at a time on our compute target, which was set up using four nodes. The more parameters the search space has, the more trials you need to find optimal models.

The Bandit early termination policy is also used. This policy terminates poor performing configurations; that is, those configurations that are not within 20% slack of the best performing configuration, which significantly saves compute resources.

# [CLI v2](#tab/CLI-v2)

[!INCLUDE [cli v2](../../includes/machine-learning-cli-v2.md)]

```yaml
sweep:
  limits:
    max_trials: 10
    max_concurrent_trials: 2
  sampling_algorithm: random
  early_termination:
    type: bandit
    evaluation_interval: 2
    slack_factor: 0.2
    delay_evaluation: 6
```

```yaml
search_space:
  - model_name: "yolov5"
    learning_rate: "uniform(0.0001, 0.01)"
    model_size: "choice('small', 'medium')"
  - model_name: "fasterrcnn_resnet50_fpn"
    learning_rate: "uniform(0.0001, 0.001)"
    optimizer: "choice('sgd', 'adam', 'adamw')"
    min_size: "choice(600, 800)"
```

# [Python SDK v2 (preview)](#tab/SDK-v2)

[!Notebook-python[] (~/azureml-examples-sdk-preview/sdk/jobs/automl-standalone-jobs/automl-image-object-detection-task-fridge-items/automl-image-object-detection-task-fridge-items.ipynb?name=sweep-settings)]

[!Notebook-python[] (~/azureml-examples-sdk-preview/sdk/jobs/automl-standalone-jobs/automl-image-object-detection-task-fridge-items/automl-image-object-detection-task-fridge-items.ipynb?name=search-space-settings)]

---

Once the search space and sweep settings are defined, you can then submit the job to train an image model using your training dataset.

# [CLI v2](#tab/CLI-v2)

[!INCLUDE [cli v2](../../includes/machine-learning-cli-v2.md)]

To submit your AutoML job, you run the following CLI v2 command with the path to your .yml file, workspace name, resource group and subscription ID.

```azurecli
az ml job create --file ./hello-automl-job-basic.yml --workspace-name [YOUR_AZURE_WORKSPACE] --resource-group [YOUR_AZURE_RESOURCE_GROUP] --subscription [YOUR_AZURE_SUBSCRIPTION]
```

# [Python SDK v2 (preview)](#tab/SDK-v2)

When you've configured your AutoML Job to the desired settings, you can submit the job.

[!Notebook-python[] (~/azureml-examples-sdk-preview/sdk/jobs/automl-standalone-jobs/automl-image-object-detection-task-fridge-items/automl-image-object-detection-task-fridge-items.ipynb?name=submit-run)]

---

When doing a hyperparameter sweep, it can be useful to visualize the different configurations that were tried using the HyperDrive UI. You can navigate to this UI by going to the 'Child runs' tab in the UI of the main automl_image_run from above, which is the HyperDrive parent run. Then you can go into the 'Child runs' tab of this one.

# [Python SDK v2 (preview)](#tab/SDK-v2-)

Alternatively, here below you can see directly the HyperDrive parent run and navigate to its 'Child runs' tab:

```python
hd_job = ml_client.jobs.get(returned_job.name + '_HD')
hd_job
```

---

## Register and deploy model as a web service

Once you have your trained model, you can deploy the model on Azure. You can deploy your trained model as a web service on Azure Container Instances (ACI) or Azure Kubernetes Service (AKS). ACI is the perfect option for testing deployments, while AKS is better suited for high-scale, production usage.

You can deploy the model from the [Azure Machine Learning studio UI](https://ml.azure.com/). 
Navigate to the model you wish to deploy in the **Models** tab of the automated ML run and select the **Deploy**.  

![Select model from the automl runs in studio UI  ](./media/how-to-auto-train-image-models/select-model.png)

You can configure the model deployment endpoint name and the inferencing cluster to use for your model deployment in the **Deploy a model** pane.

![Deploy configuration](./media/how-to-auto-train-image-models/deploy-image-model.png)

## Test the web service

You can test the deployed web service to predict new images. For this tutorial, pass a random image from the dataset and pass it to the scoring URI.

```python
import requests

# URL for the web service
scoring_uri = <scoring_uri from web service>

# If the service is authenticated, set the key or token
key, _ = <keys from the web service>

sample_image = './test_image.jpg'

# Load image data
data = open(sample_image, 'rb').read()

# Set the content type
headers = {'Content-Type': 'application/octet-stream'}

# If authentication is enabled, set the authorization header
headers['Authorization'] = f'Bearer {key}'

# Make the request and display the response
resp = requests.post(scoring_uri, data, headers=headers)
print(resp.text)
```

## Visualize detections

Now that you have scored a test image, you can visualize the bounding boxes for this image. To do so, be sure you have matplotlib installed.

```
%pip install --upgrade matplotlib
```

```python
%matplotlib inline
import matplotlib.pyplot as plt
import matplotlib.image as mpimg
import matplotlib.patches as patches
from PIL import Image
import numpy as np
import json

IMAGE_SIZE = (18,12)
plt.figure(figsize=IMAGE_SIZE)
img_np=mpimg.imread(sample_image)
img = Image.fromarray(img_np.astype('uint8'),'RGB')
x, y = img.size

fig,ax = plt.subplots(1, figsize=(15,15))
# Display the image
ax.imshow(img_np)

# draw box and label for each detection
detections = json.loads(resp.text)
for detect in detections['boxes']:
    label = detect['label']
    box = detect['box']
    conf_score = detect['score']
    if conf_score > 0.6:
        ymin, xmin, ymax, xmax =  box['topY'],box['topX'], box['bottomY'],box['bottomX']
        topleft_x, topleft_y = x * xmin, y * ymin
        width, height = x * (xmax - xmin), y * (ymax - ymin)
        print('{}: [{}, {}, {}, {}], {}'.format(detect['label'], round(topleft_x, 3),
                                                round(topleft_y, 3), round(width, 3),
                                                round(height, 3), round(conf_score, 3)))

        color = np.random.rand(3) #'red'
        rect = patches.Rectangle((topleft_x, topleft_y), width, height,
                                 linewidth=3, edgecolor=color,facecolor='none')

        ax.add_patch(rect)
        plt.text(topleft_x, topleft_y - 10, label, color=color, fontsize=20)

plt.show()
```

## Clean up resources

Do not complete this section if you plan on running other Azure Machine Learning tutorials.

If you don't plan to use the resources you created, delete them, so you don't incur any charges.

1. In the Azure portal, select **Resource groups** on the far left.
1. From the list, select the resource group you created.
1. Select **Delete resource group**.
1. Enter the resource group name. Then select **Delete**.

You can also keep the resource group but delete a single workspace. Display the workspace properties and select **Delete**.

## Next steps

In this automated machine learning tutorial, you did the following tasks:

> [!div class="checklist"]
> * Configured a workspace and prepared data for an experiment.
> * Trained an automated object detection model
> * Specified hyperparameter values for your model
> * Performed a hyperparameter sweep
> * Deployed your model
> * Visualized detections

* [Learn more about computer vision in automated ML (preview)](concept-automated-ml.md#computer-vision-preview).
* [Learn how to set up AutoML to train computer vision models with Python (preview)](how-to-auto-train-image-models.md).
* [Learn how to configure incremental training on computer vision models](how-to-auto-train-image-models.md#incremental-training-optional).
* See [what hyperparameters are available for computer vision tasks](reference-automl-images-hyperparameters.md).
* Code examples:
  # [CLI v2](#tab/CLI-v2)
  * Review detailed code examples and use cases in the [azureml-examples repository for automated machine learning samples](https://github.com/Azure/azureml-examples/tree/sdk-preview/cli/jobs/automl-standalone-jobs). Please check the folders with 'cli-automl-image-' prefix for samples specific to building computer vision models.
  # [Python SDK v2 (preview)](#tab/SDK-v2)
  * Review detailed code examples and use cases in the [GitHub notebook repository for automated machine learning samples](https://github.com/Azure/azureml-examples/tree/sdk-preview/sdk/jobs/automl-standalone-jobs). Please check the folders with 'automl-image-' prefix for samples specific to building computer vision models.

---

> [!NOTE]
> Use of the fridge objects dataset is available through the license under the [MIT License](https://github.com/microsoft/computervision-recipes/blob/master/LICENSE).<|MERGE_RESOLUTION|>--- conflicted
+++ resolved
@@ -10,11 +10,7 @@
 ms.author: swatig
 ms.reviewer: nibaccam
 ms.date: 04/15/2022
-<<<<<<< HEAD
-ms.custom: devx-track-python, automl
-=======
 ms.custom: devx-track-python, automl, event-tier1-build-2022
->>>>>>> c30c2e11
 ---
 
 # Tutorial: Train an object detection model (preview) with AutoML and Python
