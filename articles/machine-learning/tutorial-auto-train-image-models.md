---
title: 'Tutorial: AutoML- train object detection model'
titleSuffix: Azure Machine Learning
description: Train an  object detection model to predict NYC taxi fares with the Azure Machine Learning Python SDK using Azure Machine Learning automated ML.
services: machine-learning
ms.service: machine-learning
ms.subservice: core
ms.topic: tutorial
author: swatig007
ms.author: swatig
ms.reviewer: nibaccam
ms.date: 10/06/2021
ms.custom: devx-track-python, automl
---

# Tutorial: Train an object detection model (preview) with AutoML and Python

>[!IMPORTANT]
> The features presented in this article are in preview. They should be considered [experimental](/python/api/overview/azure/ml/#stable-vs-experimental) preview features that might change at any time.

In this tutorial, you learn how to train an object detection model using Azure Machine Learning automated ML with the Azure Machine Learning Python SDK. This object detection model identifies whether the image contains objects, such as a can, carton, milk bottle, or water bottle.

Automated ML accepts training data and configuration settings, and automatically iterates through combinations of different feature normalization/standardization methods, models, and hyperparameter settings to arrive at the best model.


You'll write code using the Python SDK in this tutorial and learn the following tasks:

> [!div class="checklist"]
> * Download and transform data
> * Train an automated machine learning object detection model
> * Specify hyperparameter values for your model
> * Perform a hyperparameter sweep
> * Deploy your model
> * Visualize detections

## Prerequisites

* If you don’t have an Azure subscription, create a free account before you begin. Try the [free or paid version](https://azure.microsoft.com/free/) of Azure Machine Learning today.

* Python 3.6 or 3.7 are supported for this feature

* Complete the [Quickstart: Get started with Azure Machine Learning](quickstart-create-resources.md#create-the-workspace) if you don't already have an Azure Machine Learning workspace.

* Download and unzip the [**odFridgeObjects.zip*](https://cvbp-secondary.z19.web.core.windows.net/datasets/object_detection/odFridgeObjects.zip) data file. The dataset is annotated in Pascal VOC format, where each image corresponds to an xml file. Each xml file contains information on where its corresponding image file is located and also contains information about the bounding boxes and the object labels. In order to use this data, you first need to convert it to the required JSONL format as seen in the [Convert the downloaded data to JSONL](https://github.com/Azure/azureml-examples/blob/main/python-sdk/tutorials/automl-with-azureml/image-object-detection/auto-ml-image-object-detection.ipynb) section of the notebook. 

This tutorial is also available in the [azureml-examples repository on Github](https://github.com/Azure/azureml-examples/tree/main/python-sdk/tutorials/automl-with-azureml/image-object-detection) if you wish to run it in your own [local environment](how-to-configure-environment.md#local). To get the required packages,
* Run `pip install azureml`
* [Install the full `automl` client](https://github.com/Azure/azureml-examples/blob/main/python-sdk/tutorials/automl-with-azureml/README.md#setup-using-a-local-conda-environment)

## Compute target setup

You first need to set up a compute target to use for your automated ML model training. Automated ML models for image tasks require GPU SKUs.

This tutorial uses the NCsv3-series (with V100 GPUs) as this type of compute target leverages multiple GPUs to speed up training. Additionally, you can set up multiple nodes to take advantage of parallelism when tuning hyperparameters for your model.

The following code creates a GPU compute of size Standard _NC24s_v3 with four nodes that are attached to the workspace, `ws`.

> [!WARNING]
> Ensure your subscription has sufficient quota for the compute target you wish to use.

```python
from azureml.core.compute import AmlCompute, ComputeTarget

<<<<<<< HEAD
cluster_name = "gpu-nc24sv3"
=======
cluster_name = "gpu-cluster"
>>>>>>> 8a517d99

try:
    compute_target = ComputeTarget(workspace=ws, name=cluster_name)
    print('Found existing compute target.')
except KeyError:
    print('Creating a new compute target...')
    compute_config = AmlCompute.provisioning_configuration(vm_size='Standard_NC24s_v3',
                                                           idle_seconds_before_scaledown=1800,
                                                           min_nodes=0,
                                                           max_nodes=4)

    compute_target = ComputeTarget.create(ws, cluster_name, compute_config)

#If no min_node_count is provided, the scale settings are used for the cluster.
compute_target.wait_for_completion(show_output=True, min_node_count=None, timeout_in_minutes=20)
```

## Experiment setup
Next, create an `Experiment` in your workspace to track your model training runs.

```python

from azureml.core import Experiment

experiment_name = 'automl-image-object-detection'
experiment = Experiment(ws, name=experiment_name)
```

## Visualize input data

Once you have the input image data prepared in [JSONL](https://jsonlines.org/) (JSON Lines) format, you can visualize the ground truth bounding boxes for an image. To do so, be sure you have `matplotlib` installed.

```
%pip install --upgrade matplotlib
```
```python

%matplotlib inline
import matplotlib.pyplot as plt
import matplotlib.image as mpimg
import matplotlib.patches as patches
from PIL import Image as pil_image
import numpy as np
import json
import os

def plot_ground_truth_boxes(image_file, ground_truth_boxes):
    # Display the image
    plt.figure()
    img_np = mpimg.imread(image_file)
    img = pil_image.fromarray(img_np.astype("uint8"), "RGB")
    img_w, img_h = img.size

    fig,ax = plt.subplots(figsize=(12, 16))
    ax.imshow(img_np)
    ax.axis("off")

    label_to_color_mapping = {}

    for gt in ground_truth_boxes:
        label = gt["label"]

        xmin, ymin, xmax, ymax =  gt["topX"], gt["topY"], gt["bottomX"], gt["bottomY"]
        topleft_x, topleft_y = img_w * xmin, img_h * ymin
        width, height = img_w * (xmax - xmin), img_h * (ymax - ymin)

        if label in label_to_color_mapping:
            color = label_to_color_mapping[label]
        else:
            # Generate a random color. If you want to use a specific color, you can use something like "red".
            color = np.random.rand(3)
            label_to_color_mapping[label] = color

        # Display bounding box
        rect = patches.Rectangle((topleft_x, topleft_y), width, height,
                                 linewidth=2, edgecolor=color, facecolor="none")
        ax.add_patch(rect)

        # Display label
        ax.text(topleft_x, topleft_y - 10, label, color=color, fontsize=20)

    plt.show()

def plot_ground_truth_boxes_jsonl(image_file, jsonl_file):
    image_base_name = os.path.basename(image_file)
    ground_truth_data_found = False
    with open(jsonl_file) as fp:
        for line in fp.readlines():
            line_json = json.loads(line)
            filename = line_json["image_url"]
            if image_base_name in filename:
                ground_truth_data_found = True
                plot_ground_truth_boxes(image_file, line_json["label"])
                break
    if not ground_truth_data_found:
        print("Unable to find ground truth information for image: {}".format(image_file))

def plot_ground_truth_boxes_dataset(image_file, dataset_pd):
    image_base_name = os.path.basename(image_file)
    image_pd = dataset_pd[dataset_pd['portable_path'].str.contains(image_base_name)]
    if not image_pd.empty:
        ground_truth_boxes = image_pd.iloc[0]["label"]
        plot_ground_truth_boxes(image_file, ground_truth_boxes)
    else:
        print("Unable to find ground truth information for image: {}".format(image_file))
```

Using the above helper functions, for any given image, you can run the following code to display the bounding boxes.

```python
image_file = "./odFridgeObjects/images/31.jpg"
jsonl_file = "./odFridgeObjects/train_annotations.jsonl"

plot_ground_truth_boxes_jsonl(image_file, jsonl_file)
```

## Upload data and create dataset

In order to use the data for training, upload it to your workspace via a datastore. The datastore provides a mechanism for you to upload or download data, and interact with it from your remote compute targets.

```python
ds = ws.get_default_datastore()
ds.upload(src_dir='./odFridgeObjects', target_path='odFridgeObjects')
```

Once uploaded to the datastore, you can create an Azure Machine Learning dataset from the data. Datasets package your data into a consumable object for training.

The following code creates a dataset for training. Since no validation dataset is specified, by default 20% of your training data is used for validation.

``` python
from azureml.core import Dataset
from azureml.data import DataType

training_dataset_name = 'odFridgeObjectsTrainingDataset'
if training_dataset_name in ws.datasets:
    training_dataset = ws.datasets.get(training_dataset_name)
    print('Found the training dataset', training_dataset_name)
else:
    # create training dataset
        # create training dataset
    training_dataset = Dataset.Tabular.from_json_lines_files(
        path=ds.path('odFridgeObjects/train_annotations.jsonl'),
        set_column_types={"image_url": DataType.to_stream(ds.workspace)},
    )
    training_dataset = training_dataset.register(workspace=ws, name=training_dataset_name)

print("Training dataset name: " + training_dataset.name)
```

### Visualize dataset

You can also visualize the ground truth bounding boxes for an image from this dataset.

Load the dataset into a pandas dataframe.

```python
import azureml.dataprep as dprep

from azureml.dataprep.api.functions import get_portable_path

# Get pandas dataframe from the dataset
dflow = training_dataset._dataflow.add_column(get_portable_path(dprep.col("image_url")),
                                              "portable_path", "image_url")
dataset_pd = dflow.to_pandas_dataframe(extended_types=True)
```

For any given image, you can run the following code to display the bounding boxes.

```python
image_file = "./odFridgeObjects/images/31.jpg"
plot_ground_truth_boxes_dataset(image_file, dataset_pd)
```

## Configure your object detection experiment

To configure automated ML runs for image-related tasks, use the `AutoMLImageConfig` object. In your `AutoMLImageConfig`, you can specify the model algorithms with the `model_name` parameter and configure the settings to perform a hyperparameter sweep over a defined parameter space to find the optimal model.

In this example, we use the `AutoMLImageConfig` to train an object detection model with `yolov5` and `fasterrcnn_resnet50_fpn`, both of which are pretrained on COCO, a large-scale object detection, segmentation, and captioning dataset that contains over thousands of labeled images with over 80 label categories.

### Hyperparameter sweeping for image tasks

You can perform a hyperparameter sweep over a defined parameter space to find the optimal model.

The following code, defines the parameter space in preparation for the hyperparameter sweep for each defined algorithm, `yolov5` and `fasterrcnn_resnet50_fpn`.  In the parameter space, specify the range of values for `learning_rate`, `optimizer`, `lr_scheduler`, etc., for AutoML to choose from as it attempts to generate a model with the optimal primary metric. If hyperparameter values are not specified, then default values are used for each algorithm.

For the tuning settings, use random sampling to pick samples from this parameter space by importing the `GridParameterSampling, RandomParameterSampling` and `BayesianParameterSampling` classes.  Doing so, tells automated ML to try a total of 20 iterations with these different samples, running four iterations at a time on our compute target, which was set up using four nodes. The more parameters the space has, the more iterations you need to find optimal models.

The Bandit early termination policy is also used. This policy terminates poor performing configurations; that is, those configurations that are not within 20% slack of the best performing configuration, which significantly saves compute resources.

```python
from azureml.train.hyperdrive import RandomParameterSampling
from azureml.train.hyperdrive import BanditPolicy, HyperDriveConfig
from azureml.train.hyperdrive import choice, uniform

parameter_space = {
    'model': choice(
        {
            'model_name': choice('yolov5'),
            'learning_rate': uniform(0.0001, 0.01),
            #'model_size': choice('small', 'medium'), # model-specific
            'img_size': choice(640, 704, 768), # model-specific
        },
        {
            'model_name': choice('fasterrcnn_resnet50_fpn'),
            'learning_rate': uniform(0.0001, 0.001),
            #'warmup_cosine_lr_warmup_epochs': choice(0, 3),
            'optimizer': choice('sgd', 'adam', 'adamw'),
            'min_size': choice(600, 800), # model-specific
        }
    )
}

tuning_settings = {
    'iterations': 20,
    'max_concurrent_iterations': 4,
    'hyperparameter_sampling': RandomParameterSampling(parameter_space),
    'policy': BanditPolicy(evaluation_interval=2, slack_factor=0.2, delay_evaluation=6)
}
```

Once the parameter space and tuning settings are defined, you can pass them into your `AutoMLImageConfig` object and then submit the experiment to train an image model using your training dataset.

```python
from azureml.train.automl import AutoMLImageConfig
automl_image_config = AutoMLImageConfig(task='image-object-detection',
                                        compute_target=compute_target,
                                        training_data=training_dataset,
                                        validation_data=validation_dataset,
                                        primary_metric='mean_average_precision',
                                        **tuning_settings)

automl_image_run = experiment.submit(automl_image_config)
automl_image_run.wait_for_completion(wait_post_processing=True)
```

When doing a hyperparameter sweep, it can be useful to visualize the different configurations that were tried using the HyperDrive UI. You can navigate to this UI by going to the 'Child runs' tab in the UI of the main automl_image_run from above, which is the HyperDrive parent run. Then you can go into the 'Child runs' tab of this one. Alternatively, here below you can see directly the HyperDrive parent run and navigate to its 'Child runs' tab:

```python
from azureml.core import Run
hyperdrive_run = Run(experiment=experiment, run_id=automl_image_run.id + '_HD')
hyperdrive_run
```

## Register the best model

Once the run completes, we can register the model that was created from the best run.

```python
best_child_run = automl_image_run.get_best_child()
model_name = best_child_run.properties['model_name']
model = best_child_run.register_model(model_name = model_name, model_path='outputs/model.pt')
```

## Deploy model as a web service

Once you have your trained model, you can deploy the model on Azure. You can deploy your trained model as a web service on Azure Container Instances (ACI) or Azure Kubernetes Service (AKS). ACI is the perfect option for testing deployments, while AKS is better suited for high-scale, production usage.

In this tutorial, we deploy the model as a web service in AKS.

1. Create an AKS compute cluster. In this example, a GPU virtual machine SKU is used for the deployment cluster

    ```python
    from azureml.core.compute import ComputeTarget, AksCompute
    from azureml.exceptions import ComputeTargetException

    # Choose a name for your cluster
    aks_name = "cluster-aks-gpu"

    # Check to see if the cluster already exists
    try:
        aks_target = ComputeTarget(workspace=ws, name=aks_name)
        print('Found existing compute target')
    except ComputeTargetException:
        print('Creating a new compute target...')
        # Provision AKS cluster with GPU machine
        prov_config = AksCompute.provisioning_configuration(vm_size="STANDARD_NC6",
                                                            location="eastus2")
        # Create the cluster
        aks_target = ComputeTarget.create(workspace=ws,
                                          name=aks_name,
                                          provisioning_configuration=prov_config)
        aks_target.wait_for_completion(show_output=True)
    ```

1. Define the inference configuration that describes how to set up the web-service containing your model. You can use the scoring script and the environment from the training run in your inference config.

    > [!NOTE]
    > To change the model's settings, open the downloaded scoring script and modify the model_settings variable before deploying the model.

    ```python
    from azureml.core.model import InferenceConfig

    best_child_run.download_file('outputs/scoring_file_v_1_0_0.py', output_file_path='score.py')
    environment = best_child_run.get_environment()
    inference_config = InferenceConfig(entry_script='score.py', environment=environment)
    ```

1. You can then deploy the model as an AKS web service.

    ```python

    from azureml.core.webservice import AksWebservice
    from azureml.core.webservice import Webservice
    from azureml.core.model import Model
    from azureml.core.environment import Environment

    aks_config = AksWebservice.deploy_configuration(autoscale_enabled=True,
                                                    cpu_cores=1,
                                                    memory_gb=50,
                                                    enable_app_insights=True)

    aks_service = Model.deploy(ws,
                               models=[model],
                               inference_config=inference_config,
                               deployment_config=aks_config,
                               deployment_target=aks_target,
                               name='automl-image-test',
                               overwrite=True)
    aks_service.wait_for_deployment(show_output=True)
    print(aks_service.state)
    ```

## Test the web service

You can test the deployed web service to predict new images. For this tutorial, pass a random image from the dataset and pass it to the scoring URI.

```python
import requests

# URL for the web service
scoring_uri = aks_service.scoring_uri

# If the service is authenticated, set the key or token
key, _ = aks_service.get_keys()

sample_image = './test_image.jpg'

# Load image data
data = open(sample_image, 'rb').read()

# Set the content type
headers = {'Content-Type': 'application/octet-stream'}

# If authentication is enabled, set the authorization header
headers['Authorization'] = f'Bearer {key}'

# Make the request and display the response
resp = requests.post(scoring_uri, data, headers=headers)
print(resp.text)
```
## Visualize detections
Now that you have scored a test image, you can visualize the bounding boxes for this image. To do so, be sure you have matplotlib installed.

```
%pip install --upgrade matplotlib
```

```python
%matplotlib inline
import matplotlib.pyplot as plt
import matplotlib.image as mpimg
import matplotlib.patches as patches
from PIL import Image
import numpy as np
import json

IMAGE_SIZE = (18,12)
plt.figure(figsize=IMAGE_SIZE)
img_np=mpimg.imread(sample_image)
img = Image.fromarray(img_np.astype('uint8'),'RGB')
x, y = img.size

fig,ax = plt.subplots(1, figsize=(15,15))
# Display the image
ax.imshow(img_np)

# draw box and label for each detection
detections = json.loads(resp.text)
for detect in detections['boxes']:
    label = detect['label']
    box = detect['box']
    conf_score = detect['score']
    if conf_score > 0.6:
        ymin, xmin, ymax, xmax =  box['topY'],box['topX'], box['bottomY'],box['bottomX']
        topleft_x, topleft_y = x * xmin, y * ymin
        width, height = x * (xmax - xmin), y * (ymax - ymin)
        print('{}: [{}, {}, {}, {}], {}'.format(detect['label'], round(topleft_x, 3),
                                                round(topleft_y, 3), round(width, 3),
                                                round(height, 3), round(conf_score, 3)))

        color = np.random.rand(3) #'red'
        rect = patches.Rectangle((topleft_x, topleft_y), width, height,
                                 linewidth=3, edgecolor=color,facecolor='none')

        ax.add_patch(rect)
        plt.text(topleft_x, topleft_y - 10, label, color=color, fontsize=20)

plt.show()
```

## Clean up resources

Do not complete this section if you plan on running other Azure Machine Learning tutorials.

If you don't plan to use the resources you created, delete them, so you don't incur any charges.

1. In the Azure portal, select **Resource groups** on the far left.
1. From the list, select the resource group you created.
1. Select **Delete resource group**.
1. Enter the resource group name. Then select **Delete**.

You can also keep the resource group but delete a single workspace. Display the workspace properties and select **Delete**.

## Next steps

In this automated machine learning tutorial, you did the following tasks:

> [!div class="checklist"]
> * Configured a workspace and prepared data for an experiment.
> * Trained an automated object detection model
> * Specified hyperparameter values for your model
> * Performed a hyperparameter sweep
> * Deployed your model
> * Visualized detections

* [Learn more about computer vision in automated ML (preview)](concept-automated-ml.md#computer-vision-preview).
* [Learn how to set up AutoML to train computer vision models with Python (preview)](how-to-auto-train-image-models.md).
* Review detailed code examples and use cases in the [GitHub notebook repository for automated machine learning samples](https://github.com/Azure/azureml-examples/tree/main/python-sdk/tutorials/automl-with-azureml). Please check the folders with 'image-' prefix for samples specific to building computer vision models.

> [!NOTE]
> Use of the fridge objects dataset is available through the license under the [MIT License](https://github.com/microsoft/computervision-recipes/blob/master/LICENSE).<|MERGE_RESOLUTION|>--- conflicted
+++ resolved
@@ -61,11 +61,7 @@
 ```python
 from azureml.core.compute import AmlCompute, ComputeTarget
 
-<<<<<<< HEAD
 cluster_name = "gpu-nc24sv3"
-=======
-cluster_name = "gpu-cluster"
->>>>>>> 8a517d99
 
 try:
     compute_target = ComputeTarget(workspace=ws, name=cluster_name)
