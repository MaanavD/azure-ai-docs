--- conflicted
+++ resolved
@@ -8,24 +8,18 @@
 ms.topic: how-to
 author: dem108
 ms.author: sehan
-ms.date: 04/29/2022
+ms.date: 05/24/2022
 ms.reviewer: nibaccam
 ms.custom: devplatv2, event-tier1-build-2022
 ---
 
 # Deploy models with REST for batch scoring 
 
-<<<<<<< HEAD
+[!INCLUDE [cli v2](../../includes/machine-learning-cli-v2.md)]
+
 Learn how to use the Azure Machine Learning REST API to deploy models for batch scoring.
 
-[!INCLUDE [cli v2 how to update](../../includes/machine-learning-cli-v2-update-note.md)]
-=======
-[!INCLUDE [cli v2](../../includes/machine-learning-cli-v2.md)]
-
-Learn how to use the Azure Machine Learning REST API to deploy models for batch scoring (preview).
-
-
->>>>>>> c30c2e11
+
 
 The REST API uses standard HTTP verbs to create, retrieve, update, and delete resources. The REST API works with any language or tool that can make HTTP requests. REST's straightforward structure makes it a good choice in scripting environments and for MLOps automation.
 
