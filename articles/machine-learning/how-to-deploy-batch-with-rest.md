---
title: "Deploy models using batch endpoints with REST APIs (preview)"
titleSuffix: Azure Machine Learning
description: Learn how to deploy models using batch endpoints with REST APIs.
services: machine-learning
ms.service: machine-learning
ms.subservice: core
ms.topic: how-to
author: dem108
ms.author: sehan
ms.date: 03/31/2022
ms.reviewer: nibaccam
ms.custom: devplatv2
---

# Deploy models with REST (preview) for batch scoring 

Learn how to use the Azure Machine Learning REST API to deploy models for batch scoring (preview).

[!INCLUDE [cli v2 how to update](../../includes/machine-learning-cli-v2-update-note.md)]

The REST API uses standard HTTP verbs to create, retrieve, update, and delete resources. The REST API works with any language or tool that can make HTTP requests. REST's straightforward structure makes it a good choice in scripting environments and for MLOps automation.

In this article, you learn how to use the new REST APIs to:

> [!div class="checklist"]
> * Create machine learning assets
> * Create a batch endpoint and a batch deployment
> * Invoke a batch endpoint to start a batch scoring job

## Prerequisites

- An **Azure subscription** for which you have administrative rights. If you don't have such a subscription, try the [free or paid personal subscription](https://azure.microsoft.com/free/).
- An [Azure Machine Learning workspace](how-to-manage-workspace.md).
- A service principal in your workspace. Administrative REST requests use [service principal authentication](how-to-setup-authentication.md#use-service-principal-authentication).
- A service principal authentication token. Follow the steps in [Retrieve a service principal authentication token](./how-to-manage-rest.md#retrieve-a-service-principal-authentication-token) to retrieve this token. 
- The **curl** utility. The **curl** program is available in the [Windows Subsystem for Linux](/windows/wsl/install-win10) or any UNIX distribution. In PowerShell, **curl** is an alias for **Invoke-WebRequest** and `curl -d "key=val" -X POST uri` becomes `Invoke-WebRequest -Body "key=val" -Method POST -Uri uri`. 
- The [jq](https://stedolan.github.io/jq/) JSON processor.

> [!IMPORTANT]
> The code snippets in this article assume that you are using the Bash shell.
>
> The code snippets are pulled from the `/cli/batch-score-rest.sh` file in the [AzureML Example repository](https://github.com/Azure/azureml-examples).

## Set endpoint name

> [!NOTE]
> Batch endpoint names need to be unique at the Azure region level. For example, there can be only one batch endpoint with the name mybatchendpoint in westus2.

:::code language="rest-api" source="~/azureml-examples-main/cli/batch-score-rest.sh" id="set_endpoint_name":::

## Azure Machine Learning batch endpoints

<<<<<<< HEAD
[Batch endpoints](concept-endpoints.md#what-are-batch-endpoints) simplify the process of hosting your models for batch scoring, so you can focus on machine learning, not infrastructure. In this article, you'll create a batch endpoint and deployment, and invoking it to start a batch scoring job. But first you'll have to register the assets needed for deployment, including model, code, and environment.
=======
[Batch endpoints (preview)](concept-endpoints.md#what-are-batch-endpoints) simplify the process of hosting your models for batch scoring, so you can focus on machine learning, not infrastructure. In this article, you'll create a batch endpoint and deployment, and invoking it to start a batch scoring job. But first you'll have to register the assets needed for deployment, including model, code, and environment.
>>>>>>> c5959f33

There are many ways to create an Azure Machine Learning batch endpoint, [including the Azure CLI](how-to-use-batch-endpoint.md), and visually with [the studio](how-to-use-batch-endpoints-studio.md). The following example creates a batch endpoint and deployment with the REST API.

## Create machine learning assets

First, set up your Azure Machine Learning assets to configure your job.

In the following REST API calls, we use `SUBSCRIPTION_ID`, `RESOURCE_GROUP`, `LOCATION`, and `WORKSPACE` as placeholders. Replace the placeholders with your own values. 

Administrative REST requests a [service principal authentication token](how-to-manage-rest.md#retrieve-a-service-principal-authentication-token). Replace `TOKEN` with your own value. You can retrieve this token with the following command:

:::code language="rest-api" source="~/azureml-examples-main/cli/batch-score-rest.sh" range="10":::

The service provider uses the `api-version` argument to ensure compatibility. The `api-version` argument varies from service to service. Set the API version as a variable to accommodate future versions:

:::code language="rest-api" source="~/azureml-examples-main/cli/batch-score-rest.sh" range="8":::

### Create compute
Batch scoring runs only on cloud computing resources, not locally. The cloud computing resource is a reusable virtual computer cluster where you can run batch scoring workflows.

Create a compute cluster:

:::code language="rest-api" source="~/azureml-examples-main/cli/batch-score-rest.sh" id="create_compute":::

> [!TIP]
> If you want to use an existing compute instead, you must specify the full Azure Resource Manager ID when [creating the batch deployment](#create-batch-deployment). The full ID uses the format `/subscriptions/$SUBSCRIPTION_ID/resourceGroups/$RESOURCE_GROUP/providers/Microsoft.MachineLearningServices/workspaces/$WORKSPACE/computes/<your-compute-name>`.

### Get storage account details

To register the model and code, first they need to be uploaded to a storage account. The details of the storage account are available in the data store. In this example, you get the default datastore and Azure Storage account for your workspace. Query your workspace with a GET request to get a JSON file with the information.

You can use the tool [jq](https://stedolan.github.io/jq/) to parse the JSON result and get the required values. You can also use the Azure portal to find the same information:

:::code language="rest-api" source="~/azureml-examples-main/cli/batch-score-rest.sh" id="get_storage_details":::

### Upload & register code

Now that you have the datastore, you can upload the scoring script. Use the Azure Storage CLI to upload a blob into your default container:

:::code language="rest-api" source="~/azureml-examples-main/cli/batch-score-rest.sh" id="upload_code":::

> [!TIP]
> You can also use other methods to upload, such as the Azure portal or [Azure Storage Explorer](https://azure.microsoft.com/features/storage-explorer/).

Once you upload your code, you can specify your code with a PUT request:

:::code language="rest-api" source="~/azureml-examples-main/cli/batch-score-rest.sh" id="create_code":::

### Upload and register model

Similar to the code, Upload the model files:

:::code language="rest-api" source="~/azureml-examples-main/cli/batch-score-rest.sh" id="upload_model":::

Now, register the model:

:::code language="rest-api" source="~/azureml-examples-main/cli/batch-score-rest.sh" id="create_model":::

### Create environment
The deployment needs to run in an environment that has the required dependencies. Create the environment with a PUT request. Use a docker image from Microsoft Container Registry. You can configure the docker image with `image` and add conda dependencies with `condaFile`.

Run the following code to read the `condaFile` defined in json. The source file is at `/cli/endpoints/batch/mnist/environment/conda.json` in the example repository:

:::code language="rest-api" source="~/azureml-examples-main/cli/batch-score-rest.sh" id="read_condafile":::

Now, run the following snippet to create an environment:

:::code language="rest-api" source="~/azureml-examples-main/cli/batch-score-rest.sh" id="create_environment":::

## Deploy with batch endpoints

Next, create the batch endpoint, a deployment, and set the default deployment.

### Create batch endpoint

Create the batch endpoint:

:::code language="rest-api" source="~/azureml-examples-main/cli/batch-score-rest.sh" id="create_endpoint":::

### Create batch deployment

Create a batch deployment under the endpoint:

:::code language="rest-api" source="~/azureml-examples-main/cli/batch-score-rest.sh" id="create_deployment":::

### Set the default batch deployment under the endpoint

There's only one default batch deployment under one endpoint, which will be used when invoke to run batch scoring job.

:::code language="rest-api" source="~/azureml-examples-main/cli/batch-score-rest.sh" id="set_endpoint_defaults":::

## Run batch scoring

Invoking a batch endpoint triggers a batch scoring job. A job `id` is returned in the response, and can be used to track the batch scoring progress. In the following snippets, `jq` is used to get the job `id`.

### Invoke the batch endpoint to start a batch scoring job

Get the scoring uri and access token to invoke the batch endpoint. First get the scoring uri:

:::code language="rest-api" source="~/azureml-examples-main/cli/batch-score-rest.sh" id="get_endpoint":::

Get the batch endpoint access token:

:::code language="rest-api" source="~/azureml-examples-main/cli/batch-score-rest.sh" id="get_access_token":::

Now, invoke the batch endpoint to start a batch scoring job. The following example scores data publicly available in the cloud:

:::code language="rest-api" source="~/azureml-examples-main/cli/batch-score-rest.sh" id="score_endpoint_with_data_in_cloud":::

If your data is stored in an Azure Machine Learning registered datastore, you can invoke the batch endpoint with a dataset. The following code creates a new dataset:

:::code language="rest-api" source="~/azureml-examples-main/cli/batch-score-rest.sh" id="create_dataset":::

Next, reference the dataset when invoking the batch endpoint:

:::code language="rest-api" source="~/azureml-examples-main/cli/batch-score-rest.sh" id="score_endpoint_with_dataset":::

In the previous code snippet, a custom output location is provided by using `datastoreId`, `path`, and `outputFileName`. These settings allow you to configure where to store the batch scoring results.

> [!IMPORTANT]
> You must provide a unique output location. If the output file already exists, the batch scoring job will fail.

For this example, the output is stored in the default blob storage for the workspace. The folder name is the same as the endpoint name, and the file name is randomly generated by the following code:

:::code language="azurecli" source="~/azureml-examples-main/cli/batch-score-rest.sh" ID="unique_output" :::

### Check the batch scoring job

Batch scoring jobs usually take some time to process the entire set of inputs. Monitor the job status and check the results after it's completed:

> [!TIP]
> The example invokes the default deployment of the batch endpoint. To invoke a non-default deployment, use the `azureml-model-deployment` HTTP header and set the value to the deployment name. For example, using a parameter of `--header "azureml-model-deployment: $DEPLOYMENT_NAME"` with curl.

:::code language="rest-api" source="~/azureml-examples-main/cli/batch-score-rest.sh" id="check_job":::

### Check batch scoring results

For information on checking the results, see [Check batch scoring results](how-to-use-batch-endpoint.md#check-batch-scoring-results).

## Delete the batch endpoint

If you aren't going use the batch endpoint, you should delete it with the below command (it deletes the batch endpoint and all the underlying deployments):

:::code language="rest-api" source="~/azureml-examples-main/cli/batch-score-rest.sh" id="delete_endpoint":::

## Next steps

* Learn how to deploy your model for batch scoring [using the Azure CLI](how-to-use-batch-endpoint.md).
* Learn how to deploy your model for batch scoring [using studio](how-to-use-batch-endpoints-studio.md).
* Learn to [Troubleshoot batch endpoints](how-to-troubleshoot-batch-endpoints.md)<|MERGE_RESOLUTION|>--- conflicted
+++ resolved
@@ -8,7 +8,7 @@
 ms.topic: how-to
 author: dem108
 ms.author: sehan
-ms.date: 03/31/2022
+ms.date: 04/29/2022
 ms.reviewer: nibaccam
 ms.custom: devplatv2
 ---
@@ -51,11 +51,7 @@
 
 ## Azure Machine Learning batch endpoints
 
-<<<<<<< HEAD
 [Batch endpoints](concept-endpoints.md#what-are-batch-endpoints) simplify the process of hosting your models for batch scoring, so you can focus on machine learning, not infrastructure. In this article, you'll create a batch endpoint and deployment, and invoking it to start a batch scoring job. But first you'll have to register the assets needed for deployment, including model, code, and environment.
-=======
-[Batch endpoints (preview)](concept-endpoints.md#what-are-batch-endpoints) simplify the process of hosting your models for batch scoring, so you can focus on machine learning, not infrastructure. In this article, you'll create a batch endpoint and deployment, and invoking it to start a batch scoring job. But first you'll have to register the assets needed for deployment, including model, code, and environment.
->>>>>>> c5959f33
 
 There are many ways to create an Azure Machine Learning batch endpoint, [including the Azure CLI](how-to-use-batch-endpoint.md), and visually with [the studio](how-to-use-batch-endpoints-studio.md). The following example creates a batch endpoint and deployment with the REST API.
 
