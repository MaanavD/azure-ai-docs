--- conflicted
+++ resolved
@@ -9,11 +9,7 @@
 ms.date: 10/21/2021
 ms.author: larryfr
 author: blackmist
-<<<<<<< HEAD
-ms.custom: deploy, sdkv1
-=======
 ms.custom: deploy, sdkv1, event-tier1-build-2022
->>>>>>> d07bf32a
 ---
 
 # Advanced entry script authoring
