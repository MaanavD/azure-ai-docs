---
title: Plan for network isolation
titleSuffix: Azure Machine Learning
description: Demystify Azure Machine Learning network isolation with recommendations and automation templates
services: machine-learning
ms.service: machine-learning
ms.subservice: enterprise-readiness
ms.reviewer: larryfr
ms.author: jhirono
author: jhirono
ms.date: 02/07/2023
ms.topic: how-to
ms.custom: 
---

# Plan for network isolation

In this article, you learn how to plan your network isolation for Azure Machine Learning and our recommendations. This is a document for IT administrators who want to design network architecture.

## Key considerations

### Azure Machine Learning has both IaaS and PaaS resources

Azure Machine Learning's network isolation involves both Platform as a Service (PaaS) and Infrastructure as a Service (IaaS) components. PaaS services, such as the Azure Machine Learning workspace, storage, key vault, container registry, and monitor, can be isolated using Private Link. IaaS computing services, such as compute instances/clusters for AI model training, and Azure Kubernetes Service (AKS) or managed online endpoints for AI model scoring, can be injected into your virtual network and communicate with PaaS services using Private Link. The following diagram is an example of this architecture.

:::image type="content" source="media/how-to-network-isolation-planning/iaas-paas-network-diagram.png" alt-text="Diagram if IaaS and PaaS components.":::

In this diagram, the compute instances, compute clusters, and AKS Clusters are located within your virtual network. They can access the Azure Machine Learning workspace or storage using a private endpoint. Instead of a private endpoint, you can use a service endpoint for Azure Storage and Azure Key Vault. The other services don't support service endpoint.

### Required inbound and outbound configurations

Azure Machine Learning has [several required inbound and outbound configurations](how-to-access-azureml-behind-firewall.md) with your virtual network. If you have a standalone virtual network, the configuration is straightforward using network security group. However, you may have a hub-spoke or mesh network architecture, firewall, network virtual appliance, proxy, and user defined routing. In either case, make sure to allow inbound and outbound with your network security components.

:::image type="content" source="media/how-to-network-isolation-planning/hub-spoke-network-diagram.png" alt-text="Diagram of hub-spoke network with outbound through firewall.":::

In this diagram, you have a hub and spoke network architecture. The spoke VNet has resources for Azure Machine Learning. The hub VNet has a firewall that control internet outbound from your virtual networks. In this case, your firewall must allow outbound to required resources and your compute resources in spoke VNet must be able to reach your firewall.

> [!TIP]
> In the diagram, the compute instance and compute cluster are configured for no public IP. If you instead use a compute instance or cluster __with public IP__, you need to allow inbound from the Azure Machine Learning service tag using a Network Security Group (NSG) and user defined routing to skip your firewall. This inbound traffic would be from a Microsoft service (Azure Machine Learning). However, we recommend using the no public IP option to remove this inbound requirement.

### DNS resolution of private link resources and application on compute instance

If you have your own DNS server hosted in Azure or on-premises, you need to create a conditional forwarder in your DNS server. The conditional forwarder sends DNS requests to the Azure DNS for all private link enabled PaaS services. For more information, see the [DNS configuration scenarios](/azure/private-link/private-endpoint-dns#dns-configuration-scenarios) and [Azure Machine Learning specific DNS configuration](how-to-custom-dns.md) articles.

### Data exfiltration protection

We have two types of outbound; read only and read/write. Read only outbound can't be exploited by malicious actors but read/write outbound can be. Azure Storage and Azure Frontdoor (the `frontdoor.frontend` service tag) are read/write outbound in our case. 

You can mitigate this data exfiltration risk using [our data exfiltration prevention solution](how-to-prevent-data-loss-exfiltration.md). We use a service endpoint policy with an Azure Machine Learning alias to allow outbound to only Azure Machine Learning managed storage accounts. You don't need to open outbound to Storage on your firewall.

:::image type="content" source="media/how-to-network-isolation-planning/data-exfiltration-protection-diagram.png" alt-text="Diagram of network with exfiltration protection configuration.":::

In this diagram, the compute instance and cluster need to access Azure Machine Learning managed storage accounts to get set-up scripts. Instead of opening the outbound to storage, you can use service endpoint policy with Azure Machine Learning alias to allow the storage access only to Azure Machine Learning storage accounts.

### Managed online endpoint

<<<<<<< HEAD
Azure Machine Learning managed online endpoint has built-in network isolation without your VNet. If you want to disallow public access to your endpoint, set the `public_network_access` flag to disabled. When the `public_network_access` flag is disabled:

+ Inbound scoring requests are received using the private endpoint of the Azure Machine Learning workspace.
+ The managed online endpoint can't be reached from public networks.

If you want to use a private storage account for your deployment, set the `egress_public_network_access` flag disabled. It automatically creates private endpoints to access your private resources. 
=======
Azure Machine Learning managed online endpoint uses Azure Machine Learning managed VNet, instead of using your VNet. If you want to disallow public access to your endpoint, set the `public_network_access` flag to disabled. When this flag is disabled, your endpoint can be accessed via the private endpoint of your workspace and it cannobe be reached from pubic networks. If you want to use a private storage account for your deployment, set the `egress_public_network_access` flag disabled. It automatically creates private endpoints to access your private resources. Note that workspace default storage account is the only private storage account supported by managed online endpoint. 
>>>>>>> 4f51c02e

:::image type="content" source="media/how-to-secure-online-endpoint/endpoint-network-isolation-ingress-egress.png" alt-text="Diagram of managed online endpoint configuration in a VNet.":::

For more information, see the [Network isolation of managed online endpoints](how-to-secure-online-endpoint.md) article.

### Private IP address shortage in your main network

Azure Machine Learning requires private IPs; one IP per compute instance, compute cluster node, and private endpoint. You also need many IPs if you use AKS. Your hub-spoke network connected with your on-premises network might not have a large enough private IP address space. In this scenario, you can use isolated, not-peered VNets for your Azure Machine Learning resources.

:::image type="content" source="media/how-to-network-isolation-planning/isolated-not-peered-network-diagram.png" alt-text="Diagram of networks connected by private endpoints instead of peering.":::

In this diagram, your main VNet requires the IPs for private endpoints. You can have hub-spoke VNets for multiple Azure Machine Learning workspaces with large address spaces. A downside of this architecture is to double the number of private endpoints.

### Network policy enforcement
You can use [buit-in policies](/how-to-integrate-azure-policy.md) if you want to control network isolation parameters with self-service workspace and computing resources creation.

### Other considerations

#### Image build compute setting for ACR behind VNet

If you put your Azure container registry (ACR) behind your private endpoint, your ACR cannot build your docker images. You need to use compute instance or compute cluster to build images. See the [how to set image build compute](how-to-secure-workspace-vnet#enable-azure-container-registry-acr) for more info.

#### Enablement of studio UI with private link enabled workspace

You have extra configurations to use the full features on your private link enabled workspace. This is for preventing any data exfiltration sceanrios using workspace. See the [how to use Azure Machine Learning studio in an Azure virtual network](how-to-enable-studio-virtual-network).

<!-- ### Registry -->

## Recommended architecture

The following diagram is our recommended architecture to make all resources private but allow outbound internet access from your VNet. This diagram describes the following architecture:
* Put all resources in the same region.
* A hub VNet, which contains your firewall.
* A spoke VNet, which contains the following resources:
    * A training subnet contains compute instances and clusters used for training ML models. These resources are configured for no public IP.
    * A scoring subnet contains an AKS cluster.
    * A 'pe' subnet contains private endpoints that connect to the workspace and private resources used by the workspace (storage, key vault, container registry, etc.)
* Managed online endpoints use the private endpoint of the workspace to process incoming requests. A private endpoint is also used to allow managed online endpoint deployments to access private storage.

This architecture balances your network security and your ML engineers' productivity.

:::image type="content" source="media/how-to-network-isolation-planning/recommended-network-diagram.png" alt-text="Diagram of the recommended network architecture.":::

You can automate this environments creation using [a template](tutorial-create-secure-workspace-template.md) without managed online endpoint or AKS. Managed online endpoint is the solution if you do not have an existing AKS clsuter for your AI model scoring. See [how to secure online endpoint](how-to-secure-online-endpoint.md) documentation for more info. AKS with Azure Machine Learning extension is the solution if you have an existing AKS clsuter for your AI model scoring. See [how to attach kubernetes](how-to-attach-kubernetes-anywhere.md) documentation for more info.

### Removing firewall requirement

If you want to remove the firewall requirement, you can use network security groups and [Azure virtual network NAT](/azure/virtual-network/nat-gateway/nat-overview) to allow internet outbound from your private computing resources.

:::image type="content" source="media/how-to-network-isolation-planning/recommended-network-diagram-no-firewall.png" alt-text="Diagram of the recommended network architecture without a firewall.":::

### Using public workspace

You can use a public workspace if you're OK with Azure AD authentication and authorization with conditional access. A public workspace has some features to show data in your private storage account and we recommend using private workspace.

## Recommended architecture with data exfiltration prevention

This diagram shows the recommended architecture to make all resources private and control outbound destinations to prevent data exfiltration. We recommend this architecture when using Azure Machine Learning with your sensitive data in production. This diagram describes the following architecture:
* Put all resources in the same region.
* A hub VNet, which contains your firewall.
    * In addition to service tags, the firewall uses FQDNs to prevent data exfiltration.
* A spoke VNet, which contains the following resources:
    * A training subnet contains compute instances and clusters used for training ML models. These resources are configured for no public IP. Additionally, a service endpoint and service endpoint policy are in place to prevent data exfiltration.
    * A scoring subnet contains an AKS cluster.
    * A 'pe' subnet contains private endpoints that connect to the workspace and private resources used by the workspace (storage, key vault, container registry, etc.)
* Managed online endpoints use the private endpoint of the workspace to process incoming requests. A private endpoint is also used to allow managed online endpoint deployments to access private storage.

:::image type="content" source="media/how-to-network-isolation-planning/recommended-network-data-exfiltration.png" alt-text="Diagram of recommended network with data exfiltration protection configuration.":::

### Using public workspace

You can use the public workspace if you're OK with Azure AD authentication and authorization with conditional access. A public workspace has some features to show data in your private storage account and we recommend using private workspace.

<|MERGE_RESOLUTION|>--- conflicted
+++ resolved
@@ -8,7 +8,7 @@
 ms.reviewer: larryfr
 ms.author: jhirono
 author: jhirono
-ms.date: 02/07/2023
+ms.date: 02/14/2023
 ms.topic: how-to
 ms.custom: 
 ---
@@ -54,16 +54,10 @@
 
 ### Managed online endpoint
 
-<<<<<<< HEAD
-Azure Machine Learning managed online endpoint has built-in network isolation without your VNet. If you want to disallow public access to your endpoint, set the `public_network_access` flag to disabled. When the `public_network_access` flag is disabled:
+Azure Machine Learning managed online endpoint uses Azure Machine Learning managed VNet, instead of using your VNet. If you want to disallow public access to your endpoint, set the `public_network_access` flag to disabled. When this flag is disabled, your endpoint can be accessed via the private endpoint of your workspace, and it can't be reached from public networks. If you want to use a private storage account for your deployment, set the `egress_public_network_access` flag disabled. It automatically creates private endpoints to access your private resources. 
 
-+ Inbound scoring requests are received using the private endpoint of the Azure Machine Learning workspace.
-+ The managed online endpoint can't be reached from public networks.
-
-If you want to use a private storage account for your deployment, set the `egress_public_network_access` flag disabled. It automatically creates private endpoints to access your private resources. 
-=======
-Azure Machine Learning managed online endpoint uses Azure Machine Learning managed VNet, instead of using your VNet. If you want to disallow public access to your endpoint, set the `public_network_access` flag to disabled. When this flag is disabled, your endpoint can be accessed via the private endpoint of your workspace and it cannobe be reached from pubic networks. If you want to use a private storage account for your deployment, set the `egress_public_network_access` flag disabled. It automatically creates private endpoints to access your private resources. Note that workspace default storage account is the only private storage account supported by managed online endpoint. 
->>>>>>> 4f51c02e
+> [!TIP]
+> The workspace default storage account is the only private storage account supported by managed online endpoint. 
 
 :::image type="content" source="media/how-to-secure-online-endpoint/endpoint-network-isolation-ingress-egress.png" alt-text="Diagram of managed online endpoint configuration in a VNet.":::
 
@@ -78,17 +72,17 @@
 In this diagram, your main VNet requires the IPs for private endpoints. You can have hub-spoke VNets for multiple Azure Machine Learning workspaces with large address spaces. A downside of this architecture is to double the number of private endpoints.
 
 ### Network policy enforcement
-You can use [buit-in policies](/how-to-integrate-azure-policy.md) if you want to control network isolation parameters with self-service workspace and computing resources creation.
+You can use [built-in policies](/how-to-integrate-azure-policy.md) if you want to control network isolation parameters with self-service workspace and computing resources creation.
 
 ### Other considerations
 
 #### Image build compute setting for ACR behind VNet
 
-If you put your Azure container registry (ACR) behind your private endpoint, your ACR cannot build your docker images. You need to use compute instance or compute cluster to build images. See the [how to set image build compute](how-to-secure-workspace-vnet#enable-azure-container-registry-acr) for more info.
+If you put your Azure container registry (ACR) behind your private endpoint, your ACR can't build your docker images. You need to use compute instance or compute cluster to build images. For more information, see the [how to set image build compute](how-to-secure-workspace-vnet.md#enable-azure-container-registry-acr) article.
 
 #### Enablement of studio UI with private link enabled workspace
 
-You have extra configurations to use the full features on your private link enabled workspace. This is for preventing any data exfiltration sceanrios using workspace. See the [how to use Azure Machine Learning studio in an Azure virtual network](how-to-enable-studio-virtual-network).
+If you plan on using the Azure Machine Learning studio, there are extra configuration steps that are needed. These steps are to preventing any data exfiltration scenarios. For more information, see the [how to use Azure Machine Learning studio in an Azure virtual network](how-to-enable-studio-virtual-network.md) article.
 
 <!-- ### Registry -->
 
@@ -107,7 +101,7 @@
 
 :::image type="content" source="media/how-to-network-isolation-planning/recommended-network-diagram.png" alt-text="Diagram of the recommended network architecture.":::
 
-You can automate this environments creation using [a template](tutorial-create-secure-workspace-template.md) without managed online endpoint or AKS. Managed online endpoint is the solution if you do not have an existing AKS clsuter for your AI model scoring. See [how to secure online endpoint](how-to-secure-online-endpoint.md) documentation for more info. AKS with Azure Machine Learning extension is the solution if you have an existing AKS clsuter for your AI model scoring. See [how to attach kubernetes](how-to-attach-kubernetes-anywhere.md) documentation for more info.
+You can automate this environments creation using [a template](tutorial-create-secure-workspace-template.md) without managed online endpoint or AKS. Managed online endpoint is the solution if you don't have an existing AKS cluster for your AI model scoring. See [how to secure online endpoint](how-to-secure-online-endpoint.md) documentation for more info. AKS with Azure Machine Learning extension is the solution if you have an existing AKS cluster for your AI model scoring. See [how to attach kubernetes](how-to-attach-kubernetes-anywhere.md) documentation for more info.
 
 ### Removing firewall requirement
 
