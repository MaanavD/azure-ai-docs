--- conflicted
+++ resolved
@@ -19,13 +19,9 @@
 
 ## Securing batch endpoints
 
-<<<<<<< HEAD
-Batch endpoints inherent the networking configuration from the workspace where they are deployed. All the batch endpoints created inside of secure workspace are deployed as private batch endpoints by default. However, since Azure Machine Learning depends on multiple Azure services, you may need to ensure all of them are properly configured. In order to have fully working batch endpoints with private networking, follow the following steps:
-=======
 Batch endpoints inherit the networking configuration from the workspace where they are deployed. All the batch endpoints created inside of private link-enabled workspace are deployed as private batch endpoints by default. When the workspace is correctly configured, no further configuration is required.
 
 To verify that your workspace is correctly configured for batch endpoints to work with private networking , ensure the following:
->>>>>>> 14b38be1
 
 1. You have configured your Azure Machine Learning workspace for private networking. For more details about how to achieve it read [Create a secure workspace](tutorial-create-secure-workspace.md).
 
