--- conflicted
+++ resolved
@@ -1,1087 +1,545 @@
-<<<<<<< HEAD
----
-title: Azure Machine Learning FAQ | Microsoft Docs
-description: 'Azure Machine Learning introduction: FAQ covering billing, capabilities, and limitations of a cloud service for streamlined predictive modeling.'
-keywords: machine learning introduction,predictive modeling,what is machine learning
-services: machine-learning
-documentationcenter: ''
-author: garyericson
-manager: paulettm
-editor: cgronlun
-
-ms.assetid: a4a32a06-dbed-4727-a857-c10da774ce66
-ms.service: machine-learning
-ms.workload: data-services
-ms.tgt_pltfrm: na
-ms.devlang: na
-ms.topic: get-started-article
-ms.date: 10/26/2016
-ms.author: garye
-
----
-# Azure Machine Learning Frequently Asked Questions (FAQ): Billing, capabilities, limitations, and support
-This FAQ answers questions about Azure Machine Learning, a cloud service for developing predictive models and operationalizing solutions through web services. This FAQ covers questions about using the service, including the billing model, capabilities, limitations, and support.
-
-## General questions
-**What is Azure Machine Learning?**
-
-Azure Machine Learning is a fully managed service that you can use to create, test, operate, and manage predictive analytic solutions in the cloud. With only a browser, you can sign-in, upload data, and immediately start machine learning experiments. Drag-and-drop predictive modeling, a large pallet of modules, and a library of starting templates makes common machine learning tasks simple and quick.  For more information, see the [Azure Machine Learning service overview](https://azure.microsoft.com/services/machine-learning/). For a machine learning introduction covering key terminology and concepts, see [Introduction to Azure Machine Learning](machine-learning-what-is-machine-learning.md).
-
-[!INCLUDE [machine-learning-free-trial](../../includes/machine-learning-free-trial.md)]
-
-**What is Machine Learning Studio?**
-
-Machine Learning Studio is a workbench environment you access through a web browser. Machine Learning Studio hosts a pallet of modules with a visual composition interface that enables you to build an end-to-end, data science workflow in the form of an experiment.
-
-For more information about Machine Learning Studio, see [What is Machine Learning Studio?](machine-learning-what-is-ml-studio.md)
-
-**What is the Machine Learning API service?**
-
-The Machine Learning API service enables you to deploy predictive models, such as those built in Machine Learning Studio, as scalable, fault-tolerant, web services. The web services created by the Machine Learning API service are REST APIs that provide an interface for communication between external applications and your predictive analytics models.
-
-For more information, see [Connect to a Machine Learning web service](machine-learning-connect-to-azure-machine-learning-web-service.md).
-
-**Where are my classic web services listed? Where are my new Azure Resource Manager based web services listed?**
-
-Classic Web services and New Azure Resource Manager based Web services are listed in the [Microsoft Azure Machine Learning Web Services](https://services.azureml.net/) portal. 
-
-Classic Web services are also listed in [Machine Learning Studio](http://studio.azureml.net) on the Web services tab.
-
-## Microsoft Azure Machine Learning Web Service questions
-**What are Azure Machine Learning Web Services?**
-
-Machine Learning Web Services provide an interface between an application and a Machine Learning workflow scoring model. Using the Azure Machine Learning web service, an external application can communicate with a Machine Learning workflow scoring model in real time. A Machine Learning web service call returns prediction results to an external application. To make a Machine Learning web service call, you pass an API key that was created when you deployed the web service. The Machine Learning web service is based on REST, a popular architecture choice for web programming projects.
-
-Azure Machine Learning has two types of services:
-
-* Request-Response Service (RRS) - A low latency, highly scalable service that provides an interface to the stateless models created and deployed from the Machine Learning Studio.
-* Batch Execution Service (BES) - An asynchronous service that scores a batch for data records.
-
-There are several ways to consume the REST API and access the web service. For example, you can write an application in C#, R, or Python using the sample code generated for you when you deployed the web service.
-
-The sample code is available on:
-The Consume page for the Web service in the Azure Machine Learning Web Services portal.
-The API Help Page in the Web service dashboard in Machine Learning Studio.
-
-Or you can use the sample Microsoft Excel workbook created for you (also available in the web service dashboard in Studio).
-
-**What are the main updates with the new Azure ML Web Services?**
-
-For more information about the New Azure Machine Learning Web Services, refer to the [related documentation](machine-learning-whats-new.md).
-
-## Machine Learning Studio questions
-### Importing and exporting data for Machine Learning
-**What data sources does Machine Learning support?**
-
-Data can be loaded into a Machine Learning Studio experiment in one of three ways: by uploading a local file as a dataset, by using a module to import data from cloud data services, or by importing a dataset saved from another experiment. To learn more about supported file formats, see [Import training data into Machine Learning Studio](machine-learning-data-science-import-data.md).
-
-#### <a id="ModuleLimit"></a>How large can the data set be for my modules?
-Modules in Machine Learning Studio support datasets of up to 10 GB of dense numerical data for common use cases. If a module takes more than one input, the 10 GB is the total of all input sizes. You can also sample larger datasets via Hive or Azure SQL Database queries, or by Learning by Counts pre-processing, before ingestion.  
-
-The following types of data can expand into larger datasets during feature normalization, and are limited to less than 10 GB:
-
-* Sparse
-* Categorical
-* Strings
-* Binary data
-
-The following modules are limited to datasets less than 10GB:
-
-* Recommender modules
-* SMOTE module
-* Scripting modules: R, Python, SQL
-* Modules where the output data size can be larger than input data size, such as Join or Feature Hashing.
-* Cross-validation, Tune Model Hyperparameters, Ordinal Regression, and One-vs-All Multiclass, when number of iterations is very large.
-
-For datasets larger than a few GB, you should upload data to Azure storage or Azure SQL Database or use HDInsight, rather than directly uploading from local file.
-
-#### <a id="UploadLimit"></a>What are the limits for data upload?
-For datasets larger than a couple GB, upload data to Azure storage or Azure SQL Database or use HDInsight, rather than directly uploading from local file.
-
-**Can I read data from Amazon S3?**
-
-If you have a small amount of data and want to expose it via an http URL, then you can use the [Import Data][import-data] module. For any larger amounts of data to transfer it to Azure Storage first and then use the [Import Data][import-data] module to bring it into your experiment.
-<!--
-
-<SEE CLOUD DS PROCESS>
--->
-
-**Is there a built-in image input capability?**
-
-You can learn about image input capability in the [Import Images][image-reader] reference.
-
-### Modules
-**The algorithm, data source, data format, or data transformation operation I am looking for isn't in Azure Machine Learning Studio. What are my options?**
-
-You can visit the [user feedback forum](http://go.microsoft.com/fwlink/?LinkId=404231) to see feature requests that we are tracking. Add your vote to a request if a capability you're looking for has already been requested. If the capability you're looking for doesn't exist, create a new request. You can view the status of your request in this forum too. We track this list closely and update the status of feature availability frequently. In addition, with the built-in support for R and Python custom transformations can be created as needed.
-
-**Can I bring my existing code into Machine Learning Studio?**
-
-Yes, you can bring your existing R or Python code into Machine Learning Studio, run it in the same experiment with Azure Machine Learning learners, and deploy the solution as a web service via Azure Machine Learning. For more information, see [Extend your experiment with R](machine-learning-extend-your-experiment-with-r.md) and [Execute Python machine learning scripts in Azure Machine Learning Studio](machine-learning-execute-python-scripts.md).
-
-**Is it possible to use something like [PMML](http://en.wikipedia.org/wiki/Predictive_Model_Markup_Language) to define a model?**
-
-No, that is not supported, however custom R and Python code can be used to define a module.
-
-**How many modules can I execute in parallel in my experiment?**  
-
-You can execute up to four modules in parallel in an experiment.
-
-### Data processing
-**Is there an ability to visualize data (beyond R visualizations) interactively within the experiment?**
-
-By clicking the output of a module, you can visualize the data and get statistics.
-
-**When previewing results or data in the browser, the number of rows and columns is limited, why?**
-
-Since the data is being transmitted to the browser and may be large, the data size is limited to prevent slowing down Machine Learning Studio. To visualize all the data/result, it's better to download the data and use Excel or another tool.
-
-### Algorithms
-**What existing algorithms are supported in Machine Learning Studio?**
-
-Machine Learning Studio provides state-of-the-art algorithms, such as Scalable Boosted Decision trees, Bayesian Recommendation systems, Deep Neural Networks, and Decision Jungles developed at Microsoft Research. Scalable open-source machine learning packages like Vowpal Wabbit are also included. Machine Learning Studio supports machine learning algorithms for multiclass and binary classification, regression, and clustering. See the complete list of [Machine Learning Modules][machine-learning-modules].
-
-**Do you automatically suggest the right Machine Learning algorithm to use for my data?**
-
-No, however there are various ways in Machine Learning Studio to compare the results of each algorithm to determine the right one for your problem.
-
-**Do you have any guidelines on picking one algorithm over another for the provided algorithms?**
-See [How to choose an algorithm](machine-learning-algorithm-choice.md).
-
-**Are the provided algorithms written in R or Python?**
-
-No, these algorithms are mostly written in compiled languages to provide higher performance.
-
-**Are any details of the algorithms provided?**
-
-The documentation provides some information about the algorithms, and the parameters provided for tuning are described to optimize the algorithm for your use.  
-
-**Is there any support for online learning?**
-
-No, currently only programmatic retraining is supported.
-
-**Can I visualize the layers of a Neural Net Model using the built-in Module?**
-
-No.
-
-**Can I create my own modules in C# or some other language?**
-
-Currently new custom modules can only be created in R.
-
-### R module
-**What R packages are available in Machine Learning Studio?**
-
-Machine Learning Studio supports 400+ CRAN R packages today, and here is the [current list](http://az754797.vo.msecnd.net/docs/RPackages.xlsx) of all included packages. Also, see [Extend your experiment with R](machine-learning-extend-your-experiment-with-r.md) to learn how to retrieve this list yourself. If the package you want is not in this list, provide the name of package at [user feedback forum](http://go.microsoft.com/fwlink/?LinkId=404231).
-
-**Is it possible to build a custom R module?**
-
-Yes, see [Author custom R modules in Azure Machine Learning](machine-learning-custom-r-modules.md) for more information.
-
-**Is there a REPL environment for R?**
-
-No, there is no REPL environment for R in the studio.
-
-### Python module
-**Is it possible to build a custom Python module?**
-
-Not currently, but you can use one or more [Execute Python Script][python] modules to get the same result.
-
-**Is there a REPL environment for Python?**
-
-You can use the Jupyter Notebooks in Machine Learning Studio. For more information, see [Introducing Jupyter Notebooks in Azure Machine Learning Studio](http://blogs.technet.com/b/machinelearning/archive/2015/07/24/introducing-jupyter-notebooks-in-azure-ml-studio.aspx).
-
-## Web service
-### Retraining Models Programmatically
-**How do I Retrain Azure Machine Learning models programmatically?**
-
-Use the Retraining APIs. for more information, see [Retrain Machine Learning models programmatically](machine-learning-retrain-models-programmatically.md). Sample code is also available in the [Microsoft Azure Machine Learning Retraining Demo](https://azuremlretrain.codeplex.com/).
-
-### Create
-**Can I deploy the model locally or in an application without an internet connection?**
-
-No.
-
-**Is there a baseline latency that is expected for all web services?**
-
-See the [Azure subscription limits](../azure-subscription-service-limits.md)
-
-### Use
-**When would I want to run my predictive model as a Batch Execution service versus a Request Response service?**
-
-The Request Response service (RRS) is a low-latency, high-scale web service that is used to provide an interface to stateless models that are created and deployed from the experimentation environment. The Batch Execution service (BES) is a service for asynchronously scoring a batch of data records. The input for BES is similar to data input used in RRS. The main difference is that BES reads a block of records from a variety of sources, such as the Blob service and Table service in Azure, Azure SQL Database, HDInsight (hive query), and HTTP sources. For more information, see [How to consume Machine Learning web services](machine-learning-consume-web-services.md).
-
-**How do I update the model for the deployed web service?**
-
-Updating a predictive model for an already deployed service is as simple as modifying and rerunning the experiment that you used to author and save the trained model. Once you have a new version of the trained model available, Machine Learning Studio asks you if you want to update your web service. For details on how to update a deployed web service, see [Deploy a Machine Learning web service](machine-learning-publish-a-machine-learning-web-service.md).
-
-You can also use the Retraining APIs.
-For more information, see [Retrain Machine Learning models programmatically](machine-learning-retrain-models-programmatically.md). Sample code is also available in the [Microsoft Azure Machine Learning Retraining Demo](https://azuremlretrain.codeplex.com/).
-
-**How do I monitor my web service deployed in production?**
-
-Once a predictive model has been deployed, you can monitor it from the Azure classic portal (Classic web services only) or the Azure Machine Learning Web Services portal. Each deployed service has its own dashboard where you can see monitoring information for that service. For more information on managing your deployed web services, see  [Manage a Web service using the Azure Machine Learning Web Services portal](machine-learning-manage-new-webservice.md) and [Manage an Azure Machine Learning workspace](machine-learning-manage-workspace.md).
-
-**Is there a place where I can see the output of my RRS/BES?**
-
-For RRS, the web service response is typically where you see the result. You can also write it to Azure blob storage. For BES, the output is written to a blob by default. You can also write the output to a database or table using the [Export Data][export-data] module.
-
-**Can I create web services only from models created in Machine Learning Studio?**
-
-No, you can also create web services directly from Jupyter Notebooks and RStudio.
-
-**Where can I find information about error codes?**
-
-See [Machine Learning Module Error Codes](https://msdn.microsoft.com/library/azure/dn905910.aspx) for a list of error codes and descriptions.
-
-## Scalability
-**What is the scalability of the web service?**
-
-Currently, the default endpoint is provisioned with 20 concurrent RRS requests per endpoint. You can scale this to 200 concurrent requests per endpoint and you can scale each web service to 10,000 endpoints per web service as described in [Scaling a Web Service](machine-learning-scaling-webservice.md). For BES, each endpoint allows processing 40 requests at a time and additional requests beyond 40 requests are queued. These queued requests run automatically as the queue drains.
-
-**Are R jobs spread across nodes?**
-
-No.  
-
-**How much data can I use for training?**
-
-Modules in Machine Learning Studio support datasets of up to 10 GB of dense numerical data for common use cases. If a module takes more than one input, the total size for all inputs together is 10 GB. You can also sample larger datasets via Hive or Azure SQL Database queries, or by pre-processing with [Learning with Counts][counts] modules before ingestion.  
-
-The following types of data can expand into larger datasets during feature normalization, and are limited to less than 10 GB:
-
-* sparse
-* categorical
-* strings
-* binary data
-
-The following modules are limited to datasets less than 10 GB:
-
-* Recommender modules
-* SMOTE module
-* Scripting modules: R, Python, SQL
-* Modules where the output data size can be larger than input data size, such as Join or Feature Hashing.
-* Cross-Validate, Tune Model Hyperparameters, Ordinal Regression, and One-vs-All Multiclass, when number of iterations is very large.
-
-For datasets larger than a few GB, you should upload data to Azure storage or Azure SQL Database, or use HDInsight, rather than directly uploading from a local file.
-
-**Are there any vector size limitations?**
-
-Rows and columns are each limited to the .NET limitation of Max Int: 2,147,483,647.
-
-**Can the size of the virtual machine being used to run the web service be adjusted?**
-
-No.  
-
-## Security and availability
-**Who has access to the http endpoint for the web service by default? How do I restrict access to the endpoint?**
-
-After a web service is deployed, a default endpoint is created for that service. The default endpoint can be called using its API Key. Additional endpoints can be added with their own keys from the Azure classic portal or programmatically using the Web Service Management APIs. Access keys are needed to make calls to the web service. For more information, see [Connect to a Machine Learning web service](machine-learning-connect-to-azure-machine-learning-web-service.md).
-
-**What happens if my Azure storage account can't be found?**
-
-Machine Learning Studio relies on a user supplied Azure storage account to save intermediary data when executing the workflow. This storage account is provided to Machine Learning Studio at the time a workspace is created. After the workspace is created, if the storage account is deleted and can no longer be found, the workspace will stop functioning and all experiments in that workspace will fail.
-
-If you accidentally deleted the storage account, recreate the storage account with the same name in the same region as the deleted storage account. After that, resync the Access Key.
-
-**What happens if my storage account access key is out of sync?**
-
-Machine Learning Studio relies on a user supplied Azure storage account to store intermediary data when executing the workflow. This storage account is provided to Machine Learning Studio at the time a workspace is created and the Access Keys are associated with that workspace. if the Access Keys are changed, after the workspace is created, the workspace can no longer access the storage account. It will stop functioning and all experiments in that workspace will fail.
-
-If you have changed storage account Access Keys, resync the Access Keys in the workspace using the Azure classic portal.  
-
-## Support and training
-**Where can I get training for Azure Machine Learning?**
-
-[Azure Machine Learning Documentation Center](https://azure.microsoft.com/services/machine-learning/) hosts video tutorials and how-to guides. These step-by-step guides provide an introduction to the services and walk through the data science life cycle of importing data, cleaning data, building predictive models and deploying them in production with Azure Machine Learning.
-
-We are adding new material to the Machine Learning Center on an ongoing basis. You can submit requests for additional learning material on Machine Learning Center at the [user feedback forum](https://windowsazure.uservoice.com/forums/257792-machine-learning).
-
-You can also find training at [Microsoft Virtual Academy](http://www.microsoftvirtualacademy.com/training-courses/getting-started-with-microsoft-azure-machine-learning).
-
-**How do I get support for Azure Machine Learning?**
-
-To get technical support for Azure Machine Learning, go to [Azure Support](/support/options/) and select **Machine Learning**.
-
-Azure Machine Learning also has a community forum on MSDN where you can ask questions related to Azure Machine Learning. The forum is monitored by the Azure Machine Learning team. Visit [Azure Forum](http://social.msdn.microsoft.com/Forums/windowsazure/home?forum=MachineLearning).
-
-## Billing questions
-**How does Machine Learning billing work?**
-
-There are two components to the Azure Machine Learning service. The Machine Learning Studio and Machine Learning Web Services.
-
-While you are evaluating Machine Learning Studio, you can use the free billing tier.  The free tier also allows you to deploy a classic web service with limited capacity.
-
-Once you have decided that Azure Machine Learning meets your needs, you can sign up for the standard tier. To sign up, you must have a Microsoft Azure Subscription.
-
-In the standard tier you are billed a monthly for each workspace you define in Machine Learning Studio. When you run an experiment in the studio, you are billed for compute resources when you are running an experiment. When you deploy a Classic Web Service, transactions and compute hours are billed on a Pay As You Go (PAYG) basis.
-
-The New Machine Learning Web Services introduce Billing Plans that allow for more predictability in costs. Tiered pricing offers discounted rates to customers that need a large amount of capacity.
-
-When you create a plan, you commit to a fixed cost that comes with an included quantity of API compute hours and API transactions. If you need more included quantities, you can add additional instances to your plan. If you need a lot more included quantities, you can choose a higher tier plan that provides considerably more included quantities and a better discounted rate.
-
-After the included quantities in existing instances are used up, additional usage is charged at the overage rate associated with the billing plan tier.
-
-Note: Included quantities are reallocated every 30 days and unused included quantities do not roll over to the next period.
-
-For additional billing and pricing information, see [Machine Learning Pricing](https://azure.microsoft.com/pricing/details/machine-learning/).
-
-**Does Machine Learning have a free trial?**
-
- Azure Machine Learning has a free subscription option (see [Machine Learning Pricing](https://azure.microsoft.com/pricing/details/machine-learning/) for details), and Machine Learning Studio has an 8-hour quick evaluation trial available (log in to [Machine Learning Studio](https://studio.azureml.net/?selectAccess=true&o=2) for this trial).
-
- In addition, when you sign up for an Azure free trial, you can try any Azure services for a month. To learn more about the Azure free trial, visit [Azure Free Trial FAQ](https://azure.microsoft.com/pricing/free-trial-faq/).
-
-**What is a transaction?**
-
-A transaction represents an API call that Azure Machine Learning responds to. Transactions from Request-Response Service (RRS) and Batch Execution Service (BES) calls are aggregated and charged against your billing plan.
-
-**Can I use the included transaction quantities in a plan for both RRS and BES transactions?**
-
-Yes, your transactions from your RRS and BES are aggregated and charged against your billing plan.
-
-**What is an API compute hour?**
-
-An API compute hour is the billing unit for the time API Calls take to run using the ML compute resources. All your calls are aggregated for billing purposes.
-
-**How long does a typical production API call take?**
-
-Production API call times can vary significantly, generally ranging from hundreds of milliseconds to a few seconds, but may require minutes depending on the complexity of the data processing and machine learning model. The best way to estimate production API call times is to benchmark a model on the Machine Learning service.
-
-**What is a Studio Compute hour?**
-
-A Studio Compute hour is the billing unit for the aggregate time your experiments use compute resources in studio.
-
-**In the New Web Services, what is the dev/test tier meant for?**
-
-The Azure ML new Web Services provide multiple tiers that you can use to provision your billing plan. The dev/test tier is a tier that provides limited included quantities that allow you to test your experiment as new web service without incurring costs. You have the opportunity to "Kick the Tires" to see how it works.
-
-**Are there separate storage charges?**
-
-The Machine Learning Free tier does not require or allow separate storage. The Machine Learning Standard tier requires users to have an Azure storage account. Azure storage is [billed separately](https://azure.microsoft.com/pricing/details/storage/).
-
-**How does Machine Learning support high-availability work?**
-
-Production API call times can vary significantly, generally ranging from hundreds of milliseconds to a few seconds, but may require minutes depending on the complexity of the data processing and machine learning model. The best way to estimate production API call times is to benchmark a model on the Machine Learning service.
-
-**What specific kind of compute resources will my production API calls be run on?**
-
-The Machine Learning service is a multitenant service, and actual compute resources used on the backend vary and are optimized for performance and predictability.
-
-### Management of New Web Services
-**What happens if I delete my plan?**
-
-The plan is removed from your subscription and you are billed for a prorated usage.
-
-Note: You cannot delete a plan that is in use by a web service. To delete the plan, you must either assign a new plan to the web service or delete the web service.
-
-**What is a plan instance?**
-
-A plan instance is a unit of included quantities that you can add to your billing plan. When you select a billing tier for your billing plan, it comes with one instance. If you need more included quantities, you can add instances of the selected billing tier to your plan.
-
-**How many plan instances can I add?**
-
-You can have one instance of the dev/test tier in a subscription.
-
-For tiers S1, S2, and S3 you can add as many as necessary.
-
-Note: Depending on your anticipated usage, it may be more cost effective to upgrade to a higher included quantities tier rather than add instances to the current tier.
-
-**What happens when I change plan tiers (Upgrade / downgrade)?**
-
-The old plan is deleted and the current usage is billed on a prorated basis. A new plan with the full included quantities of the upgraded/downgraded tier is created for the rest of the period.
-
-Note: Included quantities are allocated per period and unused quantities do not roll over.
-
-**What happens when I increase the instances in a plan?**
-
-Quantities are included on a prorated basis and may take 24 hours to be effective.
-
-**What happens when I delete an instance of a plan?**
-
-The instance is removed from your subscription and you are billed for a prorated usage.
-
-### Signing up for New Web Services plans
-**How do I sign up for a plan?**
-
-You have two ways to create billing plans.
-
-When you first deploy a new web service, you can choose an existing plan or create a new plan.
-
-Plans created in this manner are in your default region and your web service will be deployed to that region.
-
-If you want to deploy services to regions other than your default region, you may want to define your billing plans before you deploy your service,
-
-In that case you can log into the Azure Machine Learning Web Services portal and navigate to the plans page. From there, you can Add and Delete plans, as well as modify existing plans.
-
-**Which plan should I choose to start off with?**
-
-We recommend you that you start with the standard S1 tier and monitor your service for usage. If you find you are using your included quantities rapidly, you can add instances or move to a higher tier and get better discounted rates. You can adjust your billing plan as needed throughout your billing cycle.
-
-**Which regions are the new plans available in?**
-
-The new billing plans are available in the three production regions in which we support the new web services:
-
-* South Central US
-* West Europe
-* South East Asia
-
-**I have web services in multiple regions. Do I need a plan for every region?**
-
-Yes. Plan pricing varies by region. When you deploy a web service to another region, you need to assign it a plan specific to that region.
-
-### New Web Services - Overages
-**How do I check if my web service usage is in overage?**
-
-You can view the usage on all your plans on the Plans page in the Azure Machine Learning Web Services portal. sign in to the portal and click the Plans menu option.
-
-In the Transactions and Compute columns of the table, you can see the included quantities of the plan and the percentage used.
-
-**What happens when I use up the include quantities in the dev/test tier?**
-
-Services that have a dev/test tier assigned them are stopped until the next period or you move them to one of the paid tiers.
-
-**For Classic Web Services and Overages of New Web Services, how are prices calculated for Request Response (RRS) and Batch (BES) workloads?**
-
-For an RRS workload, you are charged for every API transaction call that you make and for the compute time associated with those requests. Your RRS Production API Transaction costs are calculated as the total number of API calls that you make multiplied by the price per 1,000 transactions (prorated by individual transaction). Your RRS API Production API Compute Hour costs are calculated as the amount of time required for each API call to run, multiplied by the total number of API transactions multiplied by the price per Production API Compute Hour.
-
-For example for Standard S1 overage, 1,000,000 API Transactions that take 0.72 seconds each to run would result in (1,000,000 * $0.50/1K API transactions) in $500 in Production API Transaction costs and (1,000,000 * 0.72 sec * $2/hr) $400 in Production API Compute Hours, for a total of $900.
-
-For a BES workload, you are charged in the same manner, however, the API transaction costs represent the number of batch jobs that you submit and the compute costs represent the compute time associated with those batch jobs. Your BES Production API Transaction costs are calculated as the total number of jobs submitted multiplied by the price per 1,000 transactions (prorated by individual transaction). Your BES API Production API Compute Hour costs are calculated as the amount of time required for each row in your job to run multiplied by the total number of rows in your job multiplied by the total number of jobs multiplied by the price per Production API Compute Hour. When using the Machine Learning calculator, the transaction meter represents the number of jobs that you plan to submit and the time per transaction field represents the combined time needed for all the rows in each job to run.
-
-For example with Standard S1 overage, if you submit 100 jobs per day that each consist of 500 rows that take 0.72 seconds each, then your monthly overage costs would be (100 jobs per day = 3,100 jobs/mo * $0.50/1K API transactions) $1.55 in Production API Transaction costs and (500 rows * 0.72 sec * 3,100 Jobs * $2/hr) $620 in Production API Compute Hours, for a total of $621.55.
-
-### Azure ML Classic Web Services
-**Is the Pay As You Go still available?**
-Yes, Classic Web Services are still available in Azure Machine Learning.  
-
-### Azure Machine Learning Free and Standard Tier
-**What is included in the Azure Machine Learning Free tier?**
-
-The Azure Machine Learning Free tier is intended to provide an in-depth introduction to the Azure Machine Learning Studio. All you need is a Microsoft account to sign up. The Free tier includes free access to one Azure Machine Learning Studio workspace per [Microsoft account](https://www.microsoft.com/account/default.aspx). It includes the ability to use up to 10 GB of storage and the ability to operationalize models as staging APIs. Free tier workloads are not covered by an SLA and are intended for development and personal use only. Free tier workloads canâ€™t access data by connecting to an on-premises SQL server.
-
-**What is included in the Azure Machine Learning Standard tier and plans?**
-
-The Azure Machine Learning Standard tier is a paid production version of Azure Machine Learning Studio. The Azure ML service Studio monthly fee is billed on a per workspace per month basis and prorated for partial months. Azure ML Studio experiment hours are billed per compute hour for active experimentation. Billing is prorated for partial hours.  
-
-The Azure ML API service is billed depending on whether it's a classic web services or a new web service.
-
-The following charges are aggregated per workspace for your subscription.
-
-* Machine Learning Workspace Subscription - The Machine Learning Workspace Subscription is a monthly fee that provides access to an ML Studio workspace and is required to run experiments both in the studio and utilizing the production APIs.
-* Studio Experiment Hours - this meter aggregates all compute charges accrued by running experiments in ML Studio and running production API calls in the staging environment.
-* Access data by connecting to an on-premises SQL server in your models for your training and scoring.
-* For Classic Web Services:
-  * Production API Compute Hours - this meter includes compute charges accrued by Web services running in production.
-  * Production API Transactions (in 1000s) - this meter includes charges accrued per call to your production web service.
-
-Apart from the preceding charges, in the case of New Web Services, charges are aggregated to the plan selected:
-
-* Standard S1/S2/S3 API Plan (Units) - this meter represents the type of instance selected for new Web Services
-* Standard S1/S2/S3 Overage API Compute Hours - this meter includes compute charges accrued by the New Web Services running in production after the included quantities in existing instance(s) are used up. The additional usage is charged at the overate rate associated with S1/S2/S3 plan tier.
-* Standard S1/S2/S3 Overage API Transactions (in 1,000s) - this meter includes charges accrued per call to your production New Web Service after the included quantities in existing instance(s) are used up. The additional usage is charged at the overate rate associated with S1/S2/S3 plan tier.
-* Included Quantity API Compute Hours - with the New Web Services, this meter represents the included quantity of API Compute Hours
-* Included Quantity API Transactions (in 1,000s) - with the New Web Services, this meter represents the included quantity of API Transactions
-
-**How do I sign up for Azure ML Free tier?**
-
-All you need is a Microsoft account. Go to [Azure Machine Learning home](https://azure.microsoft.com/services/machine-learning/), and click **Start Now**. Log in with your Microsoft account and a workspace in Free tier is created for you. You can start to explore and create Machine Learning experiments right away.
-
-**How do I sign up for Azure ML Standard tier?**
-
-You must first have access to an Azure subscription in order to create a Standard ML workspace. You can sign up for a 30-day free trial Azure subscription and later upgrade to a paid Azure subscription, or purchase a paid Azure subscription outright. You can then create a Machine Learning workspace from the Microsoft Azure classic portal after gaining access to the subscription. View the [step-by-step instructions](https://azure.microsoft.com/trial/get-started-machine-learning-b/).
-
-Alternatively, you can be invited by a Standard ML workspace owner to access the owner's workspace.
-
-**Can I specify my own Azure blob storage account to use with the Free tier?**
-
-No, the Standard tier is equivalent to the version of the Machine Learning service that was available before the tiers were introduced.
-
-**Can I deploy my machine learning models as APIs in the Free tier?**
-
-Yes, you can operationalize machine learning models to staging API services as part of the free tier. In order to put the staging API service into production and get a production end point for the operationalized service, you must use the Standard tier.
-
-**What is the difference between Azure Free trial and Azure Machine Learning Free tier?**
-
-The [Microsoft Azure free trial](https://azure.microsoft.com/free/) offers credits that can be applied to any Azure service for one month. The Azure Machine Learning Free tier offers continuous access specifically to the Azure Machine Learning service for non-production workloads.
-
-**How do I move an experiment from the Free tier to the Standard tier?**
-
-To copy your experiments from the Free tier to the Standard tier:
-
-1. Log into Azure Machine Learning Studio and make sure you can see both the Free workspace and the Standard workspace in the workspace selector in the top navigation bar.
-2. Switch to Free workspace if you are in the Standard workspace.
-3. In the experiment list view, select an experiment you'd like to copy, and click the Copy command button.
-4. Select the Standard workspace from the pop-up dialog box and click the Copy button.
-   All the associated datasets, trained model, etc. are copied together with the experiment into the Standard workspace.
-5. You need to rerun the experiment and republish your web service in the Standard workspace.
-
-### Studio Workspace
-**Will I see different bills for different workspaces?**
-
-Workspace charges are broken out separately for each applicable meter on a single bill.
-
-**What specific kind of compute resources will my experiments be run on?**
-
-The Machine Learning service is a multitenant service, and actual compute resources used on the backend vary and are optimized for performance and predictability.
-
-### Guest access
-**What is Guest Access to Azure Machine Learning Studio?**
-
-Guest Access is a restricted trial experience that allows you to create and run experiments in the Azure Machine Learning Studio at no cost and without authentication. Guest sessions are non-persistent (cannot be saved) and limited to 8 hours. Other limitations include lack of R and Python support, lack of staging APIs and restricted dataset size and storage capacity. By comparison, users who choose to sign in with a Microsoft account have full access to the Free-tier of Machine Learning Studio described above which includes a persistent workspace and more comprehensive capabilities. Choose your free Machine Learning experience by clicking **Get started** on [https://studio.azureml.net](https://studio.azureml.net), and selecting either Guess Access or sign in with a Microsoft account.
-
-<!-- Module References -->
-[image-reader]: https://msdn.microsoft.com/library/azure/893f8c57-1d36-456d-a47b-d29ae67f5d84/
-[join]: https://msdn.microsoft.com/library/azure/124865f7-e901-4656-adac-f4cb08248099/
-[machine-learning-modules]: https://msdn.microsoft.com/library/azure/6d9e2516-1343-4859-a3dc-9673ccec9edc/
-[partition-and-sample]: https://msdn.microsoft.com/library/azure/a8726e34-1b3e-4515-b59a-3e4a475654b8/
-[import-data]: https://msdn.microsoft.com/library/azure/4e1b0fe6-aded-4b3f-a36f-39b8862b9004/
-[export-data]: https://msdn.microsoft.com/library/azure/7A391181-B6A7-4AD4-B82D-E419C0D6522C
-[split]: https://msdn.microsoft.com/library/azure/70530644-c97a-4ab6-85f7-88bf30a8be5f/
-[python]: https://msdn.microsoft.com/library/azure/CDB56F95-7F4C-404D-BDE7-5BB972E6F232
-[counts]: https://msdn.microsoft.com/library/azure/dn913056.aspx
-=======
----
-title: Azure Machine Learning frequently asked questions (FAQs) | Microsoft Docs
-description: 'Azure Machine Learning introduction: FAQ covering billing, capabilities, and limitations of a cloud service for streamlined predictive modeling.'
-keywords: machine learning introduction,predictive modeling,what is machine learning
-services: machine-learning
-documentationcenter: ''
-author: garyericson
-manager: paulettm
-editor: cgronlun
-
-ms.assetid: a4a32a06-dbed-4727-a857-c10da774ce66
-ms.service: machine-learning
-ms.workload: data-services
-ms.tgt_pltfrm: na
-ms.devlang: na
-ms.topic: get-started-article
-ms.date: 01/23/2017
-ms.author: garye
-
----
-# Azure Machine Learning frequently asked questions: Billing, capabilities, limitations, and support
-Here are some frequently asked questions (FAQs) and corresponding answers about Azure Machine Learning, a cloud service for developing predictive models and operationalizing solutions through web services. These FAQs provide questions about how to use the service, which includes the billing model, capabilities, limitations, and support.
-
-## General questions
-**What is Azure Machine Learning?**
-
-Azure Machine Learning is a fully managed service that you can use to create, test, operate, and manage predictive analytic solutions in the cloud. With only a browser, you can sign in, upload data, and immediately start machine-learning experiments. Drag-and-drop predictive modeling, a large pallet of modules, and a library of starting templates make common machine-learning tasks simple and quick. For more information, see the [Azure Machine Learning service overview](https://azure.microsoft.com/services/machine-learning/). For an introduction to machine learning that explains key terminology and concepts, see [Introduction to Azure Machine Learning](machine-learning-what-is-machine-learning.md).
-
-[!INCLUDE [machine-learning-free-trial](../../includes/machine-learning-free-trial.md)]
-
-**What is Machine Learning Studio?**
-
-Machine Learning Studio is a workbench environment that you access by using a web browser. Machine Learning Studio hosts a pallet of modules in a visual composition interface that helps you build an end-to-end, data-science workflow in the form of an experiment.
-
-For more information about Machine Learning Studio, see [What is Machine Learning Studio?](machine-learning-what-is-ml-studio.md)
-
-**What is the Machine Learning API service?**
-
-The Machine Learning API service enables you to deploy predictive models, like those that are built into Machine Learning Studio, as scalable, fault-tolerant, web services. The web services that the Machine Learning API service creates are REST APIs that provide an interface for communication between external applications and your predictive analytics models.
-
-For more information, see [Connect to a Machine Learning web service](machine-learning-connect-to-azure-machine-learning-web-service.md).
-
-**Where are my Classic web services listed? Where are my New (Azure Resource Manager-based) web services listed?**
-
-Web services created using the Classic deployment model and web services created using the New Azure Resource Manager deployment model are listed in the [Microsoft Azure Machine Learning Web Services](https://services.azureml.net/) portal.
-
-Classic web services are also listed in [Machine Learning Studio](http://studio.azureml.net) on the **Web services** tab.
-
-## Azure Machine Learning questions
-**What are Azure Machine Learning web services?**
-
-Machine Learning web services provide an interface between an application and a Machine Learning workflow scoring model. An external application can use Azure Machine Learning to communicate with a Machine Learning workflow scoring model in real time. A call to a Machine Learning web service returns prediction results to an external application. To make a call to a web service, you pass an API key that was created when you deployed the web service. A Machine Learning web service is based on REST, a popular architecture choice for web programming projects.
-
-Azure Machine Learning has two types of web services:
-
-* Request-Response Service (RRS): A low latency, highly scalable service that provides an interface to the stateless models created and deployed by using Machine Learning Studio.
-* Batch Execution Service (BES): An asynchronous service that scores a batch for data records.
-
-There are several ways to consume the REST API and access the web service. For example, you can write an application in C#, R, or Python by using the sample code that's generated for you when you deployed the web service.
-
-The sample code is available on:
-- The Consume page for the web service in the Azure Machine Learning Web Services portal
-- The API Help Page in the web service dashboard in Machine Learning Studio
-
-You can also use the sample Microsoft Excel workbook that's created for you and is available in the web service dashboard in Machine Learning Studio.
-
-**What are the main updates to Azure Machine Learning?**
-
-For the latest updates, see [What's new in Azure Machine Learning](machine-learning-whats-new.md).
-
-## Machine Learning Studio questions
-### Import and export data for Machine Learning
-**What data sources does Machine Learning support?**
-
-You can download data to a Machine Learning Studio experiment in three ways:
-
-- Upload a local file as a dataset
-- Use a module to import data from cloud data services
-- Import a dataset saved from another experiment
-
-To learn more about supported file formats, see [Import training data into Machine Learning Studio](machine-learning-data-science-import-data.md).
-
-#### <a id="ModuleLimit"></a>How large can the data set be for my modules?
-Modules in Machine Learning Studio support datasets of up to 10 GB of dense numerical data for common use cases. If a module takes more than one input, the 10 GB value is the total of all input sizes. You can also sample larger datasets by using queries from Hive or Azure SQL Database, or you can use Learning by Counts preprocessing before ingestion.  
-
-The following types of data can expand to larger datasets during feature normalization and are limited to less than 10 GB:
-
-* Sparse
-* Categorical
-* Strings
-* Binary data
-
-The following modules are limited to datasets less than 10 GB:
-
-* Recommender modules
-* Synthetic Minority Oversampling Technique (SMOTE) module
-* Scripting modules: R, Python, SQL
-* Modules where the output data size can be larger than input data size, such as Join or Feature Hashing
-* Cross-validation, Tune Model Hyperparameters, Ordinal Regression, and One-vs-All Multiclass, when the number of iterations is very large
-
-#### <a id="UploadLimit"></a>What are the limits for data upload?
-For datasets that are larger than a couple GBs, upload data to Azure Storage or Azure SQL Database, or use Azure HDInsight rather than directly uploading from a local file.
-
-**Can I read data from Amazon S3?**
-
-If you have a small amount of data and want to expose it via an HTTP URL, then you can use the [Import Data][import-data] module. For larger amounts of data, transfer it to Azure Storage first, and then use the [Import Data][import-data] module to bring it into your experiment.
-<!--
-
-<SEE CLOUD DS PROCESS>
--->
-
-**Is there a built-in image input capability?**
-
-You can learn about image input capability in the [Import Images][image-reader] reference.
-
-### Modules
-**The algorithm, data source, data format, or data transformation operation that I am looking for isn't in Azure Machine Learning Studio. What are my options?**
-
-You can go to the [user feedback forum](http://go.microsoft.com/fwlink/?LinkId=404231) to see feature requests that we are tracking. Add your vote to a request if a capability that you're looking for has already been requested. If the capability that you're looking for doesn't exist, create a new request. You can view the status of your request in this forum, too. We track this list closely and update the status of feature availability frequently. In addition, you can use the built-in support for R and Python to create custom transformations when needed.
-
-**Can I bring my existing code into Machine Learning Studio?**
-
-Yes, you can bring your existing R or Python code into Machine Learning Studio, run it in the same experiment with Azure Machine Learning learners, and deploy the solution as a web service via Azure Machine Learning. For more information, see [Extend your experiment with R](machine-learning-extend-your-experiment-with-r.md) and [Execute Python machine learning scripts in Azure Machine Learning Studio](machine-learning-execute-python-scripts.md).
-
-**Is it possible to use something like [PMML](http://en.wikipedia.org/wiki/Predictive_Model_Markup_Language) to define a model?**
-
-No, Predictive Model Markup Language (PMML) is not supported. You can use custom R and Python code to define a module.
-
-**How many modules can I execute in parallel in my experiment?**  
-
-You can execute up to four modules in parallel in an experiment.
-
-### Data processing
-**Is there an ability to visualize data (beyond R visualizations) interactively within the experiment?**
-
-Click the output of a module to visualize the data and get statistics.
-
-**When previewing results or data in a browser, the number of rows and columns is limited. Why?**
-
-Because large amounts of data might be sent to a browser, data size is limited to prevent slowing down Machine Learning Studio. To visualize all the data/results, it's better to download the data and use Excel or another tool.
-
-### Algorithms
-**What existing algorithms are supported in Machine Learning Studio?**
-
-Machine Learning Studio provides state-of-the-art algorithms, such as Scalable Boosted Decision trees, Bayesian Recommendation systems, Deep Neural Networks, and Decision Jungles developed at Microsoft Research. Scalable open-source machine learning packages, like Vowpal Wabbit, are also included. Machine Learning Studio supports machine learning algorithms for multiclass and binary classification, regression, and clustering. See the complete list of [Machine Learning Modules][machine-learning-modules].
-
-**Do you automatically suggest the right Machine Learning algorithm to use for my data?**
-
-No, but Machine Learning Studio has various ways to compare the results of each algorithm to determine the right one for your problem.
-
-**Do you have any guidelines on picking one algorithm over another for the provided algorithms?**
-
-See [How to choose an algorithm](machine-learning-algorithm-choice.md).
-
-**Are the provided algorithms written in R or Python?**
-
-No, these algorithms are mostly written in compiled languages to provide better performance.
-
-**Are any details of the algorithms provided?**
-
-The documentation provides some information about the algorithms and parameters for tuning are described to optimize the algorithm for your use.  
-
-**Is there any support for online learning?**
-
-No, currently only programmatic retraining is supported.
-
-**Can I visualize the layers of a Neural Net Model by using the built-in module?**
-
-No.
-
-**Can I create my own modules in C# or some other language?**
-
-Currently, you can only use R to create new custom modules.
-
-### R module
-**What R packages are available in Machine Learning Studio?**
-
-Machine Learning Studio supports more than 400 CRAN R packages today, and here is the [current list](http://az754797.vo.msecnd.net/docs/RPackages.xlsx) of all included packages. Also, see [Extend your experiment with R](machine-learning-extend-your-experiment-with-r.md) to learn how to retrieve this list yourself. If the package that you want is not in this list, provide the name of the package at the [user feedback forum](http://go.microsoft.com/fwlink/?LinkId=404231).
-
-**Is it possible to build a custom R module?**
-
-Yes, see [Author custom R modules in Azure Machine Learning](machine-learning-custom-r-modules.md) for more information.
-
-**Is there a REPL environment for R?**
-
-No, there is no Read-Eval-Print-Loop (REPL) environment for R in the studio.
-
-### Python module
-**Is it possible to build a custom Python module?**
-
-Not currently, but you can use one or more [Execute Python Script][python] modules to get the same result.
-
-**Is there a REPL environment for Python?**
-
-You can use the Jupyter Notebooks in Machine Learning Studio. For more information, see [Introducing Jupyter Notebooks in Azure Machine Learning Studio](http://blogs.technet.com/b/machinelearning/archive/2015/07/24/introducing-jupyter-notebooks-in-azure-ml-studio.aspx).
-
-## Web service
-### Retrain
-**How do I retrain Azure Machine Learning models programmatically?**
-
-Use the retraining APIs. For more information, see [Retrain Machine Learning models programmatically](machine-learning-retrain-models-programmatically.md). Sample code is also available in the [Microsoft Azure Machine Learning Retraining Demo](https://azuremlretrain.codeplex.com/).
-
-### Create
-**Can I deploy the model locally or in an application that doesn't have an Internet connection?**
-
-No.
-
-**Is there a baseline latency that is expected for all web services?**
-
-See the [Azure subscription limits](../azure-subscription-service-limits.md).
-
-### Use
-**When would I want to run my predictive model as a Batch Execution service versus a Request Response service?**
-
-The Request Response service (RRS) is a low-latency, high-scale web service that is used to provide an interface to stateless models that are created and deployed from the experimentation environment. The Batch Execution service (BES) is a service that asynchronously scores a batch of data records. The input for BES is like data input that RRS uses. The main difference is that BES reads a block of records from a variety of sources, such as Azure Blob storage, Azure Table storage, Azure SQL Database, HDInsight (hive query), and HTTP sources. For more information, see [How to consume Machine Learning web services](machine-learning-consume-web-services.md).
-
-**How do I update the model for the deployed web service?**
-
-To update a predictive model for an already deployed service, modify and rerun the experiment that you used to author and save the trained model. After you have a new version of the trained model available, Machine Learning Studio asks you if you want to update your web service. For details about how to update a deployed web service, see [Deploy a Machine Learning web service](machine-learning-publish-a-machine-learning-web-service.md).
-
-You can also use the Retraining APIs.
-For more information, see [Retrain Machine Learning models programmatically](machine-learning-retrain-models-programmatically.md). Sample code is also available in the [Microsoft Azure Machine Learning Retraining Demo](https://azuremlretrain.codeplex.com/).
-
-**How do I monitor my web service deployed in production?**
-
-After you deploy a predictive model, you can monitor it from the Azure classic portal (Classic web services only) or the Azure Machine Learning Web Services portal. Each deployed service has its own dashboard where you can see monitoring information for that service. For more information about how to manage your deployed web services, see [Manage a Web service using the Azure Machine Learning Web Services portal](machine-learning-manage-new-webservice.md) and [Manage an Azure Machine Learning workspace](machine-learning-manage-workspace.md).
-
-**Is there a place where I can see the output of my RRS/BES?**
-
-For RRS, the web service response is typically where you see the result. You can also write it to Azure Blob storage. For BES, the output is written to a blob by default. You can also write the output to a database or table by using the [Export Data][export-data] module.
-
-**Can I create web services only from models that were created in Machine Learning Studio?**
-
-No, you can also create web services directly by using Jupyter Notebooks and RStudio.
-
-**Where can I find information about error codes?**
-
-See [Machine Learning Module Error Codes](https://msdn.microsoft.com/library/azure/dn905910.aspx) for a list of error codes and descriptions.
-
-## Scalability
-**What is the scalability of the web service?**
-
-Currently, the default endpoint is provisioned with 20 concurrent RRS requests per endpoint. You can scale this to 200 concurrent requests per endpoint, and you can scale each web service to 10,000 endpoints per web service as described in [Scaling a Web Service](machine-learning-scaling-webservice.md). For BES, each endpoint can process 40 requests at a time, and additional requests beyond 40 requests are queued. These queued requests run automatically as the queue drains.
-
-**Are R jobs spread across nodes?**
-
-No.  
-
-**How much data can I use for training?**
-
-Modules in Machine Learning Studio support datasets of up to 10 GB of dense numerical data for common use cases. If a module takes more than one input, the total size for all inputs is 10 GB. You can also sample larger datasets via Hive queries, via Azure SQL Database queries, or by preprocessing with [Learning with Counts][counts] modules before ingestion.  
-
-The following types of data can expand to larger datasets during feature normalization and are limited to less than 10 GB:
-
-* Sparse
-* Categorical
-* Strings
-* Binary data
-
-The following modules are limited to datasets less than 10 GB:
-
-* Recommender modules
-* Synthetic Minority Oversampling Technique (SMOTE) module
-* Scripting modules: R, Python, SQL
-* Modules where the output data size can be larger than input data size, such as Join or Feature Hashing
-* Cross-Validate, Tune Model Hyperparameters, Ordinal Regression, and One-vs-All Multiclass, when number of iterations is very large
-
-For datasets that are larger than a few GBs, upload data to Azure Storage or Azure SQL Database, or use HDInsight rather than directly uploading from a local file.
-
-**Are there any vector size limitations?**
-
-Rows and columns are each limited to the .NET limitation of Max Int: 2,147,483,647.
-
-**Can I adjust the size of the virtual machine that runs the web service?**
-
-No.  
-
-## Security and availability
-**Who can access the http endpoint for the web service by default? How do I restrict access to the endpoint?**
-
-After a web service is deployed, a default endpoint is created for that service. The default endpoint can be called by using its API key. You can add more endpoints with their own keys from the Azure classic portal or programmatically by using the Web Service Management APIs. Access keys are needed to make calls to the web service. For more information, see [Connect to a Machine Learning web service](machine-learning-connect-to-azure-machine-learning-web-service.md).
-
-**What happens if my Azure storage account can't be found?**
-
-Machine Learning Studio relies on a user-supplied Azure storage account to save intermediary data when it executes the workflow. This storage account is provided to Machine Learning Studio when a workspace is created. After the workspace is created, if the storage account is deleted and can no longer be found, the workspace will stop functioning, and all experiments in that workspace will fail.
-
-If you accidentally deleted the storage account, recreate the storage account with the same name in the same region as the deleted storage account. After that, resync the access key.
-
-**What happens if my storage account access key is out of sync?**
-
-Machine Learning Studio relies on a user-supplied Azure storage account to store intermediary data when it executes the workflow. This storage account is provided to Machine Learning Studio when a workspace is created, and the access keys are associated with that workspace. If the access keys are changed after the workspace is created, the workspace can no longer access the storage account. It will stop functioning and all experiments in that workspace will fail.
-
-If you changed storage account access keys, resync the access keys in the workspace by using the Azure classic portal.  
-
-## Support and training
-**Where can I get training for Azure Machine Learning?**
-
-The [Azure Machine Learning Documentation Center](https://azure.microsoft.com/services/machine-learning/) hosts video tutorials and how-to guides. These step-by-step guides introduce the services and explain the data science life cycle of importing data, cleaning data, building predictive models, and deploying them in production by using Azure Machine Learning.
-
-We add new material to the Machine Learning Center on an ongoing basis. You can submit requests for additional learning material on Machine Learning Center at the [user feedback forum](https://windowsazure.uservoice.com/forums/257792-machine-learning).
-
-You can also find training at [Microsoft Virtual Academy](http://www.microsoftvirtualacademy.com/training-courses/getting-started-with-microsoft-azure-machine-learning).
-
-**How do I get support for Azure Machine Learning?**
-
-To get technical support for Azure Machine Learning, go to [Azure Support](/support/options/), and select **Machine Learning**.
-
-Azure Machine Learning also has a community forum on MSDN where you can ask questions about Azure Machine Learning. The Azure Machine Learning team monitors the forum. Go to [Azure Forum](http://social.msdn.microsoft.com/Forums/windowsazure/home?forum=MachineLearning).
-
-## Billing questions
-**How does Machine Learning billing work?**
-
-Azure Machine Learning has two components: Machine Learning Studio and Machine Learning web services.
-
-While you are evaluating Machine Learning Studio, you can use the Free billing tier. The Free tier also lets you deploy a Classic web service that has limited capacity.
-
-If you decide that Azure Machine Learning meets your needs, you can sign up for the Standard tier. To sign up, you must have a Microsoft Azure subscription.
-
-In the Standard tier, you are billed monthly for each workspace that you define in Machine Learning Studio. When you run an experiment in the studio, you are billed for compute resources when you are running an experiment. When you deploy a Classic web service, transactions and compute hours are billed on the Pay As You Go basis.
-
-New (Resource Manager-based) web services introduce billing plans that allow for more predictability in costs. Tiered pricing offers discounted rates to customers who need a large amount of capacity.
-
-When you create a plan, you commit to a fixed cost that comes with an included quantity of API compute hours and API transactions. If you need more included quantities, you can add instances to your plan. If you need a lot more included quantities, you can choose a higher tier plan that provides considerably more included quantities and a better discounted rate.
-
-After the included quantities in existing instances are used up, additional usage is charged at the overage rate that's associated with the billing plan tier.
-
-> [!NOTE]
-Included quantities are reallocated every 30 days, and unused included quantities do not roll over to the next period.
-
-For additional billing and pricing information, see [Machine Learning Pricing](https://azure.microsoft.com/pricing/details/machine-learning/).
-
-**Does Machine Learning have a free trial?**
-
- Azure Machine Learning has a free subscription option that's explained in [Machine Learning Pricing](https://azure.microsoft.com/pricing/details/machine-learning/). Machine Learning Studio has an eight-hour quick evaluation trial that's available when you sign in to [Machine Learning Studio](https://studio.azureml.net/?selectAccess=true&o=2).
-
- In addition, when you sign up for an Azure free trial, you can try any Azure services for a month. To learn more about the Azure free trial, visit [Azure free trial FAQ](https://azure.microsoft.com/pricing/free-trial-faq/).
-
-**What is a transaction?**
-
-A transaction represents an API call that Azure Machine Learning responds to. Transactions from Request-Response Service (RRS) and Batch Execution Service (BES) calls are aggregated and charged against your billing plan.
-
-**Can I use the included transaction quantities in a plan for both RRS and BES transactions?**
-
-Yes, your transactions from your RRS and BES are aggregated and charged against your billing plan.
-
-**What is an API compute hour?**
-
-An API compute hour is the billing unit for the time that API calls take to run by using Machine Learning compute resources. All your calls are aggregated for billing purposes.
-
-**How long does a typical production API call take?**
-
-Production API call times can vary significantly, generally ranging from hundreds of milliseconds to a few seconds. Some API calls might require minutes depending on the complexity of the data processing and machine-learning model. The best way to estimate production API call times is to benchmark a model on the Machine Learning service.
-
-**What is a Studio compute hour?**
-
-A Studio compute hour is the billing unit for the aggregate time that your experiments use compute resources in studio.
-
-**In New (Azure Resource Manager-based) web services, what is the Dev/Test tier meant for?**
-
-Resource Manager-based web services provide multiple tiers that you can use to provision your billing plan. The Dev/Test pricing tier provides limited, included quantities that allow you to test your experiment as a web service without incurring costs. You have the opportunity to see how it works.
-
-**Are there separate storage charges?**
-
-The Machine Learning Free tier does not require or allow separate storage. The Machine Learning Standard tier requires users to have an Azure storage account. Azure Storage is [billed separately](https://azure.microsoft.com/pricing/details/storage/).
-
-**Does Machine Learning support high availability?**
-
-Yes. For details, see [Machine Learning Pricing](https://azure.microsoft.com/en-us/pricing/details/machine-learning/) for a description of the service level agreement (SLA).
-
-**What specific kind of compute resources will my production API calls be run on?**
-
-The Machine Learning service is a multitenant service. Actual compute resources that are used on the back end vary and are optimized for performance and predictability.
-
-### Management of New (Resource Manager-based) web services
-**What happens if I delete my plan?**
-
-The plan is removed from your subscription, and you are billed for prorated usage.
-
-> [!NOTE]
-You cannot delete a plan that a web service is using. To delete the plan, you must either assign a new plan to the web service or delete the web service.
-
-**What is a plan instance?**
-
-A plan instance is a unit of included quantities that you can add to your billing plan. When you select a billing tier for your billing plan, it comes with one instance. If you need more included quantities, you can add instances of the selected billing tier to your plan.
-
-**How many plan instances can I add?**
-
-You can have one instance of the Dev/Test pricing tier in a subscription.
-
-For Standard S1, Standard S2, and Standard S3 tiers, you can add as many as necessary.
-
-> [!NOTE]
-Depending on your anticipated usage, it might be more cost effective to upgrade to a tier that has more included quantities rather than add instances to the current tier.
-
-**What happens when I change plan tiers (upgrade / downgrade)?**
-
-The old plan is deleted and the current usage is billed on a prorated basis. A new plan with the full included quantities of the upgraded/downgraded tier is created for the rest of the period.
-
-> [!NOTE]
-Included quantities are allocated per period, and unused quantities do not roll over.
-
-**What happens when I increase the instances in a plan?**
-
-Quantities are included on a prorated basis and may take 24 hours to be effective.
-
-**What happens when I delete an instance of a plan?**
-
-The instance is removed from your subscription, and you are billed for prorated usage.
-
-### Sign up for New (Resource Manager-based) web services plans
-**How do I sign up for a plan?**
-
-You have two ways to create billing plans.
-
-When you first deploy a Resource Manager-based web service, you can choose an existing plan or create a new plan.
-
-Plans that you create in this manner are in your default region, and your web service will be deployed to that region.
-
-If you want to deploy services to regions other than your default region, you may want to define your billing plans before you deploy your service.
-
-In that case, you can sign in to the Azure Machine Learning Web Services portal, and go to the Plans page. From there, you can add plans, delete plans, and modify existing plans.
-
-**Which plan should I choose to start off with?**
-
-We recommend you that you start with the Standard S1 tier and monitor your service for usage. If you find that you are using your included quantities rapidly, you can add instances or move to a higher tier and get better discounted rates. You can adjust your billing plan as needed throughout your billing cycle.
-
-**Which regions are the new plans available in?**
-
-For information about regional availability, see [Products available by region](https://azure.microsoft.com/regions/services/).
-
-**I have web services in multiple regions. Do I need a plan for every region?**
-
-Yes. Plan pricing varies by region. When you deploy a web service to another region, you need to assign it a plan that is specific to that region. For more information, see [Products available by region]( https://azure.microsoft.com/regions/services/).
-
-### New web services: Overages
-**How do I check if I exceeded my web service usage?**
-
-You can view the usage on all your plans on the Plans page in the Azure Machine Learning Web Services portal. Sign in to the portal, and then click the **Plans** menu option.
-
-In the **Transactions** and **Compute** columns of the table, you can see the included quantities of the plan and the percentage used.
-
-**What happens when I use up the include quantities in the Dev/Test pricing tier?**
-
-Services that have a Dev/Test pricing tier assigned to them are stopped until the next period or until you move them to a paid tier.
-
-**For Classic web services and overages of New (Resource Manager-based) web services, how are prices calculated for Request Response (RRS) and Batch (BES) workloads?**
-
-For an RRS workload, you are charged for every API transaction call that you make and for the compute time that's associated with those requests. Your RRS production API transaction costs are calculated as the total number of API calls that you make multiplied by the price per 1,000 transactions (prorated by individual transaction). Your RRS API production API compute hour costs are calculated as the amount of time required for each API call to run, multiplied by the total number of API transactions, multiplied by the price per production API compute hour.
-
-For example, for Standard S1 overage, 1,000,000 API transactions that take 0.72 seconds each to run would result in (1,000,000 * $0.50/1K API transactions) in $500 in production API transaction costs and (1,000,000 * 0.72 sec * $2/hr) $400 in production API compute hours, for a total of $900.
-
-For a BES workload, you are charged in the same manner. However, the API transaction costs represent the number of batch jobs that you submit, and the compute costs represent the compute time that's associated with those batch jobs. Your BES production API transaction costs are calculated as the total number of jobs submitted multiplied by the price per 1,000 transactions (prorated by individual transaction). Your BES API production API compute hour costs are calculated as the amount of time required for each row in your job to run multiplied by the total number of rows in your job multiplied by the total number of jobs multiplied by the price per production API compute hour. When you use the Machine Learning calculator, the transaction meter represents the number of jobs that you plan to submit, and the time-per-transaction field represents the combined time that's needed for all rows in each job to run.
-
-For example, assume Standard S1 overage, and you submit 100 jobs per day that each consist of 500 rows that take 0.72 seconds each. Your monthly overage costs would be (100 jobs per day = 3,100 jobs/mo * $0.50/1K API transactions) $1.55 in production API transaction costs and (500 rows * 0.72 sec * 3,100 Jobs * $2/hr) $620 in production API compute hours, for a total of $621.55.
-
-### Azure Machine Learning Classic web services
-**Is Pay As You Go still available?**
-
-Yes, Classic web services are still available in Azure Machine Learning.  
-
-### Azure Machine Learning Free and Standard tier
-**What is included in the Azure Machine Learning Free tier?**
-
-The Azure Machine Learning Free tier is intended to provide an in-depth introduction to the Azure Machine Learning Studio. All you need is a Microsoft account to sign up. The Free tier includes free access to one Azure Machine Learning Studio workspace per [Microsoft account](https://www.microsoft.com/account/default.aspx). In this tier, you can use up to 10 GB of storage and operationalize models as staging APIs. Free tier workloads are not covered by an SLA and are intended for development and personal use only. Free tier workloads can't access data by connecting to an on-premises server that runs SQL Server.
-
-**What is included in the Azure Machine Learning Standard tier and plans?**
-
-The Azure Machine Learning Standard tier is a paid production version of Azure Machine Learning Studio. The Azure Machine Learning Studio monthly fee is billed on a per workspace per month basis and prorated for partial months. Azure Machine Learning Studio experiment hours are billed per compute hour for active experimentation. Billing is prorated for partial hours.  
-
-The Azure Machine Learning API service is billed depending on whether it's a Classic web service or a New (Resource Manager-based) web service.
-
-The following charges are aggregated per workspace for your subscription.
-
-* Machine Learning Workspace Subscription: The Machine Learning workspace subscription is a monthly fee that provides access to a Machine Learning Studio workspace. The subscription is required to run experiments in the studio and to utilize the production APIs.
-* Studio Experiment hours: This meter aggregates all compute charges that are accrued by running experiments in Machine Learning Studio and running production API calls in the staging environment.
-* Access data by connecting to an on-premises server that runs SQL Server in your models for your training and scoring.
-* For Classic web services:
-  * Production API Compute Hours: This meter includes compute charges that are accrued by web services running in production.
-  * Production API Transactions (in 1000s): This meter includes charges that are accrued per call to your production web service.
-
-Apart from the preceding charges, in the case of Resource Manager-based web service, charges are aggregated to the selected plan:
-
-* Standard S1/S2/S3 API Plan (Units): This meter represents the type of instance that's selected for Resource Manager-based web services.
-* Standard S1/S2/S3 Overage API Compute Hours: This meter includes compute charges that are accrued by Resource Manager-based web services that run in production after the included quantities in existing instances are used up. The additional usage is charged at the overate rate that's associated with S1/S2/S3 plan tier.
-* Standard S1/S2/S3 Overage API Transactions (in 1,000s): This meter includes charges that are accrued per call to your production Resource Manager-based web service after the included quantities in existing instances are used up. The additional usage is charged at the overate rate associated with S1/S2/S3 plan tier.
-* Included Quantity API Compute Hours: With Resource Manager-based web services, this meter represents the included quantity of API compute hours.
-* Included Quantity API Transactions (in 1,000s): With Resource Manager-based web services, this meter represents the included quantity of API transactions.
-
-**How do I sign up for Azure Machine Learning Free tier?**
-
-All you need is a Microsoft account. Go to [Azure Machine Learning home](https://azure.microsoft.com/services/machine-learning/), and then click **Start Now**. Sign in with your Microsoft account and a workspace in Free tier is created for you. You can start to explore and create Machine Learning experiments right away.
-
-**How do I sign up for Azure Machine Learning Standard tier?**
-
-You must first have access to an Azure subscription to create a Standard Machine Learning workspace. You can sign up for a 30-day free trial Azure subscription and later upgrade to a paid Azure subscription, or you can purchase a paid Azure subscription outright. You can then create a Machine Learning workspace from the Microsoft Azure classic portal after you gain access to the subscription. View the [step-by-step instructions](https://azure.microsoft.com/trial/get-started-machine-learning-b/).
-
-Alternatively, you can be invited by a Standard Machine Learning workspace owner to access the owner's workspace.
-
-**Can I specify my own Azure Blob storage account to use with the Free tier?**
-
-No, the Standard tier is equivalent to the version of the Machine Learning service that was available before the tiers were introduced.
-
-**Can I deploy my machine learning models as APIs in the Free tier?**
-
-Yes, you can operationalize machine learning models to staging API services as part of the Free tier. To put the staging API service into production and get a production endpoint for the operationalized service, you must use the Standard tier.
-
-**What is the difference between Azure free trial and Azure Machine Learning Free tier?**
-
-The [Microsoft Azure free trial](https://azure.microsoft.com/free/) offers credits that you can apply to any Azure service for one month. The Azure Machine Learning Free tier offers continuous access specifically to Azure Machine Learning for non-production workloads.
-
-**How do I move an experiment from the Free tier to the Standard tier?**
-
-To copy your experiments from the Free tier to the Standard tier:
-
-1. Sign in to Azure Machine Learning Studio, and make sure that you can see both the Free workspace and the Standard workspace in the workspace selector in the top navigation bar.
-2. Switch to Free workspace if you are in the Standard workspace.
-3. In the experiment list view, select an experiment that you'd like to copy, and then click the **Copy** command button.
-4. Select the Standard workspace from the dialog box that opens, and then click the **Copy** button.
-   All the associated datasets, trained model, etc. are copied together with the experiment into the Standard workspace.
-5. You need to rerun the experiment and republish your web service in the Standard workspace.
-
-### Studio workspace
-**Will I see different bills for different workspaces?**
-
-Workspace charges are broken out separately for each applicable meter on a single bill.
-
-**What specific kind of compute resources will my experiments be run on?**
-
-The Machine Learning service is a multitenant service. Actual compute resources that are used on the back end vary and are optimized for performance and predictability.
-
-### Guest Access
-**What is Guest Access to Azure Machine Learning Studio?**
-
-Guest Access is a restricted trial experience. You can create and run experiments in Azure Machine Learning Studio at no cost and without authentication. Guest sessions are non-persistent (cannot be saved) and limited to eight hours. Other limitations include lack of support for R and Python, lack of staging APIs, and restricted dataset size and storage capacity. By comparison, users who choose to sign in with a Microsoft account have full access to the Free tier of Machine Learning Studio that's described previously, which includes a persistent workspace and more comprehensive capabilities. To choose your free Machine Learning experience, click **Get started** on [https://studio.azureml.net](https://studio.azureml.net), and then select **Guess Access** or sign in with a Microsoft account.
-
-<!-- Module References -->
-[image-reader]: https://msdn.microsoft.com/library/azure/893f8c57-1d36-456d-a47b-d29ae67f5d84/
-[join]: https://msdn.microsoft.com/library/azure/124865f7-e901-4656-adac-f4cb08248099/
-[machine-learning-modules]: https://msdn.microsoft.com/library/azure/6d9e2516-1343-4859-a3dc-9673ccec9edc/
-[partition-and-sample]: https://msdn.microsoft.com/library/azure/a8726e34-1b3e-4515-b59a-3e4a475654b8/
-[import-data]: https://msdn.microsoft.com/library/azure/4e1b0fe6-aded-4b3f-a36f-39b8862b9004/
-[export-data]: https://msdn.microsoft.com/library/azure/7A391181-B6A7-4AD4-B82D-E419C0D6522C
-[split]: https://msdn.microsoft.com/library/azure/70530644-c97a-4ab6-85f7-88bf30a8be5f/
-[python]: https://msdn.microsoft.com/library/azure/CDB56F95-7F4C-404D-BDE7-5BB972E6F232
-[counts]: https://msdn.microsoft.com/library/azure/dn913056.aspx
->>>>>>> 382bbb82
+---
+title: Azure Machine Learning frequently asked questions (FAQs) | Microsoft Docs
+description: 'Azure Machine Learning introduction: FAQ covering billing, capabilities, and limitations of a cloud service for streamlined predictive modeling.'
+keywords: machine learning introduction,predictive modeling,what is machine learning
+services: machine-learning
+documentationcenter: ''
+author: garyericson
+manager: paulettm
+editor: cgronlun
+
+ms.assetid: a4a32a06-dbed-4727-a857-c10da774ce66
+ms.service: machine-learning
+ms.workload: data-services
+ms.tgt_pltfrm: na
+ms.devlang: na
+ms.topic: get-started-article
+ms.date: 01/23/2017
+ms.author: garye
+
+---
+# Azure Machine Learning frequently asked questions: Billing, capabilities, limitations, and support
+Here are some frequently asked questions (FAQs) and corresponding answers about Azure Machine Learning, a cloud service for developing predictive models and operationalizing solutions through web services. These FAQs provide questions about how to use the service, which includes the billing model, capabilities, limitations, and support.
+
+## General questions
+**What is Azure Machine Learning?**
+
+Azure Machine Learning is a fully managed service that you can use to create, test, operate, and manage predictive analytic solutions in the cloud. With only a browser, you can sign in, upload data, and immediately start machine-learning experiments. Drag-and-drop predictive modeling, a large pallet of modules, and a library of starting templates make common machine-learning tasks simple and quick. For more information, see the [Azure Machine Learning service overview](https://azure.microsoft.com/services/machine-learning/). For an introduction to machine learning that explains key terminology and concepts, see [Introduction to Azure Machine Learning](machine-learning-what-is-machine-learning.md).
+
+[!INCLUDE [machine-learning-free-trial](../../includes/machine-learning-free-trial.md)]
+
+**What is Machine Learning Studio?**
+
+Machine Learning Studio is a workbench environment that you access by using a web browser. Machine Learning Studio hosts a pallet of modules in a visual composition interface that helps you build an end-to-end, data-science workflow in the form of an experiment.
+
+For more information about Machine Learning Studio, see [What is Machine Learning Studio?](machine-learning-what-is-ml-studio.md)
+
+**What is the Machine Learning API service?**
+
+The Machine Learning API service enables you to deploy predictive models, like those that are built into Machine Learning Studio, as scalable, fault-tolerant, web services. The web services that the Machine Learning API service creates are REST APIs that provide an interface for communication between external applications and your predictive analytics models.
+
+For more information, see [Connect to a Machine Learning web service](machine-learning-connect-to-azure-machine-learning-web-service.md).
+
+**Where are my Classic web services listed? Where are my New (Azure Resource Manager-based) web services listed?**
+
+Web services created using the Classic deployment model and web services created using the New Azure Resource Manager deployment model are listed in the [Microsoft Azure Machine Learning Web Services](https://services.azureml.net/) portal.
+
+Classic web services are also listed in [Machine Learning Studio](http://studio.azureml.net) on the **Web services** tab.
+
+## Azure Machine Learning questions
+**What are Azure Machine Learning web services?**
+
+Machine Learning web services provide an interface between an application and a Machine Learning workflow scoring model. An external application can use Azure Machine Learning to communicate with a Machine Learning workflow scoring model in real time. A call to a Machine Learning web service returns prediction results to an external application. To make a call to a web service, you pass an API key that was created when you deployed the web service. A Machine Learning web service is based on REST, a popular architecture choice for web programming projects.
+
+Azure Machine Learning has two types of web services:
+
+* Request-Response Service (RRS): A low latency, highly scalable service that provides an interface to the stateless models created and deployed by using Machine Learning Studio.
+* Batch Execution Service (BES): An asynchronous service that scores a batch for data records.
+
+There are several ways to consume the REST API and access the web service. For example, you can write an application in C#, R, or Python by using the sample code that's generated for you when you deployed the web service.
+
+The sample code is available on:
+- The Consume page for the web service in the Azure Machine Learning Web Services portal
+- The API Help Page in the web service dashboard in Machine Learning Studio
+
+You can also use the sample Microsoft Excel workbook that's created for you and is available in the web service dashboard in Machine Learning Studio.
+
+**What are the main updates to Azure Machine Learning?**
+
+For the latest updates, see [What's new in Azure Machine Learning](machine-learning-whats-new.md).
+
+## Machine Learning Studio questions
+### Import and export data for Machine Learning
+**What data sources does Machine Learning support?**
+
+You can download data to a Machine Learning Studio experiment in three ways:
+
+- Upload a local file as a dataset
+- Use a module to import data from cloud data services
+- Import a dataset saved from another experiment
+
+To learn more about supported file formats, see [Import training data into Machine Learning Studio](machine-learning-data-science-import-data.md).
+
+#### <a id="ModuleLimit"></a>How large can the data set be for my modules?
+Modules in Machine Learning Studio support datasets of up to 10 GB of dense numerical data for common use cases. If a module takes more than one input, the 10 GB value is the total of all input sizes. You can also sample larger datasets by using queries from Hive or Azure SQL Database, or you can use Learning by Counts preprocessing before ingestion.  
+
+The following types of data can expand to larger datasets during feature normalization and are limited to less than 10 GB:
+
+* Sparse
+* Categorical
+* Strings
+* Binary data
+
+The following modules are limited to datasets less than 10 GB:
+
+* Recommender modules
+* Synthetic Minority Oversampling Technique (SMOTE) module
+* Scripting modules: R, Python, SQL
+* Modules where the output data size can be larger than input data size, such as Join or Feature Hashing
+* Cross-validation, Tune Model Hyperparameters, Ordinal Regression, and One-vs-All Multiclass, when the number of iterations is very large
+
+#### <a id="UploadLimit"></a>What are the limits for data upload?
+For datasets that are larger than a couple GBs, upload data to Azure Storage or Azure SQL Database, or use Azure HDInsight rather than directly uploading from a local file.
+
+**Can I read data from Amazon S3?**
+
+If you have a small amount of data and want to expose it via an HTTP URL, then you can use the [Import Data][import-data] module. For larger amounts of data, transfer it to Azure Storage first, and then use the [Import Data][import-data] module to bring it into your experiment.
+<!--
+
+<SEE CLOUD DS PROCESS>
+-->
+
+**Is there a built-in image input capability?**
+
+You can learn about image input capability in the [Import Images][image-reader] reference.
+
+### Modules
+**The algorithm, data source, data format, or data transformation operation that I am looking for isn't in Azure Machine Learning Studio. What are my options?**
+
+You can go to the [user feedback forum](http://go.microsoft.com/fwlink/?LinkId=404231) to see feature requests that we are tracking. Add your vote to a request if a capability that you're looking for has already been requested. If the capability that you're looking for doesn't exist, create a new request. You can view the status of your request in this forum, too. We track this list closely and update the status of feature availability frequently. In addition, you can use the built-in support for R and Python to create custom transformations when needed.
+
+**Can I bring my existing code into Machine Learning Studio?**
+
+Yes, you can bring your existing R or Python code into Machine Learning Studio, run it in the same experiment with Azure Machine Learning learners, and deploy the solution as a web service via Azure Machine Learning. For more information, see [Extend your experiment with R](machine-learning-extend-your-experiment-with-r.md) and [Execute Python machine learning scripts in Azure Machine Learning Studio](machine-learning-execute-python-scripts.md).
+
+**Is it possible to use something like [PMML](http://en.wikipedia.org/wiki/Predictive_Model_Markup_Language) to define a model?**
+
+No, Predictive Model Markup Language (PMML) is not supported. You can use custom R and Python code to define a module.
+
+**How many modules can I execute in parallel in my experiment?**  
+
+You can execute up to four modules in parallel in an experiment.
+
+### Data processing
+**Is there an ability to visualize data (beyond R visualizations) interactively within the experiment?**
+
+Click the output of a module to visualize the data and get statistics.
+
+**When previewing results or data in a browser, the number of rows and columns is limited. Why?**
+
+Because large amounts of data might be sent to a browser, data size is limited to prevent slowing down Machine Learning Studio. To visualize all the data/results, it's better to download the data and use Excel or another tool.
+
+### Algorithms
+**What existing algorithms are supported in Machine Learning Studio?**
+
+Machine Learning Studio provides state-of-the-art algorithms, such as Scalable Boosted Decision trees, Bayesian Recommendation systems, Deep Neural Networks, and Decision Jungles developed at Microsoft Research. Scalable open-source machine learning packages, like Vowpal Wabbit, are also included. Machine Learning Studio supports machine learning algorithms for multiclass and binary classification, regression, and clustering. See the complete list of [Machine Learning Modules][machine-learning-modules].
+
+**Do you automatically suggest the right Machine Learning algorithm to use for my data?**
+
+No, but Machine Learning Studio has various ways to compare the results of each algorithm to determine the right one for your problem.
+
+**Do you have any guidelines on picking one algorithm over another for the provided algorithms?**
+
+See [How to choose an algorithm](machine-learning-algorithm-choice.md).
+
+**Are the provided algorithms written in R or Python?**
+
+No, these algorithms are mostly written in compiled languages to provide better performance.
+
+**Are any details of the algorithms provided?**
+
+The documentation provides some information about the algorithms and parameters for tuning are described to optimize the algorithm for your use.  
+
+**Is there any support for online learning?**
+
+No, currently only programmatic retraining is supported.
+
+**Can I visualize the layers of a Neural Net Model by using the built-in module?**
+
+No.
+
+**Can I create my own modules in C# or some other language?**
+
+Currently, you can only use R to create new custom modules.
+
+### R module
+**What R packages are available in Machine Learning Studio?**
+
+Machine Learning Studio supports more than 400 CRAN R packages today, and here is the [current list](http://az754797.vo.msecnd.net/docs/RPackages.xlsx) of all included packages. Also, see [Extend your experiment with R](machine-learning-extend-your-experiment-with-r.md) to learn how to retrieve this list yourself. If the package that you want is not in this list, provide the name of the package at the [user feedback forum](http://go.microsoft.com/fwlink/?LinkId=404231).
+
+**Is it possible to build a custom R module?**
+
+Yes, see [Author custom R modules in Azure Machine Learning](machine-learning-custom-r-modules.md) for more information.
+
+**Is there a REPL environment for R?**
+
+No, there is no Read-Eval-Print-Loop (REPL) environment for R in the studio.
+
+### Python module
+**Is it possible to build a custom Python module?**
+
+Not currently, but you can use one or more [Execute Python Script][python] modules to get the same result.
+
+**Is there a REPL environment for Python?**
+
+You can use the Jupyter Notebooks in Machine Learning Studio. For more information, see [Introducing Jupyter Notebooks in Azure Machine Learning Studio](http://blogs.technet.com/b/machinelearning/archive/2015/07/24/introducing-jupyter-notebooks-in-azure-ml-studio.aspx).
+
+## Web service
+### Retrain
+**How do I retrain Azure Machine Learning models programmatically?**
+
+Use the retraining APIs. For more information, see [Retrain Machine Learning models programmatically](machine-learning-retrain-models-programmatically.md). Sample code is also available in the [Microsoft Azure Machine Learning Retraining Demo](https://azuremlretrain.codeplex.com/).
+
+### Create
+**Can I deploy the model locally or in an application that doesn't have an Internet connection?**
+
+No.
+
+**Is there a baseline latency that is expected for all web services?**
+
+See the [Azure subscription limits](../azure-subscription-service-limits.md).
+
+### Use
+**When would I want to run my predictive model as a Batch Execution service versus a Request Response service?**
+
+The Request Response service (RRS) is a low-latency, high-scale web service that is used to provide an interface to stateless models that are created and deployed from the experimentation environment. The Batch Execution service (BES) is a service that asynchronously scores a batch of data records. The input for BES is like data input that RRS uses. The main difference is that BES reads a block of records from a variety of sources, such as Azure Blob storage, Azure Table storage, Azure SQL Database, HDInsight (hive query), and HTTP sources. For more information, see [How to consume Machine Learning web services](machine-learning-consume-web-services.md).
+
+**How do I update the model for the deployed web service?**
+
+To update a predictive model for an already deployed service, modify and rerun the experiment that you used to author and save the trained model. After you have a new version of the trained model available, Machine Learning Studio asks you if you want to update your web service. For details about how to update a deployed web service, see [Deploy a Machine Learning web service](machine-learning-publish-a-machine-learning-web-service.md).
+
+You can also use the Retraining APIs.
+For more information, see [Retrain Machine Learning models programmatically](machine-learning-retrain-models-programmatically.md). Sample code is also available in the [Microsoft Azure Machine Learning Retraining Demo](https://azuremlretrain.codeplex.com/).
+
+**How do I monitor my web service deployed in production?**
+
+After you deploy a predictive model, you can monitor it from the Azure classic portal (Classic web services only) or the Azure Machine Learning Web Services portal. Each deployed service has its own dashboard where you can see monitoring information for that service. For more information about how to manage your deployed web services, see [Manage a Web service using the Azure Machine Learning Web Services portal](machine-learning-manage-new-webservice.md) and [Manage an Azure Machine Learning workspace](machine-learning-manage-workspace.md).
+
+**Is there a place where I can see the output of my RRS/BES?**
+
+For RRS, the web service response is typically where you see the result. You can also write it to Azure Blob storage. For BES, the output is written to a blob by default. You can also write the output to a database or table by using the [Export Data][export-data] module.
+
+**Can I create web services only from models that were created in Machine Learning Studio?**
+
+No, you can also create web services directly by using Jupyter Notebooks and RStudio.
+
+**Where can I find information about error codes?**
+
+See [Machine Learning Module Error Codes](https://msdn.microsoft.com/library/azure/dn905910.aspx) for a list of error codes and descriptions.
+
+## Scalability
+**What is the scalability of the web service?**
+
+Currently, the default endpoint is provisioned with 20 concurrent RRS requests per endpoint. You can scale this to 200 concurrent requests per endpoint, and you can scale each web service to 10,000 endpoints per web service as described in [Scaling a Web Service](machine-learning-scaling-webservice.md). For BES, each endpoint can process 40 requests at a time, and additional requests beyond 40 requests are queued. These queued requests run automatically as the queue drains.
+
+**Are R jobs spread across nodes?**
+
+No.  
+
+**How much data can I use for training?**
+
+Modules in Machine Learning Studio support datasets of up to 10 GB of dense numerical data for common use cases. If a module takes more than one input, the total size for all inputs is 10 GB. You can also sample larger datasets via Hive queries, via Azure SQL Database queries, or by preprocessing with [Learning with Counts][counts] modules before ingestion.  
+
+The following types of data can expand to larger datasets during feature normalization and are limited to less than 10 GB:
+
+* Sparse
+* Categorical
+* Strings
+* Binary data
+
+The following modules are limited to datasets less than 10 GB:
+
+* Recommender modules
+* Synthetic Minority Oversampling Technique (SMOTE) module
+* Scripting modules: R, Python, SQL
+* Modules where the output data size can be larger than input data size, such as Join or Feature Hashing
+* Cross-Validate, Tune Model Hyperparameters, Ordinal Regression, and One-vs-All Multiclass, when number of iterations is very large
+
+For datasets that are larger than a few GBs, upload data to Azure Storage or Azure SQL Database, or use HDInsight rather than directly uploading from a local file.
+
+**Are there any vector size limitations?**
+
+Rows and columns are each limited to the .NET limitation of Max Int: 2,147,483,647.
+
+**Can I adjust the size of the virtual machine that runs the web service?**
+
+No.  
+
+## Security and availability
+**Who can access the http endpoint for the web service by default? How do I restrict access to the endpoint?**
+
+After a web service is deployed, a default endpoint is created for that service. The default endpoint can be called by using its API key. You can add more endpoints with their own keys from the Azure classic portal or programmatically by using the Web Service Management APIs. Access keys are needed to make calls to the web service. For more information, see [Connect to a Machine Learning web service](machine-learning-connect-to-azure-machine-learning-web-service.md).
+
+**What happens if my Azure storage account can't be found?**
+
+Machine Learning Studio relies on a user-supplied Azure storage account to save intermediary data when it executes the workflow. This storage account is provided to Machine Learning Studio when a workspace is created. After the workspace is created, if the storage account is deleted and can no longer be found, the workspace will stop functioning, and all experiments in that workspace will fail.
+
+If you accidentally deleted the storage account, recreate the storage account with the same name in the same region as the deleted storage account. After that, resync the access key.
+
+**What happens if my storage account access key is out of sync?**
+
+Machine Learning Studio relies on a user-supplied Azure storage account to store intermediary data when it executes the workflow. This storage account is provided to Machine Learning Studio when a workspace is created, and the access keys are associated with that workspace. If the access keys are changed after the workspace is created, the workspace can no longer access the storage account. It will stop functioning and all experiments in that workspace will fail.
+
+If you changed storage account access keys, resync the access keys in the workspace by using the Azure classic portal.  
+
+## Support and training
+**Where can I get training for Azure Machine Learning?**
+
+The [Azure Machine Learning Documentation Center](https://azure.microsoft.com/services/machine-learning/) hosts video tutorials and how-to guides. These step-by-step guides introduce the services and explain the data science life cycle of importing data, cleaning data, building predictive models, and deploying them in production by using Azure Machine Learning.
+
+We add new material to the Machine Learning Center on an ongoing basis. You can submit requests for additional learning material on Machine Learning Center at the [user feedback forum](https://windowsazure.uservoice.com/forums/257792-machine-learning).
+
+You can also find training at [Microsoft Virtual Academy](http://www.microsoftvirtualacademy.com/training-courses/getting-started-with-microsoft-azure-machine-learning).
+
+**How do I get support for Azure Machine Learning?**
+
+To get technical support for Azure Machine Learning, go to [Azure Support](/support/options/), and select **Machine Learning**.
+
+Azure Machine Learning also has a community forum on MSDN where you can ask questions about Azure Machine Learning. The Azure Machine Learning team monitors the forum. Go to [Azure Forum](http://social.msdn.microsoft.com/Forums/windowsazure/home?forum=MachineLearning).
+
+## Billing questions
+**How does Machine Learning billing work?**
+
+Azure Machine Learning has two components: Machine Learning Studio and Machine Learning web services.
+
+While you are evaluating Machine Learning Studio, you can use the Free billing tier. The Free tier also lets you deploy a Classic web service that has limited capacity.
+
+If you decide that Azure Machine Learning meets your needs, you can sign up for the Standard tier. To sign up, you must have a Microsoft Azure subscription.
+
+In the Standard tier, you are billed monthly for each workspace that you define in Machine Learning Studio. When you run an experiment in the studio, you are billed for compute resources when you are running an experiment. When you deploy a Classic web service, transactions and compute hours are billed on the Pay As You Go basis.
+
+New (Resource Manager-based) web services introduce billing plans that allow for more predictability in costs. Tiered pricing offers discounted rates to customers who need a large amount of capacity.
+
+When you create a plan, you commit to a fixed cost that comes with an included quantity of API compute hours and API transactions. If you need more included quantities, you can add instances to your plan. If you need a lot more included quantities, you can choose a higher tier plan that provides considerably more included quantities and a better discounted rate.
+
+After the included quantities in existing instances are used up, additional usage is charged at the overage rate that's associated with the billing plan tier.
+
+> [!NOTE]
+Included quantities are reallocated every 30 days, and unused included quantities do not roll over to the next period.
+
+For additional billing and pricing information, see [Machine Learning Pricing](https://azure.microsoft.com/pricing/details/machine-learning/).
+
+**Does Machine Learning have a free trial?**
+
+ Azure Machine Learning has a free subscription option that's explained in [Machine Learning Pricing](https://azure.microsoft.com/pricing/details/machine-learning/). Machine Learning Studio has an eight-hour quick evaluation trial that's available when you sign in to [Machine Learning Studio](https://studio.azureml.net/?selectAccess=true&o=2).
+
+ In addition, when you sign up for an Azure free trial, you can try any Azure services for a month. To learn more about the Azure free trial, visit [Azure free trial FAQ](https://azure.microsoft.com/pricing/free-trial-faq/).
+
+**What is a transaction?**
+
+A transaction represents an API call that Azure Machine Learning responds to. Transactions from Request-Response Service (RRS) and Batch Execution Service (BES) calls are aggregated and charged against your billing plan.
+
+**Can I use the included transaction quantities in a plan for both RRS and BES transactions?**
+
+Yes, your transactions from your RRS and BES are aggregated and charged against your billing plan.
+
+**What is an API compute hour?**
+
+An API compute hour is the billing unit for the time that API calls take to run by using Machine Learning compute resources. All your calls are aggregated for billing purposes.
+
+**How long does a typical production API call take?**
+
+Production API call times can vary significantly, generally ranging from hundreds of milliseconds to a few seconds. Some API calls might require minutes depending on the complexity of the data processing and machine-learning model. The best way to estimate production API call times is to benchmark a model on the Machine Learning service.
+
+**What is a Studio compute hour?**
+
+A Studio compute hour is the billing unit for the aggregate time that your experiments use compute resources in studio.
+
+**In New (Azure Resource Manager-based) web services, what is the Dev/Test tier meant for?**
+
+Resource Manager-based web services provide multiple tiers that you can use to provision your billing plan. The Dev/Test pricing tier provides limited, included quantities that allow you to test your experiment as a web service without incurring costs. You have the opportunity to see how it works.
+
+**Are there separate storage charges?**
+
+The Machine Learning Free tier does not require or allow separate storage. The Machine Learning Standard tier requires users to have an Azure storage account. Azure Storage is [billed separately](https://azure.microsoft.com/pricing/details/storage/).
+
+**Does Machine Learning support high availability?**
+
+Yes. For details, see [Machine Learning Pricing](https://azure.microsoft.com/en-us/pricing/details/machine-learning/) for a description of the service level agreement (SLA).
+
+**What specific kind of compute resources will my production API calls be run on?**
+
+The Machine Learning service is a multitenant service. Actual compute resources that are used on the back end vary and are optimized for performance and predictability.
+
+### Management of New (Resource Manager-based) web services
+**What happens if I delete my plan?**
+
+The plan is removed from your subscription, and you are billed for prorated usage.
+
+> [!NOTE]
+You cannot delete a plan that a web service is using. To delete the plan, you must either assign a new plan to the web service or delete the web service.
+
+**What is a plan instance?**
+
+A plan instance is a unit of included quantities that you can add to your billing plan. When you select a billing tier for your billing plan, it comes with one instance. If you need more included quantities, you can add instances of the selected billing tier to your plan.
+
+**How many plan instances can I add?**
+
+You can have one instance of the Dev/Test pricing tier in a subscription.
+
+For Standard S1, Standard S2, and Standard S3 tiers, you can add as many as necessary.
+
+> [!NOTE]
+Depending on your anticipated usage, it might be more cost effective to upgrade to a tier that has more included quantities rather than add instances to the current tier.
+
+**What happens when I change plan tiers (upgrade / downgrade)?**
+
+The old plan is deleted and the current usage is billed on a prorated basis. A new plan with the full included quantities of the upgraded/downgraded tier is created for the rest of the period.
+
+> [!NOTE]
+Included quantities are allocated per period, and unused quantities do not roll over.
+
+**What happens when I increase the instances in a plan?**
+
+Quantities are included on a prorated basis and may take 24 hours to be effective.
+
+**What happens when I delete an instance of a plan?**
+
+The instance is removed from your subscription, and you are billed for prorated usage.
+
+### Sign up for New (Resource Manager-based) web services plans
+**How do I sign up for a plan?**
+
+You have two ways to create billing plans.
+
+When you first deploy a Resource Manager-based web service, you can choose an existing plan or create a new plan.
+
+Plans that you create in this manner are in your default region, and your web service will be deployed to that region.
+
+If you want to deploy services to regions other than your default region, you may want to define your billing plans before you deploy your service.
+
+In that case, you can sign in to the Azure Machine Learning Web Services portal, and go to the Plans page. From there, you can add plans, delete plans, and modify existing plans.
+
+**Which plan should I choose to start off with?**
+
+We recommend you that you start with the Standard S1 tier and monitor your service for usage. If you find that you are using your included quantities rapidly, you can add instances or move to a higher tier and get better discounted rates. You can adjust your billing plan as needed throughout your billing cycle.
+
+**Which regions are the new plans available in?**
+
+For information about regional availability, see [Products available by region](https://azure.microsoft.com/regions/services/).
+
+**I have web services in multiple regions. Do I need a plan for every region?**
+
+Yes. Plan pricing varies by region. When you deploy a web service to another region, you need to assign it a plan that is specific to that region. For more information, see [Products available by region]( https://azure.microsoft.com/regions/services/).
+
+### New web services: Overages
+**How do I check if I exceeded my web service usage?**
+
+You can view the usage on all your plans on the Plans page in the Azure Machine Learning Web Services portal. Sign in to the portal, and then click the **Plans** menu option.
+
+In the **Transactions** and **Compute** columns of the table, you can see the included quantities of the plan and the percentage used.
+
+**What happens when I use up the include quantities in the Dev/Test pricing tier?**
+
+Services that have a Dev/Test pricing tier assigned to them are stopped until the next period or until you move them to a paid tier.
+
+**For Classic web services and overages of New (Resource Manager-based) web services, how are prices calculated for Request Response (RRS) and Batch (BES) workloads?**
+
+For an RRS workload, you are charged for every API transaction call that you make and for the compute time that's associated with those requests. Your RRS production API transaction costs are calculated as the total number of API calls that you make multiplied by the price per 1,000 transactions (prorated by individual transaction). Your RRS API production API compute hour costs are calculated as the amount of time required for each API call to run, multiplied by the total number of API transactions, multiplied by the price per production API compute hour.
+
+For example, for Standard S1 overage, 1,000,000 API transactions that take 0.72 seconds each to run would result in (1,000,000 * $0.50/1K API transactions) in $500 in production API transaction costs and (1,000,000 * 0.72 sec * $2/hr) $400 in production API compute hours, for a total of $900.
+
+For a BES workload, you are charged in the same manner. However, the API transaction costs represent the number of batch jobs that you submit, and the compute costs represent the compute time that's associated with those batch jobs. Your BES production API transaction costs are calculated as the total number of jobs submitted multiplied by the price per 1,000 transactions (prorated by individual transaction). Your BES API production API compute hour costs are calculated as the amount of time required for each row in your job to run multiplied by the total number of rows in your job multiplied by the total number of jobs multiplied by the price per production API compute hour. When you use the Machine Learning calculator, the transaction meter represents the number of jobs that you plan to submit, and the time-per-transaction field represents the combined time that's needed for all rows in each job to run.
+
+For example, assume Standard S1 overage, and you submit 100 jobs per day that each consist of 500 rows that take 0.72 seconds each. Your monthly overage costs would be (100 jobs per day = 3,100 jobs/mo * $0.50/1K API transactions) $1.55 in production API transaction costs and (500 rows * 0.72 sec * 3,100 Jobs * $2/hr) $620 in production API compute hours, for a total of $621.55.
+
+### Azure Machine Learning Classic web services
+**Is Pay As You Go still available?**
+
+Yes, Classic web services are still available in Azure Machine Learning.  
+
+### Azure Machine Learning Free and Standard tier
+**What is included in the Azure Machine Learning Free tier?**
+
+The Azure Machine Learning Free tier is intended to provide an in-depth introduction to the Azure Machine Learning Studio. All you need is a Microsoft account to sign up. The Free tier includes free access to one Azure Machine Learning Studio workspace per [Microsoft account](https://www.microsoft.com/account/default.aspx). In this tier, you can use up to 10 GB of storage and operationalize models as staging APIs. Free tier workloads are not covered by an SLA and are intended for development and personal use only. Free tier workloads can't access data by connecting to an on-premises server that runs SQL Server.
+
+**What is included in the Azure Machine Learning Standard tier and plans?**
+
+The Azure Machine Learning Standard tier is a paid production version of Azure Machine Learning Studio. The Azure Machine Learning Studio monthly fee is billed on a per workspace per month basis and prorated for partial months. Azure Machine Learning Studio experiment hours are billed per compute hour for active experimentation. Billing is prorated for partial hours.  
+
+The Azure Machine Learning API service is billed depending on whether it's a Classic web service or a New (Resource Manager-based) web service.
+
+The following charges are aggregated per workspace for your subscription.
+
+* Machine Learning Workspace Subscription: The Machine Learning workspace subscription is a monthly fee that provides access to a Machine Learning Studio workspace. The subscription is required to run experiments in the studio and to utilize the production APIs.
+* Studio Experiment hours: This meter aggregates all compute charges that are accrued by running experiments in Machine Learning Studio and running production API calls in the staging environment.
+* Access data by connecting to an on-premises server that runs SQL Server in your models for your training and scoring.
+* For Classic web services:
+  * Production API Compute Hours: This meter includes compute charges that are accrued by web services running in production.
+  * Production API Transactions (in 1000s): This meter includes charges that are accrued per call to your production web service.
+
+Apart from the preceding charges, in the case of Resource Manager-based web service, charges are aggregated to the selected plan:
+
+* Standard S1/S2/S3 API Plan (Units): This meter represents the type of instance that's selected for Resource Manager-based web services.
+* Standard S1/S2/S3 Overage API Compute Hours: This meter includes compute charges that are accrued by Resource Manager-based web services that run in production after the included quantities in existing instances are used up. The additional usage is charged at the overate rate that's associated with S1/S2/S3 plan tier.
+* Standard S1/S2/S3 Overage API Transactions (in 1,000s): This meter includes charges that are accrued per call to your production Resource Manager-based web service after the included quantities in existing instances are used up. The additional usage is charged at the overate rate associated with S1/S2/S3 plan tier.
+* Included Quantity API Compute Hours: With Resource Manager-based web services, this meter represents the included quantity of API compute hours.
+* Included Quantity API Transactions (in 1,000s): With Resource Manager-based web services, this meter represents the included quantity of API transactions.
+
+**How do I sign up for Azure Machine Learning Free tier?**
+
+All you need is a Microsoft account. Go to [Azure Machine Learning home](https://azure.microsoft.com/services/machine-learning/), and then click **Start Now**. Sign in with your Microsoft account and a workspace in Free tier is created for you. You can start to explore and create Machine Learning experiments right away.
+
+**How do I sign up for Azure Machine Learning Standard tier?**
+
+You must first have access to an Azure subscription to create a Standard Machine Learning workspace. You can sign up for a 30-day free trial Azure subscription and later upgrade to a paid Azure subscription, or you can purchase a paid Azure subscription outright. You can then create a Machine Learning workspace from the Microsoft Azure classic portal after you gain access to the subscription. View the [step-by-step instructions](https://azure.microsoft.com/trial/get-started-machine-learning-b/).
+
+Alternatively, you can be invited by a Standard Machine Learning workspace owner to access the owner's workspace.
+
+**Can I specify my own Azure Blob storage account to use with the Free tier?**
+
+No, the Standard tier is equivalent to the version of the Machine Learning service that was available before the tiers were introduced.
+
+**Can I deploy my machine learning models as APIs in the Free tier?**
+
+Yes, you can operationalize machine learning models to staging API services as part of the Free tier. To put the staging API service into production and get a production endpoint for the operationalized service, you must use the Standard tier.
+
+**What is the difference between Azure free trial and Azure Machine Learning Free tier?**
+
+The [Microsoft Azure free trial](https://azure.microsoft.com/free/) offers credits that you can apply to any Azure service for one month. The Azure Machine Learning Free tier offers continuous access specifically to Azure Machine Learning for non-production workloads.
+
+**How do I move an experiment from the Free tier to the Standard tier?**
+
+To copy your experiments from the Free tier to the Standard tier:
+
+1. Sign in to Azure Machine Learning Studio, and make sure that you can see both the Free workspace and the Standard workspace in the workspace selector in the top navigation bar.
+2. Switch to Free workspace if you are in the Standard workspace.
+3. In the experiment list view, select an experiment that you'd like to copy, and then click the **Copy** command button.
+4. Select the Standard workspace from the dialog box that opens, and then click the **Copy** button.
+   All the associated datasets, trained model, etc. are copied together with the experiment into the Standard workspace.
+5. You need to rerun the experiment and republish your web service in the Standard workspace.
+
+### Studio workspace
+**Will I see different bills for different workspaces?**
+
+Workspace charges are broken out separately for each applicable meter on a single bill.
+
+**What specific kind of compute resources will my experiments be run on?**
+
+The Machine Learning service is a multitenant service. Actual compute resources that are used on the back end vary and are optimized for performance and predictability.
+
+### Guest Access
+**What is Guest Access to Azure Machine Learning Studio?**
+
+Guest Access is a restricted trial experience. You can create and run experiments in Azure Machine Learning Studio at no cost and without authentication. Guest sessions are non-persistent (cannot be saved) and limited to eight hours. Other limitations include lack of support for R and Python, lack of staging APIs, and restricted dataset size and storage capacity. By comparison, users who choose to sign in with a Microsoft account have full access to the Free tier of Machine Learning Studio that's described previously, which includes a persistent workspace and more comprehensive capabilities. To choose your free Machine Learning experience, click **Get started** on [https://studio.azureml.net](https://studio.azureml.net), and then select **Guess Access** or sign in with a Microsoft account.
+
+<!-- Module References -->
+[image-reader]: https://msdn.microsoft.com/library/azure/893f8c57-1d36-456d-a47b-d29ae67f5d84/
+[join]: https://msdn.microsoft.com/library/azure/124865f7-e901-4656-adac-f4cb08248099/
+[machine-learning-modules]: https://msdn.microsoft.com/library/azure/6d9e2516-1343-4859-a3dc-9673ccec9edc/
+[partition-and-sample]: https://msdn.microsoft.com/library/azure/a8726e34-1b3e-4515-b59a-3e4a475654b8/
+[import-data]: https://msdn.microsoft.com/library/azure/4e1b0fe6-aded-4b3f-a36f-39b8862b9004/
+[export-data]: https://msdn.microsoft.com/library/azure/7A391181-B6A7-4AD4-B82D-E419C0D6522C
+[split]: https://msdn.microsoft.com/library/azure/70530644-c97a-4ab6-85f7-88bf30a8be5f/
+[python]: https://msdn.microsoft.com/library/azure/CDB56F95-7F4C-404D-BDE7-5BB972E6F232
+[counts]: https://msdn.microsoft.com/library/azure/dn913056.aspx