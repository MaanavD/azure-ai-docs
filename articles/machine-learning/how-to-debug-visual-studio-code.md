---
title: Interactive debugging with Visual Studio Code
titleSuffix: Azure Machine Learning
description: Interactively debug Azure Machine Learning code, pipelines, and deployments using Visual Studio Code
services: machine-learning
ms.service: machine-learning
ms.subservice: mlops
ms.topic: how-to
author: ssalgadodev
ms.author: ssalgado
ms.date: 10/21/2021
<<<<<<< HEAD
ms.custom: sdkv1
=======
ms.custom: sdkv1, event-tier1-build-2022
>>>>>>> c30c2e11
---

# Interactive debugging with Visual Studio Code

[!INCLUDE [sdk v1](../../includes/machine-learning-sdk-v1.md)]

Learn how to interactively debug Azure Machine Learning experiments, pipelines, and deployments using Visual Studio Code (VS Code) and [debugpy](https://github.com/microsoft/debugpy/).

## Run and debug experiments locally

Use the Azure Machine Learning extension to validate, run, and debug your machine learning experiments before submitting them to the cloud.

### Prerequisites

* Azure Machine Learning VS Code extension (preview). For more information, see [Set up Azure Machine Learning VS Code extension](how-to-setup-vs-code.md).

    > [!IMPORTANT]
    > The Azure Machine Learning VS Code extension uses the CLI (v2) by default. The instructions in this guide use 1.0 CLI. To switch to the 1.0 CLI, set the `azureML.CLI Compatibility Mode` setting in Visual Studio Code to `1.0`. For more information on modifying your settings in Visual Studio Code, see the [user and workspace settings documentation](https://code.visualstudio.com/docs/getstarted/settings).

* [Docker](https://www.docker.com/get-started)
  * Docker Desktop for Mac and Windows
  * Docker Engine for Linux.

    > [!NOTE]
    > On Windows, make sure to [configure Docker to use Linux containers](https://docs.docker.com/docker-for-windows/#switch-between-windows-and-linux-containers).

    > [!TIP]
    > For Windows, although not required, it's highly recommended to [use Docker with Windows Subsystem for Linux (WSL) 2](/windows/wsl/tutorials/wsl-containers#install-docker-desktop).

* [Python 3](https://www.python.org/downloads/)

### Debug experiment locally

> [!IMPORTANT]
> Before running your experiment locally make sure that:
>
> * Docker is running.
> * The `azureML.CLI Compatibility Mode` setting in Visual Studio Code is set to `1.0` as specified in the prerequisites

1. In VS Code, open the Azure Machine Learning extension view.
1. Expand the subscription node containing your workspace. If you don't already have one, you can [create an Azure Machine Learning workspace](how-to-manage-resources-vscode.md#create-a-workspace) using the extension.
1. Expand your workspace node.
1. Right-click the **Experiments** node and select **Create experiment**. When the prompt appears, provide a name for your experiment.
1. Expand the **Experiments** node, right-click the experiment you want to run and select **Run Experiment**.
1. From the list of options to run your experiment, select **Locally**.
1. **First time use on Windows only**. When prompted to allow File Share, select **Yes**. When you enable file share it allows Docker to mount the directory containing your script to the container. Additionally, it also allows Docker to store the logs and outputs from your run in a temporary directory on your system.
1. Select **Yes** to debug your experiment. Otherwise, select **No**. Selecting no will run your experiment locally without attaching to the debugger.
1. Select **Create new Run Configuration** to create your run configuration. The run configuration defines the script you want to run, dependencies, and datasets used. Alternatively, if you already have one, select it from the dropdown.
    1. Choose your environment. You can choose from any of the [Azure Machine Learning curated](resource-curated-environments.md) or create your own.
    1. Provide the name of the script you want to run. The path is relative to the directory opened in VS Code.
    1. Choose whether you want to use an Azure Machine Learning dataset or not. You can create [Azure Machine Learning datasets](how-to-manage-resources-vscode.md#create-dataset) using the extension.
    1. Debugpy is required in order to attach the debugger to the container running your experiment. To add debugpy as a dependency,select **Add Debugpy**. Otherwise, select **Skip**. Not adding debugpy as a dependency runs your experiment without attaching to the debugger.
    1. A configuration file containing your run configuration settings opens in the editor. If you're satisfied with the settings, select **Submit experiment**. Alternatively, you open the command palette (**View > Command Palette**) from the menu bar and enter the `Azure ML: Submit experiment` command into the text box.
1. Once your experiment is submitted, a Docker image containing your script and the configurations specified in your run configuration is created.

    When the Docker image build process begins, the contents of the `60_control_log.txt` file stream to the output console in VS Code.

    > [!NOTE]
    > The first time your Docker image is created can take several minutes.

1. Once your image is built, a prompt appears to start the debugger. Set your breakpoints in your script and select **Start debugger** when you're ready to start debugging. Doing so attaches the VS Code debugger to the container running your experiment. Alternatively, in the Azure Machine Learning extension, hover over the node for your current run and select the play icon to start the debugger.

    > [!IMPORTANT]
    > You cannot have multiple debug sessions for a single experiment. You can however debug two or more experiments using multiple VS Code instances.

At this point, you should be able to step-through and debug your code using VS Code.

If at any point you want to cancel your run, right-click your run node and select **Cancel run**.

Similar to remote experiment runs, you can expand your run node to inspect the logs and outputs.

> [!TIP]
> Docker images that use the same dependencies defined in your environment are reused between runs. However, if you run an experiment using a new or different environment, a new image is created. Since these images are saved to your local storage, it's recommended to remove old or unused Docker images. To remove images from your system, use the [Docker CLI](https://docs.docker.com/engine/reference/commandline/rmi/) or the [VS Code Docker extension](https://code.visualstudio.com/docs/containers/overview).

## Debug and troubleshoot machine learning pipelines

In some cases, you may need to interactively debug the Python code used in your ML pipeline. By using VS Code and debugpy, you can attach to the code as it runs in the training environment.

### Prerequisites

* An __Azure Machine Learning workspace__ that is configured to use an __Azure Virtual Network__.
* An __Azure Machine Learning pipeline__ that uses Python scripts as part of the pipeline steps. For example, a PythonScriptStep.
* An Azure Machine Learning Compute cluster, which is __in the virtual network__ and is __used by the pipeline for training__.
* A __development environment__ that is __in the virtual network__. The development environment might be one of the following:

  * An Azure Virtual Machine in the virtual network
  * A Compute instance of Notebook VM in the virtual network
  * A client machine that has private network connectivity to the virtual network, either by VPN or via ExpressRoute.

For more information on using an Azure Virtual Network with Azure Machine Learning, see [Virtual network isolation and privacy overview](how-to-network-security-overview.md).

> [!TIP]
> Although you can work with Azure Machine Learning resources that are not behind a virtual network, using a virtual network is recommended.

### How it works

Your ML pipeline steps run Python scripts. These scripts are modified to perform the following actions:

1. Log the IP address of the host that they are running on. You use the IP address to connect the debugger to the script.

2. Start the debugpy debug component, and wait for a debugger to connect.

3. From your development environment, you monitor the logs created by the training process to find the IP address where the script is running.

4. You tell VS Code the IP address to connect the debugger to by using a `launch.json` file.

5. You attach the debugger and interactively step through the script.

### Configure Python scripts

To enable debugging, make the following changes to the Python script(s) used by steps in your ML pipeline:

1. Add the following import statements:

    ```python
    import argparse
    import os
    import debugpy
    import socket
    from azureml.core import Run
    ```

1. Add the following arguments. These arguments allow you to enable the debugger as needed, and set the timeout for attaching the debugger:

    ```python
    parser.add_argument('--remote_debug', action='store_true')
    parser.add_argument('--remote_debug_connection_timeout', type=int,
                        default=300,
                        help=f'Defines how much time the AML compute target '
                        f'will await a connection from a debugger client (VSCODE).')
    parser.add_argument('--remote_debug_client_ip', type=str,
                        help=f'Defines IP Address of VS Code client')
    parser.add_argument('--remote_debug_port', type=int,
                        default=5678,
                        help=f'Defines Port of VS Code client')
    ```

1. Add the following statements. These statements load the current run context so that you can log the IP address of the node that the code is running on:

    ```python
    global run
    run = Run.get_context()
    ```

1. Add an `if` statement that starts debugpy and waits for a debugger to attach. If no debugger attaches before the timeout, the script continues as normal. Make sure to replace the `HOST` and `PORT` values is the `listen` function with your own.

    ```python
    if args.remote_debug:
        print(f'Timeout for debug connection: {args.remote_debug_connection_timeout}')
        # Log the IP and port
        try:
            ip = args.remote_debug_client_ip
        except:
            print("Need to supply IP address for VS Code client")
        print(f'ip_address: {ip}')
        debugpy.listen(address=(ip, args.remote_debug_port))
        # Wait for the timeout for debugger to attach
        debugpy.wait_for_client()
        print(f'Debugger attached = {debugpy.is_client_connected()}')
    ```

The following Python example shows a simple `train.py` file that enables debugging:

```python
# Copyright (c) Microsoft. All rights reserved.
# Licensed under the MIT license.

import argparse
import os
import debugpy
import socket
from azureml.core import Run

print("In train.py")
print("As a data scientist, this is where I use my training code.")

parser = argparse.ArgumentParser("train")

parser.add_argument("--input_data", type=str, help="input data")
parser.add_argument("--output_train", type=str, help="output_train directory")

# Argument check for remote debugging
parser.add_argument('--remote_debug', action='store_true')
parser.add_argument('--remote_debug_connection_timeout', type=int,
                    default=300,
                    help=f'Defines how much time the AML compute target '
                    f'will await a connection from a debugger client (VSCODE).')
parser.add_argument('--remote_debug_client_ip', type=str,
                    help=f'Defines IP Address of VS Code client')
parser.add_argument('--remote_debug_port', type=int,
                    default=5678,
                    help=f'Defines Port of VS Code client')

# Get run object, so we can find and log the IP of the host instance
global run
run = Run.get_context()

args = parser.parse_args()

# Start debugger if remote_debug is enabled
if args.remote_debug:
    print(f'Timeout for debug connection: {args.remote_debug_connection_timeout}')
    # Log the IP and port
    ip = socket.gethostbyname(socket.gethostname())
    # try:
    #     ip = args.remote_debug_client_ip
    # except:
    #     print("Need to supply IP address for VS Code client")
    print(f'ip_address: {ip}')
    debugpy.listen(address=(ip, args.remote_debug_port))
    # Wait for the timeout for debugger to attach
    debugpy.wait_for_client()
    print(f'Debugger attached = {debugpy.is_client_connected()}')

print("Argument 1: %s" % args.input_data)
print("Argument 2: %s" % args.output_train)

if not (args.output_train is None):
    os.makedirs(args.output_train, exist_ok=True)
    print("%s created" % args.output_train)
```

### Configure ML pipeline

To provide the Python packages needed to start debugpy and get the run context, create an environment
and set `pip_packages=['debugpy', 'azureml-sdk==<SDK-VERSION>']`. Change the SDK version to match the one you are using. The following code snippet demonstrates how to create an environment:

```python
# Use a RunConfiguration to specify some additional requirements for this step.
from azureml.core.runconfig import RunConfiguration
from azureml.core.conda_dependencies import CondaDependencies
from azureml.core.runconfig import DEFAULT_CPU_IMAGE

# create a new runconfig object
run_config = RunConfiguration()

# enable Docker 
run_config.environment.docker.enabled = True

# set Docker base image to the default CPU-based image
run_config.environment.docker.base_image = DEFAULT_CPU_IMAGE

# use conda_dependencies.yml to create a conda environment in the Docker image for execution
run_config.environment.python.user_managed_dependencies = False

# specify CondaDependencies obj
run_config.environment.python.conda_dependencies = CondaDependencies.create(conda_packages=['scikit-learn'],
                                                                           pip_packages=['debugpy', 'azureml-sdk==<SDK-VERSION>'])
```

In the [Configure Python scripts](#configure-python-scripts) section, new arguments were added to the scripts used by your ML pipeline steps. The following code snippet demonstrates how to use these arguments to enable debugging for the component and set a timeout. It also demonstrates how to use the environment created earlier by setting `runconfig=run_config`:

```python
# Use RunConfig from a pipeline step
step1 = PythonScriptStep(name="train_step",
                         script_name="train.py",
                         arguments=['--remote_debug', '--remote_debug_connection_timeout', 300,'--remote_debug_client_ip','<VS-CODE-CLIENT-IP>','--remote_debug_port',5678],
                         compute_target=aml_compute,
                         source_directory=source_directory,
                         runconfig=run_config,
                         allow_reuse=False)
```

When the pipeline runs, each step creates a child run. If debugging is enabled, the modified script logs information similar to the following text in the `70_driver_log.txt` for the child run:

```text
Timeout for debug connection: 300
ip_address: 10.3.0.5
```

Save the `ip_address` value. It is used in the next section.

> [!TIP]
> You can also find the IP address from the run logs for the child run for this pipeline step. For more information on viewing this information, see [Monitor Azure ML experiment runs and metrics](how-to-log-view-metrics.md).

### Configure development environment

1. To install debugpy on your VS Code development environment, use the following command:

    ```bash
    python -m pip install --upgrade debugpy
    ```

    For more information on using debugpy with VS Code, see [Remote Debugging](https://code.visualstudio.com/docs/python/debugging#_debugging-by-attaching-over-a-network-connection).

1. To configure VS Code to communicate with the Azure Machine Learning compute that is running the debugger, create a new debug configuration:

    1. From VS Code, select the __Debug__ menu and then select __Open configurations__. A file named __launch.json__ opens.

    1. In the __launch.json__ file, find the line that contains `"configurations": [`, and insert the following text after it. Change the `"host": "<IP-ADDRESS>"` entry to the IP address returned in your logs from the previous section. Change the `"localRoot": "${workspaceFolder}/code/step"` entry to a local directory that contains a copy of the script being debugged:

        ```json
        {
            "name": "Azure Machine Learning Compute: remote debug",
            "type": "python",
            "request": "attach",
            "port": 5678,
            "host": "<IP-ADDRESS>",
            "redirectOutput": true,
            "pathMappings": [
                {
                    "localRoot": "${workspaceFolder}/code/step1",
                    "remoteRoot": "."
                }
            ]
        }
        ```

        > [!IMPORTANT]
        > If there are already other entries in the configurations section, add a comma (,) after the code that you inserted.

        > [!TIP]
        > The best practice, especially for pipelines is to keep the resources for scripts in separate directories so that code is relevant only for each of the steps. In this example the `localRoot` example value references `/code/step1`.
        >
        > If you are debugging multiple scripts, in different directories, create a separate configuration section for each script.

    1. Save the __launch.json__ file.

### Connect the debugger

1. Open VS Code and open a local copy of the script.
2. Set breakpoints where you want the script to stop once you've attached.
3. While the child process is running the script, and the `Timeout for debug connection` is displayed in the logs, use the F5 key or select __Debug__. When prompted, select the __Azure Machine Learning Compute: remote debug__ configuration. You can also select the debug icon from the side bar, the __Azure Machine Learning: remote debug__ entry from the Debug dropdown menu, and then use the green arrow to attach the debugger.

    At this point, VS Code connects to debugpy on the compute node and stops at the breakpoint you set previously. You can now step through the code as it runs, view variables, etc.

    > [!NOTE]
    > If the log displays an entry stating `Debugger attached = False`, then the timeout has expired and the script continued without the debugger. Submit the pipeline again and connect the debugger after the `Timeout for debug connection` message, and before the timeout expires.

## Debug and troubleshoot deployments

In some cases, you may need to interactively debug the Python code contained in your model deployment. For example, if the entry script is failing and the reason cannot be determined by additional logging. By using VS Code and the debugpy, you can attach to the code running inside the Docker container.

> [!TIP]
> Save time and catch bugs early by debugging managed online endpoints and deployments locally. For more information, see [Debug managed online endpoints locally in Visual Studio Code (preview)](how-to-debug-managed-online-endpoints-visual-studio-code.md).

> [!IMPORTANT]
> This method of debugging does not work when using `Model.deploy()` and `LocalWebservice.deploy_configuration` to deploy a model locally. Instead, you must create an image using the [Model.package()](/python/api/azureml-core/azureml.core.model.model#package-workspace--models--inference-config-none--generate-dockerfile-false-) method.

Local web service deployments require a working Docker installation on your local system. For more information on using Docker, see the [Docker Documentation](https://docs.docker.com/). Note that when working with compute instances, Docker is already installed.

### Configure development environment

1. To install debugpy on your local VS Code development environment, use the following command:

    ```bash
    python -m pip install --upgrade debugpy
    ```

    For more information on using debugpy with VS Code, see [Remote Debugging](https://code.visualstudio.com/docs/python/debugging#_debugging-by-attaching-over-a-network-connection).

1. To configure VS Code to communicate with the Docker image, create a new debug configuration:

    1. From VS Code, select the __Debug__ menu in the __Run__ extention and then select __Open configurations__. A file named __launch.json__ opens.

    1. In the __launch.json__ file, find the __"configurations"__ item (the line that contains `"configurations": [`), and insert the following text after it. 

        ```json
        {
            "name": "Azure Machine Learning Deployment: Docker Debug",
            "type": "python",
            "request": "attach",
            "connect": {
                "port": 5678,
                "host": "0.0.0.0",
            },
            "pathMappings": [
                {
                    "localRoot": "${workspaceFolder}",
                    "remoteRoot": "/var/azureml-app"
                }
            ]
        }
        ```
        After insertion, the __launch.json__ file should be similar to the following:
        ```json
        {
        // Use IntelliSense to learn about possible attributes.
        // Hover to view descriptions of existing attributes.
        // For more information, visit: https://go.microsoft.com/fwlink/linkid=830387
        "version": "0.2.0",
        "configurations": [
            {
                "name": "Python: Current File",
                "type": "python",
                "request": "launch",
                "program": "${file}",
                "console": "integratedTerminal"
            },
            {
                "name": "Azure Machine Learning Deployment: Docker Debug",
                "type": "python",
                "request": "attach",
                "connect": {
                    "port": 5678,
                    "host": "0.0.0.0"
                    },
                "pathMappings": [
                    {
                        "localRoot": "${workspaceFolder}",
                        "remoteRoot": "/var/azureml-app"
                    }
                ]
            }
            ]
        }
        ```

        > [!IMPORTANT]
        > If there are already other entries in the configurations section, add a comma ( __,__ ) after the code that you inserted.

        This section attaches to the Docker container using port __5678__.

    1. Save the __launch.json__ file.

### Create an image that includes debugpy

1. Modify the conda environment for your deployment so that it includes debugpy. The following example demonstrates adding it using the `pip_packages` parameter:

    ```python
    from azureml.core.conda_dependencies import CondaDependencies 


    # Usually a good idea to choose specific version numbers
    # so training is made on same packages as scoring
    myenv = CondaDependencies.create(conda_packages=['numpy==1.15.4',
                                'scikit-learn==0.19.1', 'pandas==0.23.4'],
                                 pip_packages = ['azureml-defaults==1.0.83', 'debugpy'])

    with open("myenv.yml","w") as f:
        f.write(myenv.serialize_to_string())
    ```

1. To start debugpy and wait for a connection when the service starts, add the following to the top of your `score.py` file:

    ```python
    import debugpy
    # Allows other computers to attach to debugpy on this IP address and port.
    debugpy.listen(('0.0.0.0', 5678))
    # Wait 30 seconds for a debugger to attach. If none attaches, the script continues as normal.
    debugpy.wait_for_client()
    print("Debugger attached...")
    ```

1. Create an image based on the environment definition and pull the image to the local registry. 

    > [!NOTE]
    > This example assumes that `ws` points to your Azure Machine Learning workspace, and that `model` is the model being deployed. The `myenv.yml` file contains the conda dependencies created in step 1.

    ```python
    from azureml.core.conda_dependencies import CondaDependencies
    from azureml.core.model import InferenceConfig
    from azureml.core.environment import Environment


    myenv = Environment.from_conda_specification(name="env", file_path="myenv.yml")
    myenv.docker.base_image = None
    myenv.docker.base_dockerfile = "FROM mcr.microsoft.com/azureml/openmpi3.1.2-ubuntu18.04:20210615.v1"
    inference_config = InferenceConfig(entry_script="score.py", environment=myenv)
    package = Model.package(ws, [model], inference_config)
    package.wait_for_creation(show_output=True)  # Or show_output=False to hide the Docker build logs.
    package.pull()
    ```

    Once the image has been created and downloaded (this process may take more than 10 minutes, so please wait patiently), the image path (includes repository, name, and tag, which in this case is also its digest) is finally displayed in a message similar to the following:

    ```text
    Status: Downloaded newer image for myregistry.azurecr.io/package@sha256:<image-digest>
    ```

1. To make it easier to work with the image locally, you can use the following command to add a tag for this image. Replace `myimagepath` in the following command with the location value from the previous step.

    ```bash
    docker tag myimagepath debug:1
    ```

    For the rest of the steps, you can refer to the local image as `debug:1` instead of the full image path value.

### Debug the service

> [!TIP]
> If you set a timeout for the debugpy connection in the `score.py` file, you must connect VS Code to the debug session before the timeout expires. Start VS Code, open the local copy of `score.py`, set a breakpoint, and have it ready to go before using the steps in this section.
>
> For more information on debugging and setting breakpoints, see [Debugging](https://code.visualstudio.com/Docs/editor/debugging).

1. To start a Docker container using the image, use the following command:

    ```bash
    docker run -it --name debug -p 8000:5001 -p 5678:5678 -v <my_local_path_to_score.py>:/var/azureml-app/score.py debug:1 /bin/bash
    ```

    This attaches your `score.py` locally to the one in the container. Therefore, any changes made in the editor are automatically reflected in the container

2. For a better experience, you can go into the container with a new VS code interface. Select the `Docker` extention from the VS Code side bar, find your local container created, in this documentation it's `debug:1`. Right-click this container and select `"Attach Visual Studio Code"`, then a new VS Code interface will be opened automatically, and this interface shows the inside of your created container.

    ![The container VS Code interface](./media/how-to-troubleshoot-deployment/container-interface.png)

3. Inside the container, run the following command in the shell

    ```bash
    runsvdir /var/runit
    ```
    Then you can see the following output in the shell inside your container:

    ![The container run console output](./media/how-to-troubleshoot-deployment/container-run.png)

4. To attach VS Code to debugpy inside the container, open VS Code and use the F5 key or select __Debug__. When prompted, select the __Azure Machine Learning Deployment: Docker Debug__ configuration. You can also select the __Run__ extention icon from the side bar, the __Azure Machine Learning Deployment: Docker Debug__ entry from the Debug dropdown menu, and then use the green arrow to attach the debugger.

    ![The debug icon, start debugging button, and configuration selector](./media/how-to-troubleshoot-deployment/start-debugging.png)
    
    After clicking the green arrow and attaching the debugger, in the container VS Code interface you can see some new information:
    
    ![The container debugger attached information](./media/how-to-troubleshoot-deployment/debugger-attached.png)
    
    Also, in your main VS Code interface, what you can see is following:

    ![The VS Code breakpoint in score.py](./media/how-to-troubleshoot-deployment/local-debugger.png)

And now, the local `score.py` which is attached to the container has already stopped at the breakpoints where you set. At this point, VS Code connects to debugpy inside the Docker container and stops the Docker container at the breakpoint you set previously. You can now step through the code as it runs, view variables, etc.

For more information on using VS Code to debug Python, see [Debug your Python code](https://code.visualstudio.com/docs/python/debugging).

### Stop the container

To stop the container, use the following command:

```bash
docker stop debug
```

## Next steps

Now that you've set up VS Code Remote, you can use a compute instance as remote compute from VS Code to interactively debug your code. 

Learn more about troubleshooting:

* [Local model deployment](how-to-troubleshoot-deployment-local.md)
* [Remote model deployment](how-to-troubleshoot-deployment.md)
* [Machine learning pipelines](how-to-debug-pipelines.md)
* [ParallelRunStep](how-to-debug-parallel-run-step.md)<|MERGE_RESOLUTION|>--- conflicted
+++ resolved
@@ -9,11 +9,7 @@
 author: ssalgadodev
 ms.author: ssalgado
 ms.date: 10/21/2021
-<<<<<<< HEAD
-ms.custom: sdkv1
-=======
 ms.custom: sdkv1, event-tier1-build-2022
->>>>>>> c30c2e11
 ---
 
 # Interactive debugging with Visual Studio Code
