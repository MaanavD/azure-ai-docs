---
title: Use a firewall
titleSuffix: Azure Machine Learning
description: 'Control access to Azure Machine Learning workspaces with Azure Firewalls. Learn about the hosts that you must allow through the firewall for Azure Machine Learning to function correctly.'
services: machine-learning
ms.service: machine-learning
ms.subservice: core
ms.topic: how-to
ms.author: aashishb
author: aashishb
ms.reviewer: larryfr
ms.date: 04/27/2020
ms.custom: tracking-python
---

# Use workspace behind Azure Firewall for Azure Machine Learning

In this article, learn how to configure Azure Firewall for use with an Azure Machine Learning workspace.

Azure Firewall can be used to control access to your Azure Machine Learning workspace and the public internet. If not configured correctly, the firewall can cause problems using your workspace. There are a variety of host names that are used both by the Azure Machine Learning workspace, which are described in this article.

## Network rules

On your firewall, create a network rule allowing traffic to and from the addresses in this article.

> [!TIP]
> When adding the network rule, set the __Protocol__ to any, and the ports to `*`.
>
> For more information on configuring Azure Firewall, see [Deploy and configure Azure Firewall](../firewall/tutorial-firewall-deploy-portal.md#configure-a-network-rule).

## Microsoft hosts

The hosts in this section are owned by Microsoft, and provide services required for the proper functioning of your workspace.

| **Host name** | **Purpose** |
| ---- | ---- |
| **\*.batchai.core.windows.net** | Training clusters |
| **ml.azure.com** | Azure Machine Learning studio |
<<<<<<< HEAD
| ***.instances.azureml.ms** | Azure Machine Learning compute instances |
=======
| **default.exp-tas.com** | Used by the Azure Machine Learning studio |
>>>>>>> 6db2cd5c
| **\*.azureml.ms** | Used by Azure Machine Learning APIs |
| **\*.experiments.azureml.net** | Used by experiments running in Azure Machine Learning |
| **\*.modelmanagement.azureml.net** | Used to register and deploy models|
| **mlworkspace.azure.ai** | Used by the Azure portal when viewing a workspace |
| **\*.aether.ms** | Used when running Azure Machine Learning pipelines |
| **\*.instances.azureml.net** | Azure Machine Learning compute instances |
| **\*.instances.azureml.ms** | Azure Machine Learning compute instances when workspace has Private Link enabled |
| **windows.net** | Azure Blob Storage |
| **vault.azure.net** | Azure Key Vault |
| **azurecr.io** | Azure Container Registry |
| **mcr.microsoft.com** | Microsoft Container Registry for base docker images |

## Python hosts

The hosts in this section are used to install Python packages. They are required during development, training, and deployment. 

| **Host name** | **Purpose** |
| ---- | ---- |
| **anaconda.com** | Used when installing conda packages |
| **pypi.org** | Used when installing pip packages |

## R hosts

The hosts in this section are used to install R packages. They are required during development, training, and deployment.

> [!IMPORTANT]
> Internally, the R SDK for Azure Machine Learning uses Python packages. So you must also allow Python hosts through the firewall.

| **Host name** | **Purpose** |
| ---- | ---- |
| **cloud.r-project.org** | Used when installing CRAN packages. |

Next steps

* [[Deploy and configure Azure Firewall](../firewall/tutorial-firewall-deploy-portal.md)]
* [Secure Azure ML experimentation and inference jobs within an Azure Virtual Network](how-to-enable-virtual-network.md)<|MERGE_RESOLUTION|>--- conflicted
+++ resolved
@@ -36,11 +36,8 @@
 | ---- | ---- |
 | **\*.batchai.core.windows.net** | Training clusters |
 | **ml.azure.com** | Azure Machine Learning studio |
-<<<<<<< HEAD
 | ***.instances.azureml.ms** | Azure Machine Learning compute instances |
-=======
 | **default.exp-tas.com** | Used by the Azure Machine Learning studio |
->>>>>>> 6db2cd5c
 | **\*.azureml.ms** | Used by Azure Machine Learning APIs |
 | **\*.experiments.azureml.net** | Used by experiments running in Azure Machine Learning |
 | **\*.modelmanagement.azureml.net** | Used to register and deploy models|
