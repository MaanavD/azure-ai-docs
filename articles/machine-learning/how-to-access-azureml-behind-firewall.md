---
title: Configure inbound and outbound network traffic
titleSuffix: Azure Machine Learning
description: 'How to configure the required inbound and outbound network traffic when using a secure Azure Machine Learning workspace.'
services: machine-learning
ms.service: machine-learning
ms.subservice: enterprise-readiness
ms.topic: how-to
ms.author: jhirono
author: jhirono
ms.reviewer: larryfr
<<<<<<< HEAD
ms.date: 11/30/2021
=======
ms.date: 11/19/2021
>>>>>>> bed5e5e7
ms.custom: devx-track-python, ignite-fall-2021
---

# Configure inbound and outbound network traffic

In this article, learn about the network communication requirements when securing Azure Machine Learning workspace in a virtual network (VNet). Including how to configure Azure Firewall to control access to your Azure Machine Learning workspace and the public internet. To learn more about securing Azure Machine Learning, see [Enterprise security for Azure Machine Learning](concept-enterprise-security.md).

> [!NOTE]
> The information in this article applies to Azure Machine Learning workspace configured with a private endpoint.

> [!TIP]
> This article is part of a series on securing an Azure Machine Learning workflow. See the other articles in this series:
>
> * [Virtual network overview](how-to-network-security-overview.md)
> * [Secure the workspace resources](how-to-secure-workspace-vnet.md)
> * [Secure the training environment](how-to-secure-training-vnet.md)
> * [Secure the inference environment](how-to-secure-inferencing-vnet.md)
> * [Enable studio functionality](how-to-enable-studio-virtual-network.md)
> * [Use custom DNS](how-to-custom-dns.md)

## Well-known ports

The following are well-known ports used by services listed in this article. If a port range is used in this article and is not listed in this section, it is specific to the service and may not have published information on what it is used for:


| Port | Description |
| ----- | ----- | 
| 80 | Unsecured web traffic (HTTP) |
| 443 | Secured web traffic (HTTPS) |
| 445 | SMB traffic used to access file shares in Azure File storage |
| 8787 | Used when connecting to RStudio on a compute instance |

## Required public internet access

[!INCLUDE [machine-learning-required-public-internet-access](../../includes/machine-learning-public-internet-access.md)]

## Azure Firewall

> [!IMPORTANT]
> Azure Firewall provides security _for Azure Virtual Network resources_. Some Azure Services, such as Azure Storage Accounts, have their own firewall settings that _apply to the public endpoint for that specific service instance_. The information in this document is specific to Azure Firewall.
> 
> For information on service instance firewall settings, see [Use studio in a virtual network](how-to-enable-studio-virtual-network.md#firewall-settings).

* For __inbound__ traffic to Azure Machine Learning compute cluster and compute instance, use [user-defined routes (UDRs)](../virtual-network/virtual-networks-udr-overview.md) to skip the firewall.

* For __outbound__ traffic, create __network__ and __application__ rules. 

These rule collections are described in more detail in [What are some Azure Firewall concepts](../firewall/firewall-faq.yml#what-are-some-azure-firewall-concepts).

### Inbound configuration

[!INCLUDE [udr info for computes](../../includes/machine-learning-compute-user-defined-routes.md)]

### Outbound configuration

1. Add __Network rules__, allowing traffic __to__ and __from__ the following service tags:

    | Service tag | Protocol | Port |
    | ----- |:-----:|:-----:|
    | AzureActiveDirectory | TCP | 80, 443 |
    | AzureMachineLearning | TCP | 443 |
    | AzureResourceManager | TCP | 443 |
    | Storage.region       | TCP | 443 |
    | AzureFrontDoor.FrontEnd</br>* Not needed in Azure China. | TCP | 443 | 
    | ContainerRegistry.region  | TCP | 443 |
    | MicrosoftContainerRegistry.region | TCP | 443 |
    | Keyvault.region | TCP | 443 |

    > [!TIP]
    > * ContainerRegistry.region is only needed for custom Docker images. Including small modifications (such as additional packages) to base images provided by Microsoft.
    > * MicrosoftContainerRegistry.region is only needed if you plan on using the _default Docker images provided by Microsoft_, and _enabling user-managed dependencies_.
    > * Keyvault.region is only needed if your workspace was created with the [hbi_workspace](/python/api/azureml-core/azureml.core.workspace%28class%29#create-name--auth-none--subscription-id-none--resource-group-none--location-none--create-resource-group-true--sku--basic---friendly-name-none--storage-account-none--key-vault-none--app-insights-none--container-registry-none--cmk-keyvault-none--resource-cmk-uri-none--hbi-workspace-false--default-cpu-compute-target-none--default-gpu-compute-target-none--exist-ok-false--show-output-true-) flag enabled.
    > * For entries that contain `region`, replace with the Azure region that you're using. For example, `ContainerRegistry.westus`.

1. Add __Application rules__ for the following hosts:

    > [!NOTE]
    > This is not a complete list of the hosts required for all Python resources on the internet, only the most commonly used. For example, if you need access to a GitHub repository or other host, you must identify and add the required hosts for that scenario.

    | **Host name** | **Purpose** |
    | ---- | ---- |
    | **graph.windows.net** | Used by Azure Machine Learning compute instance/cluster. |
    | **anaconda.com**</br>**\*.anaconda.com** | Used to install default packages. |
    | **\*.anaconda.org** | Used to get repo data. |
    | **pypi.org** | Used to list dependencies from the default index, if any, and the index is not overwritten by user settings. If the index is overwritten, you must also allow **\*.pythonhosted.org**. |
    | **cloud.r-project.org** | Used when installing CRAN packages for R development. |
    | **\*pytorch.org** | Used by some examples based on PyTorch. |
    | **\*.tensorflow.org** | Used by some examples based on Tensorflow. |
    | **update.code.visualstudio.com**</br></br>**\*.vo.msecnd.net** | Used to retrieve VS Code server bits that are installed on the compute instance through a setup script.|
    | **raw.githubusercontent.com/microsoft/vscode-tools-for-ai/master/azureml_remote_websocket_server/\*** | Used to retrieve websocket server bits that are installed on the compute instance. The websocket server is used to transmit requests from Visual Studio Code client (desktop application) to Visual Studio Code server running on the compute instance.|
    | **dc.applicationinsights.azure.com** | Used to collect metrics and diagnostics information when working with Microsoft support. |
    | **dc.applicationinsights.microsoft.com** | Used to collect metrics and diagnostics information when working with Microsoft support. |
    | **dc.services.visualstudio.com** | Used to collect metrics and diagnostics information when working with Microsoft support. | 
    

    For __Protocol:Port__, select use __http, https__.

    For more information on configuring application rules, see [Deploy and configure Azure Firewall](../firewall/tutorial-firewall-deploy-portal.md#configure-an-application-rule).

1. To restrict outbound traffic for models deployed to Azure Kubernetes Service (AKS), see the [Restrict egress traffic in Azure Kubernetes Service](../aks/limit-egress-traffic.md) and [Deploy ML models to Azure Kubernetes Service](how-to-deploy-azure-kubernetes-service.md#connectivity) articles.

### Azure Kubernetes Services

When using Azure Kubernetes Service with Azure Machine Learning, the following traffic must be allowed:

* General inbound/outbound requirements for AKS as described in the [Restrict egress traffic in Azure Kubernetes Service](../aks/limit-egress-traffic.md) article.
* __Outbound__ to mcr.microsoft.com.
* When deploying a model to an AKS cluster, use the guidance in the [Deploy ML models to Azure Kubernetes Service](how-to-deploy-azure-kubernetes-service.md#connectivity) article.

## Other firewalls

The guidance in this section is generic, as each firewall has its own terminology and specific configurations. If you have questions, check the documentation for the firewall you are using.

If not configured correctly, the firewall can cause problems using your workspace. There are various host names that are used both by the Azure Machine Learning workspace. The following sections list hosts that are required for Azure Machine Learning.

### Dependencies API

You can also use the Azure Machine Learning REST API to get a list of hosts and ports that you must allow __outbound__ traffic to. To use this API, use the following steps:

1. Get an authentication token. The following command demonstrates using the [Azure CLI](/cli/azure/install-azure-cli) to get an authentication token and subscription ID:

    ```azurecli-interactive
    TOKEN=$(az account get-access-token --query accessToken -o tsv)
    SUBSCRIPTION=$(az account show --query id -o tsv)
    ```

2. Call the API. In the following command, replace the following values:
    * Replace `<region>` with the Azure region your workspace is in. For example, `westus2`.
    * Replace `<resource-group>` with the resource group that contains your workspace.
    * Replace `<workspace-name>` with the name of your workspace.

    ```azurecli-interactive
    az rest --method GET \
        --url "https://<region>.api.azureml.ms/rp/workspaces/subscriptions/$SUBSCRIPTION/resourceGroups/<resource-group>/providers/Microsoft.MachineLearningServices/workspaces/<workspace-name>/outboundNetworkDependenciesEndpoints?api-version=2018-03-01-preview" \
        --header Authorization="Bearer $TOKEN"
    ```

The result of the API call is a JSON document. The following snippet is an excerpt of this document:

```json
{
  "value": [
    {
      "properties": {
        "category": "Azure Active Directory",
        "endpoints": [
          {
            "domainName": "login.microsoftonline.com",
            "endpointDetails": [
              {
                "port": 80
              },
              {
                "port": 443
              }
            ]
          }
        ]
      }
    },
    {
      "properties": {
        "category": "Azure portal",
        "endpoints": [
          {
            "domainName": "management.azure.com",
            "endpointDetails": [
              {
                "port": 443
              }
            ]
          }
        ]
      }
    },
...
```

### Microsoft hosts

The hosts in the following tables are owned by Microsoft, and provide services required for the proper functioning of your workspace. The tables list hosts for the Azure public, Azure Government, and Azure China 21Vianet regions.

> [!IMPORTANT]
> Azure Machine Learning uses Azure Storage Accounts in your subscription and in Microsoft-managed subscriptions. Where applicable, the following terms are used to differentiate between them in this section:
>
> * __Your storage__: The Azure Storage Account(s) in your subscription, which is used to store your data and artifacts such as models, training data, training logs, and Python scripts.>
> * __Microsoft storage__: The Azure Machine Learning compute instance and compute clusters rely on Azure Batch, and must access storage located in a Microsoft subscription. This storage is used only for the management of the compute instances. None of your data is stored here.

**General Azure hosts**

# [Azure public](#tab/public)

| **Required for** | **Hosts** | **Protocol** | **Ports** |
| ----- | ----- | ----- | ---- | 
| Azure Active Directory | login.microsoftonline.com | TCP | 80, 443 |
| Azure portal | management.azure.com | TCP | 443 |
| Azure Resource Manager | management.azure.com | TCP | 443 |

# [Azure Government](#tab/gov)

| **Required for** | **Hosts** | **Protocol** | **Ports** |
| ----- | ----- | ----- | ---- |
| Azure Active Directory | login.microsoftonline.us | TCP | 80, 443 |
| Azure portal | management.azure.us | TCP | 443 |
| Azure Resource Manager | management.usgovcloudapi.net | TCP | 443 |

# [Azure China 21Vianet](#tab/china)

| **Required for** | **Hosts** | **Protocol** | **Ports** |
| ----- | ----- | ----- | ----- |
| Azure Active Directory | login.chinacloudapi.cn | TCP | 80, 443 |
| Azure portal | management.azure.cn | TCP | 443 |
| Azure Resource Manager | management.chinacloudapi.cn | TCP | 443 |

---

**Azure Machine Learning hosts**

> [!IMPORTANT]
> In the following table, replace `<storage>` with the name of the default storage account for your Azure Machine Learning workspace.

# [Azure public](#tab/public)

| **Required for** | **Hosts** | **Protocol** | **Ports** |
| ----- | ----- | ----- | ----- |
| Azure Machine Learning studio | ml.azure.com | TCP | 443 |
| API |\*.azureml.ms | TCP | 443 |
| Integrated notebook | \*.notebooks.azure.net | TCP | 443 |
| Integrated notebook | \<storage\>.file.core.windows.net | TCP | 443, 445 |
| Integrated notebook | \<storage\>.dfs.core.windows.net | TCP | 443 |
| Integrated notebook | \<storage\>.blob.core.windows.net | TCP | 443 |
| Integrated notebook | graph.microsoft.com | TCP | 443 |
| Integrated notebook | \*.aznbcontent.net | TCP | 443 |

# [Azure Government](#tab/gov)

| **Required for** | **Hosts** | **Protocol** | **Ports** |
| ----- | ----- | ----- | ----- |
| Azure Machine Learning studio | ml.azure.us | TCP | 443 |
| API | \*.ml.azure.us | TCP | 443 |
| Integrated notebook | \*.notebooks.usgovcloudapi.net | TCP | 443 |
| Integrated notebook | \<storage\>.file.core.usgovcloudapi.net | TCP | 443, 445 |
| Integrated notebook | \<storage\>.dfs.core.usgovcloudapi.net | TCP | 443 |
| Integrated notebook  | \<storage\>.blob.core.usgovcloudapi.net | TCP | 443 |
| Integrated notebook | graph.microsoft.us | TCP | 443 |
| Integrated notebook | \*.aznbcontent.net | TCP | 443 |

# [Azure China 21Vianet](#tab/china)

| **Required for** | **Hosts** | **Protocol** | **Ports** |
| ----- | ----- | ----- | ----- |
| Azure Machine Learning studio | studio.ml.azure.cn | TCP | 443 |
| API | \*.ml.azure.cn | TCP | 443 |
| Integrated notebook | \*.notebooks.chinacloudapi.cn | TCP | 443 |
| Integrated notebook | \<storage\>.file.core.chinacloudapi.cn | TCP | 443, 445 |
| Integrated notebook | \<storage\>.dfs.core.chinacloudapi.cn | TCP | 443 |
| Integrated notebook | \<storage\>.blob.core.chinacloudapi.cn | TCP | 443 |
| Integrated notebook | graph.chinacloudapi.cn | TCP | 443 |
| Integrated notebook | \*.aznbcontent.net | TCP | 443 |

---

**Azure Machine Learning compute instance and compute cluster hosts**

> [!TIP]
> * The host for __Azure Key Vault__ is only needed if your workspace was created with the [hbi_workspace](/python/api/azureml-core/azureml.core.workspace%28class%29#create-name--auth-none--subscription-id-none--resource-group-none--location-none--create-resource-group-true--sku--basic---friendly-name-none--storage-account-none--key-vault-none--app-insights-none--container-registry-none--cmk-keyvault-none--resource-cmk-uri-none--hbi-workspace-false--default-cpu-compute-target-none--default-gpu-compute-target-none--exist-ok-false--show-output-true-) flag enabled.
> * Ports 8787 and 18881 for __compute instance__ are only needed when your Azure Machine workspace has a private endpoint.
> * In the following table, replace `<storage>` with the name of the default storage account for your Azure Machine Learning workspace.

# [Azure public](#tab/public)

| **Required for** | **Hosts** | **Protocol** | **Ports** |
| ----- | ----- | ----- | ----- |
| Compute cluster/instance | graph.windows.net | TCP | 443 |
| Compute instance | \*.instances.azureml.net | TCP | 443 |
| Compute instance | \*.instances.azureml.ms | TCP | 443, 8787, 18881 |
| Microsoft storage access | \*.blob.core.windows.net | TCP | 443 |
| Microsoft storage access | \*.table.core.windows.net | TCP | 443 |
| Microsoft storage access | \*.queue.core.windows.net | TCP | 443 |
| Your storage account | \<storage\>.file.core.windows.net | TCP | 443, 445 |
| Your storage account | \<storage\>.blob.core.windows.net | TCP | 443 |
| Azure Key Vault | \*.vault.azure.net | TCP | 443 |

# [Azure Government](#tab/gov)

| **Required for** | **Hosts** | **Protocol** | **Ports** |
| ----- | ----- | ----- | ----- |
| Compute cluster/instance | graph.windows.net | TCP | 443 |
| Compute instance | \*.instances.azureml.us | TCP | 443 |
| Compute instance | \*.instances.azureml.ms | TCP | 443, 8787, 18881 |
| Microsoft storage access | \*.blob.core.usgovcloudapi.net | TCP | 443 |
| Microsoft storage access | \*.table.core.usgovcloudapi.net | TCP | 443 |
| Microsoft storage access | \*.queue.core.usgovcloudapi.net | TCP | 443 |
| Your storage account | \<storage\>.file.core.usgovcloudapi.net | TCP | 443, 445 |
| Your storage account | \<storage\>.blob.core.usgovcloudapi.net | TCP | 443 |
| Azure Key Vault | \*.vault.usgovcloudapi.net | TCP | 443 |

# [Azure China 21Vianet](#tab/china)

| **Required for** | **Hosts** | **Protocol** | **Ports** |
| ----- | ----- | ----- | ----- |
| Compute cluster/instance | graph.chinacloudapi.cn | TCP | 443 |
| Compute instance |  \*.instances.azureml.cn | TCP | 443 |
| Compute instance | \*.instances.azureml.ms | TCP | 443, 8787, 18881 |
| Microsoft storage access | \*blob.core.chinacloudapi.cn | TCP | 443 |
| Microsoft storage access | \*.table.core.chinacloudapi.cn | TCP | 443 |
| Microsoft storage access | \*.queue.core.chinacloudapi.cn | TCP | 443 |
| Your storage account | \<storage\>.file.core.chinacloudapi.cn | TCP | 443, 445 |
| Your storage account | \<storage\>.blob.core.chinacloudapi.cn | TCP | 443 |
| Azure Key Vault | \*.vault.azure.cn | TCP | 443 |

---

**Docker images maintained by by Azure Machine Learning**

| **Required for** | **Hosts** | **Protocol** | **Ports** |
| ----- | ----- | ----- | ----- |
| Microsoft Container Registry | mcr.microsoft.com | TCP | 443 |
| Azure Machine Learning pre-built images | viennaglobal.azurecr.io | TCP | 443 |

> [!TIP]
> * __Azure Container Registry__ is required for any custom Docker image. This includes small modifications (such as additional packages) to base images provided by Microsoft.
> * __Microsoft Container Registry__ is only needed if you plan on using the _default Docker images provided by Microsoft_, and _enabling user-managed dependencies_.
> * If you plan on using federated identity, follow the [Best practices for securing Active Directory Federation Services](/windows-server/identity/ad-fs/deployment/best-practices-securing-ad-fs) article.

Also, use the information in the [inbound configuration](#inbound-configuration) section to add IP addresses for `BatchNodeManagement` and `AzureMachineLearning`.

For information on restricting access to models deployed to AKS, see [Restrict egress traffic in Azure Kubernetes Service](../aks/limit-egress-traffic.md).

**Monitoring, metrics, and diagnostics**

To support logging of metrics and other monitoring information to Azure Monitor and Application Insights, allow outbound traffic to the following hosts:

> [!NOTE]
> The information logged to these hosts is also used by Microsoft Support to be able to diagnose any problems you run into with your workspace.

* **dc.applicationinsights.azure.com**
* **dc.applicationinsights.microsoft.com**
* **dc.services.visualstudio.com**
* **.in.applicationinsights.azure.com**

For a list of IP addresses for these hosts, see [IP addresses used by Azure Monitor](../azure-monitor/app/ip-addresses.md).

### Python hosts

The hosts in this section are used to install Python packages, and are required during development, training, and deployment. 

> [!NOTE]
> This is not a complete list of the hosts required for all Python resources on the internet, only the most commonly used. For example, if you need access to a GitHub repository or other host, you must identify and add the required hosts for that scenario.

| **Host name** | **Purpose** |
| ---- | ---- |
| **anaconda.com**</br>**\*.anaconda.com** | Used to install default packages. |
| **\*.anaconda.org** | Used to get repo data. |
| **pypi.org** | Used to list dependencies from the default index, if any, and the index is not overwritten by user settings. If the index is overwritten, you must also allow **\*.pythonhosted.org**. |
| **\*pytorch.org** | Used by some examples based on PyTorch. |
| **\*.tensorflow.org** | Used by some examples based on Tensorflow. |

### R hosts

The hosts in this section are used to install R packages, and are required during development, training, and deployment.

> [!NOTE]
> This is not a complete list of the hosts required for all R resources on the internet, only the most commonly used. For example, if you need access to a GitHub repository or other host, you must identify and add the required hosts for that scenario.

| **Host name** | **Purpose** |
| ---- | ---- |
| **cloud.r-project.org** | Used when installing CRAN packages. |

### Azure Kubernetes Services

When using Azure Kubernetes Service with Azure Machine Learning, the following traffic must be allowed:

* General inbound/outbound requirements for AKS as described in the [Restrict egress traffic in Azure Kubernetes Service](../aks/limit-egress-traffic.md) article.
* __Outbound__ to mcr.microsoft.com.
* When deploying a model to an AKS cluster, use the guidance in the [Deploy ML models to Azure Kubernetes Service](how-to-deploy-azure-kubernetes-service.md#connectivity) article.

### Azure Arc enabled Kubernetes <a id="arc-kubernetes"></a>

Azure Arc enabled Kubernetes clusters depend on Azure Arc connections. Make sure to meet [Azure Arc network requirements](../azure-arc/kubernetes/quickstart-connect-cluster.md?tabs=azure-cli#meet-network-requirements).

The hosts in this section are used to deploy the Azure Machine Learning extension to Kubernetes clusters and submit training and inferencing workloads to the clusters.

**Azure Machine Learning extension deployment**

Enable outbound access to the following endpoints when deploying the Azure Machine Learning extension to the cluster.

| Destination Endpoint| Port | Use |
|--|--|--|
|  *.data.mcr.microsoft.com| https:443 | Required for MCR storage backed by the Azure content delivery network (CDN). |
| quay.io, *.quay.io | https:443 | Quay.io registry, required to pull container images for AML extension components |
| gcr.io| https:443 | Google cloud repository, required to pull container images for AML extension components |
| storage.googleapis.com | https:443 | Google cloud storage, gcr images are hosted on |
| registry-1.docker.io, production.cloudflare.docker.com  | https:443 | Docker hub registry, required to pull container images for AML extension components |
| auth.docker.io| https:443 | Docker repository authentication, required to access docker hub registry |
| *.kusto.windows.net, *.table.core.windows.net, *.queue.core.windows.net | https:443 | Required to upload and analyze system logs in Kusto |

**Training workloads only**

Enable outbound access to the following endpoints to submit training workloads to the cluster.

| Destination Endpoint| Port | Use |
|--|--|--|
| pypi.org | https:443 | Python package index, to install pip packages used to initialize the job environment |
| archive.ubuntu.com, security.ubuntu.com, ppa.launchpad.net | http:80 | This address lets the init container download the required security patches and updates |

**Training and inferencing workloads**

In addition to the endpoints for training workloads, enable outbound access for the following endpoints to submit training and inferencing workloads.

| Destination Endpoint| Port | Use |
|--|--|--|
| *.azurecr.io | https:443 | Azure container registry, required to pull container images to host training or inference jobs|
| *.blob.core.windows.net | https:443 | Azure blob storage, required to fetch machine learning project scripts, container images and job logs/metrics |
| *.workspace.\<region\>.api.azureml.ms ,  \<region\>.experiments.azureml.net,  \<region\>.api.azureml.ms | https:443 | Azure machine learning service api, required to communicate with AML |

### Visual Studio Code hosts

The hosts in this section are used to install Visual Studio Code packages to establish a remote connection between Visual Studio Code and compute instances in your Azure Machine Learning workspace.

> [!NOTE]
> This is not a complete list of the hosts required for all Visual Studio Code resources on the internet, only the most commonly used. For example, if you need access to a GitHub repository or other host, you must identify and add the required hosts for that scenario.

| **Host name** | **Purpose** |
| ---- | ---- |
|  **update.code.visualstudio.com**</br></br>**\*.vo.msecnd.net** | Used to retrieve VS Code server bits that are installed on the compute instance through a setup script.|
| **raw.githubusercontent.com/microsoft/vscode-tools-for-ai/master/azureml_remote_websocket_server/\*** |Used to retrieve websocket server bits that are installed on the compute instance. The websocket server is used to transmit requests from Visual Studio Code client (desktop application) to Visual Studio Code server running on the compute instance. |

## Next steps

This article is part of a series on securing an Azure Machine Learning workflow. See the other articles in this series:

* [Virtual network overview](how-to-network-security-overview.md)
* [Secure the workspace resources](how-to-secure-workspace-vnet.md)
* [Secure the training environment](how-to-secure-training-vnet.md)
* [Secure the inference environment](how-to-secure-inferencing-vnet.md)
* [Enable studio functionality](how-to-enable-studio-virtual-network.md)
* [Use custom DNS](how-to-custom-dns.md)

For more information on configuring Azure Firewall, see [Tutorial: Deploy and configure Azure Firewall using the Azure portal](../firewall/tutorial-firewall-deploy-portal.md).<|MERGE_RESOLUTION|>--- conflicted
+++ resolved
@@ -9,11 +9,7 @@
 ms.author: jhirono
 author: jhirono
 ms.reviewer: larryfr
-<<<<<<< HEAD
 ms.date: 11/30/2021
-=======
-ms.date: 11/19/2021
->>>>>>> bed5e5e7
 ms.custom: devx-track-python, ignite-fall-2021
 ---
 
