---
title: Configure inbound and outbound network traffic
titleSuffix: Azure Machine Learning
description: 'How to configure the required inbound and outbound network traffic when using a secure Azure Machine Learning workspace.'
services: machine-learning
ms.service: machine-learning
ms.subservice: enterprise-readiness
ms.topic: how-to
ms.author: jhirono
author: jhirono
ms.reviewer: larryfr
ms.date: 10/21/2021
<<<<<<< HEAD
ms.custom: devx-track-python
=======
ms.custom: devx-track-python, ignite-fall-2021
>>>>>>> 96055797
---

# Configure inbound and outbound network traffic

In this article, learn about the network communication requirements when securing Azure Machine Learning workspace in a virtual network (VNet). This includes how to configure Azure Firewall to control access to your Azure Machine Learning workspace and the public internet. To learn more about securing Azure Machine Learning, see [Enterprise security for Azure Machine Learning](concept-enterprise-security.md).

> [!NOTE]
> The information in this article applies to Azure Machine Learning workspace configured with a private endpoint.

> [!TIP]
> This article is part of a series on securing an Azure Machine Learning workflow. See the other articles in this series:
>
> * [Virtual network overview](how-to-network-security-overview.md)
> * [Secure the workspace resources](how-to-secure-workspace-vnet.md)
> * [Secure the training environment](how-to-secure-training-vnet.md)
> * [Secure the inference environment](how-to-secure-inferencing-vnet.md)
> * [Enable studio functionality](how-to-enable-studio-virtual-network.md)
> * [Use custom DNS](how-to-custom-dns.md)

## Required public internet access

[!INCLUDE [machine-learning-required-public-internet-access](../../includes/machine-learning-public-internet-access.md)]

## Azure Firewall

> [!IMPORTANT]
> Azure Firewall provides security _for Azure Virtual Network resources_. Some Azure Services, such as Azure Storage Accounts, have their own firewall settings that _apply to the public endpoint for that specific service instance_. The information in this document is specific to Azure Firewall.
> 
> For information on service instance firewall settings, see [Use studio in a virtual network](how-to-enable-studio-virtual-network.md#firewall-settings).

* For __inbound__ traffic to Azure Machine Learning compute cluster and compute instance, use [user-defined routes (UDRs)](../virtual-network/virtual-networks-udr-overview.md) to skip the firewall.

* For __outbound__ traffic, create __network__ and __application__ rules. 

These rule collections are described in more detail in [What are some Azure Firewall concepts](../firewall/firewall-faq.yml#what-are-some-azure-firewall-concepts).

### Inbound configuration

[!INCLUDE [udr info for computes](../../includes/machine-learning-compute-user-defined-routes.md)]

### Outbound configuration

1. Add __Network rules__, allowing traffic __to__ and __from__ the following service tags:

    | Service tag | Protocol | Port |
    | ----- |:-----:|:-----:|
    | AzureActiveDirectory | TCP | * |
    | AzureMachineLearning | TCP | 443 |
    | AzureResourceManager | TCP | 443 |
    | Storage.region       | TCP | 443 |
    | AzureFrontDoor.FrontEnd</br>* Not needed in Azure China. | TCP | 443 | 
    | ContainerRegistry.region  | TCP | 443 |
    | MicrosoftContainerRegistry.region | TCP | 443 |
    | Keyvault.region | TCP | 443 |

    > [!TIP]
    > * ContainerRegistry.region is only needed for custom Docker images. This includes small modifications (such as additional packages) to base images provided by Microsoft.
    > * MicrosoftContainerRegistry.region is only needed if you plan on using the _default Docker images provided by Microsoft_, and _enabling user-managed dependencies_.
    > * Keyvault.region is only needed if your workspace was created with the [hbi_workspace](/python/api/azureml-core/azureml.core.workspace%28class%29#create-name--auth-none--subscription-id-none--resource-group-none--location-none--create-resource-group-true--sku--basic---friendly-name-none--storage-account-none--key-vault-none--app-insights-none--container-registry-none--cmk-keyvault-none--resource-cmk-uri-none--hbi-workspace-false--default-cpu-compute-target-none--default-gpu-compute-target-none--exist-ok-false--show-output-true-) flag enabled.
    > * For entries that contain `region`, replace with the Azure region that you're using. For example, `ContainerRegistry.westus`.

1. Add __Application rules__ for the following hosts:

    > [!NOTE]
    > This is not a complete list of the hosts required for all Python resources on the internet, only the most commonly used. For example, if you need access to a GitHub repository or other host, you must identify and add the required hosts for that scenario.

    | **Host name** | **Purpose** |
    | ---- | ---- |
    | **graph.windows.net** | Used by Azure Machine Learning compute instance/cluster. |
    | **anaconda.com**</br>**\*.anaconda.com** | Used to install default packages. |
    | **\*.anaconda.org** | Used to get repo data. |
    | **pypi.org** | Used to list dependencies from the default index, if any, and the index is not overwritten by user settings. If the index is overwritten, you must also allow **\*.pythonhosted.org**. |
    | **cloud.r-project.org** | Used when installing CRAN packages for R development. |
    | **\*pytorch.org** | Used by some examples based on PyTorch. |
    | **\*.tensorflow.org** | Used by some examples based on Tensorflow. |
    | **update.code.visualstudio.com**</br></br>**\*.vo.msecnd.net** | Used to retrieve VS Code server bits that are installed on the compute instance through a setup script.|
    | **raw.githubusercontent.com/microsoft/vscode-tools-for-ai/master/azureml_remote_websocket_server/\*** | Used to retrieve websocket server bits that are installed on the compute instance. The websocket server is used to transmit requests from Visual Studio Code client (desktop application) to Visual Studio Code server running on the compute instance.|
    | **dc.applicationinsights.azure.com** | Used to collect metrics and diagnostics information when working with Microsoft support. |
    | **dc.applicationinsights.microsoft.com** | Used to collect metrics and diagnostics information when working with Microsoft support. |
    | **dc.services.visualstudio.com** | Used to collect metrics and diagnostics information when working with Microsoft support. | 
    

    For __Protocol:Port__, select use __http, https__.

    For more information on configuring application rules, see [Deploy and configure Azure Firewall](../firewall/tutorial-firewall-deploy-portal.md#configure-an-application-rule).

1. To restrict outbound traffic for models deployed to Azure Kubernetes Service (AKS), see the [Restrict egress traffic in Azure Kubernetes Service](../aks/limit-egress-traffic.md) and [Deploy ML models to Azure Kubernetes Service](how-to-deploy-azure-kubernetes-service.md#connectivity) articles.

### Azure Kubernetes Services

When using Azure Kubernetes Service with Azure Machine Learning, the following traffic must be allowed:

* General inbound/outbound requirements for AKS as described in the [Restrict egress traffic in Azure Kubernetes Service](../aks/limit-egress-traffic.md) article.
* __Outbound__ to mcr.microsoft.com.
* When deploying a model to an AKS cluster, use the guidance in the [Deploy ML models to Azure Kubernetes Service](how-to-deploy-azure-kubernetes-service.md#connectivity) article.

## Other firewalls

The guidance in this section is generic, as each firewall has its own terminology and specific configurations. If you have questions, check the documentation for the firewall you are using.

If not configured correctly, the firewall can cause problems using your workspace. There are various host names that are used both by the Azure Machine Learning workspace. The following sections list hosts that are required for Azure Machine Learning.

### Microsoft hosts

The hosts in the following tables are owned by Microsoft, and provide services required for the proper functioning of your workspace. The tables list hosts for the Azure public, Azure Government, and Azure China 21Vianet regions.

**General Azure hosts**

| **Required for** | **Azure public** | **Azure Government** | **Azure China 21Vianet** |
| ----- | ----- | ----- | ----- |
| Azure Active Directory | login.microsoftonline.com | login.microsoftonline.us | login.chinacloudapi.cn |
| Azure portal | management.azure.com | management.azure.us | management.azure.cn |
| Azure Resource Manager | management.azure.com | management.usgovcloudapi.net | management.chinacloudapi.cn |

**Azure Machine Learning hosts**

> [!IMPORTANT]
> In the following table, replace `<storage>` with the name of the default storage account for your Azure Machine Learning workspace.

| **Required for** | **Azure public** | **Azure Government** | **Azure China 21Vianet** |
| ----- | ----- | ----- | ----- |
| Azure Machine Learning studio | ml.azure.com | ml.azure.us | studio.ml.azure.cn |
| API |\*.azureml.ms | \*.ml.azure.us | \*.ml.azure.cn |
| Integrated notebook | \*.notebooks.azure.net | \*.notebooks.usgovcloudapi.net |\*.notebooks.chinacloudapi.cn |
| Integrated notebook | \<storage\>.file.core.windows.net | \<storage\>.file.core.usgovcloudapi.net | \<storage\>.file.core.chinacloudapi.cn |
| Integrated notebook | \<storage\>.dfs.core.windows.net | \<storage\>.dfs.core.usgovcloudapi.net | \<storage\>.dfs.core.chinacloudapi.cn |
| Integrated notebook | \<storage\>.blob.core.windows.net | \<storage\>.blob.core.usgovcloudapi.net | \<storage\>.blob.core.chinacloudapi.cn |
| Integrated notebook | graph.microsoft.com | graph.microsoft.us | graph.chinacloudapi.cn |
| Integrated notebook | \*.aznbcontent.net |  | |

**Azure Machine Learning compute instance and compute cluster hosts**

| **Required for** | **Azure public** | **Azure Government** | **Azure China 21Vianet** |
| ----- | ----- | ----- | ----- |
| Compute cluster/instance | graph.windows.net | graph.windows.net | graph.chinacloudapi.cn |
| Compute instance | \*.instances.azureml.net | \*.instances.azureml.us | \*.instances.azureml.cn |
| Compute instance | \*.instances.azureml.ms |  |  |
| Azure Storage Account | \*.blob.core.windows.net</br>\*.table.core.windows.net</br>\*.queue.core.windows.net | \*.blob.core.usgovcloudapi.net</br>\*.table.core.usgovcloudapi.net</br>\*.queue.core.usgovcloudapi.net | \*blob.core.chinacloudapi.cn</br>\*.table.core.chinacloudapi.cn</br>\*.queue.core.chinacloudapi.cn |
| Azure Key Vault | \*.vault.azure.net | \*.vault.usgovcloudapi.net | \*.vault.azure.cn |

> [!IMPORTANT]
> Your firewall must allow communication with \*.instances.azureml.ms over __TCP__ ports __18881, 443, and 8787__.

> [!TIP]
> The FQDN for Azure Key Vault is only needed if your workspace was created with the [hbi_workspace](/python/api/azureml-core/azureml.core.workspace%28class%29#create-name--auth-none--subscription-id-none--resource-group-none--location-none--create-resource-group-true--sku--basic---friendly-name-none--storage-account-none--key-vault-none--app-insights-none--container-registry-none--cmk-keyvault-none--resource-cmk-uri-none--hbi-workspace-false--default-cpu-compute-target-none--default-gpu-compute-target-none--exist-ok-false--show-output-true-) flag enabled.

**Docker images maintained by by Azure Machine Learning**

| **Required for** | **Azure public** | **Azure Government** | **Azure China 21Vianet** |
| ----- | ----- | ----- | ----- |
| Microsoft Container Registry | mcr.microsoft.com | mcr.microsoft.com | mcr.microsoft.com |
| Azure Machine Learning pre-built images | viennaglobal.azurecr.io | viennaglobal.azurecr.io | viennaglobal.azurecr.io |

> [!TIP]
> * __Azure Container Registry__ is required for any custom Docker image. This includes small modifications (such as additional packages) to base images provided by Microsoft.
> * __Microsoft Container Registry__ is only needed if you plan on using the _default Docker images provided by Microsoft_, and _enabling user-managed dependencies_.
> * If you plan on using federated identity, follow the [Best practices for securing Active Directory Federation Services](/windows-server/identity/ad-fs/deployment/best-practices-securing-ad-fs) article.

Also, use the information in the [inbound configuration](#inbound-configuration) section to add IP addresses for `BatchNodeManagement` and `AzureMachineLearning`.

For information on restricting access to models deployed to AKS, see [Restrict egress traffic in Azure Kubernetes Service](../aks/limit-egress-traffic.md).

**Support diagnostics**

For Microsoft Support to be able to diagnose any problems you run into with your workspace, you must allow outbound traffic to the following hosts:

* **dc.applicationinsights.azure.com**
* **dc.applicationinsights.microsoft.com**
* **dc.services.visualstudio.com**

For a list of IP addresses for these hosts, see [IP addresses used by Azure Monitor](../azure-monitor/app/ip-addresses.md).

### Python hosts

The hosts in this section are used to install Python packages, and are required during development, training, and deployment. 

> [!NOTE]
> This is not a complete list of the hosts required for all Python resources on the internet, only the most commonly used. For example, if you need access to a GitHub repository or other host, you must identify and add the required hosts for that scenario.

| **Host name** | **Purpose** |
| ---- | ---- |
| **anaconda.com**</br>**\*.anaconda.com** | Used to install default packages. |
| **\*.anaconda.org** | Used to get repo data. |
| **pypi.org** | Used to list dependencies from the default index, if any, and the index is not overwritten by user settings. If the index is overwritten, you must also allow **\*.pythonhosted.org**. |
| **\*pytorch.org** | Used by some examples based on PyTorch. |
| **\*.tensorflow.org** | Used by some examples based on Tensorflow. |

### R hosts

The hosts in this section are used to install R packages, and are required during development, training, and deployment.

> [!NOTE]
> This is not a complete list of the hosts required for all R resources on the internet, only the most commonly used. For example, if you need access to a GitHub repository or other host, you must identify and add the required hosts for that scenario.

| **Host name** | **Purpose** |
| ---- | ---- |
| **cloud.r-project.org** | Used when installing CRAN packages. |

### Azure Kubernetes Services

When using Azure Kubernetes Service with Azure Machine Learning, the following traffic must be allowed:

* General inbound/outbound requirements for AKS as described in the [Restrict egress traffic in Azure Kubernetes Service](../aks/limit-egress-traffic.md) article.
* __Outbound__ to mcr.microsoft.com.
* When deploying a model to an AKS cluster, use the guidance in the [Deploy ML models to Azure Kubernetes Service](how-to-deploy-azure-kubernetes-service.md#connectivity) article.

### Azure Arc enabled Kubernetes <a id="arc-kubernetes"></a>

Azure Arc enabled Kubernetes clusters depend on Azure Arc connections. Make sure to meet [Azure Arc network requirements](/azure/azure-arc/kubernetes/quickstart-connect-cluster?tabs=azure-cli#meet-network-requirements).

The hosts in this section are used to deploy the Azure Machine Learning extension to Kubernetes clusters and submit training and inferencing workloads to the clusters.

**Azure Machine Learning extension deployment**

Enable outbound access to the following endpoints when deploying the Azure Machine Learning extension to the cluster.

| Destination Endpoint| Port | Use |
|--|--|--|
|  *.data.mcr.microsoft.com| https:443 | Required for MCR storage backed by the Azure content delivery network (CDN). |
| quay.io, *.quay.io | https:443 | Quay.io registry, required to pull container images for AML extension components |
| gcr.io| https:443 | Google cloud repository, required to pull container images for AML extension components |
| storage.googleapis.com | https:443 | Google cloud storage, gcr images are hosted on |
| registry-1.docker.io, production.cloudflare.docker.com  | https:443 | Docker hub registry,required to pull container images for AML extension components |
| auth.docker.io| https:443 | Docker repository authentication, required to access docker hub registry |
| *.kusto.windows.net, *.table.core.windows.net, *.queue.core.windows.net | https:443 | Required to upload and analyze system logs in Kusto |

**Training workloads only**

Enable outbound access to the following endpoints to submit training workloads to the cluster.

| Destination Endpoint| Port | Use |
|--|--|--|
| pypi.org | https:443 | Python package index, to install pip packages used to initialize the job environment |
| archive.ubuntu.com, security.ubuntu.com, ppa.launchpad.net | http:80 | This address lets the init container download the required security patches and updates |

**Training and inferencing workloads**

In addition to the endpoints for training workloads, enable outbound access for the following endpoints to submit training and inferencing workloads.

| Destination Endpoint| Port | Use |
|--|--|--|
| *.azurecr.io | https:443 | Azure container registry, required to pull container images to host training or inference jobs|
| *.blob.core.windows.net | https:443 | Azure blob storage, required to fetch machine learning project scripts, container images and job logs/metrics |
| *.workspace.\<region\>.api.azureml.ms ,  \<region\>.experiments.azureml.net,  \<region\>.api.azureml.ms | https:443 | Azure mahince learning service api, required to communicate with AML |

### Visual Studio Code hosts

The hosts in this section are used to install Visual Studio Code packages to establish a remote connection between Visual Studio Code and compute instances in your Azure Machine Learning workspace.

> [!NOTE]
> This is not a complete list of the hosts required for all Visual Studio Code resources on the internet, only the most commonly used. For example, if you need access to a GitHub repository or other host, you must identify and add the required hosts for that scenario.

| **Host name** | **Purpose** |
| ---- | ---- |
|  **update.code.visualstudio.com**</br></br>**\*.vo.msecnd.net** | Used to retrieve VS Code server bits that are installed on the compute instance through a setup script.|
| **raw.githubusercontent.com/microsoft/vscode-tools-for-ai/master/azureml_remote_websocket_server/\*** |Used to retrieve websocket server bits that are installed on the compute instance. The websocket server is used to transmit requests from Visual Studio Code client (desktop application) to Visual Studio Code server running on the compute instance. |

## Next steps

This article is part of a series on securing an Azure Machine Learning workflow. See the other articles in this series:

* [Virtual network overview](how-to-network-security-overview.md)
* [Secure the workspace resources](how-to-secure-workspace-vnet.md)
* [Secure the training environment](how-to-secure-training-vnet.md)
* [Secure the inference environment](how-to-secure-inferencing-vnet.md)
* [Enable studio functionality](how-to-enable-studio-virtual-network.md)
* [Use custom DNS](how-to-custom-dns.md)

For more information on configuring Azure Firewall, see [Tutorial: Deploy and configure Azure Firewall using the Azure portal](../firewall/tutorial-firewall-deploy-portal.md).<|MERGE_RESOLUTION|>--- conflicted
+++ resolved
@@ -10,11 +10,7 @@
 author: jhirono
 ms.reviewer: larryfr
 ms.date: 10/21/2021
-<<<<<<< HEAD
-ms.custom: devx-track-python
-=======
 ms.custom: devx-track-python, ignite-fall-2021
->>>>>>> 96055797
 ---
 
 # Configure inbound and outbound network traffic
