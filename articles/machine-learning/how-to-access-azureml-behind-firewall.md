---
title: Use a firewall
titleSuffix: Azure Machine Learning
description: 'Control access to Azure Machine Learning workspaces with Azure Firewalls. Learn about the hosts that you must allow through the firewall.'
services: machine-learning
ms.service: machine-learning
ms.subservice: core
ms.topic: how-to
ms.author: jhirono
author: jhirono
ms.reviewer: larryfr
<<<<<<< HEAD
ms.date: 07/12/2021
=======
ms.date: 07/13/2021
>>>>>>> b6b9c3e3
ms.custom: devx-track-python
---

# Use workspace behind a Firewall for Azure Machine Learning

In this article, learn how to configure Azure Firewall to control access to your Azure Machine Learning workspace and the public internet. To learn more about securing Azure Machine Learning, see [Enterprise security for Azure Machine Learning](concept-enterprise-security.md).

> [!NOTE]
> The information in this article applies to Azure Machine Learning workspace whether it uses a private endpoint or a service endpoint.

## Required public internet access

[!INCLUDE [machine-learning-required-public-internet-access](../../includes/machine-learning-public-internet-access.md)]

## Azure Firewall

> [!IMPORTANT]
> Azure Firewall provides security _for Azure Virtual Network resources_. Some Azure Services, such as Azure Storage Accounts, have their own firewall settings that _apply to the public endpoint for that specific service instance_. The information in this document is specific to Azure Firewall.
> 
> For information on service instance firewall settings, see [Use studio in a virtual network](how-to-enable-studio-virtual-network.md#firewall-settings).

* For __inbound__ traffic to Azure Machine Learning compute cluster and compute instance, use [user-defined routes (UDRs)](../virtual-network/virtual-networks-udr-overview.md) to skip the firewall.

* For __outbound__ traffic, create __network__ and __application__ rules. 

These rule collections are described in more detail in [What are some Azure Firewall concepts](../firewall/firewall-faq.yml#what-are-some-azure-firewall-concepts).

### Inbound configuration

When using Azure Machine Learning __compute instance__ or __compute cluster__, allow inbound traffic from Azure Batch management and Azure Machine Learning services. When creating the user-defined routes for this traffic, you can use either **IP Addresses** or **service tags** to route the traffic.

> [!IMPORTANT]
> Using service tags with user-defined routes is currently in preview and may not be fully supported. For more information, see [Virtual Network routing](../virtual-network/virtual-networks-udr-overview.md#service-tags-for-user-defined-routes-preview).

# [IP Address routes](#tab/ipaddress)

For the Azure Machine Learning service, you must add the IP address of both the __primary__ and __secondary__ regions. To find the secondary region, see the [Ensure business continuity & disaster recovery using Azure Paired Regions](../best-practices-availability-paired-regions.md#azure-regional-pairs). For example, if your Azure Machine Learning service is in East US 2, the secondary region is Central US. 

To get a list of IP addresses of the Batch service and Azure Machine Learning service, use one of the following methods:

* Download the [Azure IP Ranges and Service Tags](https://www.microsoft.com/download/details.aspx?id=56519) and search the file for `BatchNodeManagement.<region>` and `AzureMachineLearning.<region>`, where `<region>` is your Azure region.

* Use the [Azure CLI](/cli/azure/install-azure-cli) to download the information. The following example downloads the IP address information and filters out the information for the East US 2 region (primary) and Central US region (secondary):

    ```azurecli-interactive
    az network list-service-tags -l "East US 2" --query "values[?starts_with(id, 'Batch')] | [?properties.region=='eastus2']"
    # Get primary region IPs
    az network list-service-tags -l "East US 2" --query "values[?starts_with(id, 'AzureMachineLearning')] | [?properties.region=='eastus2']"
    # Get secondary region IPs
    az network list-service-tags -l "Central US" --query "values[?starts_with(id, 'AzureMachineLearning')] | [?properties.region=='centralus']"
    ```

    > [!TIP]
    > If you are using the US-Virginia, US-Arizona regions, or China-East-2 regions, these commands return no IP addresses. Instead, use one of the following links to download a list of IP addresses:
    >
    > * [Azure IP ranges and service tags for Azure Government](https://www.microsoft.com/download/details.aspx?id=57063)
    > * [Azure IP ranges and service tags for Azure China](https://www.microsoft.com//download/details.aspx?id=57062)

> [!IMPORTANT]
> The IP addresses may change over time.

When creating the UDR, set the __Next hop type__ to __Internet__. The following image shows an example UDR in the Azure portal:

:::image type="content" source="./media/how-to-enable-virtual-network/user-defined-route.png" alt-text="Image of a user-defined route configuration":::

# [Service tag routes](#tab/servicetag)

Create user-defined routes for the following service tags:

* `AzureMachineLearning`
* `BatchNodeManagement.<region>`, where `<region>` is your Azure region.

---

For information on configuring UDR, see [Route network traffic with a routing table](../virtual-network/tutorial-create-route-table-portal.md).

### Outbound configuration

1. Add __Network rules__, allowing traffic __to__ and __from__ the following service tags:

    * AzureActiveDirectory
    * AzureMachineLearning
    * AzureResourceManager
    * Storage.region
    * AzureFrontDoor.FirstParty
    * ContainerRegistry.region - Only needed for custom Docker images. This includes small modifications (such as additional packages) to base images provided by Microsoft.
    * MicrosoftContainerRegistry.region - Only needed if you plan on using the _default Docker images provided by Microsoft_, and _enabling user-managed dependencies_.


    For entries that contain `region`, replace with the Azure region that you're using. For example, `ContainerRegistry.westus`.

    For the __protocol__, select `TCP`. For the source and destination __ports__, select `*`.

1. Add __Application rules__ for the following hosts:

    > [!NOTE]
    > This is not a complete list of the hosts required for all Python resources on the internet, only the most commonly used. For example, if you need access to a GitHub repository or other host, you must identify and add the required hosts for that scenario.

    | **Host name** | **Purpose** |
    | ---- | ---- |
    | **graph.windows.net** | Used by Azure Machine Learning compute instance/cluster. |
    | **anaconda.com**</br>**\*.anaconda.com** | Used to install default packages. |
    | **\*.anaconda.org** | Used to get repo data. |
    | **pypi.org** | Used to list dependencies from the default index, if any, and the index is not overwritten by user settings. If the index is overwritten, you must also allow **\*.pythonhosted.org**. |
    | **cloud.r-project.org** | Used when installing CRAN packages for R development. |
    | **\*pytorch.org** | Used by some examples based on PyTorch. |
    | **\*.tensorflow.org** | Used by some examples based on Tensorflow. |

    For __Protocol:Port__, select use __http, https__.

    For more information on configuring application rules, see [Deploy and configure Azure Firewall](../firewall/tutorial-firewall-deploy-portal.md#configure-an-application-rule).

1. To restrict access to models deployed to Azure Kubernetes Service (AKS), see [Restrict egress traffic in Azure Kubernetes Service](../aks/limit-egress-traffic.md).

### Diagnostics for support

If you need to gather diagnostics information when working with Microsoft support, use the following steps:

1. Add a __Network rule__ to allow traffic to and from the `AzureMonitor` tag.
1. Add __Application rules__ for the following hosts. Select __http, https__ for the __Protocol:Port__ for these hosts:

    + **dc.applicationinsights.azure.com**
    + **dc.applicationinsights.microsoft.com**
    + **dc.services.visualstudio.com**

    For a list of IP addresses for the Azure Monitor hosts, see [IP addresses used by Azure Monitor](../azure-monitor/app/ip-addresses.md).
## Other firewalls

The guidance in this section is generic, as each firewall has its own terminology and specific configurations. If you have questions, check the documentation for the firewall you are using.

If not configured correctly, the firewall can cause problems using your workspace. There are various host names that are used both by the Azure Machine Learning workspace. The following sections list hosts that are required for Azure Machine Learning.

### Microsoft hosts

The hosts in the following tables are owned by Microsoft, and provide services required for the proper functioning of your workspace. The tables list hosts for the Azure public, Azure Government, and Azure China 21Vianet regions.

**General Azure hosts**

| **Required for** | **Azure public** | **Azure Government** | **Azure China 21Vianet** |
| ----- | ----- | ----- | ----- |
| Azure Active Directory | login.microsoftonline.com | login.microsoftonline.us | login.chinacloudapi.cn |
| Azure portal | management.azure.com | management.azure.us | management.azure.cn |
| Azure Resource Manager | management.azure.com | management.usgovcloudapi.net | management.chinacloudapi.cn |

**Azure Machine Learning hosts**

> [!IMPORTANT]
> In the following table, replace `<storage>` with the name of the default storage account for your Azure Machine Learning workspace.

| **Required for** | **Azure public** | **Azure Government** | **Azure China 21Vianet** |
| ----- | ----- | ----- | ----- |
| Azure Machine Learning studio | ml.azure.com | ml.azure.us | studio.ml.azure.cn |
| API |\*.azureml.ms | \*.ml.azure.us | \*.ml.azure.cn |
| Integrated notebook | \*.notebooks.azure.net | \*.notebooks.usgovcloudapi.net |\*.notebooks.chinacloudapi.cn |
| Integrated notebook | \<storage\>.file.core.windows.net | \<storage\>.file.core.usgovcloudapi.net | \<storage\>.file.core.chinacloudapi.cn |
| Integrated notebook | \<storage\>.dfs.core.windows.net | \<storage\>.dfs.core.usgovcloudapi.net | \<storage\>.dfs.core.chinacloudapi.cn |
| Integrated notebook | \<storage\>.blob.core.windows.net | \<storage\>.blob.core.usgovcloudapi.net | \<storage\>.blob.core.chinacloudapi.cn |
| Integrated notebook | graph.microsoft.com | graph.microsoft.us | graph.chinacloudapi.cn |
| Integrated notebook | \*.aznbcontent.net |  | |

**Azure Machine Learning compute instance and compute cluster hosts**

| **Required for** | **Azure public** | **Azure Government** | **Azure China 21Vianet** |
| ----- | ----- | ----- | ----- |
| Compute cluster/instance | \*.batchai.core.windows.net | \*.batchai.core.usgovcloudapi.net |\*.batchai.ml.azure.cn |
| Compute cluster/instance | graph.windows.net | graph.windows.net | graph.chinacloudapi.cn |
| Compute instance | \*.instances.azureml.net | \*.instances.azureml.us | \*.instances.azureml.cn |
| Compute instance | \*.instances.azureml.ms |  |  |

> [!IMPORTANT]
> Your firewall must allow communication with \*.instances.azureml.ms over __TCP__ ports __18881, 443, and 8787__.

**Associated resources used by Azure Machine Learning**

| **Required for** | **Azure public** | **Azure Government** | **Azure China 21Vianet** |
| ----- | ----- | ----- | ----- |
| Azure Storage Account | core.windows.net | core.usgovcloudapi.net | core.chinacloudapi.cn |
| Azure Container Registry | azurecr.io | azurecr.us | azurecr.cn |
| Microsoft Container Registry | mcr.microsoft.com | mcr.microsoft.com | mcr.microsoft.com |
| Azure Machine Learning pre-built images | viennaglobal.azurecr.io | viennaglobal.azurecr.io | viennaglobal.azurecr.io |

> [!TIP]
> * __Azure Container Registry__ is required for any custom Docker image. This includes small modifications (such as additional packages) to base images provided by Microsoft.
> * __Microsoft Container Registry__ is only needed if you plan on using the _default Docker images provided by Microsoft_, and _enabling user-managed dependencies_.
> * If you plan on using federated identity, follow the [Best practices for securing Active Directory Federation Services](/windows-server/identity/ad-fs/deployment/best-practices-securing-ad-fs) article.

Also, use the information in the [inbound configuration](#inbound-configuration) section to add IP addresses for `BatchNodeManagement` and `AzureMachineLearning`.

For information on restricting access to models deployed to AKS, see [Restrict egress traffic in Azure Kubernetes Service](../aks/limit-egress-traffic.md).

> [!TIP]
> If you are working with Microsoft Support to gather diagnostics information, you must allow outbound traffic to the IP addresses used by Azure Monitor hosts. For a list of IP addresses for the Azure Monitor hosts, see [IP addresses used by Azure Monitor](../azure-monitor/app/ip-addresses.md).

### Python hosts

The hosts in this section are used to install Python packages, and are required during development, training, and deployment. 

> [!NOTE]
> This is not a complete list of the hosts required for all Python resources on the internet, only the most commonly used. For example, if you need access to a GitHub repository or other host, you must identify and add the required hosts for that scenario.

| **Host name** | **Purpose** |
| ---- | ---- |
| **anaconda.com**</br>**\*.anaconda.com** | Used to install default packages. |
| **\*.anaconda.org** | Used to get repo data. |
| **pypi.org** | Used to list dependencies from the default index, if any, and the index is not overwritten by user settings. If the index is overwritten, you must also allow **\*.pythonhosted.org**. |
| **\*pytorch.org** | Used by some examples based on PyTorch. |
| **\*.tensorflow.org** | Used by some examples based on Tensorflow. |

### R hosts

The hosts in this section are used to install R packages, and are required during development, training, and deployment.

> [!NOTE]
> This is not a complete list of the hosts required for all R resources on the internet, only the most commonly used. For example, if you need access to a GitHub repository or other host, you must identify and add the required hosts for that scenario.

| **Host name** | **Purpose** |
| ---- | ---- |
| **cloud.r-project.org** | Used when installing CRAN packages. |

## Next steps

* [Tutorial: Deploy and configure Azure Firewall using the Azure portal](../firewall/tutorial-firewall-deploy-portal.md)
* [Secure Azure ML experimentation and inference jobs within an Azure Virtual Network](how-to-network-security-overview.md)<|MERGE_RESOLUTION|>--- conflicted
+++ resolved
@@ -9,11 +9,7 @@
 ms.author: jhirono
 author: jhirono
 ms.reviewer: larryfr
-<<<<<<< HEAD
-ms.date: 07/12/2021
-=======
 ms.date: 07/13/2021
->>>>>>> b6b9c3e3
 ms.custom: devx-track-python
 ---
 
