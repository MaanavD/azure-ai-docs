---
title: Create and run ML pipelines
titleSuffix: Azure Machine Learning
description: Create and run a machine learning pipeline with the Azure Machine Learning SDK for Python. Use ML pipelines to create and manage the workflows that stitch together machine learning (ML) phases. These phases include data preparation, model training, model deployment, and inference/scoring. 
services: machine-learning
ms.service: machine-learning
ms.subservice: core
ms.reviewer: sgilley
ms.author: nilsp
author: NilsPohlmann
ms.date: 8/14/2020
ms.topic: conceptual
ms.custom: how-to, devx-track-python, contperfq1

---

# Create and run machine learning pipelines with Azure Machine Learning SDK

[!INCLUDE [applies-to-skus](../../includes/aml-applies-to-basic-enterprise-sku.md)]

In this article, you learn how to create and run a [machine learning pipeline](concept-ml-pipelines.md) by using the [Azure Machine Learning SDK](https://docs.microsoft.com/python/api/overview/azure/ml/intro?view=azure-ml-py). Use **ML pipelines** to create a workflow that stitches together various ML phases. Then, publish that pipeline for later access or sharing with others. Track ML pipelines to see how your model is performing in the real world and to detect data drift. ML pipelines are ideal for batch scoring scenarios, using various computes, reusing steps instead of rerunning them, as well as sharing ML workflows with others.

While you can use a different kind of pipeline called an [Azure Pipeline](https://docs.microsoft.com/azure/devops/pipelines/targets/azure-machine-learning?context=azure%2Fmachine-learning%2Fservice%2Fcontext%2Fml-context&view=azure-devops&tabs=yaml) for CI/CD automation of ML tasks, that type of pipeline is not stored in your workspace. [Compare these different pipelines](concept-ml-pipelines.md#which-azure-pipeline-technology-should-i-use).

The ML pipelines you create are visible to the members of your Azure Machine Learning [workspace](how-to-manage-workspace.md). 

ML pipelines execute on compute targets (see [What are compute targets in Azure Machine Learning](https://docs.microsoft.com/azure/machine-learning/concept-compute-target)). Pipelines can read and write data to and from supported [Azure Storage](https://docs.microsoft.com/azure/storage/) locations.

If you don't have an Azure subscription, create a free account before you begin. Try the [free or paid version of Azure Machine Learning](https://aka.ms/AMLFree).

## Prerequisites

* Create an [Azure Machine Learning workspace](how-to-manage-workspace.md) to hold all your pipeline resources.

* [Configure your development environment](how-to-configure-environment.md) to install the Azure Machine Learning SDK, or use an [Azure Machine Learning compute instance](concept-compute-instance.md) with the SDK already installed.

Start by attaching your workspace:

```Python
import azureml.core
from azureml.core import Workspace, Datastore

ws = Workspace.from_config()
```

## Set up machine learning resources

Create the resources required to run an ML pipeline:

* Set up a datastore used to access the data needed in the pipeline steps.

<<<<<<< HEAD
* Configure a `Dataset` object to point to persistent data that lives in, or is accessible in, a datastore. Configure a `PipelineData` object for temporary data passed between pipeline steps. 
    > [!NOTE]
    > An improved experience for passing temporary data between pipeline steps is available in the public preview class,  `OutputFileDatasetConfig`.  This class is an experimental preview feature, and may change at any time.
    > 
    >For more information about experimental features, see https://aka.ms/azuremlexperimental.
    
=======
* Configure a `Dataset` object to point to persistent data that lives in, or is accessible in, a datastore. Configure a `OutputFileDatasetConfig` object for temporary data passed between pipeline steps or to create outputs. 	* Configure a `Dataset` object to point to persistent data that lives in, or is accessible in, a datastore. Configure a `PipelineData` object for temporary data passed between pipeline steps. 
> [!NOTE]	
>The `OutputFileDatasetConfig` class is an experimental preview feature, and may change at any time.	
>	
>For more information, see https://aka.ms/azuremlexperimental.

>>>>>>> 15eebed1
* Set up the [compute targets](concept-azure-machine-learning-architecture.md#compute-targets) on which your pipeline steps will run.

### Set up a datastore

A datastore stores the data for the pipeline to access. Each workspace has a default datastore. You can register additional datastores. 

When you create your workspace, [Azure Files](https://docs.microsoft.com/azure/storage/files/storage-files-introduction) and [Azure Blob storage](https://docs.microsoft.com/azure/storage/blobs/storage-blobs-introduction) are attached to the workspace. A default datastore is registered to connect to the Azure Blob storage. To learn more, see [Deciding when to use Azure Files, Azure Blobs, or Azure Disks](https://docs.microsoft.com/azure/storage/common/storage-decide-blobs-files-disks). 

```python
# Default datastore 
def_data_store = ws.get_default_datastore()

# Get the blob storage associated with the workspace
def_blob_store = Datastore(ws, "workspaceblobstore")

# Get file storage associated with the workspace
def_file_store = Datastore(ws, "workspacefilestore")

```

Steps generally consume data and produce output data. A step can create data such as a model, a directory with model and dependent files, or temporary data. This data is then available for other steps later in the pipeline. To learn more about connecting your pipeline to your data, see the articles [How to Access Data](how-to-access-data.md) and [How to Register Datasets](how-to-create-register-datasets.md). 

<<<<<<< HEAD
### Configure data with `Dataset` and `PipelineData` objects
=======
### Configure data using `Dataset` and `OutputFileDatasetConfig` objects
>>>>>>> 15eebed1

The preferred way to provide data to a pipeline is a [Dataset](https://docs.microsoft.com/python/api/azureml-core/azureml.core.dataset.Dataset) object. The `Dataset` object points to data that lives in or is accessible from a datastore or at a Web URL. The `Dataset` class is abstract, so you will create an instance of either a `FileDataset` (referring to one or more files) or a `TabularDataset` that's created by from one or more files with delimited columns of data.


You create a `Dataset` using methods like [from_files](https://docs.microsoft.com/python/api/azureml-core/azureml.data.dataset_factory.filedatasetfactory?view=azure-ml-py#from-files-path--validate-true-) or [from_delimited_files](https://docs.microsoft.com/python/api/azureml-core/azureml.data.dataset_factory.tabulardatasetfactory?view=azure-ml-py#from-delimited-files-path--validate-true--include-path-false--infer-column-types-true--set-column-types-none--separator------header-true--partition-format-none--support-multi-line-false-).

```python
from azureml.core import Dataset

my_dataset = Dataset.File.from_files([(def_blob_store, 'train-images/')])
```
<<<<<<< HEAD
Intermediate data (or output of a step) is represented by a [PipelineData](https://docs.microsoft.com/python/api/azureml-pipeline-core/azureml.pipeline.core.pipelinedata?view=azure-ml-py) object. `output_data1` is produced as the output of a step, and used as the input of one or more future steps. `PipelineData` introduces a data dependency between steps, and creates an implicit execution order in the pipeline. This object will be used later when creating pipeline steps.

```python
from azureml.pipeline.core import PipelineData

output_data1 = PipelineData(
    "output_data1",
    datastore=def_blob_store,
    output_name="output_data1")
=======

Intermediate data (or output of a step) is represented by an [OutputFileDatasetConfig](https://docs.microsoft.com/python/api/azureml-core/azureml.data.outputfiledatasetconfig?view=azure-ml-py) object. `output_data1` is produced as the output of a step, and used as the input of one or more future steps. `OutputFileDatasetConfig` introduces a data dependency between steps, and creates an implicit execution order in the pipeline. This object will be used later when creating pipeline steps.	Intermediate data (or output of a step) is represented by a [PipelineData](https://docs.microsoft.com/python/api/azureml-pipeline-core/azureml.pipeline.core.pipelinedata?view=azure-ml-py) object. `output_data1` is produced as the output of a step, and used as the input of one or more future steps. `PipelineData` introduces a data dependency between steps, and creates an implicit execution order in the pipeline. This object will be used later when creating pipeline steps.

`OutputFileDatasetConfig` objects return a directory, and by default writes output to the default datastore of the workspace.

```python
from azureml.pipeline.core import OutputFileDatasetConfig
>>>>>>> 15eebed1

```

> [!NOTE]
> You can also use the `OutputFileDatasetConfig` class forthe abilitiy to persist intermediate data between steps and write back to datastores more easily. 
>More details and sample code for working with OutputFileConfig objects are in [this notebook]().

## Set up a compute target

In Azure Machine Learning, the term __compute__ (or __compute target__) refers to the machines or clusters that perform the computational steps in your machine learning pipeline. See [Set up and use compute targets for model training](how-to-set-up-training-targets.md) for a full list of compute targets and how to create and attach them to your workspace. The process for creating and or attaching a compute target is the same whether you are training a model or running a pipeline step. After you create and attach your compute target, use the `ComputeTarget` object in your [pipeline step](#steps).

> [!IMPORTANT]
> Performing management operations on compute targets is not supported from inside remote jobs. Since machine learning pipelines are submitted as a remote job, do not use management operations on compute targets from inside the pipeline.

### Azure Machine Learning compute

You can create an Azure Machine Learning compute for running your steps. The code for other compute targets is very similar, with slightly different parameters, depending on the type. 

```python
from azureml.core.compute import ComputeTarget, AmlCompute

compute_name = "aml-compute"
vm_size = "STANDARD_NC6"
if compute_name in ws.compute_targets:
    compute_target = ws.compute_targets[compute_name]
    if compute_target and type(compute_target) is AmlCompute:
        print('Found compute target: ' + compute_name)
else:
    print('Creating a new compute target...')
    provisioning_config = AmlCompute.provisioning_configuration(vm_size=vm_size,  # STANDARD_NC6 is GPU-enabled
                                                                min_nodes=0,
                                                                max_nodes=4)
    # create the compute target
    compute_target = ComputeTarget.create(
        ws, compute_name, provisioning_config)

    # Can poll for a minimum number of nodes and for a specific timeout.
    # If no min node count is provided it will use the scale settings for the cluster
    compute_target.wait_for_completion(
        show_output=True, min_node_count=None, timeout_in_minutes=20)

    # For a more detailed view of current cluster status, use the 'status' property
    print(compute_target.status.serialize())
```

## Configure the training run's environment

The next step is making sure that the remote training run has all the dependencies needed by the training steps. Dependencies and the runtime context are set by creating and configuring a `RunConfiguration` object. 

```python
from azureml.core.runconfig import RunConfiguration
from azureml.core.conda_dependencies import CondaDependencies
from azureml.core import Environment 

aml_run_config = RunConfiguration()
# `compute_target` as defined in "Azure Machine Learning compute" section above
aml_run_config.target = compute_target

USE_CURATED_ENV = True
if USE_CURATED_ENV :
    curated_environment = Environment.get(workspace=ws, name="AzureML-Tutorial")
    aml_run_config.environment = curated_environment
else:
    aml_run_config.environment.python.user_managed_dependencies = False
    
    # Add some packages relied on by data prep step
    aml_run_config.environment.python.conda_dependencies = CondaDependencies.create(
        conda_packages=['pandas','scikit-learn'], 
        pip_packages=['azureml-sdk', 'azureml-dataprep[fuse,pandas]'], 
        pin_sdk_version=False)
```

The code above shows two options for handling dependencies. As presented, with `USE_CURATED_ENV = True`, the configuration is based on a curated environment. Curated environments are "prebaked" with common inter-dependent libraries and can be significantly faster to bring online. Curated environments have prebuilt Docker images in the [Microsoft Container Registry](https://hub.docker.com/publishers/microsoftowner). For more information, see [Azure Machine Learning curated environments](resource-curated-environments.md).

The path taken if you change `USE_CURATED_ENV` to `False` shows the pattern for explicitly setting your dependencies. In that scenario, a new custom Docker image will be created and registered in an Azure Container Registry within your resource group (see [Introduction to private Docker container registries in Azure](https://docs.microsoft.com/azure/container-registry/container-registry-intro)). Building and registering this image can take quite a few minutes.

## <a id="steps"></a>Construct your pipeline steps

Once you have the compute resource and environment created, you are ready to define your pipeline's steps. There are many built-in steps available via the Azure Machine Learning SDK, as you can see on the [reference documentation for the `azureml.pipeline.steps` package](https://docs.microsoft.com/python/api/azureml-pipeline-steps/azureml.pipeline.steps?view=azure-ml-py). The most flexible class is [PythonScriptStep](https://docs.microsoft.com/python/api/azureml-pipeline-steps/azureml.pipeline.steps.python_script_step.pythonscriptstep?view=azure-ml-py), which runs a Python script.

```python
from azureml.pipeline.steps import PythonScriptStep
dataprep_source_dir = "./dataprep_src"
entry_point = "prepare.py"
# `my_dataset` as defined above
ds_input = my_dataset.as_named_input('input1')

# `output_data1`, `compute_target`, `aml_run_config` as defined above
data_prep_step = PythonScriptStep(
    script_name=entry_point,
    source_directory=dataprep_source_dir,
    arguments=["--input", ds_input.as_download(), "--output", output_data1],
    inputs=[ds_input],
    outputs=[output_data1],
    compute_target=compute_target,
    runconfig=aml_run_config,
    allow_reuse=True
)
```

The above code shows a typical initial pipeline step. Your data preparation code is in a subdirectory (in this example, `"prepare.py"` in the directory `"./dataprep.src"`). As part of the pipeline creation process, this directory is zipped and uploaded to the `compute_target` and the step runs the script specified as the value for `script_name`.

The `arguments`, `inputs`, and `outputs` values specify the inputs and outputs of the step. In the example above, the baseline data is the `my_dataset` dataset. The corresponding data will be downloaded to the compute resource since the code specifies it as `as_download()`. The script `prepare.py` does whatever data-transformation tasks are appropriate to the task at hand and outputs the data to `output_data1`, of type `PipelineData`. For more information, see [Moving data into and between ML pipeline steps (Python)](how-to-move-data-in-out-of-pipelines.md). 

The step will run on the machine defined by `compute_target`, using the configuration `aml_run_config`. 

Reuse of previous results (`allow_reuse`) is key when using pipelines in a collaborative environment since eliminating unnecessary reruns offers agility. Reuse is the default behavior when the script_name, inputs, and the parameters of a step remain the same. When reuse is allowed, results from the previous run are immediately sent to the next step. If `allow_reuse` is set to `False`, a new run will always be generated for this step during pipeline execution.

It's possible to create a pipeline with a single step, but almost always you'll choose to split your overall process into several steps. For instance, you might have steps for data preparation, training, model comparison, and deployment. For instance, one might imagine that after the `data_prep_step` specified above, the next step might be training:

```python
train_source_dir = "./train_src"
train_entry_point = "train.py"

training_results = OutputFileDatasetConfig(name = "training_results", 
                                           destination=def_blob_store)

train_step = PythonScriptStep(
    script_name=train_entry_point,
    source_directory=train_source_dir,
    arguments=["--prepped_data", output_data1.as_input(), "--training_results", training_results],
    compute_target=compute_target,
    runconfig=aml_run_config,
    allow_reuse=True
)
```

The above code is very similar to that for the data preparation step. The training code is in a directory separate from that of the data preparation code. The `PipelineData` output of the data preparation step, `output_data1` is used as the _input_ to the training step. A new `PipelineData` object, `training_results` is created to hold the results for a subsequent comparison or deployment step. 


> [!NOTE]
> For an improved experience and the ability to write intermediate data back to your datastores, use the public preview  class, `OutputFileDatasetConfig` class. For a code example, see [this notebook](). 

After you define your steps, you build the pipeline by using some or all of those steps.

> [!NOTE]
> No file or data is uploaded to Azure Machine Learning when you define the steps or build the pipeline. The files are uploaded when you call [Experiment.submit()](https://docs.microsoft.com/python/api/azureml-core/azureml.core.experiment.experiment?view=azure-ml-py#submit-config--tags-none----kwargs-).

```python
# list of steps to run (`compare_step` definition not shown)
compare_models = [data_prep_step, train_step, compare_step]

from azureml.pipeline.core import Pipeline

# Build the pipeline
pipeline1 = Pipeline(workspace=ws, steps=[compare_models])
```

### Use a dataset 

<<<<<<< HEAD
Datasets created from Azure Blob storage, Azure Files, Azure Data Lake Storage Gen1,  Azure Data Lake Storage Gen2, Azure SQL Database, and Azure Database for PostgreSQL can be used as input to any pipeline step. You can write output to a [DataTransferStep](https://docs.microsoft.com/python/api/azureml-pipeline-steps/azureml.pipeline.steps.datatransferstep?view=azure-ml-py), [DatabricksStep](https://docs.microsoft.com/python/api/azureml-pipeline-steps/azureml.pipeline.steps.databricks_step.databricksstep?view=azure-ml-py), or if you want to write data to a specific datastore use [PipelineData](https://docs.microsoft.com/python/api/azureml-pipeline-core/azureml.pipeline.core.pipelinedata?view=azure-ml-py). 

> [!IMPORTANT]
> Writing output data back to a datastore using PipelineData is only supported for Azure Blob and Azure File share datastores. To write output data back to Azure Blob, Azure File share, ADLS Gen 1 and ADLS Gen 2 datastores use the public preview class [`OutputFileDatasetConfig`]().
=======
Datasets created from Azure Blob storage, Azure Files, Azure Data Lake Storage Gen1,  Azure Data Lake Storage Gen2, Azure SQL Database, and Azure Database for PostgreSQL can be used as input to any pipeline step. You can write output to a [DataTransferStep](https://docs.microsoft.com/python/api/azureml-pipeline-steps/azureml.pipeline.steps.datatransferstep?view=azure-ml-py), [DatabricksStep](https://docs.microsoft.com/python/api/azureml-pipeline-steps/azureml.pipeline.steps.databricks_step.databricksstep?view=azure-ml-py), or if you want to write data to a specific datastore use [OutputFileDatasetConfig](https://docs.microsoft.com/python/api/azureml-pipeline-core/azureml.data.outputfiledatasetconfig?view=azure-ml-py). 

> [!IMPORTANT]
> Writing output data back to a datastore using `OutputFileDatasetConfig` is only supported for Azure Blob, Azure File share, ADLS Gen 1 and ADLS Gen 2 datastores. This functionality is not supported for [ADLS Gen 2 datastores](https://docs.microsoft.com/python/api/azureml-core/azureml.data.azure_data_lake_datastore.azuredatalakegen2datastore?view=azure-ml-py) at this time.
>>>>>>> 15eebed1

```python
dataset_consuming_step = PythonScriptStep(
    script_name="iris_train.py",
    inputs=[iris_tabular_dataset.as_named_input("iris_data")],
    compute_target=compute_target,
    source_directory=project_folder
)
```

You then retrieve the dataset in your pipeline by using the [Run.input_datasets](https://docs.microsoft.com/python/api/azureml-core/azureml.core.run.run?view=azure-ml-py#input-datasets) dictionary.

```python
# iris_train.py
from azureml.core import Run, Dataset

run_context = Run.get_context()
iris_dataset = run_context.input_datasets['iris_data']
dataframe = iris_dataset.to_pandas_dataframe()
```

The line `Run.get_context()` is worth highlighting. This function retrieves a `Run` representing the current experimental run. In the above sample, we use it to retrieve a registered dataset. Another common use of the `Run` object is to retrieve both the experiment itself and the workspace in which the experiment resides: 

```python
# Within a PythonScriptStep

ws = Run.get_context().experiment.workspace
```

For more detail, including alternate ways to pass and access data, see [Moving data into and between ML pipeline steps (Python)](how-to-move-data-in-out-of-pipelines.md).

## Caching & reuse  

In order to optimize and customize the behavior of your pipelines, you can do a few things around caching and reuse. For example, you can choose to:
+ **Turn off the default reuse of the step run output** by setting `allow_reuse=False` during [step definition](https://docs.microsoft.com/python/api/azureml-pipeline-steps/?view=azure-ml-py). Reuse is key when using pipelines in a collaborative environment since eliminating unnecessary runs offers agility. However, you can opt out of reuse.
+ **Force output regeneration for all steps in a run** with `pipeline_run = exp.submit(pipeline, regenerate_outputs=False)`

By default, `allow_reuse` for steps is enabled and the `source_directory` specified in the step definition is hashed. So, if the script for a given step remains the same (`script_name`, inputs, and the parameters), and nothing else in the` source_directory` has changed, the output of a previous step run is reused, the job is not submitted to the compute, and the results from the previous run are immediately available to the next step instead.

```python
step = PythonScriptStep(name="Hello World",
                        script_name="hello_world.py",
                        compute_target=aml_compute,
                        source_directory=source_directory,
                        allow_reuse=False,
                        hash_paths=['hello_world.ipynb'])
```

## Submit the pipeline

When you submit the pipeline, Azure Machine Learning checks the dependencies for each step and uploads a snapshot of the source directory you specified. If no source directory is specified, the current local directory is uploaded. The snapshot is also stored as part of the experiment in your workspace.

> [!IMPORTANT]
> [!INCLUDE [amlinclude-info](../../includes/machine-learning-amlignore-gitignore.md)]
>
> For more information, see [Snapshots](concept-azure-machine-learning-architecture.md#snapshots).

```python
from azureml.core import Experiment

# Submit the pipeline to be run
pipeline_run1 = Experiment(ws, 'Compare_Models_Exp').submit(pipeline1)
pipeline_run1.wait_for_completion()
```

When you first run a pipeline, Azure Machine Learning:

* Downloads the project snapshot to the compute target from the Blob storage associated with the workspace.
* Builds a Docker image corresponding to each step in the pipeline.
* Downloads the Docker image for each step to the compute target from the container registry.
<<<<<<< HEAD
* Configures access to data
    * Configures access to `Dataset` and `PipelineData` objects. For as `as_mount()` access mode, FUSE is used to provide virtual access. If mount is not supported or if the user specified access as `as_download()`, the data is instead copied to the compute target.

    * `Dataset` and `OutputFileDatasetConfig` objects. For `as_mount()` access mode, FUSE is used to provide virtual access. If mount is not supported or if the user specified access as `as_upload()`, the data is instead copied to the compute target.

=======
* Configures access to `Dataset` and `OutputFileDatasetConfig` objects. For `as_mount()` access mode, FUSE is used to provide virtual access. If mount is not supported or if the user specified access as `as_download()`, the data is instead copied to the compute target.
>>>>>>> 15eebed1
* Runs the step in the compute target specified in the step definition. 
* Creates artifacts, such as logs, stdout and stderr, metrics, and output specified by the step. These artifacts are then uploaded and kept in the user's default datastore.

![Diagram of running an experiment as a pipeline](./media/how-to-create-your-first-pipeline/run_an_experiment_as_a_pipeline.png)

For more information, see the [Experiment class](https://docs.microsoft.com/python/api/azureml-core/azureml.core.experiment.experiment?view=azure-ml-py) reference.

## View results of a pipeline

See the list of all your pipelines and their run details in the studio:

1. Sign in to [Azure Machine Learning studio](https://ml.azure.com).

1. [View your workspace](how-to-manage-workspace.md#view).

1. On the left, select **Pipelines** to see all your pipeline runs.
 ![list of machine learning pipelines](./media/how-to-create-your-first-pipeline/pipelines.png)
 
1. Select a specific pipeline to see the run results.

### Git tracking and integration

When you start a training run where the source directory is a local Git repository, information about the repository is stored in the run history. For more information, see [Git integration for Azure Machine Learning](concept-train-model-git-integration.md).

## Next steps

- To share your pipeline with colleagues or customers, see [Publish machine learning pipelines](how-to-deploy-pipelines.md)
- Use [these Jupyter notebooks on GitHub](https://aka.ms/aml-pipeline-readme) to explore machine learning pipelines further
- See the SDK reference help for the [azureml-pipelines-core](https://docs.microsoft.com/python/api/azureml-pipeline-core/?view=azure-ml-py) package and the [azureml-pipelines-steps](https://docs.microsoft.com/python/api/azureml-pipeline-steps/?view=azure-ml-py) package
- See the [how-to](how-to-debug-pipelines.md) for tips on debugging and troubleshooting pipelines=
- Learn how to run notebooks by following the article [Use Jupyter notebooks to explore this service](samples-notebooks.md).<|MERGE_RESOLUTION|>--- conflicted
+++ resolved
@@ -49,21 +49,12 @@
 
 * Set up a datastore used to access the data needed in the pipeline steps.
 
-<<<<<<< HEAD
 * Configure a `Dataset` object to point to persistent data that lives in, or is accessible in, a datastore. Configure a `PipelineData` object for temporary data passed between pipeline steps. 
     > [!NOTE]
     > An improved experience for passing temporary data between pipeline steps is available in the public preview class,  `OutputFileDatasetConfig`.  This class is an experimental preview feature, and may change at any time.
     > 
     >For more information about experimental features, see https://aka.ms/azuremlexperimental.
     
-=======
-* Configure a `Dataset` object to point to persistent data that lives in, or is accessible in, a datastore. Configure a `OutputFileDatasetConfig` object for temporary data passed between pipeline steps or to create outputs. 	* Configure a `Dataset` object to point to persistent data that lives in, or is accessible in, a datastore. Configure a `PipelineData` object for temporary data passed between pipeline steps. 
-> [!NOTE]	
->The `OutputFileDatasetConfig` class is an experimental preview feature, and may change at any time.	
->	
->For more information, see https://aka.ms/azuremlexperimental.
-
->>>>>>> 15eebed1
 * Set up the [compute targets](concept-azure-machine-learning-architecture.md#compute-targets) on which your pipeline steps will run.
 
 ### Set up a datastore
@@ -86,11 +77,7 @@
 
 Steps generally consume data and produce output data. A step can create data such as a model, a directory with model and dependent files, or temporary data. This data is then available for other steps later in the pipeline. To learn more about connecting your pipeline to your data, see the articles [How to Access Data](how-to-access-data.md) and [How to Register Datasets](how-to-create-register-datasets.md). 
 
-<<<<<<< HEAD
 ### Configure data with `Dataset` and `PipelineData` objects
-=======
-### Configure data using `Dataset` and `OutputFileDatasetConfig` objects
->>>>>>> 15eebed1
 
 The preferred way to provide data to a pipeline is a [Dataset](https://docs.microsoft.com/python/api/azureml-core/azureml.core.dataset.Dataset) object. The `Dataset` object points to data that lives in or is accessible from a datastore or at a Web URL. The `Dataset` class is abstract, so you will create an instance of either a `FileDataset` (referring to one or more files) or a `TabularDataset` that's created by from one or more files with delimited columns of data.
 
@@ -102,7 +89,6 @@
 
 my_dataset = Dataset.File.from_files([(def_blob_store, 'train-images/')])
 ```
-<<<<<<< HEAD
 Intermediate data (or output of a step) is represented by a [PipelineData](https://docs.microsoft.com/python/api/azureml-pipeline-core/azureml.pipeline.core.pipelinedata?view=azure-ml-py) object. `output_data1` is produced as the output of a step, and used as the input of one or more future steps. `PipelineData` introduces a data dependency between steps, and creates an implicit execution order in the pipeline. This object will be used later when creating pipeline steps.
 
 ```python
@@ -112,15 +98,6 @@
     "output_data1",
     datastore=def_blob_store,
     output_name="output_data1")
-=======
-
-Intermediate data (or output of a step) is represented by an [OutputFileDatasetConfig](https://docs.microsoft.com/python/api/azureml-core/azureml.data.outputfiledatasetconfig?view=azure-ml-py) object. `output_data1` is produced as the output of a step, and used as the input of one or more future steps. `OutputFileDatasetConfig` introduces a data dependency between steps, and creates an implicit execution order in the pipeline. This object will be used later when creating pipeline steps.	Intermediate data (or output of a step) is represented by a [PipelineData](https://docs.microsoft.com/python/api/azureml-pipeline-core/azureml.pipeline.core.pipelinedata?view=azure-ml-py) object. `output_data1` is produced as the output of a step, and used as the input of one or more future steps. `PipelineData` introduces a data dependency between steps, and creates an implicit execution order in the pipeline. This object will be used later when creating pipeline steps.
-
-`OutputFileDatasetConfig` objects return a directory, and by default writes output to the default datastore of the workspace.
-
-```python
-from azureml.pipeline.core import OutputFileDatasetConfig
->>>>>>> 15eebed1
 
 ```
 
@@ -252,7 +229,7 @@
 
 
 > [!NOTE]
-> For an improved experience and the ability to write intermediate data back to your datastores, use the public preview  class, `OutputFileDatasetConfig` class. For a code example, see [this notebook](). 
+> For an improved experience and the ability to write intermediate data back to your datastores, use the public preview class, `OutputFileDatasetConfig`. For a code example, see [this notebook](). 
 
 After you define your steps, you build the pipeline by using some or all of those steps.
 
@@ -271,17 +248,10 @@
 
 ### Use a dataset 
 
-<<<<<<< HEAD
 Datasets created from Azure Blob storage, Azure Files, Azure Data Lake Storage Gen1,  Azure Data Lake Storage Gen2, Azure SQL Database, and Azure Database for PostgreSQL can be used as input to any pipeline step. You can write output to a [DataTransferStep](https://docs.microsoft.com/python/api/azureml-pipeline-steps/azureml.pipeline.steps.datatransferstep?view=azure-ml-py), [DatabricksStep](https://docs.microsoft.com/python/api/azureml-pipeline-steps/azureml.pipeline.steps.databricks_step.databricksstep?view=azure-ml-py), or if you want to write data to a specific datastore use [PipelineData](https://docs.microsoft.com/python/api/azureml-pipeline-core/azureml.pipeline.core.pipelinedata?view=azure-ml-py). 
 
 > [!IMPORTANT]
-> Writing output data back to a datastore using PipelineData is only supported for Azure Blob and Azure File share datastores. To write output data back to Azure Blob, Azure File share, ADLS Gen 1 and ADLS Gen 2 datastores use the public preview class [`OutputFileDatasetConfig`]().
-=======
-Datasets created from Azure Blob storage, Azure Files, Azure Data Lake Storage Gen1,  Azure Data Lake Storage Gen2, Azure SQL Database, and Azure Database for PostgreSQL can be used as input to any pipeline step. You can write output to a [DataTransferStep](https://docs.microsoft.com/python/api/azureml-pipeline-steps/azureml.pipeline.steps.datatransferstep?view=azure-ml-py), [DatabricksStep](https://docs.microsoft.com/python/api/azureml-pipeline-steps/azureml.pipeline.steps.databricks_step.databricksstep?view=azure-ml-py), or if you want to write data to a specific datastore use [OutputFileDatasetConfig](https://docs.microsoft.com/python/api/azureml-pipeline-core/azureml.data.outputfiledatasetconfig?view=azure-ml-py). 
-
-> [!IMPORTANT]
-> Writing output data back to a datastore using `OutputFileDatasetConfig` is only supported for Azure Blob, Azure File share, ADLS Gen 1 and ADLS Gen 2 datastores. This functionality is not supported for [ADLS Gen 2 datastores](https://docs.microsoft.com/python/api/azureml-core/azureml.data.azure_data_lake_datastore.azuredatalakegen2datastore?view=azure-ml-py) at this time.
->>>>>>> 15eebed1
+> Writing output data back to a datastore using PipelineData is only supported for Azure Blob and Azure File share datastores. To write output data back to Azure Blob, Azure File share, ADLS Gen 1 and ADLS Gen 2 datastores use the **public preview** class [`OutputFileDatasetConfig`](https://docs.microsoft.com/python/api/azureml-core/azureml.data.output_dataset_config.outputfiledatasetconfig?view=azure-ml-py).
 
 ```python
 dataset_consuming_step = PythonScriptStep(
@@ -352,15 +322,8 @@
 * Downloads the project snapshot to the compute target from the Blob storage associated with the workspace.
 * Builds a Docker image corresponding to each step in the pipeline.
 * Downloads the Docker image for each step to the compute target from the container registry.
-<<<<<<< HEAD
-* Configures access to data
-    * Configures access to `Dataset` and `PipelineData` objects. For as `as_mount()` access mode, FUSE is used to provide virtual access. If mount is not supported or if the user specified access as `as_download()`, the data is instead copied to the compute target.
-
-    * `Dataset` and `OutputFileDatasetConfig` objects. For `as_mount()` access mode, FUSE is used to provide virtual access. If mount is not supported or if the user specified access as `as_upload()`, the data is instead copied to the compute target.
-
-=======
-* Configures access to `Dataset` and `OutputFileDatasetConfig` objects. For `as_mount()` access mode, FUSE is used to provide virtual access. If mount is not supported or if the user specified access as `as_download()`, the data is instead copied to the compute target.
->>>>>>> 15eebed1
+* Configures access to `Dataset` and `PipelineData` objects. For as `as_mount()` access mode, FUSE is used to provide virtual access. If mount is not supported or if the user specified access as `as_download()`, the data is instead copied to the compute target.
+
 * Runs the step in the compute target specified in the step definition. 
 * Creates artifacts, such as logs, stdout and stderr, metrics, and output specified by the step. These artifacts are then uploaded and kept in the user's default datastore.
 
