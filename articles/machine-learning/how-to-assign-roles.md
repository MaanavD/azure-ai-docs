---
title: Manage roles in your workspace
titleSuffix: Azure Machine Learning
description: Learn how to access to an Azure Machine Learning workspace using Azure role-based access control (Azure RBAC).
services: machine-learning
ms.service: machine-learning
ms.subservice: enterprise-readiness
ms.topic: how-to
ms.reviewer: larryfr
ms.author: meyetman
author: meyetman
ms.date: 08/01/2022
ms.custom: how-to, seodec18, devx-track-azurecli, contperf-fy21q2, event-tier1-build-2022, devx-track-arm-template
monikerRange: 'azureml-api-1 || azureml-api-2'
---


# Manage access to an Azure Machine Learning workspace

In this article, you learn how to manage access (authorization) to an Azure Machine Learning workspace. [Azure role-based access control (Azure RBAC)](/azure/role-based-access-control/overview) is used to manage access to Azure resources, such as the ability to create new resources or use existing ones. Users in your Azure Active Directory (Azure AD) are assigned specific roles, which grant access to resources. Azure provides both built-in roles and the ability to create custom roles.

> [!TIP]
> While this article focuses on Azure Machine Learning, individual services that Azure Machine Learning relies on provide their own RBAC settings. For example, using the information in this article, you can configure who can submit scoring requests to a model deployed as a web service on Azure Kubernetes Service. But Azure Kubernetes Service provides its own set of Azure roles. For service specific RBAC information that may be useful with Azure Machine Learning, see the following links:
>
> * [Control access to Azure Kubernetes cluster resources](/azure/aks/azure-ad-rbac)
> * [Use Azure RBAC for Kubernetes authorization](/azure/aks/manage-azure-rbac)
> * [Use Azure RBAC for access to blob data](/azure/storage/blobs/assign-azure-role-data-access)

> [!WARNING]
> Applying some roles may limit UI functionality in Azure Machine Learning studio for other users. For example, if a user's role does not have the ability to create a compute instance, the option to create a compute instance will not be available in studio. This behavior is expected, and prevents the user from attempting operations that would return an access denied error.

## Default roles

Azure Machine Learning workspaces have a five built-in roles that are available by default. When adding users to a workspace, they can be assigned one of the built-in roles described below.

| Role | Access level |
| --- | --- |
| **AzureML Data Scientist** | Can perform all actions within an Azure Machine Learning workspace, except for creating or deleting compute resources and modifying the workspace itself. |
| **AzureML Compute Operator** | Can create, manage and access compute resources within a workspace.|
| **Reader** | Read-only actions in the workspace. Readers can list and view assets, including [datastore](how-to-access-data.md) credentials, in a workspace. Readers can't create or update these assets. |
| **Contributor** | View, create, edit, or delete (where applicable) assets in a workspace. For example, contributors can create an experiment, create or attach a compute cluster, submit a run, and deploy a web service. |
| **Owner** | Full access to the workspace, including the ability to view, create, edit, or delete (where applicable) assets in a workspace. Additionally, you can change role assignments. |

In addition, [Azure Machine Learning registries](how-to-manage-registries.md) have a **AzureML Registry User** role that can be assigned to a registry resource to grant data scientists user-level permissions. For administrator-level permissions to create or delete registries, use **Contributor** or **Owner** role.

| Role | Access level |
| --- | --- |
| **AzureML Registry User** | Can get registries, and read, write and delete assets within them. Cannot create new registry resources or delete them. |

You can combine the roles to grant different levels of access. For example, you can grant a workspace user both **AzureML Data Scientist** and **AzureML Compute Operator** roles to permit the user to perform experiments while creating computes in a self-service manner.

> [!IMPORTANT]
> Role access can be scoped to multiple levels in Azure. For example, someone with owner access to a workspace may not have owner access to the resource group that contains the workspace. For more information, see [How Azure RBAC works](/azure/role-based-access-control/overview#how-azure-rbac-works).


## Manage workspace access

If you're an owner of a workspace, you can add and remove roles for the workspace. You can also assign roles to users. Use the following links to discover how to manage access:

- [Azure portal UI](/azure/role-based-access-control/role-assignments-portal)
- [PowerShell](/azure/role-based-access-control/role-assignments-powershell)
- [Azure CLI](/azure/role-based-access-control/role-assignments-cli)
- [REST API](/azure/role-based-access-control/role-assignments-rest)
- [Azure Resource Manager templates](/azure/role-based-access-control/role-assignments-template)

For example, use [Azure CLI](/azure/role-based-access-control/role-assignments-cli) to assign contributor role to joe@contoso.com for resource group "this-rg" with the following command:

```azurecli 
az role assignment create --role "Contributor" --assignee "joe@contoso.com" --resource-group this-rg
```


## Use Azure AD security groups to manage workspace access

You can use Azure AD security groups to manage access to workspaces. This approach has following benefits:
 * Team or project leaders can manage user access to workspace as security group owners, without needing Owner role on the workspace resource directly.
 * You can organize, manage and revoke users' permissions on workspace and other resources as a group, without having to manage permissions on user-by-user basis.
 * Using Azure AD groups helps you to avoid reaching the [subscription limit](/azure/role-based-access-control/troubleshoot-limits) on role assignments. 

To use Azure AD security groups:
 1. [Create a security group](/azure/active-directory/fundamentals/active-directory-groups-view-azure-portal).
 2. [Add a group owner](/azure/active-directory/fundamentals/how-to-manage-groups#add-or-remove-members-and-owners). This user has permissions to add or remove group members. Note that the group owner isn't required to be group member, or have direct RBAC role on the workspace.
 3. Assign the group an RBAC role on the workspace, such as AzureML Data Scientist, Reader or Contributor. 
 4. [Add group members](/azure/active-directory/fundamentals/how-to-manage-groups#add-or-remove-members-and-owners). The members consequently gain access to the workspace.

## Create custom role

If the built-in roles are insufficient, you can create custom roles. Custom roles might have read, write, delete, and compute resource permissions in that workspace. You can make the role available at a specific workspace level, a specific resource group level, or a specific subscription level.

> [!NOTE]
> You must be an owner of the resource at that level to create custom roles within that resource.

To create a custom role, first construct a role definition JSON file that specifies the permission and scope for the role. The following example defines a custom role named "Data Scientist Custom" scoped at a specific workspace level:

`data_scientist_custom_role.json` :
```json
{
    "Name": "Data Scientist Custom",
    "IsCustom": true,
    "Description": "Can run experiment but can't create or delete compute.",
    "Actions": ["*"],
    "NotActions": [
        "Microsoft.MachineLearningServices/workspaces/*/delete",
        "Microsoft.MachineLearningServices/workspaces/write",
        "Microsoft.MachineLearningServices/workspaces/computes/*/write",
        "Microsoft.MachineLearningServices/workspaces/computes/*/delete", 
        "Microsoft.Authorization/*/write"
    ],
    "AssignableScopes": [
        "/subscriptions/<subscription_id>/resourceGroups/<resource_group_name>/providers/Microsoft.MachineLearningServices/workspaces/<workspace_name>"
    ]
}
```

> [!TIP]
> You can change the `AssignableScopes` field to set the scope of this custom role at the subscription level, the resource group level, or a specific workspace level.
> The above custom role is just an example, see some suggested [custom roles for the Azure Machine Learning service](#customroles).

This custom role can do everything in the workspace except for the following actions:

- It can't delete the workspace.
- It can't create or update the workspace.
- It can't create or update compute resources.
- It can't delete compute resources.
- It can't add, delete, or alter role assignments.

To deploy this custom role, use the following Azure CLI command:

```azurecli 
az role definition create --role-definition data_scientist_role.json
```

After deployment, this role becomes available in the specified workspace. Now you can add and assign this role in the Azure portal.

For more information on custom roles, see [Azure custom roles](/azure/role-based-access-control/custom-roles). 

### Azure Machine Learning operations

For more information on the operations (actions and not actions) usable with custom roles, see [Resource provider operations](/azure/role-based-access-control/resource-provider-operations#microsoftmachinelearningservices). You can also use the following Azure CLI command to list operations:

```azurecli
az provider operation show –n Microsoft.MachineLearningServices
```

## List custom roles

In the Azure CLI, run the following command:

```azurecli
az role definition list --subscription <sub-id> --custom-role-only true
```

To view the role definition for a specific custom role, use the following Azure CLI command. The `<role-name>` should be in the same format returned by the command above:

```azurecli
az role definition list -n <role-name> --subscription <sub-id>
```

## Update a custom role

In the Azure CLI, run the following command:

```azurecli
az role definition update --role-definition update_def.json --subscription <sub-id>
```

You need to have permissions on the entire scope of your new role definition. For example if this new role has a scope across three subscriptions, you need to have permissions on all three subscriptions. 

> [!NOTE]
> Role updates can take 15 minutes to an hour to apply across all role assignments in that scope.

## Use Azure Resource Manager templates for repeatability

If you anticipate that you'll need to recreate complex role assignments, an Azure Resource Manager template can be a significant help. The [machine-learning-dependencies-role-assignment template](https://github.com/Azure/azure-quickstart-templates/tree/master//quickstarts/microsoft.machinelearningservices/machine-learning-dependencies-role-assignment) shows how role assignments can be specified in source code for reuse. 

## Common scenarios

The following table is a summary of Azure Machine Learning activities and the permissions required to perform them at the least scope. For example, if an activity can be performed with a workspace scope (Column 4), then all higher scope with that permission will also work automatically. Note that for certain activities the permissions differ between V1 and V2 APIs.

> [!IMPORTANT]
> All paths in this table that start with `/` are **relative paths** to `Microsoft.MachineLearningServices/` :

| Activity | Subscription-level scope | Resource group-level scope | Workspace-level scope |
| ----- | ----- | ----- | ----- |
| Create new workspace <sub>1</sub> | Not required | Owner or contributor | N/A (becomes Owner or inherits higher scope role after creation) |
| Request subscription level Amlcompute quota or set workspace level quota | Owner, or contributor, or custom role </br>allowing `/locations/updateQuotas/action`</br> at subscription scope | Not Authorized | Not Authorized |
| Create new compute cluster | Not required | Not required | Owner, contributor, or custom role allowing: `/workspaces/computes/write` |
| Create new compute instance | Not required | Not required | Owner, contributor, or custom role allowing: `/workspaces/computes/write` |
| Submitting any type of run (V1) | Not required | Not required | Owner, contributor, or custom role allowing: `"/workspaces/*/read", "/workspaces/environments/write", "/workspaces/experiments/runs/write", "/workspaces/metadata/artifacts/write", "/workspaces/metadata/snapshots/write", "/workspaces/environments/build/action", "/workspaces/experiments/runs/submit/action", "/workspaces/environments/readSecrets/action"` |
| Submitting any type of run (V2) | Not required | Not required | Owner, contributor, or custom role allowing: `"/workspaces/*/read", "/workspaces/environments/write", "/workspaces/jobs/*", "/workspaces/metadata/artifacts/write", "/workspaces/metadata/codes/*/write", "/workspaces/environments/build/action", "/workspaces/environments/readSecrets/action"` |
| Publishing pipelines and endpoints (V1) | Not required | Not required | Owner, contributor, or custom role allowing: `"/workspaces/endpoints/pipelines/*", "/workspaces/pipelinedrafts/*", "/workspaces/modules/*"` |
| Publishing pipelines and endpoints (V2) | Not required | Not required | Owner, contributor, or custom role allowing: `"/workspaces/endpoints/pipelines/*", "/workspaces/pipelinedrafts/*", "/workspaces/components/*"` |
| Attach an AKS resource <sub>2</sub> | Not required | Owner or contributor on the resource group that contains AKS | 
| Deploying a registered model on an AKS/ACI resource | Not required | Not required | Owner, contributor, or custom role allowing: `"/workspaces/services/aks/write", "/workspaces/services/aci/write"` |
| Scoring against a deployed AKS endpoint | Not required | Not required | Owner, contributor, or custom role allowing: `"/workspaces/services/aks/score/action", "/workspaces/services/aks/listkeys/action"` (when you are not using Azure Active Directory auth) OR `"/workspaces/read"` (when you are using token auth) |
| Accessing storage using interactive notebooks | Not required | Not required | Owner, contributor, or custom role allowing: `"/workspaces/computes/read", "/workspaces/notebooks/samples/read", "/workspaces/notebooks/storage/*", "/workspaces/listStorageAccountKeys/action", "/workspaces/listNotebookAccessToken/read"`|
| Create new custom role | Owner, contributor, or custom role allowing `Microsoft.Authorization/roleDefinitions/write` | Not required | Owner, contributor, or custom role allowing: `/workspaces/computes/write` |
| Create/manage online endpoints and deployments | Not required | Not required | Owner, contributor, or custom role allowing `Microsoft.MachineLearningServices/workspaces/onlineEndpoints/*`. If you use studio to create/manage online endpoints/deployments, you will need an additional permission "Microsoft.Resources/deployments/write" from the resource group owner. |
| Retrieve authentication credentials for online endpoints | Not required | Not required | Owner, contributor, or custom role allowing `Microsoft.MachineLearningServices/workspaces/onlineEndpoints/token/action` and `Microsoft.MachineLearningServices/workspaces/onlineEndpoints/listkeys/action`.

1: If you receive a failure when trying to create a workspace for the first time, make sure that your role allows `Microsoft.MachineLearningServices/register/action`. This action allows you to register the Azure Machine Learning resource provider with your Azure subscription.

2: When attaching an AKS cluster, you also need to have the [Azure Kubernetes Service Cluster Admin Role](/azure/role-based-access-control/built-in-roles#azure-kubernetes-service-cluster-admin-role) on the cluster.

### Differences between actions for V1 and V2 APIs

There are certain differences between actions for V1 APIs and V2 APIs.

| Asset | Action path for V1 API | Action path for V2 API
| ----- | ----- | ----- |
| Dataset | Microsoft.MachineLearningServices/workspaces/datasets | Microsoft.MachineLearningServices/workspaces/datasets/versions |
| Experiment runs and jobs | Microsoft.MachineLearningServices/workspaces/experiments | Microsoft.MachineLearningServices/workspaces/jobs |
| Models | Microsoft.MachineLearningServices/workspaces/models | Microsoft.MachineLearningServices/workspaces/models/versions |
| Snapshots and code | Microsoft.MachineLearningServices/workspaces/snapshots | Microsoft.MachineLearningServices/workspaces/codes/versions |
| Modules and components | Microsoft.MachineLearningServices/workspaces/modules | Microsoft.MachineLearningServices/workspaces/components |

You can make custom roles compatible with both V1 and V2 APIs by including both actions, or using wildcards that include both actions, for example Microsoft.MachineLearningServices/workspaces/datasets/*/read.

### Create a workspace using a customer-managed key

When using a customer-managed key (CMK), an Azure Key Vault is used to store the key. The user or service principal used to create the workspace must have owner or contributor access to the key vault.

Within the key vault, the user or service principal must have create, get, delete, and purge access to the key through a key vault access policy. For more information, see [Azure Key Vault security](/azure/key-vault/general/security-features#controlling-access-to-key-vault-data).

### User-assigned managed identity with Azure Machine Learning compute cluster

To assign a user assigned identity to an Azure Machine Learning compute cluster, you need write permissions to create the compute and the [Managed Identity Operator Role](/azure/role-based-access-control/built-in-roles#managed-identity-operator). For more information on Azure RBAC with Managed Identities, read [How to manage user assigned identity](/azure/active-directory/managed-identities-azure-resources/how-to-manage-ua-identity-portal)

### MLflow operations

To perform MLflow operations with your Azure Machine Learning workspace, use the following scopes your custom role:

| MLflow operation | Scope |
| --- | --- |
| (V1) List, read, create, update or delete experiments | `Microsoft.MachineLearningServices/workspaces/experiments/*` |
| (V2) List, read, create, update or delete jobs | `Microsoft.MachineLearningServices/workspaces/jobs/*` |
| Get registered model by name, fetch a list of all registered models in the registry, search for registered models, latest version models for each requests stage, get a registered model's version, search model versions, get URI where a model version's artifacts are stored, search for runs by experiment ids | `Microsoft.MachineLearningServices/workspaces/models/*/read` |
| Create a new registered model, update a registered model's name/description, rename existing registered model, create new version of the model, update a model version's description, transition a registered model to one of the stages | `Microsoft.MachineLearningServices/workspaces/models/*/write` |
| Delete a registered model along with all its version, delete specific versions of a registered model | `Microsoft.MachineLearningServices/workspaces/models/*/delete` |

<a id="customroles"></a>

## Example custom roles

### Data scientist

Allows a data scientist to perform all operations inside a workspace **except**:

* Creation of compute
* Deploying models to a production AKS cluster
* Deploying a pipeline endpoint in production

`data_scientist_custom_role.json` :
```json
{
    "Name": "Data Scientist Custom",
    "IsCustom": true,
    "Description": "Can run experiment but can't create or delete compute or deploy production endpoints.",
    "Actions": [
        "Microsoft.MachineLearningServices/workspaces/*/read",
        "Microsoft.MachineLearningServices/workspaces/*/action",
        "Microsoft.MachineLearningServices/workspaces/*/delete",
        "Microsoft.MachineLearningServices/workspaces/*/write"
    ],
    "NotActions": [
        "Microsoft.MachineLearningServices/workspaces/delete",
        "Microsoft.MachineLearningServices/workspaces/write",
        "Microsoft.MachineLearningServices/workspaces/computes/*/write",
        "Microsoft.MachineLearningServices/workspaces/computes/*/delete", 
        "Microsoft.Authorization/*",
        "Microsoft.MachineLearningServices/workspaces/computes/listKeys/action",
        "Microsoft.MachineLearningServices/workspaces/listKeys/action",
        "Microsoft.MachineLearningServices/workspaces/services/aks/write",
        "Microsoft.MachineLearningServices/workspaces/services/aks/delete",
        "Microsoft.MachineLearningServices/workspaces/endpoints/pipelines/write"
    ],
    "AssignableScopes": [
        "/subscriptions/<subscription_id>"
    ]
}
```

### Data scientist restricted

A more restricted role definition without wildcards in the allowed actions. It can perform all operations inside a workspace **except**:

* Creation of compute
* Deploying models to a production AKS cluster
* Deploying a pipeline endpoint in production

`data_scientist_restricted_custom_role.json` :
```json
{
    "Name": "Data Scientist Restricted Custom",
    "IsCustom": true,
    "Description": "Can run experiment but can't create or delete compute or deploy production endpoints",
    "Actions": [
        "Microsoft.MachineLearningServices/workspaces/*/read",
        "Microsoft.MachineLearningServices/workspaces/computes/start/action",
        "Microsoft.MachineLearningServices/workspaces/computes/stop/action",
        "Microsoft.MachineLearningServices/workspaces/computes/restart/action",
        "Microsoft.MachineLearningServices/workspaces/computes/applicationaccess/action",
        "Microsoft.MachineLearningServices/workspaces/notebooks/storage/write",
        "Microsoft.MachineLearningServices/workspaces/notebooks/storage/delete",
        "Microsoft.MachineLearningServices/workspaces/experiments/runs/write",
        "Microsoft.MachineLearningServices/workspaces/experiments/write",
        "Microsoft.MachineLearningServices/workspaces/experiments/runs/submit/action",
        "Microsoft.MachineLearningServices/workspaces/pipelinedrafts/write",
        "Microsoft.MachineLearningServices/workspaces/metadata/snapshots/write",
        "Microsoft.MachineLearningServices/workspaces/metadata/artifacts/write",
        "Microsoft.MachineLearningServices/workspaces/environments/write",
        "Microsoft.MachineLearningServices/workspaces/models/*/write",
        "Microsoft.MachineLearningServices/workspaces/modules/write",
        "Microsoft.MachineLearningServices/workspaces/components/*/write",
        "Microsoft.MachineLearningServices/workspaces/datasets/*/write", 
        "Microsoft.MachineLearningServices/workspaces/datasets/*/delete",
        "Microsoft.MachineLearningServices/workspaces/computes/listNodes/action",
        "Microsoft.MachineLearningServices/workspaces/environments/build/action"
    ],
    "NotActions": [
        "Microsoft.MachineLearningServices/workspaces/computes/write",
        "Microsoft.MachineLearningServices/workspaces/write",
        "Microsoft.MachineLearningServices/workspaces/computes/delete",
        "Microsoft.MachineLearningServices/workspaces/delete",
        "Microsoft.MachineLearningServices/workspaces/computes/listKeys/action",
        "Microsoft.MachineLearningServices/workspaces/listKeys/action",
        "Microsoft.Authorization/*",
        "Microsoft.MachineLearningServices/workspaces/datasets/registered/profile/read",
        "Microsoft.MachineLearningServices/workspaces/datasets/registered/preview/read",
        "Microsoft.MachineLearningServices/workspaces/datasets/unregistered/profile/read",
        "Microsoft.MachineLearningServices/workspaces/datasets/unregistered/preview/read",
        "Microsoft.MachineLearningServices/workspaces/datasets/registered/schema/read",    
        "Microsoft.MachineLearningServices/workspaces/datasets/unregistered/schema/read",
        "Microsoft.MachineLearningServices/workspaces/datastores/write",
        "Microsoft.MachineLearningServices/workspaces/datastores/delete"
    ],
    "AssignableScopes": [
        "/subscriptions/<subscription_id>"
    ]
}
```
     
### MLflow data scientist

Allows a data scientist to perform all MLflow Azure Machine Learning supported operations **except**:

* Creation of compute
* Deploying models to a production AKS cluster
* Deploying a pipeline endpoint in production

`mlflow_data_scientist_custom_role.json` :
```json
{
    "Name": "MLFlow Data Scientist Custom",
    "IsCustom": true,
    "Description": "Can perform azureml mlflow integrated functionalities that includes mlflow tracking, projects, model registry",
    "Actions": [
        "Microsoft.MachineLearningServices/workspaces/experiments/*",
        "Microsoft.MachineLearningServices/workspaces/jobs/*",
        "Microsoft.MachineLearningServices/workspaces/models/*"
    ],
    "NotActions": [
        "Microsoft.MachineLearningServices/workspaces/delete",
        "Microsoft.MachineLearningServices/workspaces/write",
        "Microsoft.MachineLearningServices/workspaces/computes/*/write",
        "Microsoft.MachineLearningServices/workspaces/computes/*/delete", 
        "Microsoft.Authorization/*",
        "Microsoft.MachineLearningServices/workspaces/computes/listKeys/action",
        "Microsoft.MachineLearningServices/workspaces/listKeys/action",
        "Microsoft.MachineLearningServices/workspaces/services/aks/write",
        "Microsoft.MachineLearningServices/workspaces/services/aks/delete",
        "Microsoft.MachineLearningServices/workspaces/endpoints/pipelines/write"
    ],
    "AssignableScopes": [
        "/subscriptions/<subscription_id>"
    ]
}
```   

### MLOps

Allows you to assign a role to a service principal and use that to automate your MLOps pipelines. For example, to submit runs against an already published pipeline:

`mlops_custom_role.json` :
```json
{
    "Name": "MLOps Custom",
    "IsCustom": true,
    "Description": "Can run pipelines against a published pipeline endpoint",
    "Actions": [
        "Microsoft.MachineLearningServices/workspaces/read",
        "Microsoft.MachineLearningServices/workspaces/endpoints/pipelines/read",
        "Microsoft.MachineLearningServices/workspaces/metadata/artifacts/read",
        "Microsoft.MachineLearningServices/workspaces/metadata/snapshots/read",
        "Microsoft.MachineLearningServices/workspaces/environments/read",    
        "Microsoft.MachineLearningServices/workspaces/metadata/secrets/read",
        "Microsoft.MachineLearningServices/workspaces/modules/read",
        "Microsoft.MachineLearningServices/workspaces/components/read",       
        "Microsoft.MachineLearningServices/workspaces/datasets/*/read",
        "Microsoft.MachineLearningServices/workspaces/datastores/read",
        "Microsoft.MachineLearningServices/workspaces/environments/write",
        "Microsoft.MachineLearningServices/workspaces/experiments/runs/read",       
        "Microsoft.MachineLearningServices/workspaces/experiments/runs/write",
        "Microsoft.MachineLearningServices/workspaces/experiments/runs/submit/action",
        "Microsoft.MachineLearningServices/workspaces/experiments/jobs/read",       
        "Microsoft.MachineLearningServices/workspaces/experiments/jobs/write",
        "Microsoft.MachineLearningServices/workspaces/metadata/artifacts/write",
        "Microsoft.MachineLearningServices/workspaces/metadata/snapshots/write",
        "Microsoft.MachineLearningServices/workspaces/metadata/codes/*/write",       
        "Microsoft.MachineLearningServices/workspaces/environments/build/action",
    ],
    "NotActions": [
        "Microsoft.MachineLearningServices/workspaces/computes/write",
        "Microsoft.MachineLearningServices/workspaces/write",
        "Microsoft.MachineLearningServices/workspaces/computes/delete",
        "Microsoft.MachineLearningServices/workspaces/delete",
        "Microsoft.MachineLearningServices/workspaces/computes/listKeys/action",
        "Microsoft.MachineLearningServices/workspaces/listKeys/action",
        "Microsoft.Authorization/*"
    ],
    "AssignableScopes": [
        "/subscriptions/<subscription_id>"
    ]
}
```

### Workspace Admin

Allows you to perform all operations within the scope of a workspace, **except**:

* Creating a new workspace
* Assigning subscription or workspace level quotas

The workspace admin also cannot create a new role. It can only assign existing built-in or custom roles within the scope of their workspace:

`workspace_admin_custom_role.json` :
```json
{
    "Name": "Workspace Admin Custom",
    "IsCustom": true,
    "Description": "Can perform all operations except quota management and upgrades",
    "Actions": [
        "Microsoft.MachineLearningServices/workspaces/*/read",
        "Microsoft.MachineLearningServices/workspaces/*/action",
        "Microsoft.MachineLearningServices/workspaces/*/write",
        "Microsoft.MachineLearningServices/workspaces/*/delete",
        "Microsoft.Authorization/roleAssignments/*"
    ],
    "NotActions": [
        "Microsoft.MachineLearningServices/workspaces/write"
    ],
    "AssignableScopes": [
        "/subscriptions/<subscription_id>"
    ]
}
```

### Data labeling

# [Data labeler](#tab/labeler)

Allows you to define a role scoped only to labeling data:

`labeler_custom_role.json` :
```json
{
    "Name": "Labeler Custom",
    "IsCustom": true,
    "Description": "Can label data for Labeling",
    "Actions": [
        "Microsoft.MachineLearningServices/workspaces/read",
        "Microsoft.MachineLearningServices/workspaces/labeling/projects/read",
        "Microsoft.MachineLearningServices/workspaces/labeling/projects/summary/read",
        "Microsoft.MachineLearningServices/workspaces/labeling/labels/read",
        "Microsoft.MachineLearningServices/workspaces/labeling/labels/write"   
    ],
    "NotActions": [        
    ],
    "AssignableScopes": [
        "/subscriptions/<subscription_id>"
    ]
}
```

# [Labeling team lead](#tab/team-lead)

Allows you to review and reject the labeled dataset and view labeling insights. In addition to it, this role also allows you to perform the role of a labeler.

`labeling_team_lead_custom_role.json` :
```json
{
    "Name": "Labeling Team Lead",
    "IsCustom": true,
    "Description": "Team lead for Labeling Projects",
    "Actions": [
        "Microsoft.MachineLearningServices/workspaces/read",
        "Microsoft.MachineLearningServices/workspaces/labeling/labels/read",
        "Microsoft.MachineLearningServices/workspaces/labeling/labels/write",
        "Microsoft.MachineLearningServices/workspaces/labeling/labels/reject/action",
        "Microsoft.MachineLearningServices/workspaces/labeling/labels/update/action",
        "Microsoft.MachineLearningServices/workspaces/labeling/projects/read",
        "Microsoft.MachineLearningServices/workspaces/labeling/projects/summary/read"
    ],
    "NotActions": [
        "Microsoft.MachineLearningServices/workspaces/labeling/projects/write",
        "Microsoft.MachineLearningServices/workspaces/labeling/projects/delete",
        "Microsoft.MachineLearningServices/workspaces/labeling/export/action"
    ],
    "AssignableScopes": [
        "/subscriptions/<subscription_id>"
    ]
}
```

# [Vendor account manager](#tab/vendor-admin)

A vendor account manager can help manage all the vendor roles and perform any labeling action. They cannot modify projects or view MLAssist experiments.

`Vendor_admin_role.json` :
```json
{
    "Name": "Vendor account admin",
    "IsCustom": true,
    "Description": "Vendor account admin for Labeling Projects",
    "Actions": [
        "Microsoft.MachineLearningServices/workspaces/read", 
        "Microsoft.MachineLearningServices/workspaces/experiments/runs/read", 
        "Microsoft.MachineLearningServices/workspaces/labeling/labels/read", 
        "Microsoft.MachineLearningServices/workspaces/labeling/labels/write", 
        "Microsoft.MachineLearningServices/workspaces/labeling/labels/reject/action",
        "Microsoft.MachineLearningServices/workspaces/labeling/labels/update/action",
        "Microsoft.MachineLearningServices/workspaces/labeling/labels/approve_unapprove/action",
        "Microsoft.MachineLearningServices/workspaces/labeling/projects/read", 
        "Microsoft.MachineLearningServices/workspaces/labeling/projects/summary/read", 
        "Microsoft.MachineLearningServices/workspaces/labeling/export/action", 
        "Microsoft.MachineLearningServices/workspaces/datasets/registered/read"
    ],
    "AssignableScopes": [
        "/subscriptions/<subscription_id>"
    ]
}
```

# [Customer QA](#tab/customer-qa)

A customer quality assurance role can view project dashboards, preview datasets, export a labeling project, and review submitted labels. This role can't submit labels.

`customer_qa_role.json` :
```json
{
    "Name": "Customer QA",
    "IsCustom": true,
    "Description": "Customer QA for Labeling Projects",
    "Actions": [
        "Microsoft.MachineLearningServices/workspaces/read",
        "Microsoft.MachineLearningServices/workspaces/experiments/runs/read",
        "Microsoft.MachineLearningServices/workspaces/labeling/labels/read",
        "Microsoft.MachineLearningServices/workspaces/labeling/labels/reject/action",
        "Microsoft.MachineLearningServices/workspaces/labeling/labels/approve_unapprove/action",
        "Microsoft.MachineLearningServices/workspaces/labeling/projects/read",
        "Microsoft.MachineLearningServices/workspaces/labeling/projects/summary/read",
        "Microsoft.MachineLearningServices/workspaces/labeling/export/action",
        "Microsoft.MachineLearningServices/workspaces/datasets/registered/read"
    ],
    "AssignableScopes": [
        "/subscriptions/<subscription_id>"
    ]
}
```

# [Vendor QA](#tab/vendor-qa)

A vendor quality assurance role can perform a customer quality assurance role, but cannot preview the dataset.

`vendor_qa_role.json`:
```json
{
    "Name": "Vendor QA",
    "IsCustom": true,
    "Description": "Vendor QA for Labeling Projects",
    "Actions": [
        "Microsoft.MachineLearningServices/workspaces/read", 
        "Microsoft.MachineLearningServices/workspaces/experiments/runs/read", 
        "Microsoft.MachineLearningServices/workspaces/labeling/labels/read", 
        "Microsoft.MachineLearningServices/workspaces/labeling/labels/reject/action",
        "Microsoft.MachineLearningServices/workspaces/labeling/labels/update/action",
        "Microsoft.MachineLearningServices/workspaces/labeling/labels/approve_unapprove/action",
        "Microsoft.MachineLearningServices/workspaces/labeling/projects/read", 
        "Microsoft.MachineLearningServices/workspaces/labeling/projects/summary/read", 
        "Microsoft.MachineLearningServices/workspaces/labeling/export/action"
    ],
    "AssignableScopes": [
        "/subscriptions/<subscription_id>"
    ]
}
```

---
## Troubleshooting

Here are a few things to be aware of while you use Azure role-based access control (Azure RBAC):

- When you create a resource in Azure, such as a workspace, you're not directly the owner of the resource. Your role is inherited from the highest scope role that you're authorized against in that subscription. As an example if you're a Network Administrator, and have the permissions to create a Machine Learning workspace, you would be assigned the Network Administrator role against that workspace, and not the Owner role.

- To perform quota operations in a workspace, you need subscription level permissions. This means setting either subscription level quota or workspace level quota for your managed compute resources can only happen if you have write permissions at the subscription scope.

<<<<<<< HEAD
- In order to deploy on studio, you need "Microsoft.Resources/deployments/write" AND "Microsoft.MachineLearningServices/workspaces/onlineEndpoints/deployments/write". For SDK/CLI deployments, you need "Microsoft.MachineLearningServices/workspaces/onlineEndpoints/deployments/write". Contact your workspace/resource group owner for the additional permissions.

- When there are two role assignments to the same Azure Active Directory user with conflicting sections of Actions/NotActions, your operations listed in NotActions from one role might not take effect if they are also listed as Actions in another role. To learn more about how Azure parses role assignments, read [How Azure RBAC determines if a user has access to a resource](../role-based-access-control/overview.md#how-azure-rbac-determines-if-a-user-has-access-to-a-resource)
=======
- When there are two role assignments to the same Azure Active Directory user with conflicting sections of Actions/NotActions, your operations listed in NotActions from one role might not take effect if they are also listed as Actions in another role. To learn more about how Azure parses role assignments, read [How Azure RBAC determines if a user has access to a resource](/azure/role-based-access-control/overview#how-azure-rbac-determines-if-a-user-has-access-to-a-resource)
>>>>>>> 8926fc46

[!INCLUDE [network-rbac](includes/network-rbac.md)]

- It can sometimes take up to 1 hour for your new role assignments to take effect over cached permissions across the stack.

## Next steps

- [Enterprise security overview](concept-enterprise-security.md)
- [Virtual network isolation and privacy overview](how-to-network-security-overview.md)
- [Tutorial: Train and deploy a model](tutorial-train-deploy-notebook.md)
- [Resource provider operations](/azure/role-based-access-control/resource-provider-operations#microsoftmachinelearningservices)<|MERGE_RESOLUTION|>--- conflicted
+++ resolved
@@ -604,13 +604,9 @@
 
 - To perform quota operations in a workspace, you need subscription level permissions. This means setting either subscription level quota or workspace level quota for your managed compute resources can only happen if you have write permissions at the subscription scope.
 
-<<<<<<< HEAD
 - In order to deploy on studio, you need "Microsoft.Resources/deployments/write" AND "Microsoft.MachineLearningServices/workspaces/onlineEndpoints/deployments/write". For SDK/CLI deployments, you need "Microsoft.MachineLearningServices/workspaces/onlineEndpoints/deployments/write". Contact your workspace/resource group owner for the additional permissions.
 
-- When there are two role assignments to the same Azure Active Directory user with conflicting sections of Actions/NotActions, your operations listed in NotActions from one role might not take effect if they are also listed as Actions in another role. To learn more about how Azure parses role assignments, read [How Azure RBAC determines if a user has access to a resource](../role-based-access-control/overview.md#how-azure-rbac-determines-if-a-user-has-access-to-a-resource)
-=======
 - When there are two role assignments to the same Azure Active Directory user with conflicting sections of Actions/NotActions, your operations listed in NotActions from one role might not take effect if they are also listed as Actions in another role. To learn more about how Azure parses role assignments, read [How Azure RBAC determines if a user has access to a resource](/azure/role-based-access-control/overview#how-azure-rbac-determines-if-a-user-has-access-to-a-resource)
->>>>>>> 8926fc46
 
 [!INCLUDE [network-rbac](includes/network-rbac.md)]
 
