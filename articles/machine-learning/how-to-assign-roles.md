--- conflicted
+++ resolved
@@ -30,11 +30,7 @@
 
 ## Default roles
 
-<<<<<<< HEAD
-Azure Machine Learning workspaces have built-in roles that are available by default. When adding users to a workspace, they can be assigned one of the built-in roles described below.
-=======
 Azure Machine Learning workspaces have five built-in roles that are available by default. When adding users to a workspace, they can be assigned one of the following roles.
->>>>>>> 38c6a4b1
 
 | Role | Access level |
 | --- | --- |
@@ -199,21 +195,12 @@
 | Scoring against a deployed AKS endpoint | Not required | Not required | Owner, contributor, or custom role allowing: `/workspaces/services/aks/score/action`, `/workspaces/services/aks/listkeys/action` (when you don't use Microsoft Entra auth) OR `/workspaces/read` (when you use token auth) |
 | Accessing storage using interactive notebooks | Not required | Not required | Owner, contributor, or custom role allowing: `/workspaces/computes/read`, `/workspaces/notebooks/samples/read`, `/workspaces/notebooks/storage/*`, `/workspaces/listStorageAccountKeys/action`, `/workspaces/listNotebookAccessToken/read`|
 | Create new custom role | Owner, contributor, or custom role allowing `Microsoft.Authorization/roleDefinitions/write` | Not required | Owner, contributor, or custom role allowing: `/workspaces/computes/write` |
-<<<<<<< HEAD
-| Create/manage online endpoints and deployments | Not required | To deploy on studio,  `Microsoft.Resources/deployments/write` | Owner, contributor, or custom role allowing `Microsoft.MachineLearningServices/workspaces/onlineEndpoints/*`.  |
-| Retrieve authentication credentials for online endpoints | Not required | Not required | Owner, contributor, or custom role allowing `Microsoft.MachineLearningServices/workspaces/onlineEndpoints/token/action` and `Microsoft.MachineLearningServices/workspaces/onlineEndpoints/listkeys/action`.
-=======
 | Create/manage online endpoints and deployments | Not required | Not required | Owner, contributor, or custom role allowing `Microsoft.MachineLearningServices/workspaces/onlineEndpoints/*`. If you use studio to create/manage online endpoints/deployments, you need an additional permission `Microsoft.Resources/deployments/write` from the resource group owner. |
 | Retrieve authentication credentials for online endpoints | Not required | Not required | Owner, contributor, or custom role allowing `Microsoft.MachineLearningServices/workspaces/onlineEndpoints/token/action` and `Microsoft.MachineLearningServices/workspaces/onlineEndpoints/listkeys/action` |
->>>>>>> 38c6a4b1
 
 1. If you receive a failure when trying to create a workspace for the first time, make sure that your role allows `Microsoft.MachineLearningServices/register/action`. This action allows you to register the Azure Machine Learning resource provider with your Azure subscription.
 
 2. When attaching an AKS cluster, you also need to have the [Azure Kubernetes Service Cluster Admin Role](/azure/role-based-access-control/built-in-roles#azure-kubernetes-service-cluster-admin-role) on the cluster.
-
-###  Deploy into a virtual network or subnet
-
-[!INCLUDE [network-rbac](includes/network-rbac.md)]
 
 ### Differences between actions for V1 and V2 APIs
 
@@ -632,13 +619,9 @@
 
 - When there are two role assignments to the same Microsoft Entra user with conflicting sections of Actions/NotActions, your operations listed in NotActions from one role might not take effect if they're also listed as Actions in another role. To learn more about how Azure parses role assignments, read [How Azure RBAC determines if a user has access to a resource](/azure/role-based-access-control/overview#how-azure-rbac-determines-if-a-user-has-access-to-a-resource)
 
-<<<<<<< HEAD
-- It can sometimes take up to 1 hour for your new role assignments to take effect over cached permissions across the stack.
-=======
 [!INCLUDE [network-rbac](includes/network-rbac.md)]
 
 - It can sometimes take up to one hour for your new role assignments to take effect over cached permissions across the stack.
->>>>>>> 38c6a4b1
 
 ## Next steps
 
