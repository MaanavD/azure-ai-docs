---
title: What is distributed training?
titleSuffix: Azure Machine Learning
description: Learn what type of distributed training Azure Machine Learning supports and the open source framework integrations available for distributed training.
services: machine-learning
ms.service: machine-learning
<<<<<<< HEAD
author: rtanase
ms.author: ratanase
=======
author: manashgoswami 
ms.author: magoswam
>>>>>>> 429bd820
ms.reviewer: sgilley
ms.subservice: core
ms.topic: conceptual
ms.date: 03/27/2020
---

# Distributed training with Azure Machine Learning

In this article, you learn about distributed training and how Azure Machine Learning supports it for deep learning models. 

In distributed training the workload to train a model is split up and shared among multiple mini processors, called worker nodes. These worker nodes work in parallel to speed up model training. Distributed training can be used for traditional ML models, but is better suited for compute and time intensive tasks, like [deep learning](concept-deep-learning-vs-machine-learning.md) for training deep neural networks. 

## Deep learning and distributed training 

There are two main types of distributed training: [data parallelism](#data-parallelism) and [model parallelism](#model-parallelism). For distributed training on deep learning models, the [Azure Machine Learning SDK in Python](/python/api/overview/azure/ml/intro) supports integrations with popular frameworks, PyTorch and TensorFlow. Both frameworks employ data parallelism for distributed training, and can leverage [horovod](https://horovod.readthedocs.io/en/latest/summary_include.html) for optimizing compute speeds.


* [Distributed training with PyTorch](how-to-train-distributed-gpu.md#pytorch)

* [Distributed training with TensorFlow](how-to-train-distributed-gpu.md#tensorflow)

For ML models that don't require distributed training, see [train models with Azure Machine Learning](concept-train-machine-learning-model.md#python-sdk) for the different ways to train models using the Python SDK.

## Data parallelism

Data parallelism is the easiest to implement of the two distributed training approaches, and is sufficient for most use cases.

In this approach, the data is divided into partitions, where the number of partitions is equal to the total number of available nodes, in the compute cluster. The model is copied in each of these worker nodes, and each worker operates on its own subset of the data. Keep in mind that each node has to have the capacity to support the model that's being trained, that is the model has to entirely fit on each node. The following diagram provides a visual demonstration of this approach.

![Data-parallelism-concept-diagram](./media/concept-distributed-training/distributed-training.svg)

Each node independently computes the errors between its predictions for its training samples and the labeled outputs. In turn, each node updates its model based on the errors and must communicate all of its changes to the other nodes to update their corresponding models. This means that the worker nodes need to synchronize the model parameters, or gradients, at the end of the batch computation to ensure they are training a consistent model. 

## Model parallelism

In model parallelism, also known as network parallelism, the model is segmented into different parts that can run concurrently in different nodes, and each one will run on the same data. The scalability of this method depends on the degree of task parallelization of the algorithm, and it is more complex to implement than data parallelism. 

In model parallelism, worker nodes only need to synchronize the shared parameters, usually once for each forward or backward-propagation step. Also, larger models aren't a concern since each node operates on a subsection of the model on the same training data.

## Next steps

* For a technical example, see the [reference architecture  scenario](/azure/architecture/reference-architectures/ai/training-deep-learning).
* Find tips for MPI, TensorFlow, and PyTorch in the [Distributed GPU training guide](how-to-train-distributed-gpu.md) <|MERGE_RESOLUTION|>--- conflicted
+++ resolved
@@ -4,13 +4,8 @@
 description: Learn what type of distributed training Azure Machine Learning supports and the open source framework integrations available for distributed training.
 services: machine-learning
 ms.service: machine-learning
-<<<<<<< HEAD
-author: rtanase
-ms.author: ratanase
-=======
 author: manashgoswami 
 ms.author: magoswam
->>>>>>> 429bd820
 ms.reviewer: sgilley
 ms.subservice: core
 ms.topic: conceptual
