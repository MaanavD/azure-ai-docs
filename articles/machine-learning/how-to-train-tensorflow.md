---
title: Train and deploy a TensorFlow model
titleSuffix: Azure Machine Learning
description: Learn how Azure Machine Learning enables you to scale out a TensorFlow training job using elastic cloud compute resources.
services: machine-learning
ms.service: machine-learning
ms.subservice: core
ms.author: larryfr
author: blackmist
ms.date: 02/23/2022
ms.topic: how-to
<<<<<<< HEAD
ms.custom: sdkv1
# Customer intent: As a TensorFlow developer, I need to combine open-source with a cloud platform to train, evaluate, and deploy my deep learning models at scale. 
=======
ms.custom: sdkv1, event-tier1-build-2022
#Customer intent: As a TensorFlow developer, I need to combine open-source with a cloud platform to train, evaluate, and deploy my deep learning models at scale.
>>>>>>> c30c2e11
---

# Train TensorFlow models at scale with Azure Machine Learning

[!INCLUDE [sdk v1](../../includes/machine-learning-sdk-v1.md)]

In this article, learn how to run your [TensorFlow](https://www.tensorflow.org/overview) training scripts at scale using Azure Machine Learning.

This example trains and registers a TensorFlow model to classify handwritten digits using a deep neural network (DNN).

Whether you're developing a TensorFlow model from the ground-up or you're bringing an [existing model](how-to-deploy-and-where.md) into the cloud, you can use Azure Machine Learning to scale out open-source training jobs to build, deploy, version, and monitor production-grade models.

## Prerequisites

Run this code on either of these environments:

- Azure Machine Learning compute instance - no downloads or installation necessary
     - Complete the [Quickstart: Get started with Azure Machine Learning](quickstart-create-resources.md) to create a dedicated notebook server pre-loaded with the SDK and the sample repository.
    - In the samples deep learning folder on the notebook server, find a completed and expanded notebook by navigating to this directory: **how-to-use-azureml > ml-frameworks > tensorflow > train-hyperparameter-tune-deploy-with-tensorflow** folder.

- Your own Jupyter Notebook server
    - [Install the Azure Machine Learning SDK](/python/api/overview/azure/ml/install) (>= 1.15.0).
    - [Create a workspace configuration file](how-to-configure-environment.md#workspace).
    - [Download the sample script files](https://github.com/Azure/MachineLearningNotebooks/tree/master/how-to-use-azureml/ml-frameworks/tensorflow/train-hyperparameter-tune-deploy-with-tensorflow) `tf_mnist.py` and `utils.py`

    You can also find a completed [Jupyter Notebook version](https://github.com/Azure/MachineLearningNotebooks/blob/master/how-to-use-azureml/ml-frameworks/tensorflow/train-hyperparameter-tune-deploy-with-tensorflow/train-hyperparameter-tune-deploy-with-tensorflow.ipynb) of this guide on the GitHub samples page. The notebook includes expanded sections covering intelligent hyperparameter tuning, model deployment, and notebook widgets.

## Set up the experiment

This section sets up the training experiment by loading the required Python packages, initializing a workspace, creating the compute target, and defining the training environment.

### Import packages

First, import the necessary Python libraries.

```Python
import os
import urllib
import shutil
import azureml

from azureml.core import Experiment
from azureml.core import Workspace, Run
from azureml.core import Environment

from azureml.core.compute import ComputeTarget, AmlCompute
from azureml.core.compute_target import ComputeTargetException
```

### Initialize a workspace

The [Azure Machine Learning workspace](concept-workspace.md) is the top-level resource for the service. It provides you with a centralized place to work with all the artifacts you create. In the Python SDK, you can access the workspace artifacts by creating a [`workspace`](/python/api/azureml-core/azureml.core.workspace.workspace) object.

Create a workspace object from the `config.json` file created in the [prerequisites section](#prerequisites).

```Python
ws = Workspace.from_config()
```

### Create a file dataset

A `FileDataset` object references one or multiple files in your workspace datastore or public urls. The files can be of any format, and the class provides you with the ability to download or mount the files to your compute. By creating a `FileDataset`, you create a reference to the data source location. If you applied any transformations to the data set, they'll be stored in the data set as well. The data remains in its existing location, so no extra storage cost is incurred. For more information the `Dataset` package, see the [How to create register datasets article](./v1/how-to-create-register-datasets.md).

```python
from azureml.core.dataset import Dataset

web_paths = [
            'http://yann.lecun.com/exdb/mnist/train-images-idx3-ubyte.gz',
            'http://yann.lecun.com/exdb/mnist/train-labels-idx1-ubyte.gz',
            'http://yann.lecun.com/exdb/mnist/t10k-images-idx3-ubyte.gz',
            'http://yann.lecun.com/exdb/mnist/t10k-labels-idx1-ubyte.gz'
            ]
dataset = Dataset.File.from_files(path = web_paths)
```

Use the `register()` method to register the data set to your workspace so they can be shared with others, reused across various experiments, and referred to by name in your training script.

```python
dataset = dataset.register(workspace=ws,
                           name='mnist-dataset',
                           description='training and test dataset',
                           create_new_version=True)

# list the files referenced by dataset
dataset.to_path()
```

### Create a compute target

Create a compute target for your TensorFlow job to run on. In this example, create a GPU-enabled Azure Machine Learning compute cluster.

```Python
cluster_name = "gpu-cluster"

try:
    compute_target = ComputeTarget(workspace=ws, name=cluster_name)
    print('Found existing compute target')
except ComputeTargetException:
    print('Creating a new compute target...')
    compute_config = AmlCompute.provisioning_configuration(vm_size='STANDARD_NC6', 
                                                           max_nodes=4)

    compute_target = ComputeTarget.create(ws, cluster_name, compute_config)

    compute_target.wait_for_completion(show_output=True, min_node_count=None, timeout_in_minutes=20)
```

[!INCLUDE [low-pri-note](../../includes/machine-learning-low-pri-vm.md)]

For more information on compute targets, see the [what is a compute target](concept-compute-target.md) article.

### Define your environment

To define the Azure ML [Environment](concept-environments.md) that encapsulates your training script's dependencies, you can either define a custom environment or use an Azure ML curated environment.

#### Use a curated environment

Azure ML provides prebuilt, curated environments if you don't want to define your own environment. Azure ML has several CPU and GPU curated environments for TensorFlow corresponding to different versions of TensorFlow. For more info, see [Azure ML Curated Environments](resource-curated-environments.md).

If you want to use a curated environment, you can run the following command instead:

```python
curated_env_name = 'AzureML-TensorFlow-2.2-GPU'
tf_env = Environment.get(workspace=ws, name=curated_env_name)
```

To see the packages included in the curated environment, you can write out the conda dependencies to disk:

```python

tf_env.save_to_directory(path=curated_env_name)
```

Make sure the curated environment includes all the dependencies required by your training script. If not, you'll have to modify the environment to include the missing dependencies. If the environment is modified, you'll have to give it a new name, as the 'AzureML' prefix is reserved for curated environments. If you modified the conda dependencies YAML file, you can create a new environment from it with a new name, for example:

```python

tf_env = Environment.from_conda_specification(name='tensorflow-2.2-gpu', file_path='./conda_dependencies.yml')
```

If you had instead modified the curated environment object directly, you can clone that environment with a new name:

```python

tf_env = tf_env.clone(new_name='tensorflow-2.2-gpu')
```

#### Create a custom environment

You can also create your own Azure ML environment that encapsulates your training script's dependencies.

First, define your conda dependencies in a YAML file; in this example the file is named `conda_dependencies.yml`.

```yaml
channels:
- conda-forge
dependencies:
- python=3.6.2
- pip:
  - azureml-defaults
  - tensorflow-gpu==2.2.0
```

Create an Azure ML environment from this conda environment specification. The environment will be packaged into a Docker container at runtime.

By default if no base image is specified, Azure ML will use a CPU image `azureml.core.environment.DEFAULT_CPU_IMAGE` as the base image. Since this example runs training on a GPU cluster, you'll need to specify a GPU base image that has the necessary GPU drivers and dependencies. Azure ML maintains a set of base images published on Microsoft Container Registry (MCR) that you can use, see the [Azure/AzureML-Containers GitHub repo](https://github.com/Azure/AzureML-Containers) for more information.

```python
tf_env = Environment.from_conda_specification(name='tensorflow-2.2-gpu', file_path='./conda_dependencies.yml')

# Specify a GPU base image
tf_env.docker.enabled = True
tf_env.docker.base_image = 'mcr.microsoft.com/azureml/openmpi3.1.2-cuda10.1-cudnn7-ubuntu18.04'
```

> [!TIP]
> Optionally, you can just capture all your dependencies directly in a custom Docker image or Dockerfile, and create your environment from that. For more information, see [Train with custom image](how-to-train-with-custom-image.md).

For more information on creating and using environments, see [Create and use software environments in Azure Machine Learning](how-to-use-environments.md).

## Configure and submit your training run

### Create a ScriptRunConfig

Create a [ScriptRunConfig](/python/api/azureml-core/azureml.core.scriptrunconfig) object to specify the configuration details of your training job, including your training script, environment to use, and the compute target to run on. Any arguments to your training script will be passed via command line if specified in the `arguments` parameter.

```python
from azureml.core import ScriptRunConfig

args = ['--data-folder', dataset.as_mount(),
        '--batch-size', 64,
        '--first-layer-neurons', 256,
        '--second-layer-neurons', 128,
        '--learning-rate', 0.01]

src = ScriptRunConfig(source_directory=script_folder,
                      script='tf_mnist.py',
                      arguments=args,
                      compute_target=compute_target,
                      environment=tf_env)
```

> [!WARNING]
> Azure Machine Learning runs training scripts by copying the entire source directory. If you have sensitive data that you don't want to upload, use a [.ignore file](how-to-save-write-experiment-files.md#storage-limits-of-experiment-snapshots) or don't include it in the source directory . Instead, access your data using an Azure ML [dataset](how-to-train-with-datasets.md).

For more information on configuring jobs with ScriptRunConfig, see [Configure and submit training runs](how-to-set-up-training-targets.md).

> [!WARNING]
> If you were previously using the TensorFlow estimator to configure your TensorFlow training jobs, please note that Estimators have been deprecated as of the 1.19.0 SDK release. With Azure ML SDK >= 1.15.0, ScriptRunConfig is the recommended way to configure training jobs, including those using deep learning frameworks. For common migration questions, see the [Estimator to ScriptRunConfig migration guide](how-to-migrate-from-estimators-to-scriptrunconfig.md).

### Submit a run

The [Run object](/python/api/azureml-core/azureml.core.run%28class%29) provides the interface to the run history while the job is running and after it has completed.

```Python
run = Experiment(workspace=ws, name='Tutorial-TF-Mnist').submit(src)
run.wait_for_completion(show_output=True)
```

### What happens during run execution

As the run is executed, it goes through the following stages:

- **Preparing**: A docker image is created according to the environment defined. The image is uploaded to the workspace's container registry and cached for later runs. Logs are also streamed to the run history and can be viewed to monitor progress. If a curated environment is specified instead, the cached image backing that curated environment will be used.

- **Scaling**: The cluster attempts to scale up if the Batch AI cluster requires more nodes to execute the run than are currently available.

- **Running**: All scripts in the script folder are uploaded to the compute target, data stores are mounted or copied, and the `script` is executed. Outputs from stdout and the **./logs** folder are streamed to the run history and can be used to monitor the run.

- **Post-Processing**: The **./outputs** folder of the run is copied over to the run history.

## Register or download a model

Once you've trained the model, you can register it to your workspace. Model registration lets you store and version your models in your workspace to simplify [model management and deployment](concept-model-management-and-deployment.md).

Optional: by specifying the parameters `model_framework`, `model_framework_version`, and `resource_configuration`, no-code model deployment becomes available. This allows you to directly deploy your model as a web service from the registered model, and the `ResourceConfiguration` object defines the compute resource for the web service.

```Python
from azureml.core import Model
from azureml.core.resource_configuration import ResourceConfiguration

model = run.register_model(model_name='tf-mnist', 
                           model_path='outputs/model',
                           model_framework=Model.Framework.TENSORFLOW,
                           model_framework_version='2.0',
                           resource_configuration=ResourceConfiguration(cpu=1, memory_in_gb=0.5))
```

You can also download a local copy of the model by using the Run object. In the training script `tf_mnist.py`, a TensorFlow saver object persists the model to a local folder (local to the compute target). You can use the Run object to download a copy.

```Python
# Create a model folder in the current directory
os.makedirs('./model', exist_ok=True)
run.download_files(prefix='outputs/model', output_directory='./model', append_prefix=False)
```

## Distributed training

Azure Machine Learning also supports multi-node distributed TensorFlow jobs so that you can scale your training workloads. You can easily run distributed TensorFlow jobs and Azure ML will manage the orchestration for you.

Azure ML supports running distributed TensorFlow jobs with both Horovod and TensorFlow's built-in distributed training API.

For more information about distributed training, see the [Distributed GPU training guide](how-to-train-distributed-gpu.md).

## Deploy a TensorFlow model

The deployment how-to contains a section on registering models, but you can skip directly to [creating a compute target](how-to-deploy-and-where.md#choose-a-compute-target) for deployment, since you already have a registered model.

### (Preview) No-code model deployment

Instead of the traditional deployment route, you can also use the no-code deployment feature (preview) for TensorFlow. By registering your model as shown above with the `model_framework`, `model_framework_version`, and `resource_configuration` parameters, you can use the `deploy()` static function to deploy your model.

```python
service = Model.deploy(ws, "tensorflow-web-service", [model])
```

The full [how-to](how-to-deploy-and-where.md) covers deployment in Azure Machine Learning in greater depth.

## Next steps

In this article, you trained and registered a TensorFlow model, and learned about options for deployment. See these other articles to learn more about Azure Machine Learning.

- [Track run metrics during training](how-to-log-view-metrics.md)
- [Tune hyperparameters](how-to-tune-hyperparameters.md)
- [Reference architecture for distributed deep learning training in Azure](/azure/architecture/reference-architectures/ai/training-deep-learning)<|MERGE_RESOLUTION|>--- conflicted
+++ resolved
@@ -9,13 +9,8 @@
 author: blackmist
 ms.date: 02/23/2022
 ms.topic: how-to
-<<<<<<< HEAD
-ms.custom: sdkv1
-# Customer intent: As a TensorFlow developer, I need to combine open-source with a cloud platform to train, evaluate, and deploy my deep learning models at scale. 
-=======
 ms.custom: sdkv1, event-tier1-build-2022
 #Customer intent: As a TensorFlow developer, I need to combine open-source with a cloud platform to train, evaluate, and deploy my deep learning models at scale.
->>>>>>> c30c2e11
 ---
 
 # Train TensorFlow models at scale with Azure Machine Learning
