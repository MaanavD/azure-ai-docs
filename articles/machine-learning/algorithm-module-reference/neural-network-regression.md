--- conflicted
+++ resolved
@@ -46,12 +46,8 @@
     This option is best if you are already somewhat familiar with neural networks. You use the Net# language to define the network architecture.  
 
 ##  <a name="bkmk_DefaultArchitecture"></a> Create a neural network model using the default architecture
-  
-<<<<<<< HEAD
+
 1.  Add the **Neural Network Regression** module to your pipeline in the designer. You can find this module under **Machine Learning**, **Initialize**, in the **Regression** category. 
-=======
-1.  Add the **Neural Network Regression** module to your pipeline in the interface. You can find this module under **Machine Learning**, **Initialize**, in the **Regression** category. 
->>>>>>> 65438b03
   
 2. Indicate how you want the model to be trained, by setting the **Create trainer mode** option.  
   
