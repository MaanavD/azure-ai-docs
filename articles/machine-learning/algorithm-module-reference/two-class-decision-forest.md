--- conflicted
+++ resolved
@@ -94,12 +94,7 @@
 
 + To save a snapshot of the model, right-click the **Trained Model** output, and select **Save Model**. The saved model is not updated on successive runs of the pipeline.
 
-<<<<<<< HEAD
-+ To use the model for scoring, add the **Score Model** module to an pipeline.
-=======
 + To use the model for scoring, add the **Score Model** module to a pipeline.
->>>>>>> 65438b03
-
 
 ## Next steps
 
