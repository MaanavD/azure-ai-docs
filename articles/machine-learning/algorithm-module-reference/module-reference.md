---
title:  "Algorithm & module reference"
<<<<<<< HEAD
titleSuffix: Azure Machine Learning service
description: Learn about the modules available in Azure Machine Learning designer (preview)
=======
titleSuffix: Azure Machine Learning
description: Learn about the modules available in Azure Machine Learning designer
>>>>>>> d05996be
services: machine-learning
ms.service: machine-learning
ms.subservice: core
ms.topic: reference

author: xiaoharper
ms.author: zhanxia
ms.date: 10/22/2019
---
# Algorithm & module reference overview

This reference content provides the technical background on each of the machine learning algorithms and modules available in Azure Machine Learning designer (preview).

Each module represents a set of code that can run independently and perform a machine learning task, given the required inputs. A module might contain a particular algorithm, or perform a task that is important in machine learning, such as missing value replacement, or statistical analysis.

> [!TIP]
> In any experiment in the designer, you can get information about a specific module. Select the module, then select the **more help** link in the **Quick Help** pane.

## Modules

Modules are organized by functionality:

| Functionality | Description | Module |
| --- |--- | ---- |
| Data format conversions | Convert data among various file formats used in machine learning, | [Convert to CSV](convert-to-csv.md) |
| Data input and output | Move data from cloud sources into your experiment. Write your results or intermediate data to Azure Storage, a SQL database, or Hive, while running an experiment, or use cloud storage to exchange data between experiments.  | [Import Data](import-data.md)<br/>[Export Data](export-data.md)<br/>[Enter Data Manually](enter-data-manually.md) |
| Data transformation | Operations on data that are unique to machine learning, such as normalizing or binning data, feature selection, and dimensionality reduction.| [Select Columns in Dataset](select-columns-in-dataset.md) <br/> [Edit Metadata](edit-metadata.md) <br/> [Clean Missing Data](clean-missing-data.md) <br/>  [Feature Hashing](feature-hashing.md) <br/>  [Extract N Gram Features from Text](extract-n-gram-features-from-text.md) <br/> [Add Columns](add-columns.md) <br/> [Add Rows](add-rows.md) <br/> [Remove Duplicate Rows](remove-duplicate-rows.md) <br/> [Preprocess Text](preprocess-text.md) <br/> [Join Data](join-data.md) <br/> [Split Data](split-data.md) <br/> [Normalize Data](normalize-data.md) <br/> [Partition and Sample](partition-and-sample.md) |
| Python  and R modules | Write code and embed it in a module to integrate Python and R with your experiment. | [Execute Python Script](execute-python-script.md)   <br/> [Create Python Model](create-python-model.md) <br/> [Execute R Script](execute-r-script.md)
|  | **Machine learning algorithms**: | |
| Classification | Predict a class.  Choose from binary (two-class) or multiclass algorithms.| [Multiclass Decision Forest](multiclass-decision-forest.md) <br/> [Multiclass Boosted Decision Tree](multiclass-boosted-decision-tree.md) <br/> [Multiclass Logistic Regression](multiclass-logistic-regression.md)  <br/> [Multiclass Neural Network](multiclass-neural-network.md)  <br/>  [Two-Class Logistic Regression](two-class-logistic-regression.md)  <br/>[Two-Class Averaged Perceptron](two-class-averaged-perceptron.md) <br/> [Two-Class&nbsp;Boosted&nbsp;Decision&nbsp;Tree](two-class-boosted-decision-tree.md)  <br/> [Two-Class Decision Forest](two-class-decision-forest.md)  <br/> [Two-Class Neural Network](two-class-neural-network.md)  <br/> [Two&#8209;Class&nbsp;Support&nbsp;Vector&nbsp;Machine](two-class-support-vector-machine.md) 
| Clustering | Group data together.| [K-Means Clustering](k-means-clustering.md)
| Regression | Predict a value. | [Linear Regression](linear-regression.md)  <br/> [Neural Network Regression](neural-network-regression.md)  <br/> [Decision Forest Regression](decision-forest-regression.md)  <br/> [Boosted&nbsp;Decision&nbsp;Tree&nbsp;Regression](boosted-decision-tree-regression.md)
|  | **Build and evaluate models**: | |
| Train   | Run data through the algorithm. | [Train Model](train-model.md)  <br/> [Train Clustering Model](train-clustering-model.md)    |
| Evaluate Model | Measure the accuracy of the trained model. |  [Evaluate Model](evaluate-model.md)
| Score | Get predictions from the model you've just trained. | [Apply Transformation](apply-transformation.md)<br/>[Assign&nbsp;Data&nbsp;to&nbsp;Clusters](assign-data-to-clusters.md) <br/>[Score Model](score-model.md)

## Error messages

Learn about the [error messages and exception codes](machine-learning-module-error-codes.md)  you might encounter using modules in Azure Machine Learning designer.<|MERGE_RESOLUTION|>--- conflicted
+++ resolved
@@ -1,12 +1,7 @@
 ---
 title:  "Algorithm & module reference"
-<<<<<<< HEAD
-titleSuffix: Azure Machine Learning service
 description: Learn about the modules available in Azure Machine Learning designer (preview)
-=======
 titleSuffix: Azure Machine Learning
-description: Learn about the modules available in Azure Machine Learning designer
->>>>>>> d05996be
 services: machine-learning
 ms.service: machine-learning
 ms.subservice: core
