---
title:  "Algorithm & module reference"
description: Learn about the modules available in Azure Machine Learning designer (preview)
titleSuffix: Azure Machine Learning
services: machine-learning
ms.service: machine-learning
ms.subservice: core
ms.topic: reference

author: xiaoharper
ms.author: zhanxia
ms.date: 10/22/2019
---
# Algorithm & module reference overview

This reference content provides the technical background on each of the machine learning algorithms and modules available in Azure Machine Learning designer (preview).

Each module represents a set of code that can run independently and perform a machine learning task, given the required inputs. A module might contain a particular algorithm, or perform a task that is important in machine learning, such as missing value replacement, or statistical analysis.

> [!TIP]
<<<<<<< HEAD
> In any pipeline in the visual interface, you can get information about a specific module. Select the module, then select the **more help** link in the **Quick Help** pane.
=======
> In any experiment in the designer, you can get information about a specific module. Select the module, then select the **more help** link in the **Quick Help** pane.
>>>>>>> 50609c12

## Modules

Modules are organized by functionality:

| Functionality | Description | Module |
| --- |--- | ---- |
| Data format conversions | Convert data among various file formats used in machine learning, | [Convert to CSV](convert-to-csv.md) |
| Data input and output | Move data from cloud sources into your experiment. Write your results or intermediate data to Azure Storage, a SQL database, or Hive, while running an experiment, or use cloud storage to exchange data between experiments.  | [Import Data](import-data.md)<br/>[Export Data](export-data.md)<br/>[Enter Data Manually](enter-data-manually.md) |
| Data transformation | Operations on data that are unique to machine learning, such as normalizing or binning data, feature selection, and dimensionality reduction.| [Select Columns in Dataset](select-columns-in-dataset.md) <br/> [Edit Metadata](edit-metadata.md) <br/> [Clean Missing Data](clean-missing-data.md) <br/>  [Feature Hashing](feature-hashing.md) <br/>  [Extract N Gram Features from Text](extract-n-gram-features-from-text.md) <br/> [Add Columns](add-columns.md) <br/> [Add Rows](add-rows.md) <br/> [Remove Duplicate Rows](remove-duplicate-rows.md) <br/> [Preprocess Text](preprocess-text.md) <br/> [Join Data](join-data.md) <br/> [Split Data](split-data.md) <br/> [Normalize Data](normalize-data.md) <br/> [Partition and Sample](partition-and-sample.md) <br/> [Clip Values](clip-values.md) <br/> [Apply SQL Transformation](apply-sql-transformation.md)|
| Python  and R modules | Write code and embed it in a module to integrate Python and R with your experiment. | [Execute Python Script](execute-python-script.md)   <br/> [Create Python Model](create-python-model.md) <br/> [Execute R Script](execute-r-script.md)
|  | **Machine learning algorithms**: | |
| Classification | Predict a class.  Choose from binary (two-class) or multiclass algorithms.| [Multiclass Decision Forest](multiclass-decision-forest.md) <br/> [Multiclass Boosted Decision Tree](multiclass-boosted-decision-tree.md) <br/> [Multiclass Logistic Regression](multiclass-logistic-regression.md)  <br/> [Multiclass Neural Network](multiclass-neural-network.md)  <br/>  [Two-Class Logistic Regression](two-class-logistic-regression.md)  <br/>[Two-Class Averaged Perceptron](two-class-averaged-perceptron.md) <br/> [Two-Class&nbsp;Boosted&nbsp;Decision&nbsp;Tree](two-class-boosted-decision-tree.md)  <br/> [Two-Class Decision Forest](two-class-decision-forest.md)  <br/> [Two-Class Neural Network](two-class-neural-network.md)  <br/> [Two&#8209;Class&nbsp;Support&nbsp;Vector&nbsp;Machine](two-class-support-vector-machine.md) 
| Clustering | Group data together.| [K-Means Clustering](k-means-clustering.md)
| Regression | Predict a value. | [Linear Regression](linear-regression.md)  <br/> [Neural Network Regression](neural-network-regression.md)  <br/> [Decision Forest Regression](decision-forest-regression.md)  <br/> [Boosted&nbsp;Decision&nbsp;Tree&nbsp;Regression](boosted-decision-tree-regression.md)
|  | **Build and evaluate models**: | |
| Train   | Run data through the algorithm. | [Train Model](train-model.md)  <br/> [Train Clustering Model](train-clustering-model.md)    |
| Evaluate Model | Measure the accuracy of the trained model. |  [Evaluate Model](evaluate-model.md)
| Score | Get predictions from the model you've just trained. | [Apply Transformation](apply-transformation.md)<br/>[Assign&nbsp;Data&nbsp;to&nbsp;Clusters](assign-data-to-clusters.md) <br/>[Score Model](score-model.md)
| Statistical Functions | Provide a wide variety of numerical methods related to data science. | [Apply Math Operation](apply-math-operation.md) <br/> [Summarize Data](summarize-data.md)|

## Error messages

Learn about the [error messages and exception codes](machine-learning-module-error-codes.md)  you might encounter using modules in Azure Machine Learning designer.<|MERGE_RESOLUTION|>--- conflicted
+++ resolved
@@ -18,11 +18,7 @@
 Each module represents a set of code that can run independently and perform a machine learning task, given the required inputs. A module might contain a particular algorithm, or perform a task that is important in machine learning, such as missing value replacement, or statistical analysis.
 
 > [!TIP]
-<<<<<<< HEAD
-> In any pipeline in the visual interface, you can get information about a specific module. Select the module, then select the **more help** link in the **Quick Help** pane.
-=======
 > In any experiment in the designer, you can get information about a specific module. Select the module, then select the **more help** link in the **Quick Help** pane.
->>>>>>> 50609c12
 
 ## Modules
 
