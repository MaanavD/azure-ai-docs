--- conflicted
+++ resolved
@@ -1,12 +1,7 @@
 ---
 title:  "Export Data: Module Reference"
-<<<<<<< HEAD
-titleSuffix: Azure Machine Learning service
-description: Learn how to use the Export Data module in Azure Machine Learning service to save results, intermediate data, and working data from your pipelines into cloud storage destinations outside Azure Machine Learning.
-=======
 titleSuffix: Azure Machine Learning
 description: Learn how to use the Export Data module in Azure Machine Learning to save results, intermediate data, and working data from your experiments into cloud storage destinations outside Azure Machine Learning.
->>>>>>> 50609c12
 services: machine-learning
 ms.service: machine-learning
 ms.subservice: core
