---
title:  "Convert to CSV: Module Reference"
titleSuffix: Azure Machine Learning
description: Learn how to use the Convert to CSV module in Azure Machine Learning to convert a dataset into a CSV format that can be downloaded, exported, or shared with R or Python script modules.
services: machine-learning
ms.service: machine-learning
ms.subservice: core
ms.topic: reference

author: xiaoharper
ms.author: zhanxia
ms.date: 10/22/2019
---

# Convert to CSV module

This article describes a module in Azure Machine Learning designer (preview).

Use this module to convert a dataset into a CSV format that can be downloaded, exported, or shared with R or Python script modules.

### More about the CSV format 

The CSV format, which stands for "comma-separated values", is a file format used by many external machine learning tools. CSV is a common interchange format when working with open-source languages such as R or Python.

Even if you do most of your work in Azure Machine Learning, there are times when you might find it handy to convert your dataset to CSV to use in external tools. For example:

+ Download the CSV file to open it with Excel, or import it into a relational database.  
+ Save the CSV file to cloud storage and connect to it from Power BI to create visualizations.  
+ Use the CSV format to prepare data for use in R and Python. Just right-click the output of the module to generate the code needed to access the data directly from Python or a Jupyter notebook. 

When you convert a dataset to CSV, the file is saved in your Azure ML workspace. You can use an Azure storage utility to open and use the file directly, or you can right-click the module output and download the CSV file to your computer, or use it in R or Python code.  

## How to configure Convert to CSV

<<<<<<< HEAD
1.  Add the [Convert to CSV](./convert-to-csv.md) module to your pipeline. You can find this module in the **Data Format Conversions** group in the designer. 
=======
1.  Add the [Convert to CSV](./convert-to-csv.md) module to your pipeline. You can find this module in the **Data Format Conversions** group in the interface. 
>>>>>>> 65438b03

2. Connect it to any module that outputs a dataset.   
  
3.  Run the pipeline.

### Results
  

Double-click the output of [Convert to CSV](./convert-to-csv.md), and select one of these options.  

 + **Result Dataset -> Download**: Immediately opens a copy of the data in CSV format that you can save to a local folder. If you do not specify a folder, a default file name is applied and the CSV file is saved in the local **Downloads** library.


 + **Result Dataset -> Save as Dataset**: Saves the CSV file back to the Azure ML workspace as a separate dataset.

 + **Generate Data Access Code**: Azure ML generates two sets of code for you to access the data, either by using Python or by using R. To access the data, copy the code snippet into your application. (*Generate Data Access Code will come soon.*)

## Next steps

See the [set of modules available](module-reference.md) to Azure Machine Learning. <|MERGE_RESOLUTION|>--- conflicted
+++ resolved
@@ -32,11 +32,8 @@
 
 ## How to configure Convert to CSV
 
-<<<<<<< HEAD
+
 1.  Add the [Convert to CSV](./convert-to-csv.md) module to your pipeline. You can find this module in the **Data Format Conversions** group in the designer. 
-=======
-1.  Add the [Convert to CSV](./convert-to-csv.md) module to your pipeline. You can find this module in the **Data Format Conversions** group in the interface. 
->>>>>>> 65438b03
 
 2. Connect it to any module that outputs a dataset.   
   
