---
title:  "Import Data: Module Reference"
<<<<<<< HEAD
titleSuffix: Azure Machine Learning service
description: Learn  how to use the Import Data module in Azure Machine Learning service to load data into a machine learning pipeline from existing cloud data services.  
=======
titleSuffix: Azure Machine Learning
description: Learn  how to use the Import Data module in Azure Machine Learning to load data into a machine learning experiment from existing cloud data services.  
>>>>>>> 50609c12
services: machine-learning
ms.service: machine-learning
ms.subservice: core
ms.topic: reference

author: xiaoharper
ms.author: zhanxia
ms.date: 10/22/2019
---
# Import Data module

This article describes a module in Azure Machine Learning designer (preview).

Use this module to load data into a machine learning pipeline from existing cloud data services.  

At first, choose the type of cloud-based storage you are reading from, and finish the additional settings. After you define the data you want and connect to the source, [Import Data](./import-data.md) infers the data type of each column based on the values it contains, and loads the data into your Azure Machine Learning workspace. The output of [Import Data](./import-data.md) is a dataset that can be used with any pipeline.

  
If your source data changes, you can refresh the dataset and add new data by rerunning [Import Data](./import-data.md). However, if you don't want to re-read from the source each time you run the pipeline, select the **Use cached results** option to TRUE. When this option is selected, the module checks whether the pipeline has run previously using the same source and same input options. If a previous run is found, the data in the cache is used, instead of reloading the data from the source.
 

## Data sources

The Import Data module supports the following data sources. Click the links for detailed instructions and examples of using each data source. 
 
If you are not sure how or where you should store your data, see this guide to common data scenarios in the data science process:  [Scenarios for advanced analytics in Azure Machine Learning](https://docs.microsoft.com/azure/machine-learning/machine-learning-data-science-plan-sample-scenarios). 


|Data source| Use with|
|-----------|-----------|  
|[Web URL via HTTP](./import-from-web-url-via-http.md)|Get data that is hosted on a web URL that uses HTTP and that has been provided in the CSV, TSV, ARFF, or SvmLight formats|  
|[Import from Azure Blob Storage](./import-from-azure-blob-storage.md) |Get data that is stored in the Azure blob service|  
|[Import from Azure SQL Database](./import-from-azure-sql-database.md) |Get data from Azure SQL Database|

## How to configure Import Data
 
1. Add the **Import Data** module to your pipeline. You can find this module in the **Data Input and Output** category in the interface.

1. Click **Data source**, and choose the type of cloud-based storage you are reading from. 

    Additional settings depend on the type of storage you choose, and whether the storage is secured or not. You might need to provide the account name, file type, or credentials. Some sources do not require authentication; for others, you might need to know the account name, a key, or container name.

1. Select the **Use cached results** option if you want to cache the dataset for reuse on successive runs.

    Assuming there have been no other changes to module parameters, the pipeline loads the data only the first time the module is run, and thereafter uses a cached version of the dataset.

    Deselect this option if you need to reload the data each time you run the pipeline.

1. Run the pipeline.

    When Import Data loads the data into the interface, it infers the data type of each column based on the values it contains, either numerical or categorical.

    - If a header is present, the header is used to name the columns of the output dataset.

    - If there are no existing column headers in the data, new column names are generated using the format col1, col2,… , coln*.

## Results

When import completes, click the output dataset and select **Visualize** to see if the data was imported successfully.

If you want to save the data for re-use, rather than importing a new set of data each time the pipeline is run, right-click the output and select **Save as Dataset**. Choose a name for the dataset. The saved dataset preserves the data at the time of saving, and data is not updated when the pipeline is rerun, even if the dataset in the pipeline changes. This can be handy for taking snapshots of data.

After importing the data, it might need some additional preparations for modeling and analysis:


- Use [Edit Metadata](./edit-metadata.md) to change column names, to handle a column as a different data type, or to indicate that some columns are labels or features.

- Use [Select Columns in Dataset](./select-columns-in-dataset.md) to select a subset of columns to transform or use in modeling. The transformed or removed columns can easily be rejoined to the original dataset by using the [Add Columns](./add-columns.md) module.  

- Use [Partition and Sample](./partition-and-sample.md) to divide the dataset, perform sampling, or get the top n rows.

## Next steps

See the [set of modules available](module-reference.md) to Azure Machine Learning. <|MERGE_RESOLUTION|>--- conflicted
+++ resolved
@@ -1,12 +1,7 @@
 ---
 title:  "Import Data: Module Reference"
-<<<<<<< HEAD
-titleSuffix: Azure Machine Learning service
-description: Learn  how to use the Import Data module in Azure Machine Learning service to load data into a machine learning pipeline from existing cloud data services.  
-=======
 titleSuffix: Azure Machine Learning
 description: Learn  how to use the Import Data module in Azure Machine Learning to load data into a machine learning experiment from existing cloud data services.  
->>>>>>> 50609c12
 services: machine-learning
 ms.service: machine-learning
 ms.subservice: core
