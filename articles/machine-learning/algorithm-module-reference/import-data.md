---
title:  "Import Data: Module Reference"
titleSuffix: Azure Machine Learning
<<<<<<< HEAD
description: Learn  how to use the Import Data module in Azure Machine Learning to load data into a machine learning pipeline from existing cloud data services.  
=======
description: Learn  how to use the Import Data module in Azure Machine Learning designer to load data into a machine learning pipeline from existing cloud data services.  
>>>>>>> 65438b03
services: machine-learning
ms.service: machine-learning
ms.subservice: core
ms.topic: reference

author: xiaoharper
ms.author: zhanxia
ms.date: 10/22/2019
---
# Import Data module

This article describes a module in Azure Machine Learning designer (preview).

Use this module to load data into a machine learning pipeline from existing cloud data services.  
<<<<<<< HEAD
The module now features a wizard to help you choose a storage option and select from among existing subscriptions and accounts to quickly configure all options. Need to edit an existing data connection? No problem; the wizard loads all previous configuration details so that you don't have to start again from scratch. 
  
After you define the data you want and connect to the source, [Import Data](./import-data.md) infers the data type of each column based on the values it contains, and loads the data into your Azure Machine Learning workspace. The output of [Import Data](./import-data.md) is a dataset that can be used with any pipeline.
=======

At first, choose the type of cloud-based storage you are reading from, and finish the additional settings. After you define the data you want and connect to the source, [Import Data](./import-data.md) infers the data type of each column based on the values it contains, and loads the data into your Azure Machine Learning workspace. The output of [Import Data](./import-data.md) is a dataset that can be used with any pipeline.
>>>>>>> 65438b03

  
If your source data changes, you can refresh the dataset and add new data by rerunning [Import Data](./import-data.md). However, if you don't want to re-read from the source each time you run the pipeline, select the **Use cached results** option to TRUE. When this option is selected, the module checks whether the pipeline has run previously using the same source and same input options. If a previous run is found, the data in the cache is used, instead of reloading the data from the source.
 

## Data sources

The Import Data module supports the following data sources. Click the links for detailed instructions and examples of using each data source. 
 
If you are not sure how or where you should store your data, see this guide to common data scenarios in the data science process:  [Scenarios for advanced analytics in Azure Machine Learning](https://docs.microsoft.com/azure/machine-learning/machine-learning-data-science-plan-sample-scenarios). 


|Data source| Use with|
|-----------|-----------|  
|[Web URL via HTTP](./import-from-web-url-via-http.md)|Get data that is hosted on a web URL that uses HTTP and that has been provided in the CSV, TSV, ARFF, or SvmLight formats|  
|[Import from Azure Blob Storage](./import-from-azure-blob-storage.md) |Get data that is stored in the Azure blob service|  
|[Import from Azure SQL Database](./import-from-azure-sql-database.md) |Get data from Azure SQL Database|

## How to configure Import Data
 
<<<<<<< HEAD
1. Add the **Import Data** module to your pipeline. You can find this module in the **Data Input and Output** category in the designer.

2. Click **Launch Data Import Wizard** to configure the data source using a wizard.

    The wizard gets the account name and credentials, and help you configure other options. If you are editing an existing configuration, it loads the current values first.
=======
1. Add the **Import Data** module to your pipeline. You can find this module in the **Data Input and Output** category in the interface.
>>>>>>> 65438b03

1. Click **Data source**, and choose the type of cloud-based storage you are reading from. 

    Additional settings depend on the type of storage you choose, and whether the storage is secured or not. You might need to provide the account name, file type, or credentials. Some sources do not require authentication; for others, you might need to know the account name, a key, or container name.

1. Select the **Use cached results** option if you want to cache the dataset for reuse on successive runs.

    Assuming there have been no other changes to module parameters, the pipeline loads the data only the first time the module is run, and thereafter uses a cached version of the dataset.

    Deselect this option if you need to reload the data each time you run the pipeline.

<<<<<<< HEAD
5. Run the pipeline.
=======
1. Run the pipeline.
>>>>>>> 65438b03

    When Import Data loads the data into the designer, it infers the data type of each column based on the values it contains, either numerical or categorical.

    - If a header is present, the header is used to name the columns of the output dataset.

    - If there are no existing column headers in the data, new column names are generated using the format col1, col2,… , coln*.

## Results

When import completes, click the output dataset and select **Visualize** to see if the data was imported successfully.

If you want to save the data for re-use, rather than importing a new set of data each time the pipeline is run, right-click the output and select **Save as Dataset**. Choose a name for the dataset. The saved dataset preserves the data at the time of saving, and data is not updated when the pipeline is rerun, even if the dataset in the pipeline changes. This can be handy for taking snapshots of data.

After importing the data, it might need some additional preparations for modeling and analysis:


- Use [Edit Metadata](./edit-metadata.md) to change column names, to handle a column as a different data type, or to indicate that some columns are labels or features.

- Use [Select Columns in Dataset](./select-columns-in-dataset.md) to select a subset of columns to transform or use in modeling. The transformed or removed columns can easily be rejoined to the original dataset by using the [Add Columns](./add-columns.md) module.  

- Use [Partition and Sample](./partition-and-sample.md) to divide the dataset, perform sampling, or get the top n rows.

## Next steps

See the [set of modules available](module-reference.md) to Azure Machine Learning. <|MERGE_RESOLUTION|>--- conflicted
+++ resolved
@@ -1,11 +1,7 @@
 ---
 title:  "Import Data: Module Reference"
 titleSuffix: Azure Machine Learning
-<<<<<<< HEAD
 description: Learn  how to use the Import Data module in Azure Machine Learning to load data into a machine learning pipeline from existing cloud data services.  
-=======
-description: Learn  how to use the Import Data module in Azure Machine Learning designer to load data into a machine learning pipeline from existing cloud data services.  
->>>>>>> 65438b03
 services: machine-learning
 ms.service: machine-learning
 ms.subservice: core
@@ -20,14 +16,10 @@
 This article describes a module in Azure Machine Learning designer (preview).
 
 Use this module to load data into a machine learning pipeline from existing cloud data services.  
-<<<<<<< HEAD
-The module now features a wizard to help you choose a storage option and select from among existing subscriptions and accounts to quickly configure all options. Need to edit an existing data connection? No problem; the wizard loads all previous configuration details so that you don't have to start again from scratch. 
-  
+
+The module now features a wizard to help you choose a storage option and select from among existing subscriptions and accounts to quickly configure all options. Need to edit an existing data connection? No problem; the wizard loads all previous configuration details so that you don't have to start again from scratch.   
 After you define the data you want and connect to the source, [Import Data](./import-data.md) infers the data type of each column based on the values it contains, and loads the data into your Azure Machine Learning workspace. The output of [Import Data](./import-data.md) is a dataset that can be used with any pipeline.
-=======
 
-At first, choose the type of cloud-based storage you are reading from, and finish the additional settings. After you define the data you want and connect to the source, [Import Data](./import-data.md) infers the data type of each column based on the values it contains, and loads the data into your Azure Machine Learning workspace. The output of [Import Data](./import-data.md) is a dataset that can be used with any pipeline.
->>>>>>> 65438b03
 
   
 If your source data changes, you can refresh the dataset and add new data by rerunning [Import Data](./import-data.md). However, if you don't want to re-read from the source each time you run the pipeline, select the **Use cached results** option to TRUE. When this option is selected, the module checks whether the pipeline has run previously using the same source and same input options. If a previous run is found, the data in the cache is used, instead of reloading the data from the source.
@@ -47,16 +39,12 @@
 |[Import from Azure SQL Database](./import-from-azure-sql-database.md) |Get data from Azure SQL Database|
 
 ## How to configure Import Data
- 
-<<<<<<< HEAD
+
 1. Add the **Import Data** module to your pipeline. You can find this module in the **Data Input and Output** category in the designer.
 
-2. Click **Launch Data Import Wizard** to configure the data source using a wizard.
+1. Click **Launch Data Import Wizard** to configure the data source using a wizard.
 
     The wizard gets the account name and credentials, and help you configure other options. If you are editing an existing configuration, it loads the current values first.
-=======
-1. Add the **Import Data** module to your pipeline. You can find this module in the **Data Input and Output** category in the interface.
->>>>>>> 65438b03
 
 1. Click **Data source**, and choose the type of cloud-based storage you are reading from. 
 
@@ -68,11 +56,7 @@
 
     Deselect this option if you need to reload the data each time you run the pipeline.
 
-<<<<<<< HEAD
-5. Run the pipeline.
-=======
 1. Run the pipeline.
->>>>>>> 65438b03
 
     When Import Data loads the data into the designer, it infers the data type of each column based on the values it contains, either numerical or categorical.
 
