--- conflicted
+++ resolved
@@ -46,15 +46,9 @@
 
 ### Get TOP N rows from a dataset
 
-<<<<<<< HEAD
-Use this mode to get only the first *n* rows. This option is useful if you want to test an pipeline on a small number of rows, and don't need the data to be balanced or sampled in any way.
-
-1. Add the **Partition and Sample** module to your pipeline in the designer, and connect the dataset.  
-=======
 Use this mode to get only the first *n* rows. This option is useful if you want to test a pipeline on a small number of rows, and don't need the data to be balanced or sampled in any way.
 
 1. Add the **Partition and Sample** module to your pipeline in the interface, and connect the dataset.  
->>>>>>> 65438b03
 
 2. **Partition or sample mode**: Set this option to **Head**.
 
