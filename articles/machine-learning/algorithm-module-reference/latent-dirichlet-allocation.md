---
title: "Latent Dirichlet Allocation: Module reference"
titleSuffix: Azure Machine Learning
description: Learn how to use the Latent Dirichlet Allocation module to group otherwise unclassified text into categories.
services: machine-learning
ms.service: machine-learning
ms.subservice: core
ms.topic: reference

author: likebupt
ms.author: keli19
ms.date: 06/05/2020
---
# Latent Dirichlet Allocation module

This article describes how to use the Latent Dirichlet Allocation module in Azure Machine Learning designer (preview), to group otherwise unclassified text into categories. 

Latent Dirichlet Allocation (LDA) is often used in natural language processing to find texts that are similar. Another common term is *topic modeling*.

This module takes a column of text and generates these outputs:

+ The source text, together with a score for each category

+ A feature matrix that contains extracted terms and coefficients for each category

+ A transformation, which you can save and reapply to new text used as input

This module uses the scikit-learn library. For more information about scikit-learn, see the [GitHub repository](https://github.com/scikit-learn/scikit-learn), which includes tutorials and an explanation of the algorithm.

## More about Latent Dirichlet Allocation

LDA is generally not a method for classification. But it uses a generative approach, so you don't need to provide known class labels and then infer the patterns.  Instead, the algorithm generates a probabilistic model that's used to identify groups of topics. You can use the probabilistic model to classify either existing training cases or new cases that you provide to the model as input.

You might prefer a generative model because it avoids making strong assumptions about the relationship between the text and categories. It uses only the distribution of words to mathematically model topics.

The theory is discussed in this paper, available as a PDF download: [Latent Dirichlet Allocation: Blei, Ng, and Jordan](https://ai.stanford.edu/~ang/papers/nips01-lda.pdf).

The implementation in this module is based on the [scikit-learn library](https://github.com/scikit-learn/scikit-learn/blob/master/sklearn/decomposition/_lda.py) for LDA.

For more information, see the [Technical notes](#technical-notes) section.

## How to configure the module

This module requires a dataset that contains a column of text, either raw or preprocessed.

1. Add the **Latent Dirichlet Allocation** module to your pipeline.

2. As input for the module, provide a dataset that contains one or more text columns.

3. For **Target columns**, choose one or more columns that contain text to analyze.

    You can choose multiple columns, but they must be of the **string** data type.

    Because LDA creates a large feature matrix from the text, you'll typically analyze a single text column.

4. For  **Number of topics to model**, enter an integer between 1 and 1000 that indicates how many categories or topics you want to derive from the input text.

    By default, 5 topics are created.

5. For **N-grams**, specify the maximum length of N-grams generated during hashing.

    The default is 2, meaning that both bigrams and unigrams are generated.

6. Select the **Normalize** option to convert output values to probabilities. 

    Rather than representing the transformed values as integers, values in the output and feature dataset will be transformed as follows:

    + Values in the dataset will be represented as a probability where `P(topic|document)`.

    + Values in the feature topic matrix will be represented as a probability where `P(word|topic)`.

    > [!NOTE] 
    > In Azure Machine Learning designer (preview), the scikit-learn library no longer supports unnormalized *doc_topic_distr* output from version 0.19. In this module, the **Normalize** parameter can only be applied to *feature Topic matrix* output. *Transformed dataset* output is always normalized.

7. Select the option **Show all options**, and then set it to **TRUE** if you want to set the following advanced parameters.

    These parameters are specific to the scikit-learn implementation of LDA. There are some good tutorials about LDA in scikit-learn, as well as the official [scikit-learn document](https://scikit-learn.org/stable/modules/generated/sklearn.decomposition.LatentDirichletAllocation.html).

    + **Rho parameter**. Provide a prior probability for the sparsity of topic distributions. This parameter corresponds to sklearn's `topic_word_prior` parameter. Use the value **1** if you expect that the distribution of words is flat; that is, all words are assumed equiprobable. If you think most words appear sparsely, you might set it to a lower value.

    + **Alpha parameter**. Specify a prior probability for the sparsity of per-document topic weights. This parameter corresponds to sklearn's `doc_topic_prior` parameter.

    + **Estimated number of documents**. Enter a number that represents your best estimate of the number of documents (rows) that will be processed. This parameter lets the module allocate a hash table of sufficient size. It corresponds to the `total_samples` parameter in scikit-learn.

    + **Size of the batch**. Enter a number that indicates how many rows to include in each batch of text sent to the LDA model. This parameter corresponds to the `batch_size` parameter in scikit-learn.

    + **Initial value of iteration used in learning update schedule**. Specify the starting value that downweights the learning rate for early iterations in online learning. This parameter corresponds to the `learning_offset` parameter in scikit-learn.

    + **Power applied to the iteration during updates**. Indicate the level of power applied to the iteration count in order to control learning rate during online updates. This parameter corresponds to the `learning_decay` parameter in scikit-learn.

    + **Number of passes over the data**. Specify the maximum number of times the algorithm will cycle over the data. This parameter corresponds to the `max_iter` parameter in scikit-learn.

8. Select the option **Build dictionary of ngrams** or **Build dictionary of ngrams prior to LDA**, if you want to create the n-gram list in an initial pass before classifying text.

    If you create the initial dictionary beforehand, you can later use the dictionary when reviewing the model. Being able to map results to text rather than numerical indices is generally easier for interpretation. However, saving the dictionary will take longer and use additional storage.

9. For **Maximum size of ngram dictionary**, enter the total number of rows that can be created in the n-gram dictionary.

    This option is useful for controlling the size of the dictionary. But if the number of ngrams in the input exceeds this size, collisions may occur.

10. Submit the pipeline. The LDA module uses Bayes theorem to determine what topics might be associated with individual words. Words are not exclusively associated with any topics or groups. Instead, each n-gram has a learned probability of being associated with any of the discovered classes.

## Results

The module has two outputs:

+ **Transformed dataset**: This output contains the input text, a specified number of discovered categories, and the scores for each text example for each category.

+ **Feature topic matrix**: The leftmost column contains the extracted text feature. A column for each category contains the score for that feature in that category.


### LDA transformation

This module also outputs the *LDA transformation* that applies LDA to the dataset.

<<<<<<< HEAD
You can save this transformation by registering the dataset under the **Outputs+logs** tab on the right pane of the module. You can then reuse it for other datasets. This technique might be useful if you have trained on a large corpus and want to reuse the coefficients or categories.
=======
You can save this transformation reuse it for other datasets. This might be useful if you have trained on a large corpus and want to reuse the coefficients or categories.
To reuse this transformation, click the **Register dataset** icon in the right panel of the LDA module to keep it as a module under **Datasets** category in the module list. Then you can connect this module to [Apply Transformation](apply-transformation.md) module to reuse this transformation.
>>>>>>> 07fc64ce

### Refining an LDA model or results

Typically, you can't create a single LDA model that will meet all needs. Even a model designed for one task might require many iterations to improve accuracy. We recommend that you try all these methods to improve your model:

+ Changing the model parameters
+ Using visualization to understand the results
+ Getting the feedback of subject matter experts to ascertain whether the generated topics are useful

Qualitative measures can also be useful for assessing the results. To evaluate topic modeling results, consider:

+ Accuracy. Are similar items really similar?
+ Diversity. Can the model discriminate between similar items when required for the business problem?
+ Scalability. Does it work on a wide range of text categories or only on a narrow target domain?

You can often improve the accuracy of models based on LDA by using natural language processing to clean, summarize and simplify, or categorize text. For example, the following techniques, all supported in Azure Machine Learning, can improve classification accuracy:

+ Stop word removal

+ Case normalization

+ Lemmatization or stemming

+ Named entity recognition

For more information, see [Preprocess Text](preprocess-text.md).

In the designer, you can also use R or Python libraries for text processing: [Execute R Script](execute-r-script.md),  [Execute Python Script](execute-python-script.md).



## Technical notes

This section contains implementation details, tips, and answers to frequently asked questions.

### Implementation details

By default, the distributions of outputs for a transformed dataset and feature-topic matrix are normalized as probabilities:

+ The transformed dataset is normalized as the conditional probability of topics given a document. In this case, the sum of each row equals 1.

+ The feature-topic matrix is normalized as the conditional probability of words given a topic. In this case, the sum of each column equals 1.

> [!TIP]
> Occasionally the module might return an empty topic. Most often, the cause is pseudo-random initialization of the algorithm. If this happens, you can try changing related parameters. For example, change the maximum size of the N-gram dictionary or the number of bits to use for feature hashing.

### LDA and topic modeling

Latent Dirichlet Allocation is often used for *content-based topic modeling*, which basically means learning categories from unclassified text. In content-based topic modeling, a topic is a distribution over words.

For example, assume that you have provided a corpus of customer reviews that includes many products. The text of reviews that have been submitted by customers over time contains many terms, some of which are used in multiple topics.

A *topic* that the LDA process identifies might represent reviews for an individual product, or it might represent a group of product reviews. To LDA, the topic itself is just a probability distribution over time for a set of words.

Terms are rarely exclusive to any one product. They can refer to other products, or be general terms that apply to everything ("great", "awful"). Other terms might be noise words. However, the LDA method doesn't try to capture all words in the universe or to understand how words are related, aside from probabilities of co-occurrence. It can only group words that are used in the target domain.

After the term indexes are computed, a distance-based similarity measure compares individual rows of text to determine whether two pieces of text are similar. For example, you might find that the product has multiple names that are strongly correlated. Or, you might find that strongly negative terms are usually associated with a particular product. You can use the similarity measure both to identify related terms and to create recommendations.

###  Module parameters

|Name|Type|Range|Optional|Default|Description|  
|----------|----------|-----------|--------------|-------------|-----------------|  
|Target column(s)|Column Selection||Required|StringFeature|Target column name or index.|  
|Number of topics to model|Integer|[1;1000]|Required|5|Model the document distribution against N topics.|  
|N-grams|Integer|[1;10]|Required|2|Order of N-grams generated during hashing.|  
|Normalize|Boolean|True or False|Required|true|Normalize output to probabilities.  The transformed dataset will be P(topic&#124;document) and the feature topic matrix will be P(word&#124;topic).|  
|Show all options|Boolean|True or False|Required|False|Presents additional parameters specific to scikit-learn online LDA.|  
|Rho parameter|Float|[0.00001;1.0]|Applies when the **Show all options** check box  is selected|0.01|Topic word prior distribution.|  
|Alpha parameter|Float|[0.00001;1.0]|Applies when the **Show all options** check box  is selected|0.01|Document topic prior distribution.|  
|Estimated number of documents|Integer|[1;int.MaxValue]|Applies when the **Show all options** check box  is selected|1000|Estimated number of documents. Corresponds to the `total_samples` parameter.|  
|Size of the batch|Integer|[1;1024]|Applies when the **Show all options** check box  is selected|32|Size of the batch.|  
|Initial value of iteration used in learning rate update schedule|Integer|[0;int.MaxValue]|Applies when the **Show all options** check box is selected|0|Initial value that downweights learning rate for early iterations. Corresponds to the `learning_offset` parameter.|  
|Power applied to the iteration during updates|Float|[0.0;1.0]|Applies when the **Show all options** check box is selected|0.5|Power applied to the iteration count in order to control learning rate. Corresponds to the `learning_decay` parameter. |  
|Number of training iterations|Integer|[1;1024]|Applies when the **Show all options** check box  is selected|25|Number of training iterations.|  
|Build dictionary of ngrams|Boolean|True or False|Applies when the **Show all options** check box is *not* selected|True|Builds a dictionary of ngrams prior to computing LDA. Useful for model inspection and interpretation.|  
|Maximum size of ngram dictionary|Integer|[1;int.MaxValue]|Applies when the option **Build dictionary of ngrams** is **True**|20000|Maximum size of the ngrams dictionary. If the number of tokens in the input exceeds this size, collisions might occur.|  
|Number of bits to use for feature hashing.|Integer|[1;31]|Applies when the **Show all options** check box is *not* selected and **Build dictionary of ngrams** is **False**|12|Number of bits to use for feature hashing.| 
|Build dictionary of ngrams prior to LDA|Boolean|True or False|Applies when the **Show all options** check box is selected|True|Builds a dictionary of ngrams prior to LDA. Useful for model inspection and interpretation.|  
|Maximum number of ngrams in dictionary|Integer|[1;int.MaxValue]|Applies when the **Show all options** check box is selected and the option **Build dictionary of ngrams** is **True**|20000|Maximum size of the dictionary. If the number of tokens in the input exceeds this size, collisions might occur.|  
|Number of hash bits|Integer|[1;31]|Applies when the **Show all options** check box is selected and the option **Build dictionary of ngrams** is **False**|12|Number of bits to use during feature hashing.|   


## Next steps

See the [set of modules available](module-reference.md) to Azure Machine Learning. 

For a list of errors specific to the modules, see [Exceptions and error codes for the designer](designer-error-codes.md).<|MERGE_RESOLUTION|>--- conflicted
+++ resolved
@@ -113,12 +113,9 @@
 
 This module also outputs the *LDA transformation* that applies LDA to the dataset.
 
-<<<<<<< HEAD
-You can save this transformation by registering the dataset under the **Outputs+logs** tab on the right pane of the module. You can then reuse it for other datasets. This technique might be useful if you have trained on a large corpus and want to reuse the coefficients or categories.
-=======
-You can save this transformation reuse it for other datasets. This might be useful if you have trained on a large corpus and want to reuse the coefficients or categories.
-To reuse this transformation, click the **Register dataset** icon in the right panel of the LDA module to keep it as a module under **Datasets** category in the module list. Then you can connect this module to [Apply Transformation](apply-transformation.md) module to reuse this transformation.
->>>>>>> 07fc64ce
+You can save this transformation and reuse it for other datasets. This technique might be useful if you have trained on a large corpus and want to reuse the coefficients or categories.
+
+To reuse this transformation, select the **Register dataset** icon in the right panel of the Latent Dirichlet Allocation module to keep the module under the **Datasets** category in the module list. Then you can connect this module to the [Apply Transformation](apply-transformation.md) module to reuse this transformation.
 
 ### Refining an LDA model or results
 
