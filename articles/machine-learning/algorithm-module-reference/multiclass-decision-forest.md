--- conflicted
+++ resolved
@@ -34,13 +34,7 @@
 
 ## How to configure Multiclass Decision Forest
 
-
-
-<<<<<<< HEAD
 1. Add the **Multiclass Decision Forest** module to your pipeline in the designer. You can find this module under **Machine Learning**, **Initialize Model**, and **Classification**.
-=======
-1. Add the **Multiclass Decision Forest** module to your pipeline in the interface. You can find this module under **Machine Learning**, **Initialize Model**, and **Classification**.
->>>>>>> 65438b03
 
 2. Double-click the module to open the **Properties** pane.
 
