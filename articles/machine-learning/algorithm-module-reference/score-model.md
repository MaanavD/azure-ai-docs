---
title:  "Score Model: Module Reference"
titleSuffix: Azure Machine Learning
description: Learn how to use the Score Model module in Azure Machine Learning to generate predictions using a trained classification or regression model.
services: machine-learning
ms.service: machine-learning
ms.subservice: core
ms.topic: reference

author: xiaoharper
ms.author: zhanxia
ms.date: 10/22/2019
---
# Score Model module

This article describes a module in Azure Machine Learning designer (preview).

Use this module to generate predictions using a trained classification or regression model.

## How to use

1. Add the **Score Model** module to your pipeline.

2. Attach a trained model and a dataset containing new input data. 

    The data should be in a format compatible with the type of trained model you are using. The schema of the input dataset should also generally match the schema of the data used to train the model.

3. Run the pipeline.

## Results

After you have generated a set of scores using [Score Model](./score-model.md):

+ To generate a set of metrics used for evaluating the model’s accuracy (performance).  you can connect the scored dataset to [Evaluate Model](./evaluate-model.md), 
+ Right-click the module and select **Visualize** to see a sample of the results.
+ Save the results to a dataset.

The score, or predicted value, can be in many different formats, depending on the model and your input data:

- For classification models, [Score Model](./score-model.md) outputs a predicted value for the class, as well as the probability of the predicted value.
- For regression models, [Score Model](./score-model.md) generates just the predicted numeric value.
- For image classification models, the score might be the class of object in the image, or a Boolean indicating whether a particular feature was found.

## Publish scores as a web service

<<<<<<< HEAD
A common use of scoring is to return the output as part of a predictive web service. For more information, see this tutorial on how to create a web service based on an pipeline in Azure Machine Learning:
=======
A common use of scoring is to return the output as part of a predictive web service. For more information, see this tutorial on how to create a web service based on a pipeline in Azure Machine Learning:
>>>>>>> 65438b03


## Next steps

See the [set of modules available](module-reference.md) to Azure Machine Learning. <|MERGE_RESOLUTION|>--- conflicted
+++ resolved
@@ -43,12 +43,7 @@
 
 ## Publish scores as a web service
 
-<<<<<<< HEAD
-A common use of scoring is to return the output as part of a predictive web service. For more information, see this tutorial on how to create a web service based on an pipeline in Azure Machine Learning:
-=======
 A common use of scoring is to return the output as part of a predictive web service. For more information, see this tutorial on how to create a web service based on a pipeline in Azure Machine Learning:
->>>>>>> 65438b03
-
 
 ## Next steps
 
