<<<<<<< HEAD
---
title: "Preprocess Text: Module Reference"
titleSuffix: Azure Machine Learning service
description: Learn how to use the Preprocess Text module in Azure Machine Learning service to clean and simplify text.
services: machine-learning
ms.service: machine-learning
ms.subservice: core
ms.topic: reference

author: xiaoharper
ms.author: zhanxia
ms.date: 09/01/2019
---
# Preprocess Text

This article describes a module of the visual interface (preview) for Azure Machine Learning service.

Use the **Preprocess Text** module to clean and simplify text. It supports these common text processing operations:

* Removal of stop-words
* Using regular expressions to search for and replace specific target strings
* Lemmatization, which converts multiple related words to a single canonical form
* Case normalization
* Removal of certain classes of characters, such as numbers, special characters, and sequences of repeated characters such as "aaaa"
* Identification and removal of emails and URLs

The **Preprocess Text** module currently only supports English.

## Configure Text Preprocessing  

1.  Add the **Preprocess Text** module to your experiment in Azure Machine Learning Service. You can find this module under **Text Analytics**.

1. Connect a dataset that has at least one column containing text.

1. Select the language from the **Language** dropdown list.

1. **Text column to clean**: Select the column that you want to preprocess.

1. **Remove stop words**: Select this option if you want to apply a predefined stopword list to the text column. 

    Stopword lists are language-dependent and customizable.

1. **Lemmatization**: Select this option if you want words to be represented in their canonical form. This option is useful for reducing the number of unique occurrences of otherwise similar text tokens.

    The lemmatization process is highly language-dependent.

1. **Detect sentences**: Select this option if you want the module to insert a sentence boundary mark when performing analysis.

    This module uses a series of three pipe characters `|||` to represent the sentence terminator.

1. Perform optional find-and-replace operations using regular expressions.

    * **Custom regular expression**: Define the text you're searching for.
    * **Custom replacement string**: Define a single replacement value.

1. **Normalize case to lowercase**: Select this option if you want to convert ASCII uppercase characters to their lowercase forms.

    If characters aren't normalized, the same word in uppercase and lowercase letters is considered two different words.

1. You can also remove the following types of characters or character sequences from the processed output text:

    * **Remove numbers**: Select this option to remove all numeric characters for the specified language. Identification numbers are domain-dependent and language dependent. If numeric characters are an integral part of a known word, the number might not be removed.
    
    * **Remove special characters**: Use this option to remove any non-alphanumeric special characters.
    
    * **Remove duplicate characters**: Select this option to remove extra characters in any sequences that repeat for more than twice. For example, a sequence like "aaaaa" would be reduced to "aa".
    
    * **Remove email addresses**: Select this option to remove any sequence of the format `<string>@<string>`.  
    * **Remove URLs**: Select this option to remove any sequence that includes the following URL prefixes: `http`, `https`, `ftp`, `www`
    
1. **Expand verb contractions**: This option applies only to languages that use verb contractions; currently, English only. 

    For example, by selecting this option, you could replace the phrase *"wouldn't stay there"* with *"would not stay there"*.

1. **Normalize backslashes to slashes**: Select this option to map all instances of `\\` to `/`.

1. **Split tokens on special characters**: Select this option if you want to break words on characters such as `&`, `-`, and so forth. This option can also reduce the special characters when it repeats more than twice. 

    For example, the string `MS---WORD` would be separated into three tokens, `MS`, `-`, and `WORD`.

1. Run the experiment.

## Next steps

See the [set of modules available](module-reference.md) to Azure Machine Learning service. 
=======
---
title: "Preprocess Text: Module Reference"
titleSuffix: Azure Machine Learning
description: Learn how to use the Preprocess Text module in Azure Machine Learning to clean and simplify text.
services: machine-learning
ms.service: machine-learning
ms.subservice: core
ms.topic: reference

author: xiaoharper
ms.author: zhanxia
ms.date: 09/01/2019
---
# Preprocess Text

This article describes a module in Azure Machine Learning designer (preview).

Use the **Preprocess Text** module to clean and simplify text. It supports these common text processing operations:

* Removal of stop-words
* Using regular expressions to search for and replace specific target strings
* Lemmatization, which converts multiple related words to a single canonical form
* Case normalization
* Removal of certain classes of characters, such as numbers, special characters, and sequences of repeated characters such as "aaaa"
* Identification and removal of emails and URLs

The **Preprocess Text** module currently only supports English.

## Configure Text Preprocessing  

1.  Add the **Preprocess Text** module to your experiment in Azure Machine Learning. You can find this module under **Text Analytics**.

1. Connect a dataset that has at least one column containing text.

1. Select the language from the **Language** dropdown list.

1. **Text column to clean**: Select the column that you want to preprocess.

1. **Remove stop words**: Select this option if you want to apply a predefined stopword list to the text column. 

    Stopword lists are language-dependent and customizable.

1. **Lemmatization**: Select this option if you want words to be represented in their canonical form. This option is useful for reducing the number of unique occurrences of otherwise similar text tokens.

    The lemmatization process is highly language-dependent..

1. **Detect sentences**: Select this option if you want the module to insert a sentence boundary mark when performing analysis.

    This module uses a series of three pipe characters `|||` to represent the sentence terminator.

1. Perform optional find-and-replace operations using regular expressions.

    * **Custom regular expression**: Define the text you're searching for.
    * **Custom replacement string**: Define a single replacement value.

1. **Normalize case to lowercase**: Select this option if you want to convert ASCII uppercase characters to their lowercase forms.

    If characters aren't normalized, the same word in uppercase and lowercase letters is considered two different words.

1. You can also remove the following types of characters or character sequences from the processed output text:

    * **Remove numbers**: Select this option to remove all numeric characters for the specified language. Identification numbers are domain-dependent and language dependent. If numeric characters are an integral part of a known word, the number might not be removed.
    
    * **Remove special characters**: Use this option to remove any non-alphanumeric special characters.
    
    * **Remove duplicate characters**: Select this option to remove extra characters in any sequences that repeat for more than twice. For example, a sequence like "aaaaa" would be reduced to "aa".
    
    * **Remove email addresses**: Select this option to remove any sequence of the format `<string>@<string>`.  
    * **Remove URLs**: Select this option to remove any sequence that includes the following URL prefixes: `http`, `https`, `ftp`, `www`
    
1. **Expand verb contractions**: This option applies only to languages that use verb contractions; currently, English only. 

    For example, by selecting this option, you could replace the phrase *"wouldn't stay there"* with *"would not stay there"*.

1. **Normalize backslashes to slashes**: Select this option to map all instances of `\\` to `/`.

1. **Split tokens on special characters**: Select this option if you want to break words on characters such as `&`, `-`, and so forth. This option can also reduce the special characters when it repeats more than twice. 

    For example, the string `MS---WORD` would be separated into three tokens, `MS`, `-`, and `WORD`.

1. Run the experiment.

## Next steps

See the [set of modules available](module-reference.md) to Azure Machine Learning. 
>>>>>>> 50609c12
<|MERGE_RESOLUTION|>--- conflicted
+++ resolved
@@ -1,90 +1,3 @@
-<<<<<<< HEAD
----
-title: "Preprocess Text: Module Reference"
-titleSuffix: Azure Machine Learning service
-description: Learn how to use the Preprocess Text module in Azure Machine Learning service to clean and simplify text.
-services: machine-learning
-ms.service: machine-learning
-ms.subservice: core
-ms.topic: reference
-
-author: xiaoharper
-ms.author: zhanxia
-ms.date: 09/01/2019
----
-# Preprocess Text
-
-This article describes a module of the visual interface (preview) for Azure Machine Learning service.
-
-Use the **Preprocess Text** module to clean and simplify text. It supports these common text processing operations:
-
-* Removal of stop-words
-* Using regular expressions to search for and replace specific target strings
-* Lemmatization, which converts multiple related words to a single canonical form
-* Case normalization
-* Removal of certain classes of characters, such as numbers, special characters, and sequences of repeated characters such as "aaaa"
-* Identification and removal of emails and URLs
-
-The **Preprocess Text** module currently only supports English.
-
-## Configure Text Preprocessing  
-
-1.  Add the **Preprocess Text** module to your experiment in Azure Machine Learning Service. You can find this module under **Text Analytics**.
-
-1. Connect a dataset that has at least one column containing text.
-
-1. Select the language from the **Language** dropdown list.
-
-1. **Text column to clean**: Select the column that you want to preprocess.
-
-1. **Remove stop words**: Select this option if you want to apply a predefined stopword list to the text column. 
-
-    Stopword lists are language-dependent and customizable.
-
-1. **Lemmatization**: Select this option if you want words to be represented in their canonical form. This option is useful for reducing the number of unique occurrences of otherwise similar text tokens.
-
-    The lemmatization process is highly language-dependent.
-
-1. **Detect sentences**: Select this option if you want the module to insert a sentence boundary mark when performing analysis.
-
-    This module uses a series of three pipe characters `|||` to represent the sentence terminator.
-
-1. Perform optional find-and-replace operations using regular expressions.
-
-    * **Custom regular expression**: Define the text you're searching for.
-    * **Custom replacement string**: Define a single replacement value.
-
-1. **Normalize case to lowercase**: Select this option if you want to convert ASCII uppercase characters to their lowercase forms.
-
-    If characters aren't normalized, the same word in uppercase and lowercase letters is considered two different words.
-
-1. You can also remove the following types of characters or character sequences from the processed output text:
-
-    * **Remove numbers**: Select this option to remove all numeric characters for the specified language. Identification numbers are domain-dependent and language dependent. If numeric characters are an integral part of a known word, the number might not be removed.
-    
-    * **Remove special characters**: Use this option to remove any non-alphanumeric special characters.
-    
-    * **Remove duplicate characters**: Select this option to remove extra characters in any sequences that repeat for more than twice. For example, a sequence like "aaaaa" would be reduced to "aa".
-    
-    * **Remove email addresses**: Select this option to remove any sequence of the format `<string>@<string>`.  
-    * **Remove URLs**: Select this option to remove any sequence that includes the following URL prefixes: `http`, `https`, `ftp`, `www`
-    
-1. **Expand verb contractions**: This option applies only to languages that use verb contractions; currently, English only. 
-
-    For example, by selecting this option, you could replace the phrase *"wouldn't stay there"* with *"would not stay there"*.
-
-1. **Normalize backslashes to slashes**: Select this option to map all instances of `\\` to `/`.
-
-1. **Split tokens on special characters**: Select this option if you want to break words on characters such as `&`, `-`, and so forth. This option can also reduce the special characters when it repeats more than twice. 
-
-    For example, the string `MS---WORD` would be separated into three tokens, `MS`, `-`, and `WORD`.
-
-1. Run the experiment.
-
-## Next steps
-
-See the [set of modules available](module-reference.md) to Azure Machine Learning service. 
-=======
 ---
 title: "Preprocess Text: Module Reference"
 titleSuffix: Azure Machine Learning
@@ -169,5 +82,4 @@
 
 ## Next steps
 
-See the [set of modules available](module-reference.md) to Azure Machine Learning. 
->>>>>>> 50609c12
+See the [set of modules available](module-reference.md) to Azure Machine Learning. 