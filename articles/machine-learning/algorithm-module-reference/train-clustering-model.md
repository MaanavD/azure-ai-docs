--- conflicted
+++ resolved
@@ -23,12 +23,8 @@
 > A clustering model cannnot be trained using the [Train Model](train-model.md) module, which is the generic module for training machine learning models. That is because [Train Model](train-model.md) works only with supervised learning algorithms. K-means and other clustering algorithms allow unsupervised learning, meaning that the algorithm can learn from unlabeled data.  
   
 ## How to use Train Clustering Model  
-  
-<<<<<<< HEAD
+
 1.  Add the **Train Clustering Model** module to your pipeline in the designer. You can find the module under **Machine Learning Modules**, in the **Train** category.  
-=======
-1.  Add the **Train Clustering Model** module to your pipeline in Studio. You can find the module under **Machine Learning Modules**, in the **Train** category.  
->>>>>>> 65438b03
   
 2. Add the [K-Means Clustering](k-means-clustering.md) module, or another custom module that creates a compatible clustering model, and set the parameters of the clustering model.  
     
@@ -42,11 +38,7 @@
 
     If you deselect this option, only the cluster assignments are output. 
 
-<<<<<<< HEAD
-7. Run the pipelineor click the **Train Clustering Model** module and select **Run Selected**.  
-=======
 7. Run the pipeline, or click the **Train Clustering Model** module and select **Run Selected**.  
->>>>>>> 65438b03
   
 ### Results
 
