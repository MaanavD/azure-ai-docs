---
title:  "Boosted Decision Tree Regression: Module Reference"
titleSuffix: Azure Machine Learning
description: Learn how to use the Boosted Decision Tree Regression module in Azure Machine Learning to create an ensemble of regression trees using boosting. 
services: machine-learning
ms.service: machine-learning
ms.subservice: core
ms.topic: reference

author: xiaoharper
ms.author: zhanxia
ms.date: 10/22/2019
---

# Boosted Decision Tree Regression module

This article describes a module in Azure Machine Learning designer (preview).

Use this module to create an ensemble of regression trees using boosting. *Boosting* means that each tree is dependent on prior trees. The algorithm learns by fitting the residual of the trees that preceded it. Thus, boosting in a decision tree ensemble tends to improve accuracy with some small risk of less coverage.  
  
This regression method is a supervised learning method, and therefore requires a *labeled dataset*. The label column must contain numerical values.  

> [!NOTE]
> Use this module only with datasets that use numerical variables.  

After you have defined the model, train it by using the [Train Model](./train-model.md).

> [!TIP]
> Want to know more about the trees that were created? After the model has been trained, right-click the output of the [Train Model](./train-model.md) module and select **Visualize** to see the tree that was created on each iteration. You can drill down into the splits for each tree and see the rules for each node.  
  
## More about boosted regression trees  

Boosting is one of several classic methods for creating ensemble models, along with bagging, random forests, and so forth.  In Azure Machine Learning, boosted decision trees use an efficient implementation of the MART gradient boosting algorithm. Gradient boosting is a machine learning technique for regression problems. It builds each regression tree in a step-wise fashion, using a predefined loss function to measure the error in each step and correct for it in the next. Thus the prediction model is actually an ensemble of weaker prediction models.  
  
In regression problems, boosting builds a series of trees in a step-wise fashion, and then selects the optimal tree using an arbitrary differentiable loss function.  
  
For additional information, see these articles:  
  
+ [https://wikipedia.org/wiki/Gradient_boosting#Gradient_tree_boosting](https://wikipedia.org/wiki/Gradient_boosting)

    This Wikipedia article on gradient boosting provides some background on boosted trees. 
  
-  [https://research.microsoft.com/apps/pubs/default.aspx?id=132652](https://research.microsoft.com/apps/pubs/default.aspx?id=132652)  

    Microsoft Research: From RankNet to LambdaRank to LambdaMART: An Overview. By J.C. Burges.

The gradient boosting method can also be used for classification problems by reducing them to regression with a suitable loss function. For more information about the boosted trees implementation for classification tasks, see [Two-Class Boosted Decision Tree](./two-class-boosted-decision-tree.md).  

## How to configure Boosted Decision Tree Regression

1.  Add the **Boosted  Decision Tree** module to your pipeline. You can find this module under **Machine Learning**, **Initialize**, under the **Regression** category. 
  
2.  Specify how you want the model to be trained, by setting the **Create trainer mode** option.  
  
    -   **Single Parameter**: Select this option if you know how you want to configure the model, and provide a specific set of values as arguments.  
   
  
3. **Maximum number of leaves per tree**: Indicate the maximum number of terminal nodes (leaves) that can be created in any tree.  

    By increasing this value, you potentially increase the size of the tree and get better precision, at the risk of overfitting and longer training time.  

4. **Minimum number of samples per leaf node**: Indicate the minimum number of cases required to create any terminal node (leaf) in a tree.

    By increasing this value, you increase the threshold for creating new rules. For example, with the default value of 1, even a single case can cause a new rule to be created. If you increase the value to 5, the training data would have to contain at least 5 cases that meet the same conditions.

5. **Learning rate**: Type a number between 0 and 1 that defines the step size while learning. The learning rate determines how fast or slow the learner converges on the optimal solution. If the step size is too big, you might overshoot the optimal solution. If the step size is too small, training takes longer to converge on the best solution.

6. **Number of trees constructed**: Indicate the total number of decision trees to create in the ensemble. By creating more decision trees, you can potentially get better coverage, but training time increases.

    This value also controls the number of trees displayed when visualizing the trained model. if you want to see or print a single tree, you can set the value to 1; however, only one tree is produced (the tree with the initial set of parameters) and no further iterations are performed.

7. **Random number seed**: Type an optional non-negative integer to use as the random seed value. Specifying a seed ensures reproducibility across runs that have the same data and parameters.

    By default, the random seed is set to 0, which means the initial seed value is obtained from the system clock.
  
8. **Allow unknown categorical levels**: Select this option to create a group for unknown values in the training and validation sets. If you deselect this option, the model can accept only the values that are contained in the training data. The model might be less precise for known values, but it can provide better predictions for new (unknown) values.

9. Add a training dataset, and one of the training modules:

    - If you set **Create trainer mode** option to **Single Parameter**, use the [Train Model](train-model.md) module.  
  
    

10. Run the pipeline.  
  
## Results

After training is complete:

+ To see the tree that was created on each iteration, right-click the output of the [Train Model](train-model.md) module and select **Visualize**.
  
     Click each tree to drill down into the splits and see the rules for each node.  

+ To use the model for scoring, connect it to [Score Model](./score-model.md), to predict values for new input examples.

<<<<<<< HEAD
+ To save a snapshot of the trained model, right-click the **Trained model** output of the training module and select **Save As**. The copy of the trained model that you save is not updated on successive runs of the pipeline.

=======
>>>>>>> 65438b03
## Next steps

See the [set of modules available](module-reference.md) to Azure Machine Learning. <|MERGE_RESOLUTION|>--- conflicted
+++ resolved
@@ -93,11 +93,8 @@
 
 + To use the model for scoring, connect it to [Score Model](./score-model.md), to predict values for new input examples.
 
-<<<<<<< HEAD
 + To save a snapshot of the trained model, right-click the **Trained model** output of the training module and select **Save As**. The copy of the trained model that you save is not updated on successive runs of the pipeline.
 
-=======
->>>>>>> 65438b03
 ## Next steps
 
 See the [set of modules available](module-reference.md) to Azure Machine Learning. 