---
title: Use the Train Wide & Deep Recommender module
titleSuffix: Azure Machine Learning
description: Learn how to use the Train Wide & Deep Recommender module in Azure Machine Learning designer to train a recommendation model.
services: machine-learning
ms.service: machine-learning
ms.subservice: core
ms.topic: reference

author: likebupt
ms.author: keli19
ms.date: 03/19/2021
---
# Train Wide & Deep Recommender
This article describes how to use the **Train Wide & Deep Recommender** module in Azure Machine Learning designer, to train a recommendation model. This module is based on Wide & Deep learning, which is proposed by Google.

The **Train Wide & Deep Recommender** module reads a dataset of user-item-rating triples and, optionally, some user and item features. It returns a trained Wide & Deep recommender.  You can then use the trained model to generate rating predictions or recommendations by using the [Score Wide and Deep Recommender](score-wide-and-deep-recommender.md) module.  

Currently, **Train Wide & Deep Recommender** module supports both single node and distributed training.

## More about recommendation models and the Wide & Deep recommender  

The main aim of a recommendation system is to recommend one or more *items* to *users* of the system. Examples of an item could be a movie, restaurant, book, or song. A user could be a person, group of persons, or other entity with item preferences.  

There are two principal approaches to recommender systems. 

+ The first is the **content-based** approach, which makes use of features for both users and items. Users may be described by properties such as age and gender, and items may be described by properties such as author and manufacturer. Typical examples of content-based recommendation systems can be found on social matchmaking sites. 
+ The second approach is **collaborative filtering**, which uses only identifiers of the users and the items and obtains implicit information about these entities from a (sparse) matrix of ratings given by the users to the items. We can learn about a user from the items they have rated and from other users who have rated the same items.  

The Wide & Deep recommender combines these approaches, using collaborative filtering with a content-based approach. It is therefore considered a **hybrid recommender**. 

How this works: When a user is relatively new to the system, predictions are improved by making use of the feature information about the user, thus addressing the well-known "cold-start" problem. However, once you have collected a sufficient number of ratings from a particular user, it is possible to make fully personalized predictions for them based on their specific ratings rather than on their features alone. Hence, there is a smooth transition from content-based recommendations to recommendations based on collaborative filtering. Even if user or item features are not available, Wide & Deep recommender will still work in its collaborative filtering mode.  

More details on the Wide & Deep recommender and the underlying probabilistic algorithm can be found in the relevant research paper: [Wide & Deep Learning for Recommender Systems](https://arxiv.org/pdf/1606.07792.pdf).  

## How to configure Train Wide & Deep Recommender  

+ [Prepare the training data](#prepare-data)
+ [Train the model](#train-the-model)

### Prepare data

Before trying to use the module, make sure your data is in the expected format for the recommendation model. A training data set of **user-item-rating triples** is required, but you can also include user features and item features (if available), in separate datasets.

#### Required dataset of user-item-ratings

The input data used for training must contain the right type of data in the correct format: 

+ The first column must contain user identifiers.
+ The second column must contain item identifiers.
+ The third column contains the rating for the user-item pair. Rating values must be numeric type. 

For example, a typical set of user-item-ratings might look like this:

|UserId|MovieId|Rating|
|------------|-------------|------------|
|1|68646|10|
|223|31381|10|

#### User features dataset (optional)

The dataset of **user features** must contain identifiers for users, and use the same identifiers that were provided in the first column of the users-items-ratings dataset. The remaining columns can contain any number of features that describe the users.  

For an example, a typical set of user features might look like this: 

|UserId|Age|Gender|Interest|Location|
|------------|--------------|-----------------------|---------------|------------|
|1|25|male| Drama    |Europe|
|223|40|female|Romance|Asia|

#### Item features dataset (optional)

The dataset of item features must contain item identifiers in its first column. The remaining columns can contain any number of descriptive features for the items.  

For an example, a typical set of item features might look like this:  

|MovieId|Title|Original Language|Genres|Year|
|-------------|-------------|-------------------|-----------|---------------|
|68646|The Godfather|English|Drama|1972|
|31381|Gone with the Wind|English|History|1939|

### Train the model

1.  Add the **Train Wide and Deep Recommender** module to your experiment in the designer, and connect it to the training dataset.  
  
2. If you have a separate dataset of either user features and/or item features, connect them to the **Train Wide and Deep Recommender** module.  
  
    - **User features dataset**: Connect the dataset that describes users to the second input.
    - **Item features dataset**: Connect the dataset that describes items to the third input.  
    
3.  **Epochs**: indicate how many times the algorithm should process the whole training data. 

    The higher this number, the more adequate the training; however, training costs more time and may cause overfitting.

4. **Batch size**: type the number of training examples utilized in one training step. 

     This hyperparameter can influence the training speed. A higher batch size leads to a less time cost epoch, but may increase the convergence time. And if batch is too large to fit GPU/CPU, a memory error may raised.

5.  **Wide part optimizer**: select one optimizer to apply gradients to the wide part of the model.

6.  **Wide optimizer learning rate**: enter a number between 0.0 and 2.0 that defines the learning rate of wide part optimizer.

    This hyperparameter determines the step size at each training step while moving toward a minimum of loss function. A large learning rate may cause learning jump over the minima, while a too small learning rate may cause convergence problem.

7.  **Crossed feature dimension**: type the dimension by entering the desired user IDs and item ID features. 

    The Wide & Deep recommender performs cross-product transformation over user ID and item ID features by default. The crossed result will be hashed according to this number to ensure the dimension.

8.  **Deep part optimizer**: select one optimizer to apply gradients to the deep part of the model.

9.  **Deep optimizer learning rate**: enter a number between 0.0 and 2.0 that defines the learning rate of deep part optimizer.

10.  **User embedding dimension**: type an integer to specify the dimension of user ID embedding.

     The Wide & Deep recommender creates the shared user ID embeddings and item ID embeddings for both wide part and deep part.

11.  **Item embedding dimension**: type an integer to specify the dimension of item ID embedding.

12.  **Categorical features embedding dimension**: enter an integer to specify the dimensions of categorical feature embeddings.

     In deep component of Wide & Deep recommender, an embedding vector is learnt for each categorical feature. And these embedding vectors share the same dimension.

13.  **Hidden units**: type the number of hidden nodes of deep component. The nodes number in each layer is separated by commas. For example, by type "1000,500,100", you specify the deep component has three layers, with the first layer to the last respectively has 1000 nodes, 500 nodes, and 100 nodes.

14.  **Activation function**: select one activation function applied to each layer, the default is ReLU.

15.  **Dropout**: enter a number between 0.0 and 1.0 to determine the probability the outputs will be dropped in each layer during training.

     Dropout is a regularization method to prevent neural networks from overfitting. One common decision for this value is to start with 0.5, which seems to be close to optimal for a wide range of networks and tasks.

16.  **Batch Normalization**: select this option to use batch normalization after each hidden layer in the deep component.

     Batch normalization is a technique to fight internal covariate shift problem during networks training. In general, it can help to improve the speed, performance and stability of the networks. 

17.  Run the pipeline.

<<<<<<< HEAD
## Distributed training

In distributed training the workload to train a model is split up and shared among multiple mini processors, called worker nodes. These worker nodes work in parallel to speed up model training. Currently the designer support distributed training for **Train Wide & Deep Recommender** module.

### How to enable distributed training

To enable distributed training for **Train Wide & Deep Recommender** module, you can set in **Run settings** in the right pane of the module. Only **[AML Compute cluster](https://docs.microsoft.com/azure/machine-learning/how-to-create-attach-compute-cluster?tabs=python)** is supported for distributed training.

1. Select the module and open the right panel. Expand the **Run settings** section.

    ![Screenshot showing how to set distributed training in run setting](./media/module/distributed-training-runsetting.png)

1. Make sure you have select AML compute for the compute target.

1. In **Resource layout** section, you need to set the following values:

    - **Node count**: Number of nodes in the compute target used for training. It should be **less than or equal to** the **Maximum number of nodes** your compute cluster. By default it is 1, which means single node job.

    - **Process count per node**: Number of processes triggered per node. It should be **less than or equal to** the **Processing Unit** of your compute. By default it is 1, which means single node job.

    You can check the **Maximum number of nodes** and **Processing Unit** of your compute by clicking the compute name into the compute detail page.

    ![Screenshot showing how to check compute cluster](./media/module/compute-cluster-node.png)

You can learn more about distributed training in Azure Machine Learning [here](https://docs.microsoft.com/azure/machine-learning/concept-distributed-training).


### Troubleshooting for distributed training

If you enable distributed training for this module, there will be driver logs for each process. `70_driver_log_0` is for master process. You can check driver logs for error details of each process under **Outputs+logs** tab in the right pane.

![Screenshot showing driver log](./media/module/distributed-training-error-driver-log.png) 

If the module enabled distributed training fails without any `70_driver` logs, you can check `70_mpi_log` for error details.

The following example shows a common error that is **Process count per node** is larger than **Processing Unit** of the compute.

![Screenshot showing mpi log](./media/module/distributed-training-error-mpi-log.png)
=======
## Results

After pipeline run is completed, to use the model for scoring, connect the [Train Wide and Deep Recommender](train-wide-and-deep-recommender.md) to [Score Wide and Deep Recommender](score-wide-and-deep-recommender.md), to predict values for new input examples.
>>>>>>> 0e2a595f

##  Technical notes

The Wide & Deep jointly trains wide linear models and deep neural networks to combine the strengths of memorization and generalization. The wide component accepts a set of raw features and feature transformations to memorize feature interactions. And with less feature engineering, the deep component generalizes to unseen feature combinations through low-dimensional dense feature embeddings. 

In the implementation of Wide & Deep recommender, the module uses a default model structure. The wide component takes user embeddings, item embeddings, and the cross-product transformation of user IDs and item IDs as input. For the deep part of the model, an embedding vector is learnt for each categorical feature. Together with other numeric feature vectors, these vectors are then fed into the deep feed-forward neural network. The wide part and deep part are combined by summing up their final output log odds as the prediction, which finally goes to one common loss function for joint training.


## Next steps

See the [set of modules available](module-reference.md) of Azure Machine Learning. <|MERGE_RESOLUTION|>--- conflicted
+++ resolved
@@ -134,7 +134,7 @@
 
 17.  Run the pipeline.
 
-<<<<<<< HEAD
+
 ## Distributed training
 
 In distributed training the workload to train a model is split up and shared among multiple mini processors, called worker nodes. These worker nodes work in parallel to speed up model training. Currently the designer support distributed training for **Train Wide & Deep Recommender** module.
@@ -173,11 +173,11 @@
 The following example shows a common error that is **Process count per node** is larger than **Processing Unit** of the compute.
 
 ![Screenshot showing mpi log](./media/module/distributed-training-error-mpi-log.png)
-=======
+
 ## Results
 
 After pipeline run is completed, to use the model for scoring, connect the [Train Wide and Deep Recommender](train-wide-and-deep-recommender.md) to [Score Wide and Deep Recommender](score-wide-and-deep-recommender.md), to predict values for new input examples.
->>>>>>> 0e2a595f
+
 
 ##  Technical notes
 
