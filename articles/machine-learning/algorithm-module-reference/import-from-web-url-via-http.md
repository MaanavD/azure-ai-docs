---
title:  "Import from Web URL via HTTP: Module Reference"
<<<<<<< HEAD
titleSuffix: Azure Machine Learning
description: Learn how to use the Import from Web URL via HTTP module in Azure Machine Learning to read data from a public Web page for use in a machine learning experiment.
=======
titleSuffix: Azure Machine Learning service
description: Learn how to use the Import from Web URL via HTTP module in Azure Machine Learning service to read data from a public Web page for use in a machine learning pipeline.
>>>>>>> 06b9d700
services: machine-learning
ms.service: machine-learning
ms.subservice: core
ms.topic: reference

author: xiaoharper
ms.author: zhanxia
ms.date: 10/22/2019
---
# Import from Web URL via HTTP module

This article describes a module in Azure Machine Learning designer (preview).

Use this module to read data from a public Web page for use in a machine learning pipeline.

The following restrictions apply to data published on a web page:

- Data must be in one of the supported formats: CSV, TSV, ARFF, or SvmLight. Other data will cause errors.
- No authentication is required or supported. Data must be publicly available. 

There are two ways to get data: use the wizard to set up the data source, or configure it manually.

## Use the Data Import Wizard

1. Add the **Import Data** module to your pipeline. You can find the module in the interface, in the **Data Input and Output** category.

2. Click **Launch Import Data Wizard** and select Web URL via HTTP.

3. Paste in the URL, and select a data format.

4. When configuration is complete.

To edit an existing data connection, start the wizard again. The wizard loads all previous configuration details so that you don't have to start again from scratch

## Manually set properties in the Import Data module

The following steps describe how to manually configure the import source.

1. Add the [Import Data](import-data.md) module to your pipeline. You can find the module in the interface, in the **Data Input and Output** category.

2. For **Data source**, select **Web URL via HTTP**.

3. For **URL**, type or paste the full URL of the page that contains the data you want to load.

    The URL should include the site URL and the full path, with file name and extension, to the page that contains the data to load.

    For example, the following page contains the Iris data set from the machine learning repository of the University of California, Irvine:

    `https://archive.ics.uci.edu/ml/machine-learning-databases/iris/iris.data`

4. For **Data format**, select one of the supported data formats from the list.

    We recommend that you always check the data beforehand to determine the format. The UC Irvine page uses the CSV format. Other supported data formats are TSV, ARFF, and SvmLight.

5. If the data is in CSV or TSV format, use the **File has header row** option to indicate whether or not the source data includes a header row. The header row is used to assign column names.

6. Select the **Use cached results** options if you don't expect the data to change much, or if you want to avoid reloading the data each time you run the pipeline.

    When this option  is selected, the pipeline loads the data the first time the module is run, and thereafter uses a cached version of the dataset.

    If you want to reload the dataset on each iteration of the pipeline dataset, deselect the **Use cached results** option. Results are also reloaded if there are any changes to the parameters of [Import Data](import-data.md).

7. Run the pipeline.

## Results

When complete, click the output dataset and select **Visualize** to see if the data was imported successfully.


## Next steps

See the [set of modules available](module-reference.md) to Azure Machine Learning. <|MERGE_RESOLUTION|>--- conflicted
+++ resolved
@@ -1,12 +1,7 @@
 ---
 title:  "Import from Web URL via HTTP: Module Reference"
-<<<<<<< HEAD
 titleSuffix: Azure Machine Learning
-description: Learn how to use the Import from Web URL via HTTP module in Azure Machine Learning to read data from a public Web page for use in a machine learning experiment.
-=======
-titleSuffix: Azure Machine Learning service
-description: Learn how to use the Import from Web URL via HTTP module in Azure Machine Learning service to read data from a public Web page for use in a machine learning pipeline.
->>>>>>> 06b9d700
+description: Learn how to use the Import from Web URL via HTTP module in Azure Machine Learning to read data from a public Web page for use in a machine learning pipeline.
 services: machine-learning
 ms.service: machine-learning
 ms.subservice: core
