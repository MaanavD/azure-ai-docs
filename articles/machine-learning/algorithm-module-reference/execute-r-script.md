---
title: "Execute R Script: component reference"
titleSuffix: Azure Machine Learning
description: Learn how to use the Execute R Script component in Azure Machine Learning designer to run custom R code.
services: machine-learning
ms.service: machine-learning
ms.subservice: core
ms.topic: reference

author: likebupt
ms.author: keli19
ms.date: 12/17/2020
---

# Execute R Script component

This article describes how to use the Execute R Script component to run R code in your Azure Machine Learning designer pipeline.

With R, you can do tasks that aren't supported by existing components, such as: 
- Create custom data transformations
- Use your own metrics to evaluate predictions
- Build models using algorithms that aren't implemented as standalone components in the designer

## R version support

Azure Machine Learning designer uses the CRAN (Comprehensive R Archive Network) distribution of R. The currently used version is CRAN 3.5.1.

## Supported R packages

The R environment is preinstalled with more than 100 packages. For a complete list, see the section [Preinstalled R packages](#preinstalled-r-packages).

You can also add the following code to any Execute R Script component, to see the installed packages.

```R
azureml_main <- function(dataframe1, dataframe2){
  print("R script run.")
  dataframe1 <- data.frame(installed.packages())
  return(list(dataset1=dataframe1, dataset2=dataframe2))
}
```
> [!NOTE]
> If your pipeline contains multiple Execute R Script components that need packages that aren't in the preinstalled list, install the packages in each component. 

## Installing R packages
To install additional R packages, use the `install.packages()` method. Packages are installed for each Execute R Script component. They aren't shared across other Execute R Script components.

> [!NOTE]
> It's **NOT** recommended to install R package from the script bundle. It's recommended to install packages directly in the script editor.
> Specify the CRAN repository when you're installing packages, such as `install.packages("zoo",repos = "http://cran.us.r-project.org")`.

> [!WARNING]
> Excute R Script component does not support installing packages that require native compilation, like `qdap` package which requires JAVA and `drc` package which requires C++. This is because this component is executed in a pre-installed environment with non-admin permission.
> Do not install packages which are pre-built on/for Windows, since the designer components are running on Ubuntu. To check whether a package is pre-built on windows, you could go to [CRAN](https://cran.r-project.org/) and search your package, download one binary file according to your OS, and check **Built:** part in the **DESCRIPTION** file. Following is an example:
> :::image type="content" source="media/module/r-package-description.png" alt-text="R package description" lightbox="media/module/r-package-page.png":::

This sample shows how to install Zoo:
```R
# R version: 3.5.1
# The script MUST contain a function named azureml_main,
# which is the entry point for this component.

# Note that functions dependent on the X11 library,
# such as "View," are not supported because the X11 library
# is not preinstalled.

# The entry point function MUST have two input arguments.
# If the input port is not connected, the corresponding
# dataframe argument will be null.
#   Param<dataframe1>: a R DataFrame
#   Param<dataframe2>: a R DataFrame
azureml_main <- function(dataframe1, dataframe2){
  print("R script run.")
  
  if(!require(zoo)) install.packages("zoo",repos = "http://cran.us.r-project.org")
  library(zoo)
  # Return datasets as a Named List
  return(list(dataset1=dataframe1, dataset2=dataframe2))
}
```
 > [!NOTE]
 > Before you install a package, check if it already exists so you don't repeat an installation. Repeat installations might cause web service requests to time out.     

## Access to registered dataset

You can refer to the following sample code to access to the [registered datasets](../how-to-create-register-datasets.md) in your workspace:

```R
azureml_main <- function(dataframe1, dataframe2){
  print("R script run.")
  run = get_current_run()
  ws = run$experiment$workspace
  dataset = azureml$core$dataset$Dataset$get_by_name(ws, "YOUR DATASET NAME")
  dataframe2 <- dataset$to_pandas_dataframe()
  # Return datasets as a Named List
  return(list(dataset1=dataframe1, dataset2=dataframe2))
}
```

<<<<<<< HEAD
## Uploading files
The Execute R Script component supports uploading files by using the Azure Machine Learning R SDK.

The following sample shows how to upload an image file in Execute R Script:
```R
azureml_main <- function(dataframe1, dataframe2){
  print("R script run.")

  # Generate a jpeg graph
  img_file_name <- "rect.jpg"
  jpeg(file=img_file_name)
  example(rect)
  dev.off()

  upload_files_to_run(names = list(file.path("graphic", img_file_name)), paths=list(img_file_name))


  # Return datasets as a Named List
  return(list(dataset1=dataframe1, dataset2=dataframe2))
}
```

After the pipeline run is finished, you can preview the image in the right panel of the component.

> [!div class="mx-imgBorder"]
> ![Preview of uploaded image](media/module/upload-image-in-r-script.png)
=======
>>>>>>> 77187e4f

## How to configure Execute R Script

The Execute R Script component contains sample code as a starting point.

![Diagram of inputs for an R component](media/module/execute-r-script.png)

Datasets stored in the designer are automatically converted to an R data frame when loaded with this component.

1.  Add the **Execute R Script** component to your pipeline.  

1. Connect any inputs that the script needs. Inputs are optional and can include data and additional R code.

    * **Dataset1**: Reference the first input as `dataframe1`. The input dataset must be formatted as a CSV, TSV, or ARFF file. Or you can connect an Azure Machine Learning dataset.

    * **Dataset2**: Reference the second input as `dataframe2`. This dataset also must be formatted as a CSV, TSV, or ARFF file, or as an Azure Machine Learning dataset.

    * **Script Bundle**: The third input accepts .zip files. A zipped file can contain multiple files and multiple file types.

1. In the **R script** text box, type or paste valid R script.

    > [!NOTE]
    > Be careful when writing your script. Make sure there are no syntax errors, such as using undeclared variables or unimported components or functions. Pay extra attention to the preinstalled package list at the end of this article. To use packages that aren't listed, install them in your script. An example is `install.packages("zoo",repos = "http://cran.us.r-project.org")`.
    
    To help you get started, the **R Script** text box is prepopulated with sample code, which you can edit or replace.
    
    ```R
    # R version: 3.5.1
    # The script MUST contain a function named azureml_main,
    # which is the entry point for this component.

    # Note that functions dependent on the X11 library,
    # such as "View," are not supported because the X11 library
    # is not preinstalled.
    
    # The entry point function MUST have two input arguments.
    # If the input port is not connected, the corresponding
    # dataframe argument will be null.
    #   Param<dataframe1>: a R DataFrame
    #   Param<dataframe2>: a R DataFrame
    azureml_main <- function(dataframe1, dataframe2){
    print("R script run.")

    # If a .zip file is connected to the third input port, it's
    # unzipped under "./Script Bundle". This directory is added
    # to sys.path.

    # Return datasets as a Named List
    return(list(dataset1=dataframe1, dataset2=dataframe2))
    }
    ```

    The entry point function must have the input arguments `Param<dataframe1>` and `Param<dataframe2>`, even when these arguments aren't used in the function.

    > [!NOTE]
    > The data passed to the Execute R Script component is referenced as `dataframe1` and `dataframe2`, which is different from Azure Machine Learning designer (the designer reference as `dataset1`, `dataset2`). Make sure that input data is referenced correctly in your script.  
 
    > [!NOTE]
    > Existing R code might need minor changes to run in a designer pipeline. For example, input data that you provide in CSV format should be explicitly converted to a dataset before you can use it in your code. Data and column types used in the R language also differ in some ways from the data and column types used in the designer.

1. If your script is larger than 16 KB, use the **Script Bundle** port to avoid errors like *CommandLine exceeds the limit of 16597 characters*. 
    
    1. Bundle the script and other custom resources to a zip file.
    1. Upload the zip file as a **File Dataset** to the studio. 
    1. Drag the dataset component from the *Datasets* list in the left component pane in the designer authoring page. 
    1. Connect the dataset component to the **Script Bundle** port of **Execute R Script** component.
    
    Following is the sample code to consume the script in the script bundle:

    ```R
    azureml_main <- function(dataframe1, dataframe2){
    # Source the custom R script: my_script.R
    source("./Script Bundle/my_script.R")

    # Use the function that defined in my_script.R
    dataframe1 <- my_func(dataframe1)

    sample <- readLines("./Script Bundle/my_sample.txt")
    return (list(dataset1=dataframe1, dataset2=data.frame("Sample"=sample)))
    }
    ```

1.  For **Random Seed**, enter a value to use inside the R environment as the random seed value. This parameter is equivalent to calling `set.seed(value)` in R code.  

1. Submit the pipeline.  

## Results

Execute R Script components can return multiple outputs, but they must be provided as R data frames. The designer automatically converts data frames to datasets for compatibility with other components.

Standard messages and errors from R are returned to the component's log.

If you need to print results in the R script, you can find the printed results in **70_driver_log** under the **Outputs+logs** tab in the right panel of the component.

## Sample scripts

There are many ways to extend your pipeline by using custom R scripts. This section provides sample code for common tasks.


### Add an R script as an input

The Execute R Script component supports arbitrary R script files as inputs. To use them, you must upload them to your workspace as part of the .zip file.

1. To upload a .zip file that contains R code to your workspace, go to the **Datasets** asset page. Select **Create dataset**, and then select **From local file** and the **File** dataset type option.  

1. Verify that the zipped file appears in **My Datasets** under the **Datasets** category in the left component tree.

1.  Connect the dataset to the **Script Bundle** input port.

1. All files in the .zip file are available during pipeline run time. 

    If the script bundle file contained a directory structure, the structure is preserved. But you must alter your code to prepend the directory **./Script Bundle** to the path.

### Process data

The following sample shows how to scale and normalize input data:

```R
# R version: 3.5.1
# The script MUST contain a function named azureml_main,
# which is the entry point for this component.

# Note that functions dependent on the X11 library,
# such as "View," are not supported because the X11 library
# is not preinstalled.

# The entry point function MUST have two input arguments.
# If the input port is not connected, the corresponding
# dataframe argument will be null.
#   Param<dataframe1>: a R DataFrame
#   Param<dataframe2>: a R DataFrame
azureml_main <- function(dataframe1, dataframe2){
  print("R script run.")
  # If a .zip file is connected to the third input port, it's
  # unzipped under "./Script Bundle". This directory is added
  # to sys.path.
  series <- dataframe1$width
  # Find the maximum and minimum values of the width column in dataframe1
  max_v <- max(series)
  min_v <- min(series)
  # Calculate the scale and bias
  scale <- max_v - min_v
  bias <- min_v / dis
  # Apply min-max normalizing
  dataframe1$width <- dataframe1$width / scale - bias
  dataframe2$width <- dataframe2$width / scale - bias
  # Return datasets as a Named List
  return(list(dataset1=dataframe1, dataset2=dataframe2))
}
 ```

### Read a .zip file as input

This sample shows how to use a dataset in a .zip file as an input to the Execute R Script component.

1. Create the data file in CSV format, and name it **mydatafile.csv**.
1. Create a .zip file and add the CSV file to the archive.
1. Upload the zipped file to your Azure Machine Learning workspace. 
1. Connect the resulting dataset to the **ScriptBundle** input of your **Execute R Script** component.
1. Use the following code to read the CSV data from the zipped file.

```R
azureml_main <- function(dataframe1, dataframe2){
  print("R script run.")
  mydataset<-read.csv("./Script Bundle/mydatafile.csv",encoding="UTF-8");  
  # Return datasets as a Named List
  return(list(dataset1=mydataset, dataset2=dataframe2))
}
```

### Replicate rows

This sample shows how to replicate positive records in a dataset to balance the sample:

```R
azureml_main <- function(dataframe1, dataframe2){
  data.set <- dataframe1[dataframe1[,1]==-1,]  
  # positions of the positive samples
  pos <- dataframe1[dataframe1[,1]==1,]
  # replicate the positive samples to balance the sample  
  for (i in 1:20) data.set <- rbind(data.set,pos)  
  row.names(data.set) <- NULL
  # Return datasets as a Named List
  return(list(dataset1=data.set, dataset2=dataframe2))
}
```

### Pass R objects between Execute R Script components

You can pass R objects between instances of the Execute R Script component by using the internal serialization mechanism. This example assumes that you want to move the R object named `A` between two Execute R Script components.

1. Add the first **Execute R Script** component to your pipeline. Then enter the following code in the **R Script** text box to create a serialized object `A` as a column in the component's output data table:  
  
    ```R
    azureml_main <- function(dataframe1, dataframe2){
      print("R script run.")
      # some codes generated A
      
      serialized <- as.integer(serialize(A,NULL))  
      data.set <- data.frame(serialized,stringsAsFactors=FALSE)

      return(list(dataset1=data.set, dataset2=dataframe2))
    }
    ```

    The explicit conversion to integer type is done because the serialization function outputs data in the R `Raw` format, which the designer doesn't support.

1. Add a second instance of the **Execute R Script** component, and connect it to the output port of the previous component.

1. Type the following code in the **R Script** text box to extract object `A` from the input data table. 

    ```R
    azureml_main <- function(dataframe1, dataframe2){
      print("R script run.")
      A <- unserialize(as.raw(dataframe1$serialized))  
      # Return datasets as a Named List
      return(list(dataset1=dataframe1, dataset2=dataframe2))
    }
    ```

## Preinstalled R packages

The following preinstalled R packages are currently available:

| Package      | Version    | 
|--------------|------------| 
| askpass      | 1.1        | 
| assertthat   | 0.2.1      | 
| backports    | 1.1.4      | 
| base         | 3.5.1      | 
| base64enc    | 0.1-3      | 
| BH           | 1.69.0-1   | 
| bindr        | 0.1.1      | 
| bindrcpp     | 0.2.2      | 
| bitops       | 1.0-6      | 
| boot         | 1.3-22     | 
| broom        | 0.5.2      | 
| callr        | 3.2.0      | 
| caret        | 6.0-84     | 
| caTools      | 1.17.1.2   | 
| cellranger   | 1.1.0      | 
| class        | 7.3-15     | 
| cli          | 1.1.0      | 
| clipr        | 0.6.0      | 
| cluster      | 2.0.7-1    | 
| codetools    | 0.2-16     | 
| colorspace   | 1.4-1      | 
| compiler     | 3.5.1      | 
| crayon       | 1.3.4      | 
| curl         | 3.3        | 
| data.table   | 1.12.2     | 
| datasets     | 3.5.1      | 
| DBI          | 1.0.0      | 
| dbplyr       | 1.4.1      | 
| digest       | 0.6.19     | 
| dplyr        | 0.7.6      | 
| e1071        | 1.7-2      | 
| evaluate     | 0.14       | 
| fansi        | 0.4.0      | 
| forcats      | 0.3.0      | 
| foreach      | 1.4.4      | 
| foreign      | 0.8-71     | 
| fs           | 1.3.1      | 
| gdata        | 2.18.0     | 
| generics     | 0.0.2      | 
| ggplot2      | 3.2.0      | 
| glmnet       | 2.0-18     | 
| glue         | 1.3.1      | 
| gower        | 0.2.1      | 
| gplots       | 3.0.1.1    | 
| graphics     | 3.5.1      | 
| grDevices    | 3.5.1      | 
| grid         | 3.5.1      | 
| gtable       | 0.3.0      | 
| gtools       | 3.8.1      | 
| haven        | 2.1.0      | 
| highr        | 0.8        | 
| hms          | 0.4.2      | 
| htmltools    | 0.3.6      | 
| httr         | 1.4.0      | 
| ipred        | 0.9-9      | 
| iterators    | 1.0.10     | 
| jsonlite     | 1.6        | 
| KernSmooth   | 2.23-15    | 
| knitr        | 1.23       | 
| labeling     | 0.3        | 
| lattice      | 0.20-38    | 
| lava         | 1.6.5      | 
| lazyeval     | 0.2.2      | 
| lubridate    | 1.7.4      | 
| magrittr     | 1.5        | 
| markdown     | 1          | 
| MASS         | 7.3-51.4   | 
| Matrix       | 1.2-17     | 
| methods      | 3.5.1      | 
| mgcv         | 1.8-28     | 
| mime         | 0.7        | 
| ModelMetrics | 1.2.2      | 
| modelr       | 0.1.4      | 
| munsell      | 0.5.0      | 
| nlme         | 3.1-140    | 
| nnet         | 7.3-12     | 
| numDeriv     | 2016.8-1.1 | 
| openssl      | 1.4        | 
| parallel     | 3.5.1      | 
| pillar       | 1.4.1      | 
| pkgconfig    | 2.0.2      | 
| plogr        | 0.2.0      | 
| plyr         | 1.8.4      | 
| prettyunits  | 1.0.2      | 
| processx     | 3.3.1      | 
| prodlim      | 2018.04.18 | 
| progress     | 1.2.2      | 
| ps           | 1.3.0      | 
| purrr        | 0.3.2      | 
| quadprog     | 1.5-7      | 
| quantmod     | 0.4-15     | 
| R6           | 2.4.0      | 
| randomForest | 4.6-14     | 
| RColorBrewer | 1.1-2      | 
| Rcpp         | 1.0.1      | 
| RcppRoll     | 0.3.0      | 
| readr        | 1.3.1      | 
| readxl       | 1.3.1      | 
| recipes      | 0.1.5      | 
| rematch      | 1.0.1      | 
| reprex       | 0.3.0      | 
| reshape2     | 1.4.3      | 
| reticulate   | 1.12       | 
| rlang        | 0.4.0      | 
| rmarkdown    | 1.13       | 
| ROCR         | 1.0-7      | 
| rpart        | 4.1-15     | 
| rstudioapi   | 0.1        | 
| rvest        | 0.3.4      | 
| scales       | 1.0.0      | 
| selectr      | 0.4-1      | 
| spatial      | 7.3-11     | 
| splines      | 3.5.1      | 
| SQUAREM      | 2017.10-1  | 
| stats        | 3.5.1      | 
| stats4       | 3.5.1      | 
| stringi      | 1.4.3      | 
| stringr      | 1.3.1      | 
| survival     | 2.44-1.1   | 
| sys          | 3.2        | 
| tcltk        | 3.5.1      | 
| tibble       | 2.1.3      | 
| tidyr        | 0.8.3      | 
| tidyselect   | 0.2.5      | 
| tidyverse    | 1.2.1      | 
| timeDate     | 3043.102   | 
| tinytex      | 0.13       | 
| tools        | 3.5.1      | 
| tseries      | 0.10-47    | 
| TTR          | 0.23-4     | 
| utf8         | 1.1.4      | 
| utils        | 3.5.1      | 
| vctrs        | 0.1.0      | 
| viridisLite  | 0.3.0      | 
| whisker      | 0.3-2      | 
| withr        | 2.1.2      | 
| xfun         | 0.8        | 
| xml2         | 1.2.0      | 
| xts          | 0.11-2     | 
| yaml         | 2.2.0      | 
| zeallot      | 0.1.0      | 
| zoo          | 1.8-6      | 

## Next steps

See the [set of components available](module-reference.md) to Azure Machine Learning.<|MERGE_RESOLUTION|>--- conflicted
+++ resolved
@@ -95,36 +95,6 @@
   return(list(dataset1=dataframe1, dataset2=dataframe2))
 }
 ```
-
-<<<<<<< HEAD
-## Uploading files
-The Execute R Script component supports uploading files by using the Azure Machine Learning R SDK.
-
-The following sample shows how to upload an image file in Execute R Script:
-```R
-azureml_main <- function(dataframe1, dataframe2){
-  print("R script run.")
-
-  # Generate a jpeg graph
-  img_file_name <- "rect.jpg"
-  jpeg(file=img_file_name)
-  example(rect)
-  dev.off()
-
-  upload_files_to_run(names = list(file.path("graphic", img_file_name)), paths=list(img_file_name))
-
-
-  # Return datasets as a Named List
-  return(list(dataset1=dataframe1, dataset2=dataframe2))
-}
-```
-
-After the pipeline run is finished, you can preview the image in the right panel of the component.
-
-> [!div class="mx-imgBorder"]
-> ![Preview of uploaded image](media/module/upload-image-in-r-script.png)
-=======
->>>>>>> 77187e4f
 
 ## How to configure Execute R Script
 
