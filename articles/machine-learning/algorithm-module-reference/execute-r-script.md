--- conflicted
+++ resolved
@@ -14,11 +14,7 @@
 
 # Execute R Script
 
-<<<<<<< HEAD
 This article describes how to use the **Execute R Script** module to run R code in your Azure Machine Learning designer (preview) experiment.
-=======
-This article describes how to use the **Execute R Script** module to run R code in your visual interface pipeline.
->>>>>>> 06b9d700
 
 With R, you can perform tasks that aren't currently supported by existing modules such as: 
 - Create custom data transformations
@@ -119,11 +115,7 @@
     > The data passed to the **Execute R Script** module is referenced as `dataframe1` and `dataframe2`, which is different from Azure Machine Learning Studio (Studio reference as `dataset1`, `dataset2`). Please check to make sure input data is referneced correctly in your script.  
  
     > [!NOTE]
-<<<<<<< HEAD
-    >  Existing R code may need minor changes to run in a pipeline in the designer. For example, input data that you provide in CSV format should be explicitly converted to a dataset before you can use it in your code. Data and column types used in the R language also differ in some ways from the data and column types used in the designer.
-=======
-    >  Existing R code may need minor changes to run in a visual interface pipeline. For example, input data that you provide in CSV format should be explicitly converted to a dataset before you can use it in your code. Data and column types used in the R language also differ in some ways from the data and column types used in the visual interface.
->>>>>>> 06b9d700
+    >  Existing R code may need minor changes to run in a designer pipeline. For example, input data that you provide in CSV format should be explicitly converted to a dataset before you can use it in your code. Data and column types used in the R language also differ in some ways from the data and column types used in the designer.
 
 1.  **Random Seed**: Type a value to use inside the R environment as the random seed value. This parameter is equivalent to calling `set.seed(value)` in R code.  
 
