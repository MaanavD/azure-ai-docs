---
title: Troubleshoot module errors
titleSuffix: "Azure Machine Learning"
description: Troubleshoot module exceptions in Azure Machine Learning Studio using error codes
services: machine-learning
ms.service: machine-learning
ms.subservice: core
ms.topic: reference

author: xiaoharper
ms.author: zhanxia
ms.date: 12/03/2019
---
# Exceptions and error codes for Algorithm & Module Reference

Learn about the error messages and exception codes you might encounter using  modules in Azure Machine Learning designer (preview). 

To resolve the issue, look for the error in this article to read about common causes. There are two ways to get the full text of an error message in the designer:  

- Click the link, **View Output Log**, in the right pane and scroll to the bottom. The detailed error message is displayed in the last two lines of the window.  
  
- Select the module that has the error, and click the red X. Only the pertinent error text is displayed.  
  
If the error message text is not helpful, send us information about the context and any desired additions or changes by submitting feedback.


## Error 0001  
 Exception occurs if one or more specified columns of data set couldn't be found.  

 You will receive this error if a column selection is made for a module, but the selected column(s) do not exist in the input data set. This error may occur if you have manually typed in a column name or if the column selector has provided a suggested column that did not exist in your dataset when you ran the pipeline.  

**Resolution:**
 Revisit the module throwing this exception and validate that the column name or names are correct and that all referenced columns do exist.  

|Exception Messages|
|------------------------|
|One or more specified columns were not found.|
|Column with name or index "{column_id}" not found.|
|Column with name or index "{column_id}" does not exist in "{arg_name_missing_column}".|
|Column with name or index "{column_id}" does not exist in "{arg_name_missing_column}", but exists in "{arg_name_has_column}".|


## Error 0002  
 Exception occurs if one or more parameters could not be parsed or converted from specified type into required by target method type.  

 This error occurs in Azure Machine Learning when you specify a parameter as input and the value type is different from the type that is expected, and implicit conversion cannot be performed.  

**Resolution:**
 Check the module requirements and determine which value type is required (string, integer, double, etc.)  

|Exception Messages|
|------------------------|
|Failed to parse parameter.|
|Failed to parse "{arg_name_or_column}" parameter.|
|Failed to convert "{arg_name_or_column}" parameter to "{to_type}".|
|Failed to convert "{arg_name_or_column}" parameter from "{from_type}" to "{to_type}".|
|Failed to convert "{arg_name_or_column}" parameter value "{arg_value}" from "{from_type}" to "{to_type}".|
|Failed to convert value "{arg_value}" in column "{arg_name_or_column}" from "{from_type}" to "{to_type}" with usage of the format "{fmt}" provided.|


## Error 0003  
 Exception occurs if one or more of inputs are null or empty.  

 You will receive this error in Azure Machine Learning if any inputs or parameters to a module are null or empty.  This error might occur, for example, when you did not type in any value for a parameter. It can also happen if you chose a dataset that has missing values, or an empty dataset.  

**Resolution:**

+ Open the module that produced the exception and verify that all inputs have been specified. Ensure that all required inputs are specified. 
+ Make sure that data that is loaded from Azure storage is accessible, and that the account name or key has not changed.  
+ Check the input data for missing values, or nulls.
+ If using a query on a data source, verify that data is being returned in the format you expect. 
+ Check for typos or other changes in the specification of data.
  
|Exception Messages|
|------------------------|
|One or more of inputs are null or empty.|
|Input "{0}" is null or empty.|


## Error 0004  
 Exception occurs if parameter is less than or equal to specific value.  

 You will receive this error in Azure Machine Learning if the parameter in the message is below a boundary value required for the module to process the data.  

**Resolution:**
 Revisit the module throwing the exception and modify the parameter to be greater than the specified value.  

|Exception Messages|
|------------------------|
|Parameter should be greater than boundary value.|
|Parameter "{0}" value should be greater than {1}.|
|Parameter "{0}" has value "{1}" which should be greater than {2}.|


## Error 0005  
 Exception occurs if parameter is less than a specific value.  

 You will receive this error in Azure Machine Learning if the parameter in the message is below or equal to a boundary value required for the module to process the data.  

**Resolution:**
 Revisit the module throwing the exception and modify the parameter to be greater than or equal to the specified value.  

|Exception Messages|
|------------------------|
|Parameter should be greater than or equal to boundary value.|
|Parameter "{arg_name}" value should be greater than or equal to {target_val}.|
|Parameter "{arg_name}" has value "{true_val}" which should be greater than or equal to {target_val}.|


## Error 0006  
 Exception occurs if parameter is greater than or equal to the specified value.  

 You will receive this error in Azure Machine Learning if the parameter in the message is greater than or equal to a boundary value required for the module to process the data.  

**Resolution:**
 Revisit the module throwing the exception and modify the parameter to be less than the specified value.  

|Exception Messages|
|------------------------|
|Parameters mismatch. One of the parameters should be less than another.|
|Parameter "{0}" value should be less than parameter "{1}" value.|
|Parameter "{0}" has value "{1}" which should be less than {2}.|


## Error 0007  
 Exception occurs if parameter is greater than a specific value.  

 You will receive this error in Azure Machine Learning if, in the properties for the module, you specified a value that is greater than is allowed. For example, you might specify a data that is outside the range of supported dates, or you might indicate that five columns be used when only three columns are available. 

 You might also see this error if you are specifying two sets of data that need to match in some way. For example, if you are renaming columns, and specify the columns by index, the number of names you supply must match the number of column indices. Another example might be a math operation that uses two columns, where the columns must have the same number of rows. 

**Resolution:**

 + Open the module in question and review any numeric property settings.
 + Ensure that any parameter values fall within the supported range of values for that property.
 + If the module takes multiple inputs, ensure that inputs are of the same size.
<!-- + If the module has multiple properties that can be set, ensure that related properties have appropriate values. For example, when using [Group Data into Bins](group-data-into-bins.md), if you use the option to specify custom bin edges, the number of bins must match the number of values you provide as bin boundaries.-->
 + Check whether the dataset or data source has changed. Sometimes a value that worked with a previous version of the data will fail after the number of columns, the column data types, or the size of the data has changed.  

|Exception messages|
|------------------------|
|Parameters mismatch. One of the parameters should be less than or equal to another.|
|Parameter "{0}" value should be less than or equal to parameter "{1}" value.|
|Parameter "{0}" has value "{1}" which should be less than or equal to {2}.|


## Error 0008  
 Exception occurs if parameter is not in range.  

 You will receive this error in Azure Machine Learning if the parameter in the message is outside the bounds required for the module to process the data.  

 For example, this error is displayed if you try to use [Add Rows](add-rows.md) to combine two datasets that have a different number of columns.  

**Resolution:**
 Revisit the module throwing the exception and modify the parameter to be within the specified range.  

|Exception Messages|
|------------------------|
|Parameter value is not in the specified range.|
|Parameter "{arg_name}" value is not in range.|
|Parameter "{arg_name}" value should be in the range of [{a}, {b}].|
|Parameter "{arg_name}" value is not in range.{reason}|


## Error 0009  
 Exception occurs when the Azure storage account name or container name is specified incorrectly.  

This error occurs in Azure Machine Learning designer when you specify parameters for an Azure storage account, but the name or password cannot be resolved. Errors on passwords or account names can happen for many reasons:

 + The account is the wrong type. Some new account types are not supported for use with Machine Learning designer. See [Import Data](import-data.md) for details.
 + You entered the incorrect account name
 + The account no longer exists
 + The password for the storage account is wrong or has changed
 + You didn't specify the container name, or the container does not exist
 + You didn't fully specify the file path (path to the blob)
   

**Resolution:**

Such problems often occur when you try to manually enter the account name, password, or container path. We recommend that you use the new wizard for the [Import Data](import-data.md) module, which helps you look up and check names.

Also check whether the account, container, or blob has been deleted. Use another Azure storage utility to verify that the account name and password have been entered correctly, and that the container exists. 

Some newer account types are not supported by Azure Machine Learning. For example, the new "hot" or "cold" storage types cannot be used for machine learning. Both classic storage accounts and storage accounts created as "General purpose" work fine.

If the complete path to a blob was specified, verify that the path is specified as **container/blobname**, and that both the container and the blob exist in the account.  

 The path should not contain a leading slash. For example **/container/blob** is incorrect and should be entered as **container/blob**.  


|Exception Messages|
|------------------------|
|The Azure storage account name or container name is incorrect.|
|The Azure storage account name "{0}" or container name "{1}" is incorrect; a container name of the format container/blob was expected.|


## Error 0010  
 Exception occurs if input datasets have column names that should match but do not.  

 You will receive this error in Azure Machine Learning if the column index in the message has different column names in the two input datasets.  

**Resolution:**
 Use [Edit Metadata](edit-metadata.md) or modify the original dataset to have the same column name for the specified column index.  

|Exception Messages|
|------------------------|
|Columns with corresponding index in input datasets have different names.|
|Column names are not the same for column {0} (zero-based) of input datasets ({1} and {2} respectively).|


## Error 0011  
 Exception occurs if passed column set argument does not apply to any of dataset columns.  

 You will receive this error in Azure Machine Learning if the specified column selection does not match any of the columns in the given dataset.  

 You can also get this error if you haven't selected a column and at least one column is required for the module to work.  

**Resolution:**
 Modify the column selection in the module so that it will apply to the columns in the dataset.  

 If the module requires that you select a specific column, such as a label column, verify that the right column is selected.  

 If inappropriate columns are selected, remove them and rerun the pipeline.  

|Exception Messages|
|------------------------|
|Specified column set does not apply to any of dataset columns.|
|Specified column set "{0}" does not apply to any of dataset columns.|


## Error 0012  
 Exception occurs if instance of class could not be created with passed set of arguments.  

**Resolution:**
 This error is not actionable by the user and will be deprecated in a future release.  

|Exception Messages|
|------------------------|
|Untrained model, please train model first.|
|Untrained model ({arg_name}), use trained model.|


## Error 0013  
 Exception occurs if the learner passed to the module is an invalid type.  

 This error occurs whenever a trained model is incompatible with the connected scoring module. <!--For example, connecting the output of [Train Matchbox Recommender](train-matchbox-recommender.md) to [Score Model](score-model.md) (instead of [Score Matchbox Recommender](score-matchbox-recommender.md)) will generate this error when the pipeline is run.  -->

**Resolution:**

Determine the type of learner that is produced by the training module, and determine the scoring module that is appropriate for the learner. 

If the model was trained using any of the specialized training modules, connect the trained model only to the corresponding specialized scoring module. 


|Model type|Training module| Scoring module|
|----|----|----|
|any classifier|[Train Model](train-model.md) |[Score Model](score-model.md)|
|any regression model|[Train Model](train-model.md) |[Score Model](score-model.md)|

<!--| clustering models| [Train Clustering Model](train-clustering-model.md) or [Sweep Clustering](sweep-clustering.md)| [Assign Data to Clusters](assign-data-to-clusters.md)|
| anomaly detection - One-Class SVM | [Train Anomaly Detection Model](train-anomaly-detection-model.md) |[Score Model](score-model.md)|
| anomaly detection - PCA |[Train Model](train-model.md) |[Score Model](score-model.md) </br> Some additional steps are required to evaluate the model. |
| anomaly detection - time series|  [Time Series Anomaly Detection](time-series-anomaly-detection.md) |Model trains from data and generates scores. The module does not create a trained learner and no additional scoring is required. |
| recommendation model| [Train Matchbox Recommender](train-matchbox-recommender.md) | [Score Matchbox Recommender](score-matchbox-recommender.md) |
| image classification | [Pretrained Cascade Image Classification](pretrained-cascade-image-classification.md) | [Score Model](score-model.md) |
|Vowpal Wabbit models| [Train Vowpal Wabbit Version 7-4 Model](train-vowpal-wabbit-version-7-4-model.md) | [Score Vowpal Wabbit Version 7-4 Model](score-vowpal-wabbit-version-7-4-model.md) |   
|Vowpal Wabbit models| [Train Vowpal Wabbit Version 7-10 Model](train-vowpal-wabbit-version-7-10-model.md) | [Score Vowpal Wabbit Version 7-10 Model](score-vowpal-wabbit-version-7-10-model.md) |
|Vowpal Wabbit models| [Train Vowpal Wabbit Version 8 Model](score-vowpal-wabbit-version-8-model.md) | [Score Vowpal Wabbit Version 8 Model](score-vowpal-wabbit-version-8-model.md) |-->

|Exception Messages|
|------------------------|
|Learner of invalid type is passed.|
|Learner "{arg_name}" has invalid type.|
|Learner "{arg_name}" has invalid type "{learner_type}".|


## Error 0014  
 Exception occurs if the count of column unique values is greater than allowed.  

 This error occurs when a column contains too many unique values.  For example, you might see this error if you specify that a column be handled as categorical data, but there are too many unique values in the column to allow processing to complete. You might also see this error if there is a mismatch between the number of unique values in two inputs.   

**Resolution:**

Open the module that generated the error, and identify the columns used as inputs. For some modules, you can right-click the dataset input and select **Visualize** to get statistics on individual columns, including the number of unique values and their distribution.

For columns that you intend to use for grouping or categorization, take steps to reduce the number of unique values in columns. You can reduce in different ways, depending on the data type of the column. 
<!--
+ For text data, you might be able to use [Preprocess Text](preprocess-text.md) to collapse similar entries. 
+ For numeric data, you can create a smaller number of bins using [Group Data into Bins](group-data-into-bins.md), remove or truncate values using [Clip Values](clip-values.md), or use machine learning methods such as [Principal Component Analysis](principal-component-analysis.md) or [Learning with Counts](data-transformation-learning-with-counts.md) to reduce the dimensionality of the data.  
-->
> [!TIP]
> Unable to find a resolution that matches your scenario? You can provide feedback on this topic that includes the name of the module that generated the error, and the data type and cardinality of the column. We will use the information to provide more targeted troubleshooting steps for common scenarios.   

|Exception Messages|
|------------------------|
|Amount of column unique values is greater than allowed.|
|Number of unique values in column: "{column_name}" is greater than allowed.|
|Number of unique values in column: "{column_name}" exceeds tuple count of {limitation}.|


## Error 0015  
 Exception occurs if database connection has failed.  

 You will receive this error if you enter an incorrect SQL account name, password, database server, or database name, or if a connection with the database cannot be established due to problems with the database or server.  

**Resolution:**
 Verify that the account name, password, database server, and database have been entered correctly, and that the specified account has the correct level of permissions. Verify that the database is currently accessible.  

|Exception Messages|
|------------------------|
|Error making database connection.|
|Error making database connection: {0}.|


## Error 0016  
 Exception occurs if input datasets passed to the module should have compatible column types but do not.  

 You will receive this error in Azure Machine Learning if the types of the columns passed in two or more datasets are not compatible with each other.  

**Resolution:**
 Use [Edit Metadata](edit-metadata.md) or modify the original input dataset<!--, or use [Convert to Dataset](convert-to-dataset.md)--> to ensure that the types of the columns are compatible.  

|Exception Messages|
|------------------------|
|Columns with corresponding index in input datasets do have incompatible types.|
|Columns '{first_col_names}' are incompatible between train and test data.|
|Columns '{first_col_names}' and '{second_col_names}' are incompatible.|
|Column element types are not compatible for column '{first_col_names}' (zero-based) of input datasets ({first_dataset_names} and {second_dataset_names} respectively).|


## Error 0017  
 Exception occurs if a selected column uses a data type that is not supported by the current module.  

 For example, you might receive this error in Azure Machine Learning if your column selection includes a column with a data type that cannot be processed by the module, such as a string column for a math operation, or a score column where a categorical feature column is required.  

**Resolution:**
 1. Identify the column that is the problem.
 2. Review the requirements of the module.
 3. Modify the column to make it conform to requirements. You might need to use several of the following modules to make changes, depending on the column and the conversion you are attempting:
    + Use [Edit Metadata](edit-metadata.md) to change the data type of columns, or to change the column usage from feature to numeric, categorical to non-categorical, and so forth.
<!--    + Use [Convert to Dataset](convert-to-dataset.md) to ensure that all included columns use data types that are supported by Azure Machine Learning.  If you cannot convert the columns, consider removing them from the input dataset.
    + Use the [Apply SQL Transformation](apply-sql-transformation.md) or [Execute R Script](execute-r-script.md) modules to cast or convert any columns that cannot be modified using [Edit Metadata](edit-metadata.md). These modules provide more flexibility for working with datetime data types.
    + For numeric data types, you can use the [Apply Math Operation](apply-math-operation.md) module to round or truncate values, or use the [Clip Values](clip-values.md) module to remove out of range values.  -->
 4. As a last resort, you might need to modify the original input dataset.

> [!TIP]
> Unable to find a resolution that matches your scenario? You can provide feedback on this topic that includes the name of the module that generated the error, and the data type and cardinality of the column. We will use the information to provide more targeted troubleshooting steps for common scenarios. 

|Exception Messages|
|------------------------|
|Cannot process column of current type. The type is not supported by the module.|
|Cannot process column of type {col_type}. The type is not supported by the module.|
|Cannot process column "{col_name}" of type {col_type}. The type is not supported by the module.|
|Cannot process column "{col_name}" of type {col_type}. The type is not supported by the module. Parameter name: {arg_name}.|


## Error 0018  
 Exception occurs if input dataset is not valid.  

**Resolution:**
 This error in Azure Machine Learning can appear in many contexts, so there is not a single resolution. In general, the error indicates that the data provided as input to a module has the wrong number of columns, or that the data type does not match requirements of the module. For example:  

-   The module requires a label column, but no column is marked as a label, or you have not selected a label column yet.  
  
-   The module requires that data be categorical but your data is numeric.  

<!---   The module requires a specific data type. For example, ratings provided to [Train Matchbox Recommender](train-matchbox-recommender.md) can be either numeric or categorical, but cannot be floating point numbers.  -->

-   The data is in the wrong format.  
  
-   Imported data contains invalid characters, bad values, or out of range values.  
-   The column is empty or contains too many missing values.  

 To determine the requirements and how your data might, review the help topic for the module that will be consuming the dataset as input.  

 <!--We also recommend that you use [Summarize Data](summarize-data.md) or [Compute Elementary Statistics](compute-elementary-statistics.md) to profile your data, and use these modules to fix metadata and clean values: [Edit Metadata](edit-metadata.md) and [Clean Missing Data](clean-missing-data.md), [Clip Values](clip-values.md)-->.  

|Exception Messages|
|------------------------|
|Dataset is not valid.|
|{dataset1} contains invalid data.|
|{dataset1} and {dataset2} should be consistent columnwise.|
|{dataset1} contains invalid data, {reason}.|
|{dataset1} contains {invalid_data_category}. {troubleshoot_hint}|


## Error 0019  
 Exception occurs if column is expected to contain sorted values, but it does not.  

 You will receive this error in Azure Machine Learning if the specified column values are out of order.  

**Resolution:**
 Sort the column values by manually modifying the input dataset and rerun the module.  

|Exception Messages|
|------------------------|
|Values in column are not sorted.|
|Values in column "{0}" are not sorted.|
|Values in column "{0}" of dataset "{1}" are not sorted.|


## Error 0020  
 Exception occurs if number of columns in some of the datasets passed to the module is too small.  

 You will receive this error in Azure Machine Learning if not enough columns have been selected for a module.  

**Resolution:**
 Revisit the module and ensure that column selector has correct number of columns selected.  

|Exception Messages|
|------------------------|
|Number of columns in input dataset is less than allowed minimum.|
|Number of columns in input dataset is less than allowed minimum of {required_columns_count} column(s).|
|Number of columns in input dataset "{arg_name}" is less than allowed minimum of {required_columns_count} column(s).|


## Error 0021  
 Exception occurs if number of rows in some of the datasets passed to the module is too small.  

 This error in seen in Azure Machine Learning when there are not enough rows in the dataset to perform the specified operation. For example, you might see this error if the input dataset is empty, or if you are trying to perform an operation that requires some minimum number of rows to be valid. Such operations can include (but are not limited to) grouping or classification based on statistical methods, certain types of binning, and learning with counts.  

**Resolution:**

 + Open the module that returned the error, and check the input dataset and module properties. 
 + Verify that the input dataset is not empty and that there are enough rows of data to meet the requirements described in module help.  
 + If your data is loaded from an external source, make sure that the data source is available and that there is no error or change in the data definition that would cause the import process to get fewer rows.
 + If you are performing an operation on the data upstream of the module that might affect the type of data or the number of values, such as cleaning, splitting, or join operations, check the outputs of those operations to determine the number of rows returned.  

|Exception Messages|
|------------------------|
|Number of rows in input dataset is less than allowed minimum.|
|Number of rows in input dataset is less than allowed minimum of {required_rows_count} row(s).|
|Number of rows in input dataset is less than allowed minimum of {required_rows_count} row(s). {reason}|
|Number of rows in input dataset "{arg_name}" is less than allowed minimum of {required_rows_count} row(s).|
|Number of rows in input dataset "{arg_name}" is {actual_rows_count}, less than allowed minimum of {required_rows_count} row(s).|
|Number of "{row_type}" rows in input dataset "{arg_name}" is {actual_rows_count}, less than allowed minimum of {required_rows_count} row(s).|


## Error 0022  
 Exception occurs if number of selected columns in input dataset does not equal to the expected number.  

 This error in Azure Machine Learning can occur when the downstream module or operation requires a specific number of columns or inputs, and you have provided too few or too many columns or inputs. For example:  

-   You specify a single label column or key column and accidentally selected multiple columns.  
  
-   You are renaming columns, but provided more or fewer names than there are columns.  
  
-   The number of columns in the source or destination has changed or doesn't match the number of columns used by the module.  
  
-   You have provided a comma-separated list of values for inputs, but the number of values does not match, or multiple inputs are not supported.  

**Resolution:**
 Revisit the module and check the column selection to ensure that the correct number of columns is selected. Verify the outputs of upstream modules, and the requirements of downstream operations.  

 If you used one of the column selection options that can select multiple columns (column indices, all features, all numeric, etc.), validate the exact number of columns returned by the selection.  

 <!--If you are trying to specify a comma-separated list of datasets as inputs to [Unpack Zipped Datasets](unpack-zipped-datasets.md), unpack only one dataset at a time. Multiple inputs are not supported.  -->

 Verify that the number or type of upstream columns has not changed.  

 If you are using a recommendation dataset to train a model, remember that the recommender expects a limited number of columns, corresponding to user-item pairs or user-item-rankings. Remove additional columns before training the model or splitting recommendation datasets. For more information, see [Split Data](split-data.md).  

|Exception Messages|
|------------------------|
|Number of selected columns in input dataset does not equal to the expected number.|
|Number of selected columns in input dataset does not equal to {0}.|
|Column selection pattern "{0}" provides number of selected columns in input dataset not equal to {1}.|
|Column selection pattern "{0}" is expected to provide {1} column(s) selected in input dataset, but {2} column(s) is/are actually provided.|


## Error 0023  
 Exception occurs if target column of input dataset is not valid for the current trainer module.  

 This error in Azure Machine Learning  occurs if the target column (as selected in the module parameters) is not of the valid data-type, contained all missing values, or was not categorical as expected.  

**Resolution:**
 Revisit the module input to inspect the content of the label/target column. Make sure it does not have all missing values. If the module is expecting target column to be categorical, make sure that there are more than one distinct values in the target column.  

|Exception Messages|
|------------------------|
|Input dataset has unsupported target column.|
|Input dataset has unsupported target column "{0}".|
|Input dataset has unsupported target column "{0}" for learner of type {1}.|


## Error 0024  
Exception occurs if dataset does not contain a label column.  

 This error in Azure Machine Learning occurs when the module requires a label column and the dataset does not have a label column. For example, evaluation of a scored dataset usually requires that a label column is present to compute accuracy metrics.  

It can also happen that a label column is present in the dataset, but not detected correctly by Azure Machine Learning.

**Resolution:**

+ Open the module that generated the error, and determine if a label column is present. The name or data type of the column doesn't matter, as long as the column contains a single outcome (or dependent variable) that you are trying to predict. If you are not sure which column has the label, look for a generic name such as  *Class* or *Target*. 
+  If the dataset does not include a label column, it is possible that the label column was explicitly or accidentally removed upstream. It could also be that the dataset is not the output of an upstream scoring module.
+ To explicitly mark the column as the label column, add the [Edit Metadata](edit-metadata.md) module and connect the dataset. Select only the label column, and select **Label** from the **Fields** dropdown list. 
+ If the wrong column is chosen as the label, you can select **Clear label** from the **Fields** to fix the metadata on the column. 
  
|Exception Messages|
|------------------------|
|There is no label column in dataset.|
|There is no label column in "{dataset_name}".|


## Error 0025  
 Exception occurs if dataset does not contain a score column.  

 This error in Azure Machine Learning occurs if the input to the evaluate model does not contain valid score columns. For example, the user attempts to evaluate a dataset before it was scored with a correct trained model, or the score column was explicitly dropped upstream. This exception also occurs if the score columns on the two datasets are incompatible. For example, you might be trying to compare the accuracy of a linear regressor with that of a binary classifier.  

**Resolution:**
 Revisit the input to the evaluate model and examine if it contains one or more score columns. If not, the dataset was not scored or the score columns were dropped in an upstream module.  

|Exception Messages|
|------------------------|
|There is no score column in dataset.|
|There is no score column in "{0}".|
|There is no score column in "{0}" that is produced by a "{1}". Score the dataset using the correct type of learner.|


## Error 0026  
 Exception occurs if columns with the same name are not allowed.  

 This error in Azure Machine Learning occurs if multiple columns have the same name. One way you may receive this error is if the dataset does not have a header row and column names are automatically assigned: Col0, Col1, etc.  

**Resolution:**
 If columns have same name, insert a [Edit Metadata](edit-metadata.md) module between the input dataset and the module. Use the column selector in [Edit Metadata](edit-metadata.md) to select columns to rename, typing the new names into the **New column names** textbox.  

|Exception Messages|
|------------------------|
|Equal column names are specified in arguments. Equal column names are not allowed by module.|
|Equal column names in arguments "{0}" and "{1}" are not allowed. Please specify different names.|


## Error 0027  
 Exception occurs in case when two objects have to be of the same size but are not.  

 This is an common error in Azure Machine Learning and can be caused by many conditions.  

**Resolution:**
 There is no specific resolution. However, you can check for conditions such as  the following:  

-   If you are renaming columns, make sure that each list (the input columns and the list of new names) has the same number of items.  
  
-   If you are joining or concatenating two datasets, make sure they have the same schema.  
  
-   If you are joining two datasets that have multiple columns, make sure that the key columns have the same data type, and select the option **Allow duplicates and preserve column order in selection**.  

|Exception Messages|
|------------------------|
|The size of passed objects is inconsistent.|
|The size of "{0}" is inconsistent with size of "{1}".|


## Error 0028  
 Exception occurs in the case when column set contains duplicated column names and it is not allowed.  

 This error in Azure Machine Learning occurs when column names are duplicated; that is, not unique.  

**Resolution:**
 If any columns have same name, add an instance of [Edit Metadata](edit-metadata.md) between the input dataset and the module raising the error. Use the Column Selector in [Edit Metadata](edit-metadata.md) to select columns to rename, and type the new columns names into the **New column names** textbox. If you are renaming multiple columns, ensure that the values you type in the **New column names** are unique.  

|Exception Messages|
|------------------------|
|Column set contains duplicated column name(s).|
|The name "{duplicated_name}" is duplicated.|
|The name "{duplicated_name}" is duplicated in "{arg_name}".|
|The name "{duplicated_name}" is duplicated. Details: {details}|


## Error 0029  
 Exception occurs in case when invalid URI is passed.  

 This error in Azure Machine Learning occurs in case when invalid URI is passed.  You will receive this error if any of the following conditions are true:, or.  

-   The Public or SAS URI provided for Azure Blob Storage for read or write contains an error.  
  
-   The time window for the SAS has expired.  
  
-   The Web URL via HTTP source represents a file or a loopback URI.  
  
-   The Web URL via HTTP contains an incorrectly formatted URL.  
  
-   The URL cannot be resolved by the remote source.  

**Resolution:**
 Revisit the module and verify the format of the URI. If the data source is a Web URL via HTTP, verify that the intended source is not a file or a loopback URI (localhost).  

|Exception Messages|
|------------------------|
|Invalid Uri is passed.|
|The Uri "{0}" is invalid.|


## Error 0030  
 Exception occurs in the case when it is not possible to download a file.  

 This exception in Azure Machine Learning occurs when it is not possible to download a file. You will receive this exception when an attempted read from an HTTP source has failed after three (3) retry attempts.  

**Resolution:**
 Verify that the URI to the HTTP source is correct and that the site is currently accessible via the Internet.  

|Exception Messages|
|------------------------|
|Unable to download a file.|
|Error while downloading the file: {0}.|


## Error 0031  
 Exception occurs if number of columns in column set is less than needed.  

 This error in Azure Machine Learning occurs if the number of columns selected is less than needed.  You will receive this error if the minimum required number of columns are not selected.  

**Resolution:**
 Add additional columns to the column selection by using the **Column Selector**.  

|Exception Messages|
|------------------------|
|Number of columns in column set is less than required.|
|At least {0} column(s) should be specified. The actual number of specified columns is {1}.|


## Error 0032  
 Exception occurs if argument is not a number.  

 You will receive this error  in Azure Machine Learning if the argument is a double or NaN.  

**Resolution:**
 Modify the specified argument to use a valid value.  

|Exception Messages|
|------------------------|
|Argument is not a number.|
|"{0}" is not a number.|


## Error 0033  
 Exception occurs if argument is Infinity.  

 This error in Azure Machine Learning occurs if the argument is infinite. You will receive this error if the argument is either `double.NegativeInfinity` or `double.PositiveInfinity`.  

**Resolution:**
 Modify the specified argument to be a valid value.  

|Exception Messages|
|------------------------|
|Argument is must be finite.|
|"{0}" is not finite.|


## Error 0034  
 Exception occurs if more than one rating exists for a given user-item pair.  

 This error in Azure Machine Learning occurs in recommendation if a user-item pair has more than one rating value.  

**Resolution:**
 Ensure that the user-item pair possesses one rating value only.  

|Exception Messages|
|------------------------|
|More than one rating exist for the value(s) in dataset.|
|More than one rating for user {user} and item {item} in rating prediction data table.|
|More than one rating for user {user} and item {item} in {dataset}.|


## Error 0035  
 Exception occurs if no features were provided for a given user or item.  

 This error in Azure Machine Learning occurs you are trying to use a recommendation model for scoring but a feature vector cannot be found.  

**Resolution:**

The Matchbox recommender has certain requirements that must be met when using either item features or user features.  This error indicates that a feature vector is missing for a user or item that you provided as input.  You must ensure that a vector of features is available in the data for each user or item.  

 For example, if you trained a recommendation model using features such as the user's age, location, or income, but now want to create scores for new users who were not seen during training, you must provide some equivalent set of features (namely, age, location, and income values) for the new users in order to make appropriate predictions for them. 

 If you do not have any features for these users, consider feature engineering to generate appropriate features.  For example, if you do not have individual user age or income values, you might generate approximate values to use for a group of users. 

<!--When you are scoring from a recommendation mode, you can use item or user features only if you previously used item or user features during training. For more information, see [Score Matchbox Recommender](score-matchbox-recommender.md).

For general information about how the Matchbox recommendation algorithm works, and how to prepare a dataset of item features or user features, see [Train Matchbox Recommender](train-matchbox-recommender.md).  -->

 > [!TIP]
 > Resolution not applicable to your case? You are welcome to send feedback on this article and provide information about the scenario, including the module and the number of rows in the column. We will use this information to provide more detailed troubleshooting steps in the future.

|Exception Messages|
|------------------------|
|No features were provided for a required user or item.|
|Features for {0} required but not provided.|


## Error 0036  
 Exception occurs if multiple feature vectors were provided for a given user or item.  

 This error in Azure Machine Learning occurs if a feature vector is defined more than once.  

**Resolution:**
 Ensure that the feature vector is not defined more than once.  

|Exception Messages|
|------------------------|
|Duplicate feature definition for a user or item.|
|Duplicate feature definition for {0}.|


## Error 0037  
 Exception occurs if multiple label columns are specified and just one is allowed.  

 This error in Azure Machine Learning occurs if more than one column is selected to be the new label column. Most supervised learning algorithms require a single column to be marked as the target or label.  

**Resolution:**
 Make sure to select a single column as the new label column.  

|Exception Messages|
|------------------------|
|Multiple label columns are specified.|
|Multiple label columns are specified in "{dataset_name}".|


## Error 0039  
 Exception occurs if an operation has failed.  

 This error in Azure Machine Learning occurs when an internal operation cannot be completed.  

**Resolution:**
 This error is caused by many conditions and there is no specific remedy.  
 The following table contains generic messages for this error, which are followed by a specific description of the condition. 

 If no details are available, [send feedback](https://social.msdn.microsoft.com/forums/azure/home?forum=MachineLearning) and provide information about the modules that generated the error and related conditions.

|Exception Messages|
|------------------------|
|Operation failed.|
|Error while completing operation: "{failed_operation}".|
|Error while completing operation: "{failed_operation}". Reason: "{reason}".|


## Error 0042  
 Exception occurs when it is not possible to convert column to another type.  

 This error in Azure Machine Learning occurs when it is not possible to convert column to the specified type.  You will receive this error if a module requires a particular data type, such as datetime, text, a floating point number, or integer, but it is not possible to convert an existing column to the required type.  

For example, you might select a column and try to convert it to a numeric data type for use in a math operation, and get this error if the column contained invalid data. 

Another reason you might get this error if you try to use a column containing floating point numbers or many unique values as a categorical column. 

**Resolution:**

+ Open the help page for the module that generated the error, and verify the data type requirements.
+ Review the data types of the columns in the input dataset.
+ Inspect data originating in so-called schema-less data sources.
+ Check the dataset for missing values or special characters that might block conversion to the desired data type. 
    + Numeric data types should be consistent: for example, check for floating point numbers in a column of integers.
    + Look for text strings or NA values in a number column. 
    + Boolean values can be converted to an appropriate representation depending on the required data type.
    + Examine text columns for non-unicode characters, tab characters, or control characters
    + Datetime data should be consistent to avoid modeling errors, but cleanup can be complex owing to the many formats. Consider using <!--the [Execute R Script](execute-r-script.md) or -->[Execute Python Script](execute-python-script.md) modules to perform cleanup.  
+ If necessary, modify the values in the input dataset so that the column can be converted successfully. Modification might include binning, truncation or rounding operations, elimination of outliers, or imputation of missing values. See the following articles for some common data transformation scenarios in machine learning:
    + [Clean Missing Data](clean-missing-data.md)
    + [Normalize Data](normalize-data.md)
<!--+ [Clip Values](clip-values.md) 
    + [Group Data Into Bins](group-data-into-bins.md)
  -->

> [!TIP]
> Resolution unclear, or not applicable to your case? You are welcome to send feedback on this article and provide information about the scenario, including the module and the data type of the column. We will use this information to provide more detailed troubleshooting steps in the future.  

|Exception Messages|
|------------------------|
|Not allowed conversion.|
|Could not convert column of type {0} to column of type {1}.|
|Could not convert column "{2}" of type {0} to column of type {1}.|
|Could not convert column "{2}" of type {0} to column "{3}" of type {1}.|


## Error 0044  
 Exception occurs when it is not possible to derive element type of column from the existing values.  

 This error in Azure Machine Learning occurs when it is not possible to infer the type of a column or columns in a dataset. This typically happens when concatenating two or more datasets with different element types. If Azure Machine Learning is unable to determine a common type that is able to represent all the values in a column or columns without loss of information, it will generate this error.  

**Resolution:**
 Ensure that all values in a given column in both datasets being combined are either of the same type (numeric, Boolean, categorical, string, date, etc.) or can be coerced to the same type.  

|Exception Messages|
|------------------------|
|Cannot derive element type of the column.|
|Cannot derive element type for column "{0}" -- all the elements are null references.|
|Cannot derive element type for column "{0}" of dataset "{1}" -- all the elements are null references.|


## Error 0045  
 Exception occurs when it is not possible to create a column because of mixed element types in the source.  

 This error in Azure Machine Learning is produced when the element types of two datasets being combined are different.  

**Resolution:**
 Ensure that all values in a given column in both datasets being combined are of the same type (numeric, Boolean, categorical, string, date, etc.).  

|Exception Messages|
|------------------------|
|Cannot create column with mixed element types.|
|Cannot create column with id "{column_id}" of mixed element types:\n\tType of data[{row_1}, {column_id}] is "{type_1}". Type of data[{row_2}, {column_id}] is "{type_2}".|
|Cannot create column with id "{column_id}" of mixed element types:\n\tType in chunk {chunk_id_1} is "{type_1}". Type in chunk {chunk_id_2} is "{type_2}" with chunk size: {chunk_size}.|


## Error 0046  
 Exception occurs when it is not possible to create directory on specified path.  

 This error in Azure Machine Learning occurs when it is not possible to create a directory on the specified path. You will receive this error if any part of the path to the output directory for a Hive Query is incorrect or inaccessible.  

**Resolution:**
 Revisit the module and verify that the directory path is correctly formatted and that it is accessible with the current credentials.  

|Exception Messages|
|------------------------|
|Please specify a valid output directory.|
|Directory: {0} cannot be created. Please specify valid path.|


## Error 0047  
 Exception occurs if number of feature columns in some of the datasets passed to the module is too small.  

 This error in Azure Machine Learning occurs if the input dataset to training does not contain the minimum number of columns required by the algorithm. Typically either the dataset is empty or only contains training columns.  

**Resolution:**
 Revisit the input dataset to make sure there one or more additional columns apart from the label column.  

|Exception Messages|
|------------------------|
|Number of feature columns in input dataset is less than allowed minimum.|
|Number of feature columns in input dataset is less than allowed minimum of {required_columns_count} column(s).|
|Number of feature columns in input dataset "{arg_name}" is less than allowed minimum of {required_columns_count} column(s).|


## Error 0048  
 Exception occurs in the case when it is not possible to open a file.  

 This error in Azure Machine Learning occurs when it is not possible to open a file for read or write. You might receive this error for these reasons:  

-   The container or the file (blob) does not exist  
  
-   The access level of the file or container does not allow you to access the file  
  
-   The file is too large to read or the wrong format  

**Resolution:**
 Revisit the module and the file you are trying to read.  

 Verify that the names of the container and file are correct.  

 Use the Azure classic portal or an Azure storage tool to verify that you have permission to access the file.  

  <!--If you are trying to read an image file, make sure that it meets the requirements for image files in terms of size, number of pixels, and so forth. For more information, see [Import Images](import-images.md).  -->

|Exception Messages|
|------------------------|
|Unable to open a file.|
|Error while opening the file: {0}.|
|Error while opening the file: {0}. Storage exception message: {1}.|


## Error 0049  
 Exception occurs in the case when it is not possible to parse a file.  

 This error in Azure Machine Learning occurs when it is not possible to parse a file. You will receive this error if the file format selected in the [Import Data](import-data.md) module does not match the actual format of the file, or if the file contains an unrecognizable character.  

**Resolution:**
 Revisit the module and correct the file format selection if it does not match the format of the file. If possible, inspect the file to confirm that it does not contain any illegal characters.  

|Exception Messages|
|------------------------|
|Unable to parse a file.|
|Error while parsing the {file_format} file.|
|Error while parsing the {file_format} file: {file_name}.|
|Error while parsing the {file_format} file. Reason: {failure_reason}.|
|Error while parsing the {file_format} file: {file_name}. Reason: {failure_reason}.|


## Error 0052  
 Exception occurs if Azure storage account key is specified incorrectly.  

 This error in Azure Machine Learning occurs if the key used to access the Azure storage account is incorrect. For example, you might see this error if the Azure storage key was truncated when copied and pasted, or if the wrong key was used.  

 For more information about how to get the key for an Azure storage account, see [View, copy, and regenerate storage access keys](https://azure.microsoft.com/documentation/articles/storage-create-storage-account-classic-portal/).  

**Resolution:**
 Revisit the module and verify that the Azure storage key is correct for the account; copy the key again from the Azure classic portal if necessary.  

|Exception Messages|
|------------------------|
|The Azure storage account key is incorrect.|


## Error 0053  
 Exception occurs in the case when there are no user features or items for matchbox recommendations.  

 This error in Azure Machine Learning is produced when a feature vector cannot be found.  

**Resolution:**
 Ensure that a feature vector is present in the input dataset.  

|Exception Messages|
|------------------------|
|User features or/and items are required but not provided.|


## Error 0056  
 Exception occurs if the columns you selected for an operation violates requirements.  

 This error in Azure Machine Learning occurs when you are choosing columns for an operation that requires the column be of a particular data type. 

 This error can also happen if the column is the correct data type, but the module you are using requires that the column also be marked as a feature, label, or categorical column.  

  <!--For example, the [Convert to Indicator Values](convert-to-indicator-values.md) module requires that columns be categorical, and will raise this error if you select a feature column or label column.  -->

**Resolution:**

1.  Review the data type of the columns that are currently selected. 

2. Ascertain whether the selected columns are categorical, label, or feature columns.  
  
3.  Review the help topic for the module in which you made the column selection, to determine if there are specific requirements for data type or column usage.  
  
3.  Use [Edit Metadata](edit-metadata.md) to change the column type for the duration of this operation. Be sure to change the column type back to its original value, using another instance of [Edit Metadata](edit-metadata.md), if you need it for downstream operations.  

|Exception Messages|
|------------------------|
|One or more selected columns were not in an allowed category.|
|Column with name "{col_name}" is not in an allowed category.|


## Error 0057  
 Exception occurs when attempting to create a file or blob that already exists.  

 This exception occurs when you are using the [Export Data](export-data.md) module or other module to save  results of a pipeline in Azure Machine Learning to Azure blob storage, but you attempt to create a file or blob that already exists.   

**Resolution:**

 You will receive this error only if you previously set the property **Azure blob storage write mode** to **Error**. By design, this module raises an error if you attempt to write a dataset to a blob that already exists.

 - Open the module properties and change the property **Azure blob storage write mode** to **Overwrite**.
 - Alternatively, you can type the name of a different destination blob or file and be sure to specify a blob that does not already exist.  

|Exception Messages|
|------------------------|
|File or Blob already exists.|
|File or Blob "{0}" already exists.|


## Error 0058  
 This error in Azure Machine Learning occurs if the dataset does not contain the expected label column.  

 This exception can also occur when the label column provided does not match the data or datatype expected by the learner, or has the wrong values. For example, this exception is produced when using a real-valued label column when training a binary classifier.  

**Resolution:**
 The resolution depends on the learner or trainer that you are using, and the data types of  the columns in your dataset. First, verify the requirements of the machine learning algorithm or training module.  

 Revisit the input dataset. Verify that the column you expect to be treated as the label has the right data type for the model you are creating.  

 Check inputs for missing values and eliminate or replace them if necessary.  

 If necessary, add the [Edit Metadata](edit-metadata.md) module and ensure that the label column is marked as a label.  

|Exception Messages|
|------------------------|
|The label column values and scored label column values are not comparable.|
|The label column is not as expected in "{dataset_name}".|
|The label column is not as expected in "{dataset_name}", {reason}.|
|The label column "{column_name}" is not expected in "{dataset_name}".|
|The label column "{column_name}" is not expected in "{dataset_name}", {reason}.|


## Error 0059  
 Exception occurs if a column index specified in a column picker cannot be parsed.  

 This error in Azure Machine Learning occurs if a column index specified when using the Column Selector cannot be parsed.  You will receive this error when the column index is in an invalid format that cannot be parsed.  

**Resolution:**
 Modify the column index to use a valid index value.  

|Exception Messages|
|------------------------|
|One or more specified column indexes or index ranges could not be parsed.|
|Column index or range "{0}" could not be parsed.|


## Error 0060  
 Exception occurs when an out of range column range is specified in a column picker.  

 This error in Azure Machine Learning occurs when an out-of-range column range is specified in the Column Selector. You will receive this error if the column range in the column picker does not correspond to the columns in the dataset.  

**Resolution:**
 Modify the column range in the column picker to correspond to the columns in the dataset.  

|Exception Messages|
|------------------------|
|Invalid or out of range column index range specified.|
|Column range "{0}" is invalid or out of range.|


## Error 0061  
 Exception occurs when attempting to add a row to a DataTable that has a different number of columns than the table.  

 This error in Azure Machine Learning occurs when you attempt to add a row to a dataset that has a different number of columns than the dataset.  You will receive this error if the row that is being added to the dataset has a different number of columns from the input dataset.  The row cannot be appended to the dataset if the number of columns is different.  

**Resolution:**
 Modify the input dataset to have the same number of columns as the row added, or modify the row added to have the same number of columns as the dataset.  

|Exception Messages|
|------------------------|
|All tables must have the same number of columns.|
|Columns in chunk "{chunk_id_1}" is different with chunk "{chunk_id_2}" with chunk size: {chunk_size}.|
|Column count in file "{filename_1}" (count={column_count_1}) is different with file "{filename_2}" (count={column_count_2}).|


## Error 0062  
 Exception occurs when attempting to compare two models with different learner types.  

 This error in Azure Machine Learning is produced when evaluation metrics for two different scored datasets cannot be compared. In this case, it is not possible to compare the effectiveness of the models used to produce the two scored datasets.  

**Resolution:**
 Verify that the scored results are produced by the same kind of machine learning model (binary classification, regression, multi-class classification, recommendation, clustering, anomaly detection, etc.) All models that you compare must have the same learner type.  

|Exception Messages|
|------------------------|
|All models must have the same learner type.|
|Got incompatible learner type: "{actual_learner_type}". Expected learner types are: "{expected_learner_type_list}".|


## Error 0064  
 Exception occurs if Azure storage account name or storage key is specified incorrectly.  

 This error in Azure Machine Learning occurs if the Azure storage account name or storage key is specified incorrectly. You will receive this error if you enter an incorrect account name or password for the storage account. This may occur if you manually enter the account name or password. It may also occur if the account has been deleted.  

**Resolution:**
 Verify that the account name and password have been entered correctly, and that the account exists.  

|Exception Messages|
|------------------------|
|The Azure storage account name or storage key is incorrect.|
|The Azure storage account name "{account_name}" or storage key for the account name is incorrect.|


## Error 0065  
 Exception occurs if Azure blob name is specified incorrectly.  

 This error in Azure Machine Learning occurs if the Azure blob name is specified incorrectly.  You will receive the error if:  

-   The blob cannot be found in the specified container.  

 <!---   The fully qualified name of the blob specified for output in one of the [Learning with Counts](data-transformation-learning-with-counts.md) modules is greater than 512 characters.  -->

-   Only the container was specified as the source in a [Import Data](import-data.md) request when the format was Excel or CSV with encoding; concatenation of the contents of all blobs within a container is not allowed with these formats.  
  
-   A SAS URI does not contain the name of a valid blob.  

**Resolution:**
 Revisit the module throwing the exception. Verify that the specified blob does exist in the container in the storage account and that permissions allow you to see the blob. Verify that the input is of the form **containername/filename** if you have Excel or CSV with encoding formats. Verify that a SAS URI contains the name of a valid blob.  

|Exception Messages|
|------------------------|
|The Azure storage blob name is incorrect.|
|The Azure storage blob name "{blob_name}" is incorrect.|
|The Azure storage blob name with prefix "{blob_name_prefix}" does not exist.|
|Failed to find any Azure storage blobs under container "{container_name}".|
|Failed to find any Azure storage blobs with wildcard path "{blob_wildcard_path}".|


## Error 0066  
 Exception occurs if a resource could not be uploaded to an Azure Blob.  

 This error in Azure Machine Learning occurs if a resource could not be uploaded to an Azure Blob.  <!--You will receive this message if [Train Vowpal Wabbit 7-4 Model](train-vowpal-wabbit-version-7-4-model.md) encounters an error attempting to save either the model or the hash created when training the model.--> Both are saved to the same Azure storage account as the account containing the input file.  

**Resolution:**
 Revisit the module. Verify that the Azure account name, storage key, and container are correct and that the account has permission to write to the container.  

|Exception Messages|
|------------------------|
|The resource could not be uploaded to Azure storage.|
|The file "{0}" could not be uploaded to Azure storage as "{1}".|


## Error 0067  
 Exception occurs if a dataset has a different number of columns than expected.  

 This error in Azure Machine Learning occurs if a dataset has a different number of columns than expected.  You will receive this error when the number of columns in the dataset are different from the number of columns that the module expects during execution.  

**Resolution:**
 Modify the input dataset or the parameters.  

|Exception Messages|
|------------------------|
|Unexpected number of columns in the datatable.|
|Unexpected number of columns in the dataset "{dataset_name}".|
|Expected "{expected_column_count}" column(s) but found "{actual_column_count}" column(s) instead.|
|In input dataset "{dataset_name}", expected "{expected_column_count}" column(s) but found "{actual_column_count}" column(s) instead.|


## Error 0068  
 Exception occurs if the specified Hive script is not correct.  

 This error in Azure Machine Learning occurs if there are syntax errors in a Hive QL script, or if the Hive interpreter encounters an error while executing the query or script.  

**Resolution:**

The error message from Hive is normally reported back in the Error Log so that you can take action based on the specific error. 

+ Open the module and inspect the query for mistakes.  
+ Verify that the query works correctly outside of Azure Machine Learning by logging in to the Hive console of your Hadoop cluster and running the query.  
+ Try placing comments in your Hive script in a separate line as opposed to mixing executable statements and comments in a single line.  

### Resources

See the following articles for help with Hive queries for machine learning:

+ [Create Hive tables and load data from Azure Blob Storage](https://docs.microsoft.com/azure/machine-learning/machine-learning-data-science-move-hive-tables)
+ [Explore data in tables with Hive queries](https://docs.microsoft.com/azure/machine-learning/machine-learning-data-science-explore-data-hive-tables)
+ [Create features for data in an Hadoop cluster using Hive queries](https://docs.microsoft.com/azure/machine-learning/machine-learning-data-science-create-features-hive)
+ [Hive for SQL Users Cheat Sheet (PDF)](http://hortonworks.com/wp-content/uploads/2013/05/hql_cheat_sheet.pdf)

  
|Exception Messages|
|------------------------|
|Hive script is incorrect.|
|Hive script {0} is not correct.|


## Error 0069  
 Exception occurs if the specified SQL script is not correct.  

 This error in Azure Machine Learning occurs if the specified SQL script has syntax problems, or if the columns or table specified in the script is not valid. 

 You will receive this error if the SQL engine encounters any error while executing the query or script. The SQL error message is normally reported back in the Error Log so that you can take action based on the specific error.  

**Resolution:**
 Revisit the module and inspect the SQL query for mistakes.  
<<<<<<< HEAD
  
 Verify that the query works correctly outside of Azure Machine Learning by logging in to the database server directly and running the query.  
  
=======

 Verify that the query works correctly outside of Azure ML by logging in to the database server directly and running the query.  

>>>>>>> ec33826041ef916b55aed6d55ff7fd9742e5e094
 If there is a SQL generated message reported by the module exception, take action based on the reported error. For example, the error messages sometimes include specific guidance on the likely error:
+ *No such column or missing database*, indicating that you might have typed a column name wrong. If you are sure the column name is correct, try using brackets or quotation marks to enclose the column identifier.
+ *SQL logic error near \<SQL keyword\>*, indicating that you might have a syntax error before the specified keyword

  
|Exception Messages|
|------------------------|
|SQL script is incorrect.|
|SQL query "{0}" is not correct.|
|SQL query "{0}" is not correct:{1}.|


## Error 0070  
 Exception occurs when attempting to access non-existent Azure table.  

 This error in Azure Machine Learning occurs when you attempt to access a non-existent Azure table. You will receive this error if you specify a table in Azure storage, which does not exist when reading from or writing to Azure Table Storage. This can happen if you mistype the name of the desired table, or you have a mismatch between the target name and the storage type. For example, you intended to read from a table but entered the name of a blob instead.  

**Resolution:**
 Revisit the module to verify that the name of the table is correct.  

|Exception Messages|
|------------------------|
|Azure table does not exist.|
|Azure table "{0}" does not exist.|


## Error 0072  
 Exception occurs in the case of connection timeout.  

 This error in Azure Machine Learning occurs when a connection times out. You will receive this error if there are currently connectivity issues with the data source or destination, such as slow internet connectivity, or if the dataset is large and/or the SQL query to read in the data performs complicated processing.  

**Resolution:**
 Determine whether there are currently issues with slow connections to Azure storage or the internet.  

|Exception Messages|
|------------------------|
|Connection timeout occurred.|


## Error 0073  
 Exception occurs if an error occurs while converting a column to another type.  

 This error in Azure Machine Learning occurs when it is not possible to convert column to another type.  You will receive this error if a module requires a particular type and it is not possible to convert the column to the new type.  

**Resolution:**
 Modify the input dataset so that the column can be converted based on the inner exception.  

|Exception Messages|
|------------------------|
|Failed to convert column.|
|Failed to convert column to {0}.|


## Error 0075  
Exception occurs when an invalid binning function is used when quantizing a dataset.  

This error in Azure Machine Learning occurs when you are trying to bin data using an unsupported method, or when the parameter combinations are invalid.  

**Resolution:**

Error handling for this event was introduced in an earlier version of Azure Machine Learning that allowed more customization of binning methods. Currently all binning methods are based on a selection from a dropdown list, so technically it should no longer be possible to get this error.

 <!--If you get this error when using the [Group Data into Bins](group-data-into-bins.md) module, consider reporting the issue in the [Azure Machine Learning forum](https://social.msdn.microsoft.com/Forums/en-US/home?forum=MachineLearning), providing the data types, parameter settings, and the exact error message.  -->

|Exception Messages|
|------------------------|
|Invalid binning function used.|


## Error 0077  
 Exception occurs when unknown blob file writes mode passed.  

 This error in Azure Machine Learning occurs if an invalid argument is passed in the specifications for a blob file destination or source.  

**Resolution:**
 In almost all modules that import or export data to and from Azure blob storage, parameter values controlling the write mode are assigned by using a dropdown list; therefore, it is not possible to pass an invalid value, and this error should not appear. This error will be deprecated in a later release.  

|Exception Messages|
|------------------------|
|Unsupported blob write mode.|
|Unsupported blob write mode: {0}.|


## Error 0078  
 Exception occurs when the HTTP option for [Import Data](import-data.md) receives a 3xx status code indicating redirection.  

 This error in Azure Machine Learning occurs when the HTTP option for [Import Data](import-data.md) receives a 3xx (301, 302, 304, etc.) status code indicating redirection. You will receive this error if you attempt to connect to an HTTP source that redirects the browser to another page. For security reasons, redirecting websites are not allowed as data sources for Azure Machine Learning.  

**Resolution:**
 If the website is a trusted website, enter the redirected URL directly.  

|Exception Messages|
|------------------------|
|Http redirection not allowed.|


## Error 0079  
 Exception occurs if Azure storage container name is specified incorrectly.  

 This error in Azure Machine Learning occurs if the Azure storage container name is specified incorrectly. You will receive this error if you have not specified both the container and the blob (file) name using **the Path to blob beginning with container** option when writing to Azure Blob Storage.  

**Resolution:**
 Revisit the [Export Data](export-data.md) module and verify that the specified path to the blob contains both the container and the file name, in the format **container/filename**.  

|Exception Messages|
|------------------------|
|The Azure storage container name is incorrect.|
|The Azure storage container name "{0}" is incorrect; a container name of the format container/blob was expected.|


## Error 0080  
 Exception occurs when column with all values missing is not allowed by module.  

 This error in Azure Machine Learning is produced when one or more of the columns consumed by the module contains all missing values. For example, if a module is computing aggregate statistics for each column, it cannot operate on a column containing no data. In such cases, module execution is halted with this exception.  

**Resolution:**
 Revisit the input dataset and remove any columns that contain all missing values.  

|Exception Messages|
|------------------------|
|Columns with all values missing are not allowed.|
|Column {0} has all values missing.|


## Error 0081  
 Exception occurs in PCA module if number of dimensions to reduce to is equal to number of feature columns in input dataset, containing at least one sparse feature column.  

 This error in Azure Machine Learning is produced if the following conditions are met: (a) the input dataset has at least one sparse column and (b) the final number of dimensions requested is the same as the number of input dimensions.  

**Resolution:**
 Consider reducing the number of dimensions in the output to be fewer than the number of dimensions in the input. This is typical in applications of PCA.   <!--For more information, see [Principal Component Analysis](principal-component-analysis.md).  -->

|Exception Messages|
|------------------------|
|For dataset containing sparse feature columns number of dimensions to reduce to should be less than number of feature columns.|


## Error 0082  
 Exception occurs when a model cannot be successfully deserialized.  

 This error in Azure Machine Learning occurs when a saved machine learning model or transform cannot be loaded by a newer version of the Azure Machine Learning runtime as a result of a breaking change.  

**Resolution:**
 The training pipeline that produced the model or transform must be rerun and the model or transform must be resaved.  

|Exception Messages|
|------------------------|
|Model could not be deserialized because it is likely serialized with an older serialization format. Please retrain and re-save the model.|


## Error 0083  
 Exception occurs if dataset used for training cannot be used for concrete type of learner.  

 This error in Azure Machine Learning is produced when the dataset is incompatible with the learner being trained. For example, the dataset might contain at least one missing value in each row, and as a result, the entire dataset would be skipped during training. In other cases, some machine learning algorithms such as anomaly detection do not expect labels to be present and can throw this exception if labels are present in the dataset.  

**Resolution:**
 Consult the documentation of the learner being used to check requirements for the input dataset. Examine the columns to see all required columns are present.  

|Exception Messages|
|------------------------|
|Dataset used for training is invalid.|
|{0} contains invalid data for training.|
|{0} contains invalid data for training. Learner type: {1}.|
|{0} contains invalid data for training. Learner type: {1}. Reason: {2}.|


## Error 0084  
 Exception occurs when scores produced from an R Script are evaluated. This is currently unsupported.  

 This error in Azure Machine Learning occurs if you try to use one of the modules for evaluating a model with output from an R script that contains scores.  

**Resolution:**

|Exception Messages|
|------------------------|
|Evaluating scores produced by Custom Model is currently unsupported.|


## Error 0085  
 Exception occurs when script evaluation fails with an error.  

 This error in Azure Machine Learning occurs when you are running custom script that contains syntax errors.  

**Resolution:**
 Review your code in an external editor and check for errors.  

|Exception Messages|
|------------------------|
|Error during evaluation of script.|
|The following error occurred during script evaluation, please view the output log for more information:---------- Start of error message from {script_language} interpreter ----------{message}---------- End of error message from {script_language}  interpreter  ----------|


## Error 0090  
 Exception occurs when Hive table creation fails.  

 This error in Azure Machine Learning occurs when you are using [Export Data](export-data.md) or another option to save data to an HDInsight cluster and the specified Hive table cannot be created.  

**Resolution:**
 Check the Azure storage account name associated with the cluster and verify that you are using the same account in the module properties.  

|Exception Messages|
|------------------------|
|The Hive table could not be created. For a HDInsight cluster, please ensure the Azure storage account name associated with cluster is the same as what is passed in through the module parameter.|
|The Hive table "{0}" could not be created. For a HDInsight cluster, please ensure the Azure storage account name associated with cluster is the same as what is passed in through the module parameter.|
|The Hive table "{0}" could not be created. For a HDInsight cluster, please ensure the Azure storage account name associated with cluster is "{1}".|


## Error 0102  
 Thrown when a ZIP file cannot be extracted.  

 This error in Azure Machine Learning occurs when you are importing a zipped package with the .zip extension, but the package is either not a zip file, or the file does not use a supported zip format.  

**Resolution:**
 Make sure the selected file is a valid .zip file, and that it was compressed by using one of the supported compression algorithms.  

 If you get this error when importing datasets in compressed format, verify that all contained files use one of the supported file formats, and are in Unicode format.  <!--For more information, see [Unpack Zipped Datasets](unpack-zipped-datasets.md).  -->

 Try reading the desired files to a new compressed zipped folder and try to add the custom module again.  

|Exception Messages|
|------------------------|
|Given ZIP file is not in the correct format.|


## Error 0105  
<<<<<<< HEAD
 This error is displayed when a module definition file contains an unsupported parameter type  
<<<<<<< HEAD
  
 This error in Azure Machine Learning is produced when the you create a custom module xml definition and the type of a parameter or argument in the definition does not match a supported type.  
  
**Resolution:**
 Make sure that the type property of any **Arg** element in the custom module xml definition file is a supported type.  
  
|Exception Messages|  
|------------------------|  
|Unsupported parameter type.|  
|Unsupported parameter type '{0}' specified.|  


## Error 0106  
 Thrown when a module definition file defines an unsupported input type  
  
 This error in Azure Machine Learning is produced when the type of an input port in a custom module XML definition does not match a supported type.  
  
**Resolution:**
 Make sure that the type property of an Input element in the custom module XML definition file is a supported type.  
  
|Exception Messages|  
|------------------------|  
|Unsupported input type.|  
|Unsupported input type '{0}' specified.|  


## Error 0107  
 Thrown when a module definition file defines an unsupported output type  
  
 This error in Azure Machine Learning is produced when the type of an output port in a custom module xml definition does not match a supported type.  
  
**Resolution:**
 Make sure that the type property of an Output element in the custom module xml definition file is a supported type.  
  
|Exception Messages|  
|------------------------|  
|Unsupported output type.|  
|Unsupported output type '{0}' specified.|  


## Error 0108  
 Thrown when a module definition file defines more input or output ports than are supported  
  
 This error in Azure Machine Learning is produced when too many input or output ports are defined in a custom module xml definition.  
  
**Resolution:**
 Makes sure the maximum number of input and output ports defined in the custom module xml definition does not exceed the maximum number of supported ports.  
  
|Exception Messages|  
|------------------------|  
|Exceeded supported number of input or output ports.|  
|Exceeded number of supported '{0}' ports. Maximum allowed number of '{0}' ports is '{1}'.| 

## Error 0109  
 Thrown when a module definition file defines a column picker incorrectly  
  
 This error in Azure Machine Learning is produced when the syntax for a column picker argument contains an error in a custom module xml definition.  
  
**Resolution:**
 This error is produced when the syntax for a column picker argument contains an error in a custom module xml definition.  
  
|Exception Messages|  
|------------------------|  
|Unsupported syntax for column picker.|  
  

## Error 0110  
 Thrown when a module definition file defines a column picker that references a non-existent input port ID  
  
 This error in Azure Machine Learning is produced when the *portId* property within the Properties element of an Arg of type ColumnPicker does not match the ID value of an input port.  
  
**Resolution:**
 Make sure the portId property matches the ID value of an input port defined in the custom module xml definition.  
  
|Exception Messages|  
|------------------------|  
|Column picker references a non-existent input port ID.|  
|Column picker references a non-existent input port ID '{0}'.|  
  

## Error 0111  
 Thrown when a module definition file defines an invalid property  
  
 This error in Azure Machine Learning is produced when an invalid property is assigned to an element in the custom module XML definition.  
  
**Resolution:**
 Make sure the property is supported by the custom module element.  
  
|Exception Messages|  
|------------------------|  
|Property definition is invalid.|  
|Property definition '{0}' is invalid.|  
  

## Error 0112  
 Thrown when a module definition file cannot be parsed  
  
 This error in Azure Machine Learning is produced when there is an error in the xml format that prevents the custom module XML definition from being parsed as a valid XML file.  
  
**Resolution:**
 Ensure that each element is opened and closed correctly. Make sure that there are no errors in the XML formatting.  
  
|Exception Messages|  
|------------------------|  
|Unable to parse module definition file.|  
|Unable to parse module definition file '{0}'.|  
  

## Error 0113  
 Thrown when a module definition file contains errors.  
  
 This error in Azure Machine Learning is produced when the custom module XML definition file can be parsed but contains errors, such as definition of elements not supported by custom modules.  
  
**Resolution:**
 Make sure the custom module definition file defines elements and properties that are supported by custom modules.  
  
|Exception Messages|  
|------------------------|  
|Module definition file contains errors.|  
|Module definition file '{0}' contains errors.|  
|Module definition file '{0}' contains errors. {1}|  
  

## Error 0114  
 Thrown when building a custom module fails.  
  
 This error in Azure Machine Learning is produced when a custom module build fails. This occurs when one or more custom module-related errors are encountered while adding the custom module. The additional errors are reported within this error message.  
  
**Resolution:**
 Resolve the errors reported within this exception message.  
  
|Exception Messages|  
|------------------------|  
|Failed to build custom module.|  
|Custom module builds failed with error(s): {0}|  
  

## Error 0115  
 Thrown when a custom module default script has an unsupported extension.  
  
 This error in Azure Machine Learning occurs when you provide a script for a custom module that uses an unknown filename extension.  
  
**Resolution:**
 Verify the file format and filename extension of any script files included in the custom module.  
  
|Exception Messages|  
|------------------------|  
|Unsupported extention for default script.|  
|Unsupported file extention {0} for default script.|  
  

## Error 0121  
 Thrown when SQL writes fails because the table is unwriteable  
  
 This error in Azure Machine Learning is produced when you are using the [Export Data](export-data.md) module to save results to a table in a SQL database, and the table cannot be written to. Typically, you will see this error if the [Export Data](export-data.md) module successfully establishes a connection with the SQL Server instance, but is then unable to write the contents of the Azure Machine Learning dataset to the table.  
  
**Resolution:**
 - Open the Properties pane of the [Export Data](export-data.md) module and verify that the database and table names are entered correctly. 
 - Review the schema of the dataset you are exporting, and make sure that the data is compatible with the destination table.
 - Verify that the SQL sign in associated with the user name and password has permissions to write to the table. 
 - If the exception contains additional error information from SQL Server, use that information to make corrections.  
  
|Exception Messages|  
|------------------------|  
|Connected to server, unable to write to table.|  
|Unable to write to Sql table: {0}|  


## Error 0122  
 Exception occurs if multiple weight columns are specified and just one is allowed.  
  
 This error in Azure Machine Learning occurs when too many columns have been selected as weight columns.  
  
**Resolution:**
 Review the input dataset and its metadata. Ensure that only one column contains weights.  
  
|Exception Messages|  
|------------------------|  
|Multiple weight columns are specified.|  
=======
>>>>>>> ec33826041ef916b55aed6d55ff7fd9742e5e094
=======
 This error is displayed when a module definition file contains an unsupported parameter type 
>>>>>>> ecf84c57

 This error in Azure Machine Learning is produced when the you create a custom module xml definition and the type of a parameter or argument in the definition does not match a supported type.  

**Resolution:**
 Make sure that the type property of any **Arg** element in the custom module xml definition file is a supported type.  

|Exception Messages|
|------------------------|
|Unsupported parameter type.|
|Unsupported parameter type '{parameter_name}' specified.|
|Unsupported parameter type '{parameter_name}' specified. Reason: {reason}.|


## Error 0125  
 Thrown when schema for multiple datasets does not match.  

**Resolution:**

|Exception Messages|
|------------------------|
|Dataset schema does not match.|

<<<<<<< HEAD
## Error 0126  
 Exception occurs if the user specifies a SQL domain that is not supported in Azure Machine Learning.  
  
 This error is produced when the user specifies a SQL domain that is not supported in Azure Machine Learning. You will receive this error if you are attempting to connect to a database server in a domain that is not whitelisted. Currently, the allowed SQL domains are: ".database.windows.net", ".cloudapp.net", or ".database.secure.windows.net". That is, the server must be an Azure SQL server or a server in a virtual machine on Azure.  
  
**Resolution:**
 Revisit the module. Verify that the SQL database server belongs to one of the accepted domains:  
  
-   .database.windows.net  
  
-   .cloudapp.net  
  
-   .database.secure.windows.net  
  
|Exception Messages|  
|------------------------|  
|Unsupported SQL domain.|  
|The SQL domain {0} is not currently supported in Azure Machine Learning.|  
  
=======
>>>>>>> ec33826041ef916b55aed6d55ff7fd9742e5e094

## Error 0127  
 Image pixel size exceeds allowed limit  

 This error occurs if you are reading images from an image dataset for classification and the images are larger than the model can handle.  

 <!--**Resolution:**
 For more information about the image size and other requirements, see these topics:  

-   [Import Images](import-images.md)  
  
-   [Pretrained Cascade Image Classification](pretrained-cascade-image-classification.md)  -->

|Exception Messages|
|------------------------|
|Image pixel size exceeds allowed limit.|
|Image pixel size in the file '{0}' exceeds allowed limit: '{1}'.|


## Error 0128  
 Number of conditional probabilities for categorical columns exceeds limit.  

**Resolution:**

|Exception Messages|
|------------------------|
|Number of conditional probabilities for categorical columns exceeds limit.|
|Number of conditional probabilities for categorical columns exceeds limit. Columns '{0}' and '{1}' are the problematic pair.|


## Error 0129  
 Number of columns in the dataset exceeds allowed limit.  

**Resolution:**

|Exception Messages|
|------------------------|
|Number of columns in the dataset exceeds allowed limit.|
|Number of columns in the dataset in '{dataset_name}' exceeds allowed.|
|Number of columns in the dataset in '{dataset_name}' exceeds allowed limit of '{component_name}'.|
|Number of columns in the dataset in '{dataset_name}' exceeds allowed '{limit_columns_count}' limit of '{component_name}'.|


## Error 0134
Exception occurs when label column is missing or has insufficient number of labeled rows.  

This error occurs when the module requires a label column, but you did not include one in the column selection, or the label column is missing too many values.

This error can also occur when a previous operation changes the dataset such that insufficient rows are available to a downstream operation. For example, suppose you use an expression in the **Partition and Sample** module to divide a dataset by values. If no matches are found for your expression, one of the datasets resulting from the partition would be empty.

Resolution: 

 If you include a label column in the column selection but it isn’t recognized, use the [Edit Metadata](edit-metadata.md) module to mark it as a label column.

  <!--Use the [Summarize Data](summarize-data.md) module to generate a report that shows how many values are missing in each column. -->Then, you can use the [Clean Missing Data](clean-missing-data.md) module to remove rows with missing values in the label column. 

 Check your input datasets to make sure that they contain valid data, and enough rows to satisfy the requirements of the operation. Many algorithms will generate an error message if they require some minimum number rows of data, but the data contains only a few rows, or only a header.

|Exception Messages|
|------------------------|
|Exception occurs when label column is missing or has insufficient number of labeled rows.|
|Exception occurs when label column is missing or has less than {required_rows_count} labeled rows.|
|Exception occurs when label column in dataset {dataset_name} is missing or has less than {required_rows_count} labeled rows.|


## Error 0138  
 Memory has been exhausted, unable to complete running of module. Downsampling the dataset may help to alleviate the problem.  

 This error occurs when the module that is running requires more memory than is available in the Azure container. This can happen if you are working with a large dataset and the current operation cannot fit into memory.  

**Resolution:**
 If you are trying to read a large dataset and the operation cannot be completed, downsampling the dataset might help.  

  <!--If you use the visualizations on datasets to check the cardinality of columns, only some rows are sampled. To get a full report, use [Summarize Data](summarize-data.md). You can also use the [Apply SQL Transformation](apply-sql-transformation.md) to check for the number of unique values in each column.  

 Sometimes transient loads can lead to this error. Machine support also changes over time. 

 Try using [Principal Component Analysis](principal-component-analysis.md) or one of the provided feature selection methods to reduce your dataset to a smaller set of more feature-rich columns: [Feature Selection](feature-selection-modules.md)  -->

|Exception Messages|
|------------------------|
|Memory has been exhausted, unable to complete running of module.|
|Memory has been exhausted, unable to complete running of module. Details: {details}|


## Error 0141  
 Exception occurs if the number of the selected numerical columns and unique values in the categorical and string columns is too small.  

 This error in Azure Machine Learning occurs when there are not enough unique values in the selected column to perform the operation.  

**Resolution:**
 Some operations perform statistical operations on feature and categorical columns, and if there are not enough values, the operation might fail or return an invalid result. Check your dataset to see how many values there are in the feature and label columns, and determine whether the operation you are trying to perform is statistically valid.  

 If the source dataset is valid, you might also check whether some upstream data manipulation or metadata operation has changed the data and removed some values.  

 If upstream operations include splitting, sampling, or resampling, verify that the outputs contain the expected number of rows and values.  

|Exception Messages|
|------------------------|
|The number of the selected numerical columns and unique values in the categorical and string columns is too small.|
|The total number of the selected numerical columns and unique values in the categorical and string columns (currently {0}) should be at least {1}.|


## Error 0154  
 Exception occurs when user try to join data on key columns with incompatible column type.

|Exception Messages|
|------------------------|
|Key column element types are not compatible.|
|Key column element types are not compatible.(left: {keys_left}; right: {keys_right})|


## Error 0155  
 Exception occurs when column names of dataset are not string.

|Exception Messages|
|------------------------|
|Column names are not string.|
|Column names: {column_names} are not string.|


## Error 0156  
 Exception occurs when failed to read data from Azure SQL Database.

|Exception Messages|
|------------------------|
|Failed to read data from Azure SQL Database.|
|Failed to read data from Azure SQL Database: {detailed_message} DB: {database_server_name}:{database_name} Query: {sql_statement}|


## Error 0157  
 Datastore not found.

|Exception Messages|
|------------------------|
|Datastore information is invalid.|
|Datastore information is invalid. Failed to get AzureML datastore '{datastore_name}' in workspace '{workspace_name}'.|


## Error 1000  
Internal library exception.  

This error is provided to capture otherwise unhandled internal engine errors. Therefore, the cause for this error might be different depending on the module that generated the error.  

To get more help, we recommend that you post the detailed message that accompanies the error to the Azure Machine Learning forum, together with a description of the scenario, including the data used as inputs. This feedback will help us to prioritize errors and identify the most important issues for further work.  

|Exception Messages|
|------------------------|
|Library exception.|
|Library exception: {0}.|
|Unknown library exception: {0}. {1}.|
<|MERGE_RESOLUTION|>--- conflicted
+++ resolved
@@ -1134,15 +1134,9 @@
 
 **Resolution:**
  Revisit the module and inspect the SQL query for mistakes.  
-<<<<<<< HEAD
-  
- Verify that the query works correctly outside of Azure Machine Learning by logging in to the database server directly and running the query.  
-  
-=======
 
  Verify that the query works correctly outside of Azure ML by logging in to the database server directly and running the query.  
 
->>>>>>> ec33826041ef916b55aed6d55ff7fd9742e5e094
  If there is a SQL generated message reported by the module exception, take action based on the reported error. For example, the error messages sometimes include specific guidance on the likely error:
 + *No such column or missing database*, indicating that you might have typed a column name wrong. If you are sure the column name is correct, try using brackets or quotation marks to enclose the column identifier.
 + *SQL logic error near \<SQL keyword\>*, indicating that you might have a syntax error before the specified keyword
@@ -1368,9 +1362,7 @@
 
 
 ## Error 0105  
-<<<<<<< HEAD
  This error is displayed when a module definition file contains an unsupported parameter type  
-<<<<<<< HEAD
   
  This error in Azure Machine Learning is produced when the you create a custom module xml definition and the type of a parameter or argument in the definition does not match a supported type.  
   
@@ -1383,191 +1375,6 @@
 |Unsupported parameter type '{0}' specified.|  
 
 
-## Error 0106  
- Thrown when a module definition file defines an unsupported input type  
-  
- This error in Azure Machine Learning is produced when the type of an input port in a custom module XML definition does not match a supported type.  
-  
-**Resolution:**
- Make sure that the type property of an Input element in the custom module XML definition file is a supported type.  
-  
-|Exception Messages|  
-|------------------------|  
-|Unsupported input type.|  
-|Unsupported input type '{0}' specified.|  
-
-
-## Error 0107  
- Thrown when a module definition file defines an unsupported output type  
-  
- This error in Azure Machine Learning is produced when the type of an output port in a custom module xml definition does not match a supported type.  
-  
-**Resolution:**
- Make sure that the type property of an Output element in the custom module xml definition file is a supported type.  
-  
-|Exception Messages|  
-|------------------------|  
-|Unsupported output type.|  
-|Unsupported output type '{0}' specified.|  
-
-
-## Error 0108  
- Thrown when a module definition file defines more input or output ports than are supported  
-  
- This error in Azure Machine Learning is produced when too many input or output ports are defined in a custom module xml definition.  
-  
-**Resolution:**
- Makes sure the maximum number of input and output ports defined in the custom module xml definition does not exceed the maximum number of supported ports.  
-  
-|Exception Messages|  
-|------------------------|  
-|Exceeded supported number of input or output ports.|  
-|Exceeded number of supported '{0}' ports. Maximum allowed number of '{0}' ports is '{1}'.| 
-
-## Error 0109  
- Thrown when a module definition file defines a column picker incorrectly  
-  
- This error in Azure Machine Learning is produced when the syntax for a column picker argument contains an error in a custom module xml definition.  
-  
-**Resolution:**
- This error is produced when the syntax for a column picker argument contains an error in a custom module xml definition.  
-  
-|Exception Messages|  
-|------------------------|  
-|Unsupported syntax for column picker.|  
-  
-
-## Error 0110  
- Thrown when a module definition file defines a column picker that references a non-existent input port ID  
-  
- This error in Azure Machine Learning is produced when the *portId* property within the Properties element of an Arg of type ColumnPicker does not match the ID value of an input port.  
-  
-**Resolution:**
- Make sure the portId property matches the ID value of an input port defined in the custom module xml definition.  
-  
-|Exception Messages|  
-|------------------------|  
-|Column picker references a non-existent input port ID.|  
-|Column picker references a non-existent input port ID '{0}'.|  
-  
-
-## Error 0111  
- Thrown when a module definition file defines an invalid property  
-  
- This error in Azure Machine Learning is produced when an invalid property is assigned to an element in the custom module XML definition.  
-  
-**Resolution:**
- Make sure the property is supported by the custom module element.  
-  
-|Exception Messages|  
-|------------------------|  
-|Property definition is invalid.|  
-|Property definition '{0}' is invalid.|  
-  
-
-## Error 0112  
- Thrown when a module definition file cannot be parsed  
-  
- This error in Azure Machine Learning is produced when there is an error in the xml format that prevents the custom module XML definition from being parsed as a valid XML file.  
-  
-**Resolution:**
- Ensure that each element is opened and closed correctly. Make sure that there are no errors in the XML formatting.  
-  
-|Exception Messages|  
-|------------------------|  
-|Unable to parse module definition file.|  
-|Unable to parse module definition file '{0}'.|  
-  
-
-## Error 0113  
- Thrown when a module definition file contains errors.  
-  
- This error in Azure Machine Learning is produced when the custom module XML definition file can be parsed but contains errors, such as definition of elements not supported by custom modules.  
-  
-**Resolution:**
- Make sure the custom module definition file defines elements and properties that are supported by custom modules.  
-  
-|Exception Messages|  
-|------------------------|  
-|Module definition file contains errors.|  
-|Module definition file '{0}' contains errors.|  
-|Module definition file '{0}' contains errors. {1}|  
-  
-
-## Error 0114  
- Thrown when building a custom module fails.  
-  
- This error in Azure Machine Learning is produced when a custom module build fails. This occurs when one or more custom module-related errors are encountered while adding the custom module. The additional errors are reported within this error message.  
-  
-**Resolution:**
- Resolve the errors reported within this exception message.  
-  
-|Exception Messages|  
-|------------------------|  
-|Failed to build custom module.|  
-|Custom module builds failed with error(s): {0}|  
-  
-
-## Error 0115  
- Thrown when a custom module default script has an unsupported extension.  
-  
- This error in Azure Machine Learning occurs when you provide a script for a custom module that uses an unknown filename extension.  
-  
-**Resolution:**
- Verify the file format and filename extension of any script files included in the custom module.  
-  
-|Exception Messages|  
-|------------------------|  
-|Unsupported extention for default script.|  
-|Unsupported file extention {0} for default script.|  
-  
-
-## Error 0121  
- Thrown when SQL writes fails because the table is unwriteable  
-  
- This error in Azure Machine Learning is produced when you are using the [Export Data](export-data.md) module to save results to a table in a SQL database, and the table cannot be written to. Typically, you will see this error if the [Export Data](export-data.md) module successfully establishes a connection with the SQL Server instance, but is then unable to write the contents of the Azure Machine Learning dataset to the table.  
-  
-**Resolution:**
- - Open the Properties pane of the [Export Data](export-data.md) module and verify that the database and table names are entered correctly. 
- - Review the schema of the dataset you are exporting, and make sure that the data is compatible with the destination table.
- - Verify that the SQL sign in associated with the user name and password has permissions to write to the table. 
- - If the exception contains additional error information from SQL Server, use that information to make corrections.  
-  
-|Exception Messages|  
-|------------------------|  
-|Connected to server, unable to write to table.|  
-|Unable to write to Sql table: {0}|  
-
-
-## Error 0122  
- Exception occurs if multiple weight columns are specified and just one is allowed.  
-  
- This error in Azure Machine Learning occurs when too many columns have been selected as weight columns.  
-  
-**Resolution:**
- Review the input dataset and its metadata. Ensure that only one column contains weights.  
-  
-|Exception Messages|  
-|------------------------|  
-|Multiple weight columns are specified.|  
-=======
->>>>>>> ec33826041ef916b55aed6d55ff7fd9742e5e094
-=======
- This error is displayed when a module definition file contains an unsupported parameter type 
->>>>>>> ecf84c57
-
- This error in Azure Machine Learning is produced when the you create a custom module xml definition and the type of a parameter or argument in the definition does not match a supported type.  
-
-**Resolution:**
- Make sure that the type property of any **Arg** element in the custom module xml definition file is a supported type.  
-
-|Exception Messages|
-|------------------------|
-|Unsupported parameter type.|
-|Unsupported parameter type '{parameter_name}' specified.|
-|Unsupported parameter type '{parameter_name}' specified. Reason: {reason}.|
-
-
 ## Error 0125  
  Thrown when schema for multiple datasets does not match.  
 
@@ -1577,28 +1384,6 @@
 |------------------------|
 |Dataset schema does not match.|
 
-<<<<<<< HEAD
-## Error 0126  
- Exception occurs if the user specifies a SQL domain that is not supported in Azure Machine Learning.  
-  
- This error is produced when the user specifies a SQL domain that is not supported in Azure Machine Learning. You will receive this error if you are attempting to connect to a database server in a domain that is not whitelisted. Currently, the allowed SQL domains are: ".database.windows.net", ".cloudapp.net", or ".database.secure.windows.net". That is, the server must be an Azure SQL server or a server in a virtual machine on Azure.  
-  
-**Resolution:**
- Revisit the module. Verify that the SQL database server belongs to one of the accepted domains:  
-  
--   .database.windows.net  
-  
--   .cloudapp.net  
-  
--   .database.secure.windows.net  
-  
-|Exception Messages|  
-|------------------------|  
-|Unsupported SQL domain.|  
-|The SQL domain {0} is not currently supported in Azure Machine Learning.|  
-  
-=======
->>>>>>> ec33826041ef916b55aed6d55ff7fd9742e5e094
 
 ## Error 0127  
  Image pixel size exceeds allowed limit  
