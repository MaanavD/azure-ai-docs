--- conflicted
+++ resolved
@@ -1008,11 +1008,7 @@
 ## Error 0057  
  Exception occurs when attempting to create a file or blob that already exists.  
   
-<<<<<<< HEAD
- This exception occurs when you are using the [Export Data](export-data.md) module or other module to save  results of an pipeline in Azure Machine Learning to Azure blob storage, but you attempt to create a file or blob that already exists.   
-=======
  This exception occurs when you are using the [Export Data](export-data.md) module or other module to save  results of a pipeline in Azure Machine Learning to Azure blob storage, but you attempt to create a file or blob that already exists.   
->>>>>>> 65438b03
   
 **Resolution:**
  
