--- conflicted
+++ resolved
@@ -10,11 +10,7 @@
 ms.reviewer: sgilley
 ms.date: 04/28/2022
 ms.topic: how-to
-<<<<<<< HEAD
-ms.custom: devx-track-python, devx-track-azurecli
-=======
 ms.custom: devx-track-python, devx-track-azurecli, event-tier1-build-2022
->>>>>>> d07bf32a
 ---
 
 # Start, monitor, and track run history in studio
