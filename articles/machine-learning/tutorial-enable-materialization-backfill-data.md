--- conflicted
+++ resolved
@@ -31,11 +31,7 @@
 > * Enable an offline store on the feature store by creating and attaching an Azure Data Lake Storage Gen2 container and a user-assigned managed identity (UAI).
 > * Enable offline materialization on the feature sets, and backfill the feature data.
 
-<<<<<<< HEAD
-[!INCLUDE [preview disclaimer](includes/machine-learning-preview-generic-disclaimer.md)]
-=======
 [!INCLUDE [machine-learning-preview-generic-disclaimer](includes/machine-learning-preview-generic-disclaimer.md)]
->>>>>>> 961df924
 
 ## Prerequisites
 
