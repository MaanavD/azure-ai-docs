--- conflicted
+++ resolved
@@ -51,30 +51,6 @@
 > This creates a workspace along with all required resources. If you would like to reuse resources, such as Storage Account, Azure Container Registry, Azure KeyVault, or Application Insights, use the [Azure portal](https://ms.portal.azure.com/#create/Microsoft.MachineLearningServices) instead.
 
 ## Create a compute instance
-<<<<<<< HEAD
-
-You'll use the *compute instance* to run Jupyter notebooks and Python scripts in the rest of the tutorials.
-
-If you'd like your compute instance to shut down when it's not in use, turn on this preview feature:
-
-1. On the top toolbar, select **Manage preview features**
-1. Scroll down to select **Configure auto-shutdown for idle compute instances** 
-1. Select **Manage preview features** again to close the section.
-
-:::image type="content" source="media/quickstart-create-resources/enable-shutdown.png" alt-text="Screenshot shows how to enable the preview feature for compute instance auto-shutdown.":::
-
-Now create a compute instance.  
-
-1. On the left navigation, select **Notebooks**.
-1. Select **Create compute** in the middle of the page.  (You'll only see this option if you don't yet have a compute instance in your workspace.)
-1. Supply a name. Keep all the defaults on the first page.
-1. Select **Next** to see **Advanced Settings**.
-1. Select **Enable idle shutdown** so that the machine will shut down after a period of inactivity.  (First enable this feature as previously shown.)
-1. Keep the default values for the rest of the page.
-1. Select **Create**.
-
-In about two minutes, you'll see the **State** of the compute instance change from **Creating** to **Running**. It's now ready to go.
-=======
 
 You'll use the *compute instance* to run Jupyter notebooks and Python scripts in the rest of the tutorials. If you don't yet have a compute instance, create one now:
 
@@ -89,7 +65,6 @@
 1. Supply a name. Keep all the defaults on the first page.
 1. Keep the default values for the rest of the page.
 1. Select **Create**.
->>>>>>> 72098519
 
 ## Quick tour of the studio
 
@@ -107,11 +82,7 @@
 
 * The **Manage** section of the studio lets you create and manage compute and external services you link to your workspace. It's also where you can create and manage a **Data labeling** project.
 
-<<<<<<< HEAD
-:::image type="content" source="media/quickstart-create-resources/overview.png" alt-text="Screenshot of Azure ML studio." lightbox="media/quickstart-create-resources/overview.png":::
-=======
 :::image type="content" source="media/quickstart-create-resources/overview.png" alt-text="Screenshot of Azure Machine Learning studio." lightbox="media/quickstart-create-resources/overview.png":::
->>>>>>> 72098519
 
 ## Learn from sample notebooks
 
