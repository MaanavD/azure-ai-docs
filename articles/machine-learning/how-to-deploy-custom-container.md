---
title: Deploy a model in a custom container to an online endpoint
titleSuffix: Azure Machine Learning
description: Learn how to use a custom container with an open-source server to deploy a model in Azure Machine Learning.
services: machine-learning
ms.service: machine-learning
ms.subservice: mlops
author: dem108
ms.author: sehan
ms.reviewer: mopeakande
ms.date: 10/13/2022
ms.topic: how-to
ms.custom: deploy, devplatv2, devx-track-azurecli, cliv2, event-tier1-build-2022, sdkv2
ms.devlang: azurecli
---

# Deploy a model to an online endpoint, using a custom container

[!INCLUDE [cli v2](../../includes/machine-learning-cli-v2.md)]

[!INCLUDE [sdk v2](../../includes/machine-learning-sdk-v2.md)]

Learn how to use a custom container for deploying a model to an online endpoint in Azure Machine Learning.

Custom container deployments can use web servers other than the default Python Flask server used by Azure Machine Learning. Users of these deployments can still take advantage of Azure Machine Learning's built-in monitoring, scaling, alerting, and authentication.

<<<<<<< HEAD
The following table lists various [deployment examples](https://github.com/Azure/azureml-examples/tree/main/cli/endpoints/online/custom-container) that use custom containers such as TensorFlow Serving, TorchServe, Triton Inference Server, Plumber R package, and AzureML Inference Minimal image.
=======
You can find [various examples](https://github.com/Azure/azureml-examples/tree/main/cli/endpoints/online/custom-container) for TensorFlow Serving, TorchServe, Triton Inference Server, Plumber R package, and Azure Machine Learning Inference Minimal image as below:
>>>>>>> e141f934

|Example|Script (CLI)|Description| 
|-------|------|---------|
|[minimal/multimodel](https://github.com/Azure/azureml-examples/blob/main/cli/endpoints/online/custom-container/minimal/multimodel)|[deploy-custom-container-minimal-multimodel](https://github.com/Azure/azureml-examples/blob/main/cli/deploy-custom-container-minimal-multimodel.sh)|Deploy multiple models to a single deployment by extending the Azure Machine Learning Inference Minimal image.|
|[minimal/single-model](https://github.com/Azure/azureml-examples/blob/main/cli/endpoints/online/custom-container/minimal/single-model)|[deploy-custom-container-minimal-single-model](https://github.com/Azure/azureml-examples/blob/main/cli/deploy-custom-container-minimal-single-model.sh)|Deploy a single model by extending the Azure Machine Learning Inference Minimal image.|
|[mlflow/multideployment-scikit](https://github.com/Azure/azureml-examples/blob/main/cli/endpoints/online/custom-container/mlflow/multideployment-scikit)|[deploy-custom-container-mlflow-multideployment-scikit](https://github.com/Azure/azureml-examples/blob/main/cli/deploy-custom-container-mlflow-multideployment-scikit.sh)|Deploy two MLFlow models with different Python requirements to two separate deployments behind a single endpoint using the Azure Machine Learning Inference Minimal Image.|
|[r/multimodel-plumber](https://github.com/Azure/azureml-examples/blob/main/cli/endpoints/online/custom-container/r/multimodel-plumber)|[deploy-custom-container-r-multimodel-plumber](https://github.com/Azure/azureml-examples/blob/main/cli/deploy-custom-container-r-multimodel-plumber.sh)|Deploy three regression models to one endpoint using the Plumber R package|
|[tfserving/half-plus-two](https://github.com/Azure/azureml-examples/blob/main/cli/endpoints/online/custom-container/tfserving/half-plus-two)|[deploy-custom-container-tfserving-half-plus-two](https://github.com/Azure/azureml-examples/blob/main/cli/deploy-custom-container-tfserving-half-plus-two.sh)|Deploy a simple Half Plus Two model using a TensorFlow Serving custom container using the standard model registration process.|
|[tfserving/half-plus-two-integrated](https://github.com/Azure/azureml-examples/blob/main/cli/endpoints/online/custom-container/tfserving/half-plus-two-integrated)|[deploy-custom-container-tfserving-half-plus-two-integrated](https://github.com/Azure/azureml-examples/blob/main/cli/deploy-custom-container-tfserving-half-plus-two-integrated.sh)|Deploy a simple Half Plus Two model using a TensorFlow Serving custom container with the model integrated into the image.|
|[torchserve/densenet](https://github.com/Azure/azureml-examples/blob/main/cli/endpoints/online/custom-container/torchserve/densenet)|[deploy-custom-container-torchserve-densenet](https://github.com/Azure/azureml-examples/blob/main/cli/deploy-custom-container-torchserve-densenet.sh)|Deploy a single model using a TorchServe custom container.|
|[torchserve/huggingface-textgen](https://github.com/Azure/azureml-examples/blob/main/cli/endpoints/online/custom-container/torchserve/huggingface-textgen)|[deploy-custom-container-torchserve-huggingface-textgen](https://github.com/Azure/azureml-examples/blob/main/cli/deploy-custom-container-torchserve-huggingface-textgen.sh)|Deploy Hugging Face models to an online endpoint and follow along with the Hugging Face Transformers TorchServe example.| 
|[triton/single-model](https://github.com/Azure/azureml-examples/blob/main/cli/endpoints/online/custom-container/triton/single-model)|[deploy-custom-container-triton-single-model](https://github.com/Azure/azureml-examples/blob/main/cli/deploy-custom-container-triton-single-model.sh)|Deploy a Triton model using a custom container|

This article focuses on serving a TensorFlow model with TensorFlow (TF) Serving.

> [!WARNING]
> Microsoft may not be able to help troubleshoot problems caused by a custom image. If you encounter problems, you may be asked to use the default image or one of the images Microsoft provides to see if the problem is specific to your image.

## Prerequisites

[!INCLUDE [cli & sdk](../../includes/machine-learning-cli-sdk-v2-prereqs.md)]

* You, or the service principal you use, must have `Contributor` access to the Azure Resource Group that contains your workspace. You'll have such a resource group if you configured your workspace using the quickstart article.

* To deploy locally, you must have [Docker engine](https://docs.docker.com/engine/install/) running locally. This step is **highly recommended**. It will help you debug issues.

## Download source code

To follow along with this tutorial, download the source code below.

# [Azure CLI](#tab/cli)

```azurecli
git clone https://github.com/Azure/azureml-examples --depth 1
cd azureml-examples/cli
```

# [Python SDK](#tab/python)

```azurecli
git clone https://github.com/Azure/azureml-examples --depth 1
cd azureml-examples/sdk
```

See also [the example notebook](https://github.com/Azure/azureml-examples/blob/main/sdk/python/endpoints/online/custom-container/online-endpoints-custom-container.ipynb) but note that `3. Test locally` section in the notebook assumes to run under the `azureml-examples/sdk` directory.

---

## Initialize environment variables

Define environment variables:

:::code language="azurecli" source="~/azureml-examples-main/cli/deploy-custom-container-tfserving-half-plus-two.sh" id="initialize_variables":::

## Download a TensorFlow model

Download and unzip a model that divides an input by two and adds 2 to the result:

:::code language="azurecli" source="~/azureml-examples-main/cli/deploy-custom-container-tfserving-half-plus-two.sh" id="download_and_unzip_model":::

## Run a TF Serving image locally to test that it works

Use docker to run your image locally for testing:

:::code language="azurecli" source="~/azureml-examples-main/cli/deploy-custom-container-tfserving-half-plus-two.sh" id="run_image_locally_for_testing":::

### Check that you can send liveness and scoring requests to the image

First, check that the container is "alive," meaning that the process inside the container is still running. You should get a 200 (OK) response.

:::code language="azurecli" source="~/azureml-examples-main/cli/deploy-custom-container-tfserving-half-plus-two.sh" id="check_liveness_locally":::

Then, check that you can get predictions about unlabeled data:

:::code language="azurecli" source="~/azureml-examples-main/cli/deploy-custom-container-tfserving-half-plus-two.sh" id="check_scoring_locally":::

### Stop the image

Now that you've tested locally, stop the image:

:::code language="azurecli" source="~/azureml-examples-main/cli/deploy-custom-container-tfserving-half-plus-two.sh" id="stop_image":::

## Deploy your online endpoint to Azure
Next, deploy your online endpoint to Azure.

# [Azure CLI](#tab/cli)

### Create a YAML file for your endpoint and deployment

You can configure your cloud deployment using YAML. Take a look at the sample YAML for this example:

__tfserving-endpoint.yml__

:::code language="yaml" source="~/azureml-examples-main/cli/endpoints/online/custom-container/tfserving/half-plus-two/tfserving-endpoint.yml":::

__tfserving-deployment.yml__

:::code language="yaml" source="~/azureml-examples-main/cli/endpoints/online/custom-container//tfserving/half-plus-two/tfserving-deployment.yml":::

# [Python SDK](#tab/python)

### Connect to Azure Machine Learning workspace
Connect to Azure Machine Learning Workspace, configure workspace details, and get a handle to the workspace as follows:

1. Import the required libraries:

```python
# import required libraries
from azure.ai.ml import MLClient
from azure.ai.ml.entities import (
   ManagedOnlineEndpoint,
   ManagedOnlineDeployment,
   Model,
   Environment,
   CodeConfiguration,
)
from azure.identity import DefaultAzureCredential
```

2. Configure workspace details and get a handle to the workspace:

```python
# enter details of your Azure Machine Learning workspace
subscription_id = "<SUBSCRIPTION_ID>"
resource_group = "<RESOURCE_GROUP>"
workspace = "<AZUREML_WORKSPACE_NAME>"

# get a handle to the workspace
ml_client = MLClient(
   DefaultAzureCredential(), subscription_id, resource_group, workspace
)
```

For more information, see [Deploy machine learning models to managed online endpoint using Python SDK v2](how-to-deploy-managed-online-endpoint-sdk-v2.md).

### Configure online endpoint

> [!TIP]
> * `name`: The name of the endpoint. It must be unique in the Azure region. The name for an endpoint must start with an upper- or lowercase letter and only consist of '-'s and alphanumeric characters. For more information on the naming rules, see [managed online endpoint limits](how-to-manage-quotas.md#azure-machine-learning-managed-online-endpoints).
> * `auth_mode` : Use `key` for key-based authentication. Use `aml_token` for Azure Machine Learning token-based authentication. A `key` doesn't expire, but `aml_token` does expire. For more information on authenticating, see [Authenticate to an online endpoint](how-to-authenticate-online-endpoint.md).

Optionally, you can add description, tags to your endpoint.

```python
# Creating a unique endpoint name with current datetime to avoid conflicts
import datetime

online_endpoint_name = "endpoint-" + datetime.datetime.now().strftime("%m%d%H%M%f")

# create an online endpoint
endpoint = ManagedOnlineEndpoint(
    name=online_endpoint_name,
    description="this is a sample online endpoint",
    auth_mode="key",
    tags={"foo": "bar"},
)
```

### Configure online deployment

A deployment is a set of resources required for hosting the model that does the actual inferencing. We'll create a deployment for our endpoint using the `ManagedOnlineDeployment` class.

> [!TIP]
> - `name` - Name of the deployment.
> - `endpoint_name` - Name of the endpoint to create the deployment under.
> - `model` - The model to use for the deployment. This value can be either a reference to an existing versioned > model in the workspace or an inline model specification.
> - `environment` - The environment to use for the deployment. This value can be either a reference to an existing > versioned environment in the workspace or an inline environment specification.
> - `code_configuration` - the configuration for the source code and scoring script
>     - `path`- Path to the source code directory for scoring the model
>     - `scoring_script` - Relative path to the scoring file in the source code directory
> - `instance_type` - The VM size to use for the deployment. For the list of supported sizes, see [endpoints SKU list](reference-managed-online-endpoints-vm-sku-list.md).
> - `instance_count` - The number of instances to use for the deployment

```python
# create a blue deployment
model = Model(name="tfserving-mounted", version="1", path="half_plus_two")

env = Environment(
    image="docker.io/tensorflow/serving:latest",
    inference_config={
        "liveness_route": {"port": 8501, "path": "/v1/models/half_plus_two"},
        "readiness_route": {"port": 8501, "path": "/v1/models/half_plus_two"},
        "scoring_route": {"port": 8501, "path": "/v1/models/half_plus_two:predict"},
    },
)

blue_deployment = ManagedOnlineDeployment(
    name="blue",
    endpoint_name=online_endpoint_name,
    model=model,
    environment=env,
    environment_variables={
        "MODEL_BASE_PATH": "/var/azureml-app/azureml-models/tfserving-mounted/1",
        "MODEL_NAME": "half_plus_two",
    },
    instance_type="Standard_DS2_v2",
    instance_count=1,
)
```

---

There are a few important concepts to notice in this YAML/Python parameter:

#### Readiness route vs. liveness route

An HTTP server defines paths for both _liveness_ and _readiness_. A liveness route is used to check whether the server is running. A readiness route is used to check whether the server is ready to do work. In machine learning inference, a server could respond 200 OK to a liveness request before loading a model. The server could respond 200 OK to a readiness request only after the model has been loaded into memory.

Review the [Kubernetes documentation](https://kubernetes.io/docs/tasks/configure-pod-container/configure-liveness-readiness-startup-probes/) for more information about liveness and readiness probes.

Notice that this deployment uses the same path for both liveness and readiness, since TF Serving only defines a liveness route.

#### Locating the mounted model

When you deploy a model as an online endpoint, Azure Machine Learning _mounts_ your model to your endpoint. Model mounting enables you to deploy new versions of the model without having to create a new Docker image. By default, a model registered with the name *foo* and version *1* would be located at the following path inside of your deployed container: `/var/azureml-app/azureml-models/foo/1`

For example, if you have a directory structure of `/azureml-examples/cli/endpoints/online/custom-container` on your local machine, where the model is named `half_plus_two`:

:::image type="content" source="./media/how-to-deploy-custom-container/local-directory-structure.png" alt-text="Diagram showing a tree view of the local directory structure.":::

# [Azure CLI](#tab/cli)

and `tfserving-deployment.yml` contains:

```yaml
model:
    name: tfserving-mounted
    version: 1
    path: ./half_plus_two
```

# [Python SDK](#tab/python)

and `Model` class contains:

```python
model = Model(name="tfserving-mounted", version="1", path="half_plus_two")
```

---

then your model will be located under `/var/azureml-app/azureml-models/tfserving-deployment/1` in your deployment:

:::image type="content" source="./media/how-to-deploy-custom-container/deployment-location.png" alt-text="Diagram showing a tree view of the deployment directory structure.":::

You can optionally configure your `model_mount_path`. It enables you to change the path where the model is mounted. 

> [!IMPORTANT]
> The `model_mount_path` must be a valid absolute path in Linux (the OS of the container image).

# [Azure CLI](#tab/cli)

For example, you can have `model_mount_path` parameter in your _tfserving-deployment.yml_:

```YAML
name: tfserving-deployment
endpoint_name: tfserving-endpoint
model:
  name: tfserving-mounted
  version: 1
  path: ./half_plus_two
model_mount_path: /var/tfserving-model-mount
.....
```

# [Python SDK](#tab/python)

For example, you can have `model_mount_path` parameter in your `ManagedOnlineDeployment` class:

```python
blue_deployment = ManagedOnlineDeployment(
    name="blue",
    endpoint_name=online_endpoint_name,
    model=model,
    environment=env,
    model_mount_path="/var/tfserving-model-mount",
    ...
)
```

---

then your model will be located at `/var/tfserving-model-mount/tfserving-deployment/1` in your deployment. Note that it's no longer under `azureml-app/azureml-models`, but under the mount path you specified:

:::image type="content" source="./media/how-to-deploy-custom-container/mount-path-deployment-location.png" alt-text="Diagram showing a tree view of the deployment directory structure when using mount_model_path.":::

### Create your endpoint and deployment

# [Azure CLI](#tab/cli)

Now that you've understood how the YAML was constructed, create your endpoint.

```azurecli
az ml online-endpoint create --name tfserving-endpoint -f endpoints/online/custom-container/tfserving-endpoint.yml
```

Creating a deployment may take few minutes.

```azurecli
az ml online-deployment create --name tfserving-deployment -f endpoints/online/custom-container/tfserving-deployment.yml --all-traffic
```



# [Python SDK](#tab/python)

Using the `MLClient` created earlier, we'll now create the Endpoint in the workspace. This command will start the endpoint creation and return a confirmation response while the endpoint creation continues.

```python
ml_client.begin_create_or_update(endpoint)
```

Create the deployment by running as well.

```python
ml_client.begin_create_or_update(blue_deployment)
```

---

### Invoke the endpoint

Once your deployment completes, see if you can make a scoring request to the deployed endpoint.

# [Azure CLI](#tab/cli)

:::code language="azurecli" source="~/azureml-examples-main/cli/deploy-custom-container-tfserving-half-plus-two.sh" id="invoke_endpoint":::

# [Python SDK](#tab/python)

Using the `MLClient` created earlier, we'll get a handle to the endpoint. The endpoint can be invoked using the `invoke` command with the following parameters:
- `endpoint_name` - Name of the endpoint
- `request_file` - File with request data
- `deployment_name` - Name of the specific deployment to test in an endpoint

We'll send a sample request using a json file. The sample json is in the [example repository](https://github.com/Azure/azureml-examples/tree/main/sdk/python/endpoints/online/custom-container).

```python
# test the blue deployment with some sample data
ml_client.online_endpoints.invoke(
    endpoint_name=online_endpoint_name,
    deployment_name="blue",
    request_file="sample-request.json",
)
```

---

### Delete the endpoint

Now that you've successfully scored with your endpoint, you can delete it:

# [Azure CLI](#tab/cli)

```azurecli
az ml online-endpoint delete --name tfserving-endpoint
```

# [Python SDK](#tab/python)

```python
ml_client.online_endpoints.begin_delete(name=online_endpoint_name)
```

---

## Next steps

- [Safe rollout for online endpoints](how-to-safely-rollout-online-endpoints.md)
- [Troubleshooting online endpoints deployment](./how-to-troubleshoot-online-endpoints.md)
- [Torch serve sample](https://github.com/Azure/azureml-examples/blob/main/cli/deploy-custom-container-torchserve-densenet.sh)<|MERGE_RESOLUTION|>--- conflicted
+++ resolved
@@ -24,11 +24,7 @@
 
 Custom container deployments can use web servers other than the default Python Flask server used by Azure Machine Learning. Users of these deployments can still take advantage of Azure Machine Learning's built-in monitoring, scaling, alerting, and authentication.
 
-<<<<<<< HEAD
 The following table lists various [deployment examples](https://github.com/Azure/azureml-examples/tree/main/cli/endpoints/online/custom-container) that use custom containers such as TensorFlow Serving, TorchServe, Triton Inference Server, Plumber R package, and AzureML Inference Minimal image.
-=======
-You can find [various examples](https://github.com/Azure/azureml-examples/tree/main/cli/endpoints/online/custom-container) for TensorFlow Serving, TorchServe, Triton Inference Server, Plumber R package, and Azure Machine Learning Inference Minimal image as below:
->>>>>>> e141f934
 
 |Example|Script (CLI)|Description| 
 |-------|------|---------|
