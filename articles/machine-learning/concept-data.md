---
title: Data access
titleSuffix: Azure Machine Learning
description: Learn how to connect to your data storage on Azure with Azure Machine Learning.
services: machine-learning
ms.service: machine-learning
ms.subservice: enterprise-readiness
ms.topic: conceptual
ms.reviewer: nibaccam
author: blackmist
ms.author: larryfr
ms.date: 05/11/2022
<<<<<<< HEAD
ms.custom: devx-track-python, data4ml

# Customer intent: As an experienced Python developer, I need to securely access my data in my Azure storage solutions and use it to accomplish my machine learning tasks.
=======
ms.custom: devx-track-python, data4ml, event-tier1-build-2022
#Customer intent: As an experienced Python developer, I need to securely access my data in my Azure storage solutions and use it to accomplish my machine learning tasks.
>>>>>>> c30c2e11
---

# Data in Azure Machine Learning

> [!div class="op_single_selector" title1="Select the version of Azure Machine Learning developer platform you are using:"]
> * [v1](./v1/concept-data.md)
> * [v2 (current version)](concept-data.md)

Azure Machine Learning makes it easy to connect to your data in the cloud. It provides an abstraction layer over the underlying storage service, so you can securely access and work with your data without having to write code specific to your storage type. Azure Machine Learning also provides the following data capabilities:

*    Interoperability with Pandas and Spark DataFrames
*    Versioning and tracking of data lineage
*    Data labeling (V1 only for now)

You can bring data to Azure Machine Learning 

* Directly from your local machine and URLs

* That's already in a cloud-based storage service in Azure and access it using your [Azure storage account](../storage/common/storage-account-create.md?tabs=azure-portal) related credentials and an Azure Machine Learning datastore.

<a name="datastores"></a>
## Connect to storage with datastores

Azure Machine Learning datastores securely keep the connection information to your data storage on Azure, so you don't have to code it in your scripts. 

You can access your data and create datastores with, 
* [Credential-based data authentication](how-to-access-data.md), like a service principal or shared access signature (SAS) token. These credentials can be accessed by users who have *Reader* access to the workspace. 
* Identity-based data authentication to connect to storage services with your Azure Active Directory ID. 

The following table summarizes which cloud-based storage services in Azure can be registered as datastores and what authentication type can be used to access them. 

Supported storage service | Credential-based authentication | Identity-based authentication
|---|:----:|:---:|
Azure Blob Container| ✓ | ✓|
Azure File Share| ✓ | |
Azure Data Lake Gen1 | ✓ | ✓|
Azure Data Lake Gen2| ✓ | ✓|


## Work with data

You can read in data from a datastore or directly from storage uri's. 

In Azure Machine Learning there are three types for data

Data type | Description | Example
---|------|---
`uri_file` | Refers to a specific file | `https://<account_name>.blob.core.windows.net/<container_name>/path/file.csv`.
`uri_folder`| Refers to a specific folder |`https://<account_name>.blob.core.windows.net/<container_name>/path`
`mltable` |Defines tabular data for use in automated ML and parallel jobs| Schema and subsetting transforms

In the following example, the expectation is to provide a `uri_folder` because to read the file in, the training script creates a path that joins the folder with the file name. If you want to pass in just an individual file rather than the entire folder you can use the `uri_file` type.

```python
 file_name = os.path.join(args.input_folder, "MY_CSV_FILE.csv") 
df = pd.read_csv(file_name)
```

## Next steps 

* [Work with data using SDK v2](how-to-use-data.md)<|MERGE_RESOLUTION|>--- conflicted
+++ resolved
@@ -10,14 +10,8 @@
 author: blackmist
 ms.author: larryfr
 ms.date: 05/11/2022
-<<<<<<< HEAD
-ms.custom: devx-track-python, data4ml
-
-# Customer intent: As an experienced Python developer, I need to securely access my data in my Azure storage solutions and use it to accomplish my machine learning tasks.
-=======
 ms.custom: devx-track-python, data4ml, event-tier1-build-2022
 #Customer intent: As an experienced Python developer, I need to securely access my data in my Azure storage solutions and use it to accomplish my machine learning tasks.
->>>>>>> c30c2e11
 ---
 
 # Data in Azure Machine Learning
