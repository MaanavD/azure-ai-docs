---
title: Secure data access in the cloud
titleSuffix: Azure Machine Learning
description: Learn how to securely connect to your data storage on Azure with Azure Machine Learning datastores and datasets.
services: machine-learning
ms.service: machine-learning
ms.subservice: enterprise-readiness
ms.topic: conceptual
ms.reviewer: nibaccam
author: nibaccam
ms.author: nibaccam
ms.date: 04/15/2022
ms.custom: devx-track-python, data4ml

# Customer intent: As an experienced Python developer, I need to securely access my data in my Azure storage solutions and use it to accomplish my machine learning tasks.
---

# Data in Azure Machine Learning

> [!div class="op_single_selector" title1="Select the version of Azure Machine Learning developer platform you are using:"]
> * [v1](./v1/concept-data.md)
> * [v2 (current version)](concept-data.md)

Azure Machine Learning makes it easy to connect to your data in the cloud. It provides an abstraction layer over the underlying storage service, so you can securely access and work with your data without having to write code specific to your storage type. Azure Machine Learning also provides the following data capabilities:

*    Interoperability with Pandas and Spark DataFrames
*    Versioning and tracking of data lineage
*    Data labeling

You can bring data to Azure Machine Learning 

* Directly from your local machine and URLs

* That's already in a cloud-based storage service in Azure and access it using your [Azure storage account](../storage/common/storage-account-create.md?tabs=azure-portal) related credentials and an Azure Machine Learning datastore.

## Connect to storage with datastores

Azure Machine Learning datastores securely keep the connection information to your data storage on Azure, so you don't have to code it in your scripts. 

<<<<<<< HEAD
You can access your data and create datastores with, 
* [Credential-based data authentication](how-to-access-data.md), like a service principal or shared access signature (SAS) token. These credentials can be accessed by users who have *Reader* access to the workspace. 
* [Identity-based data authentication](how-to-identity-based-data-access.md) to connect to storage services with your Azure Active Directory ID. 
=======
>[!TIP]
> You can create datastores with credential-based authentication for accessing storage services, like a service principal or shared access signature (SAS) token. These credentials can be accessed by users who have *Reader* access to the workspace. <br><br>If this is a concern,  [create a datastore that uses identity-based data access](how-to-identity-based-data-access.md) to connect to storage services.
>>>>>>> 6a5f0bad

The following table summarizes which cloud-based storage services in Azure can be registered as datastores and what authentication type can be used to access them. 

Supported storage service | Credential-based authentication | Identity-based authentication
|---|:----:|:---:|
Azure Blob Container| ✓ | ✓|
Azure File Share| ✓ | |
Azure Data Lake Gen1 | ✓ | ✓|
Azure Data Lake Gen2| ✓ | ✓|
Azure SQL Database | ✓ | ✓|
Azure Database for PostgreSQL | ✓ | |
Databricks File System| ✓ | |
Azure Database for MySQL | ✓ | |


## Work with data

You can read in data from a datastore or directly from storage uri's. 

In Azure Machine Learning there are three types for data

Data type | Description | Example
---|------|---
`uri_file` | Refers to a specific file | `https://<account_name>.blob.core.windows.net/<container_name>/path/file.csv`.
`uri_folder`| Refers to a specific folder |`https://<account_name>.blob.core.windows.net/<container_name>/path`
`mltable` |Defines tabular data for use in automated ML and parallel jobs| Schema and subsetting transforms

In the following example, the expectation is to provide a `uri_folder` because to read the file in, the training script creates a path that joins the folder with the file name. If you want to pass in just an individual file rather than the entire folder you can use the `uri_file` type.

```python
 file_name = os.path.join(args.input_folder, "MY_CSV_FILE.csv") 
df = pd.read_csv(file_name)
```

## Label data with data labeling projects

Labeling large amounts of data has often been a headache in machine learning projects. Those with a computer vision component, such as image classification or object detection, generally require thousands of images and corresponding labels.

Azure Machine Learning gives you a central location to create, manage, and monitor labeling projects. Labeling projects help coordinate the data, labels, and team members, allowing you to more efficiently manage the labeling tasks. Currently supported tasks are image classification, either multi-label or multi-class, and object identification using bounded boxes.

Create an [image labeling project](how-to-create-image-labeling-projects.md) or [text labeling project](how-to-create-text-labeling-projects.md), and output a dataset for use in machine learning experiments.

## Next steps 

+ Try out dataset training examples with the [Working with data sample notebook](https://github.com/Azure/azureml-examples/blob/sdk-preview/sdk/assets/data/data.ipynb).<|MERGE_RESOLUTION|>--- conflicted
+++ resolved
@@ -37,14 +37,9 @@
 
 Azure Machine Learning datastores securely keep the connection information to your data storage on Azure, so you don't have to code it in your scripts. 
 
-<<<<<<< HEAD
 You can access your data and create datastores with, 
 * [Credential-based data authentication](how-to-access-data.md), like a service principal or shared access signature (SAS) token. These credentials can be accessed by users who have *Reader* access to the workspace. 
 * [Identity-based data authentication](how-to-identity-based-data-access.md) to connect to storage services with your Azure Active Directory ID. 
-=======
->[!TIP]
-> You can create datastores with credential-based authentication for accessing storage services, like a service principal or shared access signature (SAS) token. These credentials can be accessed by users who have *Reader* access to the workspace. <br><br>If this is a concern,  [create a datastore that uses identity-based data access](how-to-identity-based-data-access.md) to connect to storage services.
->>>>>>> 6a5f0bad
 
 The following table summarizes which cloud-based storage services in Azure can be registered as datastores and what authentication type can be used to access them. 
 
