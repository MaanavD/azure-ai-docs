--- conflicted
+++ resolved
@@ -10,16 +10,12 @@
 reviewer: msakande
 ms.reviewer: mopeakande
 ms.topic: how-to
-<<<<<<< HEAD
-ms.date: 11/15/2023
-ms.custom: how-to, devplatv2
-=======
-ms.date: 05/12/2023
 ms.custom:
   - how-to
   - devplatv2
   - ignite-2023
->>>>>>> f73448a6
+ms.date: 11/15/2023
+
 ---
 
 # Deploy existing pipeline jobs to batch endpoints
