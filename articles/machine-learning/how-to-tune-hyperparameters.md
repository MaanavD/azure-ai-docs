---
title: Tune hyperparameters for your model
titleSuffix: Azure Machine Learning
description: Efficiently tune hyperparameters for your deep learning / machine learning model using Azure Machine Learning. You will learn how to define the parameter search space, specify a primary metric to optimize, and early terminate poorly performing runs. 
ms.author: swatig
author: swatig007
ms.reviewer: sgilley 
services: machine-learning
ms.service: machine-learning
ms.subservice: core
ms.date: 03/30/2020
ms.topic: conceptual
ms.custom: how-to, devx-track-python

---

# Tune hyperparameters for your model with Azure Machine Learning


Efficiently tune hyperparameters for your model using Azure Machine Learning.  Hyperparameter tuning includes the following steps:

* Define the parameter search space
* Specify a primary metric to optimize  
* Specify early termination criteria for poorly performing runs
* Allocate resources for hyperparameter tuning
* Launch an experiment with the above configuration
* Visualize the training runs
* Select the best performing configuration for your model

## What are hyperparameters?

Hyperparameters are adjustable parameters you choose  to train a model that govern the training process itself. For example, to train a deep neural network, you decide the number of hidden layers in the network and the number of nodes in each layer prior to training the model. These values usually stay constant during the training process.

In deep learning / machine learning scenarios, model performance depends heavily on the hyperparameter values selected. The goal of hyperparameter exploration is to search across various hyperparameter configurations to find a configuration that results in the best performance. Typically, the hyperparameter exploration process is painstakingly manual, given that the search space is vast and evaluation of each configuration can be expensive.

Azure Machine Learning allows you to automate hyperparameter exploration in an efficient manner, saving you significant time and resources. You specify the range of hyperparameter values and a maximum number of training runs. The system then automatically launches multiple simultaneous runs with different parameter configurations and finds the configuration that results in the best performance, measured by the metric you choose. Poorly performing training runs are automatically early terminated, reducing wastage of compute resources. These resources are instead used to explore other hyperparameter configurations.


## Define search space

Automatically tune hyperparameters by exploring the range of values defined for each hyperparameter.

### Types of hyperparameters

Each hyperparameter can either be discrete or continuous and has a distribution of values described by a
[parameter expression](https://docs.microsoft.com/python/api/azureml-train-core/azureml.train.hyperdrive.parameter_expressions?view=azure-ml-py&preserve-view=true).

#### Discrete hyperparameters 

Discrete hyperparameters are specified as a `choice` among discrete values. `choice` can be:

* one or more comma-separated values
* a `range` object
* any arbitrary `list` object


```Python
    {
        "batch_size": choice(16, 32, 64, 128)
        "number_of_hidden_layers": choice(range(1,5))
    }
```

In this case, `batch_size` takes on one of the values [16, 32, 64, 128] and `number_of_hidden_layers` takes on one of the values [1, 2, 3, 4].

Advanced discrete hyperparameters can also be specified using a distribution. The following distributions are supported:

* `quniform(low, high, q)` - Returns a value like round(uniform(low, high) / q) * q
* `qloguniform(low, high, q)` - Returns a value like round(exp(uniform(low, high)) / q) * q
* `qnormal(mu, sigma, q)` - Returns a value like round(normal(mu, sigma) / q) * q
* `qlognormal(mu, sigma, q)` - Returns a value like round(exp(normal(mu, sigma)) / q) * q

#### Continuous hyperparameters 

Continuous hyperparameters are specified as a distribution over a continuous range of values. Supported distributions include:

* `uniform(low, high)` - Returns a value uniformly distributed between low and high
* `loguniform(low, high)` - Returns a value drawn according to exp(uniform(low, high)) so that the logarithm of the return value is uniformly distributed
* `normal(mu, sigma)` - Returns a real value that's normally distributed with mean mu and standard deviation sigma
* `lognormal(mu, sigma)` - Returns a value drawn according to exp(normal(mu, sigma)) so that the logarithm of the return value is normally distributed

An example of a parameter space definition:

```Python
    {    
        "learning_rate": normal(10, 3),
        "keep_probability": uniform(0.05, 0.1)
    }
```

This code defines a search space with two parameters - `learning_rate` and `keep_probability`. `learning_rate` has a normal distribution with mean value 10 and a standard deviation of 3. `keep_probability` has a uniform distribution with a minimum value of 0.05 and a maximum value of 0.1.

### Sampling the hyperparameter space

You can also specify the parameter sampling method to use over the hyperparameter space definition. Azure Machine Learning supports random sampling, grid sampling, and Bayesian sampling.

#### Picking a sampling method

* Grid sampling can be used if your hyperparameter space can be defined as a choice among discrete values and if you have sufficient budget to exhaustively search over all values in the defined search space. Additionally, one can use automated early termination of poorly performing runs, which reduces wastage of resources.
* Random sampling allows the hyperparameter space to include both discrete and continuous hyperparameters. In practice it produces good results most of the times and also allows the use of automated early termination of poorly performing runs. Some users perform an initial search using random sampling and then iteratively refine the search space to improve results.
* Bayesian sampling leverages knowledge of previous samples when choosing hyperparameter values, effectively trying to improve the reported primary metric. Bayesian sampling is recommended when you have sufficient budget to explore the hyperparameter space - for best results with Bayesian Sampling we recommend using a maximum number of runs greater than or equal to 20 times the number of hyperparameters being tuned. Note that Bayesian sampling does not currently support any early termination policy.

#### Random sampling

In random sampling, hyperparameter values are randomly selected from the defined search space. [Random sampling](https://docs.microsoft.com/python/api/azureml-train-core/azureml.train.hyperdrive.randomparametersampling?view=azure-ml-py&preserve-view=true) allows the search space to include both discrete and continuous hyperparameters.

```Python
from azureml.train.hyperdrive import RandomParameterSampling
from azureml.train.hyperdrive import normal, uniform, choice
param_sampling = RandomParameterSampling( {
        "learning_rate": normal(10, 3),
        "keep_probability": uniform(0.05, 0.1),
        "batch_size": choice(16, 32, 64, 128)
    }
)
```

#### Grid sampling

[Grid sampling](https://docs.microsoft.com/python/api/azureml-train-core/azureml.train.hyperdrive.gridparametersampling?view=azure-ml-py&preserve-view=true) performs a simple grid search over all feasible values in the defined search space. It can only be used with hyperparameters specified using `choice`. For example, the following space has a total of six samples:

```Python
from azureml.train.hyperdrive import GridParameterSampling
from azureml.train.hyperdrive import choice
param_sampling = GridParameterSampling( {
        "num_hidden_layers": choice(1, 2, 3),
        "batch_size": choice(16, 32)
    }
)
```

#### Bayesian sampling

[Bayesian sampling](https://docs.microsoft.com/python/api/azureml-train-core/azureml.train.hyperdrive.bayesianparametersampling?view=azure-ml-py&preserve-view=true) is based on the Bayesian optimization algorithm and makes intelligent choices on the hyperparameter values to sample next. It picks the sample based on how the previous samples performed, such that the new sample improves the reported primary metric.

When you use Bayesian sampling, the number of concurrent runs has an impact on the effectiveness of the tuning process. Typically, a smaller number of concurrent runs can lead to better sampling convergence, since the smaller degree of parallelism increases the number of runs that benefit from previously completed runs.

Bayesian sampling only supports `choice`, `uniform`, and `quniform` distributions over the search space.

```Python
from azureml.train.hyperdrive import BayesianParameterSampling
from azureml.train.hyperdrive import uniform, choice
param_sampling = BayesianParameterSampling( {
        "learning_rate": uniform(0.05, 0.1),
        "batch_size": choice(16, 32, 64, 128)
    }
)
```

> [!NOTE]
> Bayesian sampling does not support any early termination policy (See [Specify an early termination policy](#early-termination)). When using Bayesian parameter sampling, set `early_termination_policy = None`, or leave off the `early_termination_policy` parameter.

## <a name="specify-primary-metric-to-optimize"></a> Specify primary metric

Specify the [primary metric](https://docs.microsoft.com/python/api/azureml-train-core/azureml.train.hyperdrive.primarymetricgoal?view=azure-ml-py&preserve-view=true) you want the hyperparameter tuning experiment to optimize. Each training run is evaluated for the primary metric. Poorly performing runs (where the primary metric does not meet criteria set by the early termination policy) will be terminated. In addition to the primary metric name, you also specify the goal of the optimization - whether to maximize or minimize the primary metric.

* `primary_metric_name`: The name of the primary metric to optimize. The name of the primary metric needs to exactly match the name of the metric logged by the training script. See [Log metrics for hyperparameter tuning](#log-metrics-for-hyperparameter-tuning).
* `primary_metric_goal`: It can be either `PrimaryMetricGoal.MAXIMIZE` or `PrimaryMetricGoal.MINIMIZE` and determines whether the primary metric will be maximized or minimized when evaluating the runs. 

```Python
primary_metric_name="accuracy",
primary_metric_goal=PrimaryMetricGoal.MAXIMIZE
```

Optimize the runs to maximize "accuracy".  Make sure to log this value in your training script.

<<<<<<< HEAD
### <a name="log-metrics-for-hyperparameter-tuning"></a>Log metrics for hyperparameter tuning
=======
### <a name="log-metrics-for-hyperparameter-tuning"></a> Specify primary metric
>>>>>>> 4fd46368

The training script for your model must log the relevant metrics during model training. When you configure the hyperparameter tuning, you specify the primary metric to use for evaluating run performance. (See [Specify a primary metric to optimize](#specify-primary-metric-to-optimize).)  In your  training script, you must log this metric so it is available to the hyperparameter tuning process.

Log this metric in your training script with the following sample snippet:

```Python
from azureml.core.run import Run
run_logger = Run.get_context()
run_logger.log("accuracy", float(val_accuracy))
```

The training script calculates the `val_accuracy` and logs it as "accuracy", which is used as the primary metric. Each time the metric is logged it is received by the hyperparameter tuning service. It is up to the model developer to determine how frequently to report this metric.

## <a name="early-termination"></a> Specify early termination policy

Terminate poorly performing runs automatically with an early termination policy. Termination reduces wastage of resources and instead uses these resources for exploring other parameter configurations.

When using an early termination policy, you can configure the following parameters that control when a policy is applied:

* `evaluation_interval`: the frequency for applying the policy. Each time the training script logs the primary metric counts as one interval. Thus an `evaluation_interval` of 1 will apply the policy every time the training script reports the primary metric. An `evaluation_interval` of 2 will apply the policy every other time the training script reports the primary metric. If not specified, `evaluation_interval` is set to 1 by default.
* `delay_evaluation`: delays the first policy evaluation for a specified number of intervals. It is an optional parameter that allows all configurations to run for an initial minimum number of intervals, avoiding premature termination of training runs. If specified, the policy applies every multiple of evaluation_interval that is greater than or equal to delay_evaluation.

Azure Machine Learning supports the following early termination policies.

### Bandit policy

<<<<<<< HEAD
[Bandit](https://docs.microsoft.com/python/api/azureml-train-core/azureml.train.hyperdrive.banditpolicy?view=azure-ml-py#&preserve-view=true) is a termination policy based on slack factor/slack amount and evaluation interval. The policy early terminates any runs where the primary metric is not within the specified slack factor / slack amount with respect to the best performing training run. It takes the following configuration parameters:
=======
[Bandit](https://docs.microsoft.com/python/api/azureml-train-core/azureml.train.hyperdrive.banditpolicy?view=azure-ml-py&preserve-view=true#&preserve-view=truedefinition) is a termination policy based on slack factor/slack amount and evaluation interval. The policy early terminates any runs where the primary metric is not within the specified slack factor / slack amount with respect to the best performing training run. It takes the following configuration parameters:
>>>>>>> 4fd46368

* `slack_factor` or `slack_amount`: the slack allowed with respect to the best performing training run. `slack_factor` specifies the allowable slack as a ratio. `slack_amount` specifies the allowable slack as an absolute amount, instead of a ratio.

    For example,  consider a Bandit policy being applied at interval 10. Assume that the best performing run at interval 10 reported a primary metric 0.8 with a goal to maximize the primary metric. If the policy was specified with a `slack_factor` of 0.2, any training runs, whose best metric at interval 10 is less than 0.66 (0.8/(1+`slack_factor`)) will be terminated. If instead, the policy was specified with a `slack_amount` of 0.2, any training runs, whose best metric at interval 10 is less than 0.6 (0.8 - `slack_amount`) will be terminated.
* `evaluation_interval`: the frequency for applying the policy (optional parameter).
* `delay_evaluation`: delays the first policy evaluation for a specified number of intervals (optional parameter).


```Python
from azureml.train.hyperdrive import BanditPolicy
early_termination_policy = BanditPolicy(slack_factor = 0.1, evaluation_interval=1, delay_evaluation=5)
```

In this example, the early termination policy is applied at every interval when metrics are reported, starting at evaluation interval 5. Any run whose best metric is less than (1/(1+0.1) or 91% of the best performing run will be terminated.

### Median stopping policy

[Median stopping](https://docs.microsoft.com/python/api/azureml-train-core/azureml.train.hyperdrive.medianstoppingpolicy?view=azure-ml-py&preserve-view=true) is an early termination policy based on running averages of primary metrics reported by the runs. This policy computes running averages across all training runs and terminates runs whose performance is worse than the median of the running averages. This policy takes the following configuration parameters:
* `evaluation_interval`: the frequency for applying the policy (optional parameter).
* `delay_evaluation`: delays the first policy evaluation for a specified number of intervals (optional parameter).


```Python
from azureml.train.hyperdrive import MedianStoppingPolicy
early_termination_policy = MedianStoppingPolicy(evaluation_interval=1, delay_evaluation=5)
```

In this example, the early termination policy is applied at every interval starting at evaluation interval 5. A run will be terminated at interval 5 if its best primary metric is worse than the median of the running averages over intervals 1:5 across all training runs.

### Truncation selection policy

[Truncation selection](https://docs.microsoft.com/python/api/azureml-train-core/azureml.train.hyperdrive.truncationselectionpolicy?view=azure-ml-py&preserve-view=true) cancels a given percentage of lowest performing runs at each evaluation interval. Runs are compared based on their performance on the primary metric and the lowest X% are terminated. It takes the following configuration parameters:

* `truncation_percentage`: the percentage of lowest performing runs to terminate at each evaluation interval. Specify an integer value between 1 and 99.
* `evaluation_interval`: the frequency for applying the policy (optional parameter).
* `delay_evaluation`: delays the first policy evaluation for a specified number of intervals (optional parameter).


```Python
from azureml.train.hyperdrive import TruncationSelectionPolicy
early_termination_policy = TruncationSelectionPolicy(evaluation_interval=1, truncation_percentage=20, delay_evaluation=5)
```

In this example, the early termination policy is applied at every interval starting at evaluation interval 5. A run will be terminated at interval 5 if its performance at interval 5 is in the lowest 20% of performance of all runs at interval 5.

### No termination policy

If you want all training runs to run to completion, set policy to None. This will have the effect of not applying any early termination policy.

```Python
policy=None
```

### Default policy

If no policy is specified, the hyperparameter tuning service will let all training runs execute to completion.

### Picking an early termination policy

* If you are looking for a conservative policy that provides savings without terminating promising jobs, you can use a Median Stopping Policy with `evaluation_interval` 1 and `delay_evaluation` 5. These are conservative settings, that can provide approximately 25%-35% savings with no loss on primary metric (based on our evaluation data).
* If you are looking for more aggressive savings from early termination, you can either use Bandit Policy with a stricter (smaller) allowable slack or Truncation Selection Policy with a larger truncation percentage.

## Allocate resources

Control your resource budget for your hyperparameter tuning experiment by specifying the maximum total number of training runs.  Optionally specify the maximum duration for your hyperparameter tuning experiment.

* `max_total_runs`: Maximum total number of training runs that will be created. Upper bound - there may be fewer runs, for instance, if the hyperparameter space is finite and has fewer samples. Must be a number between 1 and 1000.
* `max_duration_minutes`: Maximum duration in minutes of the hyperparameter tuning experiment. Parameter is optional, and if present, any runs that would be running after this duration are automatically canceled.

>[!NOTE] 
>If both `max_total_runs` and `max_duration_minutes` are specified, the hyperparameter tuning experiment terminates when the first of these two thresholds is reached.

Additionally, specify the maximum number of training runs to run concurrently during your hyperparameter tuning search.

* `max_concurrent_runs`: Maximum number of runs to run concurrently at any given moment. If none specified, all `max_total_runs` will be launched in parallel. If specified, must be a number between 1 and 100.

>[!NOTE] 
>The number of concurrent runs is gated on the resources available in the specified compute target. Hence, you need to ensure that the compute target has the available resources for the desired concurrency.

Allocate resources for hyperparameter tuning:

```Python
max_total_runs=20,
max_concurrent_runs=4
```

This code configures the hyperparameter tuning experiment to use a maximum of 20 total runs, running four configurations at a time.

## Configure experiment

[Configure your hyperparameter tuning](https://docs.microsoft.com/python/api/azureml-train-core/azureml.train.hyperdrive.hyperdriverunconfig?view=azure-ml-py&preserve-view=true) experiment using the defined hyperparameter search space, early termination policy, primary metric, and resource allocation from the sections above. Additionally, provide the ScriptRunConfig `src` for the run that will be called with the sampled hyperparameters. The ScriptRunConfig defines the training script to run, the resources per job (single or multi-node), and the compute target to use. Since concurrency for your hyperparameter tuning experiment is gated on the resources available, ensure that the compute target specified in `src` has sufficient resources for your desired concurrency. (For more information on ScriptRunConfig, see [Configure training runs](how-to-set-up-training-targets.md).)

Configure your hyperparameter tuning experiment:

```Python
from azureml.train.hyperdrive import HyperDriveConfig
hd_config = HyperDriveConfig(run_config=src,
                             hyperparameter_sampling=param_sampling,
                             policy=early_termination_policy,
                             primary_metric_name="accuracy",
                             primary_metric_goal=PrimaryMetricGoal.MAXIMIZE,
                             max_total_runs=100,
                             max_concurrent_runs=4)
```

## Submit experiment

Once you define your hyperparameter tuning configuration, [submit an experiment](https://docs.microsoft.com/python/api/azureml-core/azureml.core.experiment%28class%29?view=azure-ml-py&preserve-view=true#&preserve-view=truesubmit-config--tags-none----kwargs-):

```Python
from azureml.core.experiment import Experiment
experiment = Experiment(workspace, experiment_name)
hyperdrive_run = experiment.submit(hd_config)
```

`experiment_name` is the name you assign to your hyperparameter tuning experiment, and `workspace` is the workspace in which you want to create the experiment (For more information on experiments, see [How does Azure Machine Learning work?](concept-azure-machine-learning-architecture.md))

## Warm start your hyperparameter tuning experiment (optional)

Often, finding the best hyperparameter values for your model can be an iterative process, needing multiple tuning runs that learn from previous hyperparameter tuning runs. Reusing knowledge from these previous runs will accelerate the hyperparameter tuning process, thereby reducing the cost of tuning the model and will potentially improve the primary metric of the resulting model. When warm starting a hyperparameter tuning experiment with Bayesian sampling, trials from the previous run will be used as prior knowledge to intelligently pick new samples, to improve the primary metric. Additionally, when using Random or Grid sampling, any early termination decisions will leverage metrics from the previous runs to determine poorly performing training runs. 

Azure Machine Learning allows you to warm start your hyperparameter tuning run by leveraging knowledge from up to 5 previously completed / canceled hyperparameter tuning parent runs. You can specify the list of parent runs you want to warm start from using this snippet:

```Python
from azureml.train.hyperdrive import HyperDriveRun

warmstart_parent_1 = HyperDriveRun(experiment, "warmstart_parent_run_ID_1")
warmstart_parent_2 = HyperDriveRun(experiment, "warmstart_parent_run_ID_2")
warmstart_parents_to_resume_from = [warmstart_parent_1, warmstart_parent_2]
```

Additionally, there may be occasions when individual training runs of a hyperparameter tuning experiment are canceled due to budget constraints or fail due to other reasons. It is now possible to resume such individual training runs from the last checkpoint (assuming your training script handles checkpoints). Resuming an individual training run will use the same hyperparameter configuration and mount the outputs folder used for that run. The training script should accept the `resume-from` argument, which contains the checkpoint or model files from which to resume the training run. You can resume individual training runs using the following snippet:

```Python
from azureml.core.run import Run

resume_child_run_1 = Run(experiment, "resume_child_run_ID_1")
resume_child_run_2 = Run(experiment, "resume_child_run_ID_2")
child_runs_to_resume = [resume_child_run_1, resume_child_run_2]
```

You can configure your hyperparameter tuning experiment to warm start from a previous experiment or resume individual training runs using the optional parameters `resume_from` and `resume_child_runs` in the config:

```Python
from azureml.train.hyperdrive import HyperDriveConfig

hd_config = HyperDriveConfig(run_config=src,
                             hyperparameter_sampling=param_sampling,
                             policy=early_termination_policy,
                             resume_from=warmstart_parents_to_resume_from,
                             resume_child_runs=child_runs_to_resume,
                             primary_metric_name="accuracy",
                             primary_metric_goal=PrimaryMetricGoal.MAXIMIZE,
                             max_total_runs=100,
                             max_concurrent_runs=4)
```

## Visualize experiment

The Azure Machine Learning SDK provides a [Notebook widget](https://docs.microsoft.com/python/api/azureml-widgets/azureml.widgets.rundetails?view=azure-ml-py&preserve-view=true) that visualizes the progress of your training runs. The following snippet visualizes all your hyperparameter tuning runs in one place in a Jupyter notebook:

```Python
from azureml.widgets import RunDetails
RunDetails(hyperdrive_run).show()
```

This code displays a table with details about the training runs for each of the hyperparameter configurations.

![hyperparameter tuning table](./media/how-to-tune-hyperparameters/HyperparameterTuningTable.png)

You can also visualize the performance of each of the runs as training progresses. 

![hyperparameter tuning plot](./media/how-to-tune-hyperparameters/HyperparameterTuningPlot.png)

Additionally, you can visually identify the correlation between performance and values of individual hyperparameters using a Parallel Coordinates Plot. 

[![hyperparameter tuning parallel coordinates](./media/how-to-tune-hyperparameters/HyperparameterTuningParallelCoordinates.png)](media/how-to-tune-hyperparameters/hyperparameter-tuning-parallel-coordinates-expanded.png)

You can visualize all your hyperparameter tuning runs in the Azure web portal as well. For more information on how to view an experiment in the web portal, see [how to track experiments](how-to-monitor-view-training-logs.md#view-the-experiment-in-the-web-portal).

## Find the best model

Once all of the hyperparameter tuning runs have completed, [identify the best performing configuration](/python/api/azureml-train-core/azureml.train.hyperdrive.hyperdriverun?view=azure-ml-py&preserve-view=true#&preserve-view=trueget-best-run-by-primary-metric-include-failed-true--include-canceled-true--include-resume-from-runs-true-----typing-union-azureml-core-run-run--nonetype-) and the corresponding hyperparameter values:

```Python
best_run = hyperdrive_run.get_best_run_by_primary_metric()
best_run_metrics = best_run.get_metrics()
parameter_values = best_run.get_details()['runDefinition']['Arguments']

print('Best Run Id: ', best_run.id)
print('\n Accuracy:', best_run_metrics['accuracy'])
print('\n learning rate:',parameter_values[3])
print('\n keep probability:',parameter_values[5])
print('\n batch size:',parameter_values[7])
```

## Sample notebook
Refer to train-hyperparameter-* notebooks in this folder:
* [how-to-use-azureml/ml-frameworks](https://github.com/Azure/MachineLearningNotebooks/tree/master/how-to-use-azureml/ml-frameworks)

[!INCLUDE [aml-clone-in-azure-notebook](../../includes/aml-clone-for-examples.md)]

## Next steps
* [Track an experiment](how-to-track-experiments.md)
* [Deploy a trained model](how-to-deploy-and-where.md)<|MERGE_RESOLUTION|>--- conflicted
+++ resolved
@@ -164,11 +164,7 @@
 
 Optimize the runs to maximize "accuracy".  Make sure to log this value in your training script.
 
-<<<<<<< HEAD
 ### <a name="log-metrics-for-hyperparameter-tuning"></a>Log metrics for hyperparameter tuning
-=======
-### <a name="log-metrics-for-hyperparameter-tuning"></a> Specify primary metric
->>>>>>> 4fd46368
 
 The training script for your model must log the relevant metrics during model training. When you configure the hyperparameter tuning, you specify the primary metric to use for evaluating run performance. (See [Specify a primary metric to optimize](#specify-primary-metric-to-optimize).)  In your  training script, you must log this metric so it is available to the hyperparameter tuning process.
 
@@ -195,11 +191,7 @@
 
 ### Bandit policy
 
-<<<<<<< HEAD
-[Bandit](https://docs.microsoft.com/python/api/azureml-train-core/azureml.train.hyperdrive.banditpolicy?view=azure-ml-py#&preserve-view=true) is a termination policy based on slack factor/slack amount and evaluation interval. The policy early terminates any runs where the primary metric is not within the specified slack factor / slack amount with respect to the best performing training run. It takes the following configuration parameters:
-=======
 [Bandit](https://docs.microsoft.com/python/api/azureml-train-core/azureml.train.hyperdrive.banditpolicy?view=azure-ml-py&preserve-view=true#&preserve-view=truedefinition) is a termination policy based on slack factor/slack amount and evaluation interval. The policy early terminates any runs where the primary metric is not within the specified slack factor / slack amount with respect to the best performing training run. It takes the following configuration parameters:
->>>>>>> 4fd46368
 
 * `slack_factor` or `slack_amount`: the slack allowed with respect to the best performing training run. `slack_factor` specifies the allowable slack as a ratio. `slack_amount` specifies the allowable slack as an absolute amount, instead of a ratio.
 
