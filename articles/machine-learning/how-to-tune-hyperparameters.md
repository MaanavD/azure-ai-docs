--- conflicted
+++ resolved
@@ -13,7 +13,6 @@
 ---
 
 # Hyperparameter tuning a model (v2)
-<<<<<<< HEAD
 
 [!INCLUDE [cli v2](../../includes/machine-learning-cli-v2.md)]
 > [!div class="op_single_selector" title1="Select the version of Azure Machine Learning CLI extension you are using:"]
@@ -22,16 +21,6 @@
 
 Automate efficient hyperparameter tuning using Azure Machine Learning SDK v2 and CLI v2 by way of the SweepJob type. 
 
-=======
-
-[!INCLUDE [cli v2](../../includes/machine-learning-cli-v2.md)]
-> [!div class="op_single_selector" title1="Select the version of Azure Machine Learning CLI extension you are using:"]
-> * [v1](v1/how-to-tune-hyperparameters-v1.md)
-> * [v2 (current version)](how-to-tune-hyperparameters.md)
-
-Automate efficient hyperparameter tuning using Azure Machine Learning SDK v2 and CLI v2 by way of the SweepJob type. 
-
->>>>>>> c30c2e11
 1. Define the parameter search space for your trial
 2. Specify the sampling algorithm for your sweep job
 3. Specify the objective to optimize
@@ -128,7 +117,6 @@
 ### Random sampling
 
 [Random sampling](/python/api/azure-ai-ml/azure.ai.ml.sweep.randomparametersampling) supports discrete and continuous hyperparameters. It supports early termination of low-performance jobs. Some users do an initial search with random sampling and then refine the search space to improve results.
-<<<<<<< HEAD
 
 In random sampling, hyperparameter values are randomly selected from the defined search space. After creating your command job, you can use the sweep parameter to define the sampling algorithm. 
 
@@ -153,32 +141,6 @@
 To use sobol, use the RandomParameterSampling class to add the seed and rule as shown in the example below. 
 
 ```Python
-=======
-
-In random sampling, hyperparameter values are randomly selected from the defined search space. After creating your command job, you can use the sweep parameter to define the sampling algorithm. 
-
-```Python
-from azure.ai.ml.sweep import Normal, Uniform, RandomParameterSampling
-
-command_job_for_sweep = command_job(   
-    learning_rate=Normal(mu=10, sigma=3),
-    keep_probability=Uniform(min_value=0.05, max_value=0.1),
-    batch_size=Choice(values=[16, 32, 64, 128]),
-)
-
-sweep_job = command_job_for_sweep.sweep(
-    compute="cpu-cluster",
-    sampling_algorithm = "random",
-    ...
-)
-```
-#### Sobol
-Sobol is a type of random sampling supported by sweep job types. You can use sobol to reproduce your results using seed and cover the search space distribution more evenly. 
-
-To use sobol, use the RandomParameterSampling class to add the seed and rule as shown in the example below. 
-
-```Python
->>>>>>> c30c2e11
 from azure.ai.ml.sweep import RandomParameterSampling
 
 sweep_job = command_job_for_sweep.sweep(
