---
title: Train a model by using a custom Docker image
titleSuffix: Azure Machine Learning
description: Learn how to train models with custom Docker images in Azure Machine Learning.
services: machine-learning
ms.service: machine-learning
ms.subservice: core
ms.author: sagopal
author: saachigopal
ms.date: 09/28/2020
ms.topic: conceptual
ms.custom: how-to
---

# Train a model by using a custom Docker image

In this article, learn how to use a custom Docker image when you're training models with Azure Machine Learning. You'll use the example scripts in this article to classify pet images by creating a convolutional neural network. 

Azure Machine Learning provides a default Docker base image. You can also use Azure Machine Learning environments to specify a different base image, such as one of the maintained [Azure Machine Learning base images](https://github.com/Azure/AzureML-Containers) or your own [custom image](how-to-deploy-custom-docker-image.md#create-a-custom-base-image). Custom base images allow you to closely manage your dependencies and maintain tighter control over component versions when running training jobs. 

## Prerequisites 
<<<<<<< HEAD
Run the code on either of these environments:
* Azure Machine Learning compute instance (no downloads or installation necessary):
  * Complete the [Set up environment and workspace](tutorial-1st-experiment-sdk-setup.md) tutorial to create a dedicated notebook server preloaded with the SDK and the sample repository.
  * In the Azure Machine Learning [examples repository](https://github.com/Azure/azureml-examples), find a completed notebook by going to the **how-to-use-azureml > ml-frameworks > fastai > train-with-custom-docker** directory. 
=======
Run this code on either of these environments:
* Azure Machine Learning compute instance - no downloads or installation necessary
    * Complete the [Tutorial: Setup environment and workspace](tutorial-1st-experiment-sdk-setup.md) to create a dedicated notebook server pre-loaded with the SDK and the sample       repository.
    * In the Azure Machine Learning [examples repository](https://github.com/Azure/azureml-examples), find a completed notebook by navigating to this directory: **notebooks > fastai > train-pets-resnet34.ipynb** 
>>>>>>> f02a5f32

* Your own Jupyter Notebook server:
  * Create a [workspace configuration file](how-to-configure-environment.md#workspace).
  * Install the [Azure Machine Learning SDK](https://docs.microsoft.com/python/api/overview/azure/ml/install?view=azure-ml-py&preserve-view=true). 
  * Create an [Azure container registry](/azure/container-registry) or other Docker registry that's available on the internet.

## Set up the experiment 
In this section, you'll set up the training experiment by initializing a workspace, creating an experiment, and uploading the training data and training scripts.

### Initialize a workspace
The [Azure Machine Learning workspace](concept-workspace.md) is the top-level resource for the service. It gives you a centralized place to work with all the artifacts that you create. In the Python SDK, you can access the workspace artifacts by creating a [`Workspace`](https://docs.microsoft.com/python/api/azureml-core/azureml.core.workspace.workspace?view=azure-ml-py&preserve-view=true) object.

Create a `Workspace` object from the config.json file that you created as a [prerequisite](#prerequisites).

```Python
from azureml.core import Workspace

ws = Workspace.from_config()
```

### Prepare scripts
For this tutorial, we provide the training script *train.py* on [GitHub](https://github.com/Azure/azureml-examples/blob/main/code/models/fastai/pets-resnet34/train.py). In practice, you can take any custom training script and run it, as is, with Azure Machine Learning.

### Define your environment
Create an `Environment` object and enable Docker. 

```python
from azureml.core import Environment

fastai_env = Environment("fastai2")
fastai_env.docker.enabled = True
```

The specified base image in the following code supports the fast.ai library, which allows for distributed deep-learning capabilities. For more information, see the [fast.ai Docker Hub repository](https://hub.docker.com/u/fastdotai). 

When you're using your custom Docker image, you might already have your Python environment properly set up. In that case, set the `user_managed_dependencies` flag to `True` to use your custom image's built-in Python environment. By default, Azure Machine Learning will build a Conda environment with dependencies that you specified. The service will run the script in that environment instead of using any Python libraries that you installed on the base image.

```python
fastai_env.docker.base_image = "fastdotai/fastai2:latest"
fastai_env.python.user_managed_dependencies = True
```

To use an image from a private container registry that isn't in your workspace, use `docker.base_image_registry` to specify the address of the repository and a username and password:

```python
# Set the container registry information.
fastai_env.docker.base_image_registry.address = "myregistry.azurecr.io"
fastai_env.docker.base_image_registry.username = "username"
fastai_env.docker.base_image_registry.password = "password"
```

It's also possible to use a custom Dockerfile. Use this approach if you need to install non-Python packages as dependencies. Remember to set the base image to `None`.

```python 
# Specify Docker steps as a string. 
dockerfile = r"""
FROM mcr.microsoft.com/azureml/base:intelmpi2018.3-ubuntu16.04
RUN echo "Hello from custom container!"
"""

# Set the base image to None, because the image is defined by Dockerfile.
fastai_env.docker.base_image = None
fastai_env.docker.base_dockerfile = dockerfile

# Alternatively, load the string from a file.
fastai_env.docker.base_image = None
fastai_env.docker.base_dockerfile = "./Dockerfile"
```

For more information about creating and managing Azure Machine Learning environments, see [Create and use software environments](how-to-use-environments.md). 

### Create or attach an AmlCompute resource
You need to create a [compute target](concept-azure-machine-learning-architecture.md#compute-targets) for training your model. In this tutorial, you create AmlCompute as your training compute resource.

Creation of AmlCompute takes about five minutes. If the AmlCompute resource is already in your workspace, this code will skip the creation process.

As with other Azure services, there are limits on certain resources (for example, AmlCompute) associated with the Azure Machine Learning service. For more information, see [Default limits and how to request a higher quota](how-to-manage-quotas.md). 

```python
from azureml.core.compute import ComputeTarget, AmlCompute
from azureml.core.compute_target import ComputeTargetException

# Choose a name for your cluster.
cluster_name = "gpu-cluster"

try:
    compute_target = ComputeTarget(workspace=ws, name=cluster_name)
    print('Found existing compute target.')
except ComputeTargetException:
    print('Creating a new compute target...')
    compute_config = AmlCompute.provisioning_configuration(vm_size='STANDARD_NC6',
                                                           max_nodes=4)

    # Create the cluster.
    compute_target = ComputeTarget.create(ws, cluster_name, compute_config)

    compute_target.wait_for_completion(show_output=True)

# Use get_status() to get a detailed status for the current AmlCompute.
print(compute_target.get_status().serialize())
```

### Create a ScriptRunConfig resource
Create a ScriptRunConfig resource to configure your job for running on the desired [compute target](how-to-set-up-training-targets.md).

```python
from azureml.core import ScriptRunConfig

src = ScriptRunConfig(source_directory='fastai-example',
                      script='train.py',
                      compute_target=compute_target,
                      environment=fastai_env)
```

### Submit your run
When you submit a training run by using a `ScriptRunConfig` object, the `submit` method returns an object of type `ScriptRun`. The returned `ScriptRun` object gives you programmatic access to information about the training run. 

```python
from azureml.core import Experiment

run = Experiment(ws,'fastai-custom-image').submit(src)
run.wait_for_completion(show_output=True)
```

> [!WARNING]
> Azure Machine Learning runs training scripts by copying the entire source directory. If you have sensitive data that you don't want to upload, use an [.ignore file](how-to-save-write-experiment-files.md#storage-limits-of-experiment-snapshots) or don't include it in the source directory. Instead, access your data by using a [datastore](https://docs.microsoft.com/python/api/azureml-core/azureml.data?view=azure-ml-py&preserve-view=true).

## Next steps
In this article, you trained a model by using a custom Docker image. See these other articles to learn more about Azure Machine Learning:
* [Track run metrics](how-to-track-experiments.md) during training.
* [Deploy a model](how-to-deploy-custom-docker-image.md) by using a custom Docker image.<|MERGE_RESOLUTION|>--- conflicted
+++ resolved
@@ -19,18 +19,10 @@
 Azure Machine Learning provides a default Docker base image. You can also use Azure Machine Learning environments to specify a different base image, such as one of the maintained [Azure Machine Learning base images](https://github.com/Azure/AzureML-Containers) or your own [custom image](how-to-deploy-custom-docker-image.md#create-a-custom-base-image). Custom base images allow you to closely manage your dependencies and maintain tighter control over component versions when running training jobs. 
 
 ## Prerequisites 
-<<<<<<< HEAD
 Run the code on either of these environments:
 * Azure Machine Learning compute instance (no downloads or installation necessary):
   * Complete the [Set up environment and workspace](tutorial-1st-experiment-sdk-setup.md) tutorial to create a dedicated notebook server preloaded with the SDK and the sample repository.
-  * In the Azure Machine Learning [examples repository](https://github.com/Azure/azureml-examples), find a completed notebook by going to the **how-to-use-azureml > ml-frameworks > fastai > train-with-custom-docker** directory. 
-=======
-Run this code on either of these environments:
-* Azure Machine Learning compute instance - no downloads or installation necessary
-    * Complete the [Tutorial: Setup environment and workspace](tutorial-1st-experiment-sdk-setup.md) to create a dedicated notebook server pre-loaded with the SDK and the sample       repository.
-    * In the Azure Machine Learning [examples repository](https://github.com/Azure/azureml-examples), find a completed notebook by navigating to this directory: **notebooks > fastai > train-pets-resnet34.ipynb** 
->>>>>>> f02a5f32
-
+  * In the Azure Machine Learning [examples repository](https://github.com/Azure/azureml-examples), find a completed notebook by going to the **notebooks** > **fastai** > **train-pets-resnet34.ipynb** directory. 
 * Your own Jupyter Notebook server:
   * Create a [workspace configuration file](how-to-configure-environment.md#workspace).
   * Install the [Azure Machine Learning SDK](https://docs.microsoft.com/python/api/overview/azure/ml/install?view=azure-ml-py&preserve-view=true). 
