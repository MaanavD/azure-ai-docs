--- conflicted
+++ resolved
@@ -191,7 +191,7 @@
 | Authentication mode | Optional | The authentication method for the endpoint. You can choose between key-based authentication, `key`, and Azure Machine Learning token-based authentication, `aml_token`. A key doesn't expire, but a token does expire. For more information about authentication, see [Authenticate clients for online endpoints](how-to-authenticate-online-endpoint.md). |
 | Description | Optional | The description of the endpoint. |
 | Tags | Optional | A dictionary of tags for the endpoint. |
-| Traffic | Optional | Rules on how to route traffic across deployments. You represent the traffic as a dictionary of key-value pairs, where the key represents the deployment name and the value represents the percentage of traffic to that deployment. You can set the traffic only when the deployments under an endpoint have been created. You can also update the traffic for an online endpoint after the deployments have been created. For more information about how to use mirrored traffic, see [Allocate a small percentage of live traffic to the new deployment](#allocate-a-small-percentage-of-live-traffic-to-the-new-deployment). |
+| Traffic | Optional | Rules on how to route traffic across deployments. You represent the traffic as a dictionary of key-value pairs, where the key represents the deployment name and the value represents the percentage of traffic to that deployment. You can set the traffic only after the deployments under an endpoint are created. You can also update the traffic for an online endpoint after the deployments are created. For more information about how to use mirrored traffic, see [Allocate a small percentage of live traffic to the new deployment](#allocate-a-small-percentage-of-live-traffic-to-the-new-deployment). |
 | Mirror traffic | Optional | The percentage of live traffic to mirror to a deployment. For more information about how to use mirrored traffic, see [Test the deployment with mirrored traffic](#test-the-deployment-with-mirrored-traffic). |
 
 To see a full list of attributes that you can specify when you create an endpoint, see [CLI (v2) online endpoint YAML schema](/azure/machine-learning/reference-yaml-endpoint-online). For version 2 of the Azure Machine Learning SDK for Python, see [ManagedOnlineEndpoint Class](/python/api/azure-ai-ml/azure.ai.ml.entities.managedonlineendpoint).
@@ -429,7 +429,7 @@
 
 ### Invoke an endpoint with a deployment name
 
-If you invoke an endpoint with the name of a deployment that you want to receive traffic, Azure Machine Learning routes the endpoint traffic directly to the specified deployment and returns its output. You can use the `--deployment-name` option [for the Azure Machine Learning CLI v2](/cli/azure/ml/online-endpoint#az-ml-online-endpoint-invoke-optional-parameters), or the `deployment_name` option [for the Python SDK v2](/python/api/azure-ai-ml/azure.ai.ml.operations.onlineendpointoperations#azure-ai-ml-operations-onlineendpointoperations-invoke) to specify the deployment.
+When you invoke an endpoint, you can specify the name of a deployment that you want to receive traffic. In this case, Azure Machine Learning routes the endpoint traffic directly to the specified deployment and returns its output. You can use the `--deployment-name` option [for the Azure Machine Learning CLI v2](/cli/azure/ml/online-endpoint#az-ml-online-endpoint-invoke-optional-parameters), or the `deployment_name` option [for the Python SDK v2](/python/api/azure-ai-ml/azure.ai.ml.operations.onlineendpointoperations#azure-ai-ml-operations-onlineendpointoperations-invoke) to specify the deployment.
 
 ### Invoke an endpoint without specifying a deployment
 
@@ -479,7 +479,7 @@
 
 ### View managed online endpoints
 
-You can view all your managed online endpoints in the studio endpoints page. The **Details** tab of each endpoint's page displays critical information, such as the endpoint URI, status, testing tools, activity monitors, deployment logs, and sample consumption code. Take the following steps to see this information:
+You can view all your managed online endpoints in the studio endpoints page. The **Details** tab of each endpoint's page displays critical information, such as the endpoint URI, status, testing tools, activity monitors, deployment logs, and sample consumption code. To see this information, take the following steps:
 
 1. In the studio, select **Endpoints**. A list of all the endpoints in the workspace is displayed.
 
@@ -660,18 +660,14 @@
 
 After you test your `green` deployment, you can *mirror* a percentage of the live traffic to your endpoint by copying that percentage of traffic and sending it to the `green` deployment. Traffic mirroring, which is also called shadowing, doesn't change the results returned to clients—100 percent of requests still flow to the `blue` deployment. The mirrored percentage of the traffic is copied and also submitted to the `green` deployment so that you can gather metrics and logging without impacting your clients.
 
-Mirroring is useful when you want to validate a new deployment without impacting clients. For example, you can use mirroring to check whether latency is within acceptable bounds or to check that there are no HTTP errors. Using traffic mirroring, or shadowing, to test a new deployment is also known as [shadow testing](https://microsoft.github.io/code-with-engineering-playbook/automated-testing/shadow-testing/). The deployment that receives the mirrored traffic, in this case, the `green` deployment, can also be called the *shadow deployment*.
+Mirroring is useful when you want to validate a new deployment without impacting clients. For example, you can use mirroring to check whether latency is within acceptable bounds or to check that there are no HTTP errors. The use of traffic mirroring, or shadowing, to test a new deployment is also known as [shadow testing](https://microsoft.github.io/code-with-engineering-playbook/automated-testing/shadow-testing/). The deployment that receives the mirrored traffic, in this case, the `green` deployment, can also be called the *shadow deployment*.
 
 Mirroring has the following limitations:
 
 * Mirroring is supported for versions 2.4.0 and later of the Azure Machine Learning CLI and versions 1.0.0 and later of the Python SDK. If you use an older version of the Azure Machine Learning CLI or the Python SDK to update an endpoint, you lose the mirror traffic setting.
 * Mirroring isn't currently supported for Kubernetes online endpoints.
 * You can mirror traffic to only one deployment in an endpoint.
-<<<<<<< HEAD
 * The maximum percentage of traffic you can mirror is 50 percent. This cap limits the effect on your [endpoint bandwidth quota](how-to-manage-quotas.md#azure-machine-learning-online-endpoints-and-batch-endpoints), which has a default value of 5 MBps. Your endpoint bandwidth is throttled if you exceed the allocated quota. For information about monitoring bandwidth throttling, see [Supported metrics for Microsoft.MachineLearningServices/workspaces/onlineEndpoints](monitor-azure-machine-learning-reference.md#supported-metrics-for-microsoftmachinelearningservicesworkspacesonlineendpoints).
-=======
-* The maximum percentage of traffic you can mirror is 50%. This limit is to reduce the effect on your [endpoint bandwidth quota](how-to-manage-quotas.md#azure-machine-learning-online-endpoints-and-batch-endpoints) (default 5 MBPS)—your endpoint bandwidth is throttled if you exceed the allocated quota. For information on monitoring bandwidth throttling, see [Monitor managed online endpoints](how-to-monitor-online-endpoints.md#metrics-at-the-endpoint-scope).
->>>>>>> 6840b449
 
 Also note the following behavior:
 
@@ -791,7 +787,7 @@
 
 Your `green` deployment now receives 10 percent of all live traffic. Clients receive predictions from both the `blue` and `green` deployments.
 
-:::image type="content" source="./media/how-to-safely-rollout-managed-endpoints/endpoint-concept.png" alt-text="Diagram that shows traffic flow through an endpoint, with 90 percent going to the blue deployment and 10 percent going to the green deployment.":::
+:::image type="content" source="./media/how-to-safely-rollout-managed-endpoints/endpoint-concept.png" alt-text="Diagram that shows traffic flow through an endpoint. The blue deployment receives 90 percent of the traffic, and the green deployment, 10 percent.":::
 
 ## Send all traffic to the new deployment
 
