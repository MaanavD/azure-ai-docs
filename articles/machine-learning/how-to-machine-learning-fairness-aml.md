---
title: Assess ML models' fairness in Python (preview)
titleSuffix: Azure Machine Learning
description: Learn how to assess and mitigate the fairness of your machine learning models using Fairlearn and the Azure Machine Learning Python SDK.
services: machine-learning
ms.service: machine-learning
ms.subservice: enterprise-readiness
ms.author: mesameki
author: mesameki
ms.reviewer: ssalgado
ms.date: 10/21/2021
ms.topic: how-to
<<<<<<< HEAD
ms.custom: devx-track-python, responsible-ml, sdkv1
=======
ms.custom: devx-track-python, responsible-ml, sdkv1, event-tier1-build-2022
>>>>>>> c30c2e11
---

# Use Azure Machine Learning with the Fairlearn open-source package to assess the fairness of ML models (preview)

[!INCLUDE [sdk v1](../../includes/machine-learning-sdk-v1.md)]

In this how-to guide, you will learn to use the [Fairlearn](https://fairlearn.github.io/) open-source Python package with Azure Machine Learning to perform the following tasks:

* Assess the fairness of your model predictions. To learn more about fairness in machine learning, see the [fairness in machine learning article](concept-fairness-ml.md).
* Upload, list and download fairness assessment insights to/from Azure Machine Learning studio.
* See a fairness assessment dashboard in Azure Machine Learning studio to interact with your model(s)' fairness insights.

>[!NOTE]
> Fairness assessment is not a purely technical exercise. **This package can help you assess the fairness of a machine learning model, but only you can configure and make decisions as to how the model performs.**  While this package helps to identify quantitative metrics to assess fairness, developers of machine learning models must also perform a qualitative analysis to evaluate the fairness of their own models.

## Azure Machine Learning Fairness SDK 

The Azure Machine Learning Fairness SDK, `azureml-contrib-fairness`, integrates the open-source Python package, [Fairlearn](http://fairlearn.github.io),
within Azure Machine Learning. To learn more about Fairlearn's integration within Azure Machine Learning, check out these [sample notebooks](https://github.com/Azure/MachineLearningNotebooks/tree/master/contrib/fairness). For more information on Fairlearn, see the [example guide](https://fairlearn.org/main/auto_examples/) and [sample notebooks](https://github.com/fairlearn/fairlearn/tree/master/notebooks). 

Use the following commands to install the `azureml-contrib-fairness` and `fairlearn` packages:
```bash
pip install azureml-contrib-fairness
pip install fairlearn==0.4.6
```
Later versions of Fairlearn should also work in the following example code.



## Upload fairness insights for a single model

The following example shows how to use the fairness package. We will upload model fairness insights into Azure Machine Learning and see the fairness assessment dashboard in Azure Machine Learning studio.

1. Train a sample model in Jupyter Notebook. 

    For the dataset, we use the well-known adult census dataset, which we fetch from OpenML. We pretend we have a loan decision problem with the label indicating whether an individual repaid a previous loan. We will train a model to predict if previously unseen individuals will repay a loan. Such a model might be used in making loan decisions.

    ```python
    import copy
    import numpy as np
    import pandas as pd

    from sklearn.compose import ColumnTransformer
    from sklearn.datasets import fetch_openml
    from sklearn.impute import SimpleImputer
    from sklearn.linear_model import LogisticRegression
    from sklearn.model_selection import train_test_split
    from sklearn.preprocessing import StandardScaler, OneHotEncoder
    from sklearn.compose import make_column_selector as selector
    from sklearn.pipeline import Pipeline
    
    from raiwidgets import FairnessDashboard

    # Load the census dataset
    data = fetch_openml(data_id=1590, as_frame=True)
    X_raw = data.data
    y = (data.target == ">50K") * 1
    
    # (Optional) Separate the "sex" and "race" sensitive features out and drop them from the main data prior to training your model
    X_raw = data.data
    y = (data.target == ">50K") * 1
    A = X_raw[["race", "sex"]]
    X = X_raw.drop(labels=['sex', 'race'],axis = 1)
    
    # Split the data in "train" and "test" sets
    (X_train, X_test, y_train, y_test, A_train, A_test) = train_test_split(
        X_raw, y, A, test_size=0.3, random_state=12345, stratify=y
    )

    # Ensure indices are aligned between X, y and A,
    # after all the slicing and splitting of DataFrames
    # and Series
    X_train = X_train.reset_index(drop=True)
    X_test = X_test.reset_index(drop=True)
    y_train = y_train.reset_index(drop=True)
    y_test = y_test.reset_index(drop=True)
    A_train = A_train.reset_index(drop=True)
    A_test = A_test.reset_index(drop=True)

    # Define a processing pipeline. This happens after the split to avoid data leakage
    numeric_transformer = Pipeline(
        steps=[
            ("impute", SimpleImputer()),
            ("scaler", StandardScaler()),
        ]
    )
    categorical_transformer = Pipeline(
        [
            ("impute", SimpleImputer(strategy="most_frequent")),
            ("ohe", OneHotEncoder(handle_unknown="ignore")),
        ]
    )
    preprocessor = ColumnTransformer(
        transformers=[
            ("num", numeric_transformer, selector(dtype_exclude="category")),
            ("cat", categorical_transformer, selector(dtype_include="category")),
        ]
    )

    # Put an estimator onto the end of the pipeline
    lr_predictor = Pipeline(
        steps=[
            ("preprocessor", copy.deepcopy(preprocessor)),
            (
                "classifier",
                LogisticRegression(solver="liblinear", fit_intercept=True),
            ),
        ]
    )

    # Train the model on the test data
    lr_predictor.fit(X_train, y_train)

    # (Optional) View this model in the fairness dashboard, and see the disparities which appear:
    from raiwidgets import FairnessDashboard
    FairnessDashboard(sensitive_features=A_test,
                      y_true=y_test,
                      y_pred={"lr_model": lr_predictor.predict(X_test)})
    ```

2. Log into Azure Machine Learning and register your model.
   
    The fairness dashboard can integrate with registered or unregistered models. Register your model in Azure Machine Learning with the following steps:
    ```python
    from azureml.core import Workspace, Experiment, Model
    import joblib
    import os
    
    ws = Workspace.from_config()
    ws.get_details()

    os.makedirs('models', exist_ok=True)
    
    # Function to register models into Azure Machine Learning
    def register_model(name, model):
        print("Registering ", name)
        model_path = "models/{0}.pkl".format(name)
        joblib.dump(value=model, filename=model_path)
        registered_model = Model.register(model_path=model_path,
                                        model_name=name,
                                        workspace=ws)
        print("Registered ", registered_model.id)
        return registered_model.id

    # Call the register_model function 
    lr_reg_id = register_model("fairness_logistic_regression", lr_predictor)
    ```

3. Precompute fairness metrics.

    Create a dashboard dictionary using Fairlearn's `metrics` package. The `_create_group_metric_set` method has arguments similar to the Dashboard constructor, except that the sensitive features are passed as a dictionary (to ensure that names are available). We must also specify the type of prediction (binary classification in this case) when calling this method.

    ```python
    #  Create a dictionary of model(s) you want to assess for fairness 
    sf = { 'Race': A_test.race, 'Sex': A_test.sex}
    ys_pred = { lr_reg_id:lr_predictor.predict(X_test) }
    from fairlearn.metrics._group_metric_set import _create_group_metric_set

    dash_dict = _create_group_metric_set(y_true=y_test,
                                        predictions=ys_pred,
                                        sensitive_features=sf,
                                        prediction_type='binary_classification')
    ```
4. Upload the precomputed fairness metrics.
    
    Now, import `azureml.contrib.fairness` package to perform the upload:

    ```python
    from azureml.contrib.fairness import upload_dashboard_dictionary, download_dashboard_by_upload_id
    ```
    Create an Experiment, then a Run, and upload the dashboard to it:
    ```python
    exp = Experiment(ws, "Test_Fairness_Census_Demo")
    print(exp)

    run = exp.start_logging()

    # Upload the dashboard to Azure Machine Learning
    try:
        dashboard_title = "Fairness insights of Logistic Regression Classifier"
        # Set validate_model_ids parameter of upload_dashboard_dictionary to False if you have not registered your model(s)
        upload_id = upload_dashboard_dictionary(run,
                                                dash_dict,
                                                dashboard_name=dashboard_title)
        print("\nUploaded to id: {0}\n".format(upload_id))
        
        # To test the dashboard, you can download it back and ensure it contains the right information
        downloaded_dict = download_dashboard_by_upload_id(run, upload_id)
    finally:
        run.complete()
    ```
5. Check the fairness dashboard from Azure Machine Learning studio

    If you complete the previous steps (uploading generated fairness insights to Azure Machine Learning), you can view the fairness dashboard in [Azure Machine Learning studio](https://ml.azure.com). This dashboard is the same visualization dashboard provided in Fairlearn, enabling you to analyze the disparities among your sensitive feature's subgroups (e.g., male vs. female).
    Follow one of these paths to access the visualization dashboard in Azure Machine Learning studio:

    * **Experiments pane (Preview)**
    1. Select **Experiments** in the left pane to see a list of experiments that you've run on Azure Machine Learning.
    1. Select a particular experiment to view all the runs in that experiment.
    1. Select a run, and then the **Fairness** tab to the explanation visualization dashboard.
    1. Once landing on the **Fairness** tab, click on a **fairness id** from the menu on the right.
    1. Configure your dashboard by selecting your sensitive attribute, performance metric, and fairness metric of interest to land on the fairness assessment page.
    1. Switch chart type from one to another to observe both **allocation** harms and **quality of service** harms.



    [![Fairness Dashboard Allocation](./media/how-to-machine-learning-fairness-aml/dashboard-1.png)](./media/how-to-machine-learning-fairness-aml/dashboard-1.png#lightbox)
    
    [![Fairness Dashboard Quality of Service](./media/how-to-machine-learning-fairness-aml/dashboard-2.png)](./media/how-to-machine-learning-fairness-aml/dashboard-2.png#lightbox)
    * **Models pane**
    1. If you registered your original model by following the previous steps, you can select **Models** in the left pane to view it.
    1. Select a model, and then the **Fairness** tab to view the explanation visualization dashboard.

    To learn more about the visualization dashboard and what it contains, check out Fairlearn's [user guide](https://fairlearn.org/main/user_guide/assessment.html#fairlearn-dashboard).

## Upload fairness insights for multiple models

To compare multiple models and see how their fairness assessments differ, you can pass more than one model to the visualization dashboard and compare their performance-fairness trade-offs.

1. Train your models:
    
    We now create a second classifier, based on a Support Vector Machine estimator, and upload a fairness dashboard dictionary using Fairlearn's `metrics` package. We assume that the previously trained model is still available.


    ```python
    # Put an SVM predictor onto the preprocessing pipeline
    from sklearn import svm
    svm_predictor = Pipeline(
        steps=[
            ("preprocessor", copy.deepcopy(preprocessor)),
            (
                "classifier",
                svm.SVC(),
            ),
        ]
    )

    # Train your second classification model
    svm_predictor.fit(X_train, y_train)
    ```

2. Register your models

    Next register both models within Azure Machine Learning. For convenience, store the results in a dictionary, which maps the `id` of the registered model (a string in `name:version` format) to the predictor itself:

    ```python
    model_dict = {}

    lr_reg_id = register_model("fairness_logistic_regression", lr_predictor)
    model_dict[lr_reg_id] = lr_predictor

    svm_reg_id = register_model("fairness_svm", svm_predictor)
    model_dict[svm_reg_id] = svm_predictor
    ```

3. Load the Fairness dashboard locally

    Before uploading the fairness insights into Azure Machine Learning, you can examine these predictions in a locally invoked Fairness dashboard. 



    ```python
    #  Generate models' predictions and load the fairness dashboard locally 
    ys_pred = {}
    for n, p in model_dict.items():
        ys_pred[n] = p.predict(X_test)

    from raiwidgets import FairnessDashboard

    FairnessDashboard(sensitive_features=A_test,
                      y_true=y_test.tolist(),
                      y_pred=ys_pred)
    ```

3. Precompute fairness metrics.

    Create a dashboard dictionary using Fairlearn's `metrics` package.

    ```python
    sf = { 'Race': A_test.race, 'Sex': A_test.sex }

    from fairlearn.metrics._group_metric_set import _create_group_metric_set

    dash_dict = _create_group_metric_set(y_true=Y_test,
                                        predictions=ys_pred,
                                        sensitive_features=sf,
                                        prediction_type='binary_classification')
    ```
4. Upload the precomputed fairness metrics.
    
    Now, import `azureml.contrib.fairness` package to perform the upload:

    ```python
    from azureml.contrib.fairness import upload_dashboard_dictionary, download_dashboard_by_upload_id
    ```
    Create an Experiment, then a Run, and upload the dashboard to it:
    ```python
    exp = Experiment(ws, "Compare_Two_Models_Fairness_Census_Demo")
    print(exp)

    run = exp.start_logging()

    # Upload the dashboard to Azure Machine Learning
    try:
        dashboard_title = "Fairness Assessment of Logistic Regression and SVM Classifiers"
        # Set validate_model_ids parameter of upload_dashboard_dictionary to False if you have not registered your model(s)
        upload_id = upload_dashboard_dictionary(run,
                                                dash_dict,
                                                dashboard_name=dashboard_title)
        print("\nUploaded to id: {0}\n".format(upload_id))
        
        # To test the dashboard, you can download it back and ensure it contains the right information
        downloaded_dict = download_dashboard_by_upload_id(run, upload_id)
    finally:
        run.complete()
    ```


    Similar to the previous section, you can follow one of the paths described above (via **Experiments** or **Models**) in Azure Machine Learning studio to access the visualization dashboard and compare the two models in terms of fairness and performance.


## Upload unmitigated and mitigated fairness insights

You can use Fairlearn's [mitigation algorithms](https://fairlearn.org/main/user_guide/mitigation.html), compare their generated mitigated model(s) to the original unmitigated model, and navigate the performance/fairness trade-offs among compared models.

To see an example that demonstrates the use of the [Grid Search](https://fairlearn.org/main/user_guide/mitigation.html#grid-search) mitigation algorithm (which creates a collection of mitigated models with different fairness and performance trade offs) check out this [sample notebook](https://github.com/Azure/MachineLearningNotebooks/blob/master/contrib/fairness/fairlearn-azureml-mitigation.ipynb). 

Uploading multiple models' fairness insights in a single Run allows for comparison of models with respect to fairness and performance. You can click on any of the models displayed in the model comparison chart to see the detailed fairness insights of the particular model.


[![Model Comparison Fairness Dashboard](./media/how-to-machine-learning-fairness-aml/multi-model-dashboard.png)](./media/how-to-machine-learning-fairness-aml/multi-model-dashboard.png#lightbox)
    

## Next steps

[Learn more about model fairness](concept-fairness-ml.md)

[Check out Azure Machine Learning Fairness sample notebooks](https://github.com/Azure/MachineLearningNotebooks/tree/master/contrib/fairness)<|MERGE_RESOLUTION|>--- conflicted
+++ resolved
@@ -10,11 +10,7 @@
 ms.reviewer: ssalgado
 ms.date: 10/21/2021
 ms.topic: how-to
-<<<<<<< HEAD
-ms.custom: devx-track-python, responsible-ml, sdkv1
-=======
 ms.custom: devx-track-python, responsible-ml, sdkv1, event-tier1-build-2022
->>>>>>> c30c2e11
 ---
 
 # Use Azure Machine Learning with the Fairlearn open-source package to assess the fairness of ML models (preview)
