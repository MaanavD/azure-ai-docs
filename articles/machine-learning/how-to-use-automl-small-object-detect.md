---
title: Use AutoML to detect small objects in images
titleSuffix: Azure Machine Learning
description: Set up Azure Machine Learning automated ML to train small object detection models with the CLI v2 and Python SDK v2 (preview).
author: PhaniShekhar
ms.author: phmantri
ms.service: machine-learning
ms.subservice: automl
ms.topic: how-to
ms.date: 10/13/2021
ms.custom: sdkv2, event-tier1-build-2022
---

# Train a small object detection model with AutoML

[!INCLUDE [sdk v2](../../includes/machine-learning-sdk-v2.md)]
> [!div class="op_single_selector" title1="Select the version of Azure Machine Learning CLI extension you are using:"]
> * [v1](v1/how-to-use-automl-small-object-detect-v1.md)
> * [v2 (current version)](how-to-use-automl-small-object-detect.md)


In this article, you'll learn how to train an object detection model to detect small objects in high-resolution images with [automated ML](concept-automated-ml.md) in Azure Machine Learning.

Typically, computer vision models for object detection work well for datasets with relatively large objects. However, due to memory and computational constraints, these models tend to under-perform when tasked to detect small objects in high-resolution images. Because high-resolution images are typically large, they are resized before input into the model, which limits their capability to detect smaller objects--relative to the initial image size.

To help with this problem, automated ML supports tiling as part of the computer vision capabilities. The tiling capability in automated ML is based on the concepts in [The Power of Tiling for Small Object Detection](https://openaccess.thecvf.com/content_CVPRW_2019/papers/UAVision/Unel_The_Power_of_Tiling_for_Small_Object_Detection_CVPRW_2019_paper.pdf).

When tiling, each image is divided into a grid of tiles. Adjacent tiles overlap with each other in width and height dimensions. The tiles are cropped from the original as shown in the following image.

:::image type="content" source="./media/how-to-use-automl-small-object-detect/tiles-generation.png" alt-text="Diagram that shows an image being divided into a grid of overlapping tiles.":::

## Prerequisites

* An Azure Machine Learning workspace. To create the workspace, see [Create workspace resources](quickstart-create-resources.md).

* This article assumes some familiarity with how to configure an [automated machine learning experiment for computer vision tasks](how-to-auto-train-image-models.md).

## Supported models

Small object detection using tiling is supported for all models supported by Automated ML for images for object detection task.

## Enable tiling during training

To enable tiling, you can set the `tile_grid_size` parameter to a value like '3x2'; where 3 is the number of tiles along the width dimension and 2 is the number of tiles along the height dimension. When this parameter is set to '3x2', each image is split into a grid of 3 x 2 tiles. Each tile overlaps with the adjacent tiles, so that any objects that fall on the tile border are included completely in one of the tiles. This overlap can be controlled by the `tile_overlap_ratio` parameter, which defaults to 25%.

When tiling is enabled, the entire image and the tiles generated from it are passed through the model. These images and tiles are resized according to the `min_size` and `max_size` parameters before feeding to the model. The computation time increases proportionally because of processing this extra data.

For example, when the `tile_grid_size` parameter is '3x2', the computation time would be approximately seven times higher than without tiling.

You can specify the value for `tile_grid_size` in your training parameters as a string.

# [CLI v2](#tab/CLI-v2)

[!INCLUDE [cli v2](../../includes/machine-learning-cli-v2.md)]

```yaml
training_parameters:
  tile_grid_size: '3x2'
```

# [Python SDK v2 (preview)](#tab/SDK-v2)

```python
image_object_detection_job.set_training_parameters(
	tile_grid_size='3x2'
)
```
---

The value for `tile_grid_size` parameter depends on the image dimensions and size of objects within the image. For example, larger number of tiles would be helpful when there are smaller objects in the images.

To choose the optimal value for this parameter for your dataset, you can use hyperparameter search. To do so, you can specify a choice of values for this parameter in your hyperparameter space.

# [CLI v2](#tab/CLI-v2)

[!INCLUDE [cli v2](../../includes/machine-learning-cli-v2.md)]

```yaml
search_space:
  - model_name:
      type: choice
      values: ['fasterrcnn_resnet50_fpn']
    tile_grid_size:
      type: choice
      values: ['2x1', '3x2', '5x3']
```

# [Python SDK v2 (preview)](#tab/SDK-v2)

```python
image_object_detection_job.extend_search_space(
	SearchSpace(
		model_name=Choice(['fasterrcnn_resnet50_fpn']),
		tile_grid_size=Choice(['2x1', '3x2', '5x3'])
	)
)
```
---

## Tiling during inference

When a model trained with tiling is deployed, tiling also occurs during inference. Automated ML uses the `tile_grid_size` value from training to generate the tiles during inference. The entire image and corresponding tiles are passed through the model, and the object proposals from them are merged to output final predictions, like in the following image.

:::image type="content" source="./media/how-to-use-automl-small-object-detect/tiles-merge.png" alt-text="Diagram that shows object proposals from image and tiles being merged to form the final predictions.":::

> [!NOTE]
> It's possible that the same object is detected from multiple tiles, duplication detection is done to remove such duplicates.
>
> Duplicate detection is done by running NMS on the proposals from the tiles and the image. When multiple proposals overlap, the one with the highest score is picked and others are discarded as duplicates.Two proposals are considered to be overlapping when the intersection over union (iou) between them is greater than the `tile_predictions_nms_thresh` parameter.

You also have the option to enable tiling only during inference without enabling it in training. To do so, set the `tile_grid_size` parameter only during inference, not for training.

Doing so, may improve performance for some datasets, and won't incur the extra cost that comes with tiling at training time.

## Tiling hyperparameters

The following are the parameters you can use to control the tiling feature.

| Parameter Name	| Description	| Default |
| --------------- |-------------| -------|
| `tile_grid_size` |  The grid size to use for tiling each image. Available for use during training, validation, and inference.<br><br>Should be passed as a string in `'3x2'` format.<br><br> *Note: Setting this parameter increases the computation time proportionally, since all tiles and images are processed by the model.*| no default value |
| `tile_overlap_ratio` | Controls the overlap ratio between adjacent tiles in each dimension. When the objects that fall on the tile boundary are too large to fit completely in one of the tiles, increase the value of this parameter so that the objects fit in at least one of the tiles completely.<br> <br>  Must be a float in [0, 1).| 0.25 |
| `tile_predictions_nms_thresh` | The intersection over union  threshold to use to do non-maximum suppression (nms) while merging predictions from tiles and image. Available during validation and inference. Change this parameter if there are multiple boxes detected per object in the final predictions.  <br><br> Must be float in [0, 1]. | 0.25 |


## Example notebooks

See the [object detection sample notebook](https://github.com/Azure/azureml-examples/tree/main/sdk/python/jobs/automl-standalone-jobs/automl-image-object-detection-task-fridge-items/automl-image-object-detection-task-fridge-items.ipynb) for detailed code examples of setting up and training an object detection model.

>[!NOTE]
> All images in this article are made available in accordance with the permitted use section of the [MIT licensing agreement](https://choosealicense.com/licenses/mit/).
> Copyright © 2020 Roboflow, Inc.

## Next steps

* Learn more about [how and where to deploy a model](/azure/machine-learning/how-to-deploy-managed-online-endpoints).
<<<<<<< HEAD
* For definitions and examples of the performance charts and metrics provided for each job, see [Evaluate automated machine learning experiment results](how-to-understand-automated-ml.md). 
* [Tutorial: Train an object detection model with AutoML and Python](tutorial-auto-train-image-models.md).
=======
* For definitions and examples of the performance charts and metrics provided for each job, see [Evaluate automated machine learning experiment results](how-to-understand-automated-ml.md).
* [Tutorial: Train an object detection model (preview) with AutoML and Python](tutorial-auto-train-image-models.md).
>>>>>>> ea790d0a
* See [what hyperparameters are available for computer vision tasks](reference-automl-images-hyperparameters.md).
* [Make predictions with ONNX on computer vision models from AutoML](how-to-inference-onnx-automl-image-models.md)<|MERGE_RESOLUTION|>--- conflicted
+++ resolved
@@ -134,12 +134,7 @@
 ## Next steps
 
 * Learn more about [how and where to deploy a model](/azure/machine-learning/how-to-deploy-managed-online-endpoints).
-<<<<<<< HEAD
-* For definitions and examples of the performance charts and metrics provided for each job, see [Evaluate automated machine learning experiment results](how-to-understand-automated-ml.md). 
+* For definitions and examples of the performance charts and metrics provided for each job, see [Evaluate automated machine learning experiment results](how-to-understand-automated-ml.md).
 * [Tutorial: Train an object detection model with AutoML and Python](tutorial-auto-train-image-models.md).
-=======
-* For definitions and examples of the performance charts and metrics provided for each job, see [Evaluate automated machine learning experiment results](how-to-understand-automated-ml.md).
-* [Tutorial: Train an object detection model (preview) with AutoML and Python](tutorial-auto-train-image-models.md).
->>>>>>> ea790d0a
 * See [what hyperparameters are available for computer vision tasks](reference-automl-images-hyperparameters.md).
 * [Make predictions with ONNX on computer vision models from AutoML](how-to-inference-onnx-automl-image-models.md)