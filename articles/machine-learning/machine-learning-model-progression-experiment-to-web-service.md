--- conflicted
+++ resolved
@@ -1,240 +1,119 @@
-<<<<<<< HEAD
----
-title: How a Machine Learning model progresses from an experiment to an operationalized Web service | Microsoft Docs
-description: An overview of the mechanics of how your Azure Machine Learning model progresses from a development experiment to an operationalized Web service.
-services: machine-learning
-documentationcenter: ''
-author: garyericson
-manager: jhubbard
-editor: cgronlun
-
-ms.assetid: 25e0c025-f8b0-44ab-beaf-d0f2d485eb91
-ms.service: machine-learning
-ms.workload: data-services
-ms.tgt_pltfrm: na
-ms.devlang: na
-ms.topic: article
-ms.date: 10/04/2016
-ms.author: garye
-
----
-# How a Machine Learning model progresses from an experiment to an operationalized Web service
-Azure Machine Learning Studio provides an interactive canvas that allows you to develop, run, test, and iterate an ***experiment*** representing a predictive analysis model. There are a wide variety of modules available that can:
-
-* Input data into your experiment
-* Manipulate the data
-* Train a model using machine learning algorithms
-* Score the model
-* Evaluate the results
-* Output final values
-
-Once you’re satisfied with your experiment, you can deploy it as a ***Classic Azure Machine Learning Web service*** or a ***New Azure Machine Learning Web service*** so that users can send it new data and receive back results.
-
-In this article, we give an overview of the mechanics of how your Machine Learning model progresses from a development experiment to an operationalized Web service.
-
-> [!NOTE]
-> There are other ways to develop and deploy machine learning models, but this article is focused on how you use Machine Learning Studio. For a discussion of how to create a classic predictive Web service with R, see the blog post [Build & Deploy Predictive Web Apps Using RStudio and Azure ML](http://blogs.technet.com/b/machinelearning/archive/2015/09/25/build-and-deploy-a-predictive-web-app-using-rstudio-and-azure-ml.aspx).
-> 
-> 
-
-While Azure Machine Learning Studio is designed to help you develop and deploy a *predictive analysis model*, it’s possible to use Studio to develop an experiment that doesn’t include a predictive analysis model. For example, an experiment might just input data, manipulate it, and then output the results. Just like a predictive analysis experiment, you can deploy this non-predictive experiment as a Web service, but it’s a simpler process because the experiment isn’t training or scoring a machine learning model. While it’s not the typical to use Studio in this way, we’ll include it in the discussion so that we can give a complete explanation of how Studio works.
-
-## Developing and deploying a predictive Web service
-Here are the stages that a typical solution follows as you develop and deploy it using Machine Learning Studio:
-
-![Deployment flow](media/machine-learning-model-progression-experiment-to-web-service/model-stages-from-experiment-to-web-service.png)
-
-*Figure 1 - Stages of a typical predictive analysis model*
-
-### The training experiment
-The ***training experiment*** is the initial phase of developing your Web service in Machine Learning Studio. The purpose of the training experiment is to give you a place to develop, test, iterate, and eventually train a machine learning model. You can even train multiple models simultaneously as you look for the best solution, but once you’re done experimenting you’ll select a single trained model and eliminate the rest from the experiment. For an example of developing a predictive analysis experiment, see [Develop a predictive analytics solution for credit risk assessment in Azure Machine Learning](machine-learning-walkthrough-develop-predictive-solution.md).
-
-### The predictive experiment
-Once you have a trained model in your training experiment, click **Set Up Web Service** and select **Predictive Web Service** in Machine Learning Studio to initiate the process of converting your training experiment to a ***predictive experiment***. The purpose of the predictive experiment is to use your trained model to score new data, with the goal of eventually becoming operationalized as an Azure Web service.
-
-This conversion is done for you through the following steps:
-
-* Convert the set of modules used for training into a single module and save it as a trained model
-* Eliminate any extraneous modules not related to scoring
-* Add input and output ports that the eventual Web service will use
-
-There may be more changes you want to make to get your predictive experiment ready to deploy as a Web service. For example, if you want the Web service to output only a subset of results, you can add a filtering module before the output port.
-
-In this conversion process, the training experiment is not discarded. When the process is complete, you have two tabs in Studio: one for the training experiment and one for the predictive experiment. This way you can make changes to the training experiment before you deploy your Web service and rebuild the predictive experiment. Or you can save a copy of the training experiment to start another line of experimentation.
-
-> [!NOTE]
-> When you click **Predictive Web Service** you start an automatic process to convert your training experiment to a predictive experiment, and this works well in most cases. If your training experiment is complex (for example, you have multiple paths for training that you join together), you might prefer to do this conversion manually. For more information, see [Convert a Machine Learning training experiment to a predictive experiment](machine-learning-convert-training-experiment-to-scoring-experiment.md).
-> 
-> 
-
-### The Web service
-Once you’re satisfied that your predictive experiment is ready, you can deploy your service as either a Classic Web service or a New Web service based on Azure Resource Manager. To operationalize your model by deploying it as a *Classic Machine Learning Web service*, click **Deploy Web Service** and select **Deploy Web Service [Classic]**. To deploy as *New Machine Learning Web service*, click **Deploy Web Service** and select **Deploy Web Service [New]**. Users can now send data to your model using the Web service REST API and receive back the results. For more information, see [How to consume an Azure Machine Learning Web service that has been deployed from a Machine Learning experiment](machine-learning-consume-web-services.md).
-
-## The non-typical case: creating a non-predictive Web service
-If your experiment does not train a predictive analysis model, then you don’t need to create both a training experiment and a scoring experiment - there’s just one experiment, and you can deploy it as a Web service. Machine Learning Studio detects whether your experiment contains a predictive model by analyzing the modules you’ve used.
-
-After you’ve iterated on your experiment and are satisfied with it:
-
-1. Click **Set Up Web Service** and select **Retraining Web Service** - input and output nodes are added
-   automatically
-2. Click **Run**
-3. Click **Deploy Web Service** and select **Deploy Web Service [Classic]** or **Deploy Web Service [New]** depending on the environment to which you want to deploy.
-
-Your Web service is now deployed, and you can access and manage it just like a predictive Web service.
-
-## Updating your Web service
-Now that you’ve deployed your experiment as a Web service, what if you need to update it?
-
-That depends on what you need to update:
-
-**You want to change the input or output, or you want to modify how the Web service manipulates data**
-
-If you’re not changing the model, but are just changing how the Web service handles data, you can edit the predictive experiment and then click **Deploy Web Service** and select **Deploy Web Service [Classic]** or **Deploy Web Service [New]** again. The Web service is stopped, the updated predictive experiment is deployed, and the Web service is restarted.
-
-Here’s an example: Suppose your predictive experiment returns the entire row of input data with the predicted result. You may decide that you want the Web service to just return the result. So you can add a **Project Columns** module in the predictive experiment, right before the output port, to exclude columns other than the result. When you click **Deploy Web Service** and select **Deploy Web Service [Classic]** or **Deploy Web Service [New]** again, the Web service is updated.
-
-**You want to retrain the model with new data**
-
-If you want to keep your machine learning model, but you would like to retrain it with new data, you have two choices:
-
-1. **Retrain the model while the Web service is running** - If you want to retrain your model while the predictive Web service is running, you can do this by making a couple modifications to the training experiment to make it a ***retraining experiment***, then you can deploy it as a ***retraining web* service**. For instructions on how to do this, see [Retrain Machine Learning models programmatically](machine-learning-retrain-models-programmatically.md).
-2. **Go back to the original training experiment and use different training data to develop your model** - Your predictive experiment is linked to the Web service, but the training experiment is not directly linked in this way. If you modify the original training experiment and click **Set Up Web Service**, it will create a *new*     predictive experiment which, when deployed, will create a *new* Web service. It doesn’t just update the original Web service.
-   
-   If you need to modify the training experiment, open it and click **Save As** to make a copy. This will leave intact the original training experiment, predictive experiment, and Web service. You can now create a new Web service with your changes. Once you’ve deployed the new Web service you can then decide whether to stop the previous Web service or keep it running alongside the new one.
-
-**You want to train a different model**
-
-If you want to make changes to your original predictive experiment, such as selecting a different machine learning algorithm, trying a different training method, etc., then you need to follow the second procedure described above for retraining your model: open the training experiment, click **Save As** to make a copy, and then start down the new path of developing your model, creating the predictive experiment, and deploying the web service. This will create a new Web service unrelated to the original one - you can decide which one, or both, to keep running.
-
-## Next Steps
-For more details on the process of developing and experiment, see the following articles:
-
-* converting the experiment - [Convert a Machine Learning training experiment to a predictive experiment](machine-learning-convert-training-experiment-to-scoring-experiment.md)
-* deploying the Web service - [Deploy an Azure Machine Learning web service](machine-learning-publish-a-machine-learning-web-service.md)
-* retraining the model - [Retrain Machine Learning models programmatically](machine-learning-retrain-models-programmatically.md)
-
-For examples of the whole process, see:
-
-* [Machine learning tutorial: Create your first experiment in Azure Machine Learning Studio](machine-learning-create-experiment.md)
-* [Walkthrough: Develop a predictive analytics solution for credit risk assessment in Azure Machine     Learning](machine-learning-walkthrough-develop-predictive-solution.md)
-=======
----
-title: How an Azure Machine Learning model becomes a web service | Microsoft Docs
-description: An overview of the mechanics of how your Azure Machine Learning model progresses from a development experiment to an operationalized Web service.
-services: machine-learning
-documentationcenter: ''
-author: garyericson
-manager: jhubbard
-editor: cgronlun
-
-ms.assetid: 25e0c025-f8b0-44ab-beaf-d0f2d485eb91
-ms.service: machine-learning
-ms.workload: data-services
-ms.tgt_pltfrm: na
-ms.devlang: na
-ms.topic: article
-ms.date: 01/05/2017
-ms.author: garye
-
----
-# How a Machine Learning model progresses from an experiment to an operationalized Web service
-Azure Machine Learning Studio provides an interactive canvas that allows you to develop, run, test, and iterate an ***experiment*** representing a predictive analysis model. There are a wide variety of modules available that can:
-
-* Input data into your experiment
-* Manipulate the data
-* Train a model using machine learning algorithms
-* Score the model
-* Evaluate the results
-* Output final values
-
-Once you’re satisfied with your experiment, you can deploy it as a ***Classic Azure Machine Learning Web service*** or a ***New Azure Machine Learning Web service*** so that users can send it new data and receive back results.
-
-In this article, we give an overview of the mechanics of how your Machine Learning model progresses from a development experiment to an operationalized Web service.
-
-> [!NOTE]
-> There are other ways to develop and deploy machine learning models, but this article is focused on how you use Machine Learning Studio. For example, to read a description of how to create a classic predictive Web service with R, see the blog post [Build & Deploy Predictive Web Apps Using RStudio and Azure ML](http://blogs.technet.com/b/machinelearning/archive/2015/09/25/build-and-deploy-a-predictive-web-app-using-rstudio-and-azure-ml.aspx).
-> 
-> 
-
-While Azure Machine Learning Studio is designed to help you develop and deploy a *predictive analysis model*, it’s possible to use Studio to develop an experiment that doesn’t include a predictive analysis model. For example, an experiment might just input data, manipulate it, and then output the results. Just like a predictive analysis experiment, you can deploy this non-predictive experiment as a Web service, but it’s a simpler process because the experiment isn’t training or scoring a machine learning model. While it’s not the typical to use Studio in this way, we’ll include it in the discussion so that we can give a complete explanation of how Studio works.
-
-## Developing and deploying a predictive Web service
-Here are the stages that a typical solution follows as you develop and deploy it using Machine Learning Studio:
-
-![Deployment flow](media/machine-learning-model-progression-experiment-to-web-service/model-stages-from-experiment-to-web-service.png)
-
-*Figure 1 - Stages of a typical predictive analysis model*
-
-### The training experiment
-The ***training experiment*** is the initial phase of developing your Web service in Machine Learning Studio. The purpose of the training experiment is to give you a place to develop, test, iterate, and eventually train a machine learning model. You can even train multiple models simultaneously as you look for the best solution, but once you’re done experimenting you’ll select a single trained model and eliminate the rest from the experiment. For an example of developing a predictive analysis experiment, see [Develop a predictive analytics solution for credit risk assessment in Azure Machine Learning](machine-learning-walkthrough-develop-predictive-solution.md).
-
-### The predictive experiment
-Once you have a trained model in your training experiment, click **Set Up Web Service** and select **Predictive Web Service** in Machine Learning Studio to initiate the process of converting your training experiment to a ***predictive experiment***. The purpose of the predictive experiment is to use your trained model to score new data, with the goal of eventually becoming operationalized as an Azure Web service.
-
-This conversion is done for you through the following steps:
-
-* Convert the set of modules used for training into a single module and save it as a trained model
-* Eliminate any extraneous modules not related to scoring
-* Add input and output ports that the eventual Web service will use
-
-There may be more changes you want to make to get your predictive experiment ready to deploy as a Web service. For example, if you want the Web service to output only a subset of results, you can add a filtering module before the output port.
-
-In this conversion process, the training experiment is not discarded. When the process is complete, you have two tabs in Studio: one for the training experiment and one for the predictive experiment. This way you can make changes to the training experiment before you deploy your Web service and rebuild the predictive experiment. Or you can save a copy of the training experiment to start another line of experimentation.
-
-> [!NOTE]
-> When you click **Predictive Web Service** you start an automatic process to convert your training experiment to a predictive experiment, and this works well in most cases. If your training experiment is complex (for example, you have multiple paths for training that you join together), you might prefer to do this conversion manually. For more information, see [Convert a Machine Learning training experiment to a predictive experiment](machine-learning-convert-training-experiment-to-scoring-experiment.md).
-> 
-> 
-
-### The Web service
-Once you’re satisfied that your predictive experiment is ready, you can deploy your service as either a Classic Web service or a New Web service based on Azure Resource Manager. To operationalize your model by deploying it as a *Classic Machine Learning Web service*, click **Deploy Web Service** and select **Deploy Web Service [Classic]**. To deploy as *New Machine Learning Web service*, click **Deploy Web Service** and select **Deploy Web Service [New]**. Users can now send data to your model using the Web service REST API and receive back the results. For more information, see [How to consume an Azure Machine Learning Web service that has been deployed from a Machine Learning experiment](machine-learning-consume-web-services.md).
-
-## The non-typical case: creating a non-predictive Web service
-If your experiment does not train a predictive analysis model, then you don’t need to create both a training experiment and a scoring experiment - there’s just one experiment, and you can deploy it as a Web service. Machine Learning Studio detects whether your experiment contains a predictive model by analyzing the modules you’ve used.
-
-After you’ve iterated on your experiment and are satisfied with it:
-
-1. Click **Set Up Web Service** and select **Retraining Web Service** - input and output nodes are added
-   automatically
-2. Click **Run**
-3. Click **Deploy Web Service** and select **Deploy Web Service [Classic]** or **Deploy Web Service [New]** depending on the environment to which you want to deploy.
-
-Your Web service is now deployed, and you can access and manage it just like a predictive Web service.
-
-## Updating your Web service
-Now that you’ve deployed your experiment as a Web service, what if you need to update it?
-
-That depends on what you need to update:
-
-**You want to change the input or output, or you want to modify how the Web service manipulates data**
-
-If you’re not changing the model, but are just changing how the Web service handles data, you can edit the predictive experiment and then click **Deploy Web Service** and select **Deploy Web Service [Classic]** or **Deploy Web Service [New]** again. The Web service is stopped, the updated predictive experiment is deployed, and the Web service is restarted.
-
-Here’s an example: Suppose your predictive experiment returns the entire row of input data with the predicted result. You may decide that you want the Web service to just return the result. So you can add a **Project Columns** module in the predictive experiment, right before the output port, to exclude columns other than the result. When you click **Deploy Web Service** and select **Deploy Web Service [Classic]** or **Deploy Web Service [New]** again, the Web service is updated.
-
-**You want to retrain the model with new data**
-
-If you want to keep your machine learning model, but you would like to retrain it with new data, you have two choices:
-
-1. **Retrain the model while the Web service is running** - If you want to retrain your model while the predictive Web service is running, you can do this by making a couple modifications to the training experiment to make it a ***retraining experiment***, then you can deploy it as a ***retraining web* service**. For instructions on how to do this, see [Retrain Machine Learning models programmatically](machine-learning-retrain-models-programmatically.md).
-2. **Go back to the original training experiment and use different training data to develop your model** - Your predictive experiment is linked to the Web service, but the training experiment is not directly linked in this way. If you modify the original training experiment and click **Set Up Web Service**, it will create a *new*     predictive experiment which, when deployed, will create a *new* Web service. It doesn’t just update the original Web service.
-   
-   If you need to modify the training experiment, open it and click **Save As** to make a copy. This will leave intact the original training experiment, predictive experiment, and Web service. You can now create a new Web service with your changes. Once you’ve deployed the new Web service you can then decide whether to stop the previous Web service or keep it running alongside the new one.
-
-**You want to train a different model**
-
-If you want to make changes to your original predictive experiment, such as selecting a different machine learning algorithm, trying a different training method, etc., then you need to follow the second procedure described above for retraining your model: open the training experiment, click **Save As** to make a copy, and then start down the new path of developing your model, creating the predictive experiment, and deploying the web service. This will create a new Web service unrelated to the original one - you can decide which one, or both, to keep running.
-
-## Next Steps
-For more details on the process of developing and experiment, see the following articles:
-
-* converting the experiment - [Convert a Machine Learning training experiment to a predictive experiment](machine-learning-convert-training-experiment-to-scoring-experiment.md)
-* deploying the Web service - [Deploy an Azure Machine Learning web service](machine-learning-publish-a-machine-learning-web-service.md)
-* retraining the model - [Retrain Machine Learning models programmatically](machine-learning-retrain-models-programmatically.md)
-
-For examples of the whole process, see:
-
-* [Machine learning tutorial: Create your first experiment in Azure Machine Learning Studio](machine-learning-create-experiment.md)
-* [Walkthrough: Develop a predictive analytics solution for credit risk assessment in Azure Machine     Learning](machine-learning-walkthrough-develop-predictive-solution.md)
-
->>>>>>> 382bbb82
+---
+title: How an Azure Machine Learning model becomes a web service | Microsoft Docs
+description: An overview of the mechanics of how your Azure Machine Learning model progresses from a development experiment to an operationalized Web service.
+services: machine-learning
+documentationcenter: ''
+author: garyericson
+manager: jhubbard
+editor: cgronlun
+
+ms.assetid: 25e0c025-f8b0-44ab-beaf-d0f2d485eb91
+ms.service: machine-learning
+ms.workload: data-services
+ms.tgt_pltfrm: na
+ms.devlang: na
+ms.topic: article
+ms.date: 01/05/2017
+ms.author: garye
+
+---
+# How a Machine Learning model progresses from an experiment to an operationalized Web service
+Azure Machine Learning Studio provides an interactive canvas that allows you to develop, run, test, and iterate an ***experiment*** representing a predictive analysis model. There are a wide variety of modules available that can:
+
+* Input data into your experiment
+* Manipulate the data
+* Train a model using machine learning algorithms
+* Score the model
+* Evaluate the results
+* Output final values
+
+Once you’re satisfied with your experiment, you can deploy it as a ***Classic Azure Machine Learning Web service*** or a ***New Azure Machine Learning Web service*** so that users can send it new data and receive back results.
+
+In this article, we give an overview of the mechanics of how your Machine Learning model progresses from a development experiment to an operationalized Web service.
+
+> [!NOTE]
+> There are other ways to develop and deploy machine learning models, but this article is focused on how you use Machine Learning Studio. For example, to read a description of how to create a classic predictive Web service with R, see the blog post [Build & Deploy Predictive Web Apps Using RStudio and Azure ML](http://blogs.technet.com/b/machinelearning/archive/2015/09/25/build-and-deploy-a-predictive-web-app-using-rstudio-and-azure-ml.aspx).
+> 
+> 
+
+While Azure Machine Learning Studio is designed to help you develop and deploy a *predictive analysis model*, it’s possible to use Studio to develop an experiment that doesn’t include a predictive analysis model. For example, an experiment might just input data, manipulate it, and then output the results. Just like a predictive analysis experiment, you can deploy this non-predictive experiment as a Web service, but it’s a simpler process because the experiment isn’t training or scoring a machine learning model. While it’s not the typical to use Studio in this way, we’ll include it in the discussion so that we can give a complete explanation of how Studio works.
+
+## Developing and deploying a predictive Web service
+Here are the stages that a typical solution follows as you develop and deploy it using Machine Learning Studio:
+
+![Deployment flow](media/machine-learning-model-progression-experiment-to-web-service/model-stages-from-experiment-to-web-service.png)
+
+*Figure 1 - Stages of a typical predictive analysis model*
+
+### The training experiment
+The ***training experiment*** is the initial phase of developing your Web service in Machine Learning Studio. The purpose of the training experiment is to give you a place to develop, test, iterate, and eventually train a machine learning model. You can even train multiple models simultaneously as you look for the best solution, but once you’re done experimenting you’ll select a single trained model and eliminate the rest from the experiment. For an example of developing a predictive analysis experiment, see [Develop a predictive analytics solution for credit risk assessment in Azure Machine Learning](machine-learning-walkthrough-develop-predictive-solution.md).
+
+### The predictive experiment
+Once you have a trained model in your training experiment, click **Set Up Web Service** and select **Predictive Web Service** in Machine Learning Studio to initiate the process of converting your training experiment to a ***predictive experiment***. The purpose of the predictive experiment is to use your trained model to score new data, with the goal of eventually becoming operationalized as an Azure Web service.
+
+This conversion is done for you through the following steps:
+
+* Convert the set of modules used for training into a single module and save it as a trained model
+* Eliminate any extraneous modules not related to scoring
+* Add input and output ports that the eventual Web service will use
+
+There may be more changes you want to make to get your predictive experiment ready to deploy as a Web service. For example, if you want the Web service to output only a subset of results, you can add a filtering module before the output port.
+
+In this conversion process, the training experiment is not discarded. When the process is complete, you have two tabs in Studio: one for the training experiment and one for the predictive experiment. This way you can make changes to the training experiment before you deploy your Web service and rebuild the predictive experiment. Or you can save a copy of the training experiment to start another line of experimentation.
+
+> [!NOTE]
+> When you click **Predictive Web Service** you start an automatic process to convert your training experiment to a predictive experiment, and this works well in most cases. If your training experiment is complex (for example, you have multiple paths for training that you join together), you might prefer to do this conversion manually. For more information, see [Convert a Machine Learning training experiment to a predictive experiment](machine-learning-convert-training-experiment-to-scoring-experiment.md).
+> 
+> 
+
+### The Web service
+Once you’re satisfied that your predictive experiment is ready, you can deploy your service as either a Classic Web service or a New Web service based on Azure Resource Manager. To operationalize your model by deploying it as a *Classic Machine Learning Web service*, click **Deploy Web Service** and select **Deploy Web Service [Classic]**. To deploy as *New Machine Learning Web service*, click **Deploy Web Service** and select **Deploy Web Service [New]**. Users can now send data to your model using the Web service REST API and receive back the results. For more information, see [How to consume an Azure Machine Learning Web service that has been deployed from a Machine Learning experiment](machine-learning-consume-web-services.md).
+
+## The non-typical case: creating a non-predictive Web service
+If your experiment does not train a predictive analysis model, then you don’t need to create both a training experiment and a scoring experiment - there’s just one experiment, and you can deploy it as a Web service. Machine Learning Studio detects whether your experiment contains a predictive model by analyzing the modules you’ve used.
+
+After you’ve iterated on your experiment and are satisfied with it:
+
+1. Click **Set Up Web Service** and select **Retraining Web Service** - input and output nodes are added
+   automatically
+2. Click **Run**
+3. Click **Deploy Web Service** and select **Deploy Web Service [Classic]** or **Deploy Web Service [New]** depending on the environment to which you want to deploy.
+
+Your Web service is now deployed, and you can access and manage it just like a predictive Web service.
+
+## Updating your Web service
+Now that you’ve deployed your experiment as a Web service, what if you need to update it?
+
+That depends on what you need to update:
+
+**You want to change the input or output, or you want to modify how the Web service manipulates data**
+
+If you’re not changing the model, but are just changing how the Web service handles data, you can edit the predictive experiment and then click **Deploy Web Service** and select **Deploy Web Service [Classic]** or **Deploy Web Service [New]** again. The Web service is stopped, the updated predictive experiment is deployed, and the Web service is restarted.
+
+Here’s an example: Suppose your predictive experiment returns the entire row of input data with the predicted result. You may decide that you want the Web service to just return the result. So you can add a **Project Columns** module in the predictive experiment, right before the output port, to exclude columns other than the result. When you click **Deploy Web Service** and select **Deploy Web Service [Classic]** or **Deploy Web Service [New]** again, the Web service is updated.
+
+**You want to retrain the model with new data**
+
+If you want to keep your machine learning model, but you would like to retrain it with new data, you have two choices:
+
+1. **Retrain the model while the Web service is running** - If you want to retrain your model while the predictive Web service is running, you can do this by making a couple modifications to the training experiment to make it a ***retraining experiment***, then you can deploy it as a ***retraining web* service**. For instructions on how to do this, see [Retrain Machine Learning models programmatically](machine-learning-retrain-models-programmatically.md).
+2. **Go back to the original training experiment and use different training data to develop your model** - Your predictive experiment is linked to the Web service, but the training experiment is not directly linked in this way. If you modify the original training experiment and click **Set Up Web Service**, it will create a *new*     predictive experiment which, when deployed, will create a *new* Web service. It doesn’t just update the original Web service.
+   
+   If you need to modify the training experiment, open it and click **Save As** to make a copy. This will leave intact the original training experiment, predictive experiment, and Web service. You can now create a new Web service with your changes. Once you’ve deployed the new Web service you can then decide whether to stop the previous Web service or keep it running alongside the new one.
+
+**You want to train a different model**
+
+If you want to make changes to your original predictive experiment, such as selecting a different machine learning algorithm, trying a different training method, etc., then you need to follow the second procedure described above for retraining your model: open the training experiment, click **Save As** to make a copy, and then start down the new path of developing your model, creating the predictive experiment, and deploying the web service. This will create a new Web service unrelated to the original one - you can decide which one, or both, to keep running.
+
+## Next Steps
+For more details on the process of developing and experiment, see the following articles:
+
+* converting the experiment - [Convert a Machine Learning training experiment to a predictive experiment](machine-learning-convert-training-experiment-to-scoring-experiment.md)
+* deploying the Web service - [Deploy an Azure Machine Learning web service](machine-learning-publish-a-machine-learning-web-service.md)
+* retraining the model - [Retrain Machine Learning models programmatically](machine-learning-retrain-models-programmatically.md)
+
+For examples of the whole process, see:
+
+* [Machine learning tutorial: Create your first experiment in Azure Machine Learning Studio](machine-learning-create-experiment.md)
+* [Walkthrough: Develop a predictive analytics solution for credit risk assessment in Azure Machine     Learning](machine-learning-walkthrough-develop-predictive-solution.md)
+