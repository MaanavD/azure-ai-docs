---
title: 'How to use studio UI to build and debug Machine Learning pipelines'
titleSuffix: Azure Machine Learning
description: Learn how to build, debug, clone, and compare V2 pipeline with the studio UI. 
ms.reviewer: lagayhar
author: likebupt
ms.author: keli19
services: machine-learning
ms.service: machine-learning
ms.subservice: core
ms.topic: how-to
ms.date: 04/21/2021
ms.custom: designer
---

# How to use studio UI to build and debug Azure Machine Learning pipelines

Azure Machine Learning studio provides UI to build and debug your pipeline. You can use components to author a pipeline in the designer, and you can debug your pipeline in the job detail page.

This article will introduce how to use the studio UI to build and debug machine learning pipelines.


## Build machine learning pipeline

<!-- *************
Custom component
Asset library
Subgraph actions/Tab view (Post GA)
Right pane
************* -->

### Drag and drop components to build pipeline

In the designer homepage, you can select "New" to open a blank pipeline draft. 

In the asset library left of the canvas, there are "Component" and "Data" tabs, which contains components and data registered to the workspace. Under  the"Component" tab, there are built-in components and custom components. For how to create custom component, you can refer to the [component article](concept-component.md).

![TODO: Screenshot showing new asset library](./media/new-pipeline-ui/asset-library.png)

Then you can drag and drop either built-in components or custom components to the canvas. You can construct your pipeline or configure your components in any order. Just hide the right pane to construct your pipeline first, and open the right pane to configure your component.

> [!NOTE]
> Currently built-in components and custom components cannot be used together.
>

![TODO: Screenshot showing close and open right pane](./media/new-pipeline-ui/hide-right-pane.png)


<!-- #### Pipeline component - Post GA

If your pipeline contains too many components, you can multi-select some components for the same purpose like a bunch of components for data preprocessing, and group them into a pipeline component.

![TODO: GIF for creating subgraph](./media/new-pipeline-ui/.png) -->


### Submit pipeline

<!-- *************
submission list
************* -->

Now you've built your pipeline. Select **Submit** button on right top of the canvas, and configure your pipeline job.

![TODO: Screenshot showing submitting](./media/new-pipeline-ui/submit-pipeline.png)

After you submit your pipeline job, you'll see a submitted job list in the left pane, which shows all the pipeline job you create from the current pipeline draft in the same session. There's also notification popping up from the notification center. You can select through the pipeline job link in the submission list or the notification to check pipeline job status or debugging.

> [!NOTE]
> Pipeline job status and resuls will not be filled back to the authoring page.

If you want to try a few different parameter values for the same pipeline, you can change values and submit for multiple times, without having to waiting for the running status.

![TODO: Screenshot showing submission list and notification](./media/new-pipeline-ui/.png)

> [!NOTE]
> The submission list only contains jobs submitted in the same session.
> If you refresh current page, it will not preserve the previous submitted job list.

On the pipeline job detail page, you can check the status of the overall job and each node inside, as well as logs of each node.

![TODO: Screenshot showing pipeline job detail page](./media/new-pipeline-ui/.png)


## Debug your pipeline in job detail page

<!-- *************
Outline
Quick filter, sort (for step view users)
Profiling (Tuning pipeline performance)
************* -->

### Using outline to quickly find node

In pipeline job detail page, there's an outline left to the canvas, which shows the overall structure of your pipeline job. Hovering on any row, you can select the "Locate" button to locate that node in the canvas.

![TODO: Screenshot showing outline locate in canvas](./media/new-pipeline-ui/.png)

You can filter failed or completed nodes, as well as filter by only components or dataset for further search. The left pane will show the matched nodes with more information including status, duration, and created time.

![TODO: Screenshot showing quick filter](./media/new-pipeline-ui/.png)

You can also sort the filter nodes.

![TODO: Screenshot showing sorting search result](./media/new-pipeline-ui/.png)

### Check logs and outputs of component

If your pipeline fails or gets stuck on a node, first view the logs.

1. You can select the specific node and open the right pane.

1. Select **Outputs+logs** tab and you can explore all the outputs and logs of this node.

    The **user_logs folder** contains information about user code generated logs. This folder is open by default, and the **std_log.txt** log is selected. The **std_log.txt** is where your code's logs (for example, print statements) show up.
    
    The **system_logs folder** contains logs generated by Azure Machine Learning. Learn more about [how to view and download log files for a run](how-to-log-view-metrics.md#view-and-download-log-files-for-a-run).

    
    ![TODO: Screenshot showing logs of a node](./media/new-pipeline-ui/view-user-logs.png)

    If you don't see those folders, this is due to the compute run time update isn't released to the compute cluster yet, and you can look at **70_driver_log.txt** under **azureml-logs** folder first.

    ![TODO: Screenshot showing logs of a node](./media/new-pipeline-ui/view-driver-logs.png)


<!-- ### Understand your pipeline job performance

If you would like to optimize your pipeline performance, you might need to firstly understand which part of pipeline cost compute time most. 

In pipeline UI, you can understand youe pipeline job performance leveraging "Profiling".

You can click "Profiling" button above canvas. Then you can check the detailed perfomance analysis of your pipeline job.

![TODO: Screenshot showing profiling result](./media/new-pipeline-ui/profiling.png)

By default it will show the critical path of your whole pipeline job. Critical path is a series of child jobs (or sometimes only a single job) that controls the calculated start or complete time of the pipeline. The child jobs that make up the critical path are typically interrelated by job dependencies. When the last job in the critical path is completed, the pipeline is also completed. -->

## Clone a pipeline job to continue editing

<!-- *************
Find and replace (Post GA)
Show lineage
************* -->

If you would like to work based on an existing pipeline job in the workspace, you can easily clone it into a new pipeline draft to continue editing.
![TODO: Screenshot showing clone](./media/new-pipeline-ui/job-detail-clone.png)

After cloning, you can also know which pipeline job it's cloned from by clicking **Showing lineage**.
![TODO: Screenshot showing draft lineage](./media/new-pipeline-ui/draft-show-lineage.png)

You can edit your pipeline and then submit again. After submitting, you can see the lineage between the job you submit and the original job by selecting **Show lineage**.
![TODO: Screenshot job lineage](./media/new-pipeline-ui/job-show-lineage.png)

## Compare pipelines

<!-- *************
Compare
************* -->

When you have multiple pipeline jobs for the same project but with different settings, you can easily compare the graph structure, pipeline configurations, component configurations, and pipeline job properties in the studio portal.

1. On each detail page of pipeline jobs you would like to compare, select **Add to compare**.

    Select **Show compare list** and you'll see all the selected pipeline jobs. You can also remove jobs, which you don't need to compare anymore.
    ![TODO: Screenshot showing compare list](./media/new-pipeline-ui/compare-list.png)

1. In the compare list, if you want to see the pipeline graph structure comparison result first, you can select the two pipeline jobs you want to compare, and then select **Compare graph** to compare graph structure and components in the graph.
    > [!NOTE]
    > Currently **Compare graph** only supports comparing **2** pipeline jobs.
    >  **Compare detail** supports multiple pipelines comparison.

    ![TODO: Screenshot showing compare graph](./media/new-pipeline-ui/compare-graph.png)

<<<<<<< HEAD
    In the screenshot above, you can see the detailed difference of each node in the two pipelines your compare.
    - The **red** node means this node only exists in Copy of sample pipeline1. 
    - The **green** node means this node only exists in sample pipeline 1.
    - The **blue** node means this node exists in both pipelines but have configuration changed. 

        For example, the `Train` node shows that it has parameter changed. You can select that node to see which parameters are changed. In the right pane of **Component information**, the blue lines are different values for same parameters.
=======
    In the screenshot above, you can see the detailed difference of each node in the two pipelines you compared.
    - The red and green colors mean those nodes only occur in Copy of sample pipeline1 and sample pipeline 1 respectively. 
    - The "Train" node shows that its parameter changed. Select that node to see which parameters are changed. The blue lines are different values for same parameters.
>>>>>>> 58c7ce4a
        ![Screenshot showing parameter difference](./media/new-pipeline-ui/compare-parameter.png)

    On the comparison page, select **Show details** to see the difference of the two pipeline job properties.

    By default, in the comparison table, it will only show difference and show difference inline, and you can uncheck on the top of comparison table.

    ![Screenshot showing job overview difference](./media/new-pipeline-ui/job-overview-compare.png)

1. If you want to directly see the difference between pipeline job properties, in the compare list, select **Compare detail**. 

    ![TODO: Screenshot showing select compare detail](./media/new-pipeline-ui/select-compare-detail.png)

    Then it will show job property comparison detail.

    ![Screenshot showing compare detail result](./media/new-pipeline-ui/compare-detail.png)

    From the detail comparison list, you can also select two pipeline jobs to compare the graph.

    ![Screenshot showing compare graph in detail page](./media/new-pipeline-ui/compare-graph-in-detail.png)



## Next steps

In this article, you learned the key features in how to create, explore, and debug a pipeline in UI. To learn more about how you can use the pipeline, see the following articles:

+ [How to train a model in the designer](tutorial-designer-automobile-price-train-score.md)
+ [How to deploy model to real-time endpoint in the designer](tutorial-designer-automobile-price-deploy.md)
+ [What is machine learning component](concept-component.md)


<|MERGE_RESOLUTION|>--- conflicted
+++ resolved
@@ -171,18 +171,12 @@
 
     ![TODO: Screenshot showing compare graph](./media/new-pipeline-ui/compare-graph.png)
 
-<<<<<<< HEAD
     In the screenshot above, you can see the detailed difference of each node in the two pipelines your compare.
     - The **red** node means this node only exists in Copy of sample pipeline1. 
     - The **green** node means this node only exists in sample pipeline 1.
     - The **blue** node means this node exists in both pipelines but have configuration changed. 
 
         For example, the `Train` node shows that it has parameter changed. You can select that node to see which parameters are changed. In the right pane of **Component information**, the blue lines are different values for same parameters.
-=======
-    In the screenshot above, you can see the detailed difference of each node in the two pipelines you compared.
-    - The red and green colors mean those nodes only occur in Copy of sample pipeline1 and sample pipeline 1 respectively. 
-    - The "Train" node shows that its parameter changed. Select that node to see which parameters are changed. The blue lines are different values for same parameters.
->>>>>>> 58c7ce4a
         ![Screenshot showing parameter difference](./media/new-pipeline-ui/compare-parameter.png)
 
     On the comparison page, select **Show details** to see the difference of the two pipeline job properties.
