--- conflicted
+++ resolved
@@ -424,14 +424,7 @@
     }
     ```
 
-<<<<<<< HEAD
-    > [!NOTE]
-    > Data assets ID would look like `/subscriptions/<subscription>/resourcegroups/<resource-group>/providers/Microsoft.MachineLearningServices/workspaces/<workspace>/data/<data-asset>/versions/<version>`. You can also use `azureml:<datasset_name>@latest` as a way to specify the input.
-=======
-    ---
->>>>>>> d3c35506
-
-    The data assets ID looks like `/subscriptions/<subscription>/resourcegroups/<resource-group>/providers/Microsoft.MachineLearningServices/workspaces/<workspace>/data/<data-asset>/versions/<version>`. You can also use the `azureml:/<datasset_name>@latest` format to specify the input.
+    The data assets ID looks like `/subscriptions/<subscription>/resourcegroups/<resource-group>/providers/Microsoft.MachineLearningServices/workspaces/<workspace>/data/<data-asset>/versions/<version>`. You can also use the `azureml:<datasset_name>@latest` format to specify the input.
 
 1. Run the endpoint:
 
