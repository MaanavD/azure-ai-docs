--- conflicted
+++ resolved
@@ -95,11 +95,7 @@
 | Deployment type | Input's number | Supported input's types | Output's number | Supported output's types |
 |--|--|--|--|--|
 | [Model deployment](concept-endpoints-batch.md#model-deployments) | 1 | [Data inputs](#data-inputs) | 1 | [Data outputs](#data-outputs) |
-<<<<<<< HEAD
 | [Pipeline component deployment](concept-endpoints-batch.md#pipeline-component-deployment) | [0..N] | [Data inputs](#data-inputs) and [literal inputs](#literal-inputs) | [0..N] | [Data outputs](#data-outputs) |
-=======
-| [Pipeline component deployment (preview)](concept-endpoints-batch.md#pipeline-component-deployment-preview) | [0..N] | [Data inputs](#data-inputs) and [literal inputs](#literal-inputs) | [0..N] | [Data outputs](#data-outputs) |
->>>>>>> 395560f1
 
 > [!TIP]
 > Inputs and outputs are always named. Those names serve as keys to indentify them and pass the actual value during invocation. For model deployments, since they always require 1 input and output, the name is ignored during invocation. You can assign the name its best describe your use case, like "sales_estimation".
