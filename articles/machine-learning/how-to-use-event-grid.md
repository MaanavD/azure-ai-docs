--- conflicted
+++ resolved
@@ -121,11 +121,7 @@
 
 1. Select the endpoint to publish the event to. In the following screenshot, __Event hub__ is the selected endpoint:
 
-<<<<<<< HEAD
     ![Screenshot shows the Create Event Subscription pane with Select Event Hub open.](./media/how-to-use-event-grid/select-event-handler.png)
-=======
-    ![event-handler](./media/how-to-use-event-grid/select-event-handler.png)
->>>>>>> 8379aa40
 
 Once you have confirmed your selection, click __Create__. After configuration, these events will be pushed to your endpoint.
 
@@ -163,7 +159,6 @@
 
 1. In the Azure portal, go to your Azure Machine Learning workspace and select the events tab from the left bar. From here, select __Logic apps__. 
 
-<<<<<<< HEAD
     ![Screenshot shows a Machine Learning workspace Events page with Logic Apps.](./media/how-to-use-event-grid/select-logic-ap.png)
 
 1. Sign into the Logic App UI and select Machine Learning service as the topic type. 
@@ -173,17 +168,6 @@
 1. Select which event(s) to be notified for. For example, the following screenshot __RunCompleted__.
 
     ![Screenshot shows the When a resource event occurs dialog box with an event type selected.](./media/how-to-use-event-grid/select-event-runcomplete.png)
-=======
-    ![select-logic-app](./media/how-to-use-event-grid/select-logic-ap.png)
-
-1. Sign into the Logic App UI and select Machine Learning service as the topic type. 
-
-    ![topic-type](./media/how-to-use-event-grid/select-topic-type.png)
-
-1. Select which event(s) to be notified for. For example, the following screenshot __RunCompleted__.
-
-    ![select-event-run-complete](./media/how-to-use-event-grid/select-event-runcomplete.png)
->>>>>>> 8379aa40
 
 1. You can use the filtering method in the section above or add filters to only trigger the logic app on a subset of event types. In the following screenshot, a __prefix filter__ of __/datadriftID/runs/__ is used.
 
@@ -191,7 +175,6 @@
 
 1. Next, add a step to consume this event and search for email. There are several different mail accounts you can use to receive events. You can also configure conditions on when to send an email alert.
 
-<<<<<<< HEAD
     ![Screenshot shows the Choose an action dialog box with email entered in the search line.](./media/how-to-use-event-grid/select-email-action.png)
 
 1. Select __Send an email__ and fill in the parameters. In the subject, you can include the __Event Type__ and __Topic__ to help filter events. You can also include a link to the workspace page for runs in the message body. 
@@ -201,17 +184,6 @@
 1. To save this action, select **Save As** on the left corner of the page. From the right bar  that appears, confirm creation of this action.
 
     ![Screenshot shows the Save As and Create buttons in the Logic Apps Designer.](./media/how-to-use-event-grid/confirm-logic-app-create.png)
-=======
-    ![email-action](./media/how-to-use-event-grid/select-email-action.png)
-
-1. Select __Send an email__ and fill in the parameters. In the subject, you can include the __Event Type__ and __Topic__ to help filter events. You can also include a link to the workspace page for runs in the message body. 
-
-    ![configure-email](./media/how-to-use-event-grid/configure-email-body.png)
-
-1. To save this action, select **Save As** on the left corner of the page. From the right bar  that appears, confirm creation of this action.
-
-    ![confirm-logic-app-creation](./media/how-to-use-event-grid/confirm-logic-app-create.png)
->>>>>>> 8379aa40
 
 
 ### Example: Data drift triggers retraining
@@ -227,11 +199,7 @@
 
 In this example, a simple Data Factory pipeline is used to copy files into a blob store and run a published Machine Learning pipeline. For more information on this scenario, see how to set up a [Machine Learning step in Azure Data Factory](https://docs.microsoft.com/azure/data-factory/transform-data-machine-learning-service)
 
-<<<<<<< HEAD
 ![Screenshot shows the Training Pipeline in Factory Resources with Copy data1 feeding M L Execute Pipeline1.](./media/how-to-use-event-grid/adf-mlpipeline-stage.png)
-=======
-![adf-mlpipeline](./media/how-to-use-event-grid/adf-mlpipeline-stage.png)
->>>>>>> 8379aa40
 
 1. Start with creating the logic app. Go to the [Azure portal](https://portal.azure.com), search for Logic Apps, and select create.
 
@@ -239,7 +207,6 @@
 
 1. Fill in the requested information. To simplify the experience, use the same subscription and resource group as your Azure Data Factory Pipeline and Azure Machine Learning workspace.
 
-<<<<<<< HEAD
     ![Screenshot shows the Logic App Create pane.](./media/how-to-use-event-grid/set-up-logic-app-for-adf.png)
 
 1. Once you have created the logic app, select __When an Event Grid resource event occurs__. 
@@ -265,33 +232,6 @@
 Now the data factory pipeline is triggered when drift occurs. View details on your data drift run and machine learning pipeline on the [new workspace portal](https://ml.azure.com). 
 
 ![Screenshot shows pipeline endpoints.](./media/how-to-use-event-grid/view-in-workspace.png)
-=======
-    ![set-up-logic-app-adf](./media/how-to-use-event-grid/set-up-logic-app-for-adf.png)
-
-1. Once you have created the logic app, select __When an Event Grid resource event occurs__. 
-
-    ![select-eventgrid-trigger](./media/how-to-use-event-grid/select-event-grid-trigger.png)
-
-1. Login and fill in the details for the event. Set the __Resource Name__ to the workspace name. Set the __Event Type__ to __DatasetDriftDetected__.
-
-    ![login-add-event](./media/how-to-use-event-grid/login-and-add-event.png)
-
-1. Add a new step, and search for __Azure Data Factory__. Select __Create a pipeline run__. 
-
-    ![create-adf-pipeline-run](./media/how-to-use-event-grid/create-adfpipeline-run.png)
-
-1. Login and specify the published Azure Data Factory pipeline to run.
-
-    ![specify-adfpipeline](./media/how-to-use-event-grid/specify-adf-pipeline.png)
-
-1. Save and create the logic app using the **save** button on the top left of the page. To view your app, go to your workspace in the [Azure portal](https://portal.azure.com) and click on **Events**.
-
-    ![show-logicapp-webhook](./media/how-to-use-event-grid/show-logic-app-webhook.png)
-
-Now the data factory pipeline is triggered when drift occurs. View details on your data drift run and machine learning pipeline on the [new workspace portal](https://ml.azure.com). 
-
-![view-workspace](./media/how-to-use-event-grid/view-in-workspace.png)
->>>>>>> 8379aa40
 
 ### Example: Deploy a model based on tags
 
