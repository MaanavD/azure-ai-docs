--- conflicted
+++ resolved
@@ -10,11 +10,7 @@
 ms.author: ssambare
 ms.reviewer: larryfr
 ms.date: 04/26/2022
-<<<<<<< HEAD
-ms.custom: how-to, studio, managed-batch-endpoints
-=======
 ms.custom: how-to, studio, managed-batch-endpoints, event-tier1-build-2022
->>>>>>> d07bf32a
 ---
 
 # How to use batch endpoints in Azure Machine Learning studio
