---
title: 'Train models (create jobs) with the 2.0 CLI'
titleSuffix: Azure Machine Learning
description: Learn how to train models (create jobs) using Azure CLI extension for Machine Learning.
services: machine-learning
ms.service: machine-learning
ms.subservice: core
ms.topic: how-to

author: lostmygithubaccount
ms.author: copeters
ms.date: 05/25/2021
ms.reviewer: laobri
---

# Train models (create jobs) with the 2.0 CLI

Training a machine learning model is generally an iterative process. Modern tooling makes it easier than ever to train larger models on more data faster. Previously tedious manual processes like hyperparameter tuning and even algorithm selection are often automated.

The Azure CLI extension for Machine Learning enables you to accelerate the iterative model training process while easily scaling up and out on Azure compute while tracking the model lifecycle.

## Prerequisites

- To use the CLI, you must have an Azure subscription. If you don't have an Azure subscription, create a free account before you begin. Try the [free or paid version of Azure Machine Learning](https://aka.ms/AMLFree) today.
- [Install and setup the Azure CLI extension for Machine Learning](how-to-configure-cli.md)
- Clone the examples repository:

    ```azurecli-interactive
    git clone https://github.com/Azure/azureml-examples --depth 1
    cd azureml-examples/cli
    ```

## Introducing jobs

For the Azure Machine Learning CLI, jobs are authored in YAML format. A job aggregates:

- What to run
- How to run it
- Where to run it

The "hello world" job has all three:

:::code language="yaml" source="~/azureml-examples-cli-preview/cli/jobs/hello-world.yml":::

But it's not a useful job since it doesn't produce anything other than a line in the log file. Typically you want to generate additional artifacts, such as model binaries and accompanying metadata, in addition to the system-generated logs.

Azure Machine learning captures the following artifacts automatically:

- The `./outputs` and `./logs` directories receive special treatment by Azure Machine Learning. If you write any files to these directories during your job, these files will get uploaded to the job's run history so that you can still access them once the job is complete. The `./outputs` folder is uploaded at the end of the job, while the files written to `./logs` are uploaded in real time. Use the latter if you want to stream logs during the job, such as TensorBoard logs.
- Azure Machine Learning integrates with MLflow's tracking functionality. You can use `mlflow.autolog()` for several common ML frameworks to log model parameters, performance metrics, model artifacts, and even feature importance graphs. You can also use the `mlflow.log_*()` methods to explicitly log parameters, metrics, and artifacts. All these Mlflow-logged metrics and artifacts will be saved in the job's run history.

Often, a job involves running some source code that is edited and controlled locally. You can specify a source code directory to include in the job, from which the command will be run.

For instance, look at the `jobs/train/lightgbm/iris` project directory in the examples repository:

```tree
.
├── environment.yml
├── job-sweep.yml
├── job.yml
└── src
    └── main.py
```

This directory contains two job files, a conda environment file, and a source code subdirectory `src`. While this example only has a single file under `src`, the entire subdirectory is recursively uploaded and available for use in the job.

The basic command job is configured via the `job.yml`:

:::code language="yaml" source="~/azureml-examples-cli-preview/cli/jobs/train/lightgbm/iris/job.yml":::

This job can be created and run via `az ml job create` using the `--file/-f` parameter. However the job targets a compute named `cpu-cluster` which does not yet exist. To run the job locally first, you can override the compute target with `--set`:

:::code language="azurecli" source="~/azureml-examples-cli-preview/cli/how-to-train-cli.sh" id="lightgbm_iris_local":::

> [!IMPORTANT]
> [Docker](https://docker.io) needs to be installed and running locally. Python needs to be installed in the job's environment. For local runs which use `inputs`, the Python package `azureml-dataprep` needs to be installed in the job's environment.

> [!TIP]
> This will take a few minutes to pull the base Docker image and create the conda environment on top of it. Use prebuilt Docker images, such as the [curated environments for machine learning](), to avoid the image build time.

> [!TIP]
<<<<<<< HEAD
> While running this job locally is slower than running `python main.py` in a local Python environment with the required packages, the above allows you to:
=======
> While running this job locally is slower than running `python main.py` in a local Python environment with the required packages install, the above allows you to:
>>>>>>> e9a01bcd
>   - save the run history in the Azure Machine Learning studio
>   - reproduce the run on remote compute targets (scale up, scale out, sweep hyperparameters)
>   - track run submission details, including source code git repository and commit
>   - track model metrics, metadata, and artifacts
>   - avoid installation and package management in your local environment

## Create compute

You can create an Azure Machine Learning compute cluster from the command line. For instance, the following commands will create one cluster named `cpu-cluster` and one named `gpu-cluster`.

:::code language="azurecli" source="~/azureml-examples-cli-preview/cli/setup.sh" id="create_computes":::

Note that you are not charged for compute at this point, refer to compute cost guide?

Use `az ml compute create -h` or refer to the reference documentation for more details on compute create options.

## Basic Python training job

With `cpu-cluster` created, you can run the basic LightGBM on Iris job which outputs a model and accompanying metadata. Let's review the job YAML file in detail:

:::code language="yaml" source="~/azureml-examples-cli-preview/cli/jobs/train/lightgbm/iris/job.yml":::

| Key | Description |
| --- | ----------- |
| `$schema` | [Optional] The YAML schema. You can view the [schema](https://azuremlschemas.azureedge.net/latest/commandJob.schema.json) in the above example in a browser to see all available options for a command job YAML file. If you use the Azure Machine Learning VS Code extension to author the YAML file, including this `$schema` property at the top of your file enables you to invoke schema and resource completions. |
| `code.local_path` | [Optional] The local path to the source directory, relative to the YAML file, to be uploaded and used with the job. Consider using `src` in the same directory as the job file(s) for consistency. |
| `command` | The command to execute. The `>` convention allows for authoring readable multiline commands by folding newlines to spaces. Inputs can be written into the command or inferred from other sections, specifically `inputs` or `search_space`, using the curly braces notation. |
| `inputs` | [Optional] A dictionary of the input data bindings, where the key is a name that you specify for the input binding. The value for each element is the input binding, which consists of `data` and `mode` fields. `data` can either be 1) a reference to an existing versioned Azure Machine Learning data asset by using the `azureml:` prefix (e.g. `azureml:iris-url:1` to point to version 1 of a data asset named "iris-url") or 2) an inline definition of the data. Data can be uploaded from the local filesystem or point to existing cloud resources. `mode` indicates how you want the data made available on the compute for the job. "mount" and "download" are the two supported options. <br><br> An input can be referred to in the command by its name, such as `{inputs.my_input_name}`. Azure Machine Learning will then resolve that parameterized notation in the command to the location of that data on the compute target at run time. For example, if the data is configured to be mounted, `{inputs.my_input_name}` will resolve to the mount point. |
| `environment` | The environment to execute the command on the compute target with. You can define the environment inline by specifying the Docker image to use or the Dockerfile for building the image. You can also refer to an existing versioned environment in the workspace, or one of Azure ML's curated environments, using the `azureml:` prefix. For instance, `azureml:AzureML-TensorFlow2.4-Cuda11-OpenMpi4.1.0-py36:1` would refer to version 1 of a curated environment for TensorFlow with GPU support. <br><br> Python must be installed in the environment used for training. Run `apt-get update -y && apt-get install python3 -y` in your Dockerfile to install if needed. |
| `compute.target` | The compute target. Specify `local` for local execution, or use the `azureml:` prefix to reference an existing compute resource in your workspace. For instance, `azureml:cpu-cluster` would point to a compute target named "cpu-cluster". |
| `experiment_name` | [Optional] Tags the job for better organization in the Azure Machine Learning studio. Each job's run record will be organized under the corresponding experiment in the studio's "Experiment" tab. If omitted, it will default to the name of the working directory when the job is created. |
| `name` | [Optional] The name of the job, which must be unique across all jobs. Unless a name is specified either in the YAML file via the `name` field or the command line via `--name/-n`, a GUID/UUID is automatically generated and used for the name. For CI/CD workflows, it is useful to capture this information when creating the job. The job name corresponds to the Run ID in the studio UI of the job's run record. |

Creating this job uploads any specified local assets, like the source code directory, validates the YAML file, and submits the run. If needed, the environment is built, then the compute is scaled up and configured for running the job.

To run the lightgbm/iris training job:

:::code language="azurecli" source="~/azureml-examples-cli-preview/cli/how-to-train-cli.sh" id="lightgbm_iris":::

Once the job is complete, you can download the outputs:

:::code language="azurecli" source="~/azureml-examples-cli-preview/cli/how-to-train-cli.sh" id="download_outputs":::

> [!IMPORTANT]
> Replace `$run_id` with your run ID, which can be found in the console output or in the studio's run details page.

This will download the logs and any captured artifacts locally in a directory named `$run_id`. For this example, the MLflow-logged model subdirectory will be downloaded.

## Sweep hyperparameters

Azure Machine Learning also enables you to more efficiently tune the hyperparameters for your machine learning models. You can configure a hyperparameter tuning job, called a sweep job, and submit it via the CLI. For more information on Azure Machine Learning's hyperparameter tuning offering, see the [Hyperparameters tuning a model](how-to-tune-hyperparameters.md).

With a parameterized command, you can modify the `job.yml` into `job-sweep.yml` to sweep over hyperparameters:

:::code language="yaml" source="~/azureml-examples-cli-preview/cli/jobs/train/lightgbm/iris/job-sweep.yml":::

| Key | Description |
| --- | ----------- |
| `$schema` | [Optional] The YAML schema, which has changed and now points to the sweep job [schema](https://azuremlschemas.azureedge.net/latest/sweepJob.schema.json). |
| `type` | The job type. |
| `algorithm` | The sampling algorithm - "random" is often a good choice. See the schema for the enumeration of options. |
| `trial` | The command job configuration for each trial to be run. The command (`trial.command`) has been modified from the previous example to use the `{search_space.<hyperparameter_name>}` notation to reference the hyperparameters defined in the `search_space`. Azure Machine Learning will then resolve each parameterized notation to the value for the corresponding hyperparameter that it generates for each trial. |
| `search_space` | A dictionary of the hyperparameters to sweep over. The key is a name for the hyperparameter, for example, `search_space.learning_rate`. Note that the name does not have to match the training script's argument itself, it just has to match the search space reference in the curly braces notation in the command, e.g. `{search_space.learning_rate}`. The value is the hyperparameter distribution. See the schema for the enumeration of options. |
| `objective.primary_metric` | The optimization metric, which must match the name of a metric logged from the training code. `objective.goal` specifies the direction ("minimize"/"maximize"). See the schema for the full enumeration of options. |
| `max_total_trials` | The maximum number of individual trials to run. |
| `max_concurrent_trials` | [Optional] The maximum number of trials to run concurrently on your compute cluster. |
| `timeout_minutes` | [Optional] The maximum number of minutes to run the sweep job for. |
| `experiment_name` | [Optional] The experiment to track the sweep job under. If omitted, it will default to the name of the working directory when the job is created. |

A sweep job can be specified for sweeping across hyperparameters used in the command.

Create job and open in the studio:

:::code language="azurecli" source="~/azureml-examples-cli-preview/cli/how-to-train-cli.sh" id="lightgbm_iris_sweep":::

> [!TIP]
> Hyperparameter sweeps can be used with distributed command jobs.

## Distributed training

You can specify the `distributed` section in a command job, which currently supports PyTorch, TensorFlow, and MPI.

PyTorch and TensorFlow enable native distributed training for the respective frameworks, such as `tf.distributed.Strategy` APIs for TensorFlow.

Be sure to set the `compute.instance_count`, which defaults to 1, to the desired number of nodes to run the job on.

### PyTorch

An example YAML file for distributed PyTorch training on the CIFAR-10 dataset:

:::code language="yaml" source="~/azureml-examples-cli-preview/cli/jobs/train/pytorch/cifar-distributed/job.yml":::

Notice this refers to local data, which is not present in the cloned examples repository. You first need to download, extract, and relocate the CIFAR-10 dataset locally, placing it in the proper location in the project directory:

:::code language="bash" source="~/azureml-examples-cli-preview/cli/how-to-train-cli.sh" id="download_cifar":::

Create the job and open in the studio:

:::code language="azurecli" source="~/azureml-examples-cli-preview/cli/how-to-train-cli.sh" id="pytorch_cifar":::

### TensorFlow

An example YAML file for distributed TensorFlow training on the MNIST dataset:

:::code language="yaml" source="~/azureml-examples-cli-preview/cli/jobs/train/tensorflow/mnist-distributed/job.yml":::

Create the job and open in the studio:

:::code language="azurecli" source="~/azureml-examples-cli-preview/cli/how-to-train-cli.sh" id="tensorflow_mnist":::

### MPI

Azure ML supports launching an MPI job across multiple nodes and multiple processes per node. It launches the job via `mpirun`. If your training code uses the Horovod framework for distributed training, for example, you can leverage this job type to train on Azure ML.

To launch an MPI job, specify `mpi` as the type and the number of processes per node to launch (`process_count_per_instance`) in the `distribution` section. If this field is not specified, Azure ML will default to launching one process per node.

An example YAML specification, which runs a TensorFlow job on MNIST using Horovod:

:::code language="yaml" source="~/azureml-examples-cli-preview/cli/jobs/train/tensorflow/mnist-distributed-horovod/job.yml":::

Create the job and open in the studio:

:::code language="azurecli" source="~/azureml-examples-cli-preview/cli/how-to-train-cli.sh" id="tensorflow_mnist_horovod":::

## Best practices

If using VS Code, consider configuring to autopopulate completions when authoring YAML files with a `$schema` specified. For more information, see [JSON schemas and settings](https://code.visualstudio.com/docs/languages/json#_json-schemas-and-settings).

## Next steps

- [Deploy models with the Machine Learning CLI extension](how-to-deploy-cli.md)
- [Command reference for the Machine Learning CLI extension](/cli/azure/ext/ml/ml)<|MERGE_RESOLUTION|>--- conflicted
+++ resolved
@@ -79,11 +79,7 @@
 > This will take a few minutes to pull the base Docker image and create the conda environment on top of it. Use prebuilt Docker images, such as the [curated environments for machine learning](), to avoid the image build time.
 
 > [!TIP]
-<<<<<<< HEAD
 > While running this job locally is slower than running `python main.py` in a local Python environment with the required packages, the above allows you to:
-=======
-> While running this job locally is slower than running `python main.py` in a local Python environment with the required packages install, the above allows you to:
->>>>>>> e9a01bcd
 >   - save the run history in the Azure Machine Learning studio
 >   - reproduce the run on remote compute targets (scale up, scale out, sweep hyperparameters)
 >   - track run submission details, including source code git repository and commit
