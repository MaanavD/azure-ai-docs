--- conflicted
+++ resolved
@@ -1,11 +1,7 @@
 ---
 title: What is the Azure Machine Learning designer?
 titleSuffix: Azure Machine Learning
-<<<<<<< HEAD
-description: Learn what the Azure Machine Learning designer is and what tasks you can use it for. The drag-and-drop UI enables modeling training and deployment. 
-=======
 description: Learn what the Azure Machine Learning designer is and what tasks you can use it for. The drag-and-drop UI enables model training and deployment. 
->>>>>>> 5c67832f
 services: machine-learning
 ms.service: machine-learning
 ms.subservice: core
