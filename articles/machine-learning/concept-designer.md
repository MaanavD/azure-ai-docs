---
title: What is the Azure Machine Learning designer?
titleSuffix: Azure Machine Learning
description: Learn what the Azure Machine Learning designer is and what tasks you can use it for. The drag-and-drop UI enables model training and deployment. 
services: machine-learning
ms.service: machine-learning
ms.subservice: core
ms.topic: conceptual
ms.author: lagayhar
ms.reviewer: lagayhar
author: lgayhardt
ms.date: 08/03/2022
<<<<<<< HEAD
ms.custom: designer, FY21Q4-aml-seo-hack, contperf-fy21q4, event-tier1-build-2022
monikerRange: 'azureml-api-1 || azureml-api-2'
=======
ms.custom: designer, training
>>>>>>> 01b4b320
---

# What is Azure Machine Learning designer? 

Azure Machine Learning designer is a drag-and-drop interface used to train and deploy models in Azure Machine Learning. This article describes the tasks you can do in the designer.

 - To get started with the designer, see [Tutorial: Train a no-code regression model](tutorial-designer-automobile-price-train-score.md). 
 - To learn about the components available in the designer, see the [Algorithm and component reference](./algorithm-module-reference/module-reference.md).

![Azure Machine Learning designer example](./media/concept-designer/designer-drag-and-drop.gif)

The designer uses your Azure Machine Learning [workspace](concept-workspace.md) to organize shared resources such as:

+ [Pipelines](#pipeline)
+ [Data](#data)
+ [Compute resources](#compute)
:::moniker range="azureml-api-2"
+ [Registered models](concept-model-management-and-deployment.md#register-and-track-machine-learning-models)
:::moniker-end
:::moniker range="azureml-api-1"
+ [Registered models](v1/concept-azure-machine-learning-architecture.md#models)
:::moniker-end
+ [Published pipelines](#publish)
+ [Real-time endpoints](#deploy)

## Model training and deployment

Use a visual canvas to build an end-to-end machine learning workflow. Train, test, and deploy models all in the designer:

+ Drag-and-drop [data assets](#data) and [components](#component) onto the canvas.
+ Connect the components to create a [pipeline draft](#pipeline-draft).
+ Submit a [pipeline run](#pipeline-job) using the compute resources in your Azure Machine Learning workspace.
+ Convert your **training pipelines** to **inference pipelines**.
+ [Publish](#publish) your pipelines to a REST **pipeline endpoint** to submit a new pipeline that runs with different parameters and data assets.
    + Publish a **training pipeline** to reuse a single pipeline to train multiple models while changing parameters and data assets.
    + Publish a **batch inference pipeline** to make predictions on new data by using a previously trained model.
+ [Deploy](#deploy) a **real-time inference pipeline** to an online endpoint to make predictions on new data in real time.

![Workflow diagram for training, batch inference, and real-time inference in the designer](./media/concept-designer/designer-workflow-diagram.png)

## Pipeline

A [pipeline](concept-ml-pipelines.md) consists of data assets and analytical components, which you connect. Pipelines have many uses: you can make a pipeline that trains a single model, or one that trains multiple models. You can create a pipeline that makes predictions in real time or in batch, or make a pipeline that only cleans data. Pipelines let you reuse your work and organize your projects.

### Pipeline draft

As you edit a pipeline in the designer, your progress is saved as a **pipeline draft**. You can edit a pipeline draft at any point by adding or removing components, configuring compute targets, creating parameters, and so on.

A valid pipeline has these characteristics:

* Data assets can only connect to components.
* components can only connect to either data assets or other components.
* All input ports for components must have some connection to the data flow.
* All required parameters for each component must be set.

When you're ready to run your pipeline draft, you submit a pipeline job.

### Pipeline job

Each time you run a pipeline, the configuration of the pipeline and its results are stored in your workspace as a **pipeline job**. You can go back to any pipeline job to inspect it for troubleshooting or auditing. **Clone** a pipeline job to create a new pipeline draft for you to edit.

Pipeline jobs are grouped into experiments to organize job history. You can set the experiment for every pipeline job. 

## Data

A machine learning data asset makes it easy to access and work with your data. Several [sample data assets](samples-designer.md#datasets) are included in the designer for you to experiment with. You can [register](how-to-create-register-datasets.md) more data assets as you need them.

## Component

A component is an algorithm that you can perform on your data. The designer has several components ranging from data ingress functions to training, scoring, and validation processes.

A component may have a set of parameters that you can use to configure the component's internal algorithms. When you select a component on the canvas, the component's parameters are displayed in the Properties pane to the right of the canvas. You can modify the parameters in that pane to tune your model. You can set the compute resources for individual components in the designer. 

:::image type="content" source="./media/concept-designer/properties.png" alt-text="Component properties":::


For some help navigating through the library of machine learning algorithms available, see [Algorithm & component reference overview](component-reference/component-reference.md). For help with choosing an algorithm, see the [Azure Machine Learning Algorithm Cheat Sheet](algorithm-cheat-sheet.md).

## <a name="compute"></a> Compute resources

Use compute resources from your workspace to run your pipeline and host your deployed models as online endpoints or pipeline endpoints (for batch inference). The supported compute targets are:

| Compute target | Training | Deployment |
| ---- |:----:|:----:|
| Azure Machine Learning compute | ✓ | |
| Azure Kubernetes Service | | ✓ |

Compute targets are attached to your [Azure Machine Learning workspace](concept-workspace.md). You manage your compute targets in your workspace in the [Azure Machine Learning studio](https://ml.azure.com).

## Deploy

To perform real-time inferencing, you must deploy a pipeline as an [online endpoint](concept-endpoints.md#what-are-online-endpoints). The online endpoint creates an interface between an external application and your scoring model. A call to an online endpoint returns prediction results to the application in real time. To make a call to an online endpoint, you pass the API key that was created when you deployed the endpoint. The endpoint is based on REST, a popular architecture choice for web programming projects.

Online endpoints must be deployed to an Azure Kubernetes Service cluster.

To learn how to deploy your model, see [Tutorial: Deploy a machine learning model with the designer](tutorial-designer-automobile-price-deploy.md).

## Publish

You can also publish a pipeline to a **pipeline endpoint**. Similar to an online endpoint, a pipeline endpoint lets you submit new pipeline jobs from external applications using REST calls. However, you cannot send or receive data in real time using a pipeline endpoint.

Published pipelines are flexible, they can be used to train or retrain models, [perform batch inferencing](how-to-run-batch-predictions-designer.md), process new data, and much more. You can publish multiple pipelines to a single pipeline endpoint and specify which pipeline version to run.

A published pipeline runs on the compute resources you define in the pipeline draft for each component.

The designer creates the same [PublishedPipeline](/python/api/azureml-pipeline-core/azureml.pipeline.core.graph.publishedpipeline) object as the SDK.

## Next steps

* Learn the fundamentals of predictive analytics and machine learning with [Tutorial: Predict automobile price with the designer](tutorial-designer-automobile-price-train-score.md)
* Learn how to modify existing [designer samples](samples-designer.md) to adapt them to your needs.<|MERGE_RESOLUTION|>--- conflicted
+++ resolved
@@ -10,12 +10,8 @@
 ms.reviewer: lagayhar
 author: lgayhardt
 ms.date: 08/03/2022
-<<<<<<< HEAD
-ms.custom: designer, FY21Q4-aml-seo-hack, contperf-fy21q4, event-tier1-build-2022
+ms.custom: designer, training
 monikerRange: 'azureml-api-1 || azureml-api-2'
-=======
-ms.custom: designer, training
->>>>>>> 01b4b320
 ---
 
 # What is Azure Machine Learning designer? 
