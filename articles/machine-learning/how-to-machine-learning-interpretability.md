---
title: Model interpretability (preview)
titleSuffix: Azure Machine Learning
description: Learn how to understand & explain how your machine learning model makes predictions during training & inferencing using the Azure Machine Learning Python SDK.
services: machine-learning
ms.service: machine-learning
ms.subservice: enterprise-readiness
ms.topic: how-to
ms.custom: responsible-ml
ms.author: mithigpe
author: minthigpen
ms.reviewer: Luis.Quintanilla
<<<<<<< HEAD
ms.date: 02/25/2021
ms.custom: mktng-kw-nov2021
=======
ms.date: 10/21/2021
>>>>>>> 88079c32
---

# Model interpretability in Azure Machine Learning (preview)

This article describes methods you can use for model interpretability in Azure Machine Learning. 

## Why does model interpretability matter?

Model interpretability is critical for data scientists, auditors, and business decision makers alike to ensure compliance with company policies, industry standards, and government regulations:

+ Data scientists need the ability to explain their models to executives and stakeholders, so they can understand the value and accuracy of their findings. They also require interpretability to debug their models and make informed decisions about how to improve them. 

+ Legal auditors require tools to validate models with respect to regulatory compliance and monitor how models' decisions are impacting humans. 

+ Business decision makers need peace-of-mind by having the ability to provide transparency for end users. This allows them to earn and maintain trust.

Enabling the capability of explaining a machine learning model is important during two main phases of model development:

+ During the training phase, as model designers and evaluators can use interpretability output of a model to verify hypotheses and build trust with stakeholders. They also use the insights into the model for debugging, validating model behavior matches their objectives, and to check for model unfairness or insignificant features.

+ During the inferencing phase, as having transparency around deployed models empowers executives to understand "when deployed" how the model is working and how its decisions are treating and impacting people in real life. 

## Interpretability with Azure Machine Learning

The model interpretability classes are made available through the following SDK package: (Learn how to [install SDK packages for Azure Machine Learning](/python/api/overview/azure/ml/install))

* `azureml.interpret`, contains functionalities supported by Microsoft.

Use `pip install azureml-interpret` for general use.

## How to interpret your model

Using the classes and methods in the SDK, you can:
+ Explain model prediction by generating feature importance values for the entire model and/or individual datapoints. 
+ Achieve model interpretability on real-world datasets at scale, during training and inference.
+ Use an interactive visualization dashboard to discover patterns in data and explanations at training time

In machine learning, **features** are the data fields used to predict a target data point. For example, to predict credit risk, data fields for age, account size, and account age might be used. In this case, age, account size, and account age are **features**. Feature importance tells you how each data field affected the model's predictions. For example, age may be heavily used in the prediction while account size and account age do not affect the prediction values significantly. This process allows data scientists to explain resulting predictions, so that stakeholders have visibility into what features are most important in the model.

## Supported model interpretability techniques

 `azureml-interpret` uses the interpretability techniques developed in [Interpret-Community](https://github.com/interpretml/interpret-community/), an open source python package for training interpretable models and helping to explain blackbox AI systems. [Interpret-Community](https://github.com/interpretml/interpret-community/) serves as the host for this SDK's supported explainers, and currently supports the following interpretability techniques:

|Interpretability Technique|Description|Type|
|--|--|--------------------|
|SHAP Tree Explainer| [SHAP](https://github.com/slundberg/shap)'s tree explainer, which focuses on polynomial time fast SHAP value estimation algorithm specific to **trees and ensembles of trees**.|Model-specific|
|SHAP Deep Explainer| Based on the explanation from SHAP, Deep Explainer "is a high-speed approximation algorithm for SHAP values in deep learning models that builds on a connection with DeepLIFT described in the [SHAP NIPS paper](https://papers.nips.cc/paper/7062-a-unified-approach-to-interpreting-model-predictions). **TensorFlow** models and **Keras** models using the TensorFlow backend are supported (there is also preliminary support for PyTorch)".|Model-specific|
|SHAP Linear Explainer| SHAP's Linear explainer computes SHAP values for a **linear model**, optionally accounting for inter-feature correlations.|Model-specific|
|SHAP Kernel Explainer| SHAP's Kernel explainer uses a specially weighted local linear regression to estimate SHAP values for **any model**.|Model-agnostic|
|Mimic Explainer (Global Surrogate)| Mimic explainer is based on the idea of training [global surrogate models](https://christophm.github.io/interpretable-ml-book/global.html) to mimic blackbox models. A global surrogate model is an intrinsically interpretable model that is trained to approximate the predictions of **any black box model** as accurately as possible. Data scientists can interpret the surrogate model to draw conclusions about the black box model. You can use one of the following interpretable models as your surrogate model: LightGBM (LGBMExplainableModel), Linear Regression (LinearExplainableModel), Stochastic Gradient Descent explainable model (SGDExplainableModel), and Decision Tree (DecisionTreeExplainableModel).|Model-agnostic|
|Permutation Feature Importance Explainer (PFI)| Permutation Feature Importance is a technique used to explain classification and regression models that is inspired by [Breiman's Random Forests paper](https://www.stat.berkeley.edu/~breiman/randomforest2001.pdf) (see section 10). At a high level, the way it works is by randomly shuffling data one feature at a time for the entire dataset and calculating how much the performance metric of interest changes. The larger the change, the more important that feature is. PFI can explain the overall behavior of **any underlying model** but does not explain individual predictions. |Model-agnostic|

Besides the interpretability techniques described above, we support another SHAP-based explainer, called `TabularExplainer`. Depending on the model, `TabularExplainer` uses one of the supported SHAP explainers:

* TreeExplainer for all tree-based models
* DeepExplainer for DNN models
* LinearExplainer for linear models
* KernelExplainer for all other models

`TabularExplainer` has also made significant feature and performance enhancements over the direct SHAP Explainers:

* **Summarization of the initialization dataset**. In cases where speed of explanation is most important, we summarize the initialization dataset and generate a small set of representative samples, which speeds up the generation of overall and individual feature importance values.
* **Sampling the evaluation data set**. If the user passes in a large set of evaluation samples but does not actually need all of them to be evaluated, the sampling parameter can be set to true to speed up the calculation of overall model explanations.

The following diagram shows the current structure of supported explainers.

[![Machine Learning Interpretability Architecture](./media/how-to-machine-learning-interpretability/interpretability-architecture.png)](./media/how-to-machine-learning-interpretability/interpretability-architecture.png#lightbox)


## Supported machine learning models

The `azureml.interpret` package of the SDK supports models trained with the following dataset formats:
- `numpy.array`
- `pandas.DataFrame`
- `iml.datatypes.DenseData`
- `scipy.sparse.csr_matrix`

The explanation functions accept both models and pipelines as input. If a model is provided, the model must implement the prediction function `predict` or `predict_proba` that conforms to the Scikit convention. If your model does not support this, you can wrap your model in a function that generates the same outcome as `predict` or `predict_proba` in Scikit and use that wrapper function with the selected explainer. If a pipeline is provided, the explanation function assumes that the running pipeline script returns a prediction. Using this wrapping technique, `azureml.interpret` can support models trained via PyTorch, TensorFlow, and Keras deep learning frameworks as well as classic machine learning models.

## Local and remote compute target

The `azureml.interpret` package is designed to work with both local and remote compute targets. If run locally, The SDK functions will not contact any Azure services. 

You can run explanation remotely on Azure Machine Learning Compute and log the explanation info into the Azure Machine Learning Run History Service. Once this information is logged, reports and visualizations from the explanation are readily available on Azure Machine Learning studio for user analysis.


## Next steps

- See the [how-to](how-to-machine-learning-interpretability-aml.md) for enabling interpretability for models training both locally and on Azure Machine Learning remote compute resources. 
- Learn how to enable [interpretability for automated machine learning models](how-to-machine-learning-interpretability-automl.md).
- See the [sample notebooks](https://github.com/Azure/MachineLearningNotebooks/tree/master/how-to-use-azureml/explain-model) for additional scenarios. 
- If you're interested in interpretability for text scenarios, see [Interpret-text](https://github.com/interpretml/interpret-text), a related open source repo to [Interpret-Community](https://github.com/interpretml/interpret-community/), for interpretability techniques for NLP. `azureml.interpret` package does not currently support these techniques but you can get started with an [example notebook on text classification](https://github.com/interpretml/interpret-text/blob/master/notebooks/text_classification/text_classification_classical_text_explainer.ipynb).<|MERGE_RESOLUTION|>--- conflicted
+++ resolved
@@ -10,12 +10,8 @@
 ms.author: mithigpe
 author: minthigpen
 ms.reviewer: Luis.Quintanilla
-<<<<<<< HEAD
-ms.date: 02/25/2021
 ms.custom: mktng-kw-nov2021
-=======
-ms.date: 10/21/2021
->>>>>>> 88079c32
+ms.date: 11/04/2021
 ---
 
 # Model interpretability in Azure Machine Learning (preview)
