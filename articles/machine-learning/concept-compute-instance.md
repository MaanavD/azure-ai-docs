--- conflicted
+++ resolved
@@ -158,14 +158,6 @@
 
 You can use compute instance as a local inferencing deployment target for test/debug scenarios.
 
-<<<<<<< HEAD
-> [!NOTE]
-> Distributed training jobs are not supported on compute instance.  Use (compute clusters](how-to-submit-training.md#amlcompute) for distributed training.
-
-For more details, see the notebook [train-on-computeinstance](https://github.com/Azure/MachineLearningNotebooks/blob/master/how-to-use-azureml/training/train-on-computeinstance/train-on-computeinstance.ipynb). This notebook is also available in the studio **Samples** folder in *training/train-on-computeinstance*.
-
-=======
->>>>>>> ba76616f
 ## <a name="notebookvm"></a>What happened to Notebook VM?
 
 Compute instances are replacing the Notebook VM.  
