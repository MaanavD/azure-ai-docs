--- conflicted
+++ resolved
@@ -35,15 +35,13 @@
 |Preconfigured&nbsp;for&nbsp;ML|Save time on setup tasks with pre-configured and up-to-date ML packages, deep learning frameworks, GPU drivers.|
 |Fully customizable|Broad support for Azure VM types including GPUs and persisted low-level customization such as installing packages and drivers makes advanced scenarios a breeze. |
 
+The compute instance is also a secure training compute target similar to compute clusters, but it is single node.
+
 You can [create a compute instance](how-to-create-manage-compute-instance.md?tabs=python#create) yourself, or an administrator can **[create a compute instance on your behalf](how-to-create-manage-compute-instance.md?tabs=python#on-behalf)**.
 
 You can also **[use a setup script (preview)](how-to-create-manage-compute-instance.md#setup-script)**  for an automated way to customize and configure the compute instance as per your needs.
 
-<<<<<<< HEAD
 * To save on costs, [create  a schedule](how-to-create-manage-compute-instance.md?tabs=azure-studio#schedule-studio) to automatically start and stop the compute instance (preview).
-=======
-Compute instance is also a secure training compute target similar to compute clusters but it is single node.
->>>>>>> a499a972
 
 ## <a name="contents"></a>Tools and environments
 
