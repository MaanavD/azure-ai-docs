---
title: What are compute targets
titleSuffix: Azure Machine Learning
description: Learn how to designate a compute resource or environment to train or deploy your model with Azure Machine Learning.
services: machine-learning
ms.service: machine-learning
ms.subservice: core
ms.topic: conceptual
ms.author: sgilley
author: sdgilley
ms.date: 07/27/2021
#Customer intent: As a data scientist, I want to understand what a compute target is and why I need it.
---

# What are compute targets in Azure Machine Learning?

A *compute target* is a designated compute resource or environment where you run your training script or host your service deployment. This location might be your local machine or a cloud-based compute resource. Using compute targets makes it easy for you to later change your compute environment without having to change your code.

In a typical model development lifecycle, you might:

1. Start by developing and experimenting on a small amount of data. At this stage, use your local environment, such as a local computer or cloud-based virtual machine (VM), as your compute target.
<<<<<<< HEAD
1. Scale up to larger data, or do [distributed training](how-to-train-distributed-gpu.md) by using one of these [training compute targets](#train).
1. After your model is ready, deploy it to a web hosting environment or IoT device with one of these [deployment compute targets](#deploy).
=======
1. Scale up to larger data, or do distributed training by using one of these [training compute targets](#train).
1. After your model is ready, deploy it to a web hosting environment with one of these [deployment compute targets](#deploy).
>>>>>>> b6ce50c2

The compute resources you use for your compute targets are attached to a [workspace](concept-workspace.md). Compute resources other than the local machine are shared by users of the workspace.

## <a name="train"></a> Training compute targets

Azure Machine Learning has varying support across different compute targets. A typical model development lifecycle starts with development or experimentation on a small amount of data. At this stage, use a local environment like your local computer or a cloud-based VM. As you scale up your training on larger datasets or perform [d]istributed training](how-to-train-distributed-gpu.md), use Azure Machine Learning compute to create a single- or multi-node cluster that autoscales each time you submit a run. You can also attach your own compute resource, although support for different scenarios might vary.

[!INCLUDE [aml-compute-target-train](../../includes/aml-compute-target-train.md)]

Learn more about how to [submit a training run to a compute target](how-to-set-up-training-targets.md).

## <a name="deploy"></a> Compute targets for inference

When performing inference, Azure Machine Learning creates a Docker container that hosts the model and associated resources needed to use it. This container is then used in a compute target.

[!INCLUDE [aml-deploy-target](../../includes/aml-compute-target-deploy.md)]

Learn [where and how to deploy your model to a compute target](how-to-deploy-and-where.md).

<a name="amlcompute"></a>
## Azure Machine Learning compute (managed)

A managed compute resource is created and managed by Azure Machine Learning. This compute is optimized for machine learning workloads. Azure Machine Learning compute clusters and [compute instances](concept-compute-instance.md) are the only managed computes.

You can create Azure Machine Learning compute instances or compute clusters from:

* [Azure Machine Learning studio](how-to-create-attach-compute-studio.md).
* The Python SDK and the Azure CLI:
    * [Compute instance](how-to-create-manage-compute-instance.md).
    * [Compute cluster](how-to-create-attach-compute-cluster.md).
* An Azure Resource Manager template. For an example template, see [Create an Azure Machine Learning compute cluster](https://github.com/Azure/azure-quickstart-templates/tree/master/quickstarts/microsoft.machinelearningservices/machine-learning-compute-create-amlcompute).
* A machine learning [extension for the Azure CLI](reference-azure-machine-learning-cli.md#resource-management).

When created, these compute resources are automatically part of your workspace, unlike other kinds of compute targets.


|Capability  |Compute cluster  |Compute instance  |
|---------|---------|---------|
|Single- or multi-node cluster     |    **&check;**       |    Single node cluster     |
|Autoscales each time you submit a run     |     **&check;**      |         |
|Automatic cluster management and job scheduling     |   **&check;**        |     **&check;**      |
|Support for both CPU and GPU resources     |  **&check;**         |    **&check;**       |


> [!NOTE]
> When a compute *cluster* is idle, it autoscales to 0 nodes, so you don't pay when it's not in use. A compute *instance* is always on and doesn't autoscale. You should [stop the compute instance](how-to-create-manage-compute-instance.md#manage) when you aren't using it to avoid extra cost.

### Supported VM series and sizes

When you select a node size for a managed compute resource in Azure Machine Learning, you can choose from among select VM sizes available in Azure. Azure offers a range of sizes for Linux and Windows for different workloads. To learn more, see [VM types and sizes](../virtual-machines/sizes.md).

There are a few exceptions and limitations to choosing a VM size:

* Some VM series aren't supported in Azure Machine Learning.
* Some VM series are restricted. To use a restricted series, contact support and request a quota increase for the series. For information on how to contact support, see [Azure support options](https://azure.microsoft.com/support/options/).

See the following table to learn more about supported series and restrictions.

| **Supported VM series**  | **Restrictions** | **Category** | **Supported by** |
|------------|------------|------------|------------|
| [DDSv4](../virtual-machines/ddv4-ddsv4-series.md#ddsv4-series) | None. | General purpose | Compute clusters and instance |
| [Dv2](../virtual-machines/dv2-dsv2-series.md#dv2-series) | None. | General purpose | Compute clusters and instance |
| [Dv3](../virtual-machines/dv3-dsv3-series.md#dv3-series) | None.| General purpose | Compute clusters and instance |
| [DSv2](../virtual-machines/dv2-dsv2-series.md#dsv2-series) | None. | General purpose | Compute clusters and instance |
| [DSv3](../virtual-machines/dv3-dsv3-series.md#dsv3-series) | None.| General purpose | Compute clusters and instance |
| [EAv4](../virtual-machines/eav4-easv4-series.md) | None. | Memory optimized | Compute clusters and instance |
| [Ev3](../virtual-machines/ev3-esv3-series.md) | None. | Memory optimized | Compute clusters and instance |
| [FSv2](../virtual-machines/fsv2-series.md) | None. | Compute optimized | Compute clusters and instance |
| [H](../virtual-machines/h-series.md) | None. | High performance compute | Compute clusters and instance |
| [HB](../virtual-machines/hb-series.md) | Requires approval. | High performance compute | Compute clusters and instance |
| [HBv2](../virtual-machines/hbv2-series.md) | Requires approval. |  High performance compute | Compute clusters and instance |
| [HC](../virtual-machines/hc-series.md) | Requires approval. |  High performance compute | Compute clusters and instance |
| [M](../virtual-machines/m-series.md) | Requires approval. | Memory optimized | Compute clusters and instance |
| [NC](../virtual-machines/nc-series.md) | None. |  GPU | Compute clusters and instance |
| [NC Promo](../virtual-machines/nc-series.md) | None. | GPU | Compute clusters and instance |
| [NCv2](../virtual-machines/ncv2-series.md) | Requires approval. | GPU | Compute clusters and instance |
| [NCv3](../virtual-machines/ncv3-series.md) | Requires approval. | GPU | Compute clusters and instance |
| [ND](../virtual-machines/nd-series.md) | Requires approval. | GPU | Compute clusters and instance |
| [NDv2](../virtual-machines/ndv2-series.md) | Requires approval. | GPU | Compute clusters and instance |
| [NV](../virtual-machines/nv-series.md) | None. | GPU | Compute clusters and instance |
| [NVv3](../virtual-machines/nvv3-series.md) | Requires approval. | GPU | Compute clusters and instance |
| [NCasT4_v3](../virtual-machines/nct4-v3-series.md) | Requires approval. | GPU | Compute clusters and instance |
| [NDasrA100_v4](../virtual-machines/nda100-v4-series.md) | Requires approval. | GPU | Compute clusters and instance |


While Azure Machine Learning supports these VM series, they might not be available in all Azure regions. To check whether VM series are available, see [Products available by region](https://azure.microsoft.com/global-infrastructure/services/?products=virtual-machines).

> [!NOTE]
> Azure Machine Learning doesn't support all VM sizes that Azure Compute supports. To list the available VM sizes, use one of the following methods:
> * [REST API](https://github.com/Azure/azure-rest-api-specs/blob/master/specification/machinelearningservices/resource-manager/Microsoft.MachineLearningServices/stable/2020-08-01/examples/ListVMSizesResult.json)
> * [Python SDK](/python/api/azureml-core/azureml.core.compute.amlcompute.amlcompute#supported-vmsizes-workspace--location-none-)
>

If using the GPU-enabled compute targets, it is important to ensure that the correct CUDA drivers are installed in the training environment. Use the following table to determine the correct CUDA version to use:

| **GPU Architecture**  | **Azure VM Series** | **Supported CUDA versions** |
|------------|------------|------------|
| Ampere | NDA100_v4 | 11.0+ |
| Turing | NCT4_v3 | 10.0+ |
| Volta | NCv3, NDv2 | 9.0+ |
| Pascal | NCv2, ND | 9.0+ |
| Maxwell | NV, NVv3 | 9.0+ |
| Kepler | NC, NC Promo| 9.0+ |

In addition to ensuring the CUDA version and hardware are compatible, also ensure that the CUDA version is compatible with the version of the machine learning framework you are using: 

- For PyTorch, you can check the compatibility [here](https://pytorch.org/get-started/previous-versions/). 
- For Tensorflow, you can check the compatibility [here](https://www.tensorflow.org/install/source#gpu).

### Compute isolation

Azure Machine Learning compute offers VM sizes that are isolated to a specific hardware type and dedicated to a single customer. Isolated VM sizes are best suited for workloads that require a high degree of isolation from other customers' workloads for reasons that include meeting compliance and regulatory requirements. Utilizing an isolated size guarantees that your VM will be the only one running on that specific server instance.

The current isolated VM offerings include:

* Standard_M128ms
* Standard_F72s_v2
* Standard_NC24s_v3
* Standard_NC24rs_v3*

*RDMA capable

To learn more about isolation, see [Isolation in the Azure public cloud](../security/fundamentals/isolation-choices.md).

## Unmanaged compute

An unmanaged compute target is *not* managed by Azure Machine Learning. You create this type of compute target outside Azure Machine Learning and then attach it to your workspace. Unmanaged compute resources can require additional steps for you to maintain or to improve performance for machine learning workloads. 

Azure Machine Learning supports the following unmanaged compute types:

* Your local computer
* Remote virtual machines
* Azure HDInsight
* Azure Batch
* Azure Databricks
* Azure Data Lake Analytics
* Azure Container Instance
* Azure Kubernetes Service & Azure Arc enabled Kubernetes (preview)

For more information, see [set up compute targets for model training and deployment](how-to-attach-compute-targets.md)

## Next steps

Learn how to:
* [Use a compute target to train your model](how-to-set-up-training-targets.md)
* [Deploy your model to a compute target](how-to-deploy-and-where.md)<|MERGE_RESOLUTION|>--- conflicted
+++ resolved
@@ -19,13 +19,8 @@
 In a typical model development lifecycle, you might:
 
 1. Start by developing and experimenting on a small amount of data. At this stage, use your local environment, such as a local computer or cloud-based virtual machine (VM), as your compute target.
-<<<<<<< HEAD
 1. Scale up to larger data, or do [distributed training](how-to-train-distributed-gpu.md) by using one of these [training compute targets](#train).
-1. After your model is ready, deploy it to a web hosting environment or IoT device with one of these [deployment compute targets](#deploy).
-=======
-1. Scale up to larger data, or do distributed training by using one of these [training compute targets](#train).
 1. After your model is ready, deploy it to a web hosting environment with one of these [deployment compute targets](#deploy).
->>>>>>> b6ce50c2
 
 The compute resources you use for your compute targets are attached to a [workspace](concept-workspace.md). Compute resources other than the local machine are shared by users of the workspace.
 
