--- conflicted
+++ resolved
@@ -133,11 +133,7 @@
 
 * For __Azure Blob storage__, the workspace managed identity must also be added as a [Blob Data Reader](../role-based-access-control/built-in-roles.md#storage-blob-data-reader) so that it can read data from blob storage.
 
-<<<<<<< HEAD
 * The designer uses the storage account attached to your workspace to store output by default. However, you can specify it to store output to any datastore that you have access to. If your environment uses virtual networks, you can use these controls to ensure your data remains secure and accessible. To set a new default storage for a pipeline:
-=======
-To use RBAC, add the workspace managed identity to the [Blob Data Reader](../role-based-access-control/built-in-roles.md#storage-blob-data-reader) role. For more information, see [Azure role-based access control (Azure RBAC)](../storage/blobs/data-lake-storage-access-control.md#role-based-access-control).
->>>>>>> 052c6a5c
 
     1. In a pipeline draft, select the **Settings gear icon** near the title of your pipeline.
     1. Select **Select default datastore**.
