---
title: Network isolation & privacy 
titleSuffix: Azure Machine Learning
description: Use an isolated Azure Virtual Network with Azure Machine Learning to secure experimentation/training as well as  inference/scoring jobs.
services: machine-learning
ms.service: machine-learning
ms.subservice: core
ms.reviewer: larryfr
ms.author: aashishb
author: aashishb
ms.date: 07/07/2020
ms.topic: conceptual
ms.custom: how-to, contperfq4, tracking-python

---

# Network isolation during training & inference with private virtual networks


In this article, you'll learn how to secure your machine learning lifecycles by isolating Azure Machine Learning training and inference jobs within an Azure Virtual Network (vnet). Azure Machine Learning relies on other Azure services for compute resources, also known as [compute targets](concept-compute-target.md), to train, and deploy models. The targets can be created within a virtual network. For example, you can use Azure Machine Learning compute to train a model and then deploy the model to Azure Kubernetes Service (AKS). 

A __virtual network__ acts as a security boundary, isolating your Azure resources from the public internet. You can also join an Azure virtual network to your on-premises network. By joining networks, you can securely train your models and access your deployed models for inference.

## Prerequisites

+ An Azure Machine Learning [workspace](how-to-manage-workspace.md).

+ General working knowledge of both the [Azure Virtual Network service](https://docs.microsoft.com/azure/virtual-network/virtual-networks-overview) and [IP networking](https://docs.microsoft.com/azure/virtual-network/virtual-network-ip-addresses-overview-arm).

+ A pre-existing virtual network and subnet to use with your compute resources.

+ To deploy resources into a virtual network or subnet, your user account must have permissions to the following actions in Azure role-based access controls (RBAC):

    - "Microsoft.Network/virtualNetworks/join/action" on the virtual network resource.
    - "Microsoft.Network/virtualNetworks/subnet/join/action" on the subnet resource.

    For more information on RBAC with networking, see the [Networking built-in roles](/azure/role-based-access-control/built-in-roles#networking)

## Private endpoints

You can also [enable Azure Private Link](how-to-configure-private-link.md) to connect to your workspace using a private endpoint. The private endpoint is a set of private IP addresses within your virtual network. [Learn how to set up this private endpoint.](how-to-configure-private-link.md)



> [!WARNING]
> Azure Machine Learning compute instances preview is not supported in a workspace where Private Link is enabled.

<a id="amlcompute"></a>

## Machine Learning studio

If your data is stored in a virtual network, you must use a workspace [managed identity](../active-directory/managed-identities-azure-resources/overview.md) to grant the studio access to your data.

> [!IMPORTANT]
> A managed identity __only enables access to the datastore from Azure Machine Learning studio__. It does not enable access to the data from the SDK.
> 
> To access the data using SDK, you must use the authentication method required by the individual service that the data is stored in. For example, if you register a datastore to access Azure Data Lake Store Gen2, you must still use a service principal as documented in [Connect to Azure storage services](how-to-access-data.md#azure-data-lake-storage-generation-2).

> [!WARNING]
> While most of studio works with data stored in a virtual network, integrated notebooks __do not__. Integrated notebooks do not support using storage that is in a virtual network. Instead, you can use Jupyter Notebooks from a compute instance. For more information, see the [Access data in a Compute Instance notebook](#access-data-in-a-compute-instance-notebook) section.

If you fail to grant studio access, you will receive this error, `Error: Unable to profile this dataset. This might be because your data is stored behind a virtual network or your data does not support profile.` and disable the following operations:

* Preview data in the studio.
* Visualize data in the designer.
* Submit an AutoML experiment.
* Start a labeling project.

The studio supports reading data from the following datastore types in a virtual network:

* Azure Blob
* Azure Data Lake Storage Gen1
* Azure Data Lake Storage Gen2
* Azure SQL Database

### Add resources to the virtual network 

Add your workspace and storage account to the same virtual network so that they can access each other.

1. To connect your workspace to the virtual network, [enable Azure Private Link](how-to-configure-private-link.md). This capability is currently in preview, and is available in US East, US West 2, US South Central regions.

1. To connect your storage account to the virtual network, [configure the Firewalls and virtual networks settings](#use-a-storage-account-for-your-workspace).

### Configure a datastore to use managed identity

After you add your workspace and storage service account to the virtual network, you need to configure datastores to use managed identity to access your data. These steps add the workspace managed identity as a __Reader__ to the storage service using Azure resource-based access control (RBAC). __Reader__ access lets the workspace retrieve firewall settings, and ensure that data doesn't leave the virtual network.

1. In the studio, select __Datastores__.

1. To create a new datastore, select __+ New datastore__. To update an existing one, select the datastore and select __Update credentials__.

1. In the datastore settings, select __Yes__ for  __Allow Azure Machine Learning service to access the storage using workspace managed identity__.

> [!NOTE]
> These changes may take up to 10 minutes to take effect.

### Azure Blob storage Blob Data Reader

For __Azure Blob storage__, the workspace managed identity is also added as a [Blob Data Reader](../role-based-access-control/built-in-roles.md#storage-blob-data-reader) so that it can read data from blob storage.


### Azure Machine Learning designer default datastore

The designer uses the storage account attached to your workspace to store output by default. However, you can specify it to store output to any datastore that you have access to. If your environment uses virtual networks, you can use these controls to ensure your data remains secure and accessible.

To set a new default storage for a pipeline:

1. In a pipeline draft, select the **Settings gear icon** near the title of your pipeline.
1. Select **Select default datastore**.
1. Specify a new datastore.

You can also override the default datastore on a per-module basis. This gives you control over the storage location for each individual module.

1. Select the module whose output you want to specify.
1. Expand the **Output settings** section.
1. Select **Override default output settings**.
1. Select **Set output settings**.
1. Specify a new datastore.

### Azure Data Lake Storage Gen2 access control

You can use both RBAC and POSIX-style access control lists (ACLs) to control data access inside of a virtual network.

To use RBAC, add the workspace managed identity to the [Blob Data Reader](../role-based-access-control/built-in-roles.md#storage-blob-data-reader) role. For more information, see [Role-based access control](../storage/blobs/data-lake-storage-access-control.md#role-based-access-control).

To use ACLs, the workspace managed identity can be assigned access just like any other security principle. For more information, see [Access control lists on files and directories](../storage/blobs/data-lake-storage-access-control.md#access-control-lists-on-files-and-directories).


### Azure Data Lake Storage Gen1 access control

Azure Data Lake Storage Gen1 only supports POSIX-style access control lists. You can assign the workspace managed identity access to resources just like any other security principle. For more information, see [Access control in Azure Data Lake Storage Gen1](../data-lake-store/data-lake-store-access-control.md).


### Azure SQL Database contained user

To access data stored in an Azure SQL Database using managed identity, you must create a SQL contained user that maps to the managed identity. For more information on creating a user from an external provider, see [Create contained users mapped to Azure AD identities](../azure-sql/database/authentication-aad-configure.md#create-contained-users-mapped-to-azure-ad-identities).

After you create a SQL contained user, grant permissions to it by using the [GRANT T-SQL command](https://docs.microsoft.com/sql/t-sql/statements/grant-object-permissions-transact-sql).

### Connect to the studio

If you are accessing the studio from a resource inside of a virtual network (for example, a compute instance or virtual machine), you must allow outbound traffic from the virtual network to the studio. 

For example, if you are using network security groups (NSG) to restrict outbound traffic, add a rule to a __service tag__ destination of __AzureFrontDoor.Frontend__.

## Use a storage account for your workspace

> [!IMPORTANT]
> You can place the both the _default storage account_ for Azure Machine Learning, or _non-default storage accounts_ in a virtual network.
>
> The default storage account is
> automatically provisioned when you create a workspace.
>
> For non-default storage accounts, the `storage_account` parameter in the [`Workspace.create()` function](https://docs.microsoft.com/python/api/azureml-core/azureml.core.workspace(class)?view=azure-ml-py#create-name--auth-none--subscription-id-none--resource-group-none--location-none--create-resource-group-true--sku--basic---friendly-name-none--storage-account-none--key-vault-none--app-insights-none--container-registry-none--cmk-keyvault-none--resource-cmk-uri-none--hbi-workspace-false--default-cpu-compute-target-none--default-gpu-compute-target-none--exist-ok-false--show-output-true-) allows you to specify a custom storage account by Azure resource ID.

To use an Azure storage service for the workspace in a virtual network, use the following steps:

1. Create a compute resource (for example, a Machine Learning compute instance or cluster) behind a virtual network, or attach a compute resource to the workspace (for example, an HDInsight cluster, virtual machine, or Azure Kubernetes Service cluster). The compute resource can be for experimentation or model deployment.

   For more information, see the [Use a Machine Learning compute](#amlcompute), [Use a virtual machine or HDInsight cluster](#vmorhdi), and [Use Azure Kubernetes Service](#aksvnet) sections in this article.

1. In the Azure portal, go to the storage service you want to use in your workspace.

   [![The storage that's attached to the Azure Machine Learning workspace](./media/how-to-enable-virtual-network/workspace-storage.png)](./media/how-to-enable-virtual-network/workspace-storage.png#lightbox)

1. On the storage service account page, select __Firewalls and virtual networks__.

   ![The "Firewalls and virtual networks" area on the Azure Storage page in the Azure portal](./media/how-to-enable-virtual-network/storage-firewalls-and-virtual-networks.png)

1. On the __Firewalls and virtual networks__ page, do the following actions:
    - Select __Selected networks__.
    - Under __Virtual networks__, select the __Add existing virtual network__ link. This action adds the virtual network where your compute resides (see step 1).

        > [!IMPORTANT]
        > The storage account must be in the same virtual network and subnet as the compute instances or clusters used for training or inference.

    - Select the __Allow trusted Microsoft services to access this storage account__ check box.

    > [!IMPORTANT]
    > When working with the Azure Machine Learning SDK, your development environment must be able to connect to the Azure Storage Account. When the storage account is inside a virtual network, the firewall must allow access from the development environment's IP address.
    >
    > To enable access to the storage account, visit the __Firewalls and virtual networks__ for the storage account *from a web browser on the development client*. Then use the __Add your client IP address__ check box to add the client's IP address to the __ADDRESS RANGE__. You can also use the __ADDRESS RANGE__ field to manually enter the IP address of the development environment. Once the IP address for the client has been added, it can access the storage account using the SDK.

   [![The "Firewalls and virtual networks" pane in the Azure portal](./media/how-to-enable-virtual-network/storage-firewalls-and-virtual-networks-page.png)](./media/how-to-enable-virtual-network/storage-firewalls-and-virtual-networks-page.png#lightbox)

## Use datastores and datasets

This section covers datastore and dataset usage for the SDK experience. For more information on the studio experience, see the section [Machine Learning studio](#machine-learning-studio).

By default, Azure Machine Learning performs data validity and credential checks when you attempt to access data using the SDK. If your data is behind a virtual network, Azure Machine Learning can't access the data and fails its checks. To avoid this, you must create datastores and datasets that skip validation.

### Use a datastore

 Azure Data Lake Store Gen1 and Azure Data Lake Store Gen2 skip validation by default, so no further action is necessary. However, for the following services you can use similar syntax to skip datastore validation:

- Azure Blob storage
- Azure fileshare
- PostgreSQL
- Azure SQL Database

The following code sample creates a new Azure Blob datastore and sets `skip_validation=True`.

```python
blob_datastore = Datastore.register_azure_blob_container(workspace=ws,  

                                                         datastore_name=blob_datastore_name,  

                                                         container_name=container_name,  

                                                         account_name=account_name, 

                                                         account_key=account_key, 

                                                         skip_validation=True ) // Set skip_validation to true
```

### Use a dataset

The syntax to skip dataset validation is similar for the following dataset types:
- Delimited file
- JSON 
- Parquet
- SQL
- File

The following code creates a new JSON dataset and sets `validate=False`.

```python
json_ds = Dataset.Tabular.from_json_lines_files(path=datastore_paths, 

validate=False) 

```


## <a name="compute-instance"></a>Compute clusters & instances 

To use either a [managed Azure Machine Learning __compute target__](concept-compute-target.md#azure-machine-learning-compute-managed) or an [Azure Machine Learning compute __instance__](concept-compute-instance.md) in a virtual network, the following network requirements must be met:

> [!div class="checklist"]
> * The virtual network must be in the same subscription and region as the Azure Machine Learning workspace.
> * The subnet that's specified for the compute instance or cluster must have enough unassigned IP addresses to accommodate the number of VMs that are targeted. If the subnet doesn't have enough unassigned IP addresses, a compute cluster will be partially allocated.
> * Check to see whether your security policies or locks on the virtual network's subscription or resource group restrict permissions to manage the virtual network. If you plan to secure the virtual network by restricting traffic, leave some ports open for the compute service. For more information, see the [Required ports](#mlcports) section.
> * If you're going to put multiple compute instances or clusters in one virtual network, you might need to request a quota increase for one or more of your resources.
> * If the Azure Storage Account(s) for the workspace are also secured in a virtual network, they must be in the same virtual network as the Azure Machine Learning compute instance or cluster. 
> * For compute instance Jupyter functionality to work, ensure that web socket communication is not disabled.

> [!TIP]
> The Machine Learning compute instance or cluster automatically allocates additional networking resources __in the resource group that contains the virtual network__. For each compute instance or cluster, the service allocates the following resources:
> 
> * One network security group
> * One public IP address
> * One load balancer
> 
> In the case of clusters these resources are deleted (and recreated) every time the cluster scales down to 0 nodes, however for an instance the resources are held onto till the instance is completely deleted (stopping does not remove the resources). 
> These resources are limited by the subscription's [resource quotas](https://docs.microsoft.com/azure/azure-resource-manager/management/azure-subscription-service-limits).

To use a compute instance in a workspace where Private Link is enabled, the compute instance and workspace must be in the __eastus__, __westus2__, or __southcentralus__ regions.

### <a id="mlcports"></a> Required ports

If you plan on securing the virtual network by restricting network traffic to/from the public internet, you must allow inbound communications from the Azure Batch service.

The Batch service adds network security groups (NSGs) at the level of network interfaces (NICs) that are attached to VMs. These NSGs automatically configure inbound and outbound rules to allow the following traffic:

- Inbound TCP traffic on ports 29876 and 29877 from a __Service Tag__ of __BatchNodeManagement__.

    ![An inbound rule that uses the BatchNodeManagement service tag](./media/how-to-enable-virtual-network/batchnodemanagement-service-tag.png)

- (Optional) Inbound TCP traffic on port 22 to permit remote access. Use this port only if you want to connect by using SSH on the public IP.

- Outbound traffic on any port to the virtual network.

- Outbound traffic on any port to the internet.

- For compute instance inbound TCP traffic on port 44224 from a __Service Tag__ of __AzureMachineLearning__.

> [!IMPORTANT]
> Exercise caution if you modify or add inbound or outbound rules in Batch-configured NSGs. If an NSG blocks communication to the compute nodes, the compute service sets the state of the compute nodes to unusable.
>
> You don't need to specify NSGs at the subnet level, because the Azure Batch service configures its own NSGs. However, if the subnet that contains the Azure Machine Learning compute has associated NSGs or a firewall, you must also allow the traffic listed earlier.

The NSG rule configuration in the Azure portal is shown in the following images:

:::image type="content" source="./media/how-to-enable-virtual-network/amlcompute-virtual-network-inbound.png" alt-text="The inbound NSG rules for Machine Learning Compute" border="true":::



![The outbound NSG rules for Machine Learning Compute](./media/how-to-enable-virtual-network/experimentation-virtual-network-outbound.png)

### <a id="limiting-outbound-from-vnet"></a> Limit outbound connectivity from the virtual network

If you don't want to use the default outbound rules and you do want to limit the outbound access of your virtual network, use the following steps:

- Deny outbound internet connection by using the NSG rules.

- For a __compute instance__ or a __compute cluster__, limit outbound traffic to the following items:
   - Azure Storage, by using __Service Tag__ of __Storage.RegionName__. Where `{RegionName}` is the name of an Azure region.
   - Azure Container Registry, by using __Service Tag__ of __AzureContainerRegistry.RegionName__. Where `{RegionName}` is the name of an Azure region.
   - Azure Machine Learning, by using __Service Tag__ of __AzureMachineLearning__
   - Azure Resource Manager, by using __Service Tag__ of __AzureResourceManager__
   - Azure Active Directory, by using __Service Tag__ of __AzureActiveDirectory__

The NSG rule configuration in the Azure portal is shown in the following image:

[![The outbound NSG rules for Machine Learning Compute](./media/how-to-enable-virtual-network/limited-outbound-nsg-exp.png)](./media/how-to-enable-virtual-network/limited-outbound-nsg-exp.png#lightbox)

> [!NOTE]
> If you plan on using default Docker images provided by Microsoft, and enabling user managed dependencies, you must also use the following __Service Tags__:
>
> * __MicrosoftContainerRegistry__
> * __AzureFrontDoor.FirstParty__
>
> This configuration is needed when you have code similar to the following snippets as part of your training scripts:
>
> __RunConfig training__
> ```python
> # create a new runconfig object
> run_config = RunConfiguration()
> 
> # configure Docker 
> run_config.environment.docker.enabled = True
> # For GPU, use DEFAULT_GPU_IMAGE
> run_config.environment.docker.base_image = DEFAULT_CPU_IMAGE 
> run_config.environment.python.user_managed_dependencies = True
> ```
>
> __Estimator training__
> ```python
> est = Estimator(source_directory='.',
>                 script_params=script_params,
>                 compute_target='local',
>                 entry_script='dummy_train.py',
>                 user_managed=True)
> run = exp.submit(est)
> ```

### Forced tunneling

If you're using [forced tunneling](/azure/vpn-gateway/vpn-gateway-forced-tunneling-rm) with Azure Machine Learning compute, you must allow communication with the public internet from the subnet that contains the compute resource. This communication is used for task scheduling and accessing Azure Storage.

There are two ways that you can accomplish this:

* Use a [Virtual Network NAT](../virtual-network/nat-overview.md). A NAT gateway provides outbound internet connectivity for one or more subnets in your virtual network. For information, see [Designing virtual networks with NAT gateway resources](../virtual-network/nat-gateway-resource.md).

* Add [user-defined routes (UDRs)](https://docs.microsoft.com/azure/virtual-network/virtual-networks-udr-overview) to the subnet that contains the compute resource. Establish a UDR for each IP address that's used by the Azure Batch service in the region where your resources exist. These UDRs enable the Batch service to communicate with compute nodes for task scheduling. Also add the IP address for the Azure Machine Learning service where the resources exist, as this is required for access to Compute Instances. To get a list of IP addresses of the Batch service and Azure Machine Learning service, use one of the following methods:

    * Download the [Azure IP Ranges and Service Tags](https://www.microsoft.com/download/details.aspx?id=56519) and search the file for `BatchNodeManagement.<region>` and `AzureMachineLearning.<region>`, where `<region>` is your Azure region.

    * Use the [Azure CLI](https://docs.microsoft.com/cli/azure/install-azure-cli?view=azure-cli-latest) to download the information. The following example downloads the IP address information and filters out the information for the East US 2 region:

        ```azurecli-interactive
        az network list-service-tags -l "East US 2" --query "values[?starts_with(id, 'Batch')] | [?properties.region=='eastus2']"
        az network list-service-tags -l "East US 2" --query "values[?starts_with(id, 'AzureMachineLearning')] | [?properties.region=='eastus2']"
        ```

        > [!TIP]
        > If you are using the US-Virginia, US-Arizona regions, or China-East-2 regions, these commands return no IP addresses. Instead, use one of the following links to download a list of IP addresses:
        >
        > * [Azure IP ranges and service tags for Azure Government](https://www.microsoft.com/download/details.aspx?id=57063)
        > * [Azure IP ranges and service tags for Azure China](https://www.microsoft.com//download/details.aspx?id=57062)
    
    When you add the UDRs, define the route for each related Batch IP address prefix and set __Next hop type__ to __Internet__. The following image shows an example of this UDR in the Azure portal:

    ![Example of a UDR for an address prefix](./media/how-to-enable-virtual-network/user-defined-route.png)

    In addition to any UDRs that you define, outbound traffic to Azure Storage must be allowed through your on-premises network appliance. Specifically, the URLs for this traffic are in the following forms: `<account>.table.core.windows.net`, `<account>.queue.core.windows.net`, and `<account>.blob.core.windows.net`. 

    For more information, see [Create an Azure Batch pool in a virtual network](../batch/batch-virtual-network.md#user-defined-routes-for-forced-tunneling).


### Create a compute cluster in a virtual network

To create a Machine Learning Compute cluster, use the following steps:

1. Sign in to [Azure Machine Learning studio](https://ml.azure.com/), and then select your subscription and workspace.

1. Select __Compute__ on the left.

1. Select __Training clusters__ from the center, and then select __+__.

1. In the __New Training Cluster__ dialog, expand the __Advanced settings__ section.

1. To configure this compute resource to use a virtual network, perform the following actions in the __Configure virtual network__ section:

    1. In the __Resource group__ drop-down list, select the resource group that contains the virtual network.
    1. In the __Virtual network__ drop-down list, select the virtual network that contains the subnet.
    1. In the __Subnet__ drop-down list, select the subnet to use.

   ![The virtual network settings for Machine Learning Compute](./media/how-to-enable-virtual-network/amlcompute-virtual-network-screen.png)

You can also create a Machine Learning Compute cluster by using the Azure Machine Learning SDK. The following code creates a new Machine Learning Compute cluster in the `default` subnet of a virtual network named `mynetwork`:

```python
from azureml.core.compute import ComputeTarget, AmlCompute
from azureml.core.compute_target import ComputeTargetException

# The Azure virtual network name, subnet, and resource group
vnet_name = 'mynetwork'
subnet_name = 'default'
vnet_resourcegroup_name = 'mygroup'

# Choose a name for your CPU cluster
cpu_cluster_name = "cpucluster"

# Verify that cluster does not exist already
try:
    cpu_cluster = ComputeTarget(workspace=ws, name=cpu_cluster_name)
    print("Found existing cpucluster")
except ComputeTargetException:
    print("Creating new cpucluster")

    # Specify the configuration for the new cluster
    compute_config = AmlCompute.provisioning_configuration(vm_size="STANDARD_D2_V2",
                                                           min_nodes=0,
                                                           max_nodes=4,
                                                           vnet_resourcegroup_name=vnet_resourcegroup_name,
                                                           vnet_name=vnet_name,
                                                           subnet_name=subnet_name)

    # Create the cluster with the specified name and configuration
    cpu_cluster = ComputeTarget.create(ws, cpu_cluster_name, compute_config)

    # Wait for the cluster to be completed, show the output log
    cpu_cluster.wait_for_completion(show_output=True)
```

When the creation process finishes, you train your model by using the cluster in an experiment. For more information, see [Use a compute target for training](how-to-set-up-training-targets.md).

[!INCLUDE [low-pri-note](../../includes/machine-learning-low-pri-vm.md)]

### Access data in a Compute Instance notebook

If you're using notebooks on an Azure Compute instance, you must ensure that your notebook is running on a compute resource behind the same virtual network and subnet as your data. 

You must configure your Compute Instance to be in the same virtual network during creation under **Advanced settings** > **Configure virtual network**. You cannot add an existing Compute Instance to a virtual network.

<a id="aksvnet"></a>

## Azure Kubernetes Service

To add Azure Kubernetes Service (AKS) in a virtual network to your workspace, use the following steps:

> [!IMPORTANT]
> Before you begin the following procedure, follow the prerequisites in the [Configure advanced networking in Azure Kubernetes Service (AKS)](https://docs.microsoft.com/azure/aks/configure-azure-cni#prerequisites) how-to and plan the IP addressing for your cluster.
>
> The AKS instance and the Azure virtual network must be in the same region. If you secure the Azure Storage Account(s) used by the workspace in a virtual network, they must be in the same virtual network as the AKS instance.

1. Sign in to [Azure Machine Learning studio](https://ml.azure.com/), and then select your subscription and workspace.

1. Select __Compute__ on the left.

1. Select __Inference clusters__ from the center, and then select __+__.

1. In the __New Inference Cluster__ dialog, select __Advanced__ under __Network configuration__.

1. To configure this compute resource to use a virtual network, perform the following actions:

    1. In the __Resource group__ drop-down list, select the resource group that contains the virtual network.
    1. In the __Virtual network__ drop-down list, select the virtual network that contains the subnet.
    1. In the __Subnet__ drop-down list, select the subnet.
    1. In the __Kubernetes Service address range__ box, enter the Kubernetes service address range. This address range uses a Classless Inter-Domain Routing (CIDR) notation IP range to define the IP addresses that are available for the cluster. It must not overlap with any subnet IP ranges (for example, 10.0.0.0/16).
    1. In the __Kubernetes DNS service IP address__ box, enter the Kubernetes DNS service IP address. This IP address is assigned to the Kubernetes DNS service. It must be within the Kubernetes service address range (for example, 10.0.0.10).
    1. In the __Docker bridge address__ box, enter the Docker bridge address. This IP address is assigned to Docker Bridge. It must not be in any subnet IP ranges, or the Kubernetes service address range (for example, 172.17.0.1/16).

   ![Azure Machine Learning: Machine Learning Compute virtual network settings](./media/how-to-enable-virtual-network/aks-virtual-network-screen.png)

1. Make sure that the NSG group that controls the virtual network has an inbound security rule enabled for the scoring endpoint so that it can be called from outside the virtual network.
   > [!IMPORTANT]
   > Keep the default outbound rules for the NSG. For more information, see the default security rules in [Security groups](https://docs.microsoft.com/azure/virtual-network/security-overview#default-security-rules).

   [![An inbound security rule](./media/how-to-enable-virtual-network/aks-vnet-inbound-nsg-scoring.png)](./media/how-to-enable-virtual-network/aks-vnet-inbound-nsg-scoring.png#lightbox)

You can also use the Azure Machine Learning SDK to add Azure Kubernetes Service in a virtual network. If you already have an AKS cluster in a virtual network, attach it to the workspace as described in [How to deploy to AKS](how-to-deploy-and-where.md). The following code creates a new AKS instance in the `default` subnet of a virtual network named `mynetwork`:

```python
from azureml.core.compute import ComputeTarget, AksCompute

# Create the compute configuration and set virtual network information
config = AksCompute.provisioning_configuration(location="eastus2")
config.vnet_resourcegroup_name = "mygroup"
config.vnet_name = "mynetwork"
config.subnet_name = "default"
config.service_cidr = "10.0.0.0/16"
config.dns_service_ip = "10.0.0.10"
config.docker_bridge_cidr = "172.17.0.1/16"

# Create the compute target
aks_target = ComputeTarget.create(workspace=ws,
                                  name="myaks",
                                  provisioning_configuration=config)
```

When the creation process is completed, you can run inference, or model scoring, on an AKS cluster behind a virtual network. For more information, see [How to deploy to AKS](how-to-deploy-and-where.md).

### Use private IPs with Azure Kubernetes Service

By default, a public IP address is assigned to AKS deployments. When using AKS inside a virtual network, you can use a private IP address instead. Private IP addresses are only accessible from inside the virtual network or joined networks.

A private IP address is enabled by configuring AKS to use an _internal load balancer_. 

#### Network contributor role

> [!IMPORTANT]
> If you create or attach an AKS cluster by providing a virtual network you previously created, you must grant the service principal (SP) or managed identity for your AKS cluster the _Network Contributor_ role to the resource group that contains the virtual network. This must be done before you try to change the internal load balancer to private IP.
>
> To add the identity as network contributor, use the following steps:

1. To find the service principal or managed identity ID for AKS, use the following Azure CLI commands. Replace `<aks-cluster-name>` with the name of the cluster. Replace `<resource-group-name>` with the name of the resource group that _contains the AKS cluster_:

    ```azurecli-interactive
    az aks show -n <aks-cluster-name> --resource-group <resource-group-name> --query servicePrincipalProfile.clientId
    ``` 

    If this command returns a value of `msi`, use the following command to identify the principal ID for the managed identity:

    ```azurecli-interactive
    az aks show -n <aks-cluster-name> --resource-group <resource-group-name> --query identity.principalId
    ```

1. To find the ID of the resource group that contains your virtual network, use the following command. Replace `<resource-group-name>` with the name of the resource group that _contains the virtual network_:

    ```azurecli-interactive
    az group show -n <resource-group-name> --query id
    ```

1. To add the service principal or managed identity as a network contributor, use the following command. Replace `<SP-or-managed-identity>` with the ID returned for the service principal or managed identity. Replace `<resource-group-id>` with the ID returned for the resource group that contains the virtual network:

    ```azurecli-interactive
    az role assignment create --assignee <SP-or-managed-identity> --role 'Network Contributor' --scope <resource-group-id>
    ```
For more information on using the internal load balancer with AKS, see [Use internal load balancer with Azure Kubernetes Service](/azure/aks/internal-lb).

#### Enable private IP

> [!IMPORTANT]
> You cannot enable private IP when creating the Azure Kubernetes Service cluster. It must be enabled as an update to an existing cluster.

The following code snippet demonstrates how to __create a new AKS cluster__, and then update it to use a private IP/internal load balancer:

```python
import azureml.core
from azureml.core.compute.aks import AksUpdateConfiguration
from azureml.core.compute import AksCompute, ComputeTarget

# Verify that cluster does not exist already
try:
    aks_target = AksCompute(workspace=ws, name=aks_cluster_name)
    print("Found existing aks cluster")

except:
    print("Creating new aks cluster")

    # Subnet to use for AKS
    subnet_name = "default"
    # Create AKS configuration
    prov_config = AksCompute.provisioning_configuration(location = "eastus2")
    # Set info for existing virtual network to create the cluster in
    prov_config.vnet_resourcegroup_name = "myvnetresourcegroup"
    prov_config.vnet_name = "myvnetname"
    prov_config.service_cidr = "10.0.0.0/16"
    prov_config.dns_service_ip = "10.0.0.10"
    prov_config.subnet_name = subnet_name
    prov_config.docker_bridge_cidr = "172.17.0.1/16"

    # Create compute target
    aks_target = ComputeTarget.create(workspace = ws, name = "myaks", provisioning_configuration = prov_config)
    # Wait for the operation to complete
    aks_target.wait_for_completion(show_output = True)
    
    # Update AKS configuration to use an internal load balancer
    update_config = AksUpdateConfiguration(None, "InternalLoadBalancer", subnet_name)
    aks_target.update(update_config)
    # Wait for the operation to complete
    aks_target.wait_for_completion(show_output = True)
```

__Azure CLI__

```azurecli-interactive
az rest --method put --uri https://management.azure.com/subscriptions/<subscription-id>/resourceGroups/<resource-group>/providers/Microsoft.MachineLearningServices/workspaces/<workspace>/computes/<compute>?api-version=2018-11-19 --body @body.json
```

The contents of the `body.json` file referenced by the command are similar to the following JSON document:

```json
{ 
    "location": "<region>", 
    "properties": { 
        "resourceId": "/subscriptions/<subscription-id>/resourcegroups/<resource-group>/providers/Microsoft.ContainerService/managedClusters/<aks-resource-name>", 
        "computeType": "AKS", 
        "provisioningState": "Succeeded", 
        "properties": { 
            "loadBalancerType": "InternalLoadBalancer", 
            "agentCount": <agent-count>, 
            "agentVmSize": "vm-size", 
            "clusterFqdn": "<cluster-fqdn>" 
        } 
    } 
} 
```

When __attaching an existing cluster__ to your workspace, you must wait until after the attach operation to configure the load balancer.

For information on attaching a cluster, see [Attach an existing AKS cluster](how-to-deploy-azure-kubernetes-service.md#attach-an-existing-aks-cluster).

After attaching the existing cluster, you can then update the cluster to use a private IP.

```python
import azureml.core
from azureml.core.compute.aks import AksUpdateConfiguration
from azureml.core.compute import AksCompute

# ws = workspace object. Creation not shown in this snippet
aks_target = AksCompute(ws,"myaks")

# Change to the name of the subnet that contains AKS
subnet_name = "default"
# Update AKS configuration to use an internal load balancer
update_config = AksUpdateConfiguration(None, "InternalLoadBalancer", subnet_name)
aks_target.update(update_config)
# Wait for the operation to complete
aks_target.wait_for_completion(show_output = True)
```

## Use Azure Container Instances (ACI)

Azure Container Instances are dynamically created when deploying a model. To enable Azure Machine Learning to create ACI inside the virtual network, you must enable __subnet delegation__ for the subnet used by the deployment.

> [!WARNING]
> When using Azure Container Instances in a virtual network, the virtual network must be in the same resource group as your Azure Machine Learning workspace.
>
> When using Azure Container Instances inside the virtual network, the Azure Container Registry (ACR) for your workspace cannot also be in the virtual network.

To use ACI in a virtual network to your workspace, use the following steps:

1. To enable subnet delegation on your virtual network, use the information in the [Add or remove a subnet delegation](../virtual-network/manage-subnet-delegation.md) article. You can enable delegation when creating a virtual network, or add it to an existing network.

    > [!IMPORTANT]
    > When enabling delegation, use `Microsoft.ContainerInstance/containerGroups` as the __Delegate subnet to service__ value.

2. Deploy the model using [AciWebservice.deploy_configuration()](https://docs.microsoft.com/python/api/azureml-core/azureml.core.webservice.aci.aciwebservice?view=azure-ml-py#deploy-configuration-cpu-cores-none--memory-gb-none--tags-none--properties-none--description-none--location-none--auth-enabled-none--ssl-enabled-none--enable-app-insights-none--ssl-cert-pem-file-none--ssl-key-pem-file-none--ssl-cname-none--dns-name-label-none--primary-key-none--secondary-key-none--collect-model-data-none--cmk-vault-base-url-none--cmk-key-name-none--cmk-key-version-none--vnet-name-none--subnet-name-none-), use the `vnet_name` and `subnet_name` parameters. Set these parameters to the virtual network name and subnet where you enabled delegation.

## Azure Firewall

For information on using Azure Machine Learning with Azure Firewall, see [Use Azure Machine Learning workspace behind Azure Firewall](how-to-access-azureml-behind-firewall.md).

## Azure Container Registry

> [!IMPORTANT]
> Azure Container Registry (ACR) can be put inside a virtual network, however you must meet the following prerequisites:
>
<<<<<<< HEAD
> * Your Azure Machine Learning workspace region should be [privated link enabled region](https://docs.microsoft.com/azure/private-link/private-link-overview#availability). 
=======
> * Your Azure Machine Learning workspace must be Enterprise edition. For information on upgrading, see [Upgrade to Enterprise edition](how-to-manage-workspace.md#upgrade).
>>>>>>> 3876ac9b
> * Your Azure Container Registry must be Premium version . For more information on upgrading, see [Changing SKUs](/azure/container-registry/container-registry-skus#changing-skus).
> * Your Azure Container Registry must be in the same virtual network and subnet as the storage account and compute targets used for training or inference.
> * Your Azure Machine Learning workspace must contain an [Azure Machine Learning compute cluster](how-to-create-attach-compute-sdk.md#amlcompute).
>
>     When ACR is behind a virtual network, Azure Machine Learning cannot use it to directly build Docker images. Instead, the compute cluster is used to build the images.

1. To find the name of the Azure Container Registry for your workspace, use one of the following methods:

    __Azure portal__

    From the overview section of your workspace, the __Registry__ value links to the Azure Container Registry.

    :::image type="content" source="./media/how-to-enable-virtual-network/azure-machine-learning-container-registry.png" alt-text="Azure Container Registry for the workspace" border="true":::

    __Azure CLI__

    If you have [installed the Machine Learning extension for Azure CLI](reference-azure-machine-learning-cli.md), you can use the `az ml workspace show` command to show the workspace information.

    ```azurecli-interactive
    az ml workspace show -w yourworkspacename -g resourcegroupname --query 'containerRegistry'
    ```

    This command returns a value similar to `"/subscriptions/{GUID}/resourceGroups/{resourcegroupname}/providers/Microsoft.ContainerRegistry/registries/{ACRname}"`. The last part of the string is the name of the Azure Container Registry for the workspace.

1. To limit access to your virtual network, use the steps in [Configure network access for registry](../container-registry/container-registry-vnet.md#configure-network-access-for-registry). When adding the virtual network, select the virtual network and subnet for your Azure Machine Learning resources.

1. Use the Azure Machine Learning Python SDK to configure a compute cluster to build docker images. The following code snippet demonstrates how to do this:

    ```python
    from azureml.core import Workspace
    # Load workspace from an existing config file
    ws = Workspace.from_config()
    # Update the workspace to use an existing compute cluster
    ws.update(image_build_compute = 'mycomputecluster')
    ```

    > [!IMPORTANT]
    > Your storage account, compute cluster, and Azure Container Registry must all be in the same subnet of the virtual network.
    
    For more information, see the [update()](https://docs.microsoft.com/python/api/azureml-core/azureml.core.workspace.workspace?view=azure-ml-py#update-friendly-name-none--description-none--tags-none--image-build-compute-none--enable-data-actions-none-) method reference.

1. You must apply the following Azure Resource Manager template. This template enables your workspace to communicate with ACR.

    ```json
    {
    "$schema": "https://schema.management.azure.com/schemas/2015-01-01/deploymentTemplate.json#",
    "contentVersion": "1.0.0.0",
    "parameters": {
        "keyVaultArmId": {
        "type": "string"
        },
        "workspaceName": {
        "type": "string"
        },
        "containerRegistryArmId": {
        "type": "string"
        },
        "applicationInsightsArmId": {
        "type": "string"
        },
        "storageAccountArmId": {
        "type": "string"
        },
        "location": {
        "type": "string"
        }
    },
    "resources": [
        {
        "type": "Microsoft.MachineLearningServices/workspaces",
        "apiVersion": "2019-11-01",
        "name": "[parameters('workspaceName')]",
        "location": "[parameters('location')]",
        "identity": {
            "type": "SystemAssigned"
        },
        "sku": {
            "tier": "Basic",
            "name": "Basic"
        },
        "properties": {
            "sharedPrivateLinkResources":
    [{"Name":"Acr","Properties":{"PrivateLinkResourceId":"[concat(parameters('containerRegistryArmId'), '/privateLinkResources/registry')]","GroupId":"registry","RequestMessage":"Approve","Status":"Pending"}}],
            "keyVault": "[parameters('keyVaultArmId')]",
            "containerRegistry": "[parameters('containerRegistryArmId')]",
            "applicationInsights": "[parameters('applicationInsightsArmId')]",
            "storageAccount": "[parameters('storageAccountArmId')]"
        }
        }
    ]
    }
    ```

## Key vault instance 

The key vault instance that's associated with the workspace is used by Azure Machine Learning to store the following credentials:
* The associated storage account connection string
* Passwords to Azure Container Repository instances
* Connection strings to data stores

To use Azure Machine Learning experimentation capabilities with Azure Key Vault behind a virtual network, use the following steps:

1. Go to the key vault that's associated with the workspace.

   [![The key vault that's associated with the Azure Machine Learning workspace](./media/how-to-enable-virtual-network/workspace-key-vault.png)](./media/how-to-enable-virtual-network/workspace-key-vault.png#lightbox)

1. On the __Key Vault__ page, in the left pane, select __Firewalls and virtual networks__.

   ![The "Firewalls and virtual networks" section in the Key Vault pane](./media/how-to-enable-virtual-network/key-vault-firewalls-and-virtual-networks.png)

1. On the __Firewalls and virtual networks__ page, do the following actions:
    - Under __Allow access from__, select __Selected networks__.
    - Under __Virtual networks__, select __Add existing virtual networks__ to add the virtual network where your experimentation compute resides.
    - Under __Allow trusted Microsoft services to bypass this firewall__, select __Yes__.

   [![The "Firewalls and virtual networks" section in the Key Vault pane](./media/how-to-enable-virtual-network/key-vault-firewalls-and-virtual-networks-page.png)](./media/how-to-enable-virtual-network/key-vault-firewalls-and-virtual-networks-page.png#lightbox)


## Azure Databricks

To use Azure Databricks in a virtual network with your workspace, the following requirements must be met:

> [!div class="checklist"]
> * The virtual network must be in the same subscription and region as the Azure Machine Learning workspace.
> * If the Azure Storage Account(s) for the workspace are also secured in a virtual network, they must be in the same virtual network as the Azure Databricks cluster.
> * In addition to the __databricks-private__ and __databricks-public__ subnets used by Azure Databricks, the __default__ subnet created for the virtual network is also required.

For specific information on using Azure Databricks with a virtual network, see [Deploy Azure Databricks in your Azure Virtual Network](https://docs.azuredatabricks.net/administration-guide/cloud-configurations/azure/vnet-inject.html).

<a id="vmorhdi"></a>

## Virtual machine or HDInsight cluster

> [!IMPORTANT]
> Azure Machine Learning supports only virtual machines that are running Ubuntu.

To use a virtual machine or Azure HDInsight cluster in a virtual network with your workspace, use the following steps:

1. Create a VM or HDInsight cluster by using the Azure portal or the Azure CLI, and put the cluster in an Azure virtual network. For more information, see the following articles:
    * [Create and manage Azure virtual networks for Linux VMs](https://docs.microsoft.com/azure/virtual-machines/linux/tutorial-virtual-network)

    * [Extend HDInsight using an Azure virtual network](https://docs.microsoft.com/azure/hdinsight/hdinsight-extend-hadoop-virtual-network)

1. To allow Azure Machine Learning to communicate with the SSH port on the VM or cluster, configure a source entry for the network security group. The SSH port is usually port 22. To allow traffic from this source, do the following actions:

    * In the __Source__ drop-down list, select __Service Tag__.

    * In the __Source service tag__ drop-down list, select __AzureMachineLearning__.

    * In the __Source port ranges__ drop-down list, select __*__.

    * In the __Destination__ drop-down list, select __Any__.

    * In the __Destination port ranges__ drop-down list, select __22__.

    * Under __Protocol__, select __Any__.

    * Under __Action__, select __Allow__.

   ![Inbound rules for doing experimentation on a VM or HDInsight cluster within a virtual network](./media/how-to-enable-virtual-network/experimentation-virtual-network-inbound.png)

    Keep the default outbound rules for the network security group. For more information, see the default security rules in [Security groups](https://docs.microsoft.com/azure/virtual-network/security-overview#default-security-rules).


    If you don't want to use the default outbound rules and you do want to limit the outbound access of your virtual network, see the [Limit outbound connectivity from the virtual network](#limiting-outbound-from-vnet) section.

1. Attach the VM or HDInsight cluster to your Azure Machine Learning workspace. For more information, see [Use compute targets for model training](how-to-set-up-training-targets.md).


## Next steps

* [Use compute targets for model training](how-to-set-up-training-targets.md)
* [Set up private endpoints](how-to-configure-private-link.md)
* [Where to deploy models](how-to-deploy-and-where.md)
* [Use TLS to secure a web service through Azure Machine Learning](how-to-secure-web-service.md)<|MERGE_RESOLUTION|>--- conflicted
+++ resolved
@@ -650,11 +650,7 @@
 > [!IMPORTANT]
 > Azure Container Registry (ACR) can be put inside a virtual network, however you must meet the following prerequisites:
 >
-<<<<<<< HEAD
-> * Your Azure Machine Learning workspace region should be [privated link enabled region](https://docs.microsoft.com/azure/private-link/private-link-overview#availability). 
-=======
-> * Your Azure Machine Learning workspace must be Enterprise edition. For information on upgrading, see [Upgrade to Enterprise edition](how-to-manage-workspace.md#upgrade).
->>>>>>> 3876ac9b
+> * Your Azure Machine Learning workspace region should be [private link enabled region](https://docs.microsoft.com/azure/private-link/private-link-overview#availability). 
 > * Your Azure Container Registry must be Premium version . For more information on upgrading, see [Changing SKUs](/azure/container-registry/container-registry-skus#changing-skus).
 > * Your Azure Container Registry must be in the same virtual network and subnet as the storage account and compute targets used for training or inference.
 > * Your Azure Machine Learning workspace must contain an [Azure Machine Learning compute cluster](how-to-create-attach-compute-sdk.md#amlcompute).
