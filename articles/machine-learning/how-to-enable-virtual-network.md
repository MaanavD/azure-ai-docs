---
title: Network isolation & privacy 
titleSuffix: Azure Machine Learning
description: Use an isolated Azure Virtual Network with Azure Machine Learning to secure experimentation/training as well as  inference/scoring jobs.
services: machine-learning
ms.service: machine-learning
ms.subservice: core
ms.topic: how-to

ms.reviewer: larryfr
ms.author: aashishb
author: aashishb
ms.date: 05/11/2020
ms.custom: contperfq4, tracking-python

---

# Secure your machine learning lifecycles with private virtual networks
[!INCLUDE [applies-to-skus](../../includes/aml-applies-to-basic-enterprise-sku.md)]

In this article, you'll learn how to isolate experimentation/training jobs and inference/scoring jobs in Azure Machine Learning within an Azure Virtual Network (vnet). You'll also learn about some *advanced security settings*, information that isn't necessary for basic or experimental use cases.

> [!WARNING]
> If your underlying storage is in a virtual network, users will not be able to use Azure Machine Learning's studio web experience, including:
> - drag-n-drop designer
> - UI for automated machine learning
> - UI for data labeling
> - UI for data sets
> - Notebooks
> 
> If you try, you will receive a message similar to the following error: `__Error: Unable to profile this dataset. This might be because your data is stored behind a virtual network or your data does not support profile.__`

## What is a VNET?

A **virtual network** acts as a security boundary, isolating your Azure resources from the public internet. You can also join an Azure virtual network to your on-premises network. By joining networks, you can securely train your models and access your deployed models for inference.

Azure Machine Learning relies on other Azure services for compute resources, also known as [compute targets](concept-compute-target.md), to train and deploy models. The targets can be created within a virtual network. For example, you can use Azure Machine Learning compute to train a model and then deploy the model to Azure Kubernetes Service (AKS). 


## Prerequisites

+ An Azure Machine Learning [workspace](how-to-manage-workspace.md).

+ General working knowledge of both the [Azure Virtual Network service](https://docs.microsoft.com/azure/virtual-network/virtual-networks-overview) and [IP networking](https://docs.microsoft.com/azure/virtual-network/virtual-network-ip-addresses-overview-arm).

+ A pre-existing virtual network and subnet to use with your compute resources.

## Private endpoints

You can also [enable Azure Private Link](how-to-configure-private-link.md) to connect to your workspace using a private endpoint. The private endpoint is a set of private IP addresses within your virtual network. [Learn how to set up this private endpoint.](how-to-configure-private-link.md)



> [!TIP]
> You can combine virtual network and Private Link together to protect communication between your workspace and other Azure resources. However, some combinations require an Enterprise edition workspace. Use the following table to understand what scenarios require Enterprise edition:
>
> | Scenario | Enterprise</br>edition | Basic</br>edition |
> | ----- |:-----:|:-----:| 
> | No virtual network or Private Link | ✔ | ✔ |
> | Workspace without Private Link. Other resources (except Azure Container Registry) in a virtual network | ✔ | ✔ |
> | Workspace without Private Link. Other resources with Private Link | ✔ | |
> | Workspace with Private Link. Other resources (except Azure Container Registry) in a virtual network | ✔ | ✔ |
> | Workspace and any other resource with Private Link | ✔ | |
> | Workspace with Private Link. Other resources without Private Link or virtual network | ✔ | ✔ |
> | Azure Container Registry in a virtual network | ✔ | |
> | Customer Managed Keys for workspace | ✔ | |
> 

> [!WARNING]
> Azure Machine Learning compute instances preview is not supported in a workspace where Private Link is enabled.
> 
> Azure Machine Learning does not support using an Azure Kubernetes Service that has private link enabled. Instead, you can use Azure Kubernetes Service in a virtual network. For more information, see [Secure Azure ML experimentation and inference jobs within an Azure Virtual Network](how-to-enable-virtual-network.md).


<a id="amlcompute"></a>

<<<<<<< HEAD
## <a name="compute"></a>Use a Machine Learning Compute
=======
## <a name="compute-instance"></a>Compute clusters & instances
>>>>>>> a2d14fee

To use either a [managed Azure Machine Learning **compute target**](concept-compute-target.md#azure-machine-learning-compute-managed) or an [Azure Machine Learning compute **instance**](concept-compute-instance.md) in a virtual network, the following network requirements must be met:

> [!div class="checklist"]
> * The virtual network must be in the same subscription and region as the Azure Machine Learning workspace.
> * The subnet that's specified for the compute instance or cluster must have enough unassigned IP addresses to accommodate the number of VMs that are targeted. If the subnet doesn't have enough unassigned IP addresses, a compute cluster will be partially allocated.
> * Check to see whether your security policies or locks on the virtual network's subscription or resource group restrict permissions to manage the virtual network. If you plan to secure the virtual network by restricting traffic, leave some ports open for the compute service. For more information, see the [Required ports](#mlcports) section.
> * If you're going to put multiple compute instances or clusters in one virtual network, you might need to request a quota increase for one or more of your resources.
> * If the Azure Storage Account(s) for the workspace are also secured in a virtual network, they must be in the same virtual network as the Azure Machine Learning compute instance or cluster. 
> * For compute instance Jupyter functionality to work, ensure that web socket communication is not disabled.

> [!TIP]
> The Machine Learning compute instance or cluster automatically allocates additional networking resources __in the resource group that contains the virtual network__. For each compute instance or cluster, the service allocates the following resources:
> 
> * One network security group
> * One public IP address
> * One load balancer
> 
> In the case of clusters these resources are deleted (and recreated) every time the cluster scales down to 0 nodes, however for an instance the resources are held onto till the instance is completely deleted (stopping does not remove the resources). 
> These resources are limited by the subscription's [resource quotas](https://docs.microsoft.com/azure/azure-resource-manager/management/azure-subscription-service-limits).


### <a id="mlcports"></a> Required ports

Machine Learning Compute currently uses the Azure Batch service to provision VMs in the specified virtual network. The subnet must allow inbound communication from the Batch service. You use this communication to schedule runs on the Machine Learning Compute nodes and to communicate with Azure Storage and other resources. The Batch service adds network security groups (NSGs) at the level of network interfaces (NICs) that are attached to VMs. These NSGs automatically configure inbound and outbound rules to allow the following traffic:

- Inbound TCP traffic on ports 29876 and 29877 from a __Service Tag__ of __BatchNodeManagement__.

    ![An inbound rule that uses the BatchNodeManagement service tag](./media/how-to-enable-virtual-network/batchnodemanagement-service-tag.png)

- (Optional) Inbound TCP traffic on port 22 to permit remote access. Use this port only if you want to connect by using SSH on the public IP.

- Outbound traffic on any port to the virtual network.

- Outbound traffic on any port to the internet.

- For compute instance inbound TCP traffic on port 44224 from a __Service Tag__ of __AzureMachineLearning__.

Exercise caution if you modify or add inbound or outbound rules in Batch-configured NSGs. If an NSG blocks communication to the compute nodes, the compute service sets the state of the compute nodes to unusable.

You don't need to specify NSGs at the subnet level, because the Azure Batch service configures its own NSGs. However, if the specified subnet has associated NSGs or a firewall, configure the inbound and outbound security rules as mentioned earlier.

The NSG rule configuration in the Azure portal is shown in the following images:

:::image type="content" source="./media/how-to-enable-virtual-network/amlcompute-virtual-network-inbound.png" alt-text="The inbound NSG rules for Machine Learning Compute" border="true":::



![The outbound NSG rules for Machine Learning Compute](./media/how-to-enable-virtual-network/experimentation-virtual-network-outbound.png)

### <a id="limiting-outbound-from-vnet"></a> Limit outbound connectivity from the virtual network

If you don't want to use the default outbound rules and you do want to limit the outbound access of your virtual network, use the following steps:

- Deny outbound internet connection by using the NSG rules.

- For a __compute instance__ or a __compute cluster__, limit outbound traffic to the following items:
   - Azure Storage, by using __Service Tag__ of __Storage.RegionName__. Where `{RegionName}` is the name of an Azure region.
   - Azure Container Registry, by using __Service Tag__ of __AzureContainerRegistry.RegionName__. Where `{RegionName}` is the name of an Azure region.
   - Azure Machine Learning, by using __Service Tag__ of __AzureMachineLearning__
   - Azure Resource Manager, by using __Service Tag__ of __AzureResourceManager__
   - Azure Active Directory, by using __Service Tag__ of __AzureActiveDirectory__

The NSG rule configuration in the Azure portal is shown in the following image:

[![The outbound NSG rules for Machine Learning Compute](./media/how-to-enable-virtual-network/limited-outbound-nsg-exp.png)](./media/how-to-enable-virtual-network/limited-outbound-nsg-exp.png#lightbox)

> [!NOTE]
> If you plan on using default Docker images provided by Microsoft, and enabling user managed dependencies, you must also use a __Service Tag__ of __MicrosoftContainerRegistry.Region_Name__ (For example, MicrosoftContainerRegistry.EastUS).
>
> This configuration is needed when you have code similar to the following snippets as part of your training scripts:
>
> __RunConfig training__
> ```python
> # create a new runconfig object
> run_config = RunConfiguration()
> 
> # configure Docker 
> run_config.environment.docker.enabled = True
> # For GPU, use DEFAULT_GPU_IMAGE
> run_config.environment.docker.base_image = DEFAULT_CPU_IMAGE 
> run_config.environment.python.user_managed_dependencies = True
> ```
>
> __Estimator training__
> ```python
> est = Estimator(source_directory='.',
>                 script_params=script_params,
>                 compute_target='local',
>                 entry_script='dummy_train.py',
>                 user_managed=True)
> run = exp.submit(est)
> ```

### User-defined routes for forced tunneling

If you're using forced tunneling with the Machine Learning Compute, add [user-defined routes (UDRs)](https://docs.microsoft.com/azure/virtual-network/virtual-networks-udr-overview) to the subnet that contains the compute resource.

* Establish a UDR for each IP address that's used by the Azure Batch service in the region where your resources exist. These UDRs enable the Batch service to communicate with compute nodes for task scheduling. Also add the IP address for the Azure Machine Learning service where the resources exist, as this is required for access to Compute Instances. To get a list of IP addresses of the Batch service and Azure Machine Learning service, use one of the following methods:

    * Download the [Azure IP Ranges and Service Tags](https://www.microsoft.com/download/details.aspx?id=56519) and search the file for `BatchNodeManagement.<region>` and `AzureMachineLearning.<region>`, where `<region>` is your Azure region.

    * Use the [Azure CLI](https://docs.microsoft.com/cli/azure/install-azure-cli?view=azure-cli-latest) to download the information. The following example downloads the IP address information and filters out the information for the East US 2 region:

        ```azurecli-interactive
        az network list-service-tags -l "East US 2" --query "values[?starts_with(id, 'Batch')] | [?properties.region=='eastus2']"
        az network list-service-tags -l "East US 2" --query "values[?starts_with(id, 'AzureMachineLearning')] | [?properties.region=='eastus2']"
        ```

* Outbound traffic to Azure Storage must not be blocked by your on-premises network appliance. Specifically, the URLs are in the form `<account>.table.core.windows.net`, `<account>.queue.core.windows.net`, and `<account>.blob.core.windows.net`.

When you add the UDRs, define the route for each related Batch IP address prefix and set __Next hop type__ to __Internet__. The following image shows an example of this UDR in the Azure portal:

![Example of a UDR for an address prefix](./media/how-to-enable-virtual-network/user-defined-route.png)

For more information, see [Create an Azure Batch pool in a virtual network](../batch/batch-virtual-network.md#user-defined-routes-for-forced-tunneling).

### Create a compute cluster in a virtual network

To create a Machine Learning Compute cluster, use the following steps:

1. Sign in to [Azure Machine Learning studio](https://ml.azure.com/), and then select your subscription and workspace.

1. Select __Compute__ on the left.

1. Select __Training clusters__ from the center, and then select __+__.

1. In the __New Training Cluster__ dialog, expand the __Advanced settings__ section.

1. To configure this compute resource to use a virtual network, perform the following actions in the __Configure virtual network__ section:

    1. In the __Resource group__ drop-down list, select the resource group that contains the virtual network.
    1. In the __Virtual network__ drop-down list, select the virtual network that contains the subnet.
    1. In the __Subnet__ drop-down list, select the subnet to use.

   ![The virtual network settings for Machine Learning Compute](./media/how-to-enable-virtual-network/amlcompute-virtual-network-screen.png)

You can also create a Machine Learning Compute cluster by using the Azure Machine Learning SDK. The following code creates a new Machine Learning Compute cluster in the `default` subnet of a virtual network named `mynetwork`:

```python
from azureml.core.compute import ComputeTarget, AmlCompute
from azureml.core.compute_target import ComputeTargetException

# The Azure virtual network name, subnet, and resource group
vnet_name = 'mynetwork'
subnet_name = 'default'
vnet_resourcegroup_name = 'mygroup'

# Choose a name for your CPU cluster
cpu_cluster_name = "cpucluster"

# Verify that cluster does not exist already
try:
    cpu_cluster = ComputeTarget(workspace=ws, name=cpu_cluster_name)
    print("Found existing cpucluster")
except ComputeTargetException:
    print("Creating new cpucluster")

    # Specify the configuration for the new cluster
    compute_config = AmlCompute.provisioning_configuration(vm_size="STANDARD_D2_V2",
                                                           min_nodes=0,
                                                           max_nodes=4,
                                                           vnet_resourcegroup_name=vnet_resourcegroup_name,
                                                           vnet_name=vnet_name,
                                                           subnet_name=subnet_name)

    # Create the cluster with the specified name and configuration
    cpu_cluster = ComputeTarget.create(ws, cpu_cluster_name, compute_config)

    # Wait for the cluster to be completed, show the output log
    cpu_cluster.wait_for_completion(show_output=True)
```

When the creation process finishes, you train your model by using the cluster in an experiment. For more information, see [Select and use a compute target for training](how-to-set-up-training-targets.md).

## Use a storage account for your workspace

To use an Azure storage account for the workspace in a virtual network, use the following steps:

1. Create a compute resource (for example, a Machine Learning compute instance or cluster) behind a virtual network, or attach a compute resource to the workspace (for example, an HDInsight cluster, virtual machine, or Azure Kubernetes Service cluster). The compute resource can be for experimentation or model deployment.

   For more information, see the [Use a Machine Learning compute](#amlcompute), [Use a virtual machine or HDInsight cluster](#vmorhdi), and [Use Azure Kubernetes Service](#aksvnet) sections in this article.

1. In the Azure portal, go to the storage that's attached to your workspace.

   [![The storage that's attached to the Azure Machine Learning workspace](./media/how-to-enable-virtual-network/workspace-storage.png)](./media/how-to-enable-virtual-network/workspace-storage.png#lightbox)

1. On the **Azure Storage** page, select __Firewalls and virtual networks__.

   ![The "Firewalls and virtual networks" area on the Azure Storage page in the Azure portal](./media/how-to-enable-virtual-network/storage-firewalls-and-virtual-networks.png)

1. On the __Firewalls and virtual networks__ page, do the following actions:
    - Select __Selected networks__.
    - Under __Virtual networks__, select the __Add existing virtual network__ link. This action adds the virtual network where your compute  resides (see step 1).

        > [!IMPORTANT]
        > The storage account must be in the same virtual network and subnet as the compute instances or clusters used for training or inference.

    - Select the __Allow trusted Microsoft services to access this storage account__ check box.

    > [!IMPORTANT]
    > When working with the Azure Machine Learning SDK, your development environment must be able to connect to the Azure Storage Account. When the storage account is inside a virtual network, the firewall must allow access from the development environment's IP address.
    >
    > To enable access to the storage account, visit the __Firewalls and virtual networks__ for the storage account *from a web browser on the development client*. Then use the __Add your client IP address__ check box to add the client's IP address to the __ADDRESS RANGE__. You can also use the __ADDRESS RANGE__ field to manually enter the IP address of the development environment. Once the IP address for the client has been added, it can access the storage account using the SDK.

   [![The "Firewalls and virtual networks" pane in the Azure portal](./media/how-to-enable-virtual-network/storage-firewalls-and-virtual-networks-page.png)](./media/how-to-enable-virtual-network/storage-firewalls-and-virtual-networks-page.png#lightbox)

> [!IMPORTANT]
> You can place the both the _default storage account_ for Azure Machine Learning, or _non-default storage accounts_ in a virtual network.
>
> The default storage account is
> automatically provisioned when you create a workspace.
>
> For non-default storage accounts, the `storage_account` parameter in the [`Workspace.create()` function](https://docs.microsoft.com/python/api/azureml-core/azureml.core.workspace(class)?view=azure-ml-py#create-name--auth-none--subscription-id-none--resource-group-none--location-none--create-resource-group-true--sku--basic---friendly-name-none--storage-account-none--key-vault-none--app-insights-none--container-registry-none--cmk-keyvault-none--resource-cmk-uri-none--hbi-workspace-false--default-cpu-compute-target-none--default-gpu-compute-target-none--exist-ok-false--show-output-true-) allows you to specify a custom storage account by Azure resource ID.


<a id="aksvnet"></a>

## Azure Kubernetes Service

To add Azure Kubernetes Service (AKS) in a virtual network to your workspace, use the following steps:

> [!IMPORTANT]
> Before you begin the following procedure, follow the prerequisites in the [Configure advanced networking in Azure Kubernetes Service (AKS)](https://docs.microsoft.com/azure/aks/configure-azure-cni#prerequisites) how-to and plan the IP addressing for your cluster.
>
> The AKS instance and the Azure virtual network must be in the same region. If you secure the Azure Storage Account(s) used by the workspace in a virtual network, they must be in the same virtual network as the AKS instance.

> [!WARNING]
> Azure Machine Learning does not support using an Azure Kubernetes Service that has private link enabled.

1. Sign in to [Azure Machine Learning studio](https://ml.azure.com/), and then select your subscription and workspace.

1. Select __Compute__ on the left.

1. Select __Inference clusters__ from the center, and then select __+__.

1. In the __New Inference Cluster__ dialog, select __Advanced__ under __Network configuration__.

1. To configure this compute resource to use a virtual network, perform the following actions:

    1. In the __Resource group__ drop-down list, select the resource group that contains the virtual network.
    1. In the __Virtual network__ drop-down list, select the virtual network that contains the subnet.
    1. In the __Subnet__ drop-down list, select the subnet.
    1. In the __Kubernetes Service address range__ box, enter the Kubernetes service address range. This address range uses a Classless Inter-Domain Routing (CIDR) notation IP range to define the IP addresses that are available for the cluster. It must not overlap with any subnet IP ranges (for example, 10.0.0.0/16).
    1. In the __Kubernetes DNS service IP address__ box, enter the Kubernetes DNS service IP address. This IP address is assigned to the Kubernetes DNS service. It must be within the Kubernetes service address range (for example, 10.0.0.10).
    1. In the __Docker bridge address__ box, enter the Docker bridge address. This IP address is assigned to Docker Bridge. It must not be in any subnet IP ranges, or the Kubernetes service address range (for example, 172.17.0.1/16).

   ![Azure Machine Learning: Machine Learning Compute virtual network settings](./media/how-to-enable-virtual-network/aks-virtual-network-screen.png)

1. Make sure that the NSG group that controls the virtual network has an inbound security rule enabled for the scoring endpoint so that it can be called from outside the virtual network.
   > [!IMPORTANT]
   > Keep the default outbound rules for the NSG. For more information, see the default security rules in [Security groups](https://docs.microsoft.com/azure/virtual-network/security-overview#default-security-rules).

   [![An inbound security rule](./media/how-to-enable-virtual-network/aks-vnet-inbound-nsg-scoring.png)](./media/how-to-enable-virtual-network/aks-vnet-inbound-nsg-scoring.png#lightbox)

You can also use the Azure Machine Learning SDK to add Azure Kubernetes Service in a virtual network. If you already have an AKS cluster in a virtual network, attach it to the workspace as described in [How to deploy to AKS](how-to-deploy-and-where.md). The following code creates a new AKS instance in the `default` subnet of a virtual network named `mynetwork`:

```python
from azureml.core.compute import ComputeTarget, AksCompute

# Create the compute configuration and set virtual network information
config = AksCompute.provisioning_configuration(location="eastus2")
config.vnet_resourcegroup_name = "mygroup"
config.vnet_name = "mynetwork"
config.subnet_name = "default"
config.service_cidr = "10.0.0.0/16"
config.dns_service_ip = "10.0.0.10"
config.docker_bridge_cidr = "172.17.0.1/16"

# Create the compute target
aks_target = ComputeTarget.create(workspace=ws,
                                  name="myaks",
                                  provisioning_configuration=config)
```

When the creation process is completed, you can run inference, or model scoring, on an AKS cluster behind a virtual network. For more information, see [How to deploy to AKS](how-to-deploy-and-where.md).

### Use private IPs with Azure Kubernetes Service

By default, a public IP address is assigned to AKS deployments. When using AKS inside a virtual network, you can use a private IP address instead. Private IP addresses are only accessible from inside the virtual network or joined networks.

A private IP address is enabled by configuring AKS to use an _internal load balancer_. 

> [!IMPORTANT]
> You cannot enable private IP when creating the Azure Kubernetes Service cluster. It must be enabled as an update to an existing cluster.

The following code snippet demonstrates how to **create a new AKS cluster**, and then update it to use a private IP/internal load balancer:

```python
import azureml.core
from azureml.core.compute.aks import AksUpdateConfiguration
from azureml.core.compute import AksCompute, ComputeTarget

# Verify that cluster does not exist already
try:
    aks_target = AksCompute(workspace=ws, name=aks_cluster_name)
    print("Found existing aks cluster")

except:
    print("Creating new aks cluster")

    # Subnet to use for AKS
    subnet_name = "default"
    # Create AKS configuration
    prov_config = AksCompute.provisioning_configuration(location = "eastus2")
    # Set info for existing virtual network to create the cluster in
    prov_config.vnet_resourcegroup_name = "myvnetresourcegroup"
    prov_config.vnet_name = "myvnetname"
    prov_config.service_cidr = "10.0.0.0/16"
    prov_config.dns_service_ip = "10.0.0.10"
    prov_config.subnet_name = subnet_name
    prov_config.docker_bridge_cidr = "172.17.0.1/16"

    # Create compute target
    aks_target = ComputeTarget.create(workspace = ws, name = "myaks", provisioning_configuration = prov_config)
    # Wait for the operation to complete
    aks_target.wait_for_completion(show_output = True)
    
    # Update AKS configuration to use an internal load balancer
    update_config = AksUpdateConfiguration(None, "InternalLoadBalancer", subnet_name)
    aks_target.update(update_config)
    # Wait for the operation to complete
    aks_target.wait_for_completion(show_output = True)
```

__Azure CLI__

```azurecli-interactive
az rest --method put --uri https://management.azure.com/subscriptions/<subscription-id>/resourceGroups/<resource-group>/providers/Microsoft.MachineLearningServices/workspaces/<workspace>/computes/<compute>?api-version=2018-11-19 --body @body.json
```

The contents of the `body.json` file referenced by the command are similar to the following JSON document:

```json
{ 
    "location": "<region>", 
    "properties": { 
        "resourceId": "/subscriptions/<subscription-id>/resourcegroups/<resource-group>/providers/Microsoft.ContainerService/managedClusters/<aks-resource-name>", 
        "computeType": "AKS", 
        "provisioningState": "Succeeded", 
        "properties": { 
            "loadBalancerType": "InternalLoadBalancer", 
            "agentCount": <agent-count>, 
            "agentVmSize": "vm-size", 
            "clusterFqdn": "<cluster-fqdn>" 
        } 
    } 
} 
```

> [!NOTE]
> Currently, you cannot configure the load balancer when performing an __attach__ operation on an existing cluster. You must first attach the cluster, and then perform an update operation to change the load balancer.

For more information on using the internal load balancer with AKS, see [Use internal load balancer with Azure Kubernetes Service](/azure/aks/internal-lb).

## Use Azure Container Instances (ACI)

Azure Container Instances are dynamically created when deploying a model. To enable Azure Machine Learning to create ACI inside the virtual network, you must enable __subnet delegation__ for the subnet used by the deployment.

To use ACI in a virtual network to your workspace, use the following steps:

1. To enable subnet delegation on your virtual network, use the information in the [Add or remove a subnet delegation](../virtual-network/manage-subnet-delegation.md) article. You can enable delegation when creating a virtual network, or add it to an existing network.

    > [!IMPORTANT]
    > When enabling delegation, use `Microsoft.ContainerInstance/containerGroups` as the __Delegate subnet to service__ value.

2. Deploy the model using [AciWebservice.deploy_configuration()](https://docs.microsoft.com/python/api/azureml-core/azureml.core.webservice.aci.aciwebservice?view=azure-ml-py#deploy-configuration-cpu-cores-none--memory-gb-none--tags-none--properties-none--description-none--location-none--auth-enabled-none--ssl-enabled-none--enable-app-insights-none--ssl-cert-pem-file-none--ssl-key-pem-file-none--ssl-cname-none--dns-name-label-none--primary-key-none--secondary-key-none--collect-model-data-none--cmk-vault-base-url-none--cmk-key-name-none--cmk-key-version-none--vnet-name-none--subnet-name-none-), use the `vnet_name` and `subnet_name` parameters. Set these parameters to the virtual network name and subnet where you enabled delegation.

## Azure Firewall

For information on using Azure Machine Learning with Azure Firewall, see [Use Azure Machine Learning workspace behind Azure Firewall](how-to-access-azureml-behind-firewall.md).

## Azure Container Registry

> [!IMPORTANT]
> Azure Container Registry (ACR) can be put inside a virtual network, however you must meet the following prerequisites:
>
> * Your Azure Machine Learning workspace must be Enterprise edition. For information on upgrading, see [Upgrade to Enterprise edition](how-to-manage-workspace.md#upgrade).
> * Your Azure Container Registry must be Premium version . For more information on upgrading, see [Changing SKUs](/azure/container-registry/container-registry-skus#changing-skus).
> * Your Azure Container Registry must be in the same virtual network and subnet as the storage account and compute targets used for training or inference.
> * Your Azure Machine Learning workspace must contain an [Azure Machine Learning compute cluster](how-to-set-up-training-targets.md#amlcompute).
>
>     When ACR is behind a virtual network, Azure Machine Learning cannot use it to directly build Docker images. Instead, the compute cluster is used to build the images.

1. To find the name of the Azure Container Registry for your workspace, use one of the following methods:

    __Azure portal__

    From the overview section of your workspace, the __Registry__ value links to the Azure Container Registry.

    :::image type="content" source="./media/how-to-enable-virtual-network/azure-machine-learning-container-registry.png" alt-text="Azure Container Registry for the workspace" border="true":::

    __Azure CLI__

    If you have [installed the Machine Learning extension for Azure CLI](reference-azure-machine-learning-cli.md), you can use the `az ml workspace show` command to show the workspace information.

    ```azurecli-interactive
    az ml workspace show -w yourworkspacename -g resourcegroupname --query 'containerRegistry'
    ```

    This command returns a value similar to `"/subscriptions/{GUID}/resourceGroups/{resourcegroupname}/providers/Microsoft.ContainerRegistry/registries/{ACRname}"`. The last part of the string is the name of the Azure Container Registry for the workspace.

1. To limit access to your virtual network, use the steps in [Configure network access for registry](../container-registry/container-registry-vnet.md#configure-network-access-for-registry). When adding the virtual network, select the virtual network and subnet for your Azure Machine Learning resources.

1. Use the Azure Machine Learning Python SDK to configure a compute cluster to build docker images. The following code snippet demonstrates how to do this:

    ```python
    from azureml.core import Workspace
    # Load workspace from an existing config file
    ws = Workspace.from_config()
    # Update the workspace to use an existing compute cluster
    ws.update(image_build_compute = 'mycomputecluster')
    ```

    > [!IMPORTANT]
    > Your storage account, compute cluster, and Azure Container Registry must all be in the same subnet of the virtual network.
    
    For more information, see the [update()](https://docs.microsoft.com/python/api/azureml-core/azureml.core.workspace.workspace?view=azure-ml-py#update-friendly-name-none--description-none--tags-none--image-build-compute-none--enable-data-actions-none-) method reference.

1. You must apply the following Azure Resource Manager template. This template enables your workspace to communicate with ACR.

    ```json
    {
    "$schema": "https://schema.management.azure.com/schemas/2015-01-01/deploymentTemplate.json#",
    "contentVersion": "1.0.0.0",
    "parameters": {
        "keyVaultArmId": {
        "type": "string"
        },
        "workspaceName": {
        "type": "string"
        },
        "containerRegistryArmId": {
        "type": "string"
        },
        "applicationInsightsArmId": {
        "type": "string"
        },
        "storageAccountArmId": {
        "type": "string"
        },
        "location": {
        "type": "string"
        }
    },
    "resources": [
        {
        "type": "Microsoft.MachineLearningServices/workspaces",
        "apiVersion": "2019-11-01",
        "name": "[parameters('workspaceName')]",
        "location": "[parameters('location')]",
        "identity": {
            "type": "SystemAssigned"
        },
        "sku": {
            "tier": "enterprise",
            "name": "enterprise"
        },
        "properties": {
            "sharedPrivateLinkResources":
    [{"Name":"Acr","Properties":{"PrivateLinkResourceId":"[concat(parameters('containerRegistryArmId'), '/privateLinkResources/registry')]","GroupId":"registry","RequestMessage":"Approve","Status":"Pending"}}],
            "keyVault": "[parameters('keyVaultArmId')]",
            "containerRegistry": "[parameters('containerRegistryArmId')]",
            "applicationInsights": "[parameters('applicationInsightsArmId')]",
            "storageAccount": "[parameters('storageAccountArmId')]"
        }
        }
    ]
    }
    ```
    
## Azure Data Lake Storage

Azure Data Lake Storage Gen 2 is a set of capabilities for big data analytics, built on Azure Blob storage. It can be used to store data used to train models with Azure Machine Learning. 

To use Data Lake Storage Gen 2 inside the virtual network of your Azure Machine Learning workspace, use the following steps:

1. Create an Azure Data Lake Storage gen 2 account. For more information, see [Create an Azure Data Lake Storage Gen2 storage account](../storage/blobs/data-lake-storage-quickstart-create-account.md).

1. Use the steps 2-4 in the previous section, [Use a storage account for your workspace](#use-a-storage-account-for-your-workspace), to put the account in the virtual network.

When using Azure Machine Learning with Data Lake Storage Gen 2 inside a virtual network, use the following guidance:

* If you use the __SDK to create a dataset__, and the system running the code __is not in the virtual network__, use the `validate=False` parameter. This parameter skips validation, which fails if the system is not in the same virtual network as the storage account. For more information, see the [from_files()](https://docs.microsoft.com/python/api/azureml-core/azureml.data.dataset_factory.filedatasetfactory?view=azure-ml-py#from-files-path--validate-true-) method.

* When using Azure Machine Learning Compute Instance or compute cluster to train a model using the dataset, it must be in the same virtual network as the storage account.

## Key vault instance 

The key vault instance that's associated with the workspace is used by Azure Machine Learning to store the following credentials:
* The associated storage account connection string
* Passwords to Azure Container Repository instances
* Connection strings to data stores

To use Azure Machine Learning experimentation capabilities with Azure Key Vault behind a virtual network, use the following steps:

1. Go to the key vault that's associated with the workspace.

   [![The key vault that's associated with the Azure Machine Learning workspace](./media/how-to-enable-virtual-network/workspace-key-vault.png)](./media/how-to-enable-virtual-network/workspace-key-vault.png#lightbox)

1. On the **Key Vault** page, in the left pane, select __Firewalls and virtual networks__.

   ![The "Firewalls and virtual networks" section in the Key Vault pane](./media/how-to-enable-virtual-network/key-vault-firewalls-and-virtual-networks.png)

1. On the __Firewalls and virtual networks__ page, do the following actions:
    - Under __Allow access from__, select __Selected networks__.
    - Under __Virtual networks__, select __Add existing virtual networks__ to add the virtual network where your experimentation compute resides.
    - Under __Allow trusted Microsoft services to bypass this firewall__, select __Yes__.

   [![The "Firewalls and virtual networks" section in the Key Vault pane](./media/how-to-enable-virtual-network/key-vault-firewalls-and-virtual-networks-page.png)](./media/how-to-enable-virtual-network/key-vault-firewalls-and-virtual-networks-page.png#lightbox)


## Azure Databricks

To use Azure Databricks in a virtual network with your workspace, the following requirements must be met:

> [!div class="checklist"]
> * The virtual network must be in the same subscription and region as the Azure Machine Learning workspace.
> * If the Azure Storage Account(s) for the workspace are also secured in a virtual network, they must be in the same virtual network as the Azure Databricks cluster.
> * In addition to the __databricks-private__ and __databricks-public__ subnets used by Azure Databricks, the __default__ subnet created for the virtual network is also required.

For specific information on using Azure Databricks with a virtual network, see [Deploy Azure Databricks in your Azure Virtual Network](https://docs.azuredatabricks.net/administration-guide/cloud-configurations/azure/vnet-inject.html).

<a id="vmorhdi"></a>

## Virtual machine or HDInsight cluster

> [!IMPORTANT]
> Azure Machine Learning supports only virtual machines that are running Ubuntu.

To use a virtual machine or Azure HDInsight cluster in a virtual network with your workspace, use the following steps:

1. Create a VM or HDInsight cluster by using the Azure portal or the Azure CLI, and put the cluster in an Azure virtual network. For more information, see the following articles:
    * [Create and manage Azure virtual networks for Linux VMs](https://docs.microsoft.com/azure/virtual-machines/linux/tutorial-virtual-network)

    * [Extend HDInsight using an Azure virtual network](https://docs.microsoft.com/azure/hdinsight/hdinsight-extend-hadoop-virtual-network)

1. To allow Azure Machine Learning to communicate with the SSH port on the VM or cluster, configure a source entry for the network security group. The SSH port is usually port 22. To allow traffic from this source, do the following actions:

    * In the __Source__ drop-down list, select __Service Tag__.

    * In the __Source service tag__ drop-down list, select __AzureMachineLearning__.

    * In the __Source port ranges__ drop-down list, select __*__.

    * In the __Destination__ drop-down list, select __Any__.

    * In the __Destination port ranges__ drop-down list, select __22__.

    * Under __Protocol__, select __Any__.

    * Under __Action__, select __Allow__.

   ![Inbound rules for doing experimentation on a VM or HDInsight cluster within a virtual network](./media/how-to-enable-virtual-network/experimentation-virtual-network-inbound.png)

    Keep the default outbound rules for the network security group. For more information, see the default security rules in [Security groups](https://docs.microsoft.com/azure/virtual-network/security-overview#default-security-rules).

    If you don't want to use the default outbound rules and you do want to limit the outbound access of your virtual network, see the [Limit outbound connectivity from the virtual network](#limiting-outbound-from-vnet) section.

1. Attach the VM or HDInsight cluster to your Azure Machine Learning workspace. For more information, see [Set up compute targets for model training](how-to-set-up-training-targets.md).


## Next steps

* [Set up training environments](how-to-set-up-training-targets.md)
* [Set up private endpoints](how-to-configure-private-link.md)
* [Where to deploy models](how-to-deploy-and-where.md)
* [Use TLS to secure a web service through Azure Machine Learning](how-to-secure-web-service.md)<|MERGE_RESOLUTION|>--- conflicted
+++ resolved
@@ -74,11 +74,7 @@
 
 <a id="amlcompute"></a>
 
-<<<<<<< HEAD
-## <a name="compute"></a>Use a Machine Learning Compute
-=======
 ## <a name="compute-instance"></a>Compute clusters & instances
->>>>>>> a2d14fee
 
 To use either a [managed Azure Machine Learning **compute target**](concept-compute-target.md#azure-machine-learning-compute-managed) or an [Azure Machine Learning compute **instance**](concept-compute-instance.md) in a virtual network, the following network requirements must be met:
 
