---
title: Known issues & troubleshooting
titleSuffix: Azure Machine Learning
description: Get a list of the known issues, workarounds, and troubleshooting for Azure Machine Learning.
services: machine-learning
author: j-martens
ms.author: jmartens
ms.reviewer: mldocs
ms.service: machine-learning
ms.subservice: core
ms.topic: conceptual
ms.date: 11/04/2019

---
# Known issues and troubleshooting Azure Machine Learning

This article helps you find and correct errors or failures encountered when using Azure Machine Learning.

## SDK installation issues

**Error message: Cannot uninstall 'PyYAML'**

Azure Machine Learning SDK for Python: PyYAML is a distutils installed project. Therefore, we cannot accurately determine which files belong to it if there is a partial uninstall. To continue installing the SDK while ignoring this error, use:

```Python
pip install --upgrade azureml-sdk[notebooks,automl] --ignore-installed PyYAML
```

**Error message: `ERROR: No matching distribution found for azureml-dataprep-native`**

Anaconda's Python 3.7.4 distribution has a bug that breaks azureml-sdk install. This issue is discussed in this [GitHub Issue](https://github.com/ContinuumIO/anaconda-issues/issues/11195)
This can be worked around by creating a new Conda Environment using this command:
```bash
conda create -n <env-name> python=3.7.3
```
Which creates a Conda Environment using Python 3.7.3, which doesn't have the install issue present in 3.7.4.

## Training and experimentation issues

### Metric Document is too large
Azure Machine Learning has internal limits on the size of metric objects that can be logged at once from a training run. If you encounter a "Metric Document is too large" error when logging a list-valued metric, try splitting the list into smaller chunks, for example:

```python
run.log_list("my metric name", my_metric[:N])
run.log_list("my metric name", my_metric[N:])
```

Internally, Azure ML concatenates the blocks with the same metric name into a contiguous list.

### ModuleErrors (No module named)
If you are running into ModuleErrors while submitting experiments in Azure ML, it means that the training script is expecting a package to be installed but it isn't added. Once you provide the package name, Azure ML will install the package in the environment used for your training run. 

If you are using [Estimators](concept-azure-machine-learning-architecture.md#estimators) to submit experiments, you can specify a package name via `pip_packages` or `conda_packages` parameter in the estimator based on from which source you want to install the package. You can also specify a yml file with all your dependencies using `conda_dependencies_file`or list all your pip requirements in a txt file using `pip_requirements_file` parameter. If you have your own Azure ML Environment object that you want to override the default image used by the estimator, you can specify that environment via the `environment` parameter of the estimator constructor.

Azure ML also provides framework-specific estimators for Tensorflow, PyTorch, Chainer and SKLearn. Using these estimators will make sure that the core framework dependencies are installed on your behalf in the environment used for training. You have the option to specify extra dependencies as described above. 
 
Azure ML maintained docker images and their contents can be seen in [AzureML Containers](https://github.com/Azure/AzureML-Containers).
Framework-specific dependencies  are listed in the respective framework documentation - [Chainer](https://docs.microsoft.com/python/api/azureml-train-core/azureml.train.dnn.chainer?view=azure-ml-py#remarks), [PyTorch](https://docs.microsoft.com/python/api/azureml-train-core/azureml.train.dnn.pytorch?view=azure-ml-py#remarks), [TensorFlow](https://docs.microsoft.com/python/api/azureml-train-core/azureml.train.dnn.tensorflow?view=azure-ml-py#remarks), [SKLearn](https://docs.microsoft.com/python/api/azureml-train-core/azureml.train.sklearn.sklearn?view=azure-ml-py#remarks).

> [!Note]
> If you think a particular package is common enough to be added in Azure ML maintained images and environments please raise a GitHub issue in [AzureML Containers](https://github.com/Azure/AzureML-Containers). 
 
### NameError (Name not defined), AttributeError (Object has no attribute)
This exception should come from your training scripts. You can look at the log files from Azure portal to get more information about the specific name not defined or attribute error. From the SDK, you can use `run.get_details()` to look at the error message. This will also list all the log files generated for your run. Please make sure to take a look at your training script and fix the error before resubmitting your run. 

### Horovod has been shut down
In most cases if you encounter "AbortedError: Horovod has been shut down" this exception means there was an underlying exception in one of the processes that caused Horovod to shut down. Each rank in the MPI job gets it own dedicated log file in Azure ML. These logs are named `70_driver_logs`. In case of distributed training, the log names are suffixed with `_rank` to make it easier to differentiate the logs. To find the exact error that caused Horovod to shut down, go through all the log files and look for `Traceback` at the end of the driver_log files. One of these files will give you the actual underlying exception. 

### SR-IOV availability on NCv3 machines in AmlCompute for distributed training
Azure Compute has been rolling out an [SR-IOV upgrade](https://azure.microsoft.com/updates/sriov-availability-on-ncv3-virtual-machines-sku/) of NCv3 machines, which customers can leverage with Azure ML's managed compute offering (AmlCompute). The updates will enable the support of the entire MPI stack and the use of Infiniband RDMA network for improved multi-node distributed training performance, particularly for deep learning.

View the [update schedule](https://azure.microsoft.com/updates/sr-iov-availability-schedule-on-ncv3-virtual-machines-sku/) to see when support will be rolled out for your region.

### Run or experiment deletion
Experiments can be archived by using the [Experiment.archive](https://docs.microsoft.com/python/api/azureml-core/azureml.core.experiment(class)?view=azure-ml-py#archive--) 
method, or from the Experiment tab view in Azure Machine Learning studio client via the "Archive experiment" button. This action hides the experiment from list queries and views, but does not delete it.

Permanent deletion of individual experiments or runs is not currently supported. For more information on deleting Workspace assets, see [Export or delete your Machine Learning service workspace data](how-to-export-delete-data.md).

## Azure Machine Learning Compute issues
Known issues with using Azure Machine Learning Compute (AmlCompute).

### Trouble creating AmlCompute

There is a rare chance that some users who created their Azure Machine Learning workspace from the Azure portal before the GA release might not be able to create AmlCompute in that workspace. You can either raise a support request against the service or create a new workspace through the portal or the SDK to unblock yourself immediately.

### Outage: SR-IOV upgrade to NCv3 machines in AmlCompute

Azure Compute will be updating the NCv3 SKUs starting early November 2019 to support all MPI implementations and versions, and RDMA verbs for InfiniBand-equipped virtual machines. This will require a short downtime - [read more about the SR-IOV upgrade](https://azure.microsoft.com/updates/sriov-availability-on-ncv3-virtual-machines-sku).

As a customer of Azure Machine Learning's managed compute offering (AmlCompute), you are not required to make any changes at this time. Based on the [update schedule](https://azure.microsoft.com/updates/sr-iov-availability-schedule-on-ncv3-virtual-machines-sku) you would need to plan for a short break in your training. The service will take responsibility to update the VM images on your cluster nodes and automatically scale up your cluster. Once the upgrade completes you may be able to use all other MPI distributions (like OpenMPI with Pytorch) besides getting higher InfiniBand bandwidth, lower latencies, and better distributed application performance.

## Azure Machine Learning designer issues

Known issues with the designer.

### Long compute preparation time

Create new compute or evoke leaving compute takes time, may be a few minutes or even longer. The team is working for optimization.


### Cannot run an experiment only contains a dataset 

You might want to run an experiment only contains dataset  to visualize the dataset. However, it's not allowed to run an experiment only contains dataset today. We are actively fixing this issue.
 
Before the fix, you can connect the dataset to any data transformation module (Select Columns in Dataset, Edit Metadata, Split Data etc.) and run the experiment. Then you can visualize the dataset. 

Below image shows how:
![visulize-data](./media/resource-known-issues/aml-visualize-data.png)

<<<<<<< HEAD
## SDK installation issues

**Error message: Cannot uninstall 'PyYAML'**

Azure Machine Learning SDK for Python: PyYAML is a distutils installed project. Therefore, we cannot accurately determine which files belong to it if there is a partial uninstall. To continue installing the SDK while ignoring this error, use:

```python
pip install --upgrade azureml-sdk[notebooks,automl] --ignore-installed PyYAML
```

**Error message: `ERROR: No matching distribution found for azureml-dataprep-native`**

Anaconda's Python 3.7.4 distribution has a bug that breaks azureml-sdk install. This issue is discussed in this [GitHub Issue](https://github.com/ContinuumIO/anaconda-issues/issues/11195)
This can be worked around by creating a new Conda Environment using this command:

```bash
conda create -n <env-name> python=3.7.3
```

Which creates a Conda Environment using Python 3.7.3, which doesn't have the install issue present in 3.7.4.

## Trouble creating Azure Machine Learning Compute

There is a rare chance that some users who created their Azure Machine Learning workspace from the Azure portal before the GA release might not be able to create Azure Machine Learning Compute in that workspace. You can either raise a support request against the service or create a new workspace through the Portal or the SDK to unblock yourself immediately.

=======
>>>>>>> 3a204781
## Image building failure

Image building failure when deploying web service. Workaround is to add "pynacl==1.2.1" as a pip dependency to Conda file for image configuration.

## Deployment failure

If you observe `['DaskOnBatch:context_managers.DaskOnBatch', 'setup.py']' died with <Signals.SIGKILL: 9>`, change the SKU for VMs used in your deployment to one that has more memory.

## FPGAs

You will not be able to deploy models on FPGAs until you have requested and been approved for FPGA quota. To request access, fill out the quota request form: https://aka.ms/aml-real-time-ai

## Automated machine learning

Tensor Flow
Automated machine learning does not currently support tensor flow version 1.13. Installing this version will cause package dependencies to stop working. We are working to fix this issue in a future release.

### Experiment Charts

Binary classification charts (precision-recall, ROC, gain curve etc.) shown in automated ML experiment iterations are not rendering correctly in user interface since 4/12. Chart plots are currently showing inverse results, where better performing models are shown with lower results. A resolution is under investigation.

## Datasets and Data Preparation

These are known issues for Azure Machine Learning Datasets.

### TypeError: FileNotFound: No such file or directory

This error occurs if the file path you provide isn't where the file is located. You need to make sure the way you refer to the file is consistent with where you mounted your dataset on your compute target. To ensure a deterministic state, we recommend using the abstract path when mounting a dataset to a compute target. For example, in the following code we mount the dataset under the root of the filesystem of the compute target, `/tmp`. 

```python
# Note the leading / in '/tmp/dataset'
script_params = {
    '--data-folder': dset.as_named_input('dogscats_train').as_mount('/tmp/dataset'),
} 
```

If you don't include the leading forward slash, '/',  you'll need to prefix the working directory e.g.
`/mnt/batch/.../tmp/dataset` on the compute target to indicate where you want the dataset to be mounted.

### Fail to read Parquet file from HTTP or ADLS Gen 2

There is a known issue in the AzureML DataPrep SDK version 1.1.25 that causes a failure when creating a dataset by reading Parquet files from HTTP or ADLS Gen 2. It will fail with `Cannot seek once reading started.`. To fix this issue, please upgrade `azureml-dataprep` to a version higher than 1.1.26, or downgrade to a version lower than 1.1.24.

```python
pip install --upgrade azureml-dataprep
```

### TypeError: mount() got an unexpected keyword argument 'invocation_id'

This error occurs if you have an incompatible version between `azureml-core` and `azureml-dataprep`. If you see this error, upgrade `azureml-dataprep` package to a newer version (greater than or equal to 1.1.29).

```python
pip install --upgrade azureml-dataprep
```

## Databricks

Databricks and Azure Machine Learning issues.

### Failure when installing packages

Azure Machine Learning SDK installation fails on Azure Databricks when more packages are installed. Some packages, such as `psutil`, can cause conflicts. To avoid installation errors, install packages by freezing the library version. This issue is related to Databricks and not to the Azure Machine Learning SDK. You might experience this issue with other libraries, too. Example:

```python
psutil cryptography==1.5 pyopenssl==16.0.0 ipython==2.2.0
```

Alternatively, you can use init scripts if you keep facing install issues with Python libraries. This approach isn't officially supported. For more information, see [Cluster-scoped init scripts](https://docs.azuredatabricks.net/user-guide/clusters/init-scripts.html#cluster-scoped-init-scripts).

### Cancel an automated machine learning run

When you use automated machine learning capabilities on Azure Databricks, to cancel a run and start a new experiment run, restart your Azure Databricks cluster.

### >10 iterations for automated machine learning

In automated machine learning settings, if you have more than 10 iterations, set `show_output` to `False` when you submit the run.

### Widget for the Azure Machine Learning SDK and automated machine learning

The Azure Machine Learning SDK widget isn't supported in a Databricks notebook because the notebooks can't parse HTML widgets. You can view the widget in the portal by using this Python code in your Azure Databricks notebook cell:

```
displayHTML("<a href={} target='_blank'>Azure Portal: {}</a>".format(local_run.get_portal_url(), local_run.id))
```

### Import error: cannot import name 'Timedelta' from 'pandas._libs.tslibs'

If you see this error when you use automated machine learning, run the two following lines in your notebook:
```
%sh rm -rf /databricks/python/lib/python3.7/site-packages/pandas-0.23.4.dist-info /databricks/python/lib/python3.7/site-packages/pandas
%sh /databricks/python/bin/pip install pandas==0.23.4
```

### Import error: No module named 'pandas.core.indexes'

If you see this error when you use automated machine learning:

1. Run this command to install two packages in your Azure Databricks cluster:

   ```bash
   scikit-learn==0.19.1
   pandas==0.22.0
   ```

1. Detach and then reattach the cluster to your notebook.

If these steps don't solve the issue, try restarting the cluster.

### FailToSendFeather

If you see a `FailToSendFeather` error when reading data on Azure Databricks cluster, refer to the following solutions:

* Upgrade `azureml-sdk[automl]` package to the latest version.
* Add `azureml-dataprep` version 1.1.8 or above.
* Add `pyarrow` version 0.11 or above.

## Azure portal

If you go directly to view your workspace from a share link from the SDK or the portal, you will not be able to view the normal Overview page with subscription information in the extension. You will also not be able to switch into another workspace. If you need to view another workspace, the workaround is to go directly to [Azure Machine Learning studio](https://ml.azure.com) and search for the workspace name.

## Diagnostic logs

Sometimes it can be helpful if you can provide diagnostic information when asking for help. To see some logs, visit [Azure Machine Learning studio](https://ml.azure.com) and  go to your workspace and select **Workspace > Experiment > Run > Logs**.  

> [!NOTE]
> Azure Machine Learning logs information from a variety of sources during training, such as AutoML or the Docker container that runs the training job. Many of these logs are not documented. If you encounter problems and contact Microsoft support, they may be able to use these logs during troubleshooting.

## Activity logs

Some actions within the Azure Machine Learning workspace do not log information to the __Activity log__. For example, starting a training run or registering a model.

Some of these actions appear in the __Activities__ area of your workspace, however they do not indicate who initiated the activity.

## Resource quotas

Learn about the [resource quotas](how-to-manage-quotas.md) you might encounter when working with Azure Machine Learning.

## Authentication errors

If you perform a management operation on a compute target from a remote job, you will receive one of the following errors:

```json
{"code":"Unauthorized","statusCode":401,"message":"Unauthorized","details":[{"code":"InvalidOrExpiredToken","message":"The request token was either invalid or expired. Please try again with a valid token."}]}
```

```json
{"error":{"code":"AuthenticationFailed","message":"Authentication failed."}}
```

For example, you will receive an error if you try to create or attach a compute target from an ML Pipeline that is submitted for remote execution.

## Overloaded AzureFile storage

If you receive an error `Unable to upload project files to working directory in AzureFile because the storage is overloaded`, apply following workarounds.

If you are using file share for other workloads, such as data transfer, the recommendation is to use blobs so that file share is free to be used for submitting runs. You may also split the workload between two different workspaces.

## Webservices in Azure Kubernetes Service failures

Many webservice failures in Azure Kubernetes Service can be debugged by connecting to the cluster using `kubectl`. You can get the `kubeconfig.json` for an Azure Kubernetes Service Cluster by running

```azurecli-interactive
az aks get-credentials -g <rg> -n <aks cluster name>
```

## Updating Azure Machine Learning components in AKS cluster

Updates to Azure Machine Learning components installed in an Azure Kubernetes Service cluster must be manually applied. 

You can apply these updates by detaching the cluster from the Azure Machine Learning workspace, and then reattaching the cluster to the workspace. If SSL is enabled in the cluster, you will need to supply the SSL certificate and private key when reattaching the cluster. 

```python
compute_target = ComputeTarget(workspace=ws, name=clusterWorkspaceName)
compute_target.detach()
compute_target.wait_for_completion(show_output=True)

attach_config = AksCompute.attach_configuration(resource_group=resourceGroup, cluster_name=kubernetesClusterName)

## If SSL is enabled.
attach_config.enable_ssl(
    ssl_cert_pem_file="cert.pem",
    ssl_key_pem_file="key.pem",
    ssl_cname=sslCname)

attach_config.validate_configuration()

compute_target = ComputeTarget.attach(workspace=ws, name=args.clusterWorkspaceName, attach_configuration=attach_config)
compute_target.wait_for_completion(show_output=True)
```

If you no longer have the SSL certificate and private key, or you are using a certificate generated by Azure Machine Learning, you can retrieve the files prior to detaching the cluster by connecting to the cluster using `kubectl` and retrieving the secret `azuremlfessl`.

```bash
kubectl get secret/azuremlfessl -o yaml
```

>[!Note]
>Kubernetes stores the secrets in base-64 encoded format. You will need to base-64 decode the `cert.pem` and `key.pem` components of the secrets prior to providing them to `attach_config.enable_ssl`. 

## Labeling projects issues

Known issues with labeling projects.

### Only datasets created on blob datastores can be used

This is a known limitation of the current release.

### After creation, the project shows "Initializing" for a long time

Manually refresh the page. Initialization should proceed at roughly 20 datapoints per second. The lack of autorefresh is a known issue. 

### When reviewing images, newly labeled images are not shown

To load all labeled images, choose the **First** button. The **First** button will take you back to the front of the list, but loads all labeled data.

### Pressing Esc key while labeling for object detection creates a zero size label on the top-left corner. Submitting labels in this state fails.

Delete the label by clicking on the cross mark next to it.

## Moving the workspace

> [!WARNING]
> Moving your Azure Machine Learning workspace to a different subscription, or moving the owning subscription to a new tenant, is not supported. Doing so may cause errors.<|MERGE_RESOLUTION|>--- conflicted
+++ resolved
@@ -108,34 +108,6 @@
 Below image shows how:
 ![visulize-data](./media/resource-known-issues/aml-visualize-data.png)
 
-<<<<<<< HEAD
-## SDK installation issues
-
-**Error message: Cannot uninstall 'PyYAML'**
-
-Azure Machine Learning SDK for Python: PyYAML is a distutils installed project. Therefore, we cannot accurately determine which files belong to it if there is a partial uninstall. To continue installing the SDK while ignoring this error, use:
-
-```python
-pip install --upgrade azureml-sdk[notebooks,automl] --ignore-installed PyYAML
-```
-
-**Error message: `ERROR: No matching distribution found for azureml-dataprep-native`**
-
-Anaconda's Python 3.7.4 distribution has a bug that breaks azureml-sdk install. This issue is discussed in this [GitHub Issue](https://github.com/ContinuumIO/anaconda-issues/issues/11195)
-This can be worked around by creating a new Conda Environment using this command:
-
-```bash
-conda create -n <env-name> python=3.7.3
-```
-
-Which creates a Conda Environment using Python 3.7.3, which doesn't have the install issue present in 3.7.4.
-
-## Trouble creating Azure Machine Learning Compute
-
-There is a rare chance that some users who created their Azure Machine Learning workspace from the Azure portal before the GA release might not be able to create Azure Machine Learning Compute in that workspace. You can either raise a support request against the service or create a new workspace through the Portal or the SDK to unblock yourself immediately.
-
-=======
->>>>>>> 3a204781
 ## Image building failure
 
 Image building failure when deploying web service. Workaround is to add "pynacl==1.2.1" as a pip dependency to Conda file for image configuration.
