---
title: 'Moving data in ML pipelines'
titleSuffix: Azure Machine Learning
description: Learn how Azure Machine Learning pipelines ingest data, and how to manage and move data between pipeline steps.
services: machine-learning
ms.service: machine-learning
ms.subservice: mldata
ms.author: larryfr
author: blackmist
ms.date: 10/21/2021
ms.topic: how-to
<<<<<<< HEAD
ms.custom: contperf-fy20q4, devx-track-python, data4ml, sdkv1
=======
ms.custom: contperf-fy20q4, devx-track-python, data4ml, sdkv1, event-tier1-build-2022
>>>>>>> d07bf32a
#Customer intent: As a data scientist using Python, I want to get data into my pipeline and flowing between steps.
---

# Moving data into and between ML pipeline steps (Python)

[!INCLUDE [sdk v1](../../includes/machine-learning-sdk-v1.md)]

This article provides code for importing, transforming, and moving data between steps in an Azure Machine Learning pipeline. For an overview of how data works in Azure Machine Learning, see [Access data in Azure storage services](how-to-access-data.md). For the benefits and structure of Azure Machine Learning pipelines, see [What are Azure Machine Learning pipelines?](concept-ml-pipelines.md)

This article will show you how to:

- Use `Dataset` objects for pre-existing data
- Access data within your steps
- Split `Dataset` data into subsets, such as training and validation subsets
- Create `OutputFileDatasetConfig` objects to transfer data to the next pipeline step
- Use `OutputFileDatasetConfig` objects as input to pipeline steps
- Create new `Dataset` objects from `OutputFileDatasetConfig` you wish to persist

## Prerequisites

You'll need:

- An Azure subscription. If you don't have an Azure subscription, create a free account before you begin. Try the [free or paid version of Azure Machine Learning](https://azure.microsoft.com/free/).

- The [Azure Machine Learning SDK for Python](/python/api/overview/azure/ml/intro), or access to [Azure Machine Learning studio](https://ml.azure.com/).

- An Azure Machine Learning workspace.
  
  Either [create an Azure Machine Learning workspace](how-to-manage-workspace.md) or use an existing one via the Python SDK. Import the `Workspace` and `Datastore` class, and load your subscription information from the file `config.json` using the function `from_config()`. This function looks for the JSON file in the current directory by default, but you can also specify a path parameter to point to the file using `from_config(path="your/file/path")`.

   ```python
   import azureml.core
   from azureml.core import Workspace, Datastore
        
   ws = Workspace.from_config()
   ```

- Some pre-existing data. This article briefly shows the use of an [Azure blob container](../storage/blobs/storage-blobs-overview.md).

- Optional: An existing machine learning pipeline, such as the one described in [Create and run machine learning pipelines with Azure Machine Learning SDK](./how-to-create-machine-learning-pipelines.md).

## Use `Dataset` objects for pre-existing data 

The preferred way to ingest data into a pipeline is to use a [Dataset](/python/api/azureml-core/azureml.core.dataset%28class%29) object. `Dataset` objects represent persistent data available throughout a workspace.

There are many ways to create and register `Dataset` objects. Tabular datasets are for delimited data available in one or more files. File datasets are for binary data (such as images) or for data that you'll parse. The simplest programmatic ways to create `Dataset` objects are to use existing blobs in workspace storage or public URLs:

```python
datastore = Datastore.get(workspace, 'training_data')
iris_dataset = Dataset.Tabular.from_delimited_files(DataPath(datastore, 'iris.csv'))

datastore_path = [
    DataPath(datastore, 'animals/dog/1.jpg'),
    DataPath(datastore, 'animals/dog/2.jpg'),
    DataPath(datastore, 'animals/cat/*.jpg')
]
cats_dogs_dataset = Dataset.File.from_files(path=datastore_path)
```

For more options on creating datasets with different options and from different sources, registering them and reviewing them in the Azure Machine Learning UI, understanding how data size interacts with compute capacity, and versioning them, see [Create Azure Machine Learning datasets](./v1/how-to-create-register-datasets.md). 

### Pass datasets to your script

To pass the dataset's path to your script, use the `Dataset` object's `as_named_input()` method. You can either pass the resulting `DatasetConsumptionConfig` object to your script as an argument or, by using the `inputs` argument to your pipeline script, you can retrieve the dataset using `Run.get_context().input_datasets[]`.

Once you've created a named input, you can choose its access mode: `as_mount()` or `as_download()`. If your script processes all the files in your dataset and the disk on your compute resource is large enough for the dataset, the download access mode is the better choice. The download access mode will avoid the overhead of streaming the data at runtime. If your script accesses a subset of the dataset or it's too large for your compute, use the mount access mode. For more information, read [Mount vs. Download](./how-to-train-with-datasets.md#mount-vs-download)

To pass a dataset to your pipeline step:

1. Use `TabularDataset.as_named_input()` or `FileDataset.as_named_input()` (no 's' at end) to create a `DatasetConsumptionConfig` object
1. Use `as_mount()` or `as_download()` to set the access mode
1. Pass the datasets to your pipeline steps using either the `arguments` or the `inputs` argument

The following snippet shows the common pattern of combining these steps within the `PythonScriptStep` constructor: 

```python

train_step = PythonScriptStep(
    name="train_data",
    script_name="train.py",
    compute_target=cluster,
    inputs=[iris_dataset.as_named_input('iris').as_mount()]
)
```

> [!NOTE]
> You would need to replace the values for all these arguments (that is, `"train_data"`, `"train.py"`, `cluster`, and `iris_dataset`) with your own data. 
> The above snippet just shows the form of the call and is not part of a Microsoft sample. 

You can also use methods such as `random_split()` and `take_sample()` to create multiple inputs or reduce the amount of data passed to your pipeline step:

```python
seed = 42 # PRNG seed
smaller_dataset = iris_dataset.take_sample(0.1, seed=seed) # 10%
train, test = smaller_dataset.random_split(percentage=0.8, seed=seed)

train_step = PythonScriptStep(
    name="train_data",
    script_name="train.py",
    compute_target=cluster,
    inputs=[train.as_named_input('train').as_download(), test.as_named_input('test').as_download()]
)
```

### Access datasets within your script

Named inputs to your pipeline step script are available as a dictionary within the `Run` object. Retrieve the active `Run` object using `Run.get_context()` and then retrieve the dictionary of named inputs using `input_datasets`. If you passed the `DatasetConsumptionConfig` object using the `arguments` argument rather than the `inputs` argument, access the data using `ArgParser` code. Both techniques are demonstrated in the following snippet.

```python
# In pipeline definition script:
# Code for demonstration only: It would be very confusing to split datasets between `arguments` and `inputs`
train_step = PythonScriptStep(
    name="train_data",
    script_name="train.py",
    compute_target=cluster,
    arguments=['--training-folder', train.as_named_input('train').as_download()],
    inputs=[test.as_named_input('test').as_download()]
)

# In pipeline script
parser = argparse.ArgumentParser()
parser.add_argument('--training-folder', type=str, dest='train_folder', help='training data folder mounting point')
args = parser.parse_args()
training_data_folder = args.train_folder

testing_data_folder = Run.get_context().input_datasets['test']
```

The passed value will be the path to the dataset file(s).

It's also possible to access a registered `Dataset` directly. Since registered datasets are persistent and shared across a workspace, you can retrieve them directly:

```python
run = Run.get_context()
ws = run.experiment.workspace
ds = Dataset.get_by_name(workspace=ws, name='mnist_opendataset')
```

> [!NOTE]
> The preceding snippets show the form of the calls and are not part of a Microsoft sample. You must replace the various arguments with values from your own project.

## Use `OutputFileDatasetConfig` for intermediate data

While `Dataset` objects represent only persistent data, [`OutputFileDatasetConfig`](/python/api/azureml-core/azureml.data.outputfiledatasetconfig) object(s) can be used for temporary data output from pipeline steps **and** persistent output data. `OutputFileDatasetConfig` supports writing data to blob storage, fileshare, adlsgen1, or adlsgen2. It supports both mount mode and upload mode. In mount mode, files written to the mounted directory are permanently stored when the file is closed. In upload mode, files  written to the output directory are uploaded at the end of the job. If the job fails or is canceled, the output directory will not be uploaded.

 `OutputFileDatasetConfig` object's default behavior is to write to the default datastore of the workspace. Pass your `OutputFileDatasetConfig` objects to your `PythonScriptStep` with the `arguments` parameter.

```python
from azureml.data import OutputFileDatasetConfig
dataprep_output = OutputFileDatasetConfig()
input_dataset = Dataset.get_by_name(workspace, 'raw_data')

dataprep_step = PythonScriptStep(
    name="prep_data",
    script_name="dataprep.py",
    compute_target=cluster,
    arguments=[input_dataset.as_named_input('raw_data').as_mount(), dataprep_output]
    )
```

> [!NOTE]
> Concurrent writes to a `OutputFileDatasetConfig` will fail. Do not attempt to use a single `OutputFileDatasetConfig` concurrently. Do not share a single `OutputFileDatasetConfig` in a multiprocessing situation, such as when using [distributed training](how-to-train-distributed-gpu.md). 

### Use `OutputFileDatasetConfig` as outputs of a training step

Within your pipeline's `PythonScriptStep`, you can retrieve the available output paths using the program's arguments. If this step is the first and will initialize the output data, you must create the directory at the specified path. You can then write whatever files you wish to be contained in the `OutputFileDatasetConfig`.

```python
parser = argparse.ArgumentParser()
parser.add_argument('--output_path', dest='output_path', required=True)
args = parser.parse_args()

# Make directory for file
os.makedirs(os.path.dirname(args.output_path), exist_ok=True)
with open(args.output_path, 'w') as f:
    f.write("Step 1's output")
```

### Read `OutputFileDatasetConfig` as inputs to non-initial steps

After the initial pipeline step writes some data to the `OutputFileDatasetConfig` path and it becomes an output of that initial step, it can be used as an input to a later step. 

In the following code: 

* `step1_output_data` indicates that the output of the PythonScriptStep, `step1` is written to the ADLS Gen 2 datastore, `my_adlsgen2` in upload access mode. Learn more about how to [set up role permissions](./v1/how-to-access-data.md) in order to write data back to ADLS Gen 2 datastores. 

* After `step1` completes and the output is written to the destination indicated by `step1_output_data`, then step2 is ready to use `step1_output_data` as an input. 

```python
# get adls gen 2 datastore already registered with the workspace
datastore = workspace.datastores['my_adlsgen2']
step1_output_data = OutputFileDatasetConfig(name="processed_data", destination=(datastore, "mypath/{run-id}/{output-name}")).as_upload()

step1 = PythonScriptStep(
    name="generate_data",
    script_name="step1.py",
    runconfig = aml_run_config,
    arguments = ["--output_path", step1_output_data]
)

step2 = PythonScriptStep(
    name="read_pipeline_data",
    script_name="step2.py",
    compute_target=compute,
    runconfig = aml_run_config,
    arguments = ["--pd", step1_output_data.as_input()]

)

pipeline = Pipeline(workspace=ws, steps=[step1, step2])
```

## Register `OutputFileDatasetConfig` objects for reuse

If you'd like to make your `OutputFileDatasetConfig` available for longer than the duration of your experiment, register it to your workspace to share and reuse across experiments.

```python
step1_output_ds = step1_output_data.register_on_complete(name='processed_data', 
                                                         description = 'files from step1`)
```

## Delete `OutputFileDatasetConfig` contents when no longer needed

Azure does not automatically delete intermediate data written with `OutputFileDatasetConfig`. To avoid storage charges for large amounts of unneeded data, you should either:

* Programmatically delete intermediate data at the end of a pipeline run, when it is no longer needed
* Use blob storage with a short-term storage policy for intermediate data (see [Optimize costs by automating Azure Blob Storage access tiers](../storage/blobs/lifecycle-management-overview.md?tabs=azure-portal)) 
* Regularly review and delete no-longer-needed data

For more information, see [Plan and manage costs for Azure Machine Learning](concept-plan-manage-cost.md).

## Next steps

* [Create an Azure machine learning dataset](./v1/how-to-create-register-datasets.md)
* [Create and run machine learning pipelines with Azure Machine Learning SDK](./how-to-create-machine-learning-pipelines.md)<|MERGE_RESOLUTION|>--- conflicted
+++ resolved
@@ -9,11 +9,7 @@
 author: blackmist
 ms.date: 10/21/2021
 ms.topic: how-to
-<<<<<<< HEAD
-ms.custom: contperf-fy20q4, devx-track-python, data4ml, sdkv1
-=======
 ms.custom: contperf-fy20q4, devx-track-python, data4ml, sdkv1, event-tier1-build-2022
->>>>>>> d07bf32a
 #Customer intent: As a data scientist using Python, I want to get data into my pipeline and flowing between steps.
 ---
 
