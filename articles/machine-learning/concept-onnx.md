--- conflicted
+++ resolved
@@ -37,11 +37,7 @@
 + Train a new ONNX model in Azure Machine Learning (see examples at the bottom of this article) or by using [automated Machine Learning capabilities](concept-automated-ml.md#automl--onnx)
 + Convert existing model from another format to ONNX (see the [tutorials](https://github.com/onnx/tutorials)) 
 + Get a pre-trained ONNX model from the [ONNX Model Zoo](https://github.com/onnx/models)
-<<<<<<< HEAD
-+ Generate a customized ONNX model from [Azure Custom Vision service](../ai-services/custom-vision-service/index.yml) 
-=======
 + Generate a customized ONNX model from [Azure AI Custom Vision service](../ai-services/custom-vision-service/index.yml) 
->>>>>>> 53b54bad
 
 Many models including image classification, object detection, and text processing can be represented as ONNX models. If you run into an issue with a model that cannot be converted successfully, please file an issue in the GitHub of the respective converter that you used. You can continue using your existing format model until the issue is addressed.
 
