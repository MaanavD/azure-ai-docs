--- conflicted
+++ resolved
@@ -104,136 +104,7 @@
 
 ## Data encryption
 
-<<<<<<< HEAD
 Azure Machine Learning uses a variety of compute resources and data stores. To learn more about how each of these supports data encryption at rest and in transit, see [Data encryption with Azure Machine Learning](concept-data-encryption.md).
-=======
-> [!IMPORTANT]
-> For production grade encryption during __training__, Microsoft recommends using Azure Machine Learning compute cluster. For production grade encryption during __inference__, Microsoft recommends using Azure Kubernetes Service.
->
-> Azure Machine Learning compute instance is a dev/test environment. When using it, we recommend that you store your files, such as notebooks and scripts, in a file share. Your data should be stored in a datastore.
-
-### Encryption at rest
-
-> [!IMPORTANT]
-> If your workspace contains sensitive data we recommend setting the [hbi_workspace flag](/python/api/azureml-core/azureml.core.workspace%28class%29?preserve-view=true&view=azure-ml-py#&preserve-view=truecreate-name--auth-none--subscription-id-none--resource-group-none--location-none--create-resource-group-true--sku--basic---friendly-name-none--storage-account-none--key-vault-none--app-insights-none--container-registry-none--cmk-keyvault-none--resource-cmk-uri-none--hbi-workspace-false--default-cpu-compute-target-none--default-gpu-compute-target-none--exist-ok-false--show-output-true-) while creating your workspace. The `hbi_workspace` flag can only be set when a workspace is created. It cannot be changed for an existing workspace.
-
-The `hbi_workspace` flag controls the amount of [data Microsoft collects for diagnostic purposes](#microsoft-collected-data) and enables [additional encryption in Microsoft-managed environments](../security/fundamentals/encryption-atrest.md). In addition, it enables the following actions:
-
-* Starts encrypting the local scratch disk in your Azure Machine Learning compute cluster provided you have not created any previous clusters in that subscription. Else, you need to raise a support ticket to enable encryption of the scratch disk of your compute clusters 
-* Cleans up your local scratch disk between runs
-* Securely passes credentials for your storage account, container registry, and SSH account from the execution layer to your compute clusters using your key vault
-* Enables IP filtering to ensure the underlying batch pools cannot be called by any external services other than AzureMachineLearningService
-* Please note compute instances are not supported in HBI workspace
-
-#### Azure Blob storage
-
-Azure Machine Learning stores snapshots, output, and logs in the Azure Blob storage account that's tied to the Azure Machine Learning workspace and your subscription. All the data stored in Azure Blob storage is encrypted at rest with Microsoft-managed keys.
-
-For information on how to use your own keys for data stored in Azure Blob storage, see [Azure Storage encryption with customer-managed keys in Azure Key Vault](../storage/common/customer-managed-keys-configure-key-vault.md).
-
-Training data is typically also stored in Azure Blob storage so that it's accessible to training compute targets. This storage isn't managed by Azure Machine Learning but mounted to compute targets as a remote file system.
-
-If you need to __rotate or revoke__ your key, you can do so at any time. When rotating a key, the storage account will start using the new key (latest version) to encrypt data at rest. When revoking (disabling) a key, the storage account takes care of failing requests. It usually takes an hour for the rotation or revocation to be effective.
-
-For information on regenerating the access keys, see [Regenerate storage access keys](how-to-change-storage-access-key.md).
-
-#### Azure Cosmos DB
-
-Azure Machine Learning stores metrics and metadata in an Azure Cosmos DB instance. This instance is associated with a Microsoft subscription managed by Azure Machine Learning. All the data stored in Azure Cosmos DB is encrypted at rest with Microsoft-managed keys.
-
-To use your own (customer-managed) keys to encrypt the Azure Cosmos DB instance, you can create a dedicated Cosmos DB instance for use with your workspace. We recommend this approach if you want to store your data, such as run history information, outside of the multi-tenant Cosmos DB instance hosted in our Microsoft subscription. 
-
-To enable provisioning a Cosmos DB instance in your subscription with customer-managed keys, perform the following actions:
-
-* Register the Microsoft.MachineLearning and Microsoft.DocumentDB resource providers in your subscription, if not done already.
-
-* Use the following parameters when creating the Azure Machine Learning workspace. Both parameters are mandatory and supported in SDK, CLI, REST APIs, and Resource Manager templates.
-
-    * `resource_cmk_uri`: This parameter is the full resource URI of the customer managed key in your key vault, including the [version information for the key](../key-vault/general/about-keys-secrets-certificates.md#objects-identifiers-and-versioning). 
-
-    * `cmk_keyvault`: This parameter is the resource ID of the key vault in your subscription. This key vault needs to be in the same region and subscription that you will use for the Azure Machine Learning workspace. 
-    
-        > [!NOTE]
-        > This key vault instance can be different than the key vault that is created by Azure Machine Learning when you provision the workspace. If you want to use the same key vault instance for the workspace, pass the same key vault while provisioning the workspace by using the [key_vault parameter](/python/api/azureml-core/azureml.core.workspace%28class%29?preserve-view=true&view=azure-ml-py#&preserve-view=truecreate-name--auth-none--subscription-id-none--resource-group-none--location-none--create-resource-group-true--sku--basic---friendly-name-none--storage-account-none--key-vault-none--app-insights-none--container-registry-none--cmk-keyvault-none--resource-cmk-uri-none--hbi-workspace-false--default-cpu-compute-target-none--default-gpu-compute-target-none--exist-ok-false--show-output-true-). 
-
-[!INCLUDE [machine-learning-customer-managed-keys.md](../../includes/machine-learning-customer-managed-keys.md)]
-
-If you need to __rotate or revoke__ your key, you can do so at any time. When rotating a key, Cosmos DB will start using the new key (latest version) to encrypt data at rest. When revoking (disabling) a key, Cosmos DB takes care of failing requests. It usually takes an hour for the rotation or revocation to be effective.
-
-For more information on customer-managed keys with Cosmos DB, see [Configure customer-managed keys for your Azure Cosmos DB account](../cosmos-db/how-to-setup-cmk.md).
-
-#### Azure Container Registry
-
-All container images in your registry (Azure Container Registry) are encrypted at rest. Azure automatically encrypts an image before storing it and decrypts it when Azure Machine Learning pulls the image.
-
-To use your own (customer-managed) keys to encrypt your Azure Container Registry, you need to create your own ACR and attach it while provisioning the workspace or encrypt the default instance that gets created at the time of workspace provisioning.
-
-> [!IMPORTANT]
-> Azure Machine Learning requires the admin account be enabled on your Azure Container Registry. By default, this setting is disabled when you create a container registry. For information on enabling the admin account, see [Admin account](../container-registry/container-registry-authentication.md#admin-account).
->
-> Once an Azure Container Registry has been created for a workspace, do not delete it. Doing so will break your Azure Machine Learning workspace.
-
-For an example of creating a workspace using an existing Azure Container Registry, see the following articles:
-
-* [Create a workspace for Azure Machine Learning with Azure CLI](how-to-manage-workspace-cli.md).
-* [Create a workspace with Python SDK](how-to-manage-workspace.md?tabs=python#create-a-workspace).
-* [Use an Azure Resource Manager template to create a workspace for Azure Machine Learning](how-to-create-workspace-template.md)
-
-#### Azure Container Instance
-
-You may encrypt a deployed Azure Container Instance (ACI) resource using customer-managed keys. The customer-managed key used for ACI can be stored in the Azure Key Vault for your workspace. For information on generating a key, see [Encrypt data with a customer-managed key](../container-instances/container-instances-encrypt-data.md#generate-a-new-key).
-
-To use the key when deploying a model to Azure Container Instance, create a new deployment configuration using `AciWebservice.deploy_configuration()`. Provide the key information using the following parameters:
-
-* `cmk_vault_base_url`: The URL of the key vault that contains the key.
-* `cmk_key_name`: The name of the key.
-* `cmk_key_version`: The version of the key.
-
-For more information on creating and using a deployment configuration, see the following articles:
-
-* [AciWebservice.deploy_configuration()](/python/api/azureml-core/azureml.core.webservice.aci.aciwebservice?preserve-view=true&view=azure-ml-py#&preserve-view=truedeploy-configuration-cpu-cores-none--memory-gb-none--tags-none--properties-none--description-none--location-none--auth-enabled-none--ssl-enabled-none--enable-app-insights-none--ssl-cert-pem-file-none--ssl-key-pem-file-none--ssl-cname-none--dns-name-label-none--primary-key-none--secondary-key-none--collect-model-data-none--cmk-vault-base-url-none--cmk-key-name-none--cmk-key-version-none-) reference
-* [Where and how to deploy](how-to-deploy-and-where.md)
-* [Deploy a model to Azure Container Instances](how-to-deploy-azure-container-instance.md)
-
-For more information on using a customer-managed key with ACI, see [Encrypt data with a customer-managed key](../container-instances/container-instances-encrypt-data.md#encrypt-data-with-a-customer-managed-key).
-
-#### Azure Kubernetes Service
-
-You may encrypt a deployed Azure Kubernetes Service resource using customer-managed keys at any time. For more information, see [Bring your own keys with Azure Kubernetes Service](../aks/azure-disk-customer-managed-keys.md). 
-
-This process allows you to encrypt both the Data and the OS Disk of the deployed virtual machines in the Kubernetes cluster.
-
-> [!IMPORTANT]
-> This process only works with AKS K8s version 1.17 or higher. Azure Machine Learning added support for AKS 1.17 on Jan 13, 2020.
-
-#### Machine Learning Compute
-
-The OS disk for each compute node stored in Azure Storage is encrypted with Microsoft-managed keys in Azure Machine Learning storage accounts. This compute target is ephemeral, and clusters are typically scaled down when no runs are queued. The underlying virtual machine is de-provisioned, and the OS disk is deleted. Azure Disk Encryption isn't supported for the OS disk.
-
-Each virtual machine also has a local temporary disk for OS operations. If you want, you can use the disk to stage training data. The disk is encrypted by default for workspaces with the `hbi_workspace` parameter set to `TRUE`. This environment is short-lived only for the duration of your run, and encryption support is limited to system-managed keys only.
-
-#### Azure Databricks
-
-Azure Databricks can be used in Azure Machine Learning pipelines. By default, the Databricks File System (DBFS) used by Azure Databricks is encrypted using a Microsoft-managed key. To configure Azure Databricks to use customer-managed keys, see [Configure customer-managed keys on default (root) DBFS](/azure/databricks/security/customer-managed-keys-dbfs).
-
-### Encryption in transit
-
-Azure Machine Learning uses TLS to secure internal communication between various Azure Machine Learning microservices. All Azure Storage access also occurs over a secure channel.
-
-To secure external calls made to the scoring endpoint, Azure Machine Learning uses TLS. For more information, see [Use TLS to secure a web service through Azure Machine Learning](./how-to-secure-web-service.md).
-
-### Using Azure Key Vault
-
-Azure Machine Learning uses the Azure Key Vault instance associated with the workspace to store credentials of various kinds:
-
-* The associated storage account connection string
-* Passwords to Azure Container Repository instances
-* Connection strings to data stores
-
-SSH passwords and keys to compute targets like Azure HDInsight and VMs are stored in a separate key vault that's associated with the Microsoft subscription. Azure Machine Learning doesn't store any passwords or keys provided by users. Instead, it generates, authorizes, and stores its own SSH keys to connect to VMs and HDInsight to run the experiments.
-
-Each workspace has an associated system-assigned managed identity that has the same name as the workspace. This managed identity has access to all keys, secrets, and certificates in the key vault.
->>>>>>> cd6f875d
 
 ## Data collection and handling
 
