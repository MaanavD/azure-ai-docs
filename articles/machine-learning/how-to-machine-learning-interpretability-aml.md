---
title: Model interpretability for local and remote runs
titleSuffix: Azure Machine Learning
description: Learn how to get explanations for how your machine learning model determines feature importance and makes predictions when using the Azure Machine Learning SDK.
services: machine-learning
ms.service: machine-learning
ms.subservice: core
ms.topic: conceptual
ms.author: mesameki
author: mesameki
ms.reviewer: trbye
ms.date: 10/25/2019
---

# Model interpretability for local and remote runs

[!INCLUDE [applies-to-skus](../../includes/aml-applies-to-basic-enterprise-sku.md)]

In this article, you learn to use the interpretability package of the Azure Machine Learning Python SDK to understand how your feature values have impacted the model predictions. You learn how to:

* [Part 1] Explain the entire model behavior (Part 1.1) or individual predictions (Part 1.2) on your personal machine. Learn how to enable the interpretability techniques to explain models trained using engineered features (Part 1.3).

* [Part 2] Explain the entire model behavior or individual predictions on remote compute resources, and store your model's feature importance values on Azure Run History.

 
* [Part 3] Use a visualization dashboard to interact with your model explanations in Jupyter notebook or via [Azure Machine Learning studio](https://ml.azure.com).

* [Part 4] Deploy a scoring explainer alongside your model to observe model explanations at scoring time.

For more information on the supported interpretability techniques and machine learning models, see [Model interpretability in Azure Machine Learning](how-to-machine-learning-interpretability.md) and [sample notebooks](https://github.com/Azure/MachineLearningNotebooks/tree/master/how-to-use-azureml/explain-model).

## [Part 1] Generate feature importance value on your personal machine 
The following example shows how to use the interpretability package on your personal machine without contacting Azure services.

1. If needed, use `pip install azureml-interpret` and `pip install azureml-interpret-contrib` to get the interpretability packages.

1. Train a sample model in a local Jupyter notebook.

    ```python
    # load breast cancer dataset, a well-known small dataset that comes with scikit-learn
    from sklearn.datasets import load_breast_cancer
    from sklearn import svm
    from sklearn.model_selection import train_test_split
    breast_cancer_data = load_breast_cancer()
    classes = breast_cancer_data.target_names.tolist()
    
    # split data into train and test
    from sklearn.model_selection import train_test_split
    x_train, x_test, y_train, y_test = train_test_split(breast_cancer_data.data,            
                                                        breast_cancer_data.target,  
                                                        test_size=0.2,
                                                        random_state=0)
    clf = svm.SVC(gamma=0.001, C=100., probability=True)
    model = clf.fit(x_train, y_train)
    ```

1. Call the explainer locally.
   * To initialize an explainer object, pass your model and some training data to the explainer's constructor.
   * To make your explanations and visualizations more informative, you can choose to pass in feature names and output class names if doing classification.

   The following code blocks show how to instantiate an explainer object with `TabularExplainer`, `MimicExplainer`, and `PFIExplainer` locally.
   * `TabularExplainer` calls one of the three SHAP explainers underneath (`TreeExplainer`, `DeepExplainer`, or `KernelExplainer`).
   * `TabularExplainer` automatically selects the most appropriate one for your use case, but you can call each of its three underlying explainers directly.

    ```python
    from interpret.ext.blackbox import TabularExplainer

    # "features" and "classes" fields are optional
    explainer = TabularExplainer(model, 
                                 x_train, 
                                 features=breast_cancer_data.feature_names, 
                                 classes=classes)
    ```

    or

    ```python

    from interpret.ext.blackbox import MimicExplainer
    
    # you can use one of the following four interpretable models as a global surrogate to the black box model
    
    from interpret.ext.glassbox import LGBMExplainableModel
    from interpret.ext.glassbox import LinearExplainableModel
    from interpret.ext.glassbox import SGDExplainableModel
    from interpret.ext.glassbox import DecisionTreeExplainableModel

    # "features" and "classes" fields are optional
    # augment_data is optional and if true, oversamples the initialization examples to improve surrogate model accuracy to fit original model.  Useful for high-dimensional data where the number of rows is less than the number of columns.
    # max_num_of_augmentations is optional and defines max number of times we can increase the input data size.
    # LGBMExplainableModel can be replaced with LinearExplainableModel, SGDExplainableModel, or DecisionTreeExplainableModel
    explainer = MimicExplainer(model, 
                               x_train, 
                               LGBMExplainableModel, 
                               augment_data=True, 
                               max_num_of_augmentations=10, 
                               features=breast_cancer_data.feature_names, 
                               classes=classes)
    ```

    or

    ```python
    from interpret.ext.blackbox import PFIExplainer

    # "features" and "classes" fields are optional
    explainer = PFIExplainer(model,
                             features=breast_cancer_data.feature_names, 
                             classes=classes)
    ```

### [Part 1.1] Explain the entire model behavior (global explanation) 

Refer to the following example to help you get the aggregate (global) feature importance values.

```python

# you can use the training data or the test data here
global_explanation = explainer.explain_global(x_train)

# if you used the PFIExplainer in the previous step, use the next line of code instead
# global_explanation = explainer.explain_global(x_train, true_labels=y_test)

# sorted feature importance values and feature names
sorted_global_importance_values = global_explanation.get_ranked_global_values()
sorted_global_importance_names = global_explanation.get_ranked_global_names()
dict(zip(sorted_global_importance_names, sorted_global_importance_values))

# alternatively, you can print out a dictionary that holds the top K feature names and values
global_explanation.get_feature_importance_dict()
```

### [Part 1.2] Explain an individual prediction (local explanation)
Get the individual feature importance values of different datapoints by calling explanations for an individual instance or a group of instances.
> [!NOTE]
> `PFIExplainer` does not support local explanations.

```python
# get explanation for the first data point in the test set
local_explanation = explainer.explain_local(x_test[0:5])

# sorted feature importance values and feature names
sorted_local_importance_names = local_explanation.get_ranked_local_names()
sorted_local_importance_values = local_explanation.get_ranked_local_values()
```

### [Part 1.3] Raw feature transformations

You can opt to get explanations in terms of raw, untransformed features rather than engineered features. For this option, you pass your feature transformation pipeline to the explainer in `train_explain.py`. Otherwise, the explainer provides explanations in terms of engineered features.

The format of supported transformations is the same as described in [sklearn-pandas](https://github.com/scikit-learn-contrib/sklearn-pandas). In general, any transformations are supported as long as they operate on a single column so that it's clear they're  one-to-many.

Get an explanation for raw features by using a `sklearn.compose.ColumnTransformer` or with a list of fitted transformer tuples. The following example  uses `sklearn.compose.ColumnTransformer`.

```python
from sklearn.compose import ColumnTransformer

numeric_transformer = Pipeline(steps=[
    ('imputer', SimpleImputer(strategy='median')),
    ('scaler', StandardScaler())])

categorical_transformer = Pipeline(steps=[
    ('imputer', SimpleImputer(strategy='constant', fill_value='missing')),
    ('onehot', OneHotEncoder(handle_unknown='ignore'))])

preprocessor = ColumnTransformer(
    transformers=[
        ('num', numeric_transformer, numeric_features),
        ('cat', categorical_transformer, categorical_features)])

# append classifier to preprocessing pipeline.
# now we have a full prediction pipeline.
clf = Pipeline(steps=[('preprocessor', preprocessor),
                      ('classifier', LogisticRegression(solver='lbfgs'))])


# clf.steps[-1][1] returns the trained classification model
# pass transformation as an input to create the explanation object
# "features" and "classes" fields are optional
tabular_explainer = TabularExplainer(clf.steps[-1][1],
                                     initialization_examples=x_train,
                                     features=dataset_feature_names,
                                     classes=dataset_classes,
                                     transformations=preprocessor)
```

In case you want to run the example with the list of fitted transformer tuples, use the following code:

```python
from sklearn.pipeline import Pipeline
from sklearn.impute import SimpleImputer
from sklearn.preprocessing import StandardScaler, OneHotEncoder
from sklearn.linear_model import LogisticRegression
from sklearn_pandas import DataFrameMapper

# assume that we have created two arrays, numerical and categorical, which holds the numerical and categorical feature names

numeric_transformations = [([f], Pipeline(steps=[('imputer', SimpleImputer(
    strategy='median')), ('scaler', StandardScaler())])) for f in numerical]

categorical_transformations = [([f], OneHotEncoder(
    handle_unknown='ignore', sparse=False)) for f in categorical]

transformations = numeric_transformations + categorical_transformations

# append model to preprocessing pipeline.
# now we have a full prediction pipeline.
clf = Pipeline(steps=[('preprocessor', DataFrameMapper(transformations)),
                      ('classifier', LogisticRegression(solver='lbfgs'))])

# clf.steps[-1][1] returns the trained classification model
# pass transformation as an input to create the explanation object
# "features" and "classes" fields are optional
tabular_explainer = TabularExplainer(clf.steps[-1][1],
                                     initialization_examples=x_train,
                                     features=dataset_feature_names,
                                     classes=dataset_classes,
                                     transformations=transformations)
```

## [Part 2] Generate feature importance values via remote runs

The following example shows how you can use the `ExplanationClient` class to enable model interpretability for remote runs. It is conceptually similar to the local process, except you:

* Use the `ExplanationClient` in the remote run to upload the interpretability context.
* Download the context later in a local environment.

1. If needed, use `pip install azureml-contrib-interpret` to get the necessary package.

1. Create a training script in a local Jupyter notebook. For example, `train_explain.py`.

    ```python
    from azureml.contrib.interpret.explanation.explanation_client import ExplanationClient
    from azureml.core.run import Run
    from interpret.ext.blackbox import TabularExplainer

    run = Run.get_context()
    client = ExplanationClient.from_run(run)

    # write code to get and split your data into train and test sets here
    # write code to train your model here 

    # explain predictions on your local machine
    # "features" and "classes" fields are optional
    explainer = TabularExplainer(model, 
                                 x_train, 
                                 features=feature_names, 
                                 classes=classes)

    # explain overall model predictions (global explanation)
    global_explanation = explainer.explain_global(x_test)
    
    # uploading global model explanation data for storage or visualization in webUX
    # the explanation can then be downloaded on any compute
    # multiple explanations can be uploaded
    client.upload_model_explanation(global_explanation, comment='global explanation: all features')
    # or you can only upload the explanation object with the top k feature info
    #client.upload_model_explanation(global_explanation, top_k=2, comment='global explanation: Only top 2 features')
    ```

1. Set up an Azure Machine Learning Compute as your compute target and submit your training run. See [setting up compute targets for model training](how-to-set-up-training-targets.md#amlcompute) for instructions. You might also find the [example notebooks](https://github.com/Azure/MachineLearningNotebooks/tree/master/how-to-use-azureml/explain-model/azure-integration/remote-explanation) helpful.

1. Download the explanation in your local Jupyter notebook.

    ```python
    from azureml.contrib.interpret.explanation.explanation_client import ExplanationClient
    
    client = ExplanationClient.from_run(run)
    
    # get model explanation data
    explanation = client.download_model_explanation()
    # or only get the top k (e.g., 4) most important features with their importance values
    explanation = client.download_model_explanation(top_k=4)
    
    global_importance_values = explanation.get_ranked_global_values()
    global_importance_names = explanation.get_ranked_global_names()
    print('global importance values: {}'.format(global_importance_values))
    print('global importance names: {}'.format(global_importance_names))
    ```


## [Part 3] Visualizations

After you download the explanations in your local Jupyter notebook, you can use the visualization dashboard to understand and interpret your model.

### Understand entire model behavior 

The following plots provide an overall view of the trained model along with its predictions and explanations.

|Plot|Description|
|----|-----------|
|Data Exploration| Displays an overview of the dataset along with prediction values.|
<<<<<<< HEAD
|Global Importance|Aggregates feature importance values of individual datapoints to show the model's overall top K (configurable K) important features. Helps understanding of underlying model's overall behavior.|
|Explanation Exploration|Demonstrates how a feature affects a change in model’s prediction values, or the probability of prediction values. Shows impact of feature interaction.|
|Summary Importance|Uses indiviual feature importance values across all data points to show the distribution of each feature's impact on the prediction value. Using this diagram, you investigate in what direction the feature values affects the prediction values.
|
=======
|Global Importance|Shows top K (configurable K) important features globally. Helps understanding of underlying model's global behavior.|
|Explanation Exploration|Demonstrates how a feature affects a change in model's prediction values, or the probability of prediction values. Shows impact of feature interaction.|
|Summary Importance|Uses local, feature importance values across all data points to show the distribution of each feature's impact on the prediction value.|
>>>>>>> b13a825a

[![Visualization Dashboard Global](./media/how-to-machine-learning-interpretability-aml/global-charts.png)](./media/how-to-machine-learning-interpretability-aml/global-charts.png#lightbox)

### Understand individual predictions

You can load the individual feature importance plot for any data point by clicking on any of the individual data points in any of the overall plots.

|Plot|Description|
|----|-----------|
|Local Importance|Shows the top K (configurable K) important features for an individual prediction. Helps illustrate the local behavior of the underlying model on a specific data point.|
|Perturbation Exploration (what if analysis)|Allows changes to feature values of the selected data point and observe resulting changes to prediction value.|
|Individual Conditional Expectation (ICE)| Allows feature value changes from a minimum value to a maximum value. Helps illustrate how the data point's prediction changes when a feature changes.|

[![Visualization Dashboard Local Feature Importance](./media/how-to-machine-learning-interpretability-aml/local-charts.png)](./media/how-to-machine-learning-interpretability-aml/local-charts.png#lightbox)


[![Visualization Dashboard Feature Perturbation](./media/how-to-machine-learning-interpretability-aml/perturbation.gif)](./media/how-to-machine-learning-interpretability-aml/perturbation.gif#lightbox)


[![Visualization Dashboard ICE Plots](./media/how-to-machine-learning-interpretability-aml/ice-plot.png)](./media/how-to-machine-learning-interpretability-aml/ice-plot.png#lightbox)

> [!NOTE]
> Before the Jupyter kernel starts, make sure you enable widget extensions for the visualization dashboard.

* Jupyter notebooks

    ```shell
    jupyter nbextension install --py --sys-prefix azureml.contrib.interpret.visualize
    jupyter nbextension enable --py --sys-prefix azureml.contrib.interpret.visualize
    ```

* JupyterLab

    ```shell
    jupyter labextension install @jupyter-widgets/jupyterlab-manager
    jupyter labextension install microsoft-mli-widget
    ```

To load the visualization dashboard, use the following code.

```python
from interpret_community.widget import ExplanationDashboard

ExplanationDashboard(global_explanation, model, x_test)
```

### Visualization in Azure Machine Learning studio

If you complete the [remote interpretability](#interpretability-for-remote-runs) steps (uploading generated explanation to Azure Machine Learning Run History), you can view the visualization dashboard in [Azure Machine Learning studio](https://ml.azure.com). This dashboard is a simpler version of the visualization dashboard explained above (explanation exploration and ICE plots are disabled as there is no active compute in studio that can perform their real time computations). 



If the dataset, global, and local explanations are available, data populates all of the tabs (except Perturbation Exploration and ICE). If only a global explanation is available, the Summary Importance tab and all local explanation tabs are disabled.

Follow one of these paths to access the visualization dashboard in Azure Machine Learning studio:

* **Experiments** pane (Preview)
  1. Select **Experiments** in the left pane to see a list of experiments that you've run on Azure Machine Learning.
  1. Select a particular experiment to view all the runs in that experiment.
  1. Select a run, and then the **Explanations** tab to the explanation visualization dashboard.

   [![Visualization Dashboard Local Feature Importance](./media/how-to-machine-learning-interpretability-aml/amlstudio-experiments.png)](./media/how-to-machine-learning-interpretability-aml/amlstudio-experiments.png#lightbox)

* **Models** pane
  1. If you registered your original model by following the steps in [Deploy models with Azure Machine Learning](https://docs.microsoft.com/azure/machine-learning/how-to-deploy-and-where), you can select **Models** in the left pane to view it.
  1. Select a model, and then the **Explanations** tab to view the explanation visualization dashboard.

## [Part 4] Interpretability at inference time

You can deploy the explainer along with the original model and use it at inference time to provide the individual feature importance values (local explanation) for new any new datapoint. We also offer lighter-weight scoring explainers to improve interpretability performance at inference time. The process of deploying a lighter-weight scoring explainer is similar to deploying a model and includes the following steps:

1. Create an explanation object. For example, you can use `TabularExplainer`:

   ```python
    from interpret.ext.blackbox import TabularExplainer


   explainer = TabularExplainer(model, 
                                initialization_examples=x_train, 
                                features=dataset_feature_names, 
                                classes=dataset_classes, 
                                transformations=transformations)
   ```

1. Create a scoring explainer with the explanation object.

   ```python
   from azureml.contrib.interpret.scoring.scoring_explainer import KernelScoringExplainer, save

   # create a lightweight explainer at scoring time
   scoring_explainer = KernelScoringExplainer(explainer)

   # pickle scoring explainer
   # pickle scoring explainer locally
   OUTPUT_DIR = 'my_directory'
   save(scoring_explainer, directory=OUTPUT_DIR, exist_ok=True)
   ```

1. Configure and register an image that uses the scoring explainer model.

   ```python
   # register explainer model using the path from ScoringExplainer.save - could be done on remote compute
   # scoring_explainer.pkl is the filename on disk, while my_scoring_explainer.pkl will be the filename in cloud storage
   run.upload_file('my_scoring_explainer.pkl', os.path.join(OUTPUT_DIR, 'scoring_explainer.pkl'))
   
   scoring_explainer_model = run.register_model(model_name='my_scoring_explainer', 
                                                model_path='my_scoring_explainer.pkl')
   print(scoring_explainer_model.name, scoring_explainer_model.id, scoring_explainer_model.version, sep = '\t')
   ```

1. As an optional step, you can retrieve the scoring explainer from cloud and test the explanations.

   ```python
   from azureml.contrib.interpret.scoring.scoring_explainer import load

   # retrieve the scoring explainer model from cloud"
   scoring_explainer_model = Model(ws, 'my_scoring_explainer')
   scoring_explainer_model_path = scoring_explainer_model.download(target_dir=os.getcwd(), exist_ok=True)

   # load scoring explainer from disk
   scoring_explainer = load(scoring_explainer_model_path)

   # test scoring explainer locally
   preds = scoring_explainer.explain(x_test)
   print(preds)
   ```

1. Deploy the image to a compute target, by following these steps:

   1. If needed, register your original prediction model by following the steps in [Deploy models with Azure Machine Learning](https://docs.microsoft.com/azure/machine-learning/how-to-deploy-and-where).

   1. Create a scoring file.

         ```python
         %%writefile score.py
         import json
         import numpy as np
         import pandas as pd
         import os
         import pickle
         from sklearn.externals import joblib
         from sklearn.linear_model import LogisticRegression
         from azureml.core.model import Model
          
         def init():
         
            global original_model
            global scoring_model
             
            # retrieve the path to the model file using the model name
            # assume original model is named original_prediction_model
            original_model_path = Model.get_model_path('original_prediction_model')
            scoring_explainer_path = Model.get_model_path('my_scoring_explainer')

            original_model = joblib.load(original_model_path)
            scoring_explainer = joblib.load(scoring_explainer_path)

         def run(raw_data):
            # get predictions and explanations for each data point
            data = pd.read_json(raw_data)
            # make prediction
            predictions = original_model.predict(data)
            # retrieve model explanations
            local_importance_values = scoring_explainer.explain(data)
            # you can return any data type as long as it is JSON-serializable
            return {'predictions': predictions.tolist(), 'local_importance_values': local_importance_values}
         ```
   1. Define the deployment configuration.

         This configuration depends on the requirements of your model. The following example defines a configuration that uses one CPU core and one GB of memory.

         ```python
         from azureml.core.webservice import AciWebservice

          aciconfig = AciWebservice.deploy_configuration(cpu_cores=1,
                                                    memory_gb=1,
                                                    tags={"data": "NAME_OF_THE_DATASET",
                                                          "method" : "local_explanation"},
                                                    description='Get local explanations for NAME_OF_THE_PROBLEM')
         ```

   1. Create a file with environment dependencies.

         ```python
         from azureml.core.conda_dependencies import CondaDependencies

         # WARNING: to install this, g++ needs to be available on the Docker image and is not by default (look at the next cell)

         azureml_pip_packages = ['azureml-defaults', 'azureml-contrib-interpret', 'azureml-core', 'azureml-telemetry', 'azureml-interpret']
 

         # specify CondaDependencies obj
         myenv = CondaDependencies.create(conda_packages=['scikit-learn', 'pandas'],
                                          pip_packages=['sklearn-pandas'] + azureml_pip_packages,
                                          pin_sdk_version=False)


         with open("myenv.yml","w") as f:
            f.write(myenv.serialize_to_string())

         with open("myenv.yml","r") as f:
            print(f.read())
         ```

   1. Create a custom dockerfile with g++ installed.

         ```python
         %%writefile dockerfile
         RUN apt-get update && apt-get install -y g++
         ```

   1. Deploy the created image.
   
         This process takes approximately five minutes.

         ```python
         from azureml.core.webservice import Webservice
         from azureml.core.image import ContainerImage

         # use the custom scoring, docker, and conda files we created above
         image_config = ContainerImage.image_configuration(execution_script="score.py",
                                                         docker_file="dockerfile",
                                                         runtime="python",
                                                         conda_file="myenv.yml")

         # use configs and models generated above
         service = Webservice.deploy_from_model(workspace=ws,
                                             name='model-scoring-service',
                                             deployment_config=aciconfig,
                                             models=[scoring_explainer_model, original_model],
                                             image_config=image_config)

         service.wait_for_deployment(show_output=True)
         ```

1. Test the deployment.

    ```python
    import requests

    # create data to test service with
    examples = x_list[:4]
    input_data = examples.to_json()

    headers = {'Content-Type':'application/json'}

    # send request to service
    resp = requests.post(service.scoring_uri, input_data, headers=headers)

    print("POST to url", service.scoring_uri)
    # can covert back to Python objects from json string if desired
    print("prediction:", resp.text)
    ```

1. Clean up.

   To delete a deployed web service, use `service.delete()`.

## Next steps

[Learn more about model interpretability](how-to-machine-learning-interpretability.md)

[Check out Azure Machine Learning Interpretability sample notebooks](https://github.com/Azure/MachineLearningNotebooks/tree/master/how-to-use-azureml/explain-model)
<|MERGE_RESOLUTION|>--- conflicted
+++ resolved
@@ -290,16 +290,10 @@
 |Plot|Description|
 |----|-----------|
 |Data Exploration| Displays an overview of the dataset along with prediction values.|
-<<<<<<< HEAD
 |Global Importance|Aggregates feature importance values of individual datapoints to show the model's overall top K (configurable K) important features. Helps understanding of underlying model's overall behavior.|
 |Explanation Exploration|Demonstrates how a feature affects a change in model’s prediction values, or the probability of prediction values. Shows impact of feature interaction.|
 |Summary Importance|Uses indiviual feature importance values across all data points to show the distribution of each feature's impact on the prediction value. Using this diagram, you investigate in what direction the feature values affects the prediction values.
 |
-=======
-|Global Importance|Shows top K (configurable K) important features globally. Helps understanding of underlying model's global behavior.|
-|Explanation Exploration|Demonstrates how a feature affects a change in model's prediction values, or the probability of prediction values. Shows impact of feature interaction.|
-|Summary Importance|Uses local, feature importance values across all data points to show the distribution of each feature's impact on the prediction value.|
->>>>>>> b13a825a
 
 [![Visualization Dashboard Global](./media/how-to-machine-learning-interpretability-aml/global-charts.png)](./media/how-to-machine-learning-interpretability-aml/global-charts.png#lightbox)
 
