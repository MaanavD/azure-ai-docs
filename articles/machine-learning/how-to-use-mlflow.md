--- conflicted
+++ resolved
@@ -15,15 +15,9 @@
 
 # Track experiment runs and deploy ML models with MLflow and Azure Machine Learning (preview)
 
-<<<<<<< HEAD
 In this article, learn how to enable MLflow's tracking URI and logging API, collectively known as [MLflow Tracking](https://mlflow.org/docs/latest/quickstart.html#using-the-tracking-api), to connect Azure Machine Learning as the backend of your MLflow experiments. 
 
 Supported capabilities include: 
-=======
-This article demonstrates how to enable MLflow's tracking URI and logging API, collectively known as [MLflow Tracking](https://mlflow.org/docs/latest/quickstart.html#using-the-tracking-api), to connect your MLflow experiments and Azure Machine Learning. 
-
-With Azure Machine Learning native support for MLflow you can,
->>>>>>> 45d8177a
 
 + Track and log experiment metrics and artifacts in your [Azure Machine Learning workspace](https://docs.microsoft.com/azure/machine-learning/concept-azure-machine-learning-architecture#workspaces). If you already use MLflow Tracking for your experiments, the workspace provides a centralized, secure, and scalable location to store training metrics and models.
 
@@ -123,13 +117,6 @@
 In your script, configure your compute and training run environment with the [`Environment`](https://docs.microsoft.com/python/api/azureml-core/azureml.core.environment.environment?view=azure-ml-py&preserve-view=true) class. Then, construct  [`ScriptRunConfig`](https://docs.microsoft.com/python/api/azureml-core/azureml.core.script_run_config.scriptrunconfig?view=azure-ml-py&preserve-view=true) with your remote compute as the compute target.
 
 ```Python
-<<<<<<< HEAD
-from azureml.core import Environment, ScriptRunConfig, Experiment
-
-env = Environment.from_conda_specification(name='my-mlflow-environment', 
-                                           file_path='myenv.yml'
-                                          )
-=======
 import mlflow
 
 with mlflow.start_run():
@@ -232,7 +219,6 @@
 In the **Package** field, type azureml-mlflow and then click install. Repeat this step as necessary to install other additional packages to your cluster for your experiment.
 
  ![Azure DB install mlflow library](./media/how-to-use-mlflow/install-libraries.png)
->>>>>>> 45d8177a
 
 src = ScriptRunConfig(source_directory=script_dir,
                       script=script_name,
@@ -244,41 +230,6 @@
 run
 ```
 
-<<<<<<< HEAD
-=======
-### Connect your Azure Databricks and Azure Machine Learning workspaces
-
-On the [Azure portal](https://ms.portal.azure.com), you can link your Azure Databricks (ADB) workspace to a new or existing Azure Machine Learning workspace. To do so, navigate to your ADB workspace and select the **Link Azure Machine Learning workspace** button on the bottom right. Linking your workspaces enables you to track your experiment data in the Azure Machine Learning workspace. 
-
-### MLflow tracking in your workspaces
-
-After you instantiate your workspace, the MLflow tracking is automatically set to be tracked in 
-all of the following places:
-
-* The linked Azure Machine Learning workspace.
-* Your original ADB workspace. 
-* MLflow. 
-
-All your experiments will land in the managed Azure Machine Learning tracking service.
-
-#### Set MLflow Tracking to only track in your Azure Machine Learning workspace
-
-If you prefer to manage your tracked experiments in a centralized location, you can set MLflow tracking  to **only** track in your Azure Machine Learning workspace. 
-
-
-```python
-uri = ws.get_mlflow_tracking_uri()
-mlflow.set_tracking_uri(uri)
-```
-
-In your training script, import `mlflow` to use the MLflow logging APIs, and start logging your run metrics. The following example, logs the epoch loss metric. 
-
-```python
-import mlflow 
-mlflow.log_metric('epoch_loss', loss.item()) 
-```
-
->>>>>>> 45d8177a
 ## View metrics and artifacts in your workspace
 
 The metrics and artifacts from MLflow logging are kept in your workspace. To view them anytime, navigate to your workspace and find the experiment by name in your workspace in [Azure Machine Learning studio](https://ml.azure.com).  Or run the below code. 
