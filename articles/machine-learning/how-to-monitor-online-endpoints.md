---
title: Monitor online endpoints
titleSuffix: Azure Machine Learning
description: Monitor online endpoints and create alerts with Application Insights.
services: machine-learning
ms.service: machine-learning
ms.reviewer: mopeakande 
author: dem108
ms.author: sehan
ms.subservice: mlops
ms.date: 07/17/2023
ms.topic: conceptual
ms.custom: how-to, devplatv2, event-tier1-build-2022
---

# Monitor online endpoints

In this article, you learn how to monitor [Azure Machine Learning online endpoints](concept-endpoints.md). Use Application Insights to view metrics and create alerts to stay up to date with your online endpoints.

In this article you learn how to:

> [!div class="checklist"]
> * View metrics for your online endpoint
> * Create a dashboard for your metrics
> * Create a metric alert

> [!IMPORTANT]
> Items marked (preview) in this article are currently in public preview.
> The preview version is provided without a service level agreement, and it's not recommended for production workloads. Certain features might not be supported or might have constrained capabilities.
> For more information, see [Supplemental Terms of Use for Microsoft Azure Previews](https://azure.microsoft.com/support/legal/preview-supplemental-terms/).

## Prerequisites

- Deploy an Azure Machine Learning online endpoint.
- You must have at least [Reader access](../role-based-access-control/role-assignments-portal.md) on the endpoint.

## Metrics

You can view metrics pages for online endpoints or deployments in the Azure portal. An easy way to access these metrics pages is through links available in the Azure Machine Learning studio user interface—specifically in the **Details** tab of an endpoint's page. Following these links will take you to the exact metrics page in the Azure portal for the endpoint or deployment. Alternatively, you can also go into the Azure portal to search for the metrics page for the endpoint or deployment.

To access the metrics pages through links available in the studio:

1. Go to the [Azure Machine Learning studio](https://ml.azure.com).
1. In the left navigation bar, select the **Endpoints** page.
1. Select an endpoint by clicking its name.
1. Select **View metrics** in the **Attributes** section of the endpoint to open up the endpoint's metrics page in the Azure portal.
1. Select **View metrics** in the section for each available deployment to open up the deployment's metrics page in the Azure portal.

    :::image type="content" source="media/how-to-monitor-online-endpoints/online-endpoints-access-metrics-from-studio.png" alt-text="A screenshot showing how to access the metrics of an endpoint and deployment from the studio UI." lightbox="media/how-to-monitor-online-endpoints/online-endpoints-access-metrics-from-studio.png":::

To access metrics directly from the Azure portal:

1. Go to the [Azure portal](https://portal.azure.com).
1. Navigate to the online endpoint or deployment resource.

    Online endpoints and deployments are Azure Resource Manager (ARM) resources that can be found by going to their owning resource group. Look for the resource types **Machine Learning online endpoint** and **Machine Learning online deployment**.

1. In the left-hand column, select **Metrics**.

### Available metrics

Depending on the resource that you select, the metrics that you see will be different. Metrics are scoped differently for online endpoints and online deployments.

#### Metrics at endpoint scope

- Request Latency
- Request Latency P50 (Request latency at the 50th percentile)
- Request Latency P90 (Request latency at the 90th percentile)
- Request Latency P95 (Request latency at the 95th percentile)
- Requests per minute
- New connections per second
- Active connection count
- Network bytes

Split on the following dimensions:

- Deployment
- Status Code
- Status Code Class
- Model Status Code

**Bandwidth throttling**

Bandwidth will be throttled if the limits are exceeded for _managed_ online endpoints (see managed online endpoints section in [Manage and increase quotas for resources with Azure Machine Learning](how-to-manage-quotas.md#azure-machine-learning-managed-online-endpoints)). To determine if requests are throttled:
- Monitor the "Network bytes" metric
- The response trailers will have the fields: `ms-azureml-bandwidth-request-delay-ms` and `ms-azureml-bandwidth-response-delay-ms`. The values of the fields are the delays, in milliseconds, of the bandwidth throttling.

#### Metrics at deployment scope

- CPU Utilization Percentage
- Deployment Capacity (the number of instances of the requested instance type)
- Disk Utilization
- GPU Memory Utilization (only applicable to GPU instances)
- GPU Utilization (only applicable to GPU instances)
- Memory Utilization Percentage

Split on the following dimension:

- InstanceId

### Create a dashboard

You can create custom dashboards to visualize data from multiple sources in the Azure portal, including the metrics for your online endpoint. For more information, see [Create custom KPI dashboards using Application Insights](../azure-monitor/app/tutorial-app-dashboards.md#add-custom-metric-chart).
    
### Create an alert

You can also create custom alerts to notify you of important status updates to your online endpoint:

1. At the top right of the metrics page, select **New alert rule**.

    :::image type="content" source="./media/how-to-monitor-online-endpoints/online-endpoints-new-alert-rule.png" alt-text="Monitoring online endpoints: screenshot showing 'New alert rule' button surrounded by a red box":::

1. Select a condition name to specify when your alert should be triggered.

    :::image type="content" source="./media/how-to-monitor-online-endpoints/online-endpoints-configure-signal-logic.png" alt-text="Monitoring online endpoints: screenshot showing 'Configure signal logic' button surrounded by a red box":::

1. Select **Add action groups** > **Create action groups** to specify what should happen when your alert is triggered.

1. Choose **Create alert rule** to finish creating your alert.

## Logs

There are three logs that can be enabled for online endpoints:

* **AMLOnlineEndpointTrafficLog**: You could choose to enable traffic logs if you want to check the information of your request. Below are some cases: 

    * If the response isn't 200, check the value of the column "ResponseCodeReason" to see what happened. Also check the reason in the "HTTPS status codes" section of the [Troubleshoot online endpoints](how-to-troubleshoot-online-endpoints.md#http-status-codes) article.

    * You could check the response code and response reason of your model from the column "ModelStatusCode" and "ModelStatusReason". 

    * You want to check the duration of the request like total duration, the request/response duration, and the delay caused by the network throttling. You could check it from the logs to see the breakdown latency. 

    * If you want to check how many requests or failed requests recently. You could also enable the logs. 

* **AMLOnlineEndpointConsoleLog**: Contains logs that the containers output to the console. Below are some cases: 

    * If the container fails to start, the console log may be useful for debugging. 

    * Monitor container behavior and make sure that all requests are correctly handled. 

    * Write request IDs in the console log. Joining the request ID, the AMLOnlineEndpointConsoleLog, and AMLOnlineEndpointTrafficLog in the Log Analytics workspace, you can trace a request from the network entry point of an online endpoint to the container.  

    * You may also use this log for performance analysis in determining the time required by the model to process each request. 

<<<<<<< HEAD
* **AMLOnlineEndpointEventLog**: Contains event information regarding the container’s life cycle. Currently, we provide information on the following types of events: 
=======
* **AMLOnlineEndpointEventLog** (preview): Contains event information regarding the container's life cycle. Currently, we provide information on the following types of events: 
>>>>>>> ee9ec8c7

    | Name | Message |
    | ----- | ----- | 
    | BackOff | Back-off restarting failed container 
    | Pulled | Container image "\<IMAGE\_NAME\>" already present on machine 
    | Killing | Container inference-server failed liveness probe, will be restarted 
    | Created | Created container image-fetcher 
    | Created | Created container inference-server 
    | Created | Created container model-mount 
    | Unhealthy | Liveness probe failed: \<FAILURE\_CONTENT\> 
    | Unhealthy | Readiness probe failed: \<FAILURE\_CONTENT\> 
    | Started | Started container image-fetcher 
    | Started | Started container inference-server 
    | Started | Started container model-mount 
    | Killing | Stopping container inference-server 
    | Killing | Stopping container model-mount 

### How to enable/disable logs

> [!IMPORTANT]
> Logging uses Azure Log Analytics. If you do not currently have a Log Analytics workspace, you can create one using the steps in [Create a Log Analytics workspace in the Azure portal](../azure-monitor/logs/quick-create-workspace.md#create-a-workspace).

1. In the [Azure portal](https://portal.azure.com), go to the resource group that contains your endpoint and then select the endpoint.
1. From the **Monitoring** section on the left of the page, select **Diagnostic settings** and then **Add settings**.
1. Select the log categories to enable, select **Send to Log Analytics workspace**, and then select the Log Analytics workspace to use. Finally, enter a **Diagnostic setting name** and select **Save**.

    :::image type="content" source="./media/how-to-monitor-online-endpoints/diagnostic-settings.png" alt-text="Screenshot of the diagnostic settings dialog.":::

    > [!IMPORTANT]
    > It may take up to an hour for the connection to the Log Analytics workspace to be enabled. Wait an hour before continuing with the next steps.
    
1. Submit scoring requests to the endpoint. This activity should create entries in the logs.
1. From either the online endpoint properties or the Log Analytics workspace, select **Logs** from the left of the screen.
1. Close the **Queries** dialog that automatically opens, and then double-click the **AmlOnlineEndpointConsoleLog**. If you don't see it, use the **Search** field.

    :::image type="content" source="./media/how-to-monitor-online-endpoints/online-endpoints-log-queries.png" alt-text="Screenshot showing the log queries.":::

1. Select **Run**.

    :::image type="content" source="./media/how-to-monitor-online-endpoints/query-results.png" alt-text="Screenshots of the results after running a query.":::

### Example queries

You can find example queries on the __Queries__ tab while viewing logs. Search for __Online endpoint__ to find example queries.

:::image type="content" source="./media/how-to-monitor-online-endpoints/example-queries.png" alt-text="Screenshot of the example queries.":::

### Log column details 

The following tables provide details on the data stored in each log:

**AMLOnlineEndpointTrafficLog**

[!INCLUDE [endpoint-monitor-traffic-reference](includes/endpoint-monitor-traffic-reference.md)]

**AMLOnlineEndpointConsoleLog**

[!INCLUDE [endpoint-monitor-console-reference](includes/endpoint-monitor-console-reference.md)]

**AMLOnlineEndpointEventLog**

[!INCLUDE [endpoint-monitor-event-reference](includes/endpoint-monitor-event-reference.md)]

## Next steps

* Learn how to [view costs for your deployed endpoint](./how-to-view-online-endpoints-costs.md).
* Read more about [metrics explorer](../azure-monitor/essentials/metrics-charts.md).<|MERGE_RESOLUTION|>--- conflicted
+++ resolved
@@ -142,11 +142,7 @@
 
     * You may also use this log for performance analysis in determining the time required by the model to process each request. 
 
-<<<<<<< HEAD
 * **AMLOnlineEndpointEventLog**: Contains event information regarding the container’s life cycle. Currently, we provide information on the following types of events: 
-=======
-* **AMLOnlineEndpointEventLog** (preview): Contains event information regarding the container's life cycle. Currently, we provide information on the following types of events: 
->>>>>>> ee9ec8c7
 
     | Name | Message |
     | ----- | ----- | 
