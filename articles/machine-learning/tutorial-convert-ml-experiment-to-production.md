--- conflicted
+++ resolved
@@ -8,11 +8,7 @@
 ms.subservice: mlops
 ms.topic: tutorial
 ms.date: 10/21/2021
-<<<<<<< HEAD
-ms.custom: devx-track-python, sdkv1
-=======
 ms.custom: devx-track-python, sdkv1, event-tier1-build-2022
->>>>>>> c30c2e11
 ---
 
 # Tutorial: Convert ML experiments to production Python code
