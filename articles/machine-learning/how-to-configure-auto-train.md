--- conflicted
+++ resolved
@@ -16,11 +16,7 @@
 
 # Set up AutoML training for tabular data with the Azure Machine Learning CLI and Python SDK 
 
-<<<<<<< HEAD
-[!INCLUDE [dev v2](../../includes/machine-learning-dev-v2.md)]
-=======
-[!INCLUDE [sdk v2](includes/machine-learning-sdk-v2.md)] 
->>>>>>> 41c0d87c
+[!INCLUDE [dev v2](includes/machine-learning-dev-v2.md)]
 
 In this guide, learn how to set up an automated machine learning, AutoML, training job with the [Azure Machine Learning Python SDK v2](/python/api/overview/azure/ml/intro). Automated ML picks an algorithm and hyperparameters for you and generates a model ready for deployment. This guide provides details of the various options that you can use to configure automated ML experiments.
 
@@ -33,23 +29,17 @@
 
 # [Python SDK](#tab/python)
 
-<<<<<<< HEAD
 To use the **SDK** information, install the Azure Machine Learning [SDK v2 for Python](https://aka.ms/sdk-v2-install).
-=======
-* The Azure Machine Learning Python SDK v2 installed.
-    To install the SDK you can either, 
-    * Create a compute instance, which already has installed the latest Azure Machine Learning Python SDK and is pre-configured for ML workflows. See [Create an Azure Machine Learning compute instance](how-to-create-compute-instance.md) for more information. 
->>>>>>> 41c0d87c
-
-# [Azure CLI](#tab/azurecli)
-
-<<<<<<< HEAD
+
+To install the SDK you can either, 
+* Create a compute instance, which already has installed the latest Azure Machine Learning Python SDK and is pre-configured for ML workflows. See [Create an Azure Machine Learning compute instance](how-to-create-compute-instance.md) for more information.
+* Install the SDK on your local machine 
+
+# [Azure CLI](#tab/azurecli)
+
 To use the **CLI** information, install the [Azure CLI and extension for machine learning](how-to-configure-cli.md).
 
 ---
-=======
-    [!INCLUDE [automl-sdk-version](includes/machine-learning-automl-sdk-version.md)]
->>>>>>> 41c0d87c
 
 ## Set up your workspace 
 
