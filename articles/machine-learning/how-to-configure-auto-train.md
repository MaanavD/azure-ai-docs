---
title: Set up AutoML with Python (v2)
titleSuffix: Azure Machine Learning
description: Learn how to set up an AutoML training run with the Azure Machine Learning Python SDK v2 (preview) using Azure Machine Learning automated ML.
ms.author: cesardl
author: CESARDELATORRE
ms.reviewer: ssalgadodev
services: machine-learning
ms.service: machine-learning
ms.subservice: automl
ms.date: 04/20/2022
ms.topic: how-to
<<<<<<< HEAD
ms.custom: devx-track-python, automl, sdkv2

---

# Set up AutoML training with the Azure ML Python SDK v2 (preview)

[!INCLUDE [sdk v2](../../includes/machine-learning-sdk-v2.md)] 
> [!div class="op_single_selector" title1="Select the version of Azure Machine Learning Python you are using:"]
> * [v1](./v1/how-to-configure-auto-train-v1.md)
> * [v2 (current version)](how-to-configure-auto-train.md)

[!INCLUDE [preview disclaimer](../../includes/machine-learning-preview-generic-disclaimer.md)]

=======
ms.custom: devx-track-python, automl, sdkv2, event-tier1-build-2022
---

# Set up AutoML training with the Azure ML Python SDK v2 (preview)

[!INCLUDE [sdk v2](../../includes/machine-learning-sdk-v2.md)] 
> [!div class="op_single_selector" title1="Select the version of Azure Machine Learning Python you are using:"]
> * [v1](./v1/how-to-configure-auto-train-v1.md)
> * [v2 (current version)](how-to-configure-auto-train.md)

[!INCLUDE [preview disclaimer](../../includes/machine-learning-preview-generic-disclaimer.md)]

>>>>>>> c30c2e11
In this guide, learn how to set up an automated machine learning, AutoML, training job with the [Azure Machine Learning Python SDK v2 (preview)](/python/api/overview/azure/ml/intro). Automated ML picks an algorithm and hyperparameters for you and generates a model ready for deployment. This guide provides details of the various options that you can use to configure automated ML experiments.

If you prefer a no-code experience, you can also [Set up no-code AutoML training in the Azure Machine Learning studio](how-to-use-automated-ml-for-ml-models.md).

If you prefer to submit training jobs with the Azure Machine learning CLI v2 extension, see [Train models with the CLI (v2)](how-to-train-cli.md).

## Prerequisites

For this article you need: 
* An Azure Machine Learning workspace. To create the workspace, see [Create an Azure Machine Learning workspace](how-to-manage-workspace.md).

* The Azure Machine Learning Python SDK v2 (preview) installed.
    To install the SDK you can either, 
    * Create a compute instance, which already has installed the latest AzureML Python SDK and is pre-configured for ML workflows. See [Create and manage an Azure Machine Learning compute instance](how-to-create-manage-compute-instance.md) for more information. 

    * Use the followings commands to install Azure ML Python SDK v2:
       * Uninstall previous preview version:
       ```Python
       pip uninstall azure-ai-ml
       ```
       * Install the Azure ML Python SDK v2:
       ```Python
       pip install azure-ai-ml
       ```

    [!INCLUDE [automl-sdk-version](../../includes/machine-learning-automl-sdk-version.md)]
<<<<<<< HEAD

## Setup your workspace 

To connect to a workspace, you need to provide a subscription, resource group and workspace name. These details are used in the MLClient from `azure.ai.ml` to get a handle to the required Azure Machine Learning workspace. 

In the following example, the default Azure authentication is used along with the default workspace configuration or from any `config.json` file you might have copied into the folders structure. If no `config.json` is found, then you need to manually introduce the subscription_id, resource_group and workspace when creating MLClient.

=======

## Setup your workspace 

To connect to a workspace, you need to provide a subscription, resource group and workspace name. These details are used in the MLClient from `azure.ai.ml` to get a handle to the required Azure Machine Learning workspace. 

In the following example, the default Azure authentication is used along with the default workspace configuration or from any `config.json` file you might have copied into the folders structure. If no `config.json` is found, then you need to manually introduce the subscription_id, resource_group and workspace when creating MLClient.

>>>>>>> c30c2e11
```Python
from azure.identity import DefaultAzureCredential
from azure.ai.ml import MLClient

credential = DefaultAzureCredential()
ml_client = None
try:
    ml_client = MLClient.from_config(credential)
except Exception as ex:
    print(ex)
    # Enter details of your AML workspace
    subscription_id = "<SUBSCRIPTION_ID>"
    resource_group = "<RESOURCE_GROUP>"
    workspace = "<AML_WORKSPACE_NAME>"
    ml_client = MLClient(credential, subscription_id, resource_group, workspace)

```

## Data source and format

In order to provide training data to AutoML in SDK v2 you need to upload it into the cloud through an **MLTable**.

Requirements for loading data into an MLTable:
- Data must be in tabular form.
- The value to predict, target column, must be in the data.

Training data must be accessible from the remote compute. Automated ML v2 (Python SDK and CLI/YAML) accepts MLTable data assets (v2), although for backwards compatibility it also supports v1 Tabular Datasets from v1 (a registered Tabular Dataset) through the same input dataset properties. However the recommendation is to use MLTable available in v2.
<<<<<<< HEAD

The following YAML code is the definition of a MLTable that could be placed in a local folder or a remote folder in the cloud, along with the data file (.CSV or Parquet file).

=======

The following YAML code is the definition of a MLTable that could be placed in a local folder or a remote folder in the cloud, along with the data file (.CSV or Parquet file).

>>>>>>> c30c2e11
```
# MLTable definition file

paths:
  - file: ./bank_marketing_train_data.csv
transformations:
  - read_delimited:
        delimiter: ','
        encoding: 'ascii'
```

Therefore, the MLTable folder would have the MLTable deinifition file plus the data file (the bank_marketing_train_data.csv file in this case).

The following shows two ways of creating an MLTable.
- A. Providing your training data and MLTable definition file from your local folder and it'll be automatically uploaded into the cloud (default Workspace Datastore)
- B. Providing a MLTable already registered and uploaded into the cloud.

```Python
from azure.ai.ml.constants import AssetTypes
from azure.ai.ml import automl
from azure.ai.ml.entities import JobInput

# A. Create MLTable for training data from your local directory
my_training_data_input = JobInput(
    type=AssetTypes.MLTABLE, path="./data/training-mltable-folder"
)

# B. Remote MLTable definition
my_training_data_input  = JobInput(type=AssetTypes.MLTABLE, path="azureml://datastores/workspaceblobstore/paths/Classification/Train")
```

### Training, validation, and test data

You can specify separate **training data and validation data sets**, however training data must be provided to the `training_data` parameter in the factory function of your automated ML job.

If you do not explicitly specify a `validation_data` or `n_cross_validation` parameter, automated ML applies default techniques to determine how validation is performed. This determination depends on the number of rows in the dataset assigned to your `training_data` parameter. 

|Training&nbsp;data&nbsp;size| Validation technique |
|---|-----|
|**Larger&nbsp;than&nbsp;20,000&nbsp;rows**| Train/validation data split is applied. The default is to take 10% of the initial training data set as the validation set. In turn, that validation set is used for metrics calculation.
|**Smaller&nbsp;than&nbsp;20,000&nbsp;rows**| Cross-validation approach is applied. The default number of folds depends on the number of rows. <br> **If the dataset is less than 1,000 rows**, 10 folds are used. <br> **If the rows are between 1,000 and 20,000**, then three folds are used.

### Large data 

Automated ML supports a limited number of algorithms for training on large data that can successfully build models for big data on small virtual machines. Automated ML heuristics depend on properties such as data size, virtual machine memory size, experiment timeout and featurization settings to determine if these large data algorithms should be applied. [Learn more about what models are supported in automated ML](#supported-algorithms). 

* For regression, [Online Gradient Descent Regressor](/python/api/nimbusml/nimbusml.linear_model.onlinegradientdescentregressor?preserve-view=true&view=nimbusml-py-latest) and
[Fast Linear Regressor](/python/api/nimbusml/nimbusml.linear_model.fastlinearregressor?preserve-view=true&view=nimbusml-py-latest)

* For classification, [Averaged Perceptron Classifier](/python/api/nimbusml/nimbusml.linear_model.averagedperceptronbinaryclassifier?preserve-view=true&view=nimbusml-py-latest) and [Linear SVM Classifier](/python/api/nimbusml/nimbusml.linear_model.linearsvmbinaryclassifier?preserve-view=true&view=nimbusml-py-latest);  where the Linear SVM classifier has both large data and small data versions.

If you want to override these heuristics, apply the following settings: 

Task | Setting | Notes
|---|---|---
Block&nbsp;data streaming algorithms | Use the `blocked_algorithms` parameter in the `set_training()` function and list the model(s) you don't want to use. | Results in either run failure or long run time
Use&nbsp;data&nbsp;streaming&nbsp;algorithms| Use the `allowed_algorithms` parameter in the `set_training()` function and list the model(s) you want to use.| 
Use&nbsp;data&nbsp;streaming&nbsp;algorithms <br> [(studio UI experiments)](how-to-use-automated-ml-for-ml-models.md#create-and-run-experiment)|Block all models except the big data algorithms you want to use. |

## Compute to run experiment


Automated ML jobs with the Python SDK v2 (or CLI v2) are currently only supported on Azure ML remote compute (cluster or compute instance).

Next determine where the model will be trained. An automated ML training experiment can run on the following compute options. 

* Your **local** machine such as a local desktop or laptop – Generally when you have a small dataset and you are still in the exploration stage. See [this notebook](https://github.com/Azure/azureml-examples/blob/main/python-sdk/tutorials/automl-with-azureml/local-run-classification-credit-card-fraud/auto-ml-classification-credit-card-fraud-local.ipynb) for a local compute example. 

 
<a name='configure-experiment'></a>

## Configure your experiment settings

There are several options that you can use to configure your automated ML experiment. These configuration parameters are set in your task method. You can also set job training settings and [exit criteria](#exit-criteria) with the `set_training()` and `set_limits()` functions, respectively. 

The following example shows the required parameters for a classification task that specifies accuracy as the [primary metric](#primary-metric) and 5 cross-validation folds.

```python

classification_job = automl.classification(
    compute=compute_name,
    experiment_name=exp_name,
    training_data=my_training_data_input,
    target_column_name="y",
    primary_metric="accuracy",
    n_cross_validations=5,
    enable_model_explainability=True,
    tags={"my_custom_tag": "My custom value"}
)

# Limits are all optional

classification_job.set_limits(
    timeout=600,  # timeout
    trial_timeout=20,  # trial_timeout
    max_trials=max_trials,
    # max_concurrent_trials = 4,
    # max_cores_per_trial: -1,
    enable_early_termination=True,
)

# Training properties are optional
classification_job.set_training(
    blocked_models=["LogisticRegression"], 
    enable_onnx_compatible_models=True
)
```

### Select your machine learning task type (ML problem)

Before you can submit your automated ML job, you need to determine the kind of machine learning problem you are solving. This problem determines which function your automated ML job uses and what model algorithms it applies.

Automated ML supports tabular data based tasks (classification, regression, forecasting), computer vision tasks (such as Image Classification and Object Detection), and natural language processing tasks (such as Text classification and Entity Recognition tasks). Learn more about [task types](concept-automated-ml.md#when-to-use-automl-classification-regression-forecasting-computer-vision--nlp).


### Supported algorithms

Automated machine learning tries different models and algorithms during the automation and tuning process. As a user, there is no need for you to specify the algorithm. 

The task method determines the list of algorithms/models, to apply. Use the `allowed_algorithms` or `blocked_algorithms` parameters in the `set_training()` setter function to further modify iterations with the available models to include or exclude. 

In the following list of links you can explore the supported algorithms per machine learning task listed below.
 
* Classification Algorithms (Tabular Data)
* Regression Algorithms  (Tabular Data)
* Time Series Forecasting Algorithms (Tabular Data)
* [Image Classification Multi-class Algorithms](how-to-auto-train-image-models.md#supported-model-algorithms)
* [Image Classification Multi-label Algorithms](how-to-auto-train-image-models.md#supported-model-algorithms)
* [Image Object Detection Algorithms](how-to-auto-train-image-models.md#supported-model-algorithms)
* [Image Instance Segmentation Algorithms](how-to-auto-train-image-models.md#supported-model-algorithms)
* [NLP Text Classification Multi-class Algorithms](how-to-auto-train-nlp-models.md#language-settings)
* [NLP Text Classification Multi-label Algorithms](how-to-auto-train-nlp-models.md#language-settings)
* [NLP Text Named Entity Recognition (NER) Algorithms](how-to-auto-train-nlp-models.md#language-settings)

Follow [this link](https://github.com/Azure/azureml-examples/tree/sdk-preview/sdk/jobs/automl-standalone-jobs) for example notebooks of each task type.

### Primary metric

The `primary_metric` parameter determines the metric to be used during model training for optimization. The available metrics you can select is determined by the task type you choose.

Choosing a primary metric for automated ML to optimize depends on many factors. We recommend your primary consideration be to choose a metric that best represents your business needs. Then consider if the metric is suitable for your dataset profile (data size, range, class distribution, etc.). The following sections summarize the recommended primary metrics based on task type and business scenario. 

Learn about the specific definitions of these metrics in [Understand automated machine learning results](how-to-understand-automated-ml.md).

#### Metrics for classification multi-class scenarios 

These metrics apply for all classification scenarios, including tabular data, images/computer-vision and NLP-Text.

Threshold-dependent metrics, like `accuracy`, `recall_score_weighted`, `norm_macro_recall`, and `precision_score_weighted` may not optimize as well for datasets that are small, have very large class skew (class imbalance), or when the expected metric value is very close to 0.0 or 1.0. In those cases, `AUC_weighted` can be a better choice for the primary metric. After automated ML completes, you can choose the winning model based on the metric best suited to your business needs.

| Metric | Example use case(s) |
| ------ | ------- |
| `accuracy` | Image classification, Sentiment analysis, Churn prediction |
| `AUC_weighted` | Fraud detection, Image classification, Anomaly detection/spam detection |
| `average_precision_score_weighted` | Sentiment analysis |
| `norm_macro_recall` | Churn prediction |
| `precision_score_weighted` |  |

You can also see the *enums* to use in Python in this reference page for ClassificationPrimaryMetrics Enum

#### Metrics for classification multi-label scenarios 

- For Text classification multi-label currently 'Accuracy' is the only primary metric supported.

- For Image classification multi-label, the primary metrics supported are defined in the ClassificationMultilabelPrimaryMetrics Enum

#### Metrics for NLP Text NER (Named Entity Recognition) scenarios 

- For NLP Text NER (Named Entity Recognition) currently 'Accuracy' is the only primary metric supported.

#### Metrics for regression scenarios

`r2_score`, `normalized_mean_absolute_error` and `normalized_root_mean_squared_error` are all trying to minimize prediction errors. `r2_score` and `normalized_root_mean_squared_error` are both minimizing average squared errors while `normalized_mean_absolute_error` is minizing the average absolute value of errors. Absolute value treats errors at all magnitudes alike and squared errors will have a much larger penalty for errors with larger absolute values. Depending on whether larger errors should be punished more or not, one can choose to optimize squared error or absolute error.

The main difference between `r2_score` and `normalized_root_mean_squared_error` is the way they are normalized and their meanings. `normalized_root_mean_squared_error` is root mean squared error normalized by range and can be interpreted as the average error magnitude for prediction. `r2_score` is mean squared error normalized by an estimate of variance of data. It is the proportion of variation that can be captured by the model. 

> [!Note]
> `r2_score` and `normalized_root_mean_squared_error` also behave similarly as primary metrics. If a fixed validation set is applied, these two metrics are optimizing the same target, mean squared error, and will be optimized by the same model. When only a training set is available and cross-validation is applied, they would be slightly different as the normalizer for `normalized_root_mean_squared_error` is fixed as the range of training set, but the normalizer for `r2_score` would vary for every fold as it's the variance for each fold.

If the rank, instead of the exact value is of interest, `spearman_correlation` can be a better choice as it measures the rank correlation between real values and predictions.

However, currently no primary metrics for regression addresses relative difference. All of `r2_score`, `normalized_mean_absolute_error`, and `normalized_root_mean_squared_error` treat a $20k prediction error the same for a worker with a $30k salary as a worker making $20M, if these two data points belongs to the same dataset for regression, or the same time series specified by the time series identifier. While in reality, predicting only $20k off from a $20M salary is very close (a small 0.1% relative difference), whereas $20k off from $30k is not close (a large 67% relative difference). To address the issue of relative difference, one can train a model with available primary metrics, and then select the model with best `mean_absolute_percentage_error` or `root_mean_squared_log_error`.

| Metric | Example use case(s) |
| ------ | ------- |
| `spearman_correlation` | |
| `normalized_root_mean_squared_error` | Price prediction (house/product/tip), Review score prediction |
| `r2_score` | Airline delay, Salary estimation, Bug resolution time |
| `normalized_mean_absolute_error` |  |

You can also see the *enums* to use in Python in this reference page for RegressionPrimaryMetrics Enum

#### Metrics for Time Series Forecasting scenarios

The recommendations are similar to those noted for regression scenarios. 

| Metric | Example use case(s) |
| ------ | ------- |
| `normalized_root_mean_squared_error` | Price prediction (forecasting), Inventory optimization, Demand forecasting | 
| `r2_score` | Price prediction (forecasting), Inventory optimization, Demand forecasting |
| `normalized_mean_absolute_error` | |

You can also see the *enums* to use in Python in this reference page for ForecastingPrimaryMetrics Enum
#### Metrics for Image Object Detection scenarios 

- For Image Object Detection, the primary metrics supported are defined in the ObjectDetectionPrimaryMetrics Enum

#### Metrics for Image Instance Segmentation scenarios 

- For Image Instance Segmentation scenarios, the primary metrics supported are defined in the InstanceSegmentationPrimaryMetrics Enum

### Data featurization

In every automated ML experiment, your data is automatically transformed to numbers and vectors of numbers plus (i.e. converting text to numeric) also scaled and normalized to help *certain* algorithms that are sensitive to features that are on different scales. This data transformation, scaling and normalization is referred to as featurization. 

> [!NOTE]
> Automated machine learning featurization steps (feature normalization, handling missing data, converting text to numeric, etc.) become part of the underlying model. When using the model for predictions, the same featurization steps applied during training are applied to your input data automatically.

When configuring your automated ML jobs, you can enable/disable the `featurization` settings by using the `.set_featurization()` setter function. 

The following table shows the accepted settings for featurization. 

|Featurization Configuration | Description |
| ------------- | ------------- |
|`"mode": 'auto'`| Indicates that as part of preprocessing, [data guardrails and featurization steps](how-to-configure-auto-features.md#featurization) are performed automatically. **Default setting**.|
|`"mode": 'off'`| Indicates featurization step shouldn't be done automatically.|
|`"mode":`&nbsp;`'custom'`| Indicates customized featurization step should be used.|

The following code shows how custom featurization can be provided in this case for a regression job.

```python
from azure.ai.ml.automl import ColumnTransformer

transformer_params = {
    "imputer": [
        ColumnTransformer(fields=["CACH"], parameters={"strategy": "most_frequent"}),
        ColumnTransformer(fields=["PRP"], parameters={"strategy": "most_frequent"}),
    ],
}
regression_job.set_featurization(
    mode="custom",
    transformer_params=transformer_params,
    blocked_transformers=["LabelEncoding"],
    column_name_and_types={"CHMIN": "Categorical"},
)
```

<a name="exit"></a> 

### Exit criteria

There are a few options you can define in the `set_limits()` function to end your experiment prior to job completion. 

|Criteria| description
|----|----
No&nbsp;criteria | If you do not define any exit parameters the experiment continues until no further progress is made on your primary metric.
`timeout`| Defines how long, in minutes, your experiment should continue to run.If not specified, the default job's total timeout is 6 days (8,640 minutes). To specify a timeout less than or equal to 1 hour (60 minutes), make sure your dataset's size is not greater than 10,000,000 (rows times column) or an error results. <br><br> This timeout includes setup, featurization and training runs but does not include the ensembling and model explainability runs at the end of the process since those actions need to happen once all the trials (children jobs) are done. 
`trial_timeout` | Maximum time in minutes that each trial (child job) can run for before it terminates. If not specified, a value of 1 month or 43200 minutes is used
`enable_early_termination`|Whether to end the job if the score is not improving in the short term
`max_trials`| The maximum number of trials/runs each with a different combination of algorithm and hyperparameters to try during an AutoML job. If not specified, the default is 1000 trials. If using `enable_early_termination` the number of trials used can be smaller.
`max_concurrent_trials`| Represents the maximum number of trials (children jobs) that would be executed in parallel. It's a good practice to match this number with the number of nodes your cluster

## Run experiment
> [!WARNING]
> If you run an experiment with the same configuration settings and primary metric multiple times, you'll likely see variation in each experiments final metrics score and generated models. The algorithms automated ML employs have inherent randomness that can cause slight variation in the models output by the experiment and the recommended model's final metrics score, like accuracy. You'll likely also see results with the same model name, but different hyperparameters used. 

Submit the experiment to run and generate a model. With the MLClient created in the prerequisites,you can run the following command in the workspace.

```python

# Submit the AutoML job
returned_job = ml_client.jobs.create_or_update(
    classification_job
)  # submit the job to the backend

print(f"Created job: {returned_job}")

# Get a URL for the status of the job
returned_job.services["Studio"].endpoint

```

### Multiple child runs on clusters

Automated ML experiment child runs can be performed on a cluster that is already running another experiment. However, the timing depends on how many nodes the cluster has, and if those nodes are available to run a different experiment.

Each node in the cluster acts as an individual virtual machine (VM) that can accomplish a single training run; for automated ML this means a child run. If all the nodes are busy, the new experiment is queued. But if there are free nodes, the new experiment will run automated ML child runs in parallel in the available nodes/VMs.

To help manage child runs and when they can be performed, we recommend you create a dedicated cluster per experiment, and match the number of `max_concurrent_iterations` of your experiment to the number of nodes in the cluster. This way, you use all the nodes of the cluster at the same time with the number of concurrent child runs/iterations you want.

Configure `max_concurrent_iterations` in the .set_limits() setter function. If it is not configured, then by default only one concurrent child run/iteration is allowed per experiment.
In case of compute instance, `max_concurrent_trials` can be set to be the same as number of cores on the compute instance VM.

## Explore models and metrics

Automated ML offers options for you to monitor and evaluate your training results. 

* For definitions and examples of the performance charts and metrics provided for each run, see [Evaluate automated machine learning experiment results](how-to-understand-automated-ml.md).

* To get a featurization summary and understand what features were added to a particular model, see [Featurization transparency](how-to-configure-auto-features.md#featurization-transparency). 

From Azure Machine Learning UI at the model's page you can also view the hyperparameters used when training a particular a particular model and also view and customize the internal model's training code used. 

## Register and deploy models

After you test a model and confirm you want to use it in production, you can register it for later use.


> [!TIP]
> For registered models, one-click deployment is available via the [Azure Machine Learning studio](https://ml.azure.com). See [how to deploy registered models from the studio](how-to-use-automated-ml-for-ml-models.md#deploy-your-model). 

## Next steps

<<<<<<< HEAD
+ Learn more about [how and where to deploy a model](how-to-deploy-and-where.md).
=======
+ Learn more about [how and where to deploy a model](how-to-deploy-and-where.md).
>>>>>>> c30c2e11
<|MERGE_RESOLUTION|>--- conflicted
+++ resolved
@@ -10,9 +10,7 @@
 ms.subservice: automl
 ms.date: 04/20/2022
 ms.topic: how-to
-<<<<<<< HEAD
-ms.custom: devx-track-python, automl, sdkv2
-
+ms.custom: devx-track-python, automl, sdkv2, event-tier1-build-2022
 ---
 
 # Set up AutoML training with the Azure ML Python SDK v2 (preview)
@@ -24,20 +22,6 @@
 
 [!INCLUDE [preview disclaimer](../../includes/machine-learning-preview-generic-disclaimer.md)]
 
-=======
-ms.custom: devx-track-python, automl, sdkv2, event-tier1-build-2022
----
-
-# Set up AutoML training with the Azure ML Python SDK v2 (preview)
-
-[!INCLUDE [sdk v2](../../includes/machine-learning-sdk-v2.md)] 
-> [!div class="op_single_selector" title1="Select the version of Azure Machine Learning Python you are using:"]
-> * [v1](./v1/how-to-configure-auto-train-v1.md)
-> * [v2 (current version)](how-to-configure-auto-train.md)
-
-[!INCLUDE [preview disclaimer](../../includes/machine-learning-preview-generic-disclaimer.md)]
-
->>>>>>> c30c2e11
 In this guide, learn how to set up an automated machine learning, AutoML, training job with the [Azure Machine Learning Python SDK v2 (preview)](/python/api/overview/azure/ml/intro). Automated ML picks an algorithm and hyperparameters for you and generates a model ready for deployment. This guide provides details of the various options that you can use to configure automated ML experiments.
 
 If you prefer a no-code experience, you can also [Set up no-code AutoML training in the Azure Machine Learning studio](how-to-use-automated-ml-for-ml-models.md).
@@ -64,7 +48,6 @@
        ```
 
     [!INCLUDE [automl-sdk-version](../../includes/machine-learning-automl-sdk-version.md)]
-<<<<<<< HEAD
 
 ## Setup your workspace 
 
@@ -72,15 +55,6 @@
 
 In the following example, the default Azure authentication is used along with the default workspace configuration or from any `config.json` file you might have copied into the folders structure. If no `config.json` is found, then you need to manually introduce the subscription_id, resource_group and workspace when creating MLClient.
 
-=======
-
-## Setup your workspace 
-
-To connect to a workspace, you need to provide a subscription, resource group and workspace name. These details are used in the MLClient from `azure.ai.ml` to get a handle to the required Azure Machine Learning workspace. 
-
-In the following example, the default Azure authentication is used along with the default workspace configuration or from any `config.json` file you might have copied into the folders structure. If no `config.json` is found, then you need to manually introduce the subscription_id, resource_group and workspace when creating MLClient.
-
->>>>>>> c30c2e11
 ```Python
 from azure.identity import DefaultAzureCredential
 from azure.ai.ml import MLClient
@@ -108,15 +82,9 @@
 - The value to predict, target column, must be in the data.
 
 Training data must be accessible from the remote compute. Automated ML v2 (Python SDK and CLI/YAML) accepts MLTable data assets (v2), although for backwards compatibility it also supports v1 Tabular Datasets from v1 (a registered Tabular Dataset) through the same input dataset properties. However the recommendation is to use MLTable available in v2.
-<<<<<<< HEAD
 
 The following YAML code is the definition of a MLTable that could be placed in a local folder or a remote folder in the cloud, along with the data file (.CSV or Parquet file).
 
-=======
-
-The following YAML code is the definition of a MLTable that could be placed in a local folder or a remote folder in the cloud, along with the data file (.CSV or Parquet file).
-
->>>>>>> c30c2e11
 ```
 # MLTable definition file
 
@@ -430,8 +398,4 @@
 
 ## Next steps
 
-<<<<<<< HEAD
-+ Learn more about [how and where to deploy a model](how-to-deploy-and-where.md).
-=======
-+ Learn more about [how and where to deploy a model](how-to-deploy-and-where.md).
->>>>>>> c30c2e11
++ Learn more about [how and where to deploy a model](how-to-deploy-and-where.md).