---
title: Secure an Azure Machine Learning workspace with virtual networks
titleSuffix: Azure Machine Learning
description: Use an isolated Azure Virtual Network to secure your Azure Machine Learning workspace and associated resources.
services: machine-learning
ms.service: machine-learning
ms.subservice: core
ms.reviewer: larryfr
ms.author: jhirono
author: jhirono
ms.date: 06/11/2021
ms.topic: how-to
ms.custom: contperf-fy20q4, tracking-python, contperf-fy21q1, security

---

# Secure an Azure Machine Learning workspace with virtual networks

In this article, you learn how to secure an Azure Machine Learning workspace and its associated resources in a virtual network.

> [!TIP]
> This article is part of a series on securing an Azure Machine Learning workflow. See the other articles in this series:
>
> * [Virtual network overview](how-to-network-security-overview.md)
> * [Secure the training environment](how-to-secure-training-vnet.md)
> * [Secure the inference environment](how-to-secure-inferencing-vnet.md)
> * [Enable studio functionality](how-to-enable-studio-virtual-network.md)
> * [Use custom DNS](how-to-custom-dns.md)
> * [Use a firewall](how-to-access-azureml-behind-firewall.md)
>
> For a tutorial on creating a secure workspace, see [Tutorial: Create a secure workspace](tutorial-create-secure-workspace.md).

In this article you learn how to enable the following workspaces resources in a virtual network:
> [!div class="checklist"]
> - Azure Machine Learning workspace
> - Azure Storage accounts
> - Azure Machine Learning datastores and datasets
> - Azure Key Vault
> - Azure Container Registry

## Prerequisites

+ Read the [Network security overview](how-to-network-security-overview.md) article to understand common virtual network scenarios and overall virtual network architecture.

+ An existing virtual network and subnet to use with your compute resources.

    > [!TIP]
    > If you plan on using Azure Container Instances in the virtual network (to deploy models), then the workspace and virtual network must be in the same resource group. Otherwise, they can be in different groups.

+ To deploy resources into a virtual network or subnet, your user account must have permissions to the following actions in Azure role-based access control (Azure RBAC):

    - "Microsoft.Network/virtualNetworks/join/action" on the virtual network resource.
    - "Microsoft.Network/virtualNetworks/subnet/join/action" on the subnet resource.

    For more information on Azure RBAC with networking, see the [Networking built-in roles](../role-based-access-control/built-in-roles.md#networking)

### Azure Container Registry

* Your Azure Container Registry must be Premium version. For more information on upgrading, see [Changing SKUs](../container-registry/container-registry-skus.md#changing-tiers).

* Your Azure Container Registry must be in the same virtual network and subnet as the storage account and compute targets used for training or inference.

* Your Azure Machine Learning workspace must contain an [Azure Machine Learning compute cluster](how-to-create-attach-compute-cluster.md).

<<<<<<< HEAD
=======
* Your Azure Container Registry must have [admin user enabled](/azure/container-registry/container-registry-authentication?tabs=azure-cli#admin-account).

>>>>>>> 8cbee966
## Limitations

### Azure Container Registry

When ACR is behind a virtual network, Azure Machine Learning cannot use it to directly build Docker images. Instead, the compute cluster is used to build the images.

> [!IMPORTANT]
> The compute cluster used to build Docker images needs to be able to access the package repositories that are used to train and deploy your models. You may need to add network security rules that allow access to public repos, [use private Python packages](how-to-use-private-python-packages.md), or use [custom Docker images](how-to-train-with-custom-image.md) that already include the packages.

## Required public internet access

[!INCLUDE [machine-learning-required-public-internet-access](../../includes/machine-learning-public-internet-access.md)]

For information on using a firewall solution, see [Use a firewall with Azure Machine Learning](how-to-access-azureml-behind-firewall.md).

## Secure the workspace with private endpoint

Azure Private Link lets you connect to your workspace using a private endpoint. The private endpoint is a set of private IP addresses within your virtual network. You can then limit access to your workspace to only occur over the private IP addresses. A private endpoint helps reduce the risk of data exfiltration.

For more information on configuring a private endpoint for your workspace, see [How to configure a private endpoint](how-to-configure-private-link.md).

> [!WARNING]
> Securing a workspace with private endpoints does not ensure end-to-end security by itself. You must follow the steps in the rest of this article, and the VNet series, to secure individual components of your solution. For example, if you use a private endpoint for the workspace, but your Azure Storage Account is not behind the VNet, traffic between the workspace and storage does not use the VNet for security.

## Secure Azure storage accounts with service endpoints

Azure Machine Learning supports storage accounts configured to use either service endpoints or private endpoints. In this section, you learn how to secure an Azure storage account using service endpoints. For private endpoints, see the next section.

To use an Azure storage account for the workspace in a virtual network, use the following steps:

1. In the Azure portal, go to the storage service you want to use in your workspace.

   [![The storage that's attached to the Azure Machine Learning workspace](./media/how-to-enable-virtual-network/workspace-storage.png)](./media/how-to-enable-virtual-network/workspace-storage.png#lightbox)

1. On the storage service account page, select __Networking__.

   ![The networking area on the Azure Storage page in the Azure portal](./media/how-to-enable-virtual-network/storage-firewalls-and-virtual-networks.png)

1. On the __Firewalls and virtual networks__ tab, do the following actions:
    1. Select __Selected networks__.
    1. Under __Virtual networks__, select the __Add existing virtual network__ link. This action adds the virtual network where your compute resides (see step 1).

        > [!IMPORTANT]
        > The storage account must be in the same virtual network and subnet as the compute instances or clusters used for training or inference.

    1. Select the __Allow trusted Microsoft services to access this storage account__ check box. This change does not give all Azure services access to your storage account.
    
        * Resources of some services, **registered in your subscription**, can access the storage account **in the same subscription** for select operations. For example, writing logs or creating backups.
        * Resources of some services can be granted explicit access to your storage account by __assigning an Azure role__ to its system-assigned managed identity.

        For more information, see [Configure Azure Storage firewalls and virtual networks](../storage/common/storage-network-security.md#trusted-microsoft-services).

> [!TIP]
> When using a service endpoint, you can also disable public access. For more information, see [disallow public read access](../storage/blobs/anonymous-read-access-configure.md#allow-or-disallow-public-read-access-for-a-storage-account).

## Secure Azure storage accounts with private endpoints

Azure Machine Learning supports storage accounts configured to use either service endpoints or private endpoints. If the storage account uses private endpoints, you must configure two private endpoints for your default storage account:
1. A private endpoint with a **blob** target subresource.
1. A private endpoint with a **file** target subresource (fileshare).

> [!TIP]
> If you plan to use [ParallelRunStep](./tutorial-pipeline-batch-scoring-classification.md) in your pipeline, it is also required to configure private endpoints with a **queue** and a **table** target subresources. ParallelRunStep uses queue and table under the hood for task scheduling and dispatching.

![Screenshot showing private endpoint configuration page with blob and file options](./media/how-to-enable-studio-virtual-network/configure-storage-private-endpoint.png)

To configure a private endpoint for a storage account that is **not** the default storage, select the **Target subresource** type that corresponds to the storage account you want to add.

For more information, see [Use private endpoints for Azure Storage](../storage/common/storage-private-endpoints.md)

> [!TIP]
> When using a private endpoint, you can also disable public access. For more information, see [disallow public read access](../storage/blobs/anonymous-read-access-configure.md#allow-or-disallow-public-read-access-for-a-storage-account).

## Secure Azure Key Vault

Azure Machine Learning uses an associated Key Vault instance to store the following credentials:
* The associated storage account connection string
* Passwords to Azure Container Repository instances
* Connection strings to data stores

To use Azure Machine Learning experimentation capabilities with Azure Key Vault behind a virtual network, use the following steps:

1. Go to the Key Vault that's associated with the workspace.

1. On the __Key Vault__ page, in the left pane, select __Networking__.

1. On the __Firewalls and virtual networks__ tab, do the following actions:
    1. Under __Allow access from__, select __Private endpoint and selected networks__.
    1. Under __Virtual networks__, select __Add existing virtual networks__ to add the virtual network where your experimentation compute resides.
    1. Under __Allow trusted Microsoft services to bypass this firewall__, select __Yes__.

   [![The "Firewalls and virtual networks" section in the Key Vault pane](./media/how-to-enable-virtual-network/key-vault-firewalls-and-virtual-networks-page.png)](./media/how-to-enable-virtual-network/key-vault-firewalls-and-virtual-networks-page.png#lightbox)

## Enable Azure Container Registry (ACR)

> [!TIP]
> If you did not use an existing Azure Container Registry when creating the workspace, one may not exist. By default, the workspace will not create an ACR instance until it needs one. To force the creation of one, train or deploy a model using your workspace before using the steps in this section.

1. Find the name of the Azure Container Registry for your workspace, using one of the following methods:

    __Azure portal__

    From the overview section of your workspace, the __Registry__ value links to the Azure Container Registry.

    :::image type="content" source="./media/how-to-enable-virtual-network/azure-machine-learning-container-registry.png" alt-text="Azure Container Registry for the workspace" border="true":::

    __Azure CLI__

    If you have [installed the Machine Learning extension for Azure CLI](reference-azure-machine-learning-cli.md), you can use the `az ml workspace show` command to show the workspace information.

    ```azurecli-interactive
    az ml workspace show -w yourworkspacename -g resourcegroupname --query 'containerRegistry'
    ```

    This command returns a value similar to `"/subscriptions/{GUID}/resourceGroups/{resourcegroupname}/providers/Microsoft.ContainerRegistry/registries/{ACRname}"`. The last part of the string is the name of the Azure Container Registry for the workspace.

1. Limit access to your virtual network using the steps in [Configure network access for registry](../container-registry/container-registry-vnet.md#configure-network-access-for-registry). When adding the virtual network, select the virtual network and subnet for your Azure Machine Learning resources.

1. Configure the ACR for the workspace to [Allow access by trusted services](../container-registry/allow-access-trusted-services.md).

1. Create an Azure Machine Learning compute cluster. This is used to build Docker images when ACR is behind a VNet. For more information, see [Create a compute cluster](how-to-create-attach-compute-cluster.md).

1. Use the Azure Machine Learning Python SDK to configure the workspace to build Docker images using the compute instance. The following code snippet demonstrates how to update the workspace to set a build compute. Replace `mycomputecluster` with the name of the cluster to use:

    ```python
    from azureml.core import Workspace
    # Load workspace from an existing config file
    ws = Workspace.from_config()
    # Update the workspace to use an existing compute cluster
    ws.update(image_build_compute = 'mycomputecluster')
    # To switch back to using ACR to build (if ACR is not in the VNet):
    # ws.update(image_build_compute = '')
    ```

    > [!IMPORTANT]
    > Your storage account, compute cluster, and Azure Container Registry must all be in the same subnet of the virtual network.
    
    For more information, see the [update()](/python/api/azureml-core/azureml.core.workspace.workspace#update-friendly-name-none--description-none--tags-none--image-build-compute-none--enable-data-actions-none-) method reference.

> [!TIP]
> When ACR is behind a VNet, you can also [disable public access](../container-registry/container-registry-access-selected-networks.md#disable-public-network-access) to it.

## Datastores and datasets
The following table lists the services that you need to skip validation for:

| Service | Skip validation required? |
| ----- |:-----:|
| Azure Blob storage | Yes |
| Azure File share | Yes |
| Azure Data Lake Store Gen1 | No |
| Azure Data Lake Store Gen2 | No |
| Azure SQL Database | Yes |
| PostgreSql | Yes |

> [!NOTE]
> Azure Data Lake Store Gen1 and Azure Data Lake Store Gen2 skip validation by default, so you don't have to do anything.

The following code sample creates a new Azure Blob datastore and sets `skip_validation=True`.

```python
blob_datastore = Datastore.register_azure_blob_container(workspace=ws,  

                                                         datastore_name=blob_datastore_name,  

                                                         container_name=container_name,  

                                                         account_name=account_name, 

                                                         account_key=account_key, 

                                                         skip_validation=True ) // Set skip_validation to true
```

### Use datasets

The syntax to skip dataset validation is similar for the following dataset types:
- Delimited file
- JSON 
- Parquet
- SQL
- File

The following code creates a new JSON dataset and sets `validate=False`.

```python
json_ds = Dataset.Tabular.from_json_lines_files(path=datastore_paths, 

validate=False) 
```

## Securely connect to your workspace

The following methods can be used to connect to the secure workspace:

* [Azure VPN gateway](../vpn-gateway/vpn-gateway-about-vpngateways.md) - Connects on-premises networks to the VNet over a private connection. Connection is made over the public internet. There are two types of VPN gateways that you might use:

    * [Point-to-site](../vpn-gateway/vpn-gateway-howto-point-to-site-resource-manager-portal.md): Each client computer uses a VPN client to connect to the VNet.
    * [Site-to-site](../vpn-gateway/tutorial-site-to-site-portal.md): A VPN device connects the VNet to your on-premises network.

* [ExpressRoute](https://azure.microsoft.com/services/expressroute/) - Connects on-premises networks into the cloud over a private connection. Connection is made using a connectivity provider.
* [Azure Bastion](../bastion/bastion-overview.md) - In this scenario, you create an Azure Virtual Machine (sometimes called a jump box) inside the VNet. You then connect to the VM using Azure Bastion. Bastion allows you to connect to the VM using either an RDP or SSH session from your local web browser. You then use the jump box as your development environment. Since it is inside the VNet, it can directly access the workspace. For an example of using a jump box, see [Tutorial: Create a secure workspace](tutorial-create-secure-workspace.md).

> [!IMPORTANT]
> When using a __VPN gateway__ or __ExpressRoute__, you will need to plan how name resolution works between your on-premises resources and those in the VNet. For more information, see [Use a custom DNS server](how-to-custom-dns.md).

## Next steps

This article is part of a series on securing an Azure Machine Learning workflow. See the other articles in this series:

* [Virtual network overview](how-to-network-security-overview.md)
* [Secure the training environment](how-to-secure-training-vnet.md)
* [Secure the inference environment](how-to-secure-inferencing-vnet.md)
* [Enable studio functionality](how-to-enable-studio-virtual-network.md)
* [Use custom DNS](how-to-custom-dns.md)
* [Use a firewall](how-to-access-azureml-behind-firewall.md)<|MERGE_RESOLUTION|>--- conflicted
+++ resolved
@@ -62,11 +62,6 @@
 
 * Your Azure Machine Learning workspace must contain an [Azure Machine Learning compute cluster](how-to-create-attach-compute-cluster.md).
 
-<<<<<<< HEAD
-=======
-* Your Azure Container Registry must have [admin user enabled](/azure/container-registry/container-registry-authentication?tabs=azure-cli#admin-account).
-
->>>>>>> 8cbee966
 ## Limitations
 
 ### Azure Container Registry
