---
title: Monitor performance of models deployed to production
titleSuffix: Azure Machine Learning
description: Monitor the performance of models deployed to production in Azure Machine Learning
services: machine-learning
ms.service: machine-learning
ms.subservice: mlops
ms.topic: how-to
author: ahughes-msft
ms.author: alehughes
ms.reviewer: mopeakande
reviewer: msakande
ms.date: 01/29/2024
ms.custom: devplatv2, update-code
---

# Monitor performance of models deployed to production

[!INCLUDE [dev v2](includes/machine-learning-dev-v2.md)]

In this article, you learn to perform out-of box and advanced monitoring setup for models that are deployed to Azure Machine Learning online endpoints. You also learn to set up monitoring for models that are deployed outside Azure Machine Learning or deployed to Azure Machine Learning batch endpoints.

Once a machine learning model is in production, it's important to critically evaluate the inherent risks associated with it and identify blind spots that could adversely affect your business. Azure Machine Learning's model monitoring continuously tracks the performance of models in production by providing a broad view of monitoring signals and alerting you to potential issues.

## Prerequisites

# [Azure CLI](#tab/azure-cli)

[!INCLUDE [basic prereqs cli](includes/machine-learning-cli-prereqs.md)]

# [Python SDK](#tab/python)

[!INCLUDE [basic prereqs sdk](includes/machine-learning-sdk-v2-prereqs.md)]

# [Studio](#tab/azure-studio)

Before following the steps in this article, make sure you have the following prerequisites:

* An Azure subscription. If you don't have an Azure subscription, create a free account before you begin. Try the [free or paid version of Azure Machine Learning](https://azure.microsoft.com/free/).

* An Azure Machine Learning workspace and a compute instance. If you don't have these resources, use the steps in the [Quickstart: Create workspace resources](quickstart-create-resources.md) article to create them.

---

* Azure role-based access controls (Azure RBAC) are used to grant access to operations in Azure Machine Learning. To perform the steps in this article, your user account must be assigned the __owner__ or __contributor__ role for the Azure Machine Learning workspace, or a custom role allowing `Microsoft.MachineLearningServices/workspaces/onlineEndpoints/*`. For more information, see [Manage access to an Azure Machine Learning workspace](how-to-assign-roles.md).

*  For monitoring a model that is deployed to an Azure Machine Learning online endpoint (managed online endpoint or Kubernetes online endpoint), be sure to:

    * Have a model already deployed to an Azure Machine Learning online endpoint. Both managed online endpoint and Kubernetes online endpoint are supported. If you don't have a model deployed to an Azure Machine Learning online endpoint, see [Deploy and score a machine learning model by using an online endpoint](how-to-deploy-online-endpoints.md).

    * Enable data collection for your model deployment. You can enable data collection during the deployment step for Azure Machine Learning online endpoints. For more information, see [Collect production data from models deployed to a real-time endpoint](how-to-collect-production-data.md).

*  For monitoring a model that is deployed to an Azure Machine Learning batch endpoint or deployed outside of Azure Machine Learning, be sure to:

    * Have a means to collect production data and register it as an Azure Machine Learning data asset.
    * Update the registered data asset continuously for model monitoring.
    * (Recommended) Register the model in an Azure Machine Learning workspace, for lineage tracking.

> [!IMPORTANT]
>
> Model monitoring jobs are scheduled to run on serverless Spark compute pools with support for the following VM instance types: `Standard_E4s_v3`, `Standard_E8s_v3`, `Standard_E16s_v3`, `Standard_E32s_v3`, and `Standard_E64s_v3`. You can select the VM instance type with the `create_monitor.compute.instance_type` property in your YAML configuration or from the dropdown in the Azure Machine Learning studio.

## Set up out-of-box model monitoring

Suppose you deploy your model to production in an Azure Machine Learning online endpoint and enable [data collection](how-to-collect-production-data.md) at deployment time. In this scenario, Azure Machine Learning collects production inference data, and automatically stores it in Microsoft Azure Blob Storage. You can then use Azure Machine Learning model monitoring to continuously monitor this production inference data.

You can use the Azure CLI, the Python SDK, or the studio for an out-of-box setup of model monitoring. The out-of-box model monitoring configuration provides the following monitoring capabilities:

* Azure Machine Learning automatically detects the production inference dataset associated with an Azure Machine Learning online deployment and uses the dataset for model monitoring.
* The comparison reference dataset is set as the recent, past production inference dataset.
* Monitoring setup automatically includes and tracks the built-in monitoring signals: **data drift**, **prediction drift**, and **data quality**. For each monitoring signal, Azure Machine Learning uses:
  * the recent, past production inference dataset as the comparison reference dataset.
  * smart defaults for metrics and thresholds.
* A monitoring job is scheduled to run daily at 3:15am (for this example) to acquire monitoring signals and evaluate each metric result against its corresponding threshold. By default, when any threshold is exceeded, Azure Machine Learning sends an alert email to the user that set up the monitor.

# [Azure CLI](#tab/azure-cli)

Azure Machine Learning model monitoring uses `az ml schedule` to schedule a monitoring job. You can create the out-of-box model monitor with the following CLI command and YAML definition:

```azurecli
az ml schedule create -f ./out-of-box-monitoring.yaml
```

The following YAML contains the definition for the out-of-box model monitoring.

:::code language="yaml" source="~/azureml-examples-main/cli/monitoring/out-of-box-monitoring.yaml":::

# [Python SDK](#tab/python)

You can use the following code to set up the out-of-box model monitoring:

```python
from azure.identity import DefaultAzureCredential
from azure.ai.ml import MLClient
from azure.ai.ml.entities import (
    AlertNotification,
    MonitoringTarget,
    MonitorDefinition,
    MonitorSchedule,
    RecurrencePattern,
    RecurrenceTrigger,
    ServerlessSparkCompute
)

# get a handle to the workspace
ml_client = MLClient(
    DefaultAzureCredential(),
    subscription_id="subscription_id",
    resource_group_name="resource_group_name",
    workspace_name="workspace_name",
)

# create the compute
spark_compute = ServerlessSparkCompute(
    instance_type="standard_e4s_v3",
    runtime_version="3.3"
)

# specify your online endpoint deployment
monitoring_target = MonitoringTarget(
    ml_task="classification",
    endpoint_deployment_id="azureml:credit-default:main"
)


# create alert notification object
alert_notification = AlertNotification(
    emails=['abc@example.com', 'def@example.com']
)

# create the monitor definition
monitor_definition = MonitorDefinition(
    compute=spark_compute,
    monitoring_target=monitoring_target,
    alert_notification=alert_notification
)

# specify the schedule frequency
recurrence_trigger = RecurrenceTrigger(
    frequency="day",
    interval=1,
    schedule=RecurrencePattern(hours=3, minutes=15)
)

# create the monitor
model_monitor = MonitorSchedule(
    name="credit_default_monitor_basic",
    trigger=recurrence_trigger,
    create_monitor=monitor_definition
)

poller = ml_client.schedules.begin_create_or_update(model_monitor)
created_monitor = poller.result()
```

# [Studio](#tab/azure-studio)

1. Navigate to [Azure Machine Learning studio](https://ml.azure.com).
1. Go to your workspace.
1. Select **Monitoring** from the **Manage** section
1. Select **Add**.

   :::image type="content" source="media/how-to-monitor-models/add-model-monitoring.png" alt-text="Screenshot showing how to add model monitoring." lightbox="media/how-to-monitor-models/add-model-monitoring.png":::

1. On the **Basic settings** page, use **(Optional) Select model** to choose the model to monitor.
1. The **(Optional) Select deployment with data collection enabled** dropdown list should be automatically populated if the model is deployed to an Azure Machine Learning online endpoint. Select the deployment from the dropdown list.
1. Select the training data to use as the comparison reference in the **(Optional) Select training data** box.
1. Enter a name for the monitoring in **Monitor name** or keep the default name.
1. Notice that the virtual machine size is already selected for you.
1. Select your **Time zone**. 
1. Select **Recurrence** or **Cron expression** scheduling.
1. For **Recurrence** scheduling, specify the repeat frequency, day, and time. For **Cron expression** scheduling, enter a cron expression for monitoring run.

   :::image type="content" source="media/how-to-monitor-models/model-monitoring-basic-setup.png" alt-text="Screenshot of basic settings page for model monitoring." lightbox="media/how-to-monitor-models/model-monitoring-basic-setup.png":::

1. Select **Next** to go to the **Advanced settings** section. 
1. Select **Next** on the **Configure data asset** page to keep the default datasets.
1. Select **Next** to go to the **Select monitoring signals** page.
1. Select **Next** to go to the **Notifications** page. Add your email to receive email notifications.
1. Review your monitoring details and select **Create** to create the monitor.

---

## Set up advanced model monitoring

Azure Machine Learning provides many capabilities for continuous model monitoring. See [Capabilities of model monitoring](concept-model-monitoring.md#capabilities-of-model-monitoring) for a comprehensive list of these capabilities. In many cases, you need to set up model monitoring with advanced monitoring capabilities. In the following sections, you set up model monitoring with these capabilities:

* Use of multiple monitoring signals for a broad view.
* Use of historical model training data or validation data as the comparison reference dataset.
* Monitoring of top N most important features and individual features.

### Configure feature importance

Feature importance represents the relative importance of each input feature to a model's output. For example, `temperature` might be more important to a model's prediction compared to `elevation`. Enabling feature importance can give you visibility into which features you don't want drifting or having data quality issues in production. 

To enable feature importance with any of your signals (such as data drift or data quality), you need to provide:

- Your training dataset as the `reference_data` dataset.
- The `reference_data.data_column_names.target_column` property, which is the name of your model's output/prediction column. 
 
After enabling feature importance, you'll see a feature importance for each feature you're monitoring in the Azure Machine Learning model monitoring studio UI.

You can use Azure CLI, the Python SDK, or the studio for advanced setup of model monitoring.

# [Azure CLI](#tab/azure-cli)

Create advanced model monitoring setup with the following CLI command and YAML definition:

```azurecli
az ml schedule create -f ./advanced-model-monitoring.yaml
```

The following YAML contains the definition for advanced model monitoring.

:::code language="yaml" source="~/azureml-examples-main/cli/monitoring/advanced-model-monitoring.yaml":::

# [Python SDK](#tab/python)

Use the following code for advanced model monitoring setup:

```python
from azure.identity import DefaultAzureCredential
from azure.ai.ml import Input, MLClient
from azure.ai.ml.constants import (
    MonitorDatasetContext,
)
from azure.ai.ml.entities import (
    AlertNotification,
    DataDriftSignal,
    DataQualitySignal,
    PredictionDriftSignal,
    DataDriftMetricThreshold,
    DataQualityMetricThreshold,
    PredictionDriftMetricThreshold,
    NumericalDriftMetrics,
    CategoricalDriftMetrics,
    DataQualityMetricsNumerical,
    DataQualityMetricsCategorical,
    MonitorFeatureFilter,
    MonitoringTarget,
    MonitorDefinition,
    MonitorSchedule,
    RecurrencePattern,
    RecurrenceTrigger,
    ServerlessSparkCompute,
    ReferenceData
)

# get a handle to the workspace
ml_client = MLClient(
    DefaultAzureCredential(),
    subscription_id="subscription_id",
    resource_group_name="resource_group_name",
    workspace_name="workspace_name",
)

# create your compute
spark_compute = ServerlessSparkCompute(
    instance_type="standard_e4s_v3",
    runtime_version="3.3"
)

# specify the online deployment (if you have one)
monitoring_target = MonitoringTarget(
    ml_task="classification",
    endpoint_deployment_id="azureml:credit-default:main"
)

# training data to be used as reference dataset
reference_data_training = ReferenceData(
    input_data=Input(
        type="mltable",
        path="azureml:credit-default-reference:1"
    ),
    target_column_name="DEFAULT_NEXT_MONTH",
    data_context=MonitorDatasetContext.TRAINING,
)

# create an advanced data drift signal
features = MonitorFeatureFilter(top_n_feature_importance=10)

metric_thresholds = DataDriftMetricThreshold(
    numerical=NumericalDriftMetrics(
        jensen_shannon_distance=0.01
    ),
    categorical=CategoricalDriftMetrics(
        pearsons_chi_squared_test=0.02
    )
)

advanced_data_drift = DataDriftSignal(
    reference_data=reference_data_training,
    features=features,
    metric_thresholds=metric_thresholds
)

# create an advanced prediction drift signal
metric_thresholds = PredictionDriftMetricThreshold(
    categorical=CategoricalDriftMetrics(
        jensen_shannon_distance=0.01
    )
)

advanced_prediction_drift = PredictionDriftSignal(
    reference_data=reference_data_training,
    metric_thresholds=metric_thresholds
)

# create an advanced data quality signal
features = ['SEX', 'EDUCATION', 'AGE']

metric_thresholds = DataQualityMetricThreshold(
    numerical=DataQualityMetricsNumerical(
        null_value_rate=0.01
    ),
    categorical=DataQualityMetricsCategorical(
        out_of_bounds_rate=0.02
    )
)

advanced_data_quality = DataQualitySignal(
    reference_data=reference_data_training,
    features=features,
    metric_thresholds=metric_thresholds,
    alert_enabled=False
)

# put all monitoring signals in a dictionary
monitoring_signals = {
    'data_drift_advanced':advanced_data_drift,
    'data_quality_advanced':advanced_data_quality
}

# create alert notification object
alert_notification = AlertNotification(
    emails=['abc@example.com', 'def@example.com']
)

# create the monitor definition
monitor_definition = MonitorDefinition(
    compute=spark_compute,
    monitoring_target=monitoring_target,
    monitoring_signals=monitoring_signals,
    alert_notification=alert_notification
)

# specify the frequency on which to run your monitor
recurrence_trigger = RecurrenceTrigger(
    frequency="day",
    interval=1,
    schedule=RecurrencePattern(hours=3, minutes=15)
)

# create your monitor
model_monitor = MonitorSchedule(
    name="credit_default_monitor_advanced",
    trigger=recurrence_trigger,
    create_monitor=monitor_definition
)

poller = ml_client.schedules.begin_create_or_update(model_monitor)
created_monitor = poller.result()
```

# [Studio](#tab/azure-studio)

To set up advanced monitoring:

1. Complete the entires on the **Basic settings** page as described earlier in the [Set up out-of-box model monitoring](#set-up-out-of-box-model-monitoring) section.
1. Select **Next** to open the **Configure data asset** page of the **Advanced settings** section.
1. **Add** a dataset to be used as the reference dataset. We recommend that you use the model training data as the comparison reference dataset for data drift and data quality. Also, use the model validation data as the comparison reference dataset for prediction drift.

   :::image type="content" source="media/how-to-monitor-models/model-monitoring-advanced-config-data.png" alt-text="Screenshot showing how to add datasets for the monitoring signals to use." lightbox="media/how-to-monitor-models/model-monitoring-advanced-config-data.png":::

1. Select **Next** to go to the **Select monitoring signals** page. On this page, you see some monitoring signals already added (if you selected an Azure Machine Learning online deployment earlier).  The signals (data drift, prediction drift, and data quality) use recent, past production data as the comparison reference dataset and use smart defaults for metrics and thresholds.

    :::image type="content" source="media/how-to-monitor-models/model-monitoring-monitoring-signals.png" alt-text="Screenshot showing default monitoring signals." lightbox="media/how-to-monitor-models/model-monitoring-monitoring-signals.png":::

1. Select **Edit** next to the data drift signal.
1. In the data drift **Edit signal** window, configure the following:

    1. For the production data asset, select your model inputs with the desired lookback window size.
    1. Select your training dataset to use as the reference dataset.
    1. Select the target (output) column.
    1. Select to monitor drift for the top N most important features, or monitor drift for a specific set of features.
    1. Select your preferred metrics and thresholds.

   :::image type="content" source="media/how-to-monitor-models/model-monitoring-configure-signals.png" alt-text="Screenshot showing how to configure selected monitoring signals." lightbox="media/how-to-monitor-models/model-monitoring-configure-signals.png":::

1. Select **Save** to return to the **Select monitoring signals** page.
1. Select **Add** to open the **Edit Signal** window.
1. Select **Feature attribution drift (preview)** to configure the feature attribution drift signal as follows:

    1. Select the production data asset with your model inputs and the desired lookback window size. 
    1. Select the production data asset with your model outputs.
    1. Select the common column between these data assets to join them on. If the data was collected with the [data collector](how-to-collect-production-data.md), the common column is `correlationid`.
    1. (Optional)  If you used the data collector to collect data where your model inputs and outputs are already joined, select the joined dataset as your production data asset and **Remove** step 2 in the configuration panel.  
    1. Select your training dataset to use as the reference dataset. 
    1. Select the target (output) column for your training dataset. 
    1. Select your preferred metric and threshold. 

   :::image type="content" source="media/how-to-monitor-models/model-monitoring-configure-feature-attribution-drift.png" alt-text="Screenshot showing how to configure feature attribution drift signal." lightbox="media/how-to-monitor-models/model-monitoring-configure-feature-attribution-drift.png":::

1. Select **Save** to return to the **Select monitoring signals** page.

    :::image type="content" source="media/how-to-monitor-models/model-monitoring-configured-signals.png" alt-text="Screenshot showing the configured signals." lightbox="media/how-to-monitor-models/model-monitoring-configured-signals.png":::

1. When you're finished with your monitoring signals configuration, select **Next** to go to the **Notifications** page.
1. On the **Notifications** page, enable alert notifications for each signal and select **Next**.
1. Review your settings on the **Review monitoring settings** page.

   :::image type="content" source="media/how-to-monitor-models/model-monitoring-advanced-config-review.png" alt-text="Screenshot showing review page of the advanced configuration for model monitoring." lightbox="media/how-to-monitor-models/model-monitoring-advanced-config-review.png":::

1. Select **Create** to create your advanced model monitor.

---

<<<<<<< HEAD
## Set up model performance monitoring

Azure Machine Learning model monitoring enables you to track the objective performance of your models in production by calculating model performance metrics. These model performance metrics include accuracy (for classification models) and root mean squared error (RMSE) for (regression models).

Before you can configure your model performance signal, you need to satisfy the following requirements:

* Have production model output data (your model's predictions) with a unique ID for each row.
* Have ground truth data (or actuals) with a unique ID for each row. This data will be joined with production data.
* (Optional) Have a prejoined dataset with model outputs and ground truth data.

The key requirement for enabling model performance monitoring is that you already collected ground truth data. Since ground truth data is encountered at the application level, it's your responsibility to collect it as it becomes available. You should also maintain a data asset in Azure Machine Learning with this ground truth data.

To illustrate, suppose you have a deployed model to predict if a credit card transaction is fraudulent or not fraudulent. As you use this model in production, you can collect the model output data with the [model data collector](how-to-collect-production-data.md). Ground truth data becomes available when a credit card holder specifies whether or not the transaction was fraudulent or not. This `is_fraud` ground truth should be collected at the application level and maintained within an Azure Machine Learning data asset that the model performance monitoring signal can use.

# [Azure CLI](#tab/azure-cli)

Once you've satisfied the previous requirements, you can set up model monitoring with the following CLI command and YAML definition:

```azurecli
az ml schedule create -f ./model-performance-monitoring.yaml
```

The following YAML contains the definition for model monitoring with production inference data that you've collected.

```YAML 
$schema:  http://azureml/sdk-2-0/Schedule.json
name: model_performance_monitoring
display_name: Credit card fraud model performance
description: Credit card fraud model performance

trigger:
  type: recurrence
  frequency: day
  interval: 7 
  schedule: 
    hours: 10
    minutes: 15
  
create_monitor:
  compute: 
    instance_type: standard_e8s_v3
    runtime_version: "3.3"
  monitoring_target:
    ml_task: classification
    endpoint_deployment_id: azureml:loan-approval-endpoint:loan-approval-deployment

  monitoring_signals:
    fraud_detection_model_performance: 
      type: model_performance 
      production_data:
        data_column_names:
          prediction: is_fraud
          correlation_id: correlation_id
      reference_data:
        input_data:
          path: azureml:my_model_ground_truth_data:1
          type: mltable
        data_column_names:
          actual: is_fraud
          correlation_id: correlation_id
        data_context: actuals
      alert_enabled: true
      metric_thresholds: 
        tabular_classification:
          accuracy: 0.95
          precision: 0.8
  alert_notification: 
      emails: 
        - abc@example.com
```

# [Python SDK](#tab/python)

Once you've satisfied the previous requirements, you can set up model monitoring using the following Python code:

```python
from azure.identity import InteractiveBrowserCredential
from azure.ai.ml import Input, MLClient
from azure.ai.ml.constants import (
    MonitorFeatureType,
    MonitorMetricName,
    MonitorDatasetContext
)
from azure.ai.ml.entities import (
    AlertNotification,
    DataDriftSignal,
    DataQualitySignal,
    DataDriftMetricThreshold,
    DataQualityMetricThreshold,
    NumericalDriftMetrics,
    CategoricalDriftMetrics,
    DataQualityMetricsNumerical,
    DataQualityMetricsCategorical,
    MonitorFeatureFilter,
    MonitorInputData,
    MonitoringTarget,
    MonitorDefinition,
    MonitorSchedule,
    RecurrencePattern,
    RecurrenceTrigger,
    ServerlessSparkCompute,
    ReferenceData,
    ProductionData
)

# get a handle to the workspace
ml_client = MLClient(
   InteractiveBrowserCredential(),
   subscription_id,
   resource_group,
   workspace
)

spark_compute = ServerlessSparkCompute(
    instance_type="standard_e4s_v3",
    runtime_version="3.2"
)

#define target dataset (production dataset)
production_data = ProductionData(
    input_data=Input(
        type="uri_folder",
        path="azureml:my_model_production_data:1"
    ),
    data_context=MonitorDatasetContext.MODEL_INPUTS,
    pre_processing_component="azureml:production_data_preprocessing:1"
)


# training data to be used as baseline dataset
reference_data_training = ReferenceData(
    input_data=Input(
        type="mltable",
        path="azureml:my_model_training_data:1"
    ),
    data_context=MonitorDatasetContext.TRAINING
)

# create an advanced data drift signal
features = MonitorFeatureFilter(top_n_feature_importance=20)
metric_thresholds = DataDriftMetricThreshold(
    numerical=NumericalDriftMetrics(
        jensen_shannon_distance=0.01
    ),
    categorical=CategoricalDriftMetrics(
        pearsons_chi_squared_test=0.02
    )
)

advanced_data_drift = DataDriftSignal(
    production_data=production_data,
    reference_data=reference_data_training,
    features=features,
    metric_thresholds=metric_thresholds
)


# create an advanced data quality signal
features = ['feature_A', 'feature_B', 'feature_C']
metric_thresholds = DataQualityMetricThreshold(
    numerical=DataQualityMetricsNumerical(
        null_value_rate=0.01
    ),
    categorical=DataQualityMetricsCategorical(
        out_of_bounds_rate=0.02
    )
)

advanced_data_quality = DataQualitySignal(
    production_data=production_data,
    reference_data=reference_data_training,
    features=features,
    metric_thresholds=metric_thresholds,
    alert_enabled="False"
)

# put all monitoring signals in a dictionary
monitoring_signals = {
    'data_drift_advanced': advanced_data_drift,
    'data_quality_advanced': advanced_data_quality
}

# create alert notification object
alert_notification = AlertNotification(
    emails=['abc@example.com', 'def@example.com']
)

# Finally monitor definition
monitor_definition = MonitorDefinition(
    compute=spark_compute,
    monitoring_signals=monitoring_signals,
    alert_notification=alert_notification
)

recurrence_trigger = RecurrenceTrigger(
    frequency="day",
    interval=1,
    schedule=RecurrencePattern(hours=3, minutes=15)
)

model_monitor = MonitorSchedule(
    name="fraud_detection_model_monitoring_advanced",
    trigger=recurrence_trigger,
    create_monitor=monitor_definition
)

poller = ml_client.schedules.begin_create_or_update(model_monitor)
created_monitor = poller.result()

```

# [Studio](#tab/azure-studio)

The studio currently doesn't support model performance monitoring.

---

## Set up model monitoring by bringing your own production data to Azure Machine Learning
=======
## Set up model monitoring by bringing your production data to Azure Machine Learning

You can also set up model monitoring for models deployed to Azure Machine Learning batch endpoints or deployed outside of Azure Machine Learning. If you don't have a deployment, but you have production data, you can use the data to perform continuous model monitoring. To monitor these models, you must be able to:
>>>>>>> 41ee4b4e

* Collect production inference data from models deployed in production.
* Register the production inference data as an Azure Machine Learning data asset, and ensure continuous updates of the data.
* Provide a custom data preprocessing component and register it as an Azure Machine Learning component. 

You must provide a custom data preprocessing component if your data isn't collected with the [data collector](how-to-collect-production-data.md). Without this custom data preprocessing component, the Azure Machine Learning model monitoring system won't know how to process your data into tabular form with support for time windowing.

Your custom preprocessing component must have these input and output signatures:

  | Input/Output | Signature name | Type | Description | Example value |
  |---|---|---|---|---|
  | input | `data_window_start` | literal, string | data window start-time in ISO8601 format. | 2023-05-01T04:31:57.012Z |
  | input | `data_window_end` | literal, string | data window end-time in ISO8601 format. | 2023-05-01T04:31:57.012Z |
  | input | `input_data` | uri_folder | The collected production inference data, which is registered as an Azure Machine Learning data asset. | azureml:myproduction_inference_data:1 |
  | output | `preprocessed_data` | mltable | A tabular dataset, which matches a subset of the reference data schema. | |

For an example of a custom data preprocessing component, see [custom_preprocessing in the azuremml-examples GitHub repo](https://github.com/Azure/azureml-examples/tree/main/cli/monitoring/components/custom_preprocessing).

# [Azure CLI](#tab/azure-cli)

Once you've satisfied the previous requirements, you can set up model monitoring with the following CLI command and YAML definition:

```azurecli
az ml schedule create -f ./model-monitoring-with-collected-data.yaml
```

The following YAML contains the definition for model monitoring with production inference data that you've collected.

:::code language="yaml" source="~/azureml-examples-main/cli/monitoring/model-monitoring-with-collected-data.yaml":::

# [Python SDK](#tab/python)

Once you've satisfied the previous requirements, you can set up model monitoring with the following Python code:

```python
from azure.identity import InteractiveBrowserCredential
from azure.ai.ml import Input, MLClient
from azure.ai.ml.constants import (
    MonitorFeatureType,
    MonitorMetricName,
    MonitorDatasetContext
)
from azure.ai.ml.entities import (
    AlertNotification,
    DataDriftSignal,
    DataQualitySignal,
    DataDriftMetricThreshold,
    DataQualityMetricThreshold,
    NumericalDriftMetrics,
    CategoricalDriftMetrics,
    DataQualityMetricsNumerical,
    DataQualityMetricsCategorical,
    MonitorFeatureFilter,
    MonitorInputData,
    MonitoringTarget,
    MonitorDefinition,
    MonitorSchedule,
    RecurrencePattern,
    RecurrenceTrigger,
    ServerlessSparkCompute,
    ReferenceData,
    ProductionData
)

# get a handle to the workspace
ml_client = MLClient(
   InteractiveBrowserCredential(),
   subscription_id,
   resource_group,
   workspace
)

spark_compute = ServerlessSparkCompute(
    instance_type="standard_e4s_v3",
    runtime_version="3.2"
)

#define target dataset (production dataset)
production_data = ProductionData(
    input_data=Input(
        type="uri_folder",
        path="azureml:my_model_production_data:1"
    ),
    data_context=MonitorDatasetContext.MODEL_INPUTS,
    pre_processing_component="azureml:production_data_preprocessing:1"
)


# training data to be used as reference dataset
reference_data_training = ReferenceData(
    input_data=Input(
        type="mltable",
        path="azureml:my_model_training_data:1"
    ),
    data_context=MonitorDatasetContext.TRAINING
)

# create an advanced data drift signal
features = MonitorFeatureFilter(top_n_feature_importance=20)
metric_thresholds = DataDriftMetricThreshold(
    numerical=NumericalDriftMetrics(
        jensen_shannon_distance=0.01
    ),
    categorical=CategoricalDriftMetrics(
        pearsons_chi_squared_test=0.02
    )
)

advanced_data_drift = DataDriftSignal(
    production_data=production_data,
    reference_data=reference_data_training,
    features=features,
    metric_thresholds=metric_thresholds
)


# create an advanced data quality signal
features = ['feature_A', 'feature_B', 'feature_C']
metric_thresholds = DataQualityMetricThreshold(
    numerical=DataQualityMetricsNumerical(
        null_value_rate=0.01
    ),
    categorical=DataQualityMetricsCategorical(
        out_of_bounds_rate=0.02
    )
)

advanced_data_quality = DataQualitySignal(
    production_data=production_data,
    reference_data=reference_data_training,
    features=features,
    metric_thresholds=metric_thresholds,
    alert_enabled="False"
)

# put all monitoring signals in a dictionary
monitoring_signals = {
    'data_drift_advanced': advanced_data_drift,
    'data_quality_advanced': advanced_data_quality
}

# create alert notification object
alert_notification = AlertNotification(
    emails=['abc@example.com', 'def@example.com']
)

# Finally monitor definition
monitor_definition = MonitorDefinition(
    compute=spark_compute,
    monitoring_signals=monitoring_signals,
    alert_notification=alert_notification
)

recurrence_trigger = RecurrenceTrigger(
    frequency="day",
    interval=1,
    schedule=RecurrencePattern(hours=3, minutes=15)
)

model_monitor = MonitorSchedule(
    name="fraud_detection_model_monitoring_advanced",
    trigger=recurrence_trigger,
    create_monitor=monitor_definition
)

poller = ml_client.schedules.begin_create_or_update(model_monitor)
created_monitor = poller.result()

```

# [Studio](#tab/azure-studio)

The studio currently doesn't support configuring monitoring for models that are deployed outside of Azure Machine Learning. See the Azure CLI or Python SDK tabs instead. 

Once you've configured your monitor with the CLI or SDK, you can view the monitoring results in the studio. For more information on interpreting monitoring results, see [Interpreting monitoring results](how-to-monitor-model-performance.md#interpret-monitoring-results).

---

## Set up model monitoring with custom signals and metrics

With Azure Machine Learning model monitoring, you can define your own custom signal and implement any metric of your choice to monitor your model. You can register this signal as an Azure Machine Learning component. When your Azure Machine Learning model monitoring job runs on the specified schedule, it computes the metric(s) you've defined within your custom signal, just as it does for the prebuilt signals (data drift, prediction drift, and data quality).

To set up a custom signal to use for model monitoring, you must first define the custom signal and register it as an Azure Machine Learning component. The Azure Machine Learning component must have these input and output signatures:

### Component input signature

The component input DataFrame should contain the following items:

- An `mltable` with the processed data from the preprocessing component
- Any number of literals, each representing an implemented metric as part of the custom signal component. For example, if you've implemented the metric, `std_deviation`, then you'll need an input for `std_deviation_threshold`. Generally, there should be one input per metric with the name `<metric_name>_threshold`.

| Signature name | Type | Description | Example value |
|---|---|---|---|
| production_data | mltable | A tabular dataset that matches a subset of the reference data schema. | |
| std_deviation_threshold | literal, string | Respective threshold for the implemented metric. | 2 |

### Component output signature

The component output port should have the following signature.

  | Signature name | Type | Description |
  |---|---|---|
  | signal_metrics | mltable | The mltable that contains the computed metrics. The schema is defined in the next section [signal_metrics schema](#signal_metrics-schema). |
  
#### signal_metrics schema

The component output DataFrame should contain four columns: `group`, `metric_name`, `metric_value`, and `threshold_value`.

  | Signature name | Type | Description | Example value |
  |---|---|---|---|
  | group | literal, string | Top-level logical grouping to be applied to this custom metric. | TRANSACTIONAMOUNT |
  | metric_name | literal, string | The name of the custom metric. | std_deviation |
  | metric_value | numerical | The value of the custom metric. | 44,896.082 |
  | threshold_value | numerical | The threshold for the custom metric. | 2 |

The following table shows an example output from a custom signal component that computes the `std_deviation` metric:

  | group | metric_value | metric_name | threshold_value |
  |---|---|---|---|
  | TRANSACTIONAMOUNT | 44,896.082 | std_deviation | 2 |
  | LOCALHOUR | 3.983 | std_deviation | 2 |
  | TRANSACTIONAMOUNTUSD | 54,004.902 | std_deviation | 2 |
  | DIGITALITEMCOUNT | 7.238 | std_deviation | 2 |
  | PHYSICALITEMCOUNT | 5.509 | std_deviation | 2 |

To see an example custom signal component definition and metric computation code, see [custom_signal in the azureml-examples repo](https://github.com/Azure/azureml-examples/tree/main/cli/monitoring/components/custom_signal).

# [Azure CLI](#tab/azure-cli)

Once you've satisfied the requirements for using custom signals and metrics, you can set up model monitoring with the following CLI command and YAML definition:

```azurecli
az ml schedule create -f ./custom-monitoring.yaml
```

The following YAML contains the definition for model monitoring with a custom signal. Some things to notice about the code:

- It assumes that you've already created and registered your component with the custom signal definition in Azure Machine Learning.
- The `component_id` of the registered custom signal component is `azureml:my_custom_signal:1.0.0`.
- If you've collected your data with the [data collector](how-to-collect-production-data.md), you can omit the `pre_processing_component` property. If you wish to use a preprocessing component to preprocess production data not collected by the data collector, you can specify it.

```yaml
# custom-monitoring.yaml
$schema:  http://azureml/sdk-2-0/Schedule.json
name: my-custom-signal
trigger:
  type: recurrence
  frequency: day # can be minute, hour, day, week, month
  interval: 7 # #every day
create_monitor:
  compute:
    instance_type: "standard_e4s_v3"
    runtime_version: "3.3"
  monitoring_signals:
    customSignal:
      type: custom
      component_id: azureml:my_custom_signal:1.0.0
      input_data:
        production_data:
          input_data:
            type: uri_folder
            path: azureml:my_production_data:1
          data_context: test
          data_window:
            lookback_window_size: P30D
            lookback_window_offset: P7D
          pre_processing_component: azureml:custom_preprocessor:1.0.0
      metric_thresholds:
        - metric_name: std_deviation
          threshold: 2
  alert_notification:
    emails:
      - abc@example.com
```

# [Python SDK](#tab/python)

The Python SDK currently doesn't support monitoring for custom signals. See the Azure CLI tab instead.

# [Studio](#tab/azure-studio)

The studio currently doesn't support monitoring for custom signals. See the Azure CLI tab instead.

---

## Interpret monitoring results

After you've configured your model monitor and the first run has completed, you can navigate back to the **Monitoring** tab in Azure Machine Learning studio to view the results.

- From the main **Monitoring** view, select the name of your model monitor to see the Monitor overview page. This page shows the corresponding model, endpoint, and deployment, along with details regarding the signals you configured. The next image shows a monitoring dashboard that includes data drift and data quality signals. Depending on the monitoring signals you configured, your dashboard might look different.

   :::image type="content" source="media/how-to-monitor-models/monitoring-dashboard.png" alt-text="Screenshot showing a monitoring dashboard." lightbox="media/how-to-monitor-models/monitoring-dashboard.png":::

- Look in the **Notifications** section of the dashboard to see, for each signal, which features breached the configured threshold for their respective metrics:

- Select the **data_drift** to go to the data drift details page. On the details page, you can see the data drift metric value for each numerical and categorical feature that you included in your monitoring configuration. When your monitor has more than one run, you'll see a trendline for each feature.

   :::image type="content" source="media/how-to-monitor-models/data-drift-details-page.png" alt-text="Screenshot showing the details page of the data drift signal." lightbox="media/how-to-monitor-models/data-drift-details-page.png":::

- To view an individual feature in detail, select the name of the feature to view the production distribution compared to the reference distribution. This view also allows you to track drift over time for that specific feature.

   :::image type="content" source="media/how-to-monitor-models/data-drift-individual-feature.png" alt-text="Screenshot showing the data drift details for an individual feature." lightbox="media/how-to-monitor-models/data-drift-individual-feature.png":::

- Return to the monitoring dashboard and select **data_quality** to view the data quality signal page. On this page, you can see the null value rates, out-of-bounds rates, and data type error rates for each feature you're monitoring.

   :::image type="content" source="media/how-to-monitor-models/data-quality-details-page.png" alt-text="Screenshot showing the details page of the data quality signal." lightbox="media/how-to-monitor-models/data-quality-details-page.png":::

Model monitoring is a continuous process. With Azure Machine Learning model monitoring, you can configure multiple monitoring signals to obtain a broad view into the performance of your models in production.


## Integrate Azure Machine Learning model monitoring with Azure Event Grid

You can use events generated by Azure Machine Learning model monitoring to set up event-driven applications, processes, or CI/CD workflows with [Azure Event Grid](how-to-use-event-grid.md). You can consume events through various event handlers, such as Azure Event Hubs, Azure functions, and logic apps. Based on the drift detected by your monitors, you can take action programmatically, such as by setting up a machine learning pipeline to re-train a model and re-deploy it.

To get started with integrating Azure Machine Learning model monitoring with Event Grid:

1. Follow the steps in see [Set up in Azure portal](how-to-use-event-grid.md#set-up-in-azure-portal). Give your **Event Subscription** a name, such as MonitoringEvent, and select only the **Run status changed** box under **Event Types**. 

    > [!WARNING]
    >
    > Be sure to select **Run status changed** for the event type. Don't select **Dataset drift detected**, as it applies to data drift v1, rather than Azure Machine Learning model monitoring.

1. Follow the steps in [Filter & subscribe to events](how-to-use-event-grid.md#filter--subscribe-to-events) to set up event filtering for your scenario. Navigate to the **Filters** tab and add the following **Key**, **Operator**, and **Value** under **Advanced Filters**:

    - **Key**: `data.RunTags.azureml_modelmonitor_threshold_breached`
    - **Value**: has failed due to one or more features violating metric thresholds
    - **Operator**: String contains

    With this filter, events are generated when the run status changes (from Completed to Failed, or from Failed to Completed) for any monitor within your Azure Machine Learning workspace.

1. To filter at the monitoring level, use the following **Key**, **Operator**, and **Value** under **Advanced Filters**:

    - **Key**: `data.RunTags.azureml_modelmonitor_threshold_breached`
    - **Value**: `your_monitor_name_signal_name`
    - **Operator**: String contains

    Ensure that `your_monitor_name_signal_name` is the name of a signal in the specific monitor you want to filter events for. For example, `credit_card_fraud_monitor_data_drift`. For this filter to work, this string must match the name of your monitoring signal. You should name your signal with both the monitor name and the signal name for this case.

1. When you've completed your **Event Subscription** configuration, select the desired endpoint to serve as your event handler, such as Azure Event Hubs.
1. After events have been captured, you can view them from the endpoint page:

   :::image type="content" source="media/how-to-monitor-models/events-on-endpoint-page.png" alt-text="Screenshot showing events viewed from the endpoint page." lightbox="media/how-to-monitor-models/events-on-endpoint-page.png":::

You can also view events in the Azure Monitor **Metrics** tab: 

   :::image type="content" source="media/how-to-monitor-models/events-in-azure-monitor-metrics-tab.png" alt-text="Screenshot showing events viewed from the Azure monitor metrics tab." lightbox="media/how-to-monitor-models/events-in-azure-monitor-metrics-tab.png":::

---

## Related content

- [Data collection from models in production (preview)](concept-data-collection.md)
- [Collect production data from models deployed for real-time inferencing](how-to-collect-production-data.md)
- [CLI (v2) schedule YAML schema for model monitoring (preview)](reference-yaml-monitor.md)
- [Model monitoring for generative AI applications](./prompt-flow/how-to-monitor-generative-ai-applications.md)<|MERGE_RESOLUTION|>--- conflicted
+++ resolved
@@ -415,7 +415,6 @@
 
 ---
 
-<<<<<<< HEAD
 ## Set up model performance monitoring
 
 Azure Machine Learning model monitoring enables you to track the objective performance of your models in production by calculating model performance metrics. These model performance metrics include accuracy (for classification models) and root mean squared error (RMSE) for (regression models).
@@ -634,11 +633,8 @@
 ---
 
 ## Set up model monitoring by bringing your own production data to Azure Machine Learning
-=======
-## Set up model monitoring by bringing your production data to Azure Machine Learning
 
 You can also set up model monitoring for models deployed to Azure Machine Learning batch endpoints or deployed outside of Azure Machine Learning. If you don't have a deployment, but you have production data, you can use the data to perform continuous model monitoring. To monitor these models, you must be able to:
->>>>>>> 41ee4b4e
 
 * Collect production inference data from models deployed in production.
 * Register the production inference data as an Azure Machine Learning data asset, and ensure continuous updates of the data.
