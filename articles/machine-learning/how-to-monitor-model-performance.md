---
title: Monitor model performance in production
titleSuffix: Azure Machine Learning
description: See how to monitor models that you deploy to production in Azure Machine Learning. Find out how to use out-of-box, advanced, and custom monitoring.
services: machine-learning
ms.service: azure-machine-learning
ms.subservice: mlops
ms.topic: how-to
author: msakande
ms.author: mopeakande
<<<<<<< HEAD
ms.reviewer: mesameki
ms.date: 03/05/2025
ms.custom: devplatv2, update-code2, devx-track-azurecli
# customer intent: As a developer, I want to see how to monitor the models that I deploy to production in Azure Machine Learning so that I can maintain the models and improve their performance.
=======
ms.reviewer: alehughes
ms.date: 01/29/2024
ms.custom: devplatv2, update-code2, devx-track-azurecli, update-code3
>>>>>>> 48cf507d
---

# Monitor the performance of models deployed to production

[!INCLUDE [dev v2](includes/machine-learning-dev-v2.md)]

In Azure Machine Learning, you can use model monitoring to continuously track the performance of machine learning models in production. Model monitoring provides you with a broad view of monitoring signals. It also alerts you to potential issues. When you monitor signals and performance metrics of models in production, you can critically evaluate the inherent risks of your models. You can also identify blind spots that might adversely affect your business.

In this article, you see how to perform the following tasks:

- Set up out-of-box and advanced monitoring for models that are deployed to Azure Machine Learning online endpoints
- Monitor performance metrics for models in production
- Monitor models that are deployed outside Azure Machine Learning or deployed to Azure Machine Learning batch endpoints
- Set up custom signals and metrics to use in model monitoring
- Interpret monitoring results
- Integrate Azure Machine Learning model monitoring with Azure Event Grid

## Prerequisites

# [Azure CLI](#tab/azure-cli)

[!INCLUDE [Basic prerequisites for the Azure CLI](includes/machine-learning-cli-prereqs.md)]

# [Python SDK](#tab/python)

[!INCLUDE [Basic prerequisites for the Python SDK](includes/machine-learning-sdk-v2-prereqs.md)]

# [Studio](#tab/azure-studio)

* An Azure subscription. If you don't have an Azure subscription, create a [free account](https://azure.microsoft.com/free/?WT.mc_id=A261C142F) before you begin.

* An Azure Machine Learning workspace. For steps for creating a workspace, see [Create the workspace](quickstart-create-resources.md#create-the-workspace).

* An Azure Machine Learning compute instance. For steps for creating a compute instance, see [Create a compute instance](quickstart-create-resources.md#create-a-compute-instance).

---

* A user account that has at least one of the following Azure role-based access control (Azure RBAC) roles:

  * An Owner role for the Azure Machine Learning workspace
  * A Contributor role for the Azure Machine Learning workspace
  * A custom role that has `Microsoft.MachineLearningServices/workspaces/onlineEndpoints/*` permissions

  For more information, see [Manage access to Azure Machine Learning workspaces](how-to-assign-roles.md).

* For monitoring an Azure Machine Learning managed online endpoint or Kubernetes online endpoint:

  * A model that's deployed to the Azure Machine Learning online endpoint. Managed online endpoints and Kubernetes online endpoints are supported. For instructions for deploying a model to an Azure Machine Learning online endpoint, see [Deploy and score a machine learning model by using an online endpoint](how-to-deploy-online-endpoints.md).

  * Data collection enabled for your model deployment. You can enable data collection during the deployment step for Azure Machine Learning online endpoints. For more information, see [Collect production data from models deployed for real-time inferencing](how-to-collect-production-data.md).

* For monitoring a model that's deployed to an Azure Machine Learning batch endpoint or deployed outside Azure Machine Learning:

  * A means to collect production data and register it as an Azure Machine Learning data asset
  * A means to update the registered data asset continuously for model monitoring
  * (Recommended) Registration of the model in an Azure Machine Learning workspace, for lineage tracking

## Configure a serverless Spark compute pool

Model monitoring jobs are scheduled to run on serverless Spark compute pools. The following Azure Virtual Machines instance types are supported:

- Standard_E4s_v3
- Standard_E8s_v3
- Standard_E16s_v3
- Standard_E32s_v3
- Standard_E64s_v3

To specify a virtual machine instance type when you follow the procedures in this article, take the following steps:

# [Azure CLI](#tab/azure-cli)

When you use the Azure CLI to create a monitor, you use a YAML configuration file. In that file, set the `create_monitor.compute.instance_type` value to the type that you want to use.

# [Python SDK](#tab/python)

When you use the Python SDK to create a monitor, you use `azure.ai.ml.entities.ServerlessSparkCompute` to create a compute instance. When you call that method, set the `instance_type` parameter to the type that you want to use.

# [Studio](#tab/azure-studio)

When you use Azure Machine Learning studio to add a monitor, the Basic settings page opens. Under **Virtual machine size**, select the type that you want to use.

---

## Set up out-of-box model monitoring

Consider a scenario in which you deploy your model to production in an Azure Machine Learning online endpoint and enable [data collection](how-to-collect-production-data.md) at deployment time. In this case, Azure Machine Learning collects production inference data and automatically stores it in Azure Blob Storage. You can use Azure Machine Learning model monitoring to continuously monitor this production inference data.

You can use the Azure CLI, the Python SDK, or the studio for an out-of-box setup of model monitoring. The out-of-box model monitoring configuration provides the following monitoring capabilities:

* Azure Machine Learning automatically detects the production inference data asset that's associated with an Azure Machine Learning online deployment and uses the data asset for model monitoring.
* The comparison reference data asset is set as the recent, past production inference data asset.
* Monitoring setup automatically includes and tracks the following built-in monitoring signals: data drift, prediction drift, and data quality. For each monitoring signal, Azure Machine Learning uses:
  * The recent, past production inference data asset as the comparison reference data asset.
  * Smart default values for metrics and thresholds.
* A monitoring job is configured to run on a regular schedule. That job acquires monitoring signals and evaluates each metric result against its corresponding threshold. By default, when any threshold is exceeded, Azure Machine Learning sends an alert email to the user who set up the monitor.

To set up out-of-box model monitoring, take the following steps.

# [Azure CLI](#tab/azure-cli)

In the Azure CLI, you use `az ml schedule` to schedule a monitoring job.

1. Create a monitoring definition in a YAML file. For a sample out-of-box definition, see the following YAML code, which is also available in the [azureml-examples repository](https://github.com/Azure/azureml-examples/blob/main/cli/monitoring/out-of-box-monitoring.yaml).

    Before you use this definition, adjust the values to fit your environment. For `endpoint_deployment_id`, use a value in the format `azureml:<endpoint-name>:<deployment-name>`.

    :::code language="yaml" source="~/azureml-examples-main/cli/monitoring/out-of-box-monitoring.yaml":::

1. Run the following command to create the model:

    ```azurecli
    az ml schedule create -f ./out-of-box-monitoring.yaml
    ```

# [Python SDK](#tab/python)

Use code that's similar to the following sample. Replace the following placeholders with appropriate values:

| Placeholder | Description | Example |
| --- | --- | --- |
| \<subscription-ID\> | The ID of your subscription | aaaa0a0a-bb1b-cc2c-dd3d-eeeeee4e4e4e |
| \<resource-group-name\> | The name of the resource group that contains your workspace | my-resource-group |
| \<workspace-name\> | The name of your workspace | my-workspace |
| \<endpoint-name\> | The name of the endpoint to monitor | credit-default |
| \<deployment-name\> | The name of the deployment to monitor | main |
| \<email-address-1\> and \<email-address-2\> | Email addresses to use for notifications | `abc@example.com` |
| \<frequency-unit\> | The monitoring frequency unit | day |
| \<interval\> | The interval between jobs, expressed in the frequency unit | 1 |
| \<start-hour\> | The hour to start monitoring, on a 24-hour clock | 3 |
| \<start-minutes\> | The minutes after the specified hour to start monitoring | 15 |

```python
from azure.identity import DefaultAzureCredential
from azure.ai.ml import MLClient
from azure.ai.ml.entities import (
    AlertNotification,
    MonitoringTarget,
    MonitorDefinition,
    MonitorSchedule,
    RecurrencePattern,
    RecurrenceTrigger,
    ServerlessSparkCompute
)

# Get a handle to the workspace.
ml_client = MLClient(
    DefaultAzureCredential(),
    subscription_id="<subscription-ID>",
    resource_group_name="<resource-group-name>",
    workspace_name="<workspace-name>",
)

# Create the compute instance.
spark_compute = ServerlessSparkCompute(
    instance_type="standard_e4s_v3",
    runtime_version="3.3"
)

# Specify your online endpoint deployment.
monitoring_target = MonitoringTarget(
    ml_task="classification",
    endpoint_deployment_id="azureml:<endpoint-name>:<deployment-name>"
)

# Create an alert notification object.
alert_notification = AlertNotification(
    emails=['<email-address-1>', '<email-address-2>']
)

# Create the monitor definition.
monitor_definition = MonitorDefinition(
    compute=spark_compute,
    monitoring_target=monitoring_target,
    alert_notification=alert_notification
)

# Specify the schedule frequency.
recurrence_trigger = RecurrenceTrigger(
    frequency="<frequency-unit>",
    interval=<interval>,
    schedule=RecurrencePattern(hours=<start-hour>, minutes=<start-minutes>)
)

# Create the monitoring schedule.
model_monitor = MonitorSchedule(
    name="credit_default_monitor_basic",
    trigger=recurrence_trigger,
    create_monitor=monitor_definition
)

# Schedule the monitoring job.
poller = ml_client.schedules.begin_create_or_update(model_monitor)
created_monitor = poller.result()
```

# [Studio](#tab/azure-studio)

1. In [Azure Machine Learning studio](https://ml.azure.com), go to your workspace.

1. Under **Manage**, select **Monitoring**, and then select **Add**.

    :::image type="content" source="media/how-to-monitor-models/add-model-monitoring.png" alt-text="Screenshot of an Azure Machine Learning studio workspace Monitoring page, with the Monitoring and Add buttons highlighted and a few monitors visible." lightbox="media/how-to-monitor-models/add-model-monitoring.png":::

1. On the Basic settings page, enter the following information:
    - Under **(Optional) Select model**, select the model that you want to monitor.
    - Under **(Optional) Select deployment with data collection enabled**, select the deployment that you want to monitor. This list should be automatically populated if the model is deployed to an Azure Machine Learning online endpoint.
    - Under **(Optional) Select training data**, select the training data to use as the comparison reference.
    - Under **Monitor name**, enter a name for the monitoring, or keep the default name.
    - Under **Virtual machine size**, use the default size.
    - Under **Time zone**, select your time zone. 
    - For scheduling, select **Recurrence** or **Cron expression**.
    - For recurrence scheduling, specify the repeat frequency, day, and time. For cron expression scheduling, enter a cron expression for a monitoring run.

    :::image type="content" source="media/how-to-monitor-models/model-monitoring-basic-setup.png" alt-text="Screenshot of the Basic settings page for model monitoring, with settings like the name, model, and deployment filled in." lightbox="media/how-to-monitor-models/model-monitoring-basic-setup.png":::

1. Select **Next**.

1. On the following pages, select **Next**:
    - Configure data asset
    - Select monitoring signals

1. On the Notifications page, enter the email address that you want to use to receive notifications, and then select **Next**.

1. On the Review monitoring details page, review the settings, and then select **Create**.

---

## Set up advanced model monitoring

Azure Machine Learning provides many capabilities for continuous model monitoring. For a comprehensive list of this functionality, see [Capabilities of model monitoring](concept-model-monitoring.md#capabilities-of-model-monitoring). In many cases, you need to set up model monitoring that supports advanced monitoring tasks. The following section provides a few examples of advanced monitoring:

* The use of multiple monitoring signals for a broad view
* The use of historical model training data or validation data as the comparison reference data asset
* Monitoring of the *N* most important features and individual features

### Configure feature importance

Feature importance represents the relative importance of each input feature to a model's output. For example, temperature might be more important to a model's prediction than elevation. When you turn on feature importance, you can provide visibility into which features you don't want drifting or having data quality issues in production. 

To turn on feature importance with any of your signals, such as data drift or data quality, you need to provide:

- Your training data asset as the `reference_data` data asset.
- The `reference_data.data_column_names.target_column` property, which is the name of your model's output column, or prediction column. 
 
After you turn on feature importance, you see a feature importance for each feature that you monitor in Azure Machine Learning studio.

You can turn alerts on or off for each signal by setting the `alert_enabled` property when you use the Python SDK or the Azure CLI.

You can use the Azure CLI, the Python SDK, or the studio to set up advanced model monitoring.

# [Azure CLI](#tab/azure-cli)

1. Create a monitoring definition in a YAML file. For a sample advanced definition, see the following YAML code, which is also available in the [azureml-examples repository](https://github.com/Azure/azureml-examples/blob/main/cli/monitoring/advanced-model-monitoring.yaml).

    Before you use this definition, adjust the following settings and any others to meet the needs of your environment:

    - For `endpoint_deployment_id`, use a value in the format `azureml:<endpoint-name>:<deployment-name>`.
    - For `path` in reference input data sections, use a value in the format `azureml:<reference-data-asset-name>:<version>`.
    - For `target_column`, use the name of the output column that contains values that the model predicts, such as `DEFAULT_NEXT_MONTH`.
    - For `features`, list the features like `SEX`, `EDUCATION`, and `AGE` that you want to use in an advanced data quality signal.
    - Under `emails`, list the email addresses that you want to use for notifications.

    :::code language="yaml" source="~/azureml-examples-main/cli/monitoring/advanced-model-monitoring.yaml":::

1. Run the following command to create the model:

    ```azurecli
    az ml schedule create -f ./advanced-model-monitoring.yaml
    ```

# [Python SDK](#tab/python)

To set up advanced model monitoring, use code that's similar to the following sample. Replace the following placeholders with appropriate values:

| Placeholder | Description | Example |
| --- | --- | --- |
| \<subscription-ID\> | The ID of your subscription | aaaa0a0a-bb1b-cc2c-dd3d-eeeeee4e4e4e |
| \<resource-group-name\> | The name of the resource group that contains your workspace | my-resource-group |
| \<workspace-name\> | The name of your workspace | my-workspace |
| \<endpoint-name\> | The name of the endpoint to monitor | credit-default |
| \<deployment-name\> | The name of the deployment to monitor | main |
| \<production-data-asset-name\> | The name of the data asset that contains production data | credit-default-main-model_inputs |
| \<reference-data-asset-name\> | The name of the data asset that contains reference data | credit-default-reference |
| \<target-column\> | The name of the output column that contains values that the model predicts | DEFAULT_NEXT_MONTH |
| \<feature-1\>, \<feature-2\>, and \<feature-3\> | The features that you want to use in an advanced data quality signal | AGE |
| \<email-address-1\> and \<email-address-2\> | Email addresses to use for notifications | `abc@example.com` |
| \<frequency-unit\> | The monitoring frequency unit | day |
| \<interval\> | The interval between jobs, expressed in the frequency unit | 1 |
| \<start-hour\> | The hour to start monitoring, on a 24-hour clock | 3 |
| \<start-minutes\> | The minutes after the specified hour to start monitoring | 15 |

```python
from azure.identity import DefaultAzureCredential
from azure.ai.ml import Input, MLClient
from azure.ai.ml.constants import (
    MonitorDatasetContext,
)
from azure.ai.ml.entities import (
    AlertNotification,
    BaselineDataRange,
    DataDriftSignal,
    DataQualitySignal,
    PredictionDriftSignal,
    DataDriftMetricThreshold,
    DataQualityMetricThreshold,
    FeatureAttributionDriftMetricThreshold,
    FeatureAttributionDriftSignal,
    PredictionDriftMetricThreshold,
    NumericalDriftMetrics,
    CategoricalDriftMetrics,
    DataQualityMetricsNumerical,
    DataQualityMetricsCategorical,
    MonitorFeatureFilter,
    MonitoringTarget,
    MonitorDefinition,
    MonitorSchedule,
    RecurrencePattern,
    RecurrenceTrigger,
    ServerlessSparkCompute,
    ReferenceData,
    ProductionData
)

# Get a handle to the workspace.
ml_client = MLClient(
    DefaultAzureCredential(),
    subscription_id="<subscription-ID>",
    resource_group_name="<resource-group-name>",
    workspace_name="<workspace-name>",
)

# Create a compute instance.
spark_compute = ServerlessSparkCompute(
    instance_type="standard_e4s_v3",
    runtime_version="3.3"
)

# Specify the online deployment if you have one.
monitoring_target = MonitoringTarget(
    ml_task="classification",
    endpoint_deployment_id="azureml:<endpoint-name>:<deployment-name>"
)

# Specify a look-back window size and offset to use. Omit this line to use the default values, which are listed in the documentation.
data_window = BaselineDataRange(lookback_window_size="P1D", lookback_window_offset="P0D")

# Set up the production data.
production_data = ProductionData(
    input_data=Input(
        type="uri_folder",
        path="azureml:<production-data-asset-name>:1"
    ),
    data_window=data_window,
    data_context=MonitorDatasetContext.MODEL_INPUTS,
)

# Set up the training data to use as a reference data asset.
reference_data_training = ReferenceData(
    input_data=Input(
        type="mltable",
        path="azureml:<reference-data-asset-name>:1"
    ),
    data_column_names={
        "target_column":"<target-column>"
    },
    data_context=MonitorDatasetContext.TRAINING,
)

# Create an advanced data drift signal.
features = MonitorFeatureFilter(top_n_feature_importance=10)

metric_thresholds = DataDriftMetricThreshold(
    numerical=NumericalDriftMetrics(
        jensen_shannon_distance=0.01
    ),
    categorical=CategoricalDriftMetrics(
        pearsons_chi_squared_test=0.02
    )
)

advanced_data_drift = DataDriftSignal(
    reference_data=reference_data_training,
    features=features,
    metric_thresholds=metric_thresholds,
    alert_enabled=True
)

# Create an advanced prediction drift signal.
metric_thresholds = PredictionDriftMetricThreshold(
    categorical=CategoricalDriftMetrics(
        jensen_shannon_distance=0.01
    )
)

advanced_prediction_drift = PredictionDriftSignal(
    reference_data=reference_data_training,
    metric_thresholds=metric_thresholds,
    alert_enabled=True
)

# Create an advanced data quality signal.
features = ['<feature-1>', '<feature-2>', '<feature-3>']

metric_thresholds = DataQualityMetricThreshold(
    numerical=DataQualityMetricsNumerical(
        null_value_rate=0.01
    ),
    categorical=DataQualityMetricsCategorical(
        out_of_bounds_rate=0.02
    )
)

advanced_data_quality = DataQualitySignal(
    reference_data=reference_data_training,
    features=features,
    metric_thresholds=metric_thresholds,
    alert_enabled=True
)

# Create a feature attribution drift signal.
metric_thresholds = FeatureAttributionDriftMetricThreshold(normalized_discounted_cumulative_gain=0.9)

feature_attribution_drift = FeatureAttributionDriftSignal(
    reference_data=reference_data_training,
    metric_thresholds=metric_thresholds,
    alert_enabled=True
)

# Put all monitoring signals in a dictionary.
monitoring_signals = {
    'data_drift_advanced':advanced_data_drift,
    'data_quality_advanced':advanced_data_quality,
    'feature_attribution_drift':feature_attribution_drift,
}

# Create an alert notification object.
alert_notification = AlertNotification(
    emails=['<email-address-1>', '<email-address-2>']
)

# Create the monitor definition.
monitor_definition = MonitorDefinition(
    compute=spark_compute,
    monitoring_target=monitoring_target,
    monitoring_signals=monitoring_signals,
    alert_notification=alert_notification
)

# Specify the schedule frequency.
recurrence_trigger = RecurrenceTrigger(
    frequency="<frequency-unit>",
    interval=<interval>,
    schedule=RecurrencePattern(hours=<start-hour>, minutes=<start-minutes>)
)

# Create the monitoring schedule.
model_monitor = MonitorSchedule(
    name="credit_default_monitor_advanced",
    trigger=recurrence_trigger,
    create_monitor=monitor_definition
)

# Schedule the monitoring job.
poller = ml_client.schedules.begin_create_or_update(model_monitor)
created_monitor = poller.result()
```

# [Studio](#tab/azure-studio)

To set up advanced monitoring, take the steps in the following sections.

### Configure basic settings

1. In [Azure Machine Learning studio](https://ml.azure.com), go to your workspace.

1. Under **Manage**, select **Monitoring**, and then select **Add**.

1. On the Basic settings page, enter information as described earlier in [Set up out-of-box model monitoring](#set-up-out-of-box-model-monitoring).

### Add data assets

1. On the Basic settings page, after you configure the settings, select **Next**. The Configure data asset page of the **Advanced settings** section opens.

1. If you don't see the data asset that you want to use as a reference data asset, select **Add**. Then enter the settings for your data asset. We recommend that you use the model training data as the comparison reference data asset for data drift and data quality. Also, use the model validation data as the comparison reference data asset for prediction drift.

    :::image type="content" source="media/how-to-monitor-models/model-monitoring-advanced-configuration-data.png" alt-text="Screenshot of the Configure data asset page, with a few data assets listed in a table and the Add button highlighted." lightbox="media/how-to-monitor-models/model-monitoring-advanced-configuration-data.png":::

### Edit data drift settings

1. On the Configure data asset page, after you add data assets, select **Next**. The **Select monitoring signals** page opens. If you're using an Azure Machine Learning online deployment, you see some monitoring signals. The data drift, data quality, and prediction drift signals use recent, past production data as the comparison reference data asset and use smart default values for metrics and thresholds.

    :::image type="content" source="media/how-to-monitor-models/model-monitoring-monitoring-signals.png" alt-text="Screenshot of the Select monitoring signals page. Three default monitoring signals and buttons for adding, editing, and deleting signals are visible." lightbox="media/how-to-monitor-models/model-monitoring-monitoring-signals.png":::

1. Next to the data drift signal, select **Edit**.

1. In the **Edit Signal** window, take the following steps to configure the data drift signal:
    1. In step 1:
        1. For the production data asset, select your model input data asset.
        1. Select the look-back window size that you want to use.
    1. In step 2:
        1. For the reference data asset, select your training data asset.
        1. Select the target, or output, column.
    1. In step 3, select **Top N features** to monitor drift for the *N* most important features. Or select specific features if you want to monitor drift for a specific set.
    1. In step 4, select the metric and threshold that you want to use for numerical features.
    1. In step 5, select the metric and threshold that you want to use for categorical features.
    1. Select **Save**.

    :::image type="content" source="media/how-to-monitor-models/model-monitoring-configure-signals.png" alt-text="Screenshot of the Edit Signal page for the data drift signal. Five steps are visible that provide a way to configure various settings." lightbox="media/how-to-monitor-models/model-monitoring-configure-signals.png":::

### Add a feature attribution drift signal

1. On the Select monitoring signals page, select **Add**.

1. In the Edit Signal window, select **Feature attribution drift (PREVIEW)**, and then take the following steps to configure the feature attribution drift signal:

    1. In step 1:
        1. Select the production data asset that has your model input data.
        1. Select the look-back window size that you want to use.
    1. In step 2:
        1. Select the production data asset that has your model output data.
        1. Select the common column to use to join the production data and the output data. If you use the [data collector](how-to-collect-production-data.md) to collect data, select **correlationid**.
    1. (Optional) If you use the data collector to collect your input and output data in a format that joins them together, take the following steps:
        1. In step 1, for the production data asset, select the joined data asset. 
        1. In step 2, select **Remove** to remove step 2 from the configuration panel.  
    1. In step 3:
        1. For the reference data asset, select your training data asset.
        1. Select the target, or output, column for your training data asset.
    1. In step 4, select the metric and threshold that you want to use.
    1. Select **Save**.

    :::image type="content" source="media/how-to-monitor-models/model-monitoring-configure-feature-attribution-drift.png" alt-text="Screenshot of the Edit Signal page. The Feature attribution drift tab is highlighted, and four steps provide a way to configure various settings." lightbox="media/how-to-monitor-models/model-monitoring-configure-feature-attribution-drift.png":::

### Finish the configuration

1. On the Select monitoring signals page, finish configuring your monitoring signals, and then select **Next**.

    :::image type="content" source="media/how-to-monitor-models/model-monitoring-configured-signals.png" alt-text="Screenshot of the Select monitoring signals page, with three default signals and the feature attribution drift signal visible." lightbox="media/how-to-monitor-models/model-monitoring-configured-signals.png":::

1. On the Notifications page, turn on notifications for each signal, and then select **Next**.

1. On the Review monitoring details page, review your settings.

    :::image type="content" source="media/how-to-monitor-models/model-monitoring-advanced-configuration-review.png" alt-text="Screenshot of the Review monitoring details page. The basic settings, three configured data assets, and four configured signals are visible." lightbox="media/how-to-monitor-models/model-monitoring-advanced-configuration-review.png":::

1. Select **Create** to create your advanced model monitor.

---

## Set up model performance monitoring

When you use Azure Machine Learning model monitoring, you can track the performance of your models in production by calculating their performance metrics. The following model performance metrics are currently supported:

- For classification models:
  - Precision
  - Accuracy
  - Recall
- For regression models:
  - Mean absolute error (MAE)
  - Mean squared error (MSE)
  - Root mean squared error (RMSE)

### Prerequisites for model performance monitoring

* Output data for the production model (the model's predictions) with a unique ID for each row. If you use the [Azure Machine Learning data collector](how-to-collect-production-data.md) to collect production data, a correlation ID is provided for each inference request for you. The data collector also offers the option of logging your own unique ID from your application.

  > [!NOTE]
  >
  > For Azure Machine Learning model performance monitoring, we recommend that you use the [Azure Machine Learning data collector](how-to-collect-production-data.md) to log your unique ID in its own column.

* Ground truth data (actuals) with a unique ID for each row. The unique ID for a given row should match the unique ID for the model output data for that particular inference request. This unique ID is used to join your ground truth data asset with the model output data.

  If you don't have ground truth data, you can't perform model performance monitoring. Ground truth data is encountered at the application level, so it's your responsibility to collect it as it becomes available. You should also maintain a data asset in Azure Machine Learning that contains this ground truth data.

* (Optional) A prejoined tabular data asset with model output data and ground truth data already joined together.

### Requirements for model performance monitoring when you use the data collector

Azure Machine Learning generates a correlation ID for you when you meet the following criteria:

- You use the [Azure Machine Learning data collector](concept-data-collection.md) to collect production inference data.
- You don't supply your own unique ID for each row as a separate column.

The generated correlation ID is included in the logged JSON object. However, the data collector [batches rows](how-to-collect-production-data.md#data-collector-batching) that are sent within short time intervals of each other. Batched rows fall within the same JSON object. Within each object, all rows have the same correlation ID.

To differentiate between the rows in a JSON object, Azure Machine Learning model performance monitoring uses indexing to determine the order of the rows within the object. For example, if a batch contains three rows and the correlation ID is `test`, the first row has an ID of `test_0`, the second row has an ID of `test_1`, and the third row has an ID of `test_2`. To match your ground truth data asset unique IDs with the IDs of your collected production inference model output data, apply an index to each correlation ID appropriately. If your logged JSON object only has one row, use `correlationid_0` as the `correlationid` value.

To avoid using this indexing, we recommend that you log your unique ID in its own column. Put that column within the pandas data frame that the [Azure Machine Learning data collector](how-to-collect-production-data.md) logs. In your model monitoring configuration, you can then specify the name of this column to join your model output data with your ground truth data. As long as the IDs for each row in both data assets are the same, Azure Machine Learning model monitoring can perform model performance monitoring.

### Example workflow for monitoring model performance

To understand the concepts that are associated with model performance monitoring, consider the following example workflow. It applies to a scenario in which you deploy a model to predict whether credit card transactions are fraudulent:

1. Configure your deployment to use the data collector to collect the model's production inference data (input and output data). Store the output data in a column called `is_fraud`.
1. For each row of the collected inference data, log a unique ID. The unique ID can come from your application, or you can use the `correlationid` value that Azure Machine Learning uniquely generates for each logged JSON object.
1. When the ground truth (or actual) `is_fraud` data is available, log and map each row to the same unique ID that's logged for the corresponding row in the model's output data.
1. Register a data asset in Azure Machine Learning, and use it to collect and maintain the ground truth `is_fraud` data.
1. Create a model performance monitoring signal that uses the unique ID columns to join the model's production inference and ground truth data assets.
1. Compute the model performance metrics.

# [Azure CLI](#tab/azure-cli)

After you satisfy the [prerequisites for model performance monitoring](#prerequisites-for-model-performance-monitoring), take the following steps to set up model monitoring:

1. Create a monitoring definition in a YAML file. The following sample specification defines model monitoring with production inference data. Before you use this definition, adjust the following settings and any others to meet the needs of your environment:

    - For `endpoint_deployment_id`, use a value in the format `azureml:<endpoint-name>:<deployment-name>`.
    - For each `path` value in an input data section, use a value in the format `azureml:<data-asset-name>:<version>`.
    - For the `prediction` value, use the name of the output column that contains values that the model predicts.
    - For the `actual` value, use the name of the ground truth column that contains the actual values that the model tries to predict.
    - For the `correlation_id` values, use the names of the columns that are used to join the output data and the ground truth data.
    - Under `emails`, list the email addresses that you want to use for notifications.

    ```yml
    # model-performance-monitoring.yaml
    $schema:  http://azureml/sdk-2-0/Schedule.json
    name: model_performance_monitoring
    display_name: Credit card fraud model performance
    description: Credit card fraud model performance

    trigger:
      type: recurrence
      frequency: day
      interval: 7 
      schedule: 
        hours: 10
        minutes: 15
  
    create_monitor:
      compute: 
        instance_type: standard_e8s_v3
        runtime_version: "3.3"
      monitoring_target:
        ml_task: classification
        endpoint_deployment_id: azureml:loan-approval-endpoint:loan-approval-deployment

      monitoring_signals:
        fraud_detection_model_performance: 
          type: model_performance 
          production_data:
            input_data:
              path: azureml:credit-default-main-model_outputs:1
              type: mltable
            data_column_names:
              prediction: is_fraud
              correlation_id: correlation_id
          reference_data:
            input_data:
              path: azureml:my_model_ground_truth_data:1
              type: mltable
            data_column_names:
              actual: is_fraud
              correlation_id: correlation_id
            data_context: ground_truth
          alert_enabled: true
          metric_thresholds: 
            tabular_classification:
              accuracy: 0.95
              precision: 0.8
      alert_notification: 
          emails: 
            - abc@example.com
    ```

1. Run the following command to create the model:

    ```azurecli
    az ml schedule create -f ./model-performance-monitoring.yaml
    ```

# [Python SDK](#tab/python)

After you satisfy the [prerequisites for model performance monitoring](#prerequisites-for-model-performance-monitoring), use the following Python code to set up model monitoring. First replace the following placeholders with appropriate values:

| Placeholder | Description | Example |
| --- | --- | --- |
| \<subscription-ID\> | The ID of your subscription | aaaa0a0a-bb1b-cc2c-dd3d-eeeeee4e4e4e |
| \<resource-group-name\> | The name of the resource group that contains your workspace | my-resource-group |
| \<workspace-name\> | The name of your workspace | my-workspace |
| \<production-data-asset-name\> | The name of the data asset that contains production data | credit-default-main-model_inputs |
| \<production-target-column\> | The name of the production column that contains values that the model predicts | DEFAULT_NEXT_MONTH |
| \<production-join-column\> | The name of the production column to use to join the production and ground truth data | correlationid |
| \<ground-truth-data-asset-name\> | The name of the data asset that contains ground truth data | credit-ground-truth |
| \<ground-truth-target-column\> | The name of the ground truth column that contains actual data that the model tries to predict | ground_truth|
| \<ground-truth-join-column\> | The name of the ground truth column to use to join the production and ground truth data | correlationid |
| \<email-address-1\> and \<email-address-2\> | Email addresses to use for notifications | `abc@example.com` |
| \<frequency-unit\> | The monitoring frequency unit | day |
| \<interval\> | The interval between jobs, expressed in the frequency unit | 1 |
| \<start-hour\> | The hour to start monitoring, on a 24-hour clock | 3 |
| \<start-minutes\> | The minutes after the specified hour to start monitoring | 15 |

```python
from azure.identity import DefaultAzureCredential
from azure.ai.ml import Input, MLClient
from azure.ai.ml.constants import (
    MonitorDatasetContext,
)
from azure.ai.ml.entities import (
    AlertNotification,
    BaselineDataRange,
    ModelPerformanceMetricThreshold,
    ModelPerformanceSignal,
    ModelPerformanceClassificationThresholds,
    MonitoringTarget,
    MonitorDefinition,
    MonitorSchedule,
    RecurrencePattern,
    RecurrenceTrigger,
    ServerlessSparkCompute,
    ReferenceData,
    ProductionData
)

# Get a handle to the workspace.
ml_client = MLClient(
    DefaultAzureCredential(),
    subscription_id="<subscription-ID>",
    resource_group_name="<resource-group-name>",
    workspace_name="<workspace-name>",
)

# Create a compute instance.
spark_compute = ServerlessSparkCompute(
    instance_type="standard_e4s_v3",
    runtime_version="3.3"
)

# Specify the type of the model task.
monitoring_target = MonitoringTarget(
    ml_task="classification",
)

# Specify production data that the model data collector generates. 
production_data = ProductionData(
    input_data=Input(
        type="uri_folder",
        path="azureml:<production-data-asset-name>:1"
    ),
    data_column_names={
        "target_column": "<production-target-column>",
        "join_column": "<production-join-column>"
    },
    data_window=BaselineDataRange(
        lookback_window_offset="P0D",
        lookback_window_size="P10D",
    )
)

# Specify the ground truth reference data.
reference_data_ground_truth = ReferenceData(
    input_data=Input(
        type="mltable",
        path="azureml:<ground-truth-data-asset-name>:1"
    ),
    data_column_names={
        "target_column": "<ground-truth-target-column>",
        "join_column": "<ground-truth-join-column>"
    },
    data_context=MonitorDatasetContext.GROUND_TRUTH_DATA,
)

# Create the model performance signal.
metric_thresholds = ModelPerformanceMetricThreshold(
    classification=ModelPerformanceClassificationThresholds(
        accuracy=0.50,
        precision=0.50,
        recall=0.50
    ),
)

model_performance = ModelPerformanceSignal(
    production_data=production_data,
    reference_data=reference_data_ground_truth,
    metric_thresholds=metric_thresholds,
    alert_enabled=True
)

# Put all monitoring signals in a dictionary.
monitoring_signals = {
    'model_performance':model_performance,
}

# Create an alert notification object.
alert_notification = AlertNotification(
    emails=['<email-address-1>', '<email-address-2>']
)

# Set up the monitor definition.
monitor_definition = MonitorDefinition(
    compute=spark_compute,
    monitoring_target=monitoring_target,
    monitoring_signals=monitoring_signals,
    alert_notification=alert_notification
)

# Specify the schedule frequency.
recurrence_trigger = RecurrenceTrigger(
    frequency="<frequency-unit>",
    interval=<interval>,
    schedule=RecurrencePattern(hours=<start-hour>, minutes=<start-minutes>)
)

# Create the monitoring schedule.
model_monitor = MonitorSchedule(
    name="credit_default_model_performance",
    trigger=recurrence_trigger,
    create_monitor=monitor_definition
)

# Schedule the monitoring job.
poller = ml_client.schedules.begin_create_or_update(model_monitor)
created_monitor = poller.result()
```

# [Studio](#tab/azure-studio)

To set up model performance monitoring, take the steps in the following sections.

### Configure basic settings

1. In [Azure Machine Learning studio](https://ml.azure.com), go to your workspace.

1. Under **Manage**, select **Monitoring**, and then select **Add**.

1. On the Basic settings page, enter information as described earlier in [Set up out-of-box model monitoring](#set-up-out-of-box-model-monitoring).

### Add data assets

1. On the Basic settings page, select **Next** to open the Configure data asset page of the **Advanced settings** section.

1. Select **Add**, and then add the data asset that you want to use as the ground truth data asset. The ground truth data asset must have a unique ID column. Also, the values in the unique ID column of the ground truth data asset and the model output data asset must match. These data assets can then be joined together before metric computation occurs.

    :::image type="content" source="media/how-to-monitor-models/model-monitoring-configure-data-asset.png" alt-text="Screenshot of the Configure data asset page. Two configured data assets are visible, and the Add button is highlighted." lightbox="media/how-to-monitor-models/model-monitoring-configure-data-asset.png":::

1. If you don't see your model output data asset in the list of added data assets, select **Add**, and then add it.

    :::image type="content" source="media/how-to-monitor-models/model-monitoring-added-ground-truth-data-asset.png" alt-text="Screenshot of the Configure data asset page. Ground truth, input, and output data assets are visible. Output and ground truth assets are highlighted." lightbox="media/how-to-monitor-models/model-monitoring-added-ground-truth-data-asset.png":::

### Add a performance monitoring signal

1. On the Configure data asset page, select **Next**. The Select monitoring signals page opens. If you're using an Azure Machine Learning online deployment, you see a list of monitoring signals.

1. Delete any monitoring signals that you see on the page. The focus of this section is to create a model performance monitoring signal.

1. Select **Add**.

1. In the Edit Signal window, select **Model performance (PREVIEW)**, and then take the following steps to configure the model performance signal:

    1. In step 1:
        1. For the production data asset, select your model output data asset.
        1. Select an appropriate target column, for example, `DEFAULT_NEXT_MONTH`.
        1. Select the look-back window size and offset that you want to use.
    1. In step 2:
        1. For the reference data asset, select your ground truth data asset.
        1. Select the target column, for example, `ground_truth`.
        1. Select the column to use for the join with the model output data asset, for example, `correlationid`. Both data assets should contain that column, and it should contain a unique ID for each row in the data asset.
    1. In step 3, select the performance metrics that you want to use, and specify their respective thresholds.

    :::image type="content" source="media/how-to-monitor-models/model-monitoring-configure-model-performance.png" alt-text="Screenshot of the Edit Signal page. The Model performance tab is open, and three steps are visible that provide a way to configure various settings." lightbox="media/how-to-monitor-models/model-monitoring-configure-model-performance.png":::

1. Select **Save**. On the Select monitoring signals page, the model performance signal is visible.

    :::image type="content" source="media/how-to-monitor-models/model-monitoring-configured-model-performance-signal.png" alt-text="Screenshot of the Select monitoring signals page. A configured model performance signal is visible." lightbox="media/how-to-monitor-models/model-monitoring-configured-model-performance-signal.png":::

### Finish the configuration

1. On the Select monitoring signals page, select **Next**.

1. On the Notifications page, turn on notifications for the model performance signal, and then select **Next**.

1. On the Review monitoring settings page, review your settings.

    :::image type="content" source="media/how-to-monitor-models/model-monitoring-review-monitoring-details.png" alt-text="Screenshot of the Review monitoring details page. The basic settings, three configured data assets, and one configured performance signal are visible." lightbox="media/how-to-monitor-models/model-monitoring-review-monitoring-details.png":::

1. Select **Create** to create your model performance monitor.

---

## Set up model monitoring of production data

You can also monitor models that you deploy to Azure Machine Learning batch endpoints or that you deploy outside Azure Machine Learning. If you don't have a deployment but you have production data, you can use the data to perform continuous model monitoring. To monitor these models, you must be able to:

* Collect production inference data from models deployed in production.
* Register the production inference data as an Azure Machine Learning data asset, and ensure continuous updates of the data.
* Provide a custom data preprocessing component and register it as an Azure Machine Learning component if you don't use the [data collector](how-to-collect-production-data.md) to collect data. Without this custom data preprocessing component, the Azure Machine Learning model monitoring system can't process your data into a tabular form that supports time windowing.

Your custom preprocessing component must have the following input and output signatures:

| Input or output | Signature name | Type | Description | Example value |
|---|---|---|---|---|
| input | `data_window_start` | literal, string | The data window start time in ISO8601 format | 2023-05-01T04:31:57.012Z |
| input | `data_window_end` | literal, string | The data window end time in ISO8601 format | 2023-05-01T04:31:57.012Z |
| input | `input_data` | uri_folder | The collected production inference data, which is registered as an Azure Machine Learning data asset | azureml:myproduction_inference_data:1 |
| output | `preprocessed_data` | mltable | A tabular data asset that matches a subset of the reference data schema | |

For an example of a custom data preprocessing component, see [custom_preprocessing in the azuremml-examples GitHub repo](https://github.com/Azure/azureml-examples/tree/main/cli/monitoring/components/custom_preprocessing).

For instructions for registering an Azure Machine Learning component, see [Register component in your workspace](how-to-create-component-pipelines-ui.md#register-component-in-your-workspace).

After you register your production data and preprocessing component, you can set up model monitoring.

# [Azure CLI](#tab/azure-cli)

1. Create a monitoring definition YAML file that's similar to the following one. Before you use this definition, adjust the following settings and any others to meet the needs of your environment:

    - For `endpoint_deployment_id`, use a value in the format `azureml:<endpoint-name>:<deployment-name>`.
    - For `pre_processing_component`, use a value in the format `azureml:<component-name>:<component-version>`. Specify the exact version, such as `1.0.0`, not `1`.
    - For each `path`, use a value in the format `azureml:<data-asset-name>:<version>`.
    - For the `target_column` value, use the name of the output column that contains values that the model predicts.
    - Under `emails`, list the email addresses that you want to use for notifications.

    :::code language="yaml" source="~/azureml-examples-main/cli/monitoring/model-monitoring-with-collected-data.yaml":::

1. Run the following command to create the model.

    ```azurecli
    az ml schedule create -f ./model-monitoring-with-collected-data.yaml
    ```

# [Python SDK](#tab/python)

Use a script that's similar to the following Python code to set up model monitoring. First replace the following placeholders with appropriate values:

| Placeholder | Description | Example |
| --- | --- | --- |
| \<subscription-ID\\> | The ID of your subscription | aaaa0a0a-bb1b-cc2c-dd3d-eeeeee4e4e4e |
| \<resource-group-name\\> | The name of the resource group that contains your workspace | my-resource-group |
| \<workspace-name\\> | The name of your workspace | my-workspace |
| \<production-data-asset-name\\> | The name of the data asset that contains production data | my_model_production_data |
| \<preprocessing-component-name\\> | The name of your preprocessing component | production_data_preprocessing |
| \<training-data-asset-name\\> | The name of the training data asset that you want to use as a reference data asset | my_model_training_data |
| \<email-address-1\\> and \<email-address-2\\> | Email addresses to use for notifications | `abc@example.com` |
| \<frequency-unit\\> | The monitoring frequency unit | day |
| \<interval\\> | The interval between jobs, expressed in the frequency unit | 1 |
| \<start-hour\\> | The hour to start monitoring, on a 24-hour clock | 3 |
| \<start-minutes\\> | The minutes after the specified hour to start monitoring | 15 |

```python
from azure.identity import InteractiveBrowserCredential
from azure.ai.ml import Input, MLClient
from azure.ai.ml.constants import (
    MonitorFeatureType,
    MonitorMetricName,
    MonitorDatasetContext
)
from azure.ai.ml.entities import (
    AlertNotification,
    DataDriftSignal,
    DataQualitySignal,
    DataDriftMetricThreshold,
    DataQualityMetricThreshold,
    NumericalDriftMetrics,
    CategoricalDriftMetrics,
    DataQualityMetricsNumerical,
    DataQualityMetricsCategorical,
    MonitorFeatureFilter,
    MonitorInputData,
    MonitoringTarget,
    MonitorDefinition,
    MonitorSchedule,
    RecurrencePattern,
    RecurrenceTrigger,
    ServerlessSparkCompute,
    ReferenceData,
    ProductionData
)

# Get a handle to the workspace.
subscription_id = "<subscription-ID>"
resource_group = "<resource-group-name>"
workspace = "<workspace-name>"
ml_client = MLClient(
   InteractiveBrowserCredential(),
   subscription_id,
   resource_group,
   workspace
)

# Specify the compute instance.
spark_compute = ServerlessSparkCompute(
    instance_type="standard_e4s_v3",
    runtime_version="3.3"
)

# Specify the target data asset (the production data asset).
production_data = ProductionData(
    input_data=Input(
        type="uri_folder",
        path="azureml:<production-data-asset-name>:1"
    ),
    data_context=MonitorDatasetContext.MODEL_INPUTS,
    pre_processing_component="azureml:<preprocessing-component-name>:1.0.0"
)

# Specify the training data to use as a reference data asset.
reference_data_training = ReferenceData(
    input_data=Input(
        type="mltable",
        path="azureml:<training-data-asset-name>:1"
    ),
    data_context=MonitorDatasetContext.TRAINING
)

# Create an advanced data drift signal.
features = MonitorFeatureFilter(top_n_feature_importance=20)
metric_thresholds = DataDriftMetricThreshold(
    numerical=NumericalDriftMetrics(
        jensen_shannon_distance=0.01
    ),
    categorical=CategoricalDriftMetrics(
        pearsons_chi_squared_test=0.02
    )
)

advanced_data_drift = DataDriftSignal(
    production_data=production_data,
    reference_data=reference_data_training,
    features=features,
    metric_thresholds=metric_thresholds,
    alert_enabled=True
)

# Create an advanced data quality signal.
features = ['feature_A', 'feature_B', 'feature_C']
metric_thresholds = DataQualityMetricThreshold(
    numerical=DataQualityMetricsNumerical(
        null_value_rate=0.01
    ),
    categorical=DataQualityMetricsCategorical(
        out_of_bounds_rate=0.02
    )
)

advanced_data_quality = DataQualitySignal(
    production_data=production_data,
    reference_data=reference_data_training,
    features=features,
    metric_thresholds=metric_thresholds,
    alert_enabled=True
)

# Put all monitoring signals in a dictionary.
monitoring_signals = {
    'data_drift_advanced': advanced_data_drift,
    'data_quality_advanced': advanced_data_quality
}

# Create an alert notification object.
alert_notification = AlertNotification(
    emails=['<email-address-1>', '<email-address-2>']
)

# Set up the monitor definition.
monitor_definition = MonitorDefinition(
    compute=spark_compute,
    monitoring_signals=monitoring_signals,
    alert_notification=alert_notification
)

# Specify the schedule frequency.
recurrence_trigger = RecurrenceTrigger(
    frequency="<frequency-unit>",
    interval=<interval>,
    schedule=RecurrencePattern(hours=<start-hour>, minutes=<start-minutes>)
)

# Create the monitoring schedule.
model_monitor = MonitorSchedule(
    name="fraud_detection_model_monitoring_advanced",
    trigger=recurrence_trigger,
    create_monitor=monitor_definition
)

# Schedule the monitoring job.
poller = ml_client.schedules.begin_create_or_update(model_monitor)
created_monitor = poller.result()

```

# [Studio](#tab/azure-studio)

The studio currently doesn't support configuring monitoring for models that are deployed outside Azure Machine Learning. See the Azure CLI or Python SDK tabs instead. 

After you use the Azure CLI or the Python SDK to configure monitoring, you can view the monitoring results in the studio. For more information about interpreting monitoring results, see [Interpret monitoring results](#interpret-monitoring-results).

---

## Set up model monitoring with custom signals and metrics

When you use Azure Machine Learning model monitoring, you can define a custom signal and implement any metric of your choice to monitor your model. You can register your custom signal as an Azure Machine Learning component. When your model monitoring job runs on its specified schedule, it computes the metrics that are defined within your custom signal, just as it does for the data drift, prediction drift, and data quality prebuilt signals.

To set up a custom signal to use for model monitoring, you must first define the custom signal and register it as an Azure Machine Learning component. The Azure Machine Learning component must have the following input and output signatures.

### Component input signature

The component input data frame should contain the following items:

- An `mltable` structure that contains the processed data from the preprocessing component.
- Any number of literals, each representing an implemented metric as part of the custom signal component. For example, if you implement the `std_deviation` metric, you need an input for `std_deviation_threshold`. Generally, there should be one input with the name `<metric-name>_threshold` per metric.

| Signature name | Type | Description | Example value |
|---|---|---|---|
| `production_data` | mltable | A tabular data asset that matches a subset of the reference data schema | |
| `std_deviation_threshold` | literal, string | The respective threshold for the implemented metric | 2 |

### Component output signature

The component output port should have the following signature:

| Signature name | Type | Description |
|---|---|---|
| `signal_metrics` | mltable | The mltable structure that contains the computed metrics. For the schema of this signature, see the next section, [signal_metrics schema](#signal_metrics-schema). |
  
#### signal_metrics schema

The component output data frame should contain four columns: `group`, `metric_name`, `metric_value`, and `threshold_value`.

| Signature name | Type | Description | Example value |
|---|---|---|---|
| `group` | literal, string | The top-level logical grouping to be applied to the custom metric | TRANSACTIONAMOUNT |
| `metric_name` | literal, string | The name of the custom metric | std_deviation |
| `metric_value` | numerical | The value of the custom metric | 44,896.082 |
| `threshold_value` | numerical | The threshold for the custom metric | 2 |

The following table shows example output from a custom signal component that computes the `std_deviation` metric:

| group | metric_value | metric_name | threshold_value |
|---|---|---|---|
| TRANSACTIONAMOUNT | 44,896.082 | std_deviation | 2 |
| LOCALHOUR | 3.983 | std_deviation | 2 |
| TRANSACTIONAMOUNTUSD | 54,004.902 | std_deviation | 2 |
| DIGITALITEMCOUNT | 7.238 | std_deviation | 2 |
| PHYSICALITEMCOUNT | 5.509 | std_deviation | 2 |

To see an example of a custom signal component definition and metric computation code, see [custom_signal in the azureml-examples repo](https://github.com/Azure/azureml-examples/tree/main/cli/monitoring/components/custom_signal).

For instructions for registering an Azure Machine Learning component, see [Register component in your workspace](how-to-create-component-pipelines-ui.md#register-component-in-your-workspace).

# [Azure CLI](#tab/azure-cli)

After you create and register your custom signal component in Azure Machine Learning, take the following steps to set up model monitoring:

1. Create a monitoring definition in a YAML file that's similar to the following one. Before you use this definition, adjust the following settings and any others to meet the needs of your environment:

    - For `component_id`, use a value in the format `azureml:<custom-signal-name>:1.0.0`.
    - For `path` in the input data section, use a value in the format `azureml:<production-data-asset-name>:<version>`.
    - For `pre_processing_component`:
      - If you use the [data collector](how-to-collect-production-data.md) to collect your data, you can omit the `pre_processing_component` property.
      - If you don't use the data collector and want to use a component to preprocess production data, use a value in the format `azureml:<custom-preprocessor-name>:<custom-preprocessor-version>`.
    - Under `emails`, list the email addresses that you want to use for notifications.

    ```yml
    # custom-monitoring.yaml
    $schema:  http://azureml/sdk-2-0/Schedule.json
    name: my-custom-signal
    trigger:
      type: recurrence
      frequency: day # Possible frequency values include "minute," "hour," "day," "week," and "month."
      interval: 7 # Monitoring runs every day when you use the value 1.
    create_monitor:
      compute:
        instance_type: "standard_e4s_v3"
        runtime_version: "3.3"
      monitoring_signals:
        customSignal:
          type: custom
          component_id: azureml:my_custom_signal:1.0.0
          input_data:
            production_data:
              input_data:
                type: uri_folder
                path: azureml:my_production_data:1
              data_context: test
              data_window:
                lookback_window_size: P30D
                lookback_window_offset: P7D
              pre_processing_component: azureml:custom_preprocessor:1.0.0
          metric_thresholds:
            - metric_name: std_deviation
              threshold: 2
      alert_notification:
        emails:
          - abc@example.com
    ```

1. Run the following command to create the model:

    ```azurecli
    az ml schedule create -f ./custom-monitoring.yaml
    ```

# [Python SDK](#tab/python)

The Python SDK currently doesn't support monitoring for custom signals. See the Azure CLI tab instead.

# [Studio](#tab/azure-studio)

The studio currently doesn't support monitoring for custom signals. See the Azure CLI tab instead.

---

## Interpret monitoring results

After you configure your model monitor and the first run finishes, you can view the results in Azure Machine Learning studio.

1. In the studio, under **Manage**, select **Monitoring**. In the Monitoring page, select the name of your model monitor to see its overview page. This page shows the monitoring model, endpoint, and deployment. It also provides detailed information about configured signals. The following image shows a monitoring overview page that includes data drift and data quality signals.

    :::image type="content" source="media/how-to-monitor-models/monitoring-dashboard.png" alt-text="Screenshot of the monitoring page for a model, with Monitoring highlighted. Information about fail and pass rates is visible for two signals." lightbox="media/how-to-monitor-models/monitoring-dashboard.png":::

1. Look in the **Notifications** section of the overview page. In this section, you can see the feature for each signal that breaches the configured threshold for its respective metric.

1. In the **Signals** section, select **data_drift** to see detailed information about the data drift signal. On the details page, you can see the data drift metric value for each numerical and categorical feature that your monitoring configuration includes. If your monitor has more than one run, you see a trend line for each feature.

    :::image type="content" source="media/how-to-monitor-models/data-drift-details-page.png" alt-text="Screenshot that shows detailed information about the data drift signal, including a feature data drift chart and a feature breakdown." lightbox="media/how-to-monitor-models/data-drift-details-page.png":::

1. On the details page, select the name of an individual feature. A detailed view opens that shows the production distribution compared to the reference distribution. You can also use this view to track drift over time for the feature.

    :::image type="content" source="media/how-to-monitor-models/data-drift-individual-feature.png" alt-text="Screenshot that shows detailed information about a feature, including a histogram and a chart that shows drift over time." lightbox="media/how-to-monitor-models/data-drift-individual-feature.png":::

1. Return to the monitoring overview page. In the **Signals** section, select **data_quality** to view detailed information about this signal. On this page, you can see the null value rates, out-of-bounds rates, and data type error rates for each feature that you monitor.

    :::image type="content" source="media/how-to-monitor-models/data-quality-details-page.png" alt-text="Screenshot that shows detailed information about the data quality signal, including fail and pass rates and a feature breakdown." lightbox="media/how-to-monitor-models/data-quality-details-page.png":::

Model monitoring is a continuous process. When you use Azure Machine Learning model monitoring, you can configure multiple monitoring signals to obtain a broad view into the performance of your models in production.

## Integrate Azure Machine Learning model monitoring with Event Grid

When you use [Event Grid](how-to-use-event-grid.md), you can configure events that are generated by Azure Machine Learning model monitoring to trigger applications, processes, and CI/CD workflows. You can consume events through various event handlers, such as Azure Event Hubs, Azure Functions, and Azure Logic Apps. When your monitors detect drift, you can take action programmatically, such as by running a machine learning pipeline to retrain a model and redeploy it.

To integrate Azure Machine Learning model monitoring with Event Grid, take the steps in the following sections.

### Create a system topic

If you don't have an Event Grid system topic to use for monitoring, create one. For instructions, see [Create, view, and manage Event Grid system topics in the Azure portal](/azure/event-grid/create-view-manage-system-topics).

### Create an event subscription

1. In the Azure portal, go to your Azure Machine Learning workspace.

1. Select **Events**, and then select **Event Subscription**.

    :::image type="content" source="./media/how-to-monitor-models/add-event-subscription.png" alt-text="Screenshot that shows the Event page of an Azure Machine Learning workspace. Events and Event Subscription are highlighted.":::

1. Next to **Name**, enter a name for your event subscription, such as **MonitoringEvent**.

1. Under **Event Types**, select only **Run status changed**. 

    > [!WARNING]
    >
    > Select only **Run status changed** for the event type. Don't select **Dataset drift detected**, which applies to data drift v1, not Azure Machine Learning model monitoring.

1. Select the **Filters** tab. Under **Advanced Filters**, select **Add new filter**, and then enter the following values:

    - Under **Key**, enter **data.RunTags.azureml_modelmonitor_threshold_breached**.
    - Under **Operator**, select **String contains**.
    - Under **Value**, enter **has failed due to one or more features violating metric thresholds**.

    :::image type="content" source="media/how-to-monitor-models/add-advanced-filter.png" alt-text="Screenshot of the Create Event Description page in the Azure portal. The Filters tab and the values under Key, Operator, and Value are highlighted." lightbox="media/how-to-monitor-models/add-advanced-filter.png":::

    When you use this filter, events are generated when the run status of any monitor in your Azure Machine Learning workspace changes. The run status can change from completed to failed or from failed to completed.

    To filter at the monitoring level, select **Add new filter** again, and then enter the following values:

    - Under **Key**, enter **data.RunTags.azureml_modelmonitor_threshold_breached**.
    - Under **Operator**, select **String contains**.
    - Under **Value**, enter the name of a monitor signal that you want to filter events for, such as **credit_card_fraud_monitor_data_drift**. The name that you enter must match the name of your monitoring signal. Any signal that you use in filtering should have a name in the format `<monitor-name>_<signal-description>` that includes the monitor name and a description of the signal.

1. Select the **Basics** tab. Configure the endpoint that you want to serve as your event handler, such as Event Hubs.

1. Select **Create** to create the event subscription.

### View events

After you capture events, you can view them on the event handler endpoint page:

:::image type="content" source="media/how-to-monitor-models/events-on-endpoint-page.png" alt-text="Screenshot of an event subscription page that uses an Event Hubs endpoint and an Azure Machine Learning workspace topic. A chart is visible." lightbox="media/how-to-monitor-models/events-on-endpoint-page.png":::

You can also view events in the Azure Monitor **Metrics** tab: 

:::image type="content" source="media/how-to-monitor-models/events-in-azure-monitor-metrics-tab.png" alt-text="Screenshot of the Monitor metrics page. A line chart shows a total of three events in the past hour." lightbox="media/how-to-monitor-models/events-in-azure-monitor-metrics-tab.png":::

## Related content

- [Data collection from models in production](concept-data-collection.md)
- [CLI (v2) schedule YAML schema for model monitoring (preview)](reference-yaml-monitor.md)
- [Model monitoring for generative AI applications (preview)](./prompt-flow/how-to-monitor-generative-ai-applications.md)<|MERGE_RESOLUTION|>--- conflicted
+++ resolved
@@ -8,16 +8,10 @@
 ms.topic: how-to
 author: msakande
 ms.author: mopeakande
-<<<<<<< HEAD
 ms.reviewer: mesameki
 ms.date: 03/05/2025
-ms.custom: devplatv2, update-code2, devx-track-azurecli
+ms.custom: devplatv2, update-code2, devx-track-azurecli, update-code3
 # customer intent: As a developer, I want to see how to monitor the models that I deploy to production in Azure Machine Learning so that I can maintain the models and improve their performance.
-=======
-ms.reviewer: alehughes
-ms.date: 01/29/2024
-ms.custom: devplatv2, update-code2, devx-track-azurecli, update-code3
->>>>>>> 48cf507d
 ---
 
 # Monitor the performance of models deployed to production
