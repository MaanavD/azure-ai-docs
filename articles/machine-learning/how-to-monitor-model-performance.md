--- conflicted
+++ resolved
@@ -9,14 +9,9 @@
 author: msakande
 ms.author: mopeakande
 ms.reviewer: alehughes
-<<<<<<< HEAD
 ms.date: 12/13/2024
-ms.custom: devplatv2, update-code, devx-track-azurecli
+ms.custom: devplatv2, update-code2, devx-track-azurecli
 # customer intent: As a developer, I want to see how to monitor the models that I deploy to production in Azure Machine Learning so that I can maintain the models and improve their performance.
-=======
-ms.date: 01/29/2024
-ms.custom: devplatv2, update-code2, devx-track-azurecli
->>>>>>> 5443acf7
 ---
 
 # Monitor the performance of models deployed to production
@@ -263,13 +258,9 @@
  
 After you turn on feature importance, you see a feature importance for each feature that you monitor in Azure Machine Learning studio.
 
-<<<<<<< HEAD
+You can turn alerts on or off for each signal by setting the `alert_enabled` property when you use the Python SDK or the Azure CLI.
+
 You can use the Azure CLI, the Python SDK, or the studio to set up advanced model monitoring.
-=======
-You can enable/disable alerts for each signal by setting `alert_enabled` property while using SDK or CLI.
-
-You can use Azure CLI, the Python SDK, or the studio for advanced setup of model monitoring.
->>>>>>> 5443acf7
 
 # [Azure CLI](#tab/azure-cli)
 
