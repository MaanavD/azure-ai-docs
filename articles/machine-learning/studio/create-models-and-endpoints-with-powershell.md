--- conflicted
+++ resolved
@@ -4,11 +4,7 @@
 description: Use PowerShell to create multiple Machine Learning models and web service endpoints with the same algorithm but different training datasets.
 services: machine-learning
 ms.service: machine-learning
-<<<<<<< HEAD
-ms.subservice: studio
-=======
 ms.subservice: studio
->>>>>>> 48de8be8
 ms.topic: article
 
 author: ericlicoding
