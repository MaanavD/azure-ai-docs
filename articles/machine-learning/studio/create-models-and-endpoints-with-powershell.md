--- conflicted
+++ resolved
@@ -20,64 +20,36 @@
 # Create many Machine Learning models and web service endpoints from one experiment using PowerShell
 Here's a common machine learning problem: You want to create many models that have the same training workflow and use the same algorithm. But you want them to have different training datasets as input. This article shows you how to do this at scale in Azure Machine Learning Studio using just a single experiment.
 
-<<<<<<< HEAD
 For example, let's say you own a global bike rental franchise business. You want to build a regression model to predict the rental demand based on historic data. You have 1,000 rental locations across the world and you've collected a dataset for each location. They include important features such as date, time, weather, and traffic that are specific to each location.
 
-You could train your model once using a merged version of all the datasets across all locations. But, each of your locations has a unique environment. So a better approach would be to train your regression model separately using the dataset for each location. That way, each trained model could take into account the different store sizes, volume, geography, population, bike-friendly traffic environment, *etc.*.
-=======
-For example, let's say you own a global bike rental franchise business. You want to build a regression model to predict the rental demand based on historic data. You have 1,000 rental locations across the world. You've collected a dataset for each location that includes important features such as date, time, weather, and traffic that are specific to each location.
-
-You could train your model once using a merged version of all the datasets across all locations. But because each of your locations has a unique environment, a better approach would be to train your regression model separately using the dataset for each location. That way, each trained model could take into account the different store sizes, volume, geography, population, bike-friendly traffic environment, and more.
->>>>>>> ddeafe20
+You could train your model once using a merged version of all the datasets across all locations. But, each of your locations has a unique environment. So a better approach would be to train your regression model separately using the dataset for each location. That way, each trained model could take into account the different store sizes, volume, geography, population, bike-friendly traffic environment, and more.
 
 That may be the best approach, but you don't want to create 1,000 training experiments in Azure Machine Learning with each one representing a unique location. Besides being an overwhelming task, it's also seems inefficient since each experiment would have all the same components except for the training dataset.
 
 Fortunately, you can accomplish this by using the [Azure Machine Learning retraining API](retrain-models-programmatically.md) and automating the task with [Azure Machine Learning PowerShell](powershell-module.md).
 
 > [!NOTE]
-<<<<<<< HEAD
-> To make the sample run faster, we'll reduce the number of locations from 1,000 to 10. But the same principles and procedures apply to 1,000 locations. However, if you do want to train from 1,000 datasets you might want to run the following PowerShell scripts in parallel. How to do that is beyond the scope of this article, but you can find examples of PowerShell multi-threading on the Internet.  
-=======
-> To make your sample run faster, reduce the number of locations from 1,000 to 10. But the same principles and procedures apply to 1,000 locations. The only difference is that if you want to train from 1,000 datasets you probably want to think of running the following PowerShell scripts in parallel. How to do that is beyond the scope of this article, but you can find examples of PowerShell multi-threading on the Internet.  
->>>>>>> ddeafe20
+> To make your sample run faster, reduce the number of locations from 1,000 to 10. But the same principles and procedures apply to 1,000 locations. However, if you do want to train from 1,000 datasets you might want to run the following PowerShell scripts in parallel. How to do that is beyond the scope of this article, but you can find examples of PowerShell multi-threading on the Internet.  
 > 
 > 
 
 ## Set up the training experiment
-<<<<<<< HEAD
-We're going to use an example [training experiment](https://gallery.cortanaintelligence.com/Experiment/Bike-Rental-Training-Experiment-1) that we've already created in the [Azure AI Gallery](http://gallery.cortanaintelligence.com). Open this experiment in your [Azure Machine Learning Studio](https://studio.azureml.net) workspace.
-
-> [!NOTE]
-> In order to follow along with this example, you may want to use a standard workspace rather than a free workspace. We'll be creating one endpoint for each customer - for a total of 10 endpoints - and that will require a standard workspace since a free workspace is limited to 3 endpoints. If you only have a free workspace, just modify the following scripts to allow for only three locations.
-> 
-> 
-
-The experiment uses an **Import Data** module to import the training dataset *customer001.csv* from an Azure storage account. Let's assume we've collected training datasets from all bike rental locations. We've stored them in the same blob storage location with file names ranging from *rentalloc001.csv* to *rentalloc10.csv*.
-=======
 Use the example [training experiment](https://gallery.cortanaintelligence.com/Experiment/Bike-Rental-Training-Experiment-1) that's in the [Cortana Intelligence Gallery](http://gallery.cortanaintelligence.com). Open this experiment in your [Azure Machine Learning Studio](https://studio.azureml.net) workspace.
 
 > [!NOTE]
-> In order to follow along with this example, you may want to use a standard workspace rather than a free workspace. You create one endpoint for each customer - for a total of 10 endpoints - and that requires a standard workspace since a free workspace is limited to 3 endpoints. If you only have a free workspace, just change the scripts to allow for only 3 locations.
+> In order to follow along with this example, you may want to use a standard workspace rather than a free workspace. You create one endpoint for each customer - for a total of 10 endpoints - and that requires a standard workspace since a free workspace is limited to 3 endpoints. If you only have a free workspace, just change the scripts to allow for only th locations.
 > 
 > 
 
 The experiment uses an **Import Data** module to import the training dataset *customer001.csv* from an Azure storage account. Let's assume you have collected training datasets from all bike rental locations and stored them in the same blob storage location with file names ranging from *rentalloc001.csv* to *rentalloc10.csv*.
->>>>>>> ddeafe20
 
 ![image](./media/create-models-and-endpoints-with-powershell/reader-module.png)
 
 Note that a **Web Service Output** module has been added to the **Train Model** module.
-<<<<<<< HEAD
-When this experiment is deployed as a web service, the endpoint associated with that output returns the trained model in the format of an .iLearner file.
+When this experiment is deployed as a web service, the endpoint associated with that output returns the trained model in the format of an .ilearner file.
 
-Also note that we set up a web service parameter that defines the URL that the **Import Data** module uses. This allows us to use the parameter to specify individual training datasets to train the model for each location.
-There are other ways we could have done this. We could have used a SQL query with a web service parameter to get data from a SQL Azure database. Or we could have used a  **Web Service Input** module to pass a dataset into the web service.
-=======
-When this experiment is deployed as a web service, the endpoint associated with that output returns the trained model in the format of a .ilearner file.
-
-Also note that you set up a web service parameter for the URL that the **Import Data** module uses. This allows you to use the parameter to specify individual training datasets to train the model for each location.
-There are other ways you could have done this. You can use a SQL query with a web service parameter to get data from a SQL Azure database, or use a  **Web Service Input** module to pass in a dataset to the web service.
->>>>>>> ddeafe20
+Also note that you set up a web service parameter that defines the URL that the **Import Data** module uses. This allows you to use the parameter to specify individual training datasets to train the model for each location.
+There are other ways you could have done this. You can use a SQL query with a web service parameter to get data from a SQL Azure database. Or you can use a  **Web Service Input** module to pass in a dataset to the web service.
 
 ![image](./media/create-models-and-endpoints-with-powershell/web-service-output.png)
 
@@ -86,15 +58,9 @@
 ## Deploy the training and scoring web services
 To deploy the training web service, click the **Set Up Web Service** button below the experiment canvas and select **Deploy Web Service**. Call this web service ""Bike Rental Training".
 
-<<<<<<< HEAD
-Now we need to deploy the scoring web service.
-To do this, we can click **Set Up Web Service** below the canvas and select **Predictive Web Service**. This creates a scoring experiment.
-We'll need to make a few minor adjustments to make it work as a web service. For instance, removing the label column "cnt" from the input data and limiting the output to only the instance ID and the corresponding predicted value.
-=======
 Now you need to deploy the scoring web service.
 To do this, click **Set Up Web Service** below the canvas and select **Predictive Web Service**. This creates a scoring experiment.
 You need to make a few minor adjustments to make it work as a web service. Remove the label column "cnt" from the input data and limit the output to only the instance id and the corresponding predicted value.
->>>>>>> ddeafe20
 
 To save yourself that work, you can open the [predictive experiment](https://gallery.cortanaintelligence.com/Experiment/Bike-Rental-Predicative-Experiment-1) in the Gallery that has already been prepared.
 
@@ -103,11 +69,7 @@
 ## Create 10 identical web service endpoints with PowerShell
 This web service comes with a default endpoint. But you're not as interested in the default endpoint since it can't be updated. What you need to do is to create 10 additional endpoints, one for each location. You can do this with PowerShell.
 
-<<<<<<< HEAD
-First, we set up the PowerShell environment:
-=======
 First, you set up the PowerShell environment:
->>>>>>> ddeafe20
 
     Import-Module .\AzureMLPS.dll
     # Assume the default configuration file exists and is properly set to point to the valid Workspace.
@@ -124,22 +86,14 @@
         Add-AmlWebServiceEndpoint -WebServiceId $scoringSvc.Id -EndpointName $endpointName -Description $endpointName     
     }
 
-<<<<<<< HEAD
-Now we've created 10 endpoints and they all contain the same trained model trained on *customer001.csv*. You can view them in the Azure portal.
-=======
 Now you created 10 endpoints and they all contain the same trained model trained on *customer001.csv*. You can view them in the Azure portal.
->>>>>>> ddeafe20
 
 ![image](./media/create-models-and-endpoints-with-powershell/created-endpoints.png)
 
 ## Update the endpoints to use separate training datasets using PowerShell
-The next step is to update the endpoints with models uniquely trained on each customer's individual data. But first you need to produce these models from the **Bike Rental Training** web service. Let's go back to the **Bike Rental Training** web service. you need to call its BES endpoint 10 times with 10 different training datasets in order to produce 10 different models. We'll use the **InovkeAmlWebServiceBESEndpoint** PowerShell cmdlet to do this.
+The next step is to update the endpoints with models uniquely trained on each customer's individual data. But first you need to produce these models from the **Bike Rental Training** web service. Let's go back to the **Bike Rental Training** web service. You need to call its BES endpoint 10 times with 10 different training datasets in order to produce 10 different models. Use the **InovkeAmlWebServiceBESEndpoint** PowerShell cmdlet to do this.
 
-<<<<<<< HEAD
-You will also need to provide credentials for your blob storage account into `$configContent`. Namely, at the fields `AccountName`, `AccountKey`, and `RelativeLocation`. The `AccountName` can be one of your account names, as seen in the **Azure portal** (*Storage* tab). Once you click on a storage account, its `AccountKey` can be found by pressing the **Manage Access Keys** button at the bottom and copying the *Primary Access Key*. The `RelativeLocation` is the path relative to your storage where a new model will be stored. For instance, the path `hai/retrain/bike_rental/` in the following script points to a container named `hai`, and `/retrain/bike_rental/` are subfolders. Currently, you cannot create subfolders through the portal UI, but there are [several Azure Storage Explorers](../../storage/common/storage-explorers.md) that allow you to do so. It is recommended that you create a new container in your storage to store the new trained models (.iLearner files) as follows: from your storage page, click on the **Add** button at the bottom and name it `retrain`. In summary, the necessary changes to the following script pertain to `AccountName`, `AccountKey`, and `RelativeLocation` (:`"retrain/model' + $seq + '.ilearner"`).
-=======
-You will also need to provide credentials for your blob storage account into `$configContent`, namely, at the fields `AccountName`, `AccountKey` and `RelativeLocation`. The `AccountName` can be one of your account names, as seen in the **Azure portal** (*Storage* tab). Once you click on a storage account, its `AccountKey` can be found by pressing the **Manage Access Keys** button at the bottom and copying the *Primary Access Key*. The `RelativeLocation` is the path relative to your storage where a new model will be stored. For instance, the path `hai/retrain/bike_rental/` in the script below points to a container named `hai`, and `/retrain/bike_rental/` are subfolders. Currently, you cannot create subfolders through the portal UI, but there are [several Azure Storage Explorers](../../storage/common/storage-explorers.md) that allow you to do so. It is recommended that you create a new container in your storage to store the new trained models (.ilearner files) as follows: from your storage page, click on the **Add** button at the bottom and name it `retrain`. In summary, the necassary changes to the script below pertain to `AccountName`, `AccountKey` and `RelativeLocation` (:`"retrain/model' + $seq + '.ilearner"`).
->>>>>>> ddeafe20
+You will also need to provide credentials for your blob storage account into `$configContent`. Namely, at the fields `AccountName`, `AccountKey`, and `RelativeLocation`. The `AccountName` can be one of your account names, as seen in the **Azure portal** (*Storage* tab). Once you click on a storage account, its `AccountKey` can be found by pressing the **Manage Access Keys** button at the bottom and copying the *Primary Access Key*. The `RelativeLocation` is the path relative to your storage where a new model will be stored. For instance, the path `hai/retrain/bike_rental/` in the following script points to a container named `hai`, and `/retrain/bike_rental/` are subfolders. Currently, you cannot create subfolders through the portal UI, but there are [several Azure Storage Explorers](../../storage/common/storage-explorers.md) that allow you to do so. It is recommended that you create a new container in your storage to store the new trained models (.iLearner files) as follows: from your storage page, click the **Add** button at the bottom and name it `retrain`. In summary, the necessary changes to the following script pertain to `AccountName`, `AccountKey`, and `RelativeLocation` (:`"retrain/model' + $seq + '.ilearner"`).
 
     # Invoke the retraining API 10 times
     # This is the default (and the only) endpoint on the training web service
@@ -159,15 +113,9 @@
 > 
 > 
 
-<<<<<<< HEAD
-As you can see above, instead of constructing 10 different BES job configuration json files, we dynamically create the config string instead. Then we feed it to the *jobConfigString* parameter of the **InvokeAmlWebServceBESEndpoint** cmdlet. There's really no need to keep a copy on disk.
+As you can see above, instead of constructing 10 different BES job configuration json files, you dynamically create the config string instead. Then feed it to the *jobConfigString* parameter of the **InvokeAmlWebServceBESEndpoint** cmdlet. There's really no need to keep a copy on disk.
 
-If everything goes well, after a while you should see 10 .iLearner files, from *model001.ilearner* to *model010.ilearner*, in your Azure storage account. Now we're ready to update the 10 scoring web service endpoints with these models using the **Patch-AmlWebServiceEndpoint** PowerShell cmdlet. Remember again that we can only patch the non-default endpoints we programmatically created earlier.
-=======
-As you can see above, instead of constructing 10 different BES job configuration json files, you dynamically create the config string instead and feed it to the *jobConfigString* parameter of the **InvokeAmlWebServceBESEndpoint** cmdlet, since there is really no need to keep a copy on disk.
-
-If everything goes well, after a while you should see 10 .ilearner files, from *model001.ilearner* to *model010.ilearner*, in your Azure storage account. Now we're ready to update our 10 scoring web service endpoints with these models using the **Patch-AmlWebServiceEndpoint** PowerShell cmdlet. Remember again that you can only patch the non-default endpoints you programmatically created earlier.
->>>>>>> ddeafe20
+If everything goes well, after a while you should see 10 .iLearner files, from *model001.ilearner* to *model010.ilearner*, in your Azure storage account. Now you're ready to update the 10 scoring web service endpoints with these models using the **Patch-AmlWebServiceEndpoint** PowerShell cmdlet. Remember again that you can only patch the non-default endpoints you programmatically created earlier.
 
     # Patch the 10 endpoints with respective .ilearner models
     $baseLoc = 'http://bostonmtc.blob.core.windows.net/'
@@ -180,7 +128,7 @@
         Patch-AmlWebServiceEndpoint -WebServiceId $scoringSvc.Id -EndpointName $endpointName -ResourceName 'Bike Rental [trained model]' -BaseLocation $baseLoc -RelativeLocation $relativeLoc -SasBlobToken $sasToken
     }
 
-This should run fairly quickly. When the execution finishes, we'll have successfully created 10 predictive web service endpoints. Each one will contain a trained model uniquely trained on the dataset specific to a rental location, all from a single training experiment. To verify this, you can try calling these endpoints using the **InvokeAmlWebServiceRRSEndpoint** cmdlet, providing them with the same input data. You should expect to see different prediction results since the models are trained with different training sets.
+This should run fairly quickly. When the execution finishes, you'll have successfully created 10 predictive web service endpoints. Each one will contain a trained model uniquely trained on the dataset specific to a rental location, all from a single training experiment. To verify this, you can try calling these endpoints using the **InvokeAmlWebServiceRRSEndpoint** cmdlet, providing them with the same input data. You should expect to see different prediction results since the models are trained with different training sets.
 
 ## Full PowerShell script
 Here's the listing of the full source code:
