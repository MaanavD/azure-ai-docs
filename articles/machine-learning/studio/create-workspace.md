--- conflicted
+++ resolved
@@ -4,11 +4,7 @@
 description: To use Azure Machine Learning Studio, you need to have a Machine Learning Studio workspace. This workspace contains the tools you need to create, manage, and publish experiments.
 services: machine-learning
 ms.service: machine-learning
-<<<<<<< HEAD
-ms.subservice: studio
-=======
 ms.subservice: studio
->>>>>>> 48de8be8
 ms.topic: article
 
 author: ericlicoding
