---
title: How to choose algorithms
<<<<<<< HEAD
titleSuffix: Azure Machine Learning Studio
description: How to choose Azure Machine Learning algorithms for supervised and unsupervised learning in clustering, classification, or regression experiments.
=======
titleSuffix: Azure Machine Learning Studio (classic)
description: How to choose Azure Machine Learning Studio (classic) algorithms for supervised and unsupervised learning in clustering, classification, or regression experiments.
>>>>>>> 65438b03
services: machine-learning
ms.service: machine-learning
ms.subservice: studio
ms.topic: conceptual

author: xiaoharper
ms.author: amlstudiodocs
ms.custom: previous-ms.author=pakalra, previous-author=pakalra
ms.date: 03/04/2019
---
<<<<<<< HEAD
# How to choose algorithms for Azure Machine Learning 
=======
# How to choose algorithms for Azure Machine Learning Studio (classic)

[!INCLUDE [Designer notice](../../../includes/designer-notice.md)]
>>>>>>> 65438b03

The answer to the question "What machine learning algorithm should I use?" is always "It depends." It depends on the size, quality, and nature of the data. It depends on what you want to do with the answer. It depends on how the math of the algorithm was translated into instructions for the computer you are using. And it depends on how much time you have. Even the most experienced data scientists can't tell which algorithm will perform best before trying them.

Machine Learning Studio (classic) provides state-of-the-art algorithms, such as Scalable Boosted Decision trees, Bayesian Recommendation systems, Deep Neural Networks, and Decision Jungles developed at Microsoft Research. Scalable open-source machine learning packages, like Vowpal Wabbit, are also included. The classic version of Machine Learning Studio supports machine learning algorithms for multiclass and binary classification, regression, and clustering. See the complete list of [Machine Learning Modules](/azure/machine-learning/studio-module-reference/index).
The documentation provides some information about each algorithm and how to tune parameters to optimize the algorithm for your use.  


## The Machine Learning Algorithm Cheat Sheet

<<<<<<< HEAD
The **[Microsoft Azure Machine Learning Algorithm Cheat Sheet](../algorithm-cheat-sheet.md)** helps you choose the right machine learning algorithm for your predictive analytics solutions from the Azure Machine Learning Studio library of algorithms.
This article walks you through how to use this cheat sheet.

> [!NOTE]
> To download the cheat sheet and follow along with this article, go to [Machine learning algorithm cheat sheet](../algorithm-cheat-sheet.md).
> 
> 

This cheat sheet has a very specific audience in mind: a beginning data scientist with undergraduate-level machine learning, trying to choose an algorithm to start with in Azure Machine Learning Learning Algorithm Cheat Sheet. That means that it makes some generalizations and oversimplifications, but it points you in a safe direction. It also means that there are lots of algorithms not listed here.
=======
The **[Microsoft Azure Machine Learning Studio (classic) Algorithm Cheat Sheet](algorithm-cheat-sheet.md)** helps you choose the right machine learning algorithm for your predictive analytics solutions from the classic version of Azure  Machine Learning Studio library of algorithms.
This article walks you through how to use this cheat sheet.

> [!NOTE]
> To download the cheat sheet and follow along with this article, go to [Machine learning algorithm cheat sheet for Microsoft Azure Machine Learning Studio (classic)](algorithm-cheat-sheet.md).
> 
> 

This cheat sheet has a very specific audience in mind: a beginning data scientist with undergraduate-level machine learning, trying to choose an algorithm to start with in Azure Machine Learning Studio (classic). That means that it makes some generalizations and oversimplifications, but it points you in a safe direction. It also means that there are lots of algorithms not listed here.
>>>>>>> 65438b03

These recommendations are compiled feedback and tips from many data scientists and machine learning experts. We didn't agree on everything, but we've tried to harmonize our opinions into a rough consensus. Most of the statements of disagreement begin with "It depends…"

### How to use the cheat sheet

Read the path and algorithm labels on the chart as "For *&lt;path
label&gt;*, use *&lt;algorithm&gt;*." For example, "For *speed*, use *two
class logistic regression*." Sometimes more than one branch applies.
Sometimes none of them are a perfect fit. They're intended to be
rule-of-thumb recommendations, so don't worry about it being exact.
Several data scientists we talked with said that the only sure way to
find the very best algorithm is to try all of them.

Here's an example from the [Azure AI Gallery](https://gallery.azure.ai/) of an experiment that tries
several algorithms against the same data and compares the results:
[Compare Multi-class Classifiers: Letter
recognition](https://gallery.azure.ai/Details/a635502fc98b402a890efe21cec65b92).

> [!TIP]
> To download an easy-to-understand infographic overview of machine learning basics to learn about popular algorithms used to answer common machine learning questions, see [Machine learning basics with algorithm examples](basics-infographic-with-algorithm-examples.md).

## Flavors of machine learning

### Supervised

Supervised learning algorithms make predictions based on a set of
examples. For instance, historical stock prices can be used to make
guesses about future prices. Each example used for training is labeled with
the value of interest—in this case the stock price. A supervised
learning algorithm looks for patterns in those value labels. It can use
any information that might be relevant—the day of the week, the season,
the company's financial data, the type of industry, the presence of
disruptive geopolitical events—and each algorithm looks for different
types of patterns. After the algorithm has found the best pattern it
can, it uses that pattern to make predictions for unlabeled testing
data—tomorrow's prices.

Supervised learning is a popular and useful type of machine learning. With one
exception, all the modules in the classic version of Azure Machine Learning Studio are supervised learning
algorithms. There are several specific types of supervised learning that
are represented within Azure Machine Learning Studio (classic): classification, regression, and anomaly
detection.

* **Classification**. When the data are being used to predict a
  category, supervised learning is also called classification. This is
  the case when assigning an image as a picture of either a 'cat' or a
  'dog'. When there are only two choices, it's called **two-class**
  or **binomial classification**. When there are more categories, as
  when predicting the winner of the NCAA March Madness tournament, this
  problem is known as **multi-class classification**.
* **Regression**. When a value is being predicted, as with stock prices,
  supervised learning is called regression.
* **Anomaly detection**. Sometimes the goal is to identify data points
  that are simply unusual. In fraud detection, for example, any highly
  unusual credit card spending patterns are suspect. The possible
  variations are so numerous and the training examples so few, that it's
  not feasible to learn what fraudulent activity looks like. The
  approach that anomaly detection takes is to simply learn what normal
  activity looks like (using a history of non-fraudulent transactions) and
  identify anything that is significantly different.

### Unsupervised

In unsupervised learning, data points have no labels associated with
them. Instead, the goal of an unsupervised learning algorithm is to
organize the data in some way or to describe its structure. This can
mean grouping it into clusters or finding different ways of looking at
complex data so that it appears simpler or more organized.

### Reinforcement learning

In reinforcement learning, the algorithm gets to choose an action in
response to each data point. The learning algorithm also receives a
reward signal a short time later, indicating how good the decision was.
Based on this, the algorithm modifies its strategy in order to achieve
the highest reward. Currently there are no reinforcement learning
algorithm modules in Azure Machine Learning Studio (classic). Reinforcement learning is common in
robotics, where the set of sensor readings at one point in time is a
data point, and the algorithm must choose the robot's next action. It is
also a natural fit for Internet of Things applications.

## Considerations when choosing an algorithm

### Accuracy

Getting the most accurate answer possible isn't always necessary.
Sometimes an approximation is adequate, depending on what you want to
use it for. If that's the case, you may be able to cut your processing
time dramatically by sticking with more approximate methods. Another
advantage of more approximate methods is that they naturally tend to
avoid overfitting.

### Training time

The number of minutes or hours necessary to train a model varies a great
deal between algorithms. Training time is often closely tied to
accuracy—one typically accompanies the other. In addition, some
algorithms are more sensitive to the number of data points than others.
When time is limited it can drive the choice of algorithm, especially
when the data set is large.

### Linearity

Lots of machine learning algorithms make use of linearity. Linear
classification algorithms assume that classes can be separated by a
straight line (or its higher-dimensional analog). These include logistic
regression and support vector machines (as implemented in Azure Machine Learning Studio (classic)).
Linear regression algorithms assume that data trends follow a straight
line. These assumptions aren't bad for some problems, but on others they
bring accuracy down.

![Non-linear class boundary](./media/algorithm-choice/image1.png)

***Non-linear class boundary*** *- relying on a linear classification
algorithm would result in low accuracy*

![Data with a nonlinear trend](./media/algorithm-choice/image2.png)

***Data with a nonlinear trend*** *- using a linear regression method would
generate much larger errors than necessary*

Despite their dangers, linear algorithms are very popular as a first
line of attack. They tend to be algorithmically simple and fast to
train.

### Number of parameters

Parameters are the knobs a data scientist gets to turn when setting up
an algorithm. They are numbers that affect the algorithm's behavior,
such as error tolerance or number of iterations, or options between
variants of how the algorithm behaves. The training time and accuracy of
the algorithm can sometimes be quite sensitive to getting just the right
settings. Typically, algorithms with large numbers of parameters require
the most trial and error to find a good combination.

Alternatively, there is a [parameter
sweeping](algorithm-parameters-optimize.md)
module block in the classic version of Azure Machine Learning Studio that automatically tries all parameter
combinations at whatever granularity you choose. While this is a great
way to make sure you've spanned the parameter space, the time required
to train a model increases exponentially with the number of parameters.

The upside is that having many parameters typically indicates that an
algorithm has greater flexibility. It can often achieve very good
accuracy, provided you can find the right combination of parameter
settings.

### Number of features

For certain types of data, the number of features can be very large
compared to the number of data points. This is often the case with
genetics or textual data. The large number of features can bog down some
learning algorithms, making training time unfeasibly long. Support
Vector Machines are particularly well suited to this case (see below).

### Special cases

Some learning algorithms make particular assumptions about the structure
of the data or the desired results. If you can find one that fits your
needs, it can give you more useful results, more accurate predictions,
or faster training times.

| **Algorithm** | **Accuracy** | **Training time** | **Linearity** | **Parameters** | **Notes** |
| --- |:---:|:---:|:---:|:---:| --- |
| **Two-class classification** | | | | | |
| [logistic regression](/azure/machine-learning/studio-module-reference/two-class-logistic-regression) | |● |● |5 | |
| [decision forest](/azure/machine-learning/studio-module-reference/two-class-decision-forest) |● |○ | |6 | |
| [decision jungle](/azure/machine-learning/studio-module-reference/two-class-decision-jungle) |● |○ | |6 |Low memory footprint |
| [boosted decision tree](/azure/machine-learning/studio-module-reference/two-class-boosted-decision-tree) |● |○ | |6 |Large memory footprint |
| [neural network](/azure/machine-learning/studio-module-reference/two-class-neural-network) |● | | |9 |[Additional customization is possible](azure-ml-netsharp-reference-guide.md) |
| [averaged perceptron](/azure/machine-learning/studio-module-reference/two-class-averaged-perceptron) |○ |○ |● |4 | |
| [support vector machine](/azure/machine-learning/studio-module-reference/two-class-support-vector-machine) | |○ |● |5 |Good for large feature sets |
| [locally deep support vector machine](/azure/machine-learning/studio-module-reference/two-class-locally-deep-support-vector-machine) |○ | | |8 |Good for large feature sets |
| [Bayes’ point machine](/azure/machine-learning/studio-module-reference/two-class-bayes-point-machine) | |○ |● |3 | |
| **Multi-class classification** | | | | | |
| [logistic regression](/azure/machine-learning/studio-module-reference/multiclass-logistic-regression) | |● |● |5 | |
| [decision forest](/azure/machine-learning/studio-module-reference/multiclass-decision-forest) |● |○ | |6 | |
| [decision jungle](/azure/machine-learning/studio-module-reference/multiclass-decision-jungle) |● |○ | |6 |Low memory footprint |
| [neural network](/azure/machine-learning/studio-module-reference/multiclass-neural-network) |● | | |9 |[Additional customization is possible](azure-ml-netsharp-reference-guide.md) |
| [one-v-all](/azure/machine-learning/studio-module-reference/one-vs-all-multiclass) |- |- |- |- |See properties of the two-class method selected |
| **Regression** | | | | | |
| [linear](/azure/machine-learning/studio-module-reference/linear-regression) | |● |● |4 | |
| [Bayesian linear](/azure/machine-learning/studio-module-reference/bayesian-linear-regression) | |○ |● |2 | |
| [decision forest](/azure/machine-learning/studio-module-reference/decision-forest-regression) |● |○ | |6 | |
| [boosted decision tree](/azure/machine-learning/studio-module-reference/boosted-decision-tree-regression) |● |○ | |5 |Large memory footprint |
| [fast forest quantile](/azure/machine-learning/studio-module-reference/fast-forest-quantile-regression) |● |○ | |9 |Distributions rather than point predictions |
| [neural network](/azure/machine-learning/studio-module-reference/neural-network-regression) |● | | |9 |[Additional customization is possible](azure-ml-netsharp-reference-guide.md) |
| [Poisson](/azure/machine-learning/studio-module-reference/poisson-regression) | | |● |5 |Technically log-linear. For predicting counts |
| [ordinal](/azure/machine-learning/studio-module-reference/ordinal-regression) | | | |0 |For predicting rank-ordering |
| **Anomaly detection** | | | | | |
| [support vector machine](/azure/machine-learning/studio-module-reference/one-class-support-vector-machine) |○ |○ | |2 |Especially good for large feature sets |
| [PCA-based anomaly detection](/azure/machine-learning/studio-module-reference/pca-based-anomaly-detection) | |○ |● |3 | |
| [K-means](/azure/machine-learning/studio-module-reference/k-means-clustering) | |○ |● |4 |A clustering algorithm |

**Algorithm properties:**

**●** - shows excellent accuracy, fast training times, and the use of linearity

**○** - shows good accuracy and moderate training times

## Algorithm notes

### Linear regression

As mentioned previously, [linear regression](/azure/machine-learning/studio-module-reference/linear-regression)
fits a line (or plane, or hyperplane) to the data set. It's a workhorse,
simple and fast, but it may be overly simplistic for some problems.

![Data with a linear trend](./media/algorithm-choice/image3.png)

***Data with a linear trend***

### Logistic regression

Although it includes 'regression' in the name, logistic
regression is actually a powerful tool for
[two-class](/azure/machine-learning/studio-module-reference/two-class-logistic-regression)
and
[multiclass](/azure/machine-learning/studio-module-reference/multiclass-logistic-regression)
classification. It's fast and simple. The fact that it uses an
'S'-shaped curve instead of a straight line makes it a natural fit for
dividing data into groups. Logistic regression gives linear class
boundaries, so when you use it, make sure a linear approximation is
something you can live with.

![Logistic regression to two-class data with just one feature](./media/algorithm-choice/image4.png)

***A logistic regression to two-class data with just one feature*** *- the
class boundary is the point at which the logistic curve is just as close to both classes*

### Trees, forests, and jungles

Decision forests
([regression](/azure/machine-learning/studio-module-reference/decision-forest-regression),
[two-class](/azure/machine-learning/studio-module-reference/two-class-decision-forest),
and
[multiclass](/azure/machine-learning/studio-module-reference/multiclass-decision-forest)),
decision jungles
([two-class](/azure/machine-learning/studio-module-reference/two-class-decision-jungle)
and
[multiclass](/azure/machine-learning/studio-module-reference/multiclass-decision-jungle)),
and boosted decision trees
([regression](/azure/machine-learning/studio-module-reference/boosted-decision-tree-regression)
and
[two-class](/azure/machine-learning/studio-module-reference/two-class-boosted-decision-tree))
are all based on decision trees, a foundational machine learning
concept. There are many variants of decision trees, but they all do the
same thing—subdivide the feature space into regions with mostly the same
label. These can be regions of consistent category or of constant value,
depending on whether you are doing classification or regression.

![Decision tree subdivides a feature space](./media/algorithm-choice/image5.png)

***A decision tree subdivides a feature space into regions of roughly
uniform values***

Because a feature space can be subdivided into arbitrarily small
regions, it's easy to imagine dividing it finely enough to have one data
point per region. This is an extreme example of overfitting. In order to avoid
this, a large set of trees are constructed with special mathematical
care taken to ensure the trees are not correlated. The average of this
"decision forest" is a tree that avoids overfitting. Decision forests
can use a lot of memory. Decision jungles are a variant that consumes
less memory at the expense of a slightly longer training time.

Boosted decision trees avoid overfitting by limiting how many times they
can subdivide and how few data points are allowed in each region. The
algorithm constructs a sequence of trees, each of which learns to
compensate for the error left by the tree before. The result is a very
accurate learner that tends to use a lot of memory. For the full
technical description, check out [Friedman's original
paper](https://www-stat.stanford.edu/~jhf/ftp/trebst.pdf).

[Fast forest quantile
regression](/azure/machine-learning/studio-module-reference/fast-forest-quantile-regression)
is a variation of decision trees for the special case where you want to
know not only the typical (median) value of the data within a region,
but also its distribution in the form of quantiles.

### Neural networks and perceptrons

Neural networks are brain-inspired learning algorithms covering
[multiclass](/azure/machine-learning/studio-module-reference/multiclass-neural-network),
[two-class](/azure/machine-learning/studio-module-reference/two-class-neural-network),
and
[regression](/azure/machine-learning/studio-module-reference/neural-network-regression)
problems. They come in an infinite variety, but the neural networks
within the classic version of Azure Machine Learning Studio are all of the form of directed acyclic graphs. That
means that input features are passed forward (never backward) through a
sequence of layers before being turned into outputs. In each layer,
inputs are weighted in various combinations, summed, and passed on to
the next layer. This combination of simple calculations results in the
ability to learn sophisticated class boundaries and data trends,
seemingly by magic. Many-layered networks of this sort perform the "deep
learning" that fuels so much tech reporting and science fiction.

This high performance doesn't come for free, though. Neural networks can
take a long time to train, particularly for large data sets with lots of
features. They also have more parameters than most algorithms, which
means that parameter sweeping expands the training time a great deal.
And for those overachievers who wish to [specify their own network
structure](azure-ml-netsharp-reference-guide.md), the
possibilities are inexhaustible.

![Boundaries learned by neural networks](./media/algorithm-choice/image6.png)

***The boundaries learned by neural networks can be complex and
irregular***

The [two-class averaged
perceptron](/azure/machine-learning/studio-module-reference/two-class-averaged-perceptron)
is neural networks' answer to skyrocketing training times. It uses a
network structure that gives linear class boundaries. It is almost
primitive by today's standards, but it has a long history of working
robustly and is small enough to learn quickly.

### SVMs

Support vector machines (SVMs) find the boundary that separates classes
by as wide a margin as possible. When the two classes can't be clearly
separated, the algorithms find the best boundary they can. As written in
Azure Machine Learning Studio (classic), the [two-class
SVM](/azure/machine-learning/studio-module-reference/two-class-support-vector-machine) does
this with a straight line only (in SVM-speak, it uses a linear kernel).
Because it makes this linear approximation, it is able to run fairly
quickly. Where it really shines is with feature-intense data, like text
or genomic data. In these cases SVMs are able to separate classes more
quickly and with less overfitting than most other algorithms, in
addition to requiring only a modest amount of memory.

![Support vector machine class boundary](./media/algorithm-choice/image7.png)

***A typical support vector machine class boundary maximizes the margin
separating two classes***

Another product of Microsoft Research, the [two-class locally deep
SVM](/azure/machine-learning/studio-module-reference/two-class-locally-deep-support-vector-machine) is a
non-linear variant of SVM that retains most of the speed and memory
efficiency of the linear version. It is ideal for cases where the linear
approach doesn't give accurate enough answers. The developers kept it
fast by breaking down the problem into a number of small linear SVM
problems. Read the [full
description](http://proceedings.mlr.press/v28/jose13.html)
for the details on how they pulled off this trick.

Using a clever extension of nonlinear SVMs, the [one-class
SVM](/azure/machine-learning/studio-module-reference/one-class-support-vector-machine) draws
a boundary that tightly outlines the entire data set. It is useful for
anomaly detection. Any new data points that fall far outside that
boundary are unusual enough to be noteworthy.

### Bayesian methods

Bayesian methods have a highly desirable quality: they avoid
overfitting. They do this by making some assumptions beforehand about
the likely distribution of the answer. Another byproduct of this
approach is that they have very few parameters. The classic version of Azure Machine Learning Studio has
Bayesian algorithms for both classification ([Two-class Bayes' point
machine](/azure/machine-learning/studio-module-reference/two-class-bayes-point-machine))
and regression ([Bayesian linear
regression](/azure/machine-learning/studio-module-reference/bayesian-linear-regression)).
Note that these assume that the data can be split or fit with a straight
line.

On a historical note, Bayes' point machines were developed at Microsoft
Research. They have some exceptionally beautiful theoretical work behind
them. The interested student is directed to the [original article in
JMLR](http://jmlr.org/papers/volume1/herbrich01a/herbrich01a.pdf) and an
[insightful blog by Chris
Bishop](https://blogs.technet.com/b/machinelearning/archive/2014/10/30/embracing-uncertainty-probabilistic-inference.aspx).

### Specialized algorithms
If you have a very specific goal you may be in luck. Within the Azure Machine Learning Studio (classic)
collection, there are algorithms that specialize in:

- rank prediction ([ordinal
regression](/azure/machine-learning/studio-module-reference/ordinal-regression)),
- count prediction ([Poisson
regression](/azure/machine-learning/studio-module-reference/poisson-regression)),
- anomaly detection (one based on [principal components
analysis](/azure/machine-learning/studio-module-reference/pca-based-anomaly-detection)
and one based on [support vector
machines](/azure/machine-learning/studio-module-reference/one-class-support-vector-machine))
- clustering ([K-means](/azure/machine-learning/studio-module-reference/k-means-clustering))

![PCA-based anomaly detection](./media/algorithm-choice/image8.png)

***PCA-based anomaly detection*** *- the vast majority of the data falls
into a stereotypical distribution; points deviating dramatically from
that distribution are suspect*

![Data set grouped using K-means](./media/algorithm-choice/image9.png)

***A data set is grouped into five clusters using K-means***

There is also an ensemble [one-v-all multiclass
classifier](/azure/machine-learning/studio-module-reference/one-vs-all-multiclass),
which breaks the N-class classification problem into N-1 two-class
classification problems. The accuracy, training time, and linearity
properties are determined by the two-class classifiers used.

![Two-class classifiers combined to form a three-class classifier](./media/algorithm-choice/image10.png)

***A pair of two-class classifiers combine to form a three-class
classifier***

The classic version of Azure Machine Learning Studio also includes access to a powerful machine learning framework
under the title of [Vowpal
Wabbit](/azure/machine-learning/studio-module-reference/train-vowpal-wabbit-version-7-4-model).
VW defies categorization here, since it can learn both classification
and regression problems and can even learn from partially unlabeled
data. You can configure it to use any one of a number of learning
algorithms, loss functions, and optimization algorithms. It was designed
from the ground up to be efficient, parallel, and extremely fast. It
handles ridiculously large feature sets with little apparent effort.
Started and led by Microsoft Research's own John Langford, VW is a
Formula One entry in a field of stock car algorithms. Not every problem
fits VW, but if yours does, it may be worth your while to climb the
learning curve on its interface. It's also available as [stand-alone
open source code](https://github.com/JohnLangford/vowpal_wabbit) in
several languages.

## Next Steps

* To download an easy-to-understand infographic overview of machine learning basics to learn about popular algorithms used to answer common machine learning questions, see [Machine learning basics with algorithm examples](basics-infographic-with-algorithm-examples.md).

* For a list by category of all the machine learning algorithms available in Machine Learning Studio (classic), see [Initialize Model](/azure/machine-learning/studio-module-reference/machine-learning-initialize-model) in the Machine Learning Studio (classic) Algorithm and Module Help.

* For a complete alphabetical list of algorithms and modules in the classic version of Machine Learning Studio, see [A-Z list of Machine Learning Studio (classic) modules](/azure/machine-learning/studio-module-reference/a-z-module-list) in Machine Learning Studio (classic) Algorithm and Module Help.<|MERGE_RESOLUTION|>--- conflicted
+++ resolved
@@ -1,12 +1,7 @@
 ---
 title: How to choose algorithms
-<<<<<<< HEAD
-titleSuffix: Azure Machine Learning Studio
-description: How to choose Azure Machine Learning algorithms for supervised and unsupervised learning in clustering, classification, or regression experiments.
-=======
 titleSuffix: Azure Machine Learning Studio (classic)
 description: How to choose Azure Machine Learning Studio (classic) algorithms for supervised and unsupervised learning in clustering, classification, or regression experiments.
->>>>>>> 65438b03
 services: machine-learning
 ms.service: machine-learning
 ms.subservice: studio
@@ -17,13 +12,9 @@
 ms.custom: previous-ms.author=pakalra, previous-author=pakalra
 ms.date: 03/04/2019
 ---
-<<<<<<< HEAD
-# How to choose algorithms for Azure Machine Learning 
-=======
 # How to choose algorithms for Azure Machine Learning Studio (classic)
 
 [!INCLUDE [Designer notice](../../../includes/designer-notice.md)]
->>>>>>> 65438b03
 
 The answer to the question "What machine learning algorithm should I use?" is always "It depends." It depends on the size, quality, and nature of the data. It depends on what you want to do with the answer. It depends on how the math of the algorithm was translated into instructions for the computer you are using. And it depends on how much time you have. Even the most experienced data scientists can't tell which algorithm will perform best before trying them.
 
@@ -33,8 +24,7 @@
 
 ## The Machine Learning Algorithm Cheat Sheet
 
-<<<<<<< HEAD
-The **[Microsoft Azure Machine Learning Algorithm Cheat Sheet](../algorithm-cheat-sheet.md)** helps you choose the right machine learning algorithm for your predictive analytics solutions from the Azure Machine Learning Studio library of algorithms.
+The **[Microsoft Azure Machine Learning Algorithm Cheat Sheet](../algorithm-cheat-sheet.md)** helps you choose the right machine learning algorithm for your predictive analytics solutions from the Azure Machine Learning library of algorithms.
 This article walks you through how to use this cheat sheet.
 
 > [!NOTE]
@@ -42,35 +32,8 @@
 > 
 > 
 
-This cheat sheet has a very specific audience in mind: a beginning data scientist with undergraduate-level machine learning, trying to choose an algorithm to start with in Azure Machine Learning Learning Algorithm Cheat Sheet. That means that it makes some generalizations and oversimplifications, but it points you in a safe direction. It also means that there are lots of algorithms not listed here.
-=======
-The **[Microsoft Azure Machine Learning Studio (classic) Algorithm Cheat Sheet](algorithm-cheat-sheet.md)** helps you choose the right machine learning algorithm for your predictive analytics solutions from the classic version of Azure  Machine Learning Studio library of algorithms.
-This article walks you through how to use this cheat sheet.
-
-> [!NOTE]
-> To download the cheat sheet and follow along with this article, go to [Machine learning algorithm cheat sheet for Microsoft Azure Machine Learning Studio (classic)](algorithm-cheat-sheet.md).
-> 
-> 
-
-This cheat sheet has a very specific audience in mind: a beginning data scientist with undergraduate-level machine learning, trying to choose an algorithm to start with in Azure Machine Learning Studio (classic). That means that it makes some generalizations and oversimplifications, but it points you in a safe direction. It also means that there are lots of algorithms not listed here.
->>>>>>> 65438b03
-
 These recommendations are compiled feedback and tips from many data scientists and machine learning experts. We didn't agree on everything, but we've tried to harmonize our opinions into a rough consensus. Most of the statements of disagreement begin with "It depends…"
 
-### How to use the cheat sheet
-
-Read the path and algorithm labels on the chart as "For *&lt;path
-label&gt;*, use *&lt;algorithm&gt;*." For example, "For *speed*, use *two
-class logistic regression*." Sometimes more than one branch applies.
-Sometimes none of them are a perfect fit. They're intended to be
-rule-of-thumb recommendations, so don't worry about it being exact.
-Several data scientists we talked with said that the only sure way to
-find the very best algorithm is to try all of them.
-
-Here's an example from the [Azure AI Gallery](https://gallery.azure.ai/) of an experiment that tries
-several algorithms against the same data and compares the results:
-[Compare Multi-class Classifiers: Letter
-recognition](https://gallery.azure.ai/Details/a635502fc98b402a890efe21cec65b92).
 
 > [!TIP]
 > To download an easy-to-understand infographic overview of machine learning basics to learn about popular algorithms used to answer common machine learning questions, see [Machine learning basics with algorithm examples](basics-infographic-with-algorithm-examples.md).
