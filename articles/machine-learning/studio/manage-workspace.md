--- conflicted
+++ resolved
@@ -1,9 +1,5 @@
 ---
-<<<<<<< HEAD
 title: Manage workspaces
-=======
-title: Manage a workspace
->>>>>>> 24d89b66
 titleSuffix: ML Studio (classic) Azure
 description: Manage access to Azure Machine Learning Studio (classic) workspaces, and deploy and manage Machine Learning API web services
 services: machine-learning
@@ -48,4 +44,4 @@
 >For more information on setting access permissions, see [Manage access using RBAC and the Azure portal](../../role-based-access-control/role-assignments-portal.md).
 
 ## Next steps
-* Learn more about [deploy Machine Learning with Azure Resource Manager Templates](deploy-with-resource-manager-template.md). 
+* Learn more about [deploy Machine Learning with Azure Resource Manager Templates](deploy-with-resource-manager-template.md). 