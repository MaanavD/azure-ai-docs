---
title: Consume web service in Excel
titleSuffix: Azure Machine Learning Studio
description: Azure Machine Learning Studio makes it easy to call web services directly from Excel without the need to write any code.
services: machine-learning
ms.service: machine-learning
<<<<<<< HEAD
ms.subservice: studio
=======
ms.subservice: studio
>>>>>>> 48de8be8
ms.topic: article

author: ericlicoding
ms.author: amlstudiodocs
ms.custom: seodec18
ms.date: 02/01/2018
---
# Consuming an Azure Machine Learning Studio Web Service from Excel

 Azure Machine Learning Studio makes it easy to call web services directly from Excel without the need to write any code.

If you are using Excel 2013 (or later) or Excel Online, then we recommend that you use the Excel [Excel add-in](excel-add-in-for-web-services.md).



## Steps
Publish a web service. [This page](walkthrough-5-publish-web-service.md) explains how to do it. Currently the Excel workbook feature is only supported for Request/Response services that have a single output (that is, a single scoring label). 

Once you have a web service, click on the **WEB SERVICES** section on the left of the studio, and then select the web service to consume from Excel.

**Classic Web Service**

1. On the **DASHBOARD** tab for the web service is a row for the **REQUEST/RESPONSE** service. If this service had a single output, you should see the **Download Excel Workbook** link in that row.
   
    ![][1]
2. Click on **Download Excel Workbook**.

**New Web Service**

1. In the Azure Machine Learning Web Service portal, select **Consume**.
2. On the Consume page, in the **Web service consumption options** section, click the Excel icon.

**Using the workbook**

1. Open the workbook.
2. A Security Warning appears; click on the **Enable Editing** button.
   
    ![][2]
3. A Security Warning appears. Click on the **Enable Content** button to run macros on your spreadsheet.
   
    ![][3]
4. Once macros are enabled, a table is generated. Columns in blue are required as input into the RRS web service, or **PARAMETERS**. Note the output of the RRS service, **PREDICTED VALUES** in green. When all columns for a given row are filled, the workbook automatically calls the scoring API, and displays the scored results.
   
    ![][4]
5. To score more than one row, fill the second row with data and the predicted values are produced. You can even paste several rows at once.

You can use any of the Excel features (graphs, power map, conditional formatting, etc.) with the predicted values to help visualize the data.    

## Sharing your workbook
For the macros to work, your API Key must be part of the spreadsheet. That means that you should share the workbook only with entities/individuals you trust.

## Automatic updates
An RRS call is made in these two situations:

1. The first time a row has content in all of its **PARAMETERS**
2. Any time any of the **PARAMETERS** changes in a row that had all of its **PARAMETERS** entered.

[1]: ./media/consuming-from-excel/excellink.png
[2]: ./media/consuming-from-excel/enableeditting.png
[3]: ./media/consuming-from-excel/enablecontent.png
[4]: ./media/consuming-from-excel/sampletable.png<|MERGE_RESOLUTION|>--- conflicted
+++ resolved
@@ -4,11 +4,7 @@
 description: Azure Machine Learning Studio makes it easy to call web services directly from Excel without the need to write any code.
 services: machine-learning
 ms.service: machine-learning
-<<<<<<< HEAD
-ms.subservice: studio
-=======
 ms.subservice: studio
->>>>>>> 48de8be8
 ms.topic: article
 
 author: ericlicoding
