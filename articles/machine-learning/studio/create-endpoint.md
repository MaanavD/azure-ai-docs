---
title: Creating Web service endpoints
titleSuffix: Azure Machine Learning Studio
description: Creating Web service endpoints in Azure Machine Learning. Each endpoint in the Web service is independently addressed, throttled, and managed.
services: machine-learning
ms.service: machine-learning
<<<<<<< HEAD
ms.subservice: studio
=======
ms.subservice: studio
>>>>>>> 48de8be8
ms.topic: article

author: ericlicoding
ms.author: amlstudiodocs
ms.custom: seodec18
ms.date: 10/04/2016
---
# Creating endpoints for deployed Azure Machine Learning Studio web services
> [!NOTE]
>  This topic describes techniques applicable to a **Classic** Machine Learning Web service.
> 
> 

When you create Web services that you sell forward to your customers, you need to provide trained models to each customer that are still linked to the experiment from which the Web service was created. In addition, any updates to the experiment should be applied selectively to an endpoint without overwriting the customizations.

To accomplish this, Azure Machine Learning Studio allows you to create multiple endpoints for a deployed Web service. Each endpoint in the Web service is independently addressed, throttled, and managed. Each endpoint is a unique URL and authorization key that you can distribute to your customers.



## Adding endpoints to a Web service
There are two ways to add an endpoint to a Web service.

* Programmatically
* Through the Azure Machine Learning Web Services portal

Once the endpoint is created, you can consume it through synchronous APIs, batch APIs, and excel worksheets. In addition to adding endpoints through this UI, you can also use the Endpoint Management APIs to programmatically add endpoints.

> [!NOTE]
> If you have added additional endpoints to the Web service, you cannot delete the default endpoint.
> 
> 

## Adding an endpoint programmatically
You can add an endpoint to your Web service programmatically using the [AddEndpoint](https://github.com/raymondlaghaeian/AML_EndpointMgmt/blob/master/Program.cs) sample code.

## Adding an endpoint using the Azure Machine Learning Web Services portal
1. In Machine Learning Studio, on the left navigation column, click Web Services.
2. At the bottom of the Web service dashboard, click **Manage endpoints**. The Azure Machine Learning Web Services portal opens to the endpoints page for the Web service.
3. Click **New**.
4. Type a name and description for the new endpoint. Endpoint names must be 24 character or less in length, and must be made up of lower-case alphabets or numbers. Select the logging level and whether sample data is enabled. For more information on logging, see [Enable logging for Machine Learning Web services](web-services-logging.md).

## Next steps
[How to consume an Azure Machine Learning Web service](consume-web-services.md).
<|MERGE_RESOLUTION|>--- conflicted
+++ resolved
@@ -4,11 +4,7 @@
 description: Creating Web service endpoints in Azure Machine Learning. Each endpoint in the Web service is independently addressed, throttled, and managed.
 services: machine-learning
 ms.service: machine-learning
-<<<<<<< HEAD
-ms.subservice: studio
-=======
 ms.subservice: studio
->>>>>>> 48de8be8
 ms.topic: article
 
 author: ericlicoding
