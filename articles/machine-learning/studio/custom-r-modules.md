--- conflicted
+++ resolved
@@ -4,11 +4,7 @@
 description: This topic describes how to author and deploy a custom R module in Azure Machine Learning. It explains what custom R modules are and what files are used to define them. 
 services: machine-learning
 ms.service: machine-learning
-<<<<<<< HEAD
-ms.subservice: studio
-=======
 ms.subservice: studio
->>>>>>> 48de8be8
 ms.topic: article
 
 author: ericlicoding
