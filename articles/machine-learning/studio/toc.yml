- name: Machine Learning Studio Documentation 
  href: index.yml
- name: Overview
  expanded: true
  items:
  - name: Machine Learning Studio
    displayName: overview
    href: what-is-ml-studio.md
  - name: Compare our ML products
    href: ../service/overview-more-machine-learning.md       
<<<<<<< HEAD
- name: Tutorials
=======
  - name: Frequently asked questions
    displayName: FAQ
    href: faq.md
- name: Quickstarts
>>>>>>> afa2b344
  items:
  - name: Create your first experiment
    displayName: quickstart
    href: create-experiment.md
- name: Tutorials
  items:
  - name: Create a predictive solution
    items:
    - name: 1 - Create experiment
      href: tutorial-part1-credit-risk.md  
    - name: 2 - Train and evaluate
      href: tutorial-part2-credit-risk-train.md
    - name: 3 - Deploy web service
      href: tutorial-part3-credit-risk-deploy.md
- name: Samples
  items:
  - name: Available datasets
    href: use-sample-datasets.md
  - name: Azure AI Gallery
    href: gallery-how-to-use-contribute-publish.md
- name: Concepts
  items:
  - name: Data Science for Beginners
    items:
    - name: 1 - Five questions
      href: data-science-for-beginners-the-5-questions-data-science-answers.md
    - name: 2 - Is your data ready?
      href: data-science-for-beginners-is-your-data-ready-for-data-science.md
    - name: 3 - Ask the right question
      href: data-science-for-beginners-ask-a-question-you-can-answer-with-data.md
    - name: 4 - Predict an answer
      href: data-science-for-beginners-predict-an-answer-with-a-simple-model.md
    - name: 5 - Copy other people's work
      href: data-science-for-beginners-copy-other-peoples-work-to-do-data-science.md
  - name: Model management
    displayName: deploy, consume, web service
    href: deploy-consume-web-service-guide.md
- name: How-to guides
  items:
  - name: Manage a workspace
    items:
    - name: Create
      href: create-workspace.md
    - name: Manage
      href: manage-workspace.md
    - name: Troubleshoot
      href: troubleshooting-creating-ml-workspace.md
    - name: Deploy using ARM
      href: deploy-with-resource-manager-template.md
  - name: Import training data
    items:
    - name: Import data
      href: import-data.md
    - name: Use data from on-premises SQL
      displayName: on-premises
      href: use-data-from-an-on-premises-sql-server.md
  - name: Create and train models
    items:
    - name: Experiment lifecycle management
      href: version-control.md
    - name: Manage experiment iterations
      href: manage-experiment-iterations.md
    - name: Use PowerShell to create models
      displayName: endpoint, endpoints
      href: create-models-and-endpoints-with-powershell.md
    - name: Try experiments in AI Gallery
      displayName: gallery
      href: sample-experiments.md
    - name: Evaluate and interpret results
      items:
      - name: Evaluate performance
        href: evaluate-model-performance.md
      - name: Optimize parameters
        displayName: optimization
        href: algorithm-parameters-optimize.md
      - name: Interpret results
        href: interpret-model-results.md
      - name: Debug
        href: debug-models.md
    - name: Use R and Python
      items:
      - name: Get started in R
        href: r-quickstart.md
      - name: Execute R scripts
        href: extend-your-experiment-with-r.md
      - name: Author custom R modules
        href: custom-r-modules.md
      - name: Execute Python scripts
        href: execute-python-scripts.md
  - name: Select an algorithm
    items:
    - name: Choose algorithms
      href: algorithm-choice.md
    - name: Algorithm cheat sheet
      href: algorithm-cheat-sheet.md        
    - name: Algorithm examples
      displayName: infographic, studio basics
      href: basics-infographic-with-algorithm-examples.md
  - name: Deploy models
    items:
    - name: Deploy a web service
      displayName: publish
      href: publish-a-machine-learning-web-service.md
    - name: How it works
      href: model-progression-experiment-to-web-service.md
    - name: Prepare for deployment
      href: convert-training-experiment-to-scoring-experiment.md
    - name: Use external data
      displayName: import, export
      href: web-services-that-use-import-export-modules.md
    - name: Deploy in multi-regions
      displayName: multiple regions
      href: how-to-deploy-to-multiple-regions.md
    - name: Use web service parameters
      href: web-service-parameters.md
    - name: Enable logging
      href: web-services-logging.md
  - name: Manage web services
    items:
    - name: Use Web Services portal
      href: manage-new-webservice.md
    - name: Manage with APIs
      displayName: endpoint, endpoints
      href: manage-web-service-endpoints-using-api-management.md
    - name: Create endpoints
      href: create-endpoint.md
    - name: Scaling
      href: scaling-webservice.md
  - name: Retrain models
    items:
    - name: Overview
      href: retrain-machine-learning-model.md
    - name: Retrain an existing web service
      href: retrain-existing-resource-manager-based-web-service.md
    - name: Troubleshoot
      href: troubleshooting-retraining-models.md
  - name: Consume models
    items:
    - name: Overview
      href: consume-web-services.md
    - name: Use Excel
      href: consuming-from-excel.md
    - name: Use Excel add-in
      href: excel-add-in-for-web-services.md
    - name: Use web app template
      href: consume-web-service-with-web-app-template.md
    - name: Use Batch Pool
      href: dedicated-capacity-for-bes-jobs.md
  - name: Examples
    items: 
    - name: Customer churn
      href: azure-ml-customer-churn-scenario.md
    - name: Sentiment analysis
      href: text-analytics-module-tutorial.md
    - name: Migrate analytics from Excel to Studio
      href: linear-regression-in-azure.md
  - name: View and delete Studio data
    displayName: export
    href: export-delete-personal-data-dsr.md
  - name: View and delete Gallery data
    displayName: export
    href: ai-gallery-control-personal-data-dsr.md 
- name: Reference
  items:
  - name: Algorithm & module reference
    href: /azure/machine-learning/studio-module-reference/machine-learning-studio-algorithm-and-module-help
  - name: Azure PowerShell modules
    href: powershell-module.md
  - name: Web service error codes
    href: web-service-error-codes.md
  - name: REST management APIs
    href: /rest/api/machinelearning
- name: Resources
  items:
  - name: Service updates
    href: https://azure.microsoft.com/updates/?product=machine-learning-studio
  - name: Get support
    href: support-aml-studio.md
  - name: Azure roadmap
    href: https://azure.microsoft.com/roadmap/
  - name: Regional availability
    href: https://azure.microsoft.com/regions/services/    
  - name: Pricing
    href: https://azure.microsoft.com/pricing/details/machine-learning/
  - name: Custom neural networks (Net#)
    href: azure-ml-netsharp-reference-guide.md
<|MERGE_RESOLUTION|>--- conflicted
+++ resolved
@@ -1,204 +1,197 @@
-- name: Machine Learning Studio Documentation 
-  href: index.yml
-- name: Overview
-  expanded: true
-  items:
-  - name: Machine Learning Studio
-    displayName: overview
-    href: what-is-ml-studio.md
-  - name: Compare our ML products
-    href: ../service/overview-more-machine-learning.md       
-<<<<<<< HEAD
-- name: Tutorials
-=======
-  - name: Frequently asked questions
-    displayName: FAQ
-    href: faq.md
-- name: Quickstarts
->>>>>>> afa2b344
-  items:
-  - name: Create your first experiment
-    displayName: quickstart
-    href: create-experiment.md
-- name: Tutorials
-  items:
-  - name: Create a predictive solution
-    items:
-    - name: 1 - Create experiment
-      href: tutorial-part1-credit-risk.md  
-    - name: 2 - Train and evaluate
-      href: tutorial-part2-credit-risk-train.md
-    - name: 3 - Deploy web service
-      href: tutorial-part3-credit-risk-deploy.md
-- name: Samples
-  items:
-  - name: Available datasets
-    href: use-sample-datasets.md
-  - name: Azure AI Gallery
-    href: gallery-how-to-use-contribute-publish.md
-- name: Concepts
-  items:
-  - name: Data Science for Beginners
-    items:
-    - name: 1 - Five questions
-      href: data-science-for-beginners-the-5-questions-data-science-answers.md
-    - name: 2 - Is your data ready?
-      href: data-science-for-beginners-is-your-data-ready-for-data-science.md
-    - name: 3 - Ask the right question
-      href: data-science-for-beginners-ask-a-question-you-can-answer-with-data.md
-    - name: 4 - Predict an answer
-      href: data-science-for-beginners-predict-an-answer-with-a-simple-model.md
-    - name: 5 - Copy other people's work
-      href: data-science-for-beginners-copy-other-peoples-work-to-do-data-science.md
-  - name: Model management
-    displayName: deploy, consume, web service
-    href: deploy-consume-web-service-guide.md
-- name: How-to guides
-  items:
-  - name: Manage a workspace
-    items:
-    - name: Create
-      href: create-workspace.md
-    - name: Manage
-      href: manage-workspace.md
-    - name: Troubleshoot
-      href: troubleshooting-creating-ml-workspace.md
-    - name: Deploy using ARM
-      href: deploy-with-resource-manager-template.md
-  - name: Import training data
-    items:
-    - name: Import data
-      href: import-data.md
-    - name: Use data from on-premises SQL
-      displayName: on-premises
-      href: use-data-from-an-on-premises-sql-server.md
-  - name: Create and train models
-    items:
-    - name: Experiment lifecycle management
-      href: version-control.md
-    - name: Manage experiment iterations
-      href: manage-experiment-iterations.md
-    - name: Use PowerShell to create models
-      displayName: endpoint, endpoints
-      href: create-models-and-endpoints-with-powershell.md
-    - name: Try experiments in AI Gallery
-      displayName: gallery
-      href: sample-experiments.md
-    - name: Evaluate and interpret results
-      items:
-      - name: Evaluate performance
-        href: evaluate-model-performance.md
-      - name: Optimize parameters
-        displayName: optimization
-        href: algorithm-parameters-optimize.md
-      - name: Interpret results
-        href: interpret-model-results.md
-      - name: Debug
-        href: debug-models.md
-    - name: Use R and Python
-      items:
-      - name: Get started in R
-        href: r-quickstart.md
-      - name: Execute R scripts
-        href: extend-your-experiment-with-r.md
-      - name: Author custom R modules
-        href: custom-r-modules.md
-      - name: Execute Python scripts
-        href: execute-python-scripts.md
-  - name: Select an algorithm
-    items:
-    - name: Choose algorithms
-      href: algorithm-choice.md
-    - name: Algorithm cheat sheet
-      href: algorithm-cheat-sheet.md        
-    - name: Algorithm examples
-      displayName: infographic, studio basics
-      href: basics-infographic-with-algorithm-examples.md
-  - name: Deploy models
-    items:
-    - name: Deploy a web service
-      displayName: publish
-      href: publish-a-machine-learning-web-service.md
-    - name: How it works
-      href: model-progression-experiment-to-web-service.md
-    - name: Prepare for deployment
-      href: convert-training-experiment-to-scoring-experiment.md
-    - name: Use external data
-      displayName: import, export
-      href: web-services-that-use-import-export-modules.md
-    - name: Deploy in multi-regions
-      displayName: multiple regions
-      href: how-to-deploy-to-multiple-regions.md
-    - name: Use web service parameters
-      href: web-service-parameters.md
-    - name: Enable logging
-      href: web-services-logging.md
-  - name: Manage web services
-    items:
-    - name: Use Web Services portal
-      href: manage-new-webservice.md
-    - name: Manage with APIs
-      displayName: endpoint, endpoints
-      href: manage-web-service-endpoints-using-api-management.md
-    - name: Create endpoints
-      href: create-endpoint.md
-    - name: Scaling
-      href: scaling-webservice.md
-  - name: Retrain models
-    items:
-    - name: Overview
-      href: retrain-machine-learning-model.md
-    - name: Retrain an existing web service
-      href: retrain-existing-resource-manager-based-web-service.md
-    - name: Troubleshoot
-      href: troubleshooting-retraining-models.md
-  - name: Consume models
-    items:
-    - name: Overview
-      href: consume-web-services.md
-    - name: Use Excel
-      href: consuming-from-excel.md
-    - name: Use Excel add-in
-      href: excel-add-in-for-web-services.md
-    - name: Use web app template
-      href: consume-web-service-with-web-app-template.md
-    - name: Use Batch Pool
-      href: dedicated-capacity-for-bes-jobs.md
-  - name: Examples
-    items: 
-    - name: Customer churn
-      href: azure-ml-customer-churn-scenario.md
-    - name: Sentiment analysis
-      href: text-analytics-module-tutorial.md
-    - name: Migrate analytics from Excel to Studio
-      href: linear-regression-in-azure.md
-  - name: View and delete Studio data
-    displayName: export
-    href: export-delete-personal-data-dsr.md
-  - name: View and delete Gallery data
-    displayName: export
-    href: ai-gallery-control-personal-data-dsr.md 
-- name: Reference
-  items:
-  - name: Algorithm & module reference
-    href: /azure/machine-learning/studio-module-reference/machine-learning-studio-algorithm-and-module-help
-  - name: Azure PowerShell modules
-    href: powershell-module.md
-  - name: Web service error codes
-    href: web-service-error-codes.md
-  - name: REST management APIs
-    href: /rest/api/machinelearning
-- name: Resources
-  items:
-  - name: Service updates
-    href: https://azure.microsoft.com/updates/?product=machine-learning-studio
-  - name: Get support
-    href: support-aml-studio.md
-  - name: Azure roadmap
-    href: https://azure.microsoft.com/roadmap/
-  - name: Regional availability
-    href: https://azure.microsoft.com/regions/services/    
-  - name: Pricing
-    href: https://azure.microsoft.com/pricing/details/machine-learning/
-  - name: Custom neural networks (Net#)
-    href: azure-ml-netsharp-reference-guide.md
+- name: Machine Learning Studio Documentation 
+  href: index.yml
+- name: Overview
+  expanded: true
+  items:
+  - name: Machine Learning Studio
+    displayName: overview
+    href: what-is-ml-studio.md
+  - name: Compare our ML products
+    href: ../service/overview-more-machine-learning.md       
+- name: Tutorials
+  items:
+  - name: Create your first experiment
+    displayName: quickstart
+    href: create-experiment.md
+- name: Tutorials
+  items:
+  - name: Create a predictive solution
+    items:
+    - name: 1 - Create experiment
+      href: tutorial-part1-credit-risk.md  
+    - name: 2 - Train and evaluate
+      href: tutorial-part2-credit-risk-train.md
+    - name: 3 - Deploy web service
+      href: tutorial-part3-credit-risk-deploy.md
+- name: Samples
+  items:
+  - name: Available datasets
+    href: use-sample-datasets.md
+  - name: Azure AI Gallery
+    href: gallery-how-to-use-contribute-publish.md
+- name: Concepts
+  items:
+  - name: Data Science for Beginners
+    items:
+    - name: 1 - Five questions
+      href: data-science-for-beginners-the-5-questions-data-science-answers.md
+    - name: 2 - Is your data ready?
+      href: data-science-for-beginners-is-your-data-ready-for-data-science.md
+    - name: 3 - Ask the right question
+      href: data-science-for-beginners-ask-a-question-you-can-answer-with-data.md
+    - name: 4 - Predict an answer
+      href: data-science-for-beginners-predict-an-answer-with-a-simple-model.md
+    - name: 5 - Copy other people's work
+      href: data-science-for-beginners-copy-other-peoples-work-to-do-data-science.md
+  - name: Model management
+    displayName: deploy, consume, web service
+    href: deploy-consume-web-service-guide.md
+- name: How-to guides
+  items:
+  - name: Manage a workspace
+    items:
+    - name: Create
+      href: create-workspace.md
+    - name: Manage
+      href: manage-workspace.md
+    - name: Troubleshoot
+      href: troubleshooting-creating-ml-workspace.md
+    - name: Deploy using ARM
+      href: deploy-with-resource-manager-template.md
+  - name: Import training data
+    items:
+    - name: Import data
+      href: import-data.md
+    - name: Use data from on-premises SQL
+      displayName: on-premises
+      href: use-data-from-an-on-premises-sql-server.md
+  - name: Create and train models
+    items:
+    - name: Experiment lifecycle management
+      href: version-control.md
+    - name: Manage experiment iterations
+      href: manage-experiment-iterations.md
+    - name: Use PowerShell to create models
+      displayName: endpoint, endpoints
+      href: create-models-and-endpoints-with-powershell.md
+    - name: Try experiments in AI Gallery
+      displayName: gallery
+      href: sample-experiments.md
+    - name: Evaluate and interpret results
+      items:
+      - name: Evaluate performance
+        href: evaluate-model-performance.md
+      - name: Optimize parameters
+        displayName: optimization
+        href: algorithm-parameters-optimize.md
+      - name: Interpret results
+        href: interpret-model-results.md
+      - name: Debug
+        href: debug-models.md
+    - name: Use R and Python
+      items:
+      - name: Get started in R
+        href: r-quickstart.md
+      - name: Execute R scripts
+        href: extend-your-experiment-with-r.md
+      - name: Author custom R modules
+        href: custom-r-modules.md
+      - name: Execute Python scripts
+        href: execute-python-scripts.md
+  - name: Select an algorithm
+    items:
+    - name: Choose algorithms
+      href: algorithm-choice.md
+    - name: Algorithm cheat sheet
+      href: algorithm-cheat-sheet.md        
+    - name: Algorithm examples
+      displayName: infographic, studio basics
+      href: basics-infographic-with-algorithm-examples.md
+  - name: Deploy models
+    items:
+    - name: Deploy a web service
+      displayName: publish
+      href: publish-a-machine-learning-web-service.md
+    - name: How it works
+      href: model-progression-experiment-to-web-service.md
+    - name: Prepare for deployment
+      href: convert-training-experiment-to-scoring-experiment.md
+    - name: Use external data
+      displayName: import, export
+      href: web-services-that-use-import-export-modules.md
+    - name: Deploy in multi-regions
+      displayName: multiple regions
+      href: how-to-deploy-to-multiple-regions.md
+    - name: Use web service parameters
+      href: web-service-parameters.md
+    - name: Enable logging
+      href: web-services-logging.md
+  - name: Manage web services
+    items:
+    - name: Use Web Services portal
+      href: manage-new-webservice.md
+    - name: Manage with APIs
+      displayName: endpoint, endpoints
+      href: manage-web-service-endpoints-using-api-management.md
+    - name: Create endpoints
+      href: create-endpoint.md
+    - name: Scaling
+      href: scaling-webservice.md
+  - name: Retrain models
+    items:
+    - name: Overview
+      href: retrain-machine-learning-model.md
+    - name: Retrain an existing web service
+      href: retrain-existing-resource-manager-based-web-service.md
+    - name: Troubleshoot
+      href: troubleshooting-retraining-models.md
+  - name: Consume models
+    items:
+    - name: Overview
+      href: consume-web-services.md
+    - name: Use Excel
+      href: consuming-from-excel.md
+    - name: Use Excel add-in
+      href: excel-add-in-for-web-services.md
+    - name: Use web app template
+      href: consume-web-service-with-web-app-template.md
+    - name: Use Batch Pool
+      href: dedicated-capacity-for-bes-jobs.md
+  - name: Examples
+    items: 
+    - name: Customer churn
+      href: azure-ml-customer-churn-scenario.md
+    - name: Sentiment analysis
+      href: text-analytics-module-tutorial.md
+    - name: Migrate analytics from Excel to Studio
+      href: linear-regression-in-azure.md
+  - name: View and delete Studio data
+    displayName: export
+    href: export-delete-personal-data-dsr.md
+  - name: View and delete Gallery data
+    displayName: export
+    href: ai-gallery-control-personal-data-dsr.md 
+- name: Reference
+  items:
+  - name: Algorithm & module reference
+    href: /azure/machine-learning/studio-module-reference/machine-learning-studio-algorithm-and-module-help
+  - name: Azure PowerShell modules
+    href: powershell-module.md
+  - name: Web service error codes
+    href: web-service-error-codes.md
+  - name: REST management APIs
+    href: /rest/api/machinelearning
+- name: Resources
+  items:
+  - name: Service updates
+    href: https://azure.microsoft.com/updates/?product=machine-learning-studio
+  - name: Get support
+    href: support-aml-studio.md
+  - name: Azure roadmap
+    href: https://azure.microsoft.com/roadmap/
+  - name: Regional availability
+    href: https://azure.microsoft.com/regions/services/    
+  - name: Pricing
+    href: https://azure.microsoft.com/pricing/details/machine-learning/
+  - name: Custom neural networks (Net#)
+    href: azure-ml-netsharp-reference-guide.md