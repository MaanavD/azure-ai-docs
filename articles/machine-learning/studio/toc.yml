--- conflicted
+++ resolved
@@ -1,251 +1,244 @@
-- name: Machine Learning Studio Documentation 
-  href: index.yml
-- name: Overview
-  expanded: true
-  items:
-  - name: Machine Learning Studio
-    displayName: overview
-    href: what-is-ml-studio.md
-  - name: ML Studio capabilities
-    displayName: overview
-    href: studio-overview-diagram.md
-  - name: ML Studio basics (infographic)
-    displayName: algorithm, algorithms
-    href: basics-infographic-with-algorithm-examples.md
-  - name: Frequently asked questions
-    displayName: FAQ
-    href: faq.md
-  - name: What's new?
-    href: whats-new.md
-- name: Get Started
-  items:
-  - name: Create your first experiment
-    displayName: quickstart
-    href: create-experiment.md
-  - name: Example walkthrough
-    items:
-    - name: Create a predictive solution
-      href: walkthrough-develop-predictive-solution.md
-    - name: 1 - Create a workspace
-      href: walkthrough-1-create-ml-workspace.md
-    - name: 2 - Upload data
-      href: walkthrough-2-upload-data.md
-    - name: 3 - Create experiment
-      href: walkthrough-3-create-new-experiment.md
-    - name: 4 - Train and evaluate
-      href: walkthrough-4-train-and-evaluate-models.md
-    - name: 5 - Deploy web service
-      displayName: publish
-      href: walkthrough-5-publish-web-service.md
-    - name: 6 - Access web service
-      displayName: consume
-      href: walkthrough-6-access-web-service.md
-  - name: Data Science for Beginners
-    items:
-    - name: 1 - Five questions
-      href: data-science-for-beginners-the-5-questions-data-science-answers.md
-    - name: 2 - Is your data ready?
-      href: data-science-for-beginners-is-your-data-ready-for-data-science.md
-    - name: 3 - Ask the right question
-      href: data-science-for-beginners-ask-a-question-you-can-answer-with-data.md
-    - name: 4 - Predict an answer
-      href: data-science-for-beginners-predict-an-answer-with-a-simple-model.md
-    - name: 5 - Copy other people's work
-      href: data-science-for-beginners-copy-other-peoples-work-to-do-data-science.md
-  - name: R quick start
-    href: r-quickstart.md
-- name: Samples
-  items:
-  - name: Sample datasets
-    href: use-sample-datasets.md
-  - name: Customer churn example
-    href: azure-ml-customer-churn-scenario.md
-  - name: Azure AI Gallery
-    items:
-    - name: Overview
-      href: gallery-how-to-use-contribute-publish.md
-    - name: Sample experiments
-      href: sample-experiments.md
-    - name: Industries
-      href: gallery-industries.md
-    - name: Solutions
-      href: gallery-solutions.md
-    - name: Experiments
-      href: gallery-experiments.md
-    - name: Jupyter Notebooks
-      href: gallery-jupyter-notebooks.md
-    - name: Competitions
-      href: gallery-competitions.md
-    - name: Competitions FAQ
-      href: competition-faq.md
-    - name: Tutorials
-      href: gallery-tutorials.md
-    - name: Collections
-      href: gallery-collections.md
-    - name: Custom Modules
-      href: gallery-custom-modules.md
-- name: Concepts
-  items:
-  - name: Model management
-    displayName: deploy, consume, web service
-    href: deploy-consume-web-service-guide.md
-- name: How-to guides
-  items:
-  - name: Manage a workspace
-    items:
-    - name: Create
-      href: create-workspace.md
-    - name: Manage
-      href: manage-workspace.md
-    - name: Troubleshoot
-      href: troubleshooting-creating-ml-workspace.md
-    - name: Deploy using ARM
-      href: deploy-with-resource-manager-template.md
-    - name: View and delete Studio account data
-      displayName: export
-      href: export-delete-personal-data-dsr.md
-  - name: Import training data
-    items:
-    - name: Overview
-      href: import-data.md
-    - name: From a local file
-      href: import-data-from-local-file.md
-    - name: From online sources
-      href: import-data-from-online-sources.md
-    - name: From an experiment
-      href: import-data-from-an-experiment.md
-    - name: Use on-prem SQL
-      displayName: on-premises
-      href: use-data-from-an-on-premises-sql-server.md
-  - name: Create and train models
-    items:
-    - name: Experiment lifecycle management
-      href: version-control.md
-    - name: Manage experiment iterations
-      href: manage-experiment-iterations.md
-    - name: Use PowerShell to create models
-      displayName: endpoint, endpoints
-      href: create-models-and-endpoints-with-powershell.md
-    - name: Select algorithms
-      items:
-      - name: Choose algorithms
-        href: algorithm-choice.md
-      - name: Algorithm cheat sheet
-        href: algorithm-cheat-sheet.md
-      - name: Use linear regression
-        href: linear-regression-in-azure.md
-      - name: Use text analytics
-        href: text-analytics-module-tutorial.md
-    - name: Evaluate and interpret results
-      items:
-      - name: Evaluate performance
-        href: evaluate-model-performance.md
-      - name: Optimize parameters
-        displayName: optimization
-        href: algorithm-parameters-optimize.md
-      - name: Interpret results
-        href: interpret-model-results.md
-      - name: Debug
-        href: debug-models.md
-    - name: Use R and Python
-      items:
-      - name: Execute R scripts
-        href: extend-your-experiment-with-r.md
-      - name: Author custom R modules
-        href: custom-r-modules.md
-      - name: Execute Python scripts
-        href: execute-python-scripts.md
-  - name: Deploy models
-    items:
-    - name: Deploy a web service
-      displayName: publish
-      href: publish-a-machine-learning-web-service.md
-    - name: How it works
-      href: model-progression-experiment-to-web-service.md
-    - name: Prepare for deployment
-      href: convert-training-experiment-to-scoring-experiment.md
-    - name: Use external data
-      displayName: import, export
-      href: web-services-that-use-import-export-modules.md
-    - name: Deploy in multi-regions
-      displayName: multiple regions
-      href: how-to-deploy-to-multiple-regions.md
-    - name: Use web service parameters
-      href: web-service-parameters.md
-    - name: Enable logging
-      href: web-services-logging.md
-  - name: Manage web services
-    items:
-    - name: Use Web Services portal
-      href: manage-new-webservice.md
-    - name: Manage with APIs
-      displayName: endpoint, endpoints
-      href: manage-web-service-endpoints-using-api-management.md
-    - name: Create endpoints
-      href: create-endpoint.md
-    - name: Scaling
-      href: scaling-webservice.md
-  - name: Retrain models
-    items:
-    - name: Overview
-      href: retrain-machine-learning-model.md
-    - name: Retrain programmatically
-      href: retrain-models-programmatically.md
-    - name: Retrain a Classic web service
-      href: retrain-a-classic-web-service.md
-    - name: Retrain with PowerShell
-      href: retrain-new-web-service-using-powershell.md
-    - name: Retrain an existing web service
-      href: retrain-existing-resource-manager-based-web-service.md
-    - name: Troubleshoot
-      href: troubleshooting-retraining-models.md
-  - name: Consume models
-    items:
-    - name: Overview
-      href: consume-web-services.md
-    - name: Use Excel
-      href: consuming-from-excel.md
-    - name: Use Excel add-in
-      href: excel-add-in-for-web-services.md
-    - name: Use web app template
-      href: consume-web-service-with-web-app-template.md
-    - name: Use Batch Pool
-      href: dedicated-capacity-for-bes-jobs.md
-  - name: View and delete account data
-    href: ai-gallery-control-personal-data-dsr.md 
-- name: Reference
-  items:
-  - name: Algorithm & Module reference
-    href: https://msdn.microsoft.com/library/azure/dn905974.aspx
-  - name: Azure PowerShell module (New)
-    href: https://docs.microsoft.com/powershell/module/azurerm.machinelearning
-  - name: Azure PowerShell module (Classic)
-    href: powershell-module.md
-<<<<<<< HEAD
-  - name: Algorithm & Module reference
-    href: https://msdn.microsoft.com/library/azure/dn905974.aspx
-  - name: REST management APIs
-    href: /rest/api/machinelearning
-  - name: Resource Manager template
-    href: /azure/templates/microsoft.machinelearning/allversions
-=======
->>>>>>> 2230aa44
-  - name: Web service error codes
-    href: web-service-error-codes.md
-  - name: REST management APIs
-    href: /rest/api/machinelearning
-- name: Resources
-  items:
-  - name: Pricing
-    href: https://azure.microsoft.com/pricing/details/machine-learning/
-  - name: Azure Roadmap
-    href: https://azure.microsoft.com/roadmap/
-  - name: Net# Neural Networks Language
-    href: azure-ml-netsharp-reference-guide.md
-  - name: MSDN forum
-    href: https://social.msdn.microsoft.com/forums/azure/home?forum=MachineLearning
-  - name: Stack Overflow
-    href: http://stackoverflow.com/questions/tagged/azure-machine-learning
-  - name: R developer's guide 
-    href: ../r-developers-guide.md
-    
+- name: Machine Learning Studio Documentation 
+  href: index.yml
+- name: Overview
+  expanded: true
+  items:
+  - name: Machine Learning Studio
+    displayName: overview
+    href: what-is-ml-studio.md
+  - name: ML Studio capabilities
+    displayName: overview
+    href: studio-overview-diagram.md
+  - name: ML Studio basics (infographic)
+    displayName: algorithm, algorithms
+    href: basics-infographic-with-algorithm-examples.md
+  - name: Frequently asked questions
+    displayName: FAQ
+    href: faq.md
+  - name: What's new?
+    href: whats-new.md
+- name: Get Started
+  items:
+  - name: Create your first experiment
+    displayName: quickstart
+    href: create-experiment.md
+  - name: Example walkthrough
+    items:
+    - name: Create a predictive solution
+      href: walkthrough-develop-predictive-solution.md
+    - name: 1 - Create a workspace
+      href: walkthrough-1-create-ml-workspace.md
+    - name: 2 - Upload data
+      href: walkthrough-2-upload-data.md
+    - name: 3 - Create experiment
+      href: walkthrough-3-create-new-experiment.md
+    - name: 4 - Train and evaluate
+      href: walkthrough-4-train-and-evaluate-models.md
+    - name: 5 - Deploy web service
+      displayName: publish
+      href: walkthrough-5-publish-web-service.md
+    - name: 6 - Access web service
+      displayName: consume
+      href: walkthrough-6-access-web-service.md
+  - name: Data Science for Beginners
+    items:
+    - name: 1 - Five questions
+      href: data-science-for-beginners-the-5-questions-data-science-answers.md
+    - name: 2 - Is your data ready?
+      href: data-science-for-beginners-is-your-data-ready-for-data-science.md
+    - name: 3 - Ask the right question
+      href: data-science-for-beginners-ask-a-question-you-can-answer-with-data.md
+    - name: 4 - Predict an answer
+      href: data-science-for-beginners-predict-an-answer-with-a-simple-model.md
+    - name: 5 - Copy other people's work
+      href: data-science-for-beginners-copy-other-peoples-work-to-do-data-science.md
+  - name: R quick start
+    href: r-quickstart.md
+- name: Samples
+  items:
+  - name: Sample datasets
+    href: use-sample-datasets.md
+  - name: Customer churn example
+    href: azure-ml-customer-churn-scenario.md
+  - name: Azure AI Gallery
+    items:
+    - name: Overview
+      href: gallery-how-to-use-contribute-publish.md
+    - name: Sample experiments
+      href: sample-experiments.md
+    - name: Industries
+      href: gallery-industries.md
+    - name: Solutions
+      href: gallery-solutions.md
+    - name: Experiments
+      href: gallery-experiments.md
+    - name: Jupyter Notebooks
+      href: gallery-jupyter-notebooks.md
+    - name: Competitions
+      href: gallery-competitions.md
+    - name: Competitions FAQ
+      href: competition-faq.md
+    - name: Tutorials
+      href: gallery-tutorials.md
+    - name: Collections
+      href: gallery-collections.md
+    - name: Custom Modules
+      href: gallery-custom-modules.md
+- name: Concepts
+  items:
+  - name: Model management
+    displayName: deploy, consume, web service
+    href: deploy-consume-web-service-guide.md
+- name: How-to guides
+  items:
+  - name: Manage a workspace
+    items:
+    - name: Create
+      href: create-workspace.md
+    - name: Manage
+      href: manage-workspace.md
+    - name: Troubleshoot
+      href: troubleshooting-creating-ml-workspace.md
+    - name: Deploy using ARM
+      href: deploy-with-resource-manager-template.md
+    - name: View and delete Studio account data
+      displayName: export
+      href: export-delete-personal-data-dsr.md
+  - name: Import training data
+    items:
+    - name: Overview
+      href: import-data.md
+    - name: From a local file
+      href: import-data-from-local-file.md
+    - name: From online sources
+      href: import-data-from-online-sources.md
+    - name: From an experiment
+      href: import-data-from-an-experiment.md
+    - name: Use on-prem SQL
+      displayName: on-premises
+      href: use-data-from-an-on-premises-sql-server.md
+  - name: Create and train models
+    items:
+    - name: Experiment lifecycle management
+      href: version-control.md
+    - name: Manage experiment iterations
+      href: manage-experiment-iterations.md
+    - name: Use PowerShell to create models
+      displayName: endpoint, endpoints
+      href: create-models-and-endpoints-with-powershell.md
+    - name: Select algorithms
+      items:
+      - name: Choose algorithms
+        href: algorithm-choice.md
+      - name: Algorithm cheat sheet
+        href: algorithm-cheat-sheet.md
+      - name: Use linear regression
+        href: linear-regression-in-azure.md
+      - name: Use text analytics
+        href: text-analytics-module-tutorial.md
+    - name: Evaluate and interpret results
+      items:
+      - name: Evaluate performance
+        href: evaluate-model-performance.md
+      - name: Optimize parameters
+        displayName: optimization
+        href: algorithm-parameters-optimize.md
+      - name: Interpret results
+        href: interpret-model-results.md
+      - name: Debug
+        href: debug-models.md
+    - name: Use R and Python
+      items:
+      - name: Execute R scripts
+        href: extend-your-experiment-with-r.md
+      - name: Author custom R modules
+        href: custom-r-modules.md
+      - name: Execute Python scripts
+        href: execute-python-scripts.md
+  - name: Deploy models
+    items:
+    - name: Deploy a web service
+      displayName: publish
+      href: publish-a-machine-learning-web-service.md
+    - name: How it works
+      href: model-progression-experiment-to-web-service.md
+    - name: Prepare for deployment
+      href: convert-training-experiment-to-scoring-experiment.md
+    - name: Use external data
+      displayName: import, export
+      href: web-services-that-use-import-export-modules.md
+    - name: Deploy in multi-regions
+      displayName: multiple regions
+      href: how-to-deploy-to-multiple-regions.md
+    - name: Use web service parameters
+      href: web-service-parameters.md
+    - name: Enable logging
+      href: web-services-logging.md
+  - name: Manage web services
+    items:
+    - name: Use Web Services portal
+      href: manage-new-webservice.md
+    - name: Manage with APIs
+      displayName: endpoint, endpoints
+      href: manage-web-service-endpoints-using-api-management.md
+    - name: Create endpoints
+      href: create-endpoint.md
+    - name: Scaling
+      href: scaling-webservice.md
+  - name: Retrain models
+    items:
+    - name: Overview
+      href: retrain-machine-learning-model.md
+    - name: Retrain programmatically
+      href: retrain-models-programmatically.md
+    - name: Retrain a Classic web service
+      href: retrain-a-classic-web-service.md
+    - name: Retrain with PowerShell
+      href: retrain-new-web-service-using-powershell.md
+    - name: Retrain an existing web service
+      href: retrain-existing-resource-manager-based-web-service.md
+    - name: Troubleshoot
+      href: troubleshooting-retraining-models.md
+  - name: Consume models
+    items:
+    - name: Overview
+      href: consume-web-services.md
+    - name: Use Excel
+      href: consuming-from-excel.md
+    - name: Use Excel add-in
+      href: excel-add-in-for-web-services.md
+    - name: Use web app template
+      href: consume-web-service-with-web-app-template.md
+    - name: Use Batch Pool
+      href: dedicated-capacity-for-bes-jobs.md
+  - name: View and delete account data
+    href: ai-gallery-control-personal-data-dsr.md 
+- name: Reference
+  items:
+  - name: Algorithm & Module reference
+    href: https://msdn.microsoft.com/library/azure/dn905974.aspx
+  - name: Azure PowerShell module (New)
+    href: https://docs.microsoft.com/powershell/module/azurerm.machinelearning
+  - name: Azure PowerShell module (Classic)
+    href: powershell-module.md
+  - name: Web service error codes
+    href: web-service-error-codes.md
+  - name: REST management APIs
+    href: /rest/api/machinelearning
+  - name: Resource Manager template
+    href: /azure/templates/microsoft.machinelearning/allversions
+- name: Resources
+  items:
+  - name: Pricing
+    href: https://azure.microsoft.com/pricing/details/machine-learning/
+  - name: Azure Roadmap
+    href: https://azure.microsoft.com/roadmap/
+  - name: Net# Neural Networks Language
+    href: azure-ml-netsharp-reference-guide.md
+  - name: MSDN forum
+    href: https://social.msdn.microsoft.com/forums/azure/home?forum=MachineLearning
+  - name: Stack Overflow
+    href: http://stackoverflow.com/questions/tagged/azure-machine-learning
+  - name: R developer's guide 
+    href: ../r-developers-guide.md
+    