---
title: Prepare model for deployment
titleSuffix: Azure Machine Learning Studio
description: How to prepare your trained model for deployment as a web service by converting your Machine Learning Studio training experiment to a predictive experiment.
services: machine-learning
ms.service: machine-learning
<<<<<<< HEAD
ms.subservice: studio
=======
ms.subservice: studio
>>>>>>> 48de8be8
ms.topic: article

author: ericlicoding
ms.author: amlstudiodocs
ms.date: 03/28/2017
---
# How to prepare your model for deployment in Azure Machine Learning Studio

Azure Machine Learning Studio gives you the tools you need to develop a predictive analytics model and then operationalize it by deploying it as an Azure web service.

To do this, you use Studio to create an experiment - called a *training experiment* - where you train, score, and edit your model. Once you're satisfied, you get your model ready to deploy by converting your training experiment to a *predictive experiment* that's configured to score user data.

You can see an example of this process in [Walkthrough: Develop a predictive analytics solution for credit risk assessment in Azure Machine Learning](walkthrough-develop-predictive-solution.md).

This article takes a deep dive into the details of how a training experiment gets converted into a predictive experiment, and how that predictive experiment is deployed. By understanding these details, you can learn how to configure your deployed model to make it more effective.



## Overview 

The process of converting a training experiment to a predictive experiment involves three steps:

1. Replace the machine learning algorithm modules with your trained model.
2. Trim the experiment to only those modules that are needed for scoring. A training experiment includes a number of modules that are necessary for training but are not needed once the model is trained.
3. Define how your model will accept data from the web service user, and what data will be returned.

> [!TIP]
> In your training experiment, you've been concerned with training and scoring your model using your own data. But once deployed, users will send new data to your model and it will return prediction results. So, as you convert your training experiment to a predictive experiment to get it ready for deployment, keep in mind how the model will be used by others.
> 
> 

## Set Up Web Service button
After you run your experiment (click **RUN** at the bottom of the experiment canvas), click the **Set Up Web Service** button (select the **Predictive Web Service** option). **Set Up Web Service** performs for you the three steps of converting your training experiment to a predictive experiment:

1. It saves your trained model in the **Trained Models** section of the module palette (to the left of the experiment canvas). It then replaces the machine learning algorithm and [Train Model][train-model] modules with the saved trained model.
2. It analyzes your experiment and removes modules that were clearly used only for training and are no longer needed.
3. It inserts _Web service input_ and _output_ modules into default locations in your experiment (these modules accept and return user data).

For example, the following experiment trains a two-class boosted decision tree model using sample census data:

![Training experiment][figure1]

The modules in this experiment perform basically four different functions:

![Module functions][figure2]

When you convert this training experiment to a predictive experiment, some of these modules are no longer needed, or they now serve a different purpose:

* **Data** - The data in this sample dataset is not used during scoring - the user of the web service will supply the data to be scored. However, the metadata from this dataset, such as data types, is used by the trained model. So you need to keep the dataset in the predictive experiment so that it can provide this metadata.

* **Prep** - Depending on the user data that will be submitted for scoring, these modules may or may not be necessary to process the incoming data. The **Set Up Web Service** button doesn't touch these - you need to decide how you want to handle them.
  
    For instance, in this example the sample dataset may have missing values, so a [Clean Missing Data][clean-missing-data] module was included to deal with them. Also, the sample dataset includes columns that are not needed to train the model. So a [Select Columns in Dataset][select-columns] module was included to exclude those extra columns from the data flow. If you know that the data that will be submitted for scoring through the web service will not have missing values, then you can remove the [Clean Missing Data][clean-missing-data] module. However, since the [Select Columns in Dataset][select-columns] module helps define the columns of data that the trained model expects, that module needs to remain.

* **Train** - These modules are used to train the model. When you click **Set Up Web Service**, these modules are replaced with a single module that contains the model you trained. This new module is saved in the **Trained Models** section of the module palette.

* **Score** - In this example, the [Split Data][split] module is used to divide the data stream into test data and training data. In the predictive experiment, we're not training anymore, so [Split Data][split] can be removed. Similarly, the second [Score Model][score-model] module and the [Evaluate Model][evaluate-model] module are used to compare results from the test data, so these modules are not needed in the predictive experiment. The remaining [Score Model][score-model] module, however, is needed to return a score result through the web service.

Here is how our example looks after clicking **Set Up Web Service**:

![Converted predictive experiment][figure3]

The work done by **Set Up Web Service** may be sufficient to prepare your experiment to be deployed as a web service. However, you may want to do some additional work specific to your experiment.

### Adjust input and output modules
In your training experiment, you used a set of training data and then did some processing to get the data in a form that the machine learning algorithm needed. If the data you expect to receive through the web service will not need this processing, you can bypass it: connect the output of the **Web service input module** to a different module in your experiment. The user's data will now arrive in the model at this location.

For example, by default **Set Up Web Service** puts the **Web service input** module at the top of your data flow, as shown in the figure above. But we can manually position the **Web service input** past the data processing modules:

![Moving the web service input][figure4]

The input data provided through the web service will now pass directly into the Score Model module without any preprocessing.

Similarly, by default **Set Up Web Service** puts the Web service output module at the bottom of your data flow. In this example, the web service will return to the user the output of the [Score Model][score-model] module, which includes the complete input data vector plus the scoring results.
However, if you would prefer to return something different, then you can add additional modules before the **Web service output** module. 

For example, to return only the scoring results and not the entire vector of input data, add a [Select Columns in Dataset][select-columns] module to exclude all columns except the scoring results. Then move the **Web service output** module to the output of the [Select Columns in Dataset][select-columns] module. The experiment looks like this:

![Moving the web service output][figure5]

### Add or remove additional data processing modules
If there are more modules in your experiment that you know will not be needed during scoring, these can be removed. For example, because we moved the **Web service input** module to a point after the data processing modules, we can remove the [Clean Missing Data][clean-missing-data] module from the predictive experiment.

Our predictive experiment now looks like this:

![Removing additional module][figure6]


### Add optional Web Service Parameters
In some cases, you may want to allow the user of your web service to change the behavior of modules when the service is accessed. *Web Service Parameters* allow you to do this.

A common example is setting up an [Import Data][import-data] module so the user of the deployed web service can specify a different data source when the web service is accessed. Or configuring an [Export Data][export-data] module so that a different destination can be specified.

You can define Web Service Parameters and associate them with one or more module parameters, and you can specify whether they are required or optional. The user of the web service provides values for these parameters when the service is accessed, and the module actions are modified accordingly.

For more information about what Web Service Parameters are and how to use them, see [Using Azure Machine Learning Web Service Parameters][webserviceparameters].

[webserviceparameters]: web-service-parameters.md


## Deploy the predictive experiment as a web service
Now that the predictive experiment has been sufficiently prepared, you can deploy it as an Azure web service. Using the web service, users can send data to your model and the model will return its predictions.

For more information on the complete deployment process, see [Deploy an Azure Machine Learning web service][deploy]

[deploy]: publish-a-machine-learning-web-service.md


<!-- Images -->
[figure1]:./media/convert-training-experiment-to-scoring-experiment/figure1.png
[figure2]:./media/convert-training-experiment-to-scoring-experiment/figure2.png
[figure3]:./media/convert-training-experiment-to-scoring-experiment/figure3.png
[figure4]:./media/convert-training-experiment-to-scoring-experiment/figure4.png
[figure5]:./media/convert-training-experiment-to-scoring-experiment/figure5.png
[figure6]:./media/convert-training-experiment-to-scoring-experiment/figure6.png


<!-- Module References -->
[clean-missing-data]: https://msdn.microsoft.com/library/azure/d2c5ca2f-7323-41a3-9b7e-da917c99f0c4/
[evaluate-model]: https://msdn.microsoft.com/library/azure/927d65ac-3b50-4694-9903-20f6c1672089/
[select-columns]: https://msdn.microsoft.com/library/azure/1ec722fa-b623-4e26-a44e-a50c6d726223/
[import-data]: https://msdn.microsoft.com/library/azure/4e1b0fe6-aded-4b3f-a36f-39b8862b9004/
[score-model]: https://msdn.microsoft.com/library/azure/401b4f92-e724-4d5a-be81-d5b0ff9bdb33/
[split]: https://msdn.microsoft.com/library/azure/70530644-c97a-4ab6-85f7-88bf30a8be5f/
[train-model]: https://msdn.microsoft.com/library/azure/5cc7053e-aa30-450d-96c0-dae4be720977/
[export-data]: https://msdn.microsoft.com/library/azure/7a391181-b6a7-4ad4-b82d-e419c0d6522c/<|MERGE_RESOLUTION|>--- conflicted
+++ resolved
@@ -4,11 +4,7 @@
 description: How to prepare your trained model for deployment as a web service by converting your Machine Learning Studio training experiment to a predictive experiment.
 services: machine-learning
 ms.service: machine-learning
-<<<<<<< HEAD
-ms.subservice: studio
-=======
 ms.subservice: studio
->>>>>>> 48de8be8
 ms.topic: article
 
 author: ericlicoding
