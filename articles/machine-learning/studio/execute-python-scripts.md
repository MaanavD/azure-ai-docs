---
title: Execute Python machine learning scripts
titleSuffix: Azure Machine Learning Studio
description: Learn how to use Python in Azure Machine Learning Studio.
services: machine-learning
ms.service: machine-learning
ms.subservice: studio
ms.topic: conceptual

author: ericlicoding
ms.author: amlstudiodocs
ms.custom: previous-author=heatherbshapiro, previous-ms.author=hshapiro
ms.date: 03/05/2019
---
# Execute Python machine learning scripts in Azure Machine Learning Studio

Python is a valuable tool in the tool chest of many data scientists. It's used in every stage of typical machine learning workflows including data exploration, feature extraction, model training and validation, and deployment.

This article describes how you can use the Execute Python Script module to use Python code in your Azure Machine Learning Studio experiments and web services.

## Using the Execute Python Script module

The primary interface to Python in Studio is through the [Execute Python Script][execute-python-script] module. It accepts up to three inputs and produces up to two outputs, similar to the [Execute R Script][execute-r-script] module. Python code is entered into the parameter box through a specially named entry-point function called `azureml_main`.

![Execute Python Script module](./media/execute-python-scripts/execute-machine-learning-python-scripts-module.png)

![Sample python code in module parameter box](./media/execute-python-scripts/embedded-machine-learning-python-script.png)

### Input parameters

<<<<<<< HEAD



## Design principles of Python scripts in Machine Learning

The primary interface to Python in Azure Machine Learning Studio is via the [Execute Python Script][execute-python-script] module shown in Figure 1.

![image1](./media/execute-python-scripts/execute-machine-learning-python-scripts-module.png)

![image2](./media/execute-python-scripts/embedded-machine-learning-python-script.png)

Figure 1. The **Execute Python Script** module.

The [Execute Python Script][execute-python-script] module in Azure ML Studio accepts up to three inputs and produces up to two outputs (discussed in the following section), like its R analog, the [Execute R Script][execute-r-script] module. The Python code to be executed is entered into the parameter box as a specially named entry-point function called `azureml_main`. Here are the key design principles used to implement this module:

1. *Must be idiomatic for Python users.* Most Python users factor their code as functions inside modules. So putting a lot of executable statements in a top-level module is relatively rare. As a result, the script box also takes a specially named Python function as opposed to just a sequence of statements. The objects exposed in the function are standard Python library types such as [Pandas](https://pandas.pydata.org/) data frames and [NumPy](https://www.numpy.org/) arrays.
2. *Must have high-fidelity between local and cloud executions.* The backend used to execute the Python code is based on [Anaconda](https://store.continuum.io/cshop/anaconda/), a widely used cross-platform scientific Python distribution. It comes with close to 200 of the most common Python packages. Therefore, data scientists can debug and qualify their code on their local Azure Machine Learning Studio-compatible Anaconda environment. Then use an existing development environment, such as [IPython](https://ipython.org/) notebook or [Python Tools for Visual Studio](https://aka.ms/ptvs), to run it as part of an Azure ML experiment. The `azureml_main` entry point is a vanilla Python function and so ****can be authored without Azure ML-specific code or the SDK installed.
3. *Must be seamlessly composable with other Azure Machine Learning Studio modules.* The [Execute Python Script][execute-python-script] module accepts, as inputs and outputs, standard Azure Machine Learning Studio datasets. The underlying framework transparently and efficiently bridges the Azure ML and Python runtimes. So Python can be used in conjunction with existing Azure ML workflows, including those that call into R and SQLite. A  result, data scientist could compose workflows that:
   * use Python and Pandas for data pre-processing and cleaning
   * feed the data to a SQL transformation, joining multiple datasets to form features
   * train models using the algorithms in Azure Machine Learning Studio 
   * evaluate and post-process the results using R.


## Basic usage scenarios in ML for Python scripts

In this section, we survey some of the basic uses of the [Execute Python Script][execute-python-script] module. Inputs to the Python module are exposed as Pandas data frames. The function must return a single Pandas data frame packaged inside of a Python [sequence](https://docs.python.org/2/c-api/sequence.html) such as a tuple, list, or NumPy array. The first element of this sequence is then returned in the first output port of the module. This scheme is shown in Figure 2.

![image3](./media/execute-python-scripts/map-of-python-script-inputs-outputs.png)

Figure 2. Mapping of input ports to parameters and return value to output port.

More detailed semantics of how the input ports get mapped to parameters of the `azureml_main` function are shown in Table 1:

![image1T](./media/execute-python-scripts/python-script-inputs-mapped-to-parameters.png)

Table 1. Mapping of input ports to function parameters.
=======
Inputs to the Python module are exposed as Pandas DataFrames. The `azureml_main` function accepts up to two optional Pandas DataFrames as parameters.
>>>>>>> d0d5ab0b

The mapping between input ports and function parameters is positional:

- The first connected input port is mapped to the first parameter of the function.
- The second input (if connected) is mapped to the second parameter of the function.
- The third input is used to [import additional Python modules](#import-modules).

More detailed semantics of how the input ports get mapped to parameters of the `azureml_main` function are shown below.

![Table of input port configurations and resulting Python signature](./media/execute-python-scripts/python-script-inputs-mapped-to-parameters.png)

### Output return values

The `azureml_main` function must return a single Pandas DataFrame packaged in a Python [sequence](https://docs.python.org/2/c-api/sequence.html) such as a tuple, list, or NumPy array. The first element of this sequence is returned to the first output port of the module. The second output port of the module is used for [visualizations](#visualizations) and does not require a return value. This scheme is shown below.

![Mapping input ports to parameters and return value to output port](./media/execute-python-scripts/map-of-python-script-inputs-outputs.png)

## Translation of input and output data types

Studio datasets are not the same as Panda DataFrames. As a result, input datasets in Studio are converted to Pandas DataFrame, and output DataFrames are converted back to Studio datasets. During this conversion process, the following translations are also performed:

 **Python data type** | **Studio translation procedure** |
| --- | --- |
| Strings and numerics| Translated as is |
| Pandas 'NA' | Translated as 'Missing value' |
| Index vectors | Unsupported* |
| Non-string column names | Call `str` on column names |
| Duplicate column names | Add numeric suffix: (1), (2), (3), and so on.
**All input data frames in the Python function always have a 64-bit numerical index from 0 to the number of rows minus 1*

## <a id="import-modules"></a>Importing existing Python script modules

The backend used to execute Python is based on [Anaconda](https://store.continuum.io/cshop/anaconda/), a widely used scientific Python distribution. It comes with close to 200 of the most common Python packages used in data-centric workloads. However, you may find the need to incorporate additional libraries.

A common use-case is to incorporate existing Python scripts into Studio experiments. The [Execute Python Script][execute-python-script] module accepts a zip file containing Python modules at the third input port. The file is unzipped by the execution framework at runtime and the contents are added to the library path of the Python interpreter. The `azureml_main` entry point function can then import these modules directly.

As an example, consider the file Hello.py containing a simple “Hello, World” function.

![User-defined function in Hello.py file](./media/execute-python-scripts/figure4.png)

Next, we create a file Hello.zip that contains Hello.py:

![Zip file containing user-defined Python code](./media/execute-python-scripts/figure5.png)

Upload the zip file as a dataset into Studio. Then create and run an experiment that uses the Python code in the Hello.zip file by attaching it to the third input port of the **Execute Python Script** module as shown in the following image.

![Sample experiment with Hello.zip as an input to an Execute Python Script module](./media/execute-python-scripts/figure6a.png)

![User-defined Python code uploaded as a zip file](./media/execute-python-scripts/figure6b.png)

The module output shows that the zip file has been unpackaged and that the function `print_hello` has been run.

![Module output showing user-defined function](./media/execute-python-scripts/figure7.png)

## Operationalizing Python scripts

Any [Execute Python Script][execute-python-script] modules used in a scoring experiment are called when published as a web service. For example, the image below shows a scoring experiment that contains the code to evaluate a single Python expression.

![Studio workspace for a web service](./media/execute-python-scripts/figure3a.png)

![Python Pandas expression](./media/execute-python-scripts/python-script-with-python-pandas.png)

A web service created from this experiment would take the following actions:

1. Take a Python expression as input (as a string)
1. Send the Python expression to the Python interpreter
1. Returns a table containing both the expression and the evaluated result.

## <a id="visualizations"></a>Working with visualizations

Plots created using MatplotLib can be returned by the [Execute Python Script][execute-python-script]. However, plots aren't automatically redirected to images as they are when using R. So the user must explicitly save any plots to PNG files.

To generate images from MatplotLib, you must take the following steps:

1. Switch the backend to “AGG” from the default Qt-based renderer.
1. Create a new figure object.
1. Get the axis and generate all plots into it.
1. Save the figure to a PNG file.

This process is illustrated in the following images that create a scatter plot matrix using the scatter_matrix function in Pandas.

![Code to save MatplotLib figures to images](./media/execute-python-scripts/figure-v1-8.png)

![Click visualize on an Execute Python Script module to view the figures](./media/execute-python-scripts/figure-v2-9a.png)

![Visualizing plots for a sample experiment using Python code](./media/execute-python-scripts/figure-v2-9b.png)

It's possible to return multiple figures by saving them into different images. The Studio runtime picks up all images and concatenates them for visualization.

## Advanced examples

The Anaconda environment installed in Studio contains common packages such as NumPy, SciPy, and Scikits-Learn. These packages can be effectively used for data processing in a machine learning pipeline.

For example, the following experiment and script illustrate the use of ensemble learners in Scikits-Learn to compute feature importance scores for a dataset. The scores can be used to perform supervised feature selection before being fed into another model.

Here is the Python function used to compute the importance scores and order the features based on the scores:

![Function to rank features by scores](./media/execute-python-scripts/figure8.png)

The following experiment then computes and returns the importance scores of features in the “Pima Indian Diabetes” dataset in Azure Machine Learning Studio:

![Experiment to rank features in the Pima Indian Diabetes dataset using Python](./media/execute-python-scripts/figure9a.png)

![Visualization of the output of the Execute Python Script module](./media/execute-python-scripts/figure9b.png)

## Limitations

The [Execute Python Script][execute-python-script] module currently has the following limitations:

### Sandboxed execution

The Python runtime is currently sandboxed and doesn't allow access to the network or the local file system in a persistent manner. All files saved locally are isolated and deleted once the module finishes. The Python code cannot access most directories on the machine it runs on, the exception being the current directory and its subdirectories.

### Lack of sophisticated development and debugging support

The Python module currently does not support IDE features such as intellisense and debugging. Also, if the module fails at runtime, the full Python stack trace is available. But it must be viewed in the output log for the module. We currently recommend that you develop and debug Python scripts in an environment such as IPython and then import the code into the module.

### Single data frame output

The Python entry point is only permitted to return a single data frame as output. It is not currently possible to return arbitrary Python objects such as trained models directly back to the Studio runtime. Like [Execute R Script][execute-r-script], which has the same limitation, it is possible in many cases to pickle objects into a byte array and then return that inside of a data frame.

### Inability to customize Python installation

Currently, the only way to add custom Python modules is via the zip file mechanism described earlier. While this is feasible for small modules, it's cumbersome for large modules (especially modules with native DLLs) or a large number of modules.

## Next steps

For more information, see the [Python Developer Center](https://azure.microsoft.com/develop/python/).

<!-- Module References -->
[execute-python-script]: https://docs.microsoft.com/azure/machine-learning/studio-module-reference/execute-python-script
[execute-r-script]: https://docs.microsoft.com/azure/machine-learning/studio-module-reference/execute-r-script<|MERGE_RESOLUTION|>--- conflicted
+++ resolved
@@ -28,47 +28,7 @@
 
 ### Input parameters
 
-<<<<<<< HEAD
-
-
-
-## Design principles of Python scripts in Machine Learning
-
-The primary interface to Python in Azure Machine Learning Studio is via the [Execute Python Script][execute-python-script] module shown in Figure 1.
-
-![image1](./media/execute-python-scripts/execute-machine-learning-python-scripts-module.png)
-
-![image2](./media/execute-python-scripts/embedded-machine-learning-python-script.png)
-
-Figure 1. The **Execute Python Script** module.
-
-The [Execute Python Script][execute-python-script] module in Azure ML Studio accepts up to three inputs and produces up to two outputs (discussed in the following section), like its R analog, the [Execute R Script][execute-r-script] module. The Python code to be executed is entered into the parameter box as a specially named entry-point function called `azureml_main`. Here are the key design principles used to implement this module:
-
-1. *Must be idiomatic for Python users.* Most Python users factor their code as functions inside modules. So putting a lot of executable statements in a top-level module is relatively rare. As a result, the script box also takes a specially named Python function as opposed to just a sequence of statements. The objects exposed in the function are standard Python library types such as [Pandas](https://pandas.pydata.org/) data frames and [NumPy](https://www.numpy.org/) arrays.
-2. *Must have high-fidelity between local and cloud executions.* The backend used to execute the Python code is based on [Anaconda](https://store.continuum.io/cshop/anaconda/), a widely used cross-platform scientific Python distribution. It comes with close to 200 of the most common Python packages. Therefore, data scientists can debug and qualify their code on their local Azure Machine Learning Studio-compatible Anaconda environment. Then use an existing development environment, such as [IPython](https://ipython.org/) notebook or [Python Tools for Visual Studio](https://aka.ms/ptvs), to run it as part of an Azure ML experiment. The `azureml_main` entry point is a vanilla Python function and so ****can be authored without Azure ML-specific code or the SDK installed.
-3. *Must be seamlessly composable with other Azure Machine Learning Studio modules.* The [Execute Python Script][execute-python-script] module accepts, as inputs and outputs, standard Azure Machine Learning Studio datasets. The underlying framework transparently and efficiently bridges the Azure ML and Python runtimes. So Python can be used in conjunction with existing Azure ML workflows, including those that call into R and SQLite. A  result, data scientist could compose workflows that:
-   * use Python and Pandas for data pre-processing and cleaning
-   * feed the data to a SQL transformation, joining multiple datasets to form features
-   * train models using the algorithms in Azure Machine Learning Studio 
-   * evaluate and post-process the results using R.
-
-
-## Basic usage scenarios in ML for Python scripts
-
-In this section, we survey some of the basic uses of the [Execute Python Script][execute-python-script] module. Inputs to the Python module are exposed as Pandas data frames. The function must return a single Pandas data frame packaged inside of a Python [sequence](https://docs.python.org/2/c-api/sequence.html) such as a tuple, list, or NumPy array. The first element of this sequence is then returned in the first output port of the module. This scheme is shown in Figure 2.
-
-![image3](./media/execute-python-scripts/map-of-python-script-inputs-outputs.png)
-
-Figure 2. Mapping of input ports to parameters and return value to output port.
-
-More detailed semantics of how the input ports get mapped to parameters of the `azureml_main` function are shown in Table 1:
-
-![image1T](./media/execute-python-scripts/python-script-inputs-mapped-to-parameters.png)
-
-Table 1. Mapping of input ports to function parameters.
-=======
 Inputs to the Python module are exposed as Pandas DataFrames. The `azureml_main` function accepts up to two optional Pandas DataFrames as parameters.
->>>>>>> d0d5ab0b
 
 The mapping between input ports and function parameters is positional:
 
