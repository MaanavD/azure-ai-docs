--- conflicted
+++ resolved
@@ -1,12 +1,7 @@
 ---
 title: Execute Python machine learning scripts
-<<<<<<< HEAD
 titleSuffix: Azure Machine Learning Studio (classic)
-description: Learn how to use Python in Azure Machine Learning Studio (classic).
-=======
-titleSuffix: Azure Machine Learning Studio
 description: Learn how to use the Execute Python Script module to use Python code in Machine Learning Studio (classic) experiments and web services.
->>>>>>> 3256dc1e
 services: machine-learning
 ms.service: machine-learning
 ms.subservice: studio
