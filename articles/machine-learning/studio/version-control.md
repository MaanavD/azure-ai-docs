---
title: ALM in Azure Machine Learning| Microsoft Docs
description: Apply Application Lifecycle Management best practices in Azure Machine Learning Studio
keywords: ALM, AML, Azure ML, Application Life Cycle Management, Version Control
services: machine-learning
documentationcenter: ''
author: hning86
ms.author: haining
manager: mwinkle
editor: cgronlun

ms.assetid: 1be6577d-f2c7-425b-b6b9-d5038e52b395
ms.service: machine-learning
ms.component: studio
ms.workload: data-services
ms.tgt_pltfrm: na
ms.devlang: na
ms.topic: article
ms.date: 10/27/2016

---
# Application Lifecycle Management in Azure Machine Learning Studio
Azure Machine Learning Studio is a tool for developing machine learning experiments that are operationalized in the Azure cloud platform. It is like the Visual Studio IDE and scalable cloud service merged into a single platform. You can incorporate standard Application Lifecycle Management (ALM) practices from versioning various assets to automated execution and deployment, into Azure Machine Learning Studio. This article discusses some of the options and approaches.

## Versioning experiment
There are two recommended ways to version your experiments. You can either rely on the built-in run history or export the experiment in a JSON format so as to manage it externally. Each approach comes with its pros and cons.

### Experiment snapshots using Run History
In the execution model of the Azure Machine Learning Studio learning experiment, an immutable snapshot of the experiment is submitted to the job scheduler whenever you click **Run** in the experiment editor. To view this list of snapshots, click **Run History** on the command bar in the experiment editor view.

![Run History button](./media/version-control/runhistory.png)

You can then open the snapshot in Locked mode by clicking the name of the experiment at the time the experiment was submitted to run and the snapshot was taken. Notice that only the first item in the list, which represents the current experiment, is in an Editable state. Also notice that each snapshot can be in various Status states as well, including Finished (Partial run), Failed, Failed (Partial run), or Draft.

![Run History list](./media/version-control/runhistorylist.png)

After it's opened, you can save the snapshot experiment as a new experiment and then modify it. If your experiment snapshot contains assets such as trained models, transforms, or datasets that have updated versions, the snapshot retains the references to the original version when the snapshot was taken. If you save the locked snapshot as a new experiment, Azure Machine Learning Studio detects the existence of a newer version of these assets, and automatically updates them in the new experiment.

If you delete the experiment, all snapshots of that experiment are deleted.

### Export/import experiment in JSON format
The run history snapshots keep an immutable version of the experiment in Azure Machine Learning Studio every time it is submitted to run. You can also save a local copy of the experiment and check it in to your favorite source control system, such as Team Foundation Server, and later on re-create an experiment from that local file. You can use the [Azure Machine Learning PowerShell](http://aka.ms/amlps) commandlets [*Export-AmlExperimentGraph*](https://github.com/hning86/azuremlps#export-amlexperimentgraph) and [*Import-AmlExperimentGraph*](https://github.com/hning86/azuremlps#import-amlexperimentgraph) to accomplish that.

The JSON file is a textual representation of the experiment graph, which might include a reference to assets in the workspace such as a dataset or a trained model. It doesn't contain a serialized version of the asset. If you attempt to import the JSON document back into the workspace, the referenced assets must already exist with the same asset IDs that are referenced in the experiment. Otherwise you cannot access the imported experiment.

## Versioning trained model
A trained model in Azure Machine Learning is serialized into a format known as an iLearner file (`.iLearner`), and is stored in the Azure Blob storage account associated with the workspace. One way to get a copy of the iLearner file is through the retraining API. [This article](retrain-models-programmatically.md) explains how the retraining API works. The high-level steps:

1. Set up your training experiment.
2. Add a web service output port to the Train Model module, or the module that produces the trained model, such as Tune Model Hyperparameter or Create R Model.
3. Run your training experiment and then deploy it as a model training web service.
4. Call the BES endpoint of the training web service, and specify the desired iLearner file name and Blob storage account location where it will be stored.
5. Harvest the produced iLearner file after the BES call finishes.

Another way to retrieve the iLearner file is through the PowerShell commandlet [*Download-AmlExperimentNodeOutput*](https://github.com/hning86/azuremlps#download-amlexperimentnodeoutput). This might be easier if you just want to get a copy of the iLearner file without the need to retrain the model programmatically.

After you have the iLearner file containing the trained model, you can then employ your own versioning strategy. The strategy can be as simple as applying a pre/postfix as a naming convention and just leaving the iLearner file in Blob storage, or copying/importing it into your version control system.

The saved iLearner file can then be used for scoring through deployed web services.

## Versioning web service
You can deploy two types of web services from an Azure Machine Learning experiment. The classic web service is tightly coupled with the experiment as well as the workspace. The new web service uses the Azure Resource Manager framework, and it is no longer coupled with the original experiment or the workspace.

### Classic web service
To version a classic web service, you can take advantage of the web service endpoint construct. Here is a typical flow:

1. From your predictive experiment, you deploy a new classic web service, which contains a default endpoint.
2. You create a new endpoint named ep2, which exposes the current version of the experiment/trained model.
3. You go back and update your predictive experiment and trained model.
4. You redeploy the predictive experiment, which will then update the default endpoint. But this will not alter ep2.
5. You create an additional endpoint named ep3, which exposes the new version of the experiment and trained model.
6. Go back to step 3 if needed.

Over time, you might have many endpoints created in the same web service. Each endpoint represents a point-in-time copy of the experiment containing the point-in-time version of the trained model. You can then use external logic to determine which endpoint to call, which effectively means selecting a version of the trained model for the scoring run.

You can also create many identical web service endpoints, and then patch different versions of the iLearner file to the endpoint to achieve similar effect. [This article](create-models-and-endpoints-with-powershell.md) explains in more detail how to accomplish that.

### New web service
<<<<<<< HEAD
If you create a new Azure Resource Manager-based web service, the endpoint construct is no longer available. Instead, you can generate web service definition (WSD) files, in JSON format, from your predictive experiment by using the [Export-AmlWebServiceDefinitionFromExperiment](https://github.com/hning86/azuremlps#export-amlwebservicedefinitionfromexperiment) PowerShell commandlet, or by using the [*Export-AzureRmMlWebservice*](https://docs.microsoft.com/powershell/module/azurerm.machinelearning/export-azurermmlwebservice) PowerShell commandlet from a deployed Resource Manager-based web service.
=======
If you create a new Azure Resource Manager-based web service, the endpoint construct is no longer available. Instead, you can generate web service definition (WSD) files, in JSON format, from your predictive experiment by using the [Export-AmlWebServiceDefinitionFromExperiment](https://github.com/hning86/azuremlps#export-amlwebservicedefinitionfromexperiment) PowerShell commandlet, or by using the [*Export-AzureRmMlWebservice*](https://docs.microsoft.com/powershell/module/azurerm.machinelearning/export-azurermmlwebservice?view=azurermps-6.6.0) PowerShell commandlet from a deployed Resource Manager-based web service.
>>>>>>> f8d14fd0

After you have the exported WSD file and version control it, you can also deploy the WSD as a new web service in a different web service plan in a different Azure region. Just make sure you supply the proper storage account configuration as well as the new web service plan ID. To patch in different iLearner files, you can modify the WSD file and update the location reference of the trained model, and deploy it as a new web service.

## Automate experiment execution and deployment
An important aspect of ALM is to be able to automate the execution and deployment process of the application. In Azure Machine Learning, you can accomplish this by using the [PowerShell module](http://aka.ms/amlps). Here is an example of end-to-end steps that are relevant to a standard ALM automated execution/deployment process by using the [Azure Machine Learning Studio PowerShell module](http://aka.ms/amlps). Each step is linked to one or more PowerShell commandlets that you can use to accomplish that step.

1. [Upload a dataset](https://github.com/hning86/azuremlps#upload-amldataset).
2. Copy a training experiment into the workspace from a [workspace](https://github.com/hning86/azuremlps#copy-amlexperiment) or from [Gallery](https://github.com/hning86/azuremlps#copy-amlexperimentfromgallery), or [import](https://github.com/hning86/azuremlps#import-amlexperimentgraph) an [exported](https://github.com/hning86/azuremlps#export-amlexperimentgraph) experiment from local disk.
3. [Update the dataset](https://github.com/hning86/azuremlps#update-amlexperimentuserasset) in the training experiment.
4. [Run the training experiment](https://github.com/hning86/azuremlps#start-amlexperiment).
5. [Promote the trained model](https://github.com/hning86/azuremlps#promote-amltrainedmodel).
6. [Copy a predictive experiment](https://github.com/hning86/azuremlps#copy-amlexperiment) into the workspace.
7. [Update the trained model](https://github.com/hning86/azuremlps#update-amlexperimentuserasset) in the predictive experiment.
8. [Run the predictive experiment](https://github.com/hning86/azuremlps#start-amlexperiment).
9. [Deploy a web service](https://github.com/hning86/azuremlps#new-amlwebservice) from the predictive experiment.
10. Test the web service [RRS](https://github.com/hning86/azuremlps#invoke-amlwebservicerrsendpoint) or [BES](https://github.com/hning86/azuremlps#invoke-amlwebservicebesendpoint) endpoint.

## Next steps
* Download the [Azure Machine Learning Studio PowerShell](http://aka.ms/amlps) module and start to automate your ALM tasks.
* Learn how to [create and manage large number of ML models by using just a single experiment](create-models-and-endpoints-with-powershell.md) through PowerShell and retraining API.
* Learn more about [deploying Azure Machine Learning web services](publish-a-machine-learning-web-service.md).<|MERGE_RESOLUTION|>--- conflicted
+++ resolved
@@ -76,11 +76,7 @@
 You can also create many identical web service endpoints, and then patch different versions of the iLearner file to the endpoint to achieve similar effect. [This article](create-models-and-endpoints-with-powershell.md) explains in more detail how to accomplish that.
 
 ### New web service
-<<<<<<< HEAD
-If you create a new Azure Resource Manager-based web service, the endpoint construct is no longer available. Instead, you can generate web service definition (WSD) files, in JSON format, from your predictive experiment by using the [Export-AmlWebServiceDefinitionFromExperiment](https://github.com/hning86/azuremlps#export-amlwebservicedefinitionfromexperiment) PowerShell commandlet, or by using the [*Export-AzureRmMlWebservice*](https://docs.microsoft.com/powershell/module/azurerm.machinelearning/export-azurermmlwebservice) PowerShell commandlet from a deployed Resource Manager-based web service.
-=======
 If you create a new Azure Resource Manager-based web service, the endpoint construct is no longer available. Instead, you can generate web service definition (WSD) files, in JSON format, from your predictive experiment by using the [Export-AmlWebServiceDefinitionFromExperiment](https://github.com/hning86/azuremlps#export-amlwebservicedefinitionfromexperiment) PowerShell commandlet, or by using the [*Export-AzureRmMlWebservice*](https://docs.microsoft.com/powershell/module/azurerm.machinelearning/export-azurermmlwebservice?view=azurermps-6.6.0) PowerShell commandlet from a deployed Resource Manager-based web service.
->>>>>>> f8d14fd0
 
 After you have the exported WSD file and version control it, you can also deploy the WSD as a new web service in a different web service plan in a different Azure region. Just make sure you supply the proper storage account configuration as well as the new web service plan ID. To patch in different iLearner files, you can modify the WSD file and update the location reference of the trained model, and deploy it as a new web service.
 
