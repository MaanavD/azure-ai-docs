---
title: What is ML Studio (classic) 
titleSuffix: Azure 
description: Azure Machine Learning Studio (classic)  is a drag-and-drop tool for quickly building models from a ready-to-use library of algorithms and modules.

services: machine-learning
documentationcenter: ''
author: xiaoharper
ms.author: amlstudiodocs
ms.custom: seodec18
ms.assetid: e65c8fe1-7991-4a2a-86ef-fd80a7a06269
ms.service: machine-learning
ms.subservice: studio
ms.workload: data-services
ms.tgt_pltfrm: na
ms.devlang: na
ms.topic: overview
ms.date: 10/17/2019
---
# What is Machine Learning Studio (classic)?
Microsoft Azure Machine Learning Studio (classic) is a collaborative, drag-and-drop tool you can use to build, test, and deploy predictive analytics solutions on your data.  The classic version of Machine Learning Studio publishes models as web services that can easily be consumed by custom apps or BI tools such as Excel.

Machine Learning Studio (classic) is where data science, predictive analytics, cloud resources, and your data meet.

## The Machine Learning Studio (classic)  interactive workspace
To develop a predictive analysis model, you typically use data from one or more sources, transform, and analyze that data through various data manipulation and statistical functions, and generate a set of results. Developing a model like this is an iterative process. As you modify the various functions and their parameters, your results converge until you are satisfied that you have a trained, effective model.

The classic version of Azure Machine Learning Studio  gives you an interactive, visual workspace to easily build, test, and iterate on a predictive analysis model. You drag-and-drop ***datasets*** and analysis ***modules*** onto an interactive canvas, connecting them together to form an ***experiment***, which you run in Machine Learning Studio (classic). To iterate on your model design, you edit the experiment, save a copy if desired, and run it again. When you're ready, you can convert your ***training experiment*** to a ***predictive experiment***, and then publish it as a ***web service*** so that your model can be accessed by others.

There is no programming required, visually connect datasets and modules to construct your predictive analysis model.

![Azure Machine Learning studio diagram: Create experiments, read data for many sources, write scored data, write models.](./media/what-is-ml-studio/azure-ml-studio-diagram.jpg)

<a name="compare"></a>
<<<<<<< HEAD
## How does Machine Learning Studio (classic) differ from Azure Machine Learning?

[Azure Machine Learning](../service/overview-what-is-azure-ml.md) provides both SDKs **-and-** the Azure Machine Learning designer (preview), to quickly prep data, train and deploy machine learning models. The designer provides a similar drag-and-drop experience to Studio (classic). However, unlike the proprietary compute platform of Studio (classic), the designer uses your own compute resources and is fully integrated into Azure Machine Learning.
=======
## How is Machine Learning Studio (classic) different from Azure Machine Learning?

[Azure Machine Learning](../service/overview-what-is-azure-ml.md) provides both SDKs **-and-** the visual designer, to quickly prep data, train and deploy machine learning models. The designer provides a similar drag-and-drop experience to Studio (classic). However, unlike the proprietary compute platform of Studio (classic), the designer uses your own compute resources and is fully integrated into Azure Machine Learning.
>>>>>>> 118f22c6

Here is a quick comparison:

<<<<<<< HEAD
|| Machine Learning Studio (classic) | Azure Machine Learning |
=======
|| Machine Learning Studio (classic) | Azure Machine Learning:<br/>Designer|
>>>>>>> 118f22c6
|---| --- | --- |
|| Generally available (GA) | In preview|
| Drag and drop interface | Yes | Yes - Azure Machine Learning designer |
| Experiment | Scalable (10-GB training data limit) | Scale with compute target |
| Modules for drag-and-drop interface | Many | Initial set of popular [modules](../service/module-reference.md)|
|Training compute targets| Proprietary compute target, CPU support only| Supports Azure Machine Learning compute (GPU or CPU) and Notebook VMs.<br/>([Other computes supported in SDK](../service/concept-compute-target.md#train))|
|Inferencing compute targets| Proprietary web service format, not customizable |  Azure Kubernetes Service and AML Compute <br/>([Other computes supported in SDK](../service/how-to-deploy-and-where.md)) |
| ML Pipeline | Not supported | [Pipelines](../service/concept-ml-pipelines.md) supported |
| ML Ops | Basic model management and deployment | Configurable deployment - model and pipeline versioning and tracking |
| Model format | Proprietary format, Studio only | Standard format depending on training job type |
|Automated model training and hyperparameter tuning | No | Not yet in the designer <br/> (Supported in the SDK and workspace landing page) | 

Try out the designer with [Tutorial: Predict automobile price with the designer](../service/ui-tutorial-automobile-price-train-score.md)

> [!NOTE]
> Models created in Studio (classic) can't be deployed or managed by Azure Machine Learning. However, models created and deployed in the designer can be managed through the Azure Machine Learning workspace.

## Download the Machine Learning Studio (classic) overview diagram
Download the **Microsoft Azure Machine Learning Studio (classic) Capabilities Overview** diagram and get a high-level view of the capabilities of Machine Learning Studio (classic). To keep it nearby, you can print the diagram in tabloid size (11 x 17 in.).

**Download the diagram here: [Microsoft Azure Machine Learning Studio (classic) Capabilities Overview](https://download.microsoft.com/download/C/4/6/C4606116-522F-428A-BE04-B6D3213E9E52/ml_studio_overview_v1.1.pdf)**
![Microsoft Azure Machine Learning Studio (classic) Capabilities Overview](./media/what-is-ml-studio/ml_studio_overview_v1.1.png)


## Components of a Studio (classic)  experiment
An experiment consists of datasets that provide data to analytical modules, which you connect together to construct a predictive analysis model. Specifically, a valid experiment has these characteristics:

* The experiment has atleast one dataset and one module
* Datasets may be connected only to modules
* Modules may be connected to either datasets or other modules
* All input ports for modules must have some connection to the data flow
* All required parameters for each module must be set

You can create an experiment from scratch, or you can use an existing sample experiment as a template. For more information, see [Copy example experiments to create new machine learning experiments](sample-experiments.md).

For an example of creating an experiment, see [Create a simple experiment in Azure Machine Learning Studio (classic)](create-experiment.md).

For a more complete walkthrough of creating a predictive analytics solution, see [Develop a predictive solution with Azure Machine Learning Studio (classic)](tutorial-part1-credit-risk.md).

### Datasets
A dataset is data that has been uploaded to Machine Learning Studio (classic) so that it can be used in the modeling process. A number of sample datasets are included with Machine Learning Studio (classic) for you to experiment with, and you can upload more datasets as you need them. Here are some examples of included datasets:

* **MPG data for various automobiles** - Miles per gallon (MPG) values for automobiles identified by number of cylinders, horsepower, etc.
* **Breast cancer data** - Breast cancer diagnosis data.
* **Forest fires data** - Forest fire sizes in northeast Portugal.

As you build an experiment, you can choose from the list of datasets available to the left of the canvas.

For a list of sample datasets included in Machine Learning Studio (classic), see [Use the sample data sets in Azure Machine Learning Studio (classic)](use-sample-datasets.md).

### Modules
A module is an algorithm that you can perform on your data.  The classic version of Machine Learning Studio has a number of modules ranging from data ingress functions to training, scoring, and validation processes. Here are some examples of included modules:

* [Convert to ARFF][convert-to-arff] - Converts a .NET serialized dataset to Attribute-Relation File Format (ARFF).
* [Compute Elementary Statistics][elementary-statistics] - Calculates elementary statistics such as mean, standard deviation, etc.
* [Linear Regression][linear-regression] - Creates an online gradient descent-based linear regression model.
* [Score Model][score-model] - Scores a trained classification or regression model.

As you build an experiment, you can choose from the list of modules available to the left of the canvas.

A module may have a set of parameters that you can use to configure the module's internal algorithms. When you select a module on the canvas, the module's parameters are displayed in the **Properties** pane to the right of the canvas. You can modify the parameters in that pane to tune your model.

For some help navigating through the large library of machine learning algorithms available, see [How to choose algorithms for Microsoft Azure Machine Learning Studio (classic)](algorithm-choice.md).

## Deploying a predictive analytics web service
Once your predictive analytics model is ready, you can deploy it as a web service right from Machine Learning Studio (classic). For more information on this process, see [Deploy an Azure Machine Learning web service](publish-a-machine-learning-web-service.md).

## Next steps
You can learn the basics of predictive analytics and machine learning using a [step-by-step quickstart](create-experiment.md) and by [building on samples](sample-experiments.md).

<!-- Module References -->
[convert-to-arff]: https://msdn.microsoft.com/library/azure/62d2cece-d832-4a7a-a0bd-f01f03af0960/
[elementary-statistics]: https://msdn.microsoft.com/library/azure/3086b8d4-c895-45ba-8aa9-34f0c944d4d3/
[linear-regression]: https://msdn.microsoft.com/library/azure/31960a6f-789b-4cf7-88d6-2e1152c0bd1a/
[score-model]: https://msdn.microsoft.com/library/azure/401b4f92-e724-4d5a-be81-d5b0ff9bdb33/<|MERGE_RESOLUTION|>--- conflicted
+++ resolved
@@ -32,23 +32,15 @@
 ![Azure Machine Learning studio diagram: Create experiments, read data for many sources, write scored data, write models.](./media/what-is-ml-studio/azure-ml-studio-diagram.jpg)
 
 <a name="compare"></a>
-<<<<<<< HEAD
 ## How does Machine Learning Studio (classic) differ from Azure Machine Learning?
 
 [Azure Machine Learning](../service/overview-what-is-azure-ml.md) provides both SDKs **-and-** the Azure Machine Learning designer (preview), to quickly prep data, train and deploy machine learning models. The designer provides a similar drag-and-drop experience to Studio (classic). However, unlike the proprietary compute platform of Studio (classic), the designer uses your own compute resources and is fully integrated into Azure Machine Learning.
-=======
-## How is Machine Learning Studio (classic) different from Azure Machine Learning?
 
-[Azure Machine Learning](../service/overview-what-is-azure-ml.md) provides both SDKs **-and-** the visual designer, to quickly prep data, train and deploy machine learning models. The designer provides a similar drag-and-drop experience to Studio (classic). However, unlike the proprietary compute platform of Studio (classic), the designer uses your own compute resources and is fully integrated into Azure Machine Learning.
->>>>>>> 118f22c6
 
 Here is a quick comparison:
 
-<<<<<<< HEAD
 || Machine Learning Studio (classic) | Azure Machine Learning |
-=======
-|| Machine Learning Studio (classic) | Azure Machine Learning:<br/>Designer|
->>>>>>> 118f22c6
+
 |---| --- | --- |
 || Generally available (GA) | In preview|
 | Drag and drop interface | Yes | Yes - Azure Machine Learning designer |
