---
title: Deploy Studio workspace with Azure Resource Manager - Azure Machine Learning Studio | Microsoft Docs
description: How to deploy a workspace for Azure Machine Learning using Azure Resource Manager template
services: machine-learning
documentationcenter: ''
author: ericlicoding
ms.custom: seodec18
ms.author: amlstudiodocs

editor: cgronlun
ms.assetid: 4955ac4d-ff99-4908-aa27-69b6bfcc8e85
ms.service: machine-learning
ms.component: studio
ms.workload: data-services
ms.tgt_pltfrm: na
ms.devlang: na
ms.topic: article
ms.date: 2/05/2018
---
<<<<<<< HEAD
# Deploy Azure Machine Learning Studio Workspace Using Azure Resource Manager
=======
# Deploy Machine Learning Studio Workspace Using Azure Resource Manager
>>>>>>> f44e7f3e

Using an Azure Resource Manager deployment template saves you time by giving you a scalable way to deploy interconnected components with a validation and retry mechanism. To set up Azure Machine Learning Workspaces, for example, you need to first configure an Azure storage account and then deploy your workspace. Imagine doing this manually for hundreds of workspaces. An easier alternative is to use an Azure Resource Manager template to deploy an Azure Machine Learning Workspace and all its dependencies. This article takes you through this process step-by-step. For a great overview of Azure Resource Manager, see [Azure Resource Manager overview](../../azure-resource-manager/resource-group-overview.md).

## Step-by-step: create a Machine Learning Workspace
We will create an Azure resource group, then deploy a new Azure storage account and a new Azure Machine Learning Workspace using a Resource Manager template. Once the deployment is complete, we will print out important information about the workspaces that were created (the primary key, the workspaceID, and the URL to the workspace).

### Create an Azure Resource Manager template
A Machine Learning Workspace requires an Azure storage account to store the dataset linked to it.
The following template uses the name of the resource group to generate the storage account name and the workspace name.  It also uses the storage account name as a property when creating the workspace.

```
{
    "contentVersion": "1.0.0.0",
    "$schema": "http://schema.management.azure.com/schemas/2015-01-01/deploymentTemplate.json#",
    "variables": {
        "namePrefix": "[resourceGroup().name]",
        "location": "[resourceGroup().location]",
        "mlVersion": "2016-04-01",
        "stgVersion": "2015-06-15",
        "storageAccountName": "[concat(variables('namePrefix'),'stg')]",
        "mlWorkspaceName": "[concat(variables('namePrefix'),'mlwk')]",
        "mlResourceId": "[resourceId('Microsoft.MachineLearning/workspaces', variables('mlWorkspaceName'))]",
        "stgResourceId": "[resourceId('Microsoft.Storage/storageAccounts', variables('storageAccountName'))]",
        "storageAccountType": "Standard_LRS"
    },
    "resources": [
        {
            "apiVersion": "[variables('stgVersion')]",
            "name": "[variables('storageAccountName')]",
            "type": "Microsoft.Storage/storageAccounts",
            "location": "[variables('location')]",
            "properties": {
                "accountType": "[variables('storageAccountType')]"
            }
        },
        {
            "apiVersion": "[variables('mlVersion')]",
            "type": "Microsoft.MachineLearning/workspaces",
            "name": "[variables('mlWorkspaceName')]",
            "location": "[variables('location')]",
            "dependsOn": ["[variables('stgResourceId')]"],
            "properties": {
                "UserStorageAccountId": "[variables('stgResourceId')]"
            }
        }
    ],
    "outputs": {
        "mlWorkspaceObject": {"type": "object", "value": "[reference(variables('mlResourceId'), variables('mlVersion'))]"},
        "mlWorkspaceToken": {"type": "string", "value": "[listWorkspaceKeys(variables('mlResourceId'), variables('mlVersion')).primaryToken]"},
        "mlWorkspaceWorkspaceID": {"type": "string", "value": "[reference(variables('mlResourceId'), variables('mlVersion')).WorkspaceId]"},
        "mlWorkspaceWorkspaceLink": {"type": "string", "value": "[concat('https://studio.azureml.net/Home/ViewWorkspace/', reference(variables('mlResourceId'), variables('mlVersion')).WorkspaceId)]"}
    }
}

```
Save this template as mlworkspace.json file under c:\temp\.

### Deploy the resource group, based on the template
* Open PowerShell
* Install modules for Azure Resource Manager and Azure Service Management  

```
# Install the Azure Resource Manager modules from the PowerShell Gallery (press “A”)
Install-Module AzureRM -Scope CurrentUser

# Install the Azure Service Management modules from the PowerShell Gallery (press “A”)
Install-Module Azure -Scope CurrentUser
```

   These steps download and install the modules necessary to complete the remaining steps. This only needs to be done once in the environment where you are executing the PowerShell commands.   

* Authenticate to Azure  

```
# Authenticate (enter your credentials in the pop-up window)
Connect-AzureRmAccount
```
This step needs to be repeated for each session. Once authenticated, your subscription information should be displayed.

![Azure Account][1]

Now that we have access to Azure, we can create the resource group.

* Create a resource group

```
$rg = New-AzureRmResourceGroup -Name "uniquenamerequired523" -Location "South Central US"
$rg
```

Verify that the resource group is correctly provisioned. **ProvisioningState** should be “Succeeded.”
The resource group name is used by the template to generate the storage account name. The storage account name must be between 3 and 24 characters in length and use numbers and lower-case letters only.

![Resource Group][2]

* Using the resource group deployment, deploy a new Machine Learning Workspace.

```
# Create a Resource Group, TemplateFile is the location of the JSON template.
$rgd = New-AzureRmResourceGroupDeployment -Name "demo" -TemplateFile "C:\temp\mlworkspace.json" -ResourceGroupName $rg.ResourceGroupName
```

Once the deployment is completed, it is straightforward to access properties of the workspace you deployed. For example, you can access the Primary Key Token.

```
# Access Azure ML Workspace Token after its deployment.
$rgd.Outputs.mlWorkspaceToken.Value
```

Another way to retrieve tokens of existing workspace is to use the Invoke-AzureRmResourceAction command. For example, you can list the primary and secondary tokens of all workspaces.

```  
# List the primary and secondary tokens of all workspaces
Get-AzureRmResource |? { $_.ResourceType -Like "*MachineLearning/workspaces*"} |% { Invoke-AzureRmResourceAction -ResourceId $_.ResourceId -Action listworkspacekeys -Force}  
```
After the workspace is provisioned, you can also automate many Azure Machine Learning Studio tasks using the [PowerShell Module for Azure Machine Learning](https://aka.ms/amlps).

## Next Steps
* Learn more about [authoring Azure Resource Manager Templates](../../azure-resource-manager/resource-group-authoring-templates.md). 
* Have a look at the [Azure Quickstart Templates Repository](https://github.com/Azure/azure-quickstart-templates). 
* Watch this video about [Azure Resource Manager](https://channel9.msdn.com/Events/Ignite/2015/C9-39). 

<!--Image references-->
[1]: ./media/deploy-with-resource-manager-template/azuresubscription.png
[2]: ./media/deploy-with-resource-manager-template/resourcegroupprovisioning.png


<!--Link references--><|MERGE_RESOLUTION|>--- conflicted
+++ resolved
@@ -17,11 +17,7 @@
 ms.topic: article
 ms.date: 2/05/2018
 ---
-<<<<<<< HEAD
 # Deploy Azure Machine Learning Studio Workspace Using Azure Resource Manager
-=======
-# Deploy Machine Learning Studio Workspace Using Azure Resource Manager
->>>>>>> f44e7f3e
 
 Using an Azure Resource Manager deployment template saves you time by giving you a scalable way to deploy interconnected components with a validation and retry mechanism. To set up Azure Machine Learning Workspaces, for example, you need to first configure an Azure storage account and then deploy your workspace. Imagine doing this manually for hundreds of workspaces. An easier alternative is to use an Azure Resource Manager template to deploy an Azure Machine Learning Workspace and all its dependencies. This article takes you through this process step-by-step. For a great overview of Azure Resource Manager, see [Azure Resource Manager overview](../../azure-resource-manager/resource-group-overview.md).
 
