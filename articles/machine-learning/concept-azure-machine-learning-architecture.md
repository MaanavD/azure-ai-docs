--- conflicted
+++ resolved
@@ -62,37 +62,7 @@
 
 For more information, see [Create and register Azure Machine Learning Datasets](how-to-create-register-datasets.md).  For more examples using Datasets, see the [sample notebooks](https://github.com/Azure/MachineLearningNotebooks/tree/master/how-to-use-azureml/work-with-data/datasets-tutorial).
 
-<<<<<<< HEAD
-A [**datastore**](concept-data.md#datastores) is a storage abstraction over an Azure storage account. Each workspace has a default datastore, and you can register additional datastores. Use the Python SDK API or the Azure Machine Learning CLI to store and retrieve files from the datastore. 
-
-## Models
-
-At its simplest, a model is a piece of code that takes an input and produces output. Creating a machine learning model involves selecting an algorithm, providing it with data, and [tuning hyperparameters](how-to-tune-hyperparameters.md). Training is an iterative process that produces a trained model, which encapsulates what the model learned during the training process.
-
-A model is produced by a [run](#runs) of an [experiment](#experiments) in Azure Machine Learning. You can also use a model that's trained outside of Azure Machine Learning. Then you [register the model](#register-model) in the workspace.
-
-Azure Machine Learning is framework agnostic. When you create a model, you can use any popular machine learning framework, such as Scikit-learn, XGBoost, PyTorch, TensorFlow, and Chainer.
-
-For an example of training a model using Scikit-learn, see [Tutorial: Train an image classification model with Azure Machine Learning](tutorial-train-models-with-aml.md).
-
-### <a name="register-model"></a> Model registry
-[Workspace](#workspace) > **Model registry**
-
-The **model registry** lets you keep track of all the models in your Azure Machine Learning workspace.
-
-Models are identified by name and version. Each time you register a model with the same name as an existing one, the registry assumes that it's a new version. The version is incremented, and the new model is registered under the same name.
-
-When you register the model, you can provide additional metadata tags and then use the tags when you search for models.
-
-> [!TIP]
-> A registered model is a logical container for one or more files that make up your model. For example, if you have a model that is stored in multiple files, you can register them as a single model in your Azure Machine Learning workspace. After registration, you can then download or deploy the registered model and receive all the files that were registered.
-
-You can't delete a registered model that is being used by an active deployment.
-
-For an example of registering a model, see [Train an fimage classification model with Azure Machine Learning](tutorial-train-models-with-aml.md).
-=======
 Datasets use [datastores](concept-data.md#datastores) to securely connect to your Azure storage services. Datastores store connection information without putting your authentication credentials and the integrity of your original data source at risk. They store connection information, like your subscription ID and token authorization in your Key Vault associated with the workspace, so you can securely access your storage without having to hard code them in your script.
->>>>>>> 3c6206e2
 
 ## Environments
 
