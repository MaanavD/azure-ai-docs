---
title: 'Architecture & key concepts'
titleSuffix: Azure Machine Learning
description: Learn about the architecture, terms, and concepts that make up Azure Machine Learning.
services: machine-learning
ms.service: machine-learning
ms.subservice: core
ms.topic: conceptual
ms.author: sgilley
author: sdgilley
ms.date: 08/20/2020
ms.custom: seoapril2019, seodec18
# As a data scientist, I want to understand the big picture about how Azure Machine Learning works.
---

# How Azure Machine Learning works: Architecture and concepts

Learn about the architecture and concepts for Azure Machine Learning.

> [!NOTE]
> Although this article defines terms and concepts used by Azure Machine Learning, it does not define terms and concepts for the Azure platform. For more information about Azure platform terminology, see the [Microsoft Azure glossary](https://docs.microsoft.com/azure/azure-glossary-cloud-terminology).

## <a name="workspace"></a> Workspace

:::image type="content" source="media/concept-azure-machine-learning-architecture/architecture.svg" alt-text="Azure Machine Learning architecture":::

A [machine learning workspace](concept-workspace.md) is the top-level resource for Azure Machine Learning.  The workspace is the centralized place to:
* Manage resources you use for training and deployment of models, such as [computes](#compute-instance)
* Store assets you create when you use Azure Machine Learning, including:
  * [Environments](#environments)
  * [Runs](#runs)
  * [Pipelines](#ml-pipelines)
  * [Datasets](#datasets-and-datastores)
  * [Models](#models)
  * [Endpoints](#endpoints)

A workspace includes other Azure resources that are used by the workspace:

+ [Azure Container Registry](https://azure.microsoft.com/services/container-registry/): Registers docker containers that you use during training and when you deploy a model. To minimize costs, ACR is **lazy-loaded** until deployment images are created.
+ [Azure Storage account](https://azure.microsoft.com/services/storage/): Is used as the default datastore for the workspace.  Jupyter notebooks that are used with your Azure Machine Learning compute instances are stored here as well.
+ [Azure Application Insights](https://azure.microsoft.com/services/application-insights/): Stores monitoring information about your models.
+ [Azure Key Vault](https://azure.microsoft.com/services/key-vault/): Stores secrets that are used by compute targets and other sensitive information that's needed by the workspace.

You can share a workspace with others.

## Studio

[Azure Machine Learning studio](https://ml.azure.com) provides a web view of all the artifacts in your workspace.  This portal is also where you access to the interactive tools that are part of Azure Machine Learning:

+ [Azure Machine Learning designer (preview)](concept-designer.md) to perform workflow steps without writing code
+ Web experience for [automated machine learning](concept-automated-ml.md)
+ [Data labeling projects](how-to-create-labeling-projects.md) to create, manage, and monitor projects to label of your data

##  Computes

<a name="compute-targets"></a>
A [compute target](concept-compute-target.md) is the machine or set of machines where you run your training script or host your service deployment. This location may be your local machine or a remote compute resource.

Azure Machine Learning introduces two fully managed cloud-based compute resources that are configured for machine learning tasks:

* <a name="compute-instance"></a> **Compute instance** ([computeinstance](https://docs.microsoft.com/python/api/azureml-core/azureml.core.compute.computeinstance?view=azure-ml-py)): A compute instance is a virtual machine (VM) that includes multiple tools and environments installed for machine learning. Use a compute instance as your development workstation to start running sample notebooks with no setup required. Can also be used as a compute target for training and inferencing jobs.
* **Compute clusters** ([amlcompute](https://docs.microsoft.com/python/api/azureml-core/azureml.core.compute.amlcompute.amlcompute?view=azure-ml-py)): Cluster of VMs with multi-node scaling capabilities. Scales up automatically when a job is submitted. Better suited for compute targets for large jobs and production. Use as a training compute target or for dev/test deployment.

For more information about training compute targets, see [Training compute targets](concept-compute-target.md#train).  For more information about deployment compute targets, see [Deployment targets](concept-compute-target.md#deploy).

## Datasets and datastores

[**Azure Machine Learning Datasets**](concept-data.md#datasets)  make it easier to access and work with your data. Datasets manage data in various scenarios such as model training and pipeline creation. Using the Azure Machine Learning SDK, you can access underlying storage, explore data, and manage the life cycle of different Dataset definitions.

Datasets provide methods for working with data in popular formats, such as using `from_delimited_files()` or `to_pandas_dataframe()`.

For more information, see [Create and register Azure Machine Learning Datasets](how-to-create-register-datasets.md).  For more examples using Datasets, see the [sample notebooks](https://github.com/Azure/MachineLearningNotebooks/tree/master/how-to-use-azureml/work-with-data/datasets-tutorial).

A [**datastore**](concept-data.md#datastores) is a storage abstraction over an Azure storage account. Each workspace has a default datastore, and you can register additional datastores. Use the Python SDK API or the Azure Machine Learning CLI to store and retrieve files from the datastore. 

## Models

At its simplest, a model is a piece of code that takes an input and produces output. Creating a machine learning model involves selecting an algorithm, providing it with data, and [tuning hyperparameters](how-to-tune-hyperparameters.md). Training is an iterative process that produces a trained model, which encapsulates what the model learned during the training process.

A model is produced by a [run](#runs) of an [experiment](#experiments) in Azure Machine Learning. You can also use a model that's trained outside of Azure Machine Learning. Then you [register the model](#register-model) in the workspace.

Azure Machine Learning is framework agnostic. When you create a model, you can use any popular machine learning framework, such as Scikit-learn, XGBoost, PyTorch, TensorFlow, and Chainer.

For an example of training a model using Scikit-learn, see [Tutorial: Train an image classification model with Azure Machine Learning](tutorial-train-models-with-aml.md).

### <a name="register-model"></a> Model registry
[Workspace](#workspace) > **Model registry**

The **model registry** lets you keep track of all the models in your Azure Machine Learning workspace.

Models are identified by name and version. Each time you register a model with the same name as an existing one, the registry assumes that it's a new version. The version is incremented, and the new model is registered under the same name.

When you register the model, you can provide additional metadata tags and then use the tags when you search for models.

> [!TIP]
> A registered model is a logical container for one or more files that make up your model. For example, if you have a model that is stored in multiple files, you can register them as a single model in your Azure Machine Learning workspace. After registration, you can then download or deploy the registered model and receive all the files that were registered.

You can't delete a registered model that is being used by an active deployment.

For an example of registering a model, see [Train an image classification model with Azure Machine Learning](tutorial-train-models-with-aml.md).

<<<<<<< HEAD
For example run configurations, see [Use a compute target to train your model](how-to-submit-training.md).
=======
>>>>>>> ba76616f

### Environments

[Workspace](#workspace) > **Environments**

An [environment](concept-environments.md) is the encapsulation of the environment where training or scoring of your machine learning model happens. The environment specifies the Python packages, environment variables, and software settings around your training and scoring scripts.

For code samples, see the "Manage environments" section of [How to use environments](how-to-use-environments.md#manage-environments).

### Experiments

[Workspace](#workspace) > **Experiments**

An experiment is a grouping of many runs from a specified script. It always belongs to a workspace. When you submit a run, you provide an experiment name. Information for the run is stored under that experiment. If the name doesn't exist when you submit an experiment, a new experiment is automatically created.

For an example of using an experiment, see [Tutorial: Train your first model](tutorial-1st-experiment-sdk-train.md).

### Runs

[Workspace](#workspace) > [Experiments](#experiments) > **Run**

A run is a single execution of a training script. An experiment will typically contain multiple runs.

Azure Machine Learning records all runs and stores the following information in the experiment:

* Metadata about the run (timestamp, duration, and so on)
* Metrics that are logged by your script
* Output files that are autocollected by the experiment or explicitly uploaded by you
* A snapshot of the directory that contains your scripts, prior to the run

You produce a run when you submit a script to train a model. A run can have zero or more child runs. For example, the top-level run might have two child runs, each of which might have its own child run.

### Run configurations

[Workspace](#workspace) > [Experiments](#experiments) > [Run](#runs) > **Run configuration**

A run configuration is a set of instructions that defines how a script should be run in a specified compute target. The configuration includes a wide set of behavior definitions, such as whether to use an existing Python environment or to use a Conda environment that's built from a specification.

A run configuration can be persisted into a file inside the directory that contains your training script.   Or it can be constructed as an in-memory object and used to submit a run.

For example run configurations, see [Select and use a compute target to train your model](how-to-set-up-training-targets.md).

### Estimators

To facilitate model training with popular frameworks, the estimator class allows you to easily construct run configurations. You can create and use a generic [Estimator](https://docs.microsoft.com/python/api/azureml-train-core/azureml.train.estimator?view=azure-ml-py) to submit training scripts that use any learning framework you choose (such as scikit-learn).

For PyTorch, TensorFlow, and Chainer tasks, Azure Machine Learning also provides respective [PyTorch](https://docs.microsoft.com/python/api/azureml-train-core/azureml.train.dnn.pytorch?view=azure-ml-py), [TensorFlow](https://docs.microsoft.com/python/api/azureml-train-core/azureml.train.dnn.tensorflow?view=azure-ml-py), and [Chainer](https://docs.microsoft.com/python/api/azureml-train-core/azureml.train.dnn.chainer?view=azure-ml-py) estimators to simplify using these frameworks.

For more information, see the following articles:

* [Train ML models with estimators](how-to-train-ml-models.md).
* [Train Pytorch deep learning models at scale with Azure Machine Learning](how-to-train-pytorch.md).
* [Train and register TensorFlow models at scale with Azure Machine Learning](how-to-train-tensorflow.md).
* [Train and register Chainer models at scale with Azure Machine Learning](how-to-train-ml-models.md).

### Snapshots

[Workspace](#workspace) > [Experiments](#experiments) > [Run](#runs) > **Snapshot**

When you submit a run, Azure Machine Learning compresses the directory that contains the script as a zip file and sends it to the compute target. The zip file is then extracted, and the script is run there. Azure Machine Learning also stores the zip file as a snapshot as part of the run record. Anyone with access to the workspace can browse a run record and download the snapshot.


### Logging

When you develop your solution, use the Azure Machine Learning Python SDK in your Python script to log arbitrary metrics. After the run, query the metrics to determine whether the run has produced the model you want to deploy.


> [!NOTE]
> [!INCLUDE [amlinclude-info](../../includes/machine-learning-amlignore-gitignore.md)]

### Git tracking and integration

When you start a training run where the source directory is a local Git repository, information about the repository is stored in the run history. This works with runs submitted using an estimator, ML pipeline, or script run. It also works for runs submitted from the SDK or Machine Learning CLI.

For more information, see [Git integration for Azure Machine Learning](concept-train-model-git-integration.md).

## Deployment

You deploy a [registered model](#register-model) as a service endpoint. You need the following components:

* **Environment**. This environment encapsulates the dependencies required to run your model for inference.
* **Scoring code**. This script accepts requests, scores the requests by using the model, and returns the results.
* **Inference configuration**. The inference configuration specifies the environment, entry script, and other components needed to run the model as a service.

For more information about these components, see [Deploy models with Azure Machine Learning](how-to-deploy-and-where.md).

### Endpoints

[Workspace](#workspace) > **Endpoints**

An endpoint is an instantiation of your model into either a web service that can be hosted in the cloud or an IoT module for integrated device deployments.

#### Web service endpoint

When deploying a model as a web service the endpoint can be deployed on Azure Container Instances, Azure Kubernetes Service, or FPGAs. You create the service from your model, script, and associated files. These are placed into a base container image, which contains the execution environment for the model. The image has a load-balanced, HTTP endpoint that receives scoring requests that are sent to the web service.

You can enable Application Insights telemetry or model telemetry to monitor your web service. The telemetry data is accessible only to you.  It's stored in your Application Insights and storage account instances.

If you've enabled automatic scaling, Azure automatically scales your deployment.

For an example of deploying a model as a web service, see [Deploy an image classification model in Azure Container Instances](tutorial-deploy-models-with-aml.md).

#### IoT module endpoints

A deployed IoT module endpoint is a Docker container that includes your model and associated script or application and any additional dependencies. You deploy these modules by using Azure IoT Edge on edge devices.

If you've enabled monitoring, Azure collects telemetry data from the model inside the Azure IoT Edge module. The telemetry data is accessible only to you, and it's stored in your storage account instance.

Azure IoT Edge ensures that your module is running, and it monitors the device that's hosting it.
. 
## Automation

### Azure Machine Learning CLI 

<<<<<<< HEAD
### <a name="compute-instance"></a>Compute instance

An **Azure Machine Learning compute instance** (formerly Notebook VM) is a fully managed cloud-based workstation that includes multiple tools and environments installed for machine learning. Compute instances can be used as a compute target for training and inferencing jobs. For large tasks, [Azure Machine Learning compute clusters](how-to-create-attach-compute-sdk.md#amlcompute) with multi-node scaling capabilities is a better compute target choice.

Learn more about [compute instances](concept-compute-instance.md).

### Datasets and datastores
=======
The [Azure Machine Learning CLI](reference-azure-machine-learning-cli.md) is an extension to the Azure CLI, a cross-platform command-line interface for the Azure platform. This extension provides commands to automate your machine learning activities.
>>>>>>> ba76616f

### ML Pipelines

You use [machine learning pipelines](concept-ml-pipelines.md) to create and manage workflows that stitch together machine learning phases. For example, a pipeline might include data preparation, model training, model deployment, and inference/scoring phases. Each phase can encompass multiple steps, each of which can run unattended in various compute targets. 

Pipeline steps are reusable, and can be run without rerunning the previous steps if the output of those steps hasn't changed. For example, you can retrain a model without rerunning costly data preparation steps if the data hasn't changed. Pipelines also allow data scientists to collaborate while working on separate areas of a machine learning workflow.

## Interacting with machine learning

> [!IMPORTANT]
> Tools marked (preview) below are currently in public preview.
> The preview version is provided without a service level agreement, and it's not recommended for production workloads. Certain features might not be supported or might have constrained capabilities. 
> For more information, see [Supplemental Terms of Use for Microsoft Azure Previews](https://azure.microsoft.com/support/legal/preview-supplemental-terms/).

+  Interact with the service in any Python environment with the [Azure Machine Learning SDK for Python](https://docs.microsoft.com/python/api/overview/azure/ml/intro?view=azure-ml-py).
+ Interact with the service in any R environment with the [Azure Machine Learning SDK for R](https://azure.github.io/azureml-sdk-for-r/reference/index.html) (preview).
+ Use [Azure Machine Learning designer (preview)](concept-designer.md) to perform the workflow steps without writing code. (An [Enterprise workspace](concept-workspace.md#upgrade)) is required to use designer.)
+ Use [Azure Machine Learning CLI](https://docs.microsoft.com/azure/machine-learning/reference-azure-machine-learning-cli) for automation.
+ The [Many Models Solution Accelerator](https://aka.ms/many-models) (preview) builds on Azure Machine Learning and enables you to train, operate, and manage hundreds or even thousands of machine learning models.

## Next steps

To get started with Azure Machine Learning, see:

* [What is Azure Machine Learning?](overview-what-is-azure-ml.md)
* [Create an Azure Machine Learning workspace](how-to-manage-workspace.md)
* [Tutorial (part 1): Train a model](tutorial-train-models-with-aml.md)<|MERGE_RESOLUTION|>--- conflicted
+++ resolved
@@ -97,12 +97,7 @@
 
 You can't delete a registered model that is being used by an active deployment.
 
-For an example of registering a model, see [Train an image classification model with Azure Machine Learning](tutorial-train-models-with-aml.md).
-
-<<<<<<< HEAD
-For example run configurations, see [Use a compute target to train your model](how-to-submit-training.md).
-=======
->>>>>>> ba76616f
+For an example of registering a model, see [Train an fimage classification model with Azure Machine Learning](tutorial-train-models-with-aml.md).
 
 ### Environments
 
@@ -143,7 +138,7 @@
 
 A run configuration can be persisted into a file inside the directory that contains your training script.   Or it can be constructed as an in-memory object and used to submit a run.
 
-For example run configurations, see [Select and use a compute target to train your model](how-to-set-up-training-targets.md).
+For example run configurations, see [Use a compute target to train your model](how-to-submit-training.md).
 
 ### Estimators
 
@@ -217,17 +212,7 @@
 
 ### Azure Machine Learning CLI 
 
-<<<<<<< HEAD
-### <a name="compute-instance"></a>Compute instance
-
-An **Azure Machine Learning compute instance** (formerly Notebook VM) is a fully managed cloud-based workstation that includes multiple tools and environments installed for machine learning. Compute instances can be used as a compute target for training and inferencing jobs. For large tasks, [Azure Machine Learning compute clusters](how-to-create-attach-compute-sdk.md#amlcompute) with multi-node scaling capabilities is a better compute target choice.
-
-Learn more about [compute instances](concept-compute-instance.md).
-
-### Datasets and datastores
-=======
 The [Azure Machine Learning CLI](reference-azure-machine-learning-cli.md) is an extension to the Azure CLI, a cross-platform command-line interface for the Azure platform. This extension provides commands to automate your machine learning activities.
->>>>>>> ba76616f
 
 ### ML Pipelines
 
