---
title: Set up AutoML for computer vision 
titleSuffix: Azure Machine Learning
description: Set up Azure Machine Learning automated ML to train computer vision models  with the CLI v2 and Python SDK v2.
services: machine-learning
author: swatig007
ms.author: swatig
ms.service: machine-learning
ms.subservice: automl
ms.custom: event-tier1-build-2022, ignite-2022
ms.topic: how-to
ms.date: 07/13/2022
#Customer intent: I'm a data scientist with ML knowledge in the computer vision space, looking to build ML models using image data in Azure Machine Learning with full control of the model algorithm, hyperparameters, and training and deployment environments.
---

# Set up AutoML to train computer vision models

[!INCLUDE [dev v2](../../includes/machine-learning-dev-v2.md)]
> [!div class="op_single_selector" title1="Select the version of Azure Machine Learning you are using:"]
> * [v1](v1/how-to-auto-train-image-models-v1.md)
> * [v2 (current version)](how-to-auto-train-image-models.md)


In this article, you learn how to train computer vision models on image data with automated ML with the Azure Machine Learning CLI extension v2 or the Azure Machine Learning Python SDK v2.

Automated ML supports model training for computer vision tasks like image classification, object detection, and instance segmentation. Authoring AutoML models for computer vision tasks is currently supported via the Azure Machine Learning Python SDK. The resulting experimentation runs, models, and outputs are accessible from the Azure Machine Learning studio UI. [Learn more about automated ml for computer vision tasks on image data](concept-automated-ml.md).

## Prerequisites

# [Azure CLI](#tab/cli)
 [!INCLUDE [cli v2](../../includes/machine-learning-cli-v2.md)]


* An Azure Machine Learning workspace. To create the workspace, see [Create workspace resources](quickstart-create-resources.md).
* Install and [set up CLI (v2)](how-to-configure-cli.md#prerequisites) and make sure you install the `ml` extension.

# [Python SDK](#tab/python)

 [!INCLUDE [sdk v2](../../includes/machine-learning-sdk-v2.md)]

* An Azure Machine Learning workspace. To create the workspace, see [Create workspace resources](quickstart-create-resources.md).

* The Azure Machine Learning Python SDK v2 installed.

    To install the SDK you can either,  
    * Create a compute instance, which automatically installs the SDK and is pre-configured for ML workflows. For more information, see [Create and manage an Azure Machine Learning compute instance](how-to-create-manage-compute-instance.md).

    * Use the following commands to install Azure ML Python SDK v2:
       * Uninstall previous preview version:
       ```python
       pip uninstall azure-ai-ml
       ```
       * Install the Azure ML Python SDK v2:
       ```python
       pip install azure-ai-ml
       ```
   
---

## Select your task type

Automated ML for images supports the following task types:

Task type | AutoML Job syntax
---|---
 image classification | CLI v2: `image_classification` <br> SDK v2: `image_classification()`
image classification multi-label | CLI v2: `image_classification_multilabel` <br> SDK v2: `image_classification_multilabel()`
image object detection | CLI v2: `image_object_detection` <br> SDK v2: `image_object_detection()`
image instance segmentation| CLI v2: `image_instance_segmentation` <br> SDK v2: `image_instance_segmentation()`

# [Azure CLI](#tab/cli)

[!INCLUDE [cli v2](../../includes/machine-learning-cli-v2.md)]

This task type is a required parameter and can be set using the `task` key.

For example:

```yaml
task: image_object_detection
```

# [Python SDK](#tab/python)

 [!INCLUDE [sdk v2](../../includes/machine-learning-sdk-v2.md)]


Based on the task type, you can create AutoML image jobs using task specific `automl` functions.

For example:

```python
from azure.ai.ml import automl
image_object_detection_job = automl.image_object_detection()
```
---

## Training and validation data

In order to generate computer vision models, you need to bring labeled image data as input for model training in the form of an `MLTable`. You can create an `MLTable` from training data in JSONL format.

If your training data is in a different format (like, pascal VOC or COCO), you can apply the helper scripts included with the sample notebooks to convert the data to JSONL. Learn more about how to [prepare data for computer vision tasks with automated ML](how-to-prepare-datasets-for-automl-images.md). 

> [!Note]
> The training data needs to have at least 10 images in order to be able to submit an AutoML run. 

> [!Warning]
> Creation of `MLTable` from data in JSONL format is supported using the SDK and CLI only, for this capability. Creating the `MLTable` via UI is not supported at this time. 


### JSONL schema samples

The structure of the TabularDataset depends upon the task at hand. For computer vision task types, it consists of the following fields:

Field| Description
---|---
`image_url`| Contains filepath as a StreamInfo object
`image_details`|Image metadata information consists of height, width, and format. This field is optional and hence may or may not exist.
`label`| A json representation of the image label, based on the task type.

The following is a sample JSONL file for image classification:

```json
{
      "image_url": "azureml://subscriptions/<my-subscription-id>/resourcegroups/<my-resource-group>/workspaces/<my-workspace>/datastores/<my-datastore>/paths/image_data/Image_01.png",
      "image_details":
      {
          "format": "png",
          "width": "2230px",
          "height": "4356px"
      },
      "label": "cat"
  }
  {
      "image_url": "azureml://subscriptions/<my-subscription-id>/resourcegroups/<my-resource-group>/workspaces/<my-workspace>/datastores/<my-datastore>/paths/image_data/Image_02.jpeg",
      "image_details":
      {
          "format": "jpeg",
          "width": "3456px",
          "height": "3467px"
      },
      "label": "dog"
  }
  ```

  The following code is a sample JSONL file for object detection:

  ```json
  {
      "image_url": "azureml://subscriptions/<my-subscription-id>/resourcegroups/<my-resource-group>/workspaces/<my-workspace>/datastores/<my-datastore>/paths/image_data/Image_01.png",
      "image_details":
      {
          "format": "png",
          "width": "2230px",
          "height": "4356px"
      },
      "label":
      {
          "label": "cat",
          "topX": "1",
          "topY": "0",
          "bottomX": "0",
          "bottomY": "1",
          "isCrowd": "true",
      }
  }
  {
      "image_url": "azureml://subscriptions/<my-subscription-id>/resourcegroups/<my-resource-group>/workspaces/<my-workspace>/datastores/<my-datastore>/paths/image_data/Image_02.png",
      "image_details":
      {
          "format": "jpeg",
          "width": "1230px",
          "height": "2356px"
      },
      "label":
      {
          "label": "dog",
          "topX": "0",
          "topY": "1",
          "bottomX": "0",
          "bottomY": "1",
          "isCrowd": "false",
      }
  }
  ```


### Consume data

Once your data is in JSONL format, you can create training and validation `MLTable` as shown below.

:::code language="yaml" source="~/azureml-examples-main/sdk/python/jobs/automl-standalone-jobs/automl-image-object-detection-task-fridge-items/data/training-mltable-folder/MLTable":::

Automated ML doesn't impose any constraints on training or validation data size for computer vision tasks. Maximum dataset size is only limited by the storage layer behind the dataset (i.e. blob store). There's no minimum number of images or labels. However, we recommend starting with a minimum of 10-15 samples per label to ensure the output model is sufficiently trained. The higher the total number of labels/classes, the more samples you need per label.

# [Azure CLI](#tab/cli)

[!INCLUDE [cli v2](../../includes/machine-learning-cli-v2.md)]

Training data is a required parameter and is passed in using the `training_data` key. You can optionally specify another MLtable as a validation data with the `validation_data` key. If no validation data is specified, 20% of your training data will be used for validation by default, unless you pass `validation_data_size` argument with a different value.

Target column name is a required parameter and used as target for supervised ML task. It's passed in using the `target_column_name` key. For example,

```yaml
target_column_name: label
training_data:
  path: data/training-mltable-folder
  type: mltable
validation_data:
  path: data/validation-mltable-folder
  type: mltable
```

# [Python SDK](#tab/python)

 [!INCLUDE [sdk v2](../../includes/machine-learning-sdk-v2.md)]

You can create data inputs from training and validation MLTable from your local directory or cloud storage with the following code:

[!Notebook-python[] (~/azureml-examples-main/sdk/python/jobs/automl-standalone-jobs/automl-image-object-detection-task-fridge-items/automl-image-object-detection-task-fridge-items.ipynb?name=data-load)]

Training data is a required parameter and is passed in using the `training_data` parameter of the task specific `automl` type function. You can optionally specify another MLTable as a validation data with the `validation_data` parameter. If no validation data is specified, 20% of your training data will be used for validation by default, unless you pass `validation_data_size` argument with a different value.

Target column name is a required parameter and used as target for supervised ML task. It's passed in using the `target_column_name` parameter of the task specific `automl` function. For example,

```python
from azure.ai.ml import automl
image_object_detection_job = automl.image_object_detection(
    training_data=my_training_data_input,
    validation_data=my_validation_data_input,
    target_column_name="label"
)
```
---

## Compute to run experiment

Provide a [compute target](concept-azure-machine-learning-architecture.md#compute-targets) for automated ML to conduct model training. Automated ML models for computer vision tasks require GPU SKUs and support NC and ND families. We recommend the NCsv3-series (with v100 GPUs) for faster training. A compute target with a multi-GPU VM SKU leverages multiple GPUs to also speed up training. Additionally, when you set up a compute target with multiple nodes you can conduct faster model training through parallelism when tuning hyperparameters for your model.

> [!NOTE]
> If you are using a [compute instance](concept-compute-instance.md) as your compute target, please make sure that multiple AutoML jobs are not run at the same time. Also, please make sure that `max_concurrent_trials` is set to 1 in your [job limits](#job-limits).

The compute target is passed in using the `compute` parameter. For example:

# [Azure CLI](#tab/cli)

[!INCLUDE [cli v2](../../includes/machine-learning-cli-v2.md)]

```yaml
compute: azureml:gpu-cluster
```

# [Python SDK](#tab/python)

 [!INCLUDE [sdk v2](../../includes/machine-learning-sdk-v2.md)]

```python
from azure.ai.ml import automl

compute_name = "gpu-cluster"
image_object_detection_job = automl.image_object_detection(
    compute=compute_name,
)
```
---

## Configure experiments

For computer vision tasks, you can launch either [individual runs](#individual-runs), [manual sweeps](#manually-sweeping-model-hyperparameters) or [automatic sweeps](#automatically-sweeping-model-hyperparameters). We recommend starting with an automatic sweep to get a first baseline model. Then, you can try out individual runs with certain models and hyperparameter configurations. Finally, with manual sweeps you can explore multiple hyperparameter values near the more promising models and hyperparameter configurations. This three step workflow (automatic sweep, individual runs, manual sweeps) avoids searching the entirety of the hyperparameter space, which grows exponentially in the number of hyperparameters.

Automatic sweeps can yield competitive results for many datasets. Additionally, they do not require advanced knowledge of model architectures, they take into account hyperparameter correlations and they work seamlessly across different hardware setups. All these reasons make them a strong option for the early stage of your experimentation process.

## Automatically sweeping model hyperparameters

> [!IMPORTANT]
> This feature is currently in public preview. This preview version is provided without a service-level agreement. Certain features might not be supported or might have constrained capabilities. For more information, see [Supplemental Terms of Use for Microsoft Azure Previews](https://azure.microsoft.com/support/legal/preview-supplemental-terms/).

It is generally hard to predict the best model architecture and hyperparameters for a dataset. Also, in some cases the human time allocated to tuning hyperparameters may be limited. For computer vision tasks, you can specify a number of runs and the system will automatically determine the region of the hyperparameter space to sweep. You do not have to define a hyperparameter search space, a sampling method or an early termination policy.

### Triggering automatic sweeps

You can run automatic sweeps by setting `max_trials` to a value greater than 1 in `limits` and by not specifying the search space, sampling method and termination policy. Please see the example below.

# [Azure CLI](#tab/cli)

[!INCLUDE [cli v2](../../includes/machine-learning-cli-v2.md)]

```yaml
limits:
  max_trials: 10
  max_concurrent_trials: 2
  timeout_minutes: 60
```

# [Python SDK](#tab/python)

 [!INCLUDE [sdk v2](../../includes/machine-learning-sdk-v2.md)]

```python
image_object_detection_job.set_limits(max_trials=10, max_concurrent_trials=2, timeout_minutes=60)
```
---

The [time budget](#experiment-budget) for the AutoML job can still be set, but we recommend doing this only if each trial may take a long time.

> [!Warning]
> Automatic sweeps for computer vision tasks are currently not supported in the UI.


## Individual runs

In individual runs, you directly control the model algorithm and hyperparameters. The model algorithm is passed via the `model_name` parameter.

### Supported model algorithms

The following table summarizes the supported models for each computer vision task.

Task |  Model algorithms | String literal syntax<br> ***`default_model`\**** denoted with \*
---|----------|----------
Image classification<br> (multi-class and multi-label)| **MobileNet**: Light-weighted models for mobile applications <br> **ResNet**: Residual networks<br> **ResNeSt**: Split attention networks<br> **SE-ResNeXt50**: Squeeze-and-Excitation networks<br> **ViT**: Vision transformer networks| `mobilenetv2`   <br>`resnet18` <br>`resnet34` <br> `resnet50`  <br> `resnet101` <br> `resnet152`    <br> `resnest50` <br> `resnest101`  <br> `seresnext`  <br> `vits16r224` (small) <br> ***`vitb16r224`\**** (base) <br>`vitl16r224` (large)|
Object detection | **YOLOv5**: One stage object detection model   <br>  **Faster RCNN ResNet FPN**: Two stage object detection models  <br> **RetinaNet ResNet FPN**: address class imbalance with Focal Loss <br> <br>*Note: Refer to [`model_size` hyperparameter](reference-automl-images-hyperparameters.md#model-specific-hyperparameters) for YOLOv5 model sizes.*| ***`yolov5`\**** <br> `fasterrcnn_resnet18_fpn` <br> `fasterrcnn_resnet34_fpn` <br> `fasterrcnn_resnet50_fpn` <br> `fasterrcnn_resnet101_fpn` <br> `fasterrcnn_resnet152_fpn` <br> `retinanet_resnet50_fpn` 
Instance segmentation | **MaskRCNN ResNet FPN**| `maskrcnn_resnet18_fpn` <br> `maskrcnn_resnet34_fpn` <br> ***`maskrcnn_resnet50_fpn`\****  <br> `maskrcnn_resnet101_fpn` <br> `maskrcnn_resnet152_fpn`


In addition to controlling the model algorithm, you can also tune hyperparameters used for model training. While many of the hyperparameters exposed are model-agnostic, there are instances where hyperparameters are task-specific or model-specific. [Learn more about the available hyperparameters for these instances](reference-automl-images-hyperparameters.md). 

# [Azure CLI](#tab/cli)

[!INCLUDE [cli v2](../../includes/machine-learning-cli-v2.md)]

<<<<<<< HEAD
If you wish to use the default hyperparameter values for a given algorithm (say yolov5), you can specify it using the model_name key in image_model section. For example,
=======
If you wish to use the default hyperparameter values for a given algorithm (say yolov5), you can specify it using model_name key in training_parameters section. For example,
>>>>>>> eb4a6086

```yaml
training_parameters:
    model_name: yolov5
```
# [Python SDK](#tab/python)

 [!INCLUDE [sdk v2](../../includes/machine-learning-sdk-v2.md)]

<<<<<<< HEAD
If you wish to use the default hyperparameter values for a given algorithm (say yolov5), you can specify it using the model_name parameter in the set_image_model method of the task specific `automl` job. For example,
=======
If you wish to use the default hyperparameter values for a given algorithm (say yolov5), you can specify it using model_name parameter in  set_training_parameters method of the task specific `automl` job. For example,
>>>>>>> eb4a6086

```python
image_object_detection_job.set_training_parameters(model_name="yolov5")
```
---
<<<<<<< HEAD

### Data augmentation 

In general, deep learning model performance can often improve with more data. Data augmentation is a practical technique to amplify the data size and variability of a dataset which helps to prevent overfitting and improve the model’s generalization ability on unseen data. Automated ML applies different data augmentation techniques based on the computer vision task, before feeding input images to the model. Currently, there's no exposed hyperparameter to control data augmentations. 

|Task | Impacted dataset | Data augmentation technique(s) applied |
|-------|----------|---------|
|Image classification (multi-class and multi-label) | Training <br><br><br> Validation & Test| Random resize and crop, horizontal flip, color jitter (brightness, contrast, saturation, and hue), normalization using channel-wise ImageNet’s mean and standard deviation <br><br><br>Resize, center crop, normalization |
|Object detection, instance segmentation| Training <br><br> Validation & Test |Random crop around bounding boxes, expand, horizontal flip, normalization, resize <br><br><br>Normalization, resize
|Object detection using yolov5| Training <br><br> Validation & Test  |Mosaic, random affine (rotation, translation, scale, shear), horizontal flip <br><br><br> Letterbox resizing|
=======
Once you've built a baseline model, you might want to optimize model performance in order to sweep over the model algorithm and hyperparameter space. You can use the following sample config to [sweep over the hyperparameters](./how-to-auto-train-image-models.md#sweeping-hyperparameters-for-your-model) for each algorithm, choosing from a range of values for learning_rate, optimizer, lr_scheduler, etc., to generate a model with the optimal primary metric. If hyperparameter values aren't specified, then default values are used for the specified algorithm.
>>>>>>> eb4a6086

### Primary metric

The primary metric used for model optimization and hyperparameter tuning depends on the task type. Using other primary metric values is currently not supported. 

* `accuracy` for IMAGE_CLASSIFICATION
* `iou` for IMAGE_CLASSIFICATION_MULTILABEL
* `mean_average_precision` for IMAGE_OBJECT_DETECTION
* `mean_average_precision` for IMAGE_INSTANCE_SEGMENTATION
    
### Job Limits

You can control the resources spent on your AutoML Image training job by specifying the `timeout_minutes`, `max_trials` and the `max_concurrent_trials` for the job in limit settings as described in the below example.

Parameter | Detail
-----|----
`max_trials` |  Parameter for maximum number of configurations to sweep. Must be an integer between 1 and 1000. When exploring just the default hyperparameters for a given model algorithm, set this parameter to 1. default value is 1.
`max_concurrent_trials`| Maximum number of runs that can run concurrently. If not specified, all runs launch in parallel. If specified, must be an integer between 1 and 100.  <br><br> **NOTE:** The number of concurrent runs is gated on the resources available in the specified compute target. Ensure that the compute target has the available resources for the desired concurrency. default value is 1.
`timeout_minutes`| The amount of time in minutes before the experiment terminates. If none specified, default experiment timeout_minutes is seven days (maximum 60 days)

# [Azure CLI](#tab/cli)

[!INCLUDE [cli v2](../../includes/machine-learning-cli-v2.md)]

```yaml
limits:
  timeout_minutes: 60
  max_trials: 10
  max_concurrent_trials: 2
```

# [Python SDK](#tab/python)

 [!INCLUDE [sdk v2](../../includes/machine-learning-sdk-v2.md)]

[!Notebook-python[] (~/azureml-examples-main/sdk/python/jobs/automl-standalone-jobs/automl-image-object-detection-task-fridge-items/automl-image-object-detection-task-fridge-items.ipynb?name=limit-settings)]

---

## Manually sweeping model hyperparameters

When training computer vision models, model performance depends heavily on the hyperparameter values selected. Often, you might want to tune the hyperparameters to get optimal performance. For computer vision tasks, you can sweep hyperparameters to find the optimal settings for your model. This feature applies the hyperparameter tuning capabilities in Azure Machine Learning. [Learn how to tune hyperparameters](how-to-tune-hyperparameters.md).

# [Azure CLI](#tab/cli)

[!INCLUDE [cli v2](../../includes/machine-learning-cli-v2.md)]

```yaml
search_space:
  - model_name:
      type: choice
      values: [yolov5]
    learning_rate:
      type: uniform
      min_value: 0.0001
      max_value: 0.01
    model_size:
      type: choice
      values: [small, medium]

  - model_name:
      type: choice
      values: [fasterrcnn_resnet50_fpn]
    learning_rate:
      type: uniform
      min_value: 0.0001
      max_value: 0.001
    optimizer:
      type: choice
      values: [sgd, adam, adamw]
    min_size:
      type: choice
      values: [600, 800]
```

# [Python SDK](#tab/python)

 [!INCLUDE [sdk v2](../../includes/machine-learning-sdk-v2.md)]

[!Notebook-python[] (~/azureml-examples-main/sdk/python/jobs/automl-standalone-jobs/automl-image-object-detection-task-fridge-items/automl-image-object-detection-task-fridge-items.ipynb?name=search-space-settings)]

---

### Define the parameter search space

You can define the model algorithms and hyperparameters to sweep in the parameter space. You can either specify a single model algorithm or multiple ones. 

* See [Individual runs](#individual-runs) for the list of supported model algorithms for each task type. 
* See [Hyperparameters for computer vision tasks](reference-automl-images-hyperparameters.md)  hyperparameters for each computer vision task type. 
* See [details on supported distributions for discrete and continuous hyperparameters](how-to-tune-hyperparameters.md#define-the-search-space).

### Sampling methods for the sweep

When sweeping hyperparameters, you need to specify the sampling method to use for sweeping over the defined parameter space. Currently, the following sampling methods are supported with the `sampling_algorithm` parameter:

| Sampling type | AutoML Job syntax |
|-------|---------|
|[Random Sampling](how-to-tune-hyperparameters.md#random-sampling)| `random` |
|[Grid Sampling](how-to-tune-hyperparameters.md#grid-sampling)| `grid` |
|[Bayesian Sampling](how-to-tune-hyperparameters.md#bayesian-sampling)| `bayesian` |
    
> [!NOTE]
> Currently only random and grid sampling support conditional hyperparameter spaces.

### Early termination policies

You can automatically end poorly performing runs with an early termination policy. Early termination improves computational efficiency, saving compute resources that would have been otherwise spent on less promising configurations. Automated ML for images supports the following early termination policies using the `early_termination` parameter. If no termination policy is specified, all configurations are run to completion.


| Early termination policy | AutoML Job syntax |
|-------|---------|
|[Bandit policy](how-to-tune-hyperparameters.md#bandit-policy)| CLI v2: `bandit` <br> SDK v2: `BanditPolicy()` |
|[Median stopping policy](how-to-tune-hyperparameters.md#median-stopping-policy)| CLI v2: `median_stopping` <br> SDK v2: `MedianStoppingPolicy()` |
|[Truncation selection policy](how-to-tune-hyperparameters.md#truncation-selection-policy)| CLI v2: `truncation_selection` <br> SDK v2: `TruncationSelectionPolicy()` |

Learn more about [how to configure the early termination policy for your hyperparameter sweep](how-to-tune-hyperparameters.md#early-termination).

> [!NOTE]
> For a complete sweep configuration sample, please refer to this [tutorial](tutorial-auto-train-image-models.md#manual-hyperparameter-sweeping-for-image-tasks).


You can configure all the sweep related parameters as shown in the example below.

# [Azure CLI](#tab/cli)

[!INCLUDE [cli v2](../../includes/machine-learning-cli-v2.md)]

```yaml
sweep:
  sampling_algorithm: random
  early_termination:
    type: bandit
    evaluation_interval: 2
    slack_factor: 0.2
    delay_evaluation: 6
```

# [Python SDK](#tab/python)

 [!INCLUDE [sdk v2](../../includes/machine-learning-sdk-v2.md)]

[!Notebook-python[] (~/azureml-examples-main/sdk/python/jobs/automl-standalone-jobs/automl-image-object-detection-task-fridge-items/automl-image-object-detection-task-fridge-items.ipynb?name=sweep-settings)]

---


### Fixed settings

You can pass fixed settings or parameters that don't change during the parameter space sweep as shown below.

# [Azure CLI](#tab/cli)

[!INCLUDE [cli v2](../../includes/machine-learning-cli-v2.md)]

```yaml
training_parameters:
  early_stopping: True
  evaluation_frequency: 1
```


# [Python SDK](#tab/python)

 [!INCLUDE [sdk v2](../../includes/machine-learning-sdk-v2.md)]
 
[!Notebook-python[] (~/azureml-examples-main/sdk/python/jobs/automl-standalone-jobs/automl-image-object-detection-task-fridge-items/automl-image-object-detection-task-fridge-items.ipynb?name=pass-arguments)]


---

##  Incremental training (optional)

Once the training run is done, you have the option to further train the model by loading the trained model checkpoint. You can either use the same dataset or a different one for incremental training. 


### Pass the checkpoint via run ID

You can pass the run ID that you want to load the checkpoint from.

# [Azure CLI](#tab/cli)

[!INCLUDE [cli v2](../../includes/machine-learning-cli-v2.md)]

```yaml
training_parameters:
  checkpoint_run_id : "target_checkpoint_run_id"
```


# [Python SDK](#tab/python)

 [!INCLUDE [sdk v2](../../includes/machine-learning-sdk-v2.md)]

To find the run ID from the desired model, you can use the following code. 

```python
# find a run id to get a model checkpoint from
import mlflow

# Obtain the tracking URL from MLClient
MLFLOW_TRACKING_URI = ml_client.workspaces.get(
    name=ml_client.workspace_name
).mlflow_tracking_uri
mlflow.set_tracking_uri(MLFLOW_TRACKING_URI)

from mlflow.tracking.client import MlflowClient

mlflow_client = MlflowClient()
mlflow_parent_run = mlflow_client.get_run(automl_job.name)

# Fetch the id of the best automl child run.
target_checkpoint_run_id = mlflow_parent_run.data.tags["automl_best_child_run_id"]
```

To pass a checkpoint via the run ID, you need to use the `checkpoint_run_id` parameter in `set_training_parameters` function.

```python
image_object_detection_job = automl.image_object_detection(
    compute=compute_name,
    experiment_name=exp_name,
    training_data=my_training_data_input,
    validation_data=my_validation_data_input,
    target_column_name="label",
    primary_metric=ObjectDetectionPrimaryMetrics.MEAN_AVERAGE_PRECISION,
    tags={"my_custom_tag": "My custom value"},
)

image_object_detection_job.set_training_parameters(checkpoint_run_id=target_checkpoint_run_id)

automl_image_job_incremental = ml_client.jobs.create_or_update(
    image_object_detection_job
) 
```

---


## Submit the AutoML job



# [Azure CLI](#tab/cli)

[!INCLUDE [cli v2](../../includes/machine-learning-cli-v2.md)]

To submit your AutoML job, you run the following CLI v2 command with the path to your .yml file, workspace name, resource group and subscription ID.

```azurecli
az ml job create --file ./hello-automl-job-basic.yml --workspace-name [YOUR_AZURE_WORKSPACE] --resource-group [YOUR_AZURE_RESOURCE_GROUP] --subscription [YOUR_AZURE_SUBSCRIPTION]
```

# [Python SDK](#tab/python)

 [!INCLUDE [sdk v2](../../includes/machine-learning-sdk-v2.md)]

When you've configured your AutoML Job to the desired settings, you can submit the job.

[!Notebook-python[] (~/azureml-examples-main/sdk/python/jobs/automl-standalone-jobs/automl-image-object-detection-task-fridge-items/automl-image-object-detection-task-fridge-items.ipynb?name=submit-run)]
---

## Outputs and evaluation metrics

The automated ML training runs generates output model files, evaluation metrics, logs and deployment artifacts like the scoring file and the environment file which can be viewed from the outputs and logs and metrics tab of the child runs.

> [!TIP]
> Check how to navigate to the run results from the  [View run results](how-to-understand-automated-ml.md#view-job-results) section.

For definitions and examples of the performance charts and metrics provided for each run, see [Evaluate automated machine learning experiment results](how-to-understand-automated-ml.md#metrics-for-image-models-preview).

## Register and deploy model

Once the run completes, you can register the model that was created from the best run (configuration that resulted in the best primary metric). You can either register the model after downloading or by specifying the azureml path with corresponding jobid.  Note: If you want to change the inference settings that are described below you need to download the model and change settings.json and register using the updated model folder.

### Get the best run

# [Azure CLI](#tab/cli)

[!INCLUDE [cli v2](../../includes/machine-learning-cli-v2.md)]

```yaml
CLI example not available, please use Python SDK.
```

# [Python SDK](#tab/python)

 [!INCLUDE [sdk v2](../../includes/machine-learning-sdk-v2.md)]

[!Notebook-python[] (~/azureml-examples-main/sdk/python/jobs/automl-standalone-jobs/automl-image-object-detection-task-fridge-items/automl-image-object-detection-task-fridge-items.ipynb?name=best_run)] 

[!Notebook-python[] (~/azureml-examples-main/sdk/python/jobs/automl-standalone-jobs/automl-image-object-detection-task-fridge-items/automl-image-object-detection-task-fridge-items.ipynb?name=create_local_dir)]

[!Notebook-python[] (~/azureml-examples-main/sdk/python/jobs/automl-standalone-jobs/automl-image-object-detection-task-fridge-items/automl-image-object-detection-task-fridge-items.ipynb?name=download_model)]
---

### register the model

Register the model either using the azureml path or your locally downloaded path. 

# [Azure CLI](#tab/cli)

[!INCLUDE [cli v2](../../includes/machine-learning-cli-v2.md)]

```azurecli
 az ml model create --name od-fridge-items-mlflow-model --version 1 --path azureml://jobs/$best_run/outputs/artifacts/outputs/mlflow-model/ --type mlflow_model --workspace-name [YOUR_AZURE_WORKSPACE] --resource-group [YOUR_AZURE_RESOURCE_GROUP] --subscription [YOUR_AZURE_SUBSCRIPTION]
```
# [Python SDK](#tab/python)

 [!INCLUDE [sdk v2](../../includes/machine-learning-sdk-v2.md)]

[!Notebook-python[] (~/azureml-examples-main/sdk/python/jobs/automl-standalone-jobs/automl-image-object-detection-task-fridge-items/automl-image-object-detection-task-fridge-items.ipynb?name=register_model)]    
---

After you register the model you want to use, you can deploy it using the managed online endpoint [deploy-managed-online-endpoint](how-to-deploy-managed-online-endpoint-sdk-v2.md)

### Configure online endpoint

# [Azure CLI](#tab/cli)

[!INCLUDE [cli v2](../../includes/machine-learning-cli-v2.md)]

```yaml
$schema: https://azuremlschemas.azureedge.net/latest/managedOnlineEndpoint.schema.json
name: od-fridge-items-endpoint
auth_mode: key
```
    
# [Python SDK](#tab/python)

 [!INCLUDE [sdk v2](../../includes/machine-learning-sdk-v2.md)]

[!Notebook-python[] (~/azureml-examples-main/sdk/python/jobs/automl-standalone-jobs/automl-image-object-detection-task-fridge-items/automl-image-object-detection-task-fridge-items.ipynb?name=endpoint)]    

---

### Create the endpoint

Using the `MLClient` created earlier, we'll now create the Endpoint in the workspace. This command will start the endpoint creation and return a confirmation response while the endpoint creation continues.


# [Azure CLI](#tab/cli)

[!INCLUDE [cli v2](../../includes/machine-learning-cli-v2.md)]
```azurecli
az ml online-endpoint create --file .\create_endpoint.yml --workspace-name [YOUR_AZURE_WORKSPACE] --resource-group [YOUR_AZURE_RESOURCE_GROUP] --subscription [YOUR_AZURE_SUBSCRIPTION]
```

# [Python SDK](#tab/python)

 [!INCLUDE [sdk v2](../../includes/machine-learning-sdk-v2.md)]

[!Notebook-python[] (~/azureml-examples-main/sdk/python/jobs/automl-standalone-jobs/automl-image-object-detection-task-fridge-items/automl-image-object-detection-task-fridge-items.ipynb?name=create_endpoint)]
---

### Configure online deployment

A deployment is a set of resources required for hosting the model that does the actual inferencing. We'll create a deployment for our endpoint using the `ManagedOnlineDeployment` class. You can use either GPU or CPU VM SKUs for your deployment cluster.


# [Azure CLI](#tab/cli)

[!INCLUDE [cli v2](../../includes/machine-learning-cli-v2.md)]

```yaml
name: od-fridge-items-mlflow-deploy
endpoint_name: od-fridge-items-endpoint
model: azureml:od-fridge-items-mlflow-model@latest
instance_type: Standard_DS3_v2
instance_count: 1
liveness_probe:
    failure_threshold: 30
    success_threshold: 1
    timeout: 2
    period: 10
    initial_delay: 2000
readiness_probe:
    failure_threshold: 10
    success_threshold: 1
    timeout: 10
    period: 10
    initial_delay: 2000 
```

# [Python SDK](#tab/python)

 [!INCLUDE [sdk v2](../../includes/machine-learning-sdk-v2.md)]

[!Notebook-python[] (~/azureml-examples-main/sdk/python/jobs/automl-standalone-jobs/automl-image-object-detection-task-fridge-items/automl-image-object-detection-task-fridge-items.ipynb?name=deploy)]
---


### Create the deployment

Using the `MLClient` created earlier, we'll now create the deployment in the workspace. This command will start the deployment creation and return a confirmation response while the deployment creation continues.

# [Azure CLI](#tab/cli)

[!INCLUDE [cli v2](../../includes/machine-learning-cli-v2.md)]

```azurecli
az ml online-deployment create --file .\create_deployment.yml --workspace-name [YOUR_AZURE_WORKSPACE] --resource-group [YOUR_AZURE_RESOURCE_GROUP] --subscription [YOUR_AZURE_SUBSCRIPTION]
```

# [Python SDK](#tab/python)

 [!INCLUDE [sdk v2](../../includes/machine-learning-sdk-v2.md)]

[!Notebook-python[] (~/azureml-examples-main/sdk/python/jobs/automl-standalone-jobs/automl-image-object-detection-task-fridge-items/automl-image-object-detection-task-fridge-items.ipynb?name=create_deploy)]
---

### update traffic:
By default the current deployment is set to receive 0% traffic. you can set the traffic percentage current deployment should receive. Sum of traffic percentages of all the deployments with one end point shouldn't exceed 100%.

# [Azure CLI](#tab/cli)

[!INCLUDE [cli v2](../../includes/machine-learning-cli-v2.md)]

```azurecli
az ml online-endpoint update --name 'od-fridge-items-endpoint' --traffic 'od-fridge-items-mlflow-deploy=100' --workspace-name [YOUR_AZURE_WORKSPACE] --resource-group [YOUR_AZURE_RESOURCE_GROUP] --subscription [YOUR_AZURE_SUBSCRIPTION]
```

# [Python SDK](#tab/python)

 [!INCLUDE [sdk v2](../../includes/machine-learning-sdk-v2.md)]

[!Notebook-python[] (~/azureml-examples-main/sdk/python/jobs/automl-standalone-jobs/automl-image-object-detection-task-fridge-items/automl-image-object-detection-task-fridge-items.ipynb?name=update_traffic)]
---


Alternatively You can deploy the model from the [Azure Machine Learning studio UI](https://ml.azure.com/). 
Navigate to the model you wish to deploy in the **Models** tab of the automated ML run and select on **Deploy** and select **Deploy to real-time endpoint** .  

![Screenshot of how the Deployment page looks like after selecting the Deploy option.](./media/how-to-auto-train-image-models/deploy-end-point.png).

this is how your review page looks like. we can select instance type, instance count and set traffic percentage for the current deployment.

![Screenshot of how the top of review page looks like after selecting the options to deploy.](./media/how-to-auto-train-image-models/review-deploy-1.png).
![Screenshot of how the bottom of review page looks like after selecting the options to deploy.](./media/how-to-auto-train-image-models/review-deploy-2.png).

### Update inference settings

In the previous step, we downloaded a file `mlflow-model/artifacts/settings.json` from the best model. which can be used to update the inference settings before registering the model. Although it's recommended to use the same parameters as training for best performance.

Each of the tasks (and some models) has a set of parameters. By default, we use the same values for the parameters that were used during the training and validation. Depending on the behavior that we need when using the model for inference, we can change these parameters. Below you can find a list of parameters for each task type and model.  

| Task | Parameter name | Default  |
|--------- |------------- | --------- |
|Image classification (multi-class and multi-label) | `valid_resize_size`<br>`valid_crop_size` | 256<br>224 |
|Object detection | `min_size`<br>`max_size`<br>`box_score_thresh`<br>`nms_iou_thresh`<br>`box_detections_per_img` | 600<br>1333<br>0.3<br>0.5<br>100 |
|Object detection using `yolov5`| `img_size`<br>`model_size`<br>`box_score_thresh`<br>`nms_iou_thresh` | 640<br>medium<br>0.1<br>0.5 |
|Instance segmentation| `min_size`<br>`max_size`<br>`box_score_thresh`<br>`nms_iou_thresh`<br>`box_detections_per_img`<br>`mask_pixel_score_threshold`<br>`max_number_of_polygon_points`<br>`export_as_image`<br>`image_type` | 600<br>1333<br>0.3<br>0.5<br>100<br>0.5<br>100<br>False<br>JPG|

For a detailed description on task specific hyperparameters, please refer to [Hyperparameters for computer vision tasks in automated machine learning](./reference-automl-images-hyperparameters.md).
    
If you want to use tiling, and want to control tiling behavior, the following parameters are available: `tile_grid_size`, `tile_overlap_ratio` and `tile_predictions_nms_thresh`. For more details on these parameters please check [Train a small object detection model using AutoML](./how-to-use-automl-small-object-detect.md).

###  Test the deployment
Please check this [Test the deployment](./tutorial-auto-train-image-models.md#test-the-deployment) section to test the deployment and visualize the detections from the model.

## Large datasets

If you're using AutoML to train on large datasets, there are some experimental settings that may be useful.

> [!IMPORTANT]
> These settings are currently in public preview. They are provided without a service-level agreement. Certain features might not be supported or might have constrained capabilities. For more information, see [Supplemental Terms of Use for Microsoft Azure Previews](https://azure.microsoft.com/support/legal/preview-supplemental-terms/).

### Multi-GPU and multi-node training

By default, each model trains on a single VM. If training a model is taking too much time, using VMs that contain multiple GPUs may help. The time to train a model on large datasets should decrease in roughly linear proportion to the number of GPUs used. (For instance, a model should train roughly twice as fast on a VM with two GPUs as on a VM with one GPU.) If the time to train a model is still high on a VM with multiple GPUs, you can increase the number of VMs used to train each model. Similar to multi-GPU training, the time to train a model on large datasets should also decrease in roughly linear proportion to the number of VMs used. When training a model across multiple VMs, be sure to use a compute SKU that supports [InfiniBand](how-to-train-distributed-gpu.md#infiniband) for best results. You can configure the number of VMs used to train a single model by setting the `node_count_per_trial` property of the AutoML job.

# [Azure CLI](#tab/cli)

[!INCLUDE [cli v2](../../includes/machine-learning-cli-v2.md)]

```yaml
properties:
  node_count_per_trial: "2"
```

# [Python SDK](#tab/python)

 [!INCLUDE [sdk v2](../../includes/machine-learning-sdk-v2.md)]

Multi-node training is supported for all tasks. The `node_count_per_trial` property can be specified using the task-specific `automl` functions. For instance, for object detection:

```python
from azure.ai.ml import automl

image_object_detection_job = automl.image_object_detection(
    ...,
    properties={"node_count_per_trial": 2}
)
```
---

### Streaming image files from storage

By default, all image files are downloaded to disk prior to model training. If the size of the image files is greater than available disk space, the run will fail. Instead of downloading all images to disk, you can select to stream image files from Azure storage as they're needed during training. Image files are streamed from Azure storage directly to system memory, bypassing disk. At the same time, as many files as possible from storage are cached on disk to minimize the number of requests to storage.

> [!NOTE]
> If streaming is enabled, ensure the Azure storage account is located in the same region as compute to minimize cost and latency.

# [Azure CLI](#tab/cli)

[!INCLUDE [cli v2](../../includes/machine-learning-cli-v2.md)]

```yaml
training_parameters:
  advanced_settings: >
    {"stream_image_files": true}
```

# [Python SDK](#tab/python)

 [!INCLUDE [sdk v2](../../includes/machine-learning-sdk-v2.md)]

```python
from azure.ai.ml import automl

image_object_detection_job = automl.image_object_detection(...)

image_object_detection_job.set_training_parameters(
    ...,
    advanced_settings='{"stream_image_files": true}'
)
```
---


## Example notebooks
Review detailed code examples and use cases in the [GitHub notebook repository for automated machine learning samples](https://github.com/Azure/azureml-examples/tree/main/sdk/python/jobs/automl-standalone-jobs). Please check the folders with 'automl-image-' prefix for samples specific to building computer vision models.



## Code examples

# [Azure CLI](#tab/cli)

Review detailed code examples and use cases in the [azureml-examples repository for automated machine learning samples](https://github.com/Azure/azureml-examples/tree/sdk-preview/cli/jobs/automl-standalone-jobs). 


# [Python SDK](#tab/python)

 [!INCLUDE [sdk v2](../../includes/machine-learning-sdk-v2.md)]

Review detailed code examples and use cases in the [GitHub notebook repository for automated machine learning samples](https://github.com/Azure/azureml-examples/tree/main/sdk/python/jobs/automl-standalone-jobs). 

---
## Next steps

* [Tutorial: Train an object detection model with AutoML and Python](tutorial-auto-train-image-models.md).
* [Troubleshoot automated ML experiments](how-to-troubleshoot-auto-ml.md).<|MERGE_RESOLUTION|>--- conflicted
+++ resolved
@@ -328,11 +328,7 @@
 
 [!INCLUDE [cli v2](../../includes/machine-learning-cli-v2.md)]
 
-<<<<<<< HEAD
-If you wish to use the default hyperparameter values for a given algorithm (say yolov5), you can specify it using the model_name key in image_model section. For example,
-=======
-If you wish to use the default hyperparameter values for a given algorithm (say yolov5), you can specify it using model_name key in training_parameters section. For example,
->>>>>>> eb4a6086
+If you wish to use the default hyperparameter values for a given algorithm (say yolov5), you can specify it using the model_name key in the training_parameters section. For example,
 
 ```yaml
 training_parameters:
@@ -342,17 +338,12 @@
 
  [!INCLUDE [sdk v2](../../includes/machine-learning-sdk-v2.md)]
 
-<<<<<<< HEAD
-If you wish to use the default hyperparameter values for a given algorithm (say yolov5), you can specify it using the model_name parameter in the set_image_model method of the task specific `automl` job. For example,
-=======
-If you wish to use the default hyperparameter values for a given algorithm (say yolov5), you can specify it using model_name parameter in  set_training_parameters method of the task specific `automl` job. For example,
->>>>>>> eb4a6086
+If you wish to use the default hyperparameter values for a given algorithm (say yolov5), you can specify it using the model_name parameter in the set_training_parameters method of the task specific `automl` job. For example,
 
 ```python
 image_object_detection_job.set_training_parameters(model_name="yolov5")
 ```
 ---
-<<<<<<< HEAD
 
 ### Data augmentation 
 
@@ -363,9 +354,6 @@
 |Image classification (multi-class and multi-label) | Training <br><br><br> Validation & Test| Random resize and crop, horizontal flip, color jitter (brightness, contrast, saturation, and hue), normalization using channel-wise ImageNet’s mean and standard deviation <br><br><br>Resize, center crop, normalization |
 |Object detection, instance segmentation| Training <br><br> Validation & Test |Random crop around bounding boxes, expand, horizontal flip, normalization, resize <br><br><br>Normalization, resize
 |Object detection using yolov5| Training <br><br> Validation & Test  |Mosaic, random affine (rotation, translation, scale, shear), horizontal flip <br><br><br> Letterbox resizing|
-=======
-Once you've built a baseline model, you might want to optimize model performance in order to sweep over the model algorithm and hyperparameter space. You can use the following sample config to [sweep over the hyperparameters](./how-to-auto-train-image-models.md#sweeping-hyperparameters-for-your-model) for each algorithm, choosing from a range of values for learning_rate, optimizer, lr_scheduler, etc., to generate a model with the optimal primary metric. If hyperparameter values aren't specified, then default values are used for the specified algorithm.
->>>>>>> eb4a6086
 
 ### Primary metric
 
