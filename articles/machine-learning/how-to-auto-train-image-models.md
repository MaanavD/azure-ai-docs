--- conflicted
+++ resolved
@@ -36,14 +36,10 @@
 * An Azure Machine Learning workspace. To create the workspace, see [Create workspace resources](quickstart-create-resources.md).
 * Install and [set up CLI (v2)](how-to-configure-cli.md#prerequisites) and make sure you install the `ml` extension.
 
-<<<<<<< HEAD
-# [Python SDK v2](#tab/SDK-v2)
-=======
-# [Python SDK](#tab/python)
-
- [!INCLUDE [sdk v2](../../includes/machine-learning-sdk-v2.md)]
-
->>>>>>> 84d9850a
+# [Python SDK](#tab/python)
+
+ [!INCLUDE [sdk v2](../../includes/machine-learning-sdk-v2.md)]
+
 * An Azure Machine Learning workspace. To create the workspace, see [Create workspace resources](quickstart-create-resources.md).
 
 * The Azure Machine Learning Python SDK v2 installed.
@@ -89,17 +85,12 @@
 task: image_object_detection
 ```
 
-<<<<<<< HEAD
-# [Python SDK v2](#tab/SDK-v2)
-Based on the task type, you can create automl image jobs using task specific `automl` functions.
-=======
 # [Python SDK](#tab/python)
 
  [!INCLUDE [sdk v2](../../includes/machine-learning-sdk-v2.md)]
 
 
 Based on the task type, you can create AutoML image jobs using task specific `automl` functions.
->>>>>>> 84d9850a
 
 For example:
 
@@ -225,13 +216,9 @@
   type: mltable
 ```
 
-<<<<<<< HEAD
-# [Python SDK v2](#tab/SDK-v2)
-=======
-# [Python SDK](#tab/python)
-
- [!INCLUDE [sdk v2](../../includes/machine-learning-sdk-v2.md)]
->>>>>>> 84d9850a
+# [Python SDK](#tab/python)
+
+ [!INCLUDE [sdk v2](../../includes/machine-learning-sdk-v2.md)]
 
 You can create data inputs from training and validation MLTable from your local directory or cloud storage with the following code:
 
@@ -265,13 +252,9 @@
 compute: azureml:gpu-cluster
 ```
 
-<<<<<<< HEAD
-# [Python SDK v2](#tab/SDK-v2)
-=======
-# [Python SDK](#tab/python)
-
- [!INCLUDE [sdk v2](../../includes/machine-learning-sdk-v2.md)]
->>>>>>> 84d9850a
+# [Python SDK](#tab/python)
+
+ [!INCLUDE [sdk v2](../../includes/machine-learning-sdk-v2.md)]
 
 ```python
 from azure.ai.ml import automl
@@ -326,17 +309,9 @@
 image_model:
     model_name: "yolov5"
 ```
-<<<<<<< HEAD
-# [Python SDK v2](#tab/SDK-v2)
-=======
-# [Python SDK](#tab/python)
-
- [!INCLUDE [sdk v2](../../includes/machine-learning-sdk-v2.md)]
->>>>>>> 84d9850a
 
 If you wish to use the default hyperparameter values for a given algorithm (say yolov5), you can specify it using model_name parameter in  set_image_model method of the task specific `automl` job. For example,
 
-```python
 image_object_detection_job.set_image_model(model_name="yolov5")
 ```
 ---
@@ -363,13 +338,9 @@
   timeout: 60
 ```
 
-<<<<<<< HEAD
-# [Python SDK v2](#tab/SDK-v2)
-=======
-# [Python SDK](#tab/python)
-
- [!INCLUDE [sdk v2](../../includes/machine-learning-sdk-v2.md)]
->>>>>>> 84d9850a
+# [Python SDK](#tab/python)
+
+ [!INCLUDE [sdk v2](../../includes/machine-learning-sdk-v2.md)]
 
 [!Notebook-python[] (~/azureml-examples-main/sdk/jobs/automl-standalone-jobs/automl-image-object-detection-task-fridge-items/automl-image-object-detection-task-fridge-items.ipynb?name=limit-settings)]
 
@@ -444,13 +415,9 @@
     delay_evaluation: 6
 ```
 
-<<<<<<< HEAD
-# [Python SDK v2](#tab/SDK-v2)
-=======
-# [Python SDK](#tab/python)
-
- [!INCLUDE [sdk v2](../../includes/machine-learning-sdk-v2.md)]
->>>>>>> 84d9850a
+# [Python SDK](#tab/python)
+
+ [!INCLUDE [sdk v2](../../includes/machine-learning-sdk-v2.md)]
 
 [!Notebook-python[] (~/azureml-examples-main/sdk/jobs/automl-standalone-jobs/automl-image-object-detection-task-fridge-items/automl-image-object-detection-task-fridge-items.ipynb?name=sweep-settings)]
 
@@ -472,13 +439,9 @@
 ```
 
 
-<<<<<<< HEAD
-# [Python SDK v2](#tab/SDK-v2)
-=======
-# [Python SDK](#tab/python)
-
- [!INCLUDE [sdk v2](../../includes/machine-learning-sdk-v2.md)]
->>>>>>> 84d9850a
+# [Python SDK](#tab/python)
+
+ [!INCLUDE [sdk v2](../../includes/machine-learning-sdk-v2.md)]
  
 [!Notebook-python[] (~/azureml-examples-main/sdk/jobs/automl-standalone-jobs/automl-image-object-detection-task-fridge-items/automl-image-object-detection-task-fridge-items.ipynb?name=pass-arguments)]
 
@@ -504,13 +467,9 @@
 ```
 
 
-<<<<<<< HEAD
-# [Python SDK v2](#tab/SDK-v2)
-=======
-# [Python SDK](#tab/python)
-
- [!INCLUDE [sdk v2](../../includes/machine-learning-sdk-v2.md)]
->>>>>>> 84d9850a
+# [Python SDK](#tab/python)
+
+ [!INCLUDE [sdk v2](../../includes/machine-learning-sdk-v2.md)]
 
 To find the run ID from the desired model, you can use the following code. 
 
@@ -570,13 +529,9 @@
 az ml job create --file ./hello-automl-job-basic.yml --workspace-name [YOUR_AZURE_WORKSPACE] --resource-group [YOUR_AZURE_RESOURCE_GROUP] --subscription [YOUR_AZURE_SUBSCRIPTION]
 ```
 
-<<<<<<< HEAD
-# [Python SDK v2](#tab/SDK-v2)
-=======
-# [Python SDK](#tab/python)
-
- [!INCLUDE [sdk v2](../../includes/machine-learning-sdk-v2.md)]
->>>>>>> 84d9850a
+# [Python SDK](#tab/python)
+
+ [!INCLUDE [sdk v2](../../includes/machine-learning-sdk-v2.md)]
 
 When you've configured your AutoML Job to the desired settings, you can submit the job.
 
@@ -793,13 +748,9 @@
 Review detailed code examples and use cases in the [azureml-examples repository for automated machine learning samples](https://github.com/Azure/azureml-examples/tree/sdk-preview/cli/jobs/automl-standalone-jobs). 
 
 
-<<<<<<< HEAD
-# [Python SDK v2](#tab/SDK-v2)
-=======
-# [Python SDK](#tab/python)
-
- [!INCLUDE [sdk v2](../../includes/machine-learning-sdk-v2.md)]
->>>>>>> 84d9850a
+# [Python SDK](#tab/python)
+
+ [!INCLUDE [sdk v2](../../includes/machine-learning-sdk-v2.md)]
 
 Review detailed code examples and use cases in the [GitHub notebook repository for automated machine learning samples](https://github.com/Azure/azureml-examples/tree/sdk-preview/sdk/jobs/automl-standalone-jobs). 
 
