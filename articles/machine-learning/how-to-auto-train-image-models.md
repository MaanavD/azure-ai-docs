--- conflicted
+++ resolved
@@ -83,16 +83,12 @@
 task: image_object_detection
 ```
 
-<<<<<<< HEAD
-# [Python SDK](#tab/python)
-
- [!INCLUDE [sdk v2](../../includes/machine-learning-sdk-v2.md)]
-
-Based on the task type, you can create automl image jobs using task specific `automl` functions.
-=======
-# [Python SDK v2 (preview)](#tab/SDK-v2)
+# [Python SDK](#tab/python)
+
+ [!INCLUDE [sdk v2](../../includes/machine-learning-sdk-v2.md)]
+
+
 Based on the task type, you can create AutoML image jobs using task specific `automl` functions.
->>>>>>> f984de90
 
 For example:
 
