--- conflicted
+++ resolved
@@ -87,10 +87,7 @@
 
  [!INCLUDE [sdk v2](../../includes/machine-learning-sdk-v2.md)]
 
-<<<<<<< HEAD
-=======
-
->>>>>>> c4341b0a
+
 Based on the task type, you can create AutoML image jobs using task specific `automl` functions.
 
 For example:
@@ -555,7 +552,6 @@
 ## Register and deploy model
 
 Once the run completes, you can register the model that was created from the best run (configuration that resulted in the best primary metric). You can either register the model after downloading or by specifying the azureml path with corresponding jobid.  Note: If you want to change the inference settings that are described below you need to download the model and change settings.json and register using the updated model folder.
-<<<<<<< HEAD
 
 ### Get the best run
 
@@ -731,183 +727,6 @@
 ## Example notebooks
 Review detailed code examples and use cases in the [GitHub notebook repository for automated machine learning samples](https://github.com/Azure/azureml-examples/tree/main/sdk/jobs/automl-standalone-jobs). Please check the folders with 'automl-image-' prefix for samples specific to building computer vision models.
 
-=======
-
-### Get the best run
-
-
-# [CLI v2](#tab/CLI-v2)
-
-[!INCLUDE [cli v2](../../includes/machine-learning-cli-v2.md)]
-```yaml
-      
-```
-
-# [Python SDK v2 (preview)](#tab/SDK-v2)
-
-[!Notebook-python[] (~/azureml-examples-main/sdk/jobs/automl-standalone-jobs/automl-image-object-detection-task-fridge-items/automl-image-object-detection-task-fridge-items.ipynb?name=best_run)] 
-
-[!Notebook-python[] (~/azureml-examples-main/sdk/jobs/automl-standalone-jobs/automl-image-object-detection-task-fridge-items/automl-image-object-detection-task-fridge-items.ipynb?name=create_local_dir)]
-
-[!Notebook-python[] (~/azureml-examples-main/sdk/jobs/automl-standalone-jobs/automl-image-object-detection-task-fridge-items/automl-image-object-detection-task-fridge-items.ipynb?name=download_model)]
----
-
-### register the model
-
-Register the model either using the azureml path or your locally downloaded path. 
-
-# [CLI v2](#tab/CLI-v2)
-
-[!INCLUDE [cli v2](../../includes/machine-learning-cli-v2.md)]
-
-```azurecli
- az ml model create --name od-fridge-items-mlflow-model --version 1 --path azureml://jobs/$best_run/outputs/artifacts/outputs/mlflow-model/ --type mlflow_model --workspace-name [YOUR_AZURE_WORKSPACE] --resource-group [YOUR_AZURE_RESOURCE_GROUP] --subscription [YOUR_AZURE_SUBSCRIPTION]
-```
-# [Python SDK v2 (preview)](#tab/SDK-v2)
-
-[!Notebook-python[] (~/azureml-examples-main/sdk/jobs/automl-standalone-jobs/automl-image-object-detection-task-fridge-items/automl-image-object-detection-task-fridge-items.ipynb?name=register_model)]    
----
-
-After you register the model you want to use, you can deploy it using the managed online endpoint [deploy-managed-online-endpoint](how-to-deploy-managed-online-endpoint-sdk-v2.md)
-
-### Configure online endpoint
-
-# [CLI v2](#tab/CLI-v2)
-
-[!INCLUDE [cli v2](../../includes/machine-learning-cli-v2.md)]
-
-```yaml
-$schema: https://azuremlschemas.azureedge.net/latest/managedOnlineEndpoint.schema.json
-name: od-fridge-items-endpoint
-auth_mode: key
-```
-    
-# [Python SDK v2 (preview)](#tab/SDK-v2)
-
-[!Notebook-python[] (~/azureml-examples-main/sdk/jobs/automl-standalone-jobs/automl-image-object-detection-task-fridge-items/automl-image-object-detection-task-fridge-items.ipynb?name=endpoint)]    
-
----
-
-### Create the endpoint
-
-Using the `MLClient` created earlier, we'll now create the Endpoint in the workspace. This command will start the endpoint creation and return a confirmation response while the endpoint creation continues.
-
-
-# [CLI v2](#tab/CLI-v2)
-
-[!INCLUDE [cli v2](../../includes/machine-learning-cli-v2.md)]
-```azurecli
-az ml online-endpoint create --file .\create_endpoint.yml --workspace-name [YOUR_AZURE_WORKSPACE] --resource-group [YOUR_AZURE_RESOURCE_GROUP] --subscription [YOUR_AZURE_SUBSCRIPTION]
-```
-
-# [Python SDK v2 (preview)](#tab/SDK-v2)
-
-[!Notebook-python[] (~/azureml-examples-main/sdk/jobs/automl-standalone-jobs/automl-image-object-detection-task-fridge-items/automl-image-object-detection-task-fridge-items.ipynb?name=create_endpoint)]
----
-
-### Configure online deployment
-
-A deployment is a set of resources required for hosting the model that does the actual inferencing. We'll create a deployment for our endpoint using the `ManagedOnlineDeployment` class. You can use either GPU or CPU VM SKUs for your deployment cluster.
-
-
-# [CLI v2](#tab/CLI-v2)
-
-[!INCLUDE [cli v2](../../includes/machine-learning-cli-v2.md)]
-
-```yaml
-name: od-fridge-items-mlflow-deploy
-endpoint_name: od-fridge-items-endpoint
-model: azureml:od-fridge-items-mlflow-model@latest
-instance_type: Standard_DS3_v2
-instance_count: 1
-liveness_probe:
-    failure_threshold: 30
-    success_threshold: 1
-    timeout: 2
-    period: 10
-    initial_delay: 2000
-readiness_probe:
-    failure_threshold: 10
-    success_threshold: 1
-    timeout: 10
-    period: 10
-    initial_delay: 2000 
-```
-
-# [Python SDK v2 (preview)](#tab/SDK-v2)
-
-[!Notebook-python[] (~/azureml-examples-main/sdk/jobs/automl-standalone-jobs/automl-image-object-detection-task-fridge-items/automl-image-object-detection-task-fridge-items.ipynb?name=deploy)]
----
-
-
-### Create the deployment
-
-Using the `MLClient` created earlier, we'll now create the deployment in the workspace. This command will start the deployment creation and return a confirmation response while the deployment creation continues.
-
-# [CLI v2](#tab/CLI-v2)
-
-[!INCLUDE [cli v2](../../includes/machine-learning-cli-v2.md)]
-
-```azurecli
-az ml online-deployment create --file .\create_deployment.yml --workspace-name [YOUR_AZURE_WORKSPACE] --resource-group [YOUR_AZURE_RESOURCE_GROUP] --subscription [YOUR_AZURE_SUBSCRIPTION]
-```
-
-# [Python SDK v2 (preview)](#tab/SDK-v2)
-
-[!Notebook-python[] (~/azureml-examples-main/sdk/jobs/automl-standalone-jobs/automl-image-object-detection-task-fridge-items/automl-image-object-detection-task-fridge-items.ipynb?name=create_deploy)]
----
-
-### update traffic:
-By default the current deployment is set to receive 0% traffic. you can set the traffic percentage current deployment should receive. Sum of traffic percentages of all the deployments with one end point shouldn't exceed 100%.
-
-# [CLI v2](#tab/CLI-v2)
-
-[!INCLUDE [cli v2](../../includes/machine-learning-cli-v2.md)]
-
-```azurecli
-az ml online-endpoint update --name 'od-fridge-items-endpoint' --traffic 'od-fridge-items-mlflow-deploy=100' --workspace-name [YOUR_AZURE_WORKSPACE] --resource-group [YOUR_AZURE_RESOURCE_GROUP] --subscription [YOUR_AZURE_SUBSCRIPTION]
-```
-
-# [Python SDK v2 (preview)](#tab/SDK-v2)
-
-[!Notebook-python[] (~/azureml-examples-main/sdk/jobs/automl-standalone-jobs/automl-image-object-detection-task-fridge-items/automl-image-object-detection-task-fridge-items.ipynb?name=update_traffic)]
----
-
-
-Alternatively You can deploy the model from the [Azure Machine Learning studio UI](https://ml.azure.com/). 
-Navigate to the model you wish to deploy in the **Models** tab of the automated ML run and select on **Deploy** and select **Deploy to real-time endpoint** .  
-
-![Screenshot of how the Deployment page looks like after selecting the Deploy option.](./media/how-to-auto-train-image-models/deploy-end-point.png).
-
-this is how your review page looks like. we can select instance type, instance count and set traffic percentage for the current deployment.
-
-![Screenshot of how the top of review page looks like after selecting the options to deploy.](./media/how-to-auto-train-image-models/review-deploy-1.png).
-![Screenshot of how the bottom of review page looks like after selecting the options to deploy.](./media/how-to-auto-train-image-models/review-deploy-2.png).
-
-### Update inference settings
-
-In the previous step, we downloaded a file `mlflow-model/artifacts/settings.json` from the best model. which can be used to update the inference settings before registering the model. Although its's recommended to use the same parameters as training for best performance.
-
-Each of the tasks (and some models) has a set of parameters. By default, we use the same values for the parameters that were used during the training and validation. Depending on the behavior that we need when using the model for inference, we can change these parameters. Below you can find a list of parameters for each task type and model.  
-
-| Task | Parameter name | Default  |
-|--------- |------------- | --------- |
-|Image classification (multi-class and multi-label) | `valid_resize_size`<br>`valid_crop_size` | 256<br>224 |
-|Object detection | `min_size`<br>`max_size`<br>`box_score_thresh`<br>`nms_iou_thresh`<br>`box_detections_per_img` | 600<br>1333<br>0.3<br>0.5<br>100 |
-|Object detection using `yolov5`| `img_size`<br>`model_size`<br>`box_score_thresh`<br>`nms_iou_thresh` | 640<br>medium<br>0.1<br>0.5 |
-|Instance segmentation| `min_size`<br>`max_size`<br>`box_score_thresh`<br>`nms_iou_thresh`<br>`box_detections_per_img`<br>`mask_pixel_score_threshold`<br>`max_number_of_polygon_points`<br>`export_as_image`<br>`image_type` | 600<br>1333<br>0.3<br>0.5<br>100<br>0.5<br>100<br>False<br>JPG|
-
-For a detailed description on task specific hyperparameters, please refer to [Hyperparameters for computer vision tasks in automated machine learning](./reference-automl-images-hyperparameters.md).
-    
-If you want to use tiling, and want to control tiling behavior, the following parameters are available: `tile_grid_size`, `tile_overlap_ratio` and `tile_predictions_nms_thresh`. For more details on these parameters please check [Train a small object detection model using AutoML](./how-to-use-automl-small-object-detect.md).
-
-
-
-
-## Example notebooks
-Review detailed code examples and use cases in the [GitHub notebook repository for automated machine learning samples](https://github.com/Azure/azureml-examples/tree/main/sdk/jobs/automl-standalone-jobs). Please check the folders with 'automl-image-' prefix for samples specific to building computer vision models.
-
->>>>>>> c4341b0a
 
 
 ## Code examples
