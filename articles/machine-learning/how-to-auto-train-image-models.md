--- conflicted
+++ resolved
@@ -222,11 +222,7 @@
 
 # [Python SDK](#tab/python)
 
-<<<<<<< HEAD
 [!INCLUDE [sdk v2](../../includes/machine-learning-sdk-v2.md)]
-=======
- [!INCLUDE [sdk v2](includes/machine-learning-sdk-v2.md)]
->>>>>>> bf9dbf49
 
 You can create data inputs from training and validation MLTable from your local directory or cloud storage with the following code:
 
