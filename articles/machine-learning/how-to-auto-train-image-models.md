---
title: Set up AutoML for computer vision 
titleSuffix: Azure Machine Learning
description: Set up Azure Machine Learning automated ML to train computer vision models  with the Azure Machine Learning Python SDK (preview).
services: machine-learning
author: swatig007
ms.author: swatig
ms.service: machine-learning
ms.subservice: core
ms.topic: how-to
ms.custom: automl
ms.date: 10/06/2021

# Customer intent: I'm a data scientist with ML knowledge in the computer vision space, looking to build ML models using image data in Azure Machine Learning with full control of the model algorithm, hyperparameters, and training and deployment environments.

---

# Set up AutoML to train computer vision models with Python (preview)

> [!IMPORTANT]
> This feature is currently in public preview. This preview version is provided without a service-level agreement. Certain features might not be supported or might have constrained capabilities. For more information, see [Supplemental Terms of Use for Microsoft Azure Previews](https://azure.microsoft.com/support/legal/preview-supplemental-terms/).

In this article, you learn how to train computer vision models on image data with automated ML in the [Azure Machine Learning Python SDK](/python/api/overview/azure/ml/).

Automated ML supports model training for computer vision tasks like image classification, object detection, and instance segmentation. Authoring AutoML models for computer vision tasks is currently supported via the Azure Machine Learning Python SDK. The resulting experimentation runs, models, and outputs are accessible from the Azure Machine Learning studio UI. [Learn more about automated ml for computer vision tasks on image data](concept-automated-ml.md).

> [!NOTE]
> Automated ML for computer vision tasks is only available via the Azure Machine Learning Python SDK. 

## Prerequisites

* An Azure Machine Learning workspace. To create the workspace, see [Create an Azure Machine Learning workspace](how-to-manage-workspace.md).

* The Azure Machine Learning Python SDK installed.
    To install the SDK you can either, 
    * Create a compute instance, which automatically installs the SDK and is pre-configured for ML workflows. For more information, see [Create and manage an Azure Machine Learning compute instance](how-to-create-manage-compute-instance.md).

    * [Install the `automl` package yourself](https://github.com/Azure/MachineLearningNotebooks/blob/master/how-to-use-azureml/automated-machine-learning/README.md#setup-using-a-local-conda-environment), which includes the [default installation](/python/api/overview/azure/ml/install#default-install) of the SDK.
    
    > [!NOTE]
    > Only Python 3.7 is compatible with automated ML support for computer vision tasks. 

## Select your task type
Automated ML for images supports the following task types:


Task type | AutoMLImage config syntax
---|---
 image classification | `ImageTask.IMAGE_CLASSIFICATION`
image classification multi-label | `ImageTask.IMAGE_CLASSIFICATION_MULTILABEL`
image object detection | `ImageTask.IMAGE_OBJECT_DETECTION`
image instance segmentation| `ImageTask.IMAGE_INSTANCE_SEGMENTATION`

This task type is a required parameter and is passed in using the `task` parameter in the `AutoMLImageConfig`. 
For example:

```python
from azureml.train.automl import AutoMLImageConfig
from azureml.automl.core.shared.constants import ImageTask
automl_image_config = AutoMLImageConfig(task=ImageTask.IMAGE_OBJECT_DETECTION)
```

## Training and validation data

In order to generate computer vision models, you need to bring labeled image data as input for model training in the form of an Azure Machine Learning [TabularDataset](/python/api/azureml-core/azureml.data.tabulardataset). You can either use a `TabularDataset` that you have [exported from a data labeling project](how-to-create-labeling-projects.md#export-the-labels), or create a new `TabularDataset` with your labeled training data. 

If your training data is in a different format (like, pascal VOC or COCO), you can apply the helper scripts included with the sample notebooks to convert the data to JSONL. 

> [!Warning]
> Creation of TabularDatasets is only supported using the SDK to create datasets from data in JSONL format for this capability. Creating the dataset via UI is not supported at this time.


### JSONL schema samples

The structure of the TabularDataset depends upon the task at hand. For computer vision task types, it consists of the following fields:

Field| Description
---|---
`image_url`| Contains filepath as a StreamInfo object
`image_details`|Image metadata information consists of height, width, and format. This field is optional and hence may or may not exist.
`label`| A json representation of the image label, based on the task type.

The following is a sample JSONL file for image classification:

```python
{
      "image_url": "AmlDatastore://image_data/Image_01.png",
      "image_details":
      {
          "format": "png",
          "width": "2230px",
          "height": "4356px"
      },
      "label": "cat"
  }
  {
      "image_url": "AmlDatastore://image_data/Image_02.jpeg",
      "image_details":
      {
          "format": "jpeg",
          "width": "3456px",
          "height": "3467px"
      },
      "label": "dog"
  }
  ```

  The following code is a sample JSONL file for object detection:

  ```python
  {
      "image_url": "AmlDatastore://image_data/Image_01.png",
      "image_details":
      {
          "format": "png",
          "width": "2230px",
          "height": "4356px"
      },
      "label":
      {
          "label": "cat",
          "topX": "1",
          "topY": "0",
          "bottomX": "0",
          "bottomY": "1",
          "isCrowd": "true",
      }
  }
  {
      "image_url": "AmlDatastore://image_data/Image_02.png",
      "image_details":
      {
          "format": "jpeg",
          "width": "1230px",
          "height": "2356px"
      },
      "label":
      {
          "label": "dog",
          "topX": "0",
          "topY": "1",
          "bottomX": "0",
          "bottomY": "1",
          "isCrowd": "false",
      }
  }
  ```


### Consume data

Once your data is in JSONL format, you can create a TabularDataset with the following code:

```python
from azureml.core import Dataset

training_dataset = Dataset.Tabular.from_json_lines_files(
        path=ds.path('odFridgeObjects/odFridgeObjects.jsonl'),
        set_column_types={'image_url': DataType.to_stream(ds.workspace)})
training_dataset = training_dataset.register(workspace=ws, name=training_dataset_name)
```

Automated ML does not impose any constraints on training or validation data size for computer vision tasks. Maximum dataset size is only limited by the storage layer behind the dataset (i.e. blob store). There is no minimum number of images or labels. However, we recommend to start with a minimum of 10-15 samples per label to ensure the output model is sufficiently trained. The higher the total number of labels/classes, the more samples you need per label.



Training data is a required and is passed in using the `training_data` parameter. You can optionally specify another TabularDataset as a validation dataset to be used for your model with the `validation_data` parameter of the AutoMLImageConfig. If no validation dataset is specified, 20% of your training data will be used for validation by default, unless you pass `split_ratio` argument with a different value.

For example:

```python
from azureml.train.automl import AutoMLImageConfig
automl_image_config = AutoMLImageConfig(training_data=training_dataset)
```

<<<<<<< HEAD
=======
### Dataset size constraints

AutoML for images does not impose any constraints on training or validation data size. Maximum dataset size is only  limited by the storage layer behind the dataset (i.e. blob store). There is no minimum number of images or labels. However, we recommend to start with a minimum of 10-15 samples per label. The higher the total number of labels/classes, the more samples you need per label.
>>>>>>> 7f0c7ef1

## Compute to run experiment

Provide a [compute target](concept-azure-machine-learning-architecture.md#compute-targets) for automated ML to conduct model training. Automated ML models for computer vision tasks require GPU SKUs and support NC and ND families. We recommend the NCsv3-series (with v100 GPUs) for faster training. A compute target with a multi-GPU VM SKU leverages multiple GPUs to also speed up training. Additionally, when you set up a compute target with multiple nodes you can conduct faster model training through parallelism when tuning hyperparameters for your model.

The compute target is a required parameter and is passed in using the `compute_target` parameter of the `AutoMLImageConfig`. For example:

```python
from azureml.train.automl import AutoMLImageConfig
automl_image_config = AutoMLImageConfig(compute_target=compute_target)
```

## Configure model algorithms and hyperparameters

With support for computer vision tasks, you can control the model algorithm and sweep hyperparameters. These model algorithms and hyperparameters are passed in as the parameter space for the sweep.

The model algorithm is required and is passed in via `model_name` parameter. You can either specify a single `model_name` or choose between multiple. In addition to controlling the model algorithm, you can also tune hyperparameters used for model training. While many of the hyperparameters exposed are model-agnostic, there are instances where hyperparameters are task-specific or model-specific.

### Supported model algorithms

The following table summarizes the supported models for each computer vision task. 

Task |  Model algorithms | String literal syntax<br> ***`default_model`\**** denoted with \*
---|----------|----------
Image classification<br> (multi-class and multi-label)| **MobileNet**: Light-weighted models for mobile applications <br> **ResNet**: Residual networks<br> **ResNeSt**: Split attention networks<br> **SE-ResNeXt50**: Squeeze-and-Excitation networks<br> **ViT**: Vision transformer networks| `mobilenetv2`   <br>`resnet18` <br>`resnet34` <br> `resnet50`  <br> `resnet101` <br> `resnet152`    <br> `resnest50` <br> `resnest101`  <br> `seresnext`  <br> `vits16r224` (small) <br> ***`vitb16r224`\**** (base) <br>`vitl16r224` (large)|
Object detection | **YOLOv5**: One stage object detection model   <br>  **Faster RCNN ResNet FPN**: Two stage object detection models  <br> **RetinaNet ResNet FPN**: address class imbalance with Focal Loss <br> <br>*Note: Refer to [`model_size` hyperparameter](#model-specific-hyperparameters) for YOLOv5 model sizes.*| ***`yolov5`\**** <br> `fasterrcnn_resnet18_fpn` <br> `fasterrcnn_resnet34_fpn` <br> `fasterrcnn_resnet50_fpn` <br> `fasterrcnn_resnet101_fpn` <br> `fasterrcnn_resnet152_fpn` <br> `retinanet_resnet50_fpn` 
Instance segmentation | **MaskRCNN ResNet FPN**| `maskrcnn_resnet18_fpn` <br> `maskrcnn_resnet34_fpn` <br> ***`maskrcnn_resnet50_fpn`\****  <br> `maskrcnn_resnet101_fpn` <br> `maskrcnn_resnet152_fpn` <br>`maskrcnn_resnet50_fpn`


### Model agnostic hyperparameters

The following table describes the hyperparameters that are model agnostic.

| Parameter name | Description | Default|
| ------------ | ------------- | ------------ |
| `number_of_epochs` | Number of training epochs. <br>Must be a positive integer. |  15 <br> (except `yolov5`: 30) |
<<<<<<< HEAD
| `training_batch_size` | Training batch size.<br> Must be a positive integer.  | Multi-class/multi-label: 78 <br>(except *vit-variants*: <br> `vits16r224`: 128 <br>`vitb16r224`: 48 <br>`vitl16r224`:10)<br><br>Object detection: 2 <br>(except `yolov5`: 16) <br><br> Instance segmentation: 2  <br> <br> *Note: The defaults are largest batch size that can be used on 12 GiB GPU memory*.|
| `validation_batch_size` | Validation batch size.<br> Must be a positive integer. | Multi-class/multi-label: 78 <br>(except *vit-variants*: <br> `vits16r224`: 128 <br>`vitb16r224`: 48 <br>`vitl16r224`:10)<br><br>Object detection: 1 <br>(except `yolov5`: 16) <br><br> Instance segmentation: 1  <br> <br> *Note: The defaults are largest batch size that can be used on 12 GiB GPU memory*.|
| `grad_accumulation_step` | Gradient accumulation means running a configured number of `grad_accumulation_step` without updating the model weights while accumulating the gradients of those steps, and then using the accumulated gradients to compute the weight updates. <br> Must be a positive integer. | 1 |
=======
| `training_batch_size` | Training batch size.<br> Must be a positive integer.  | Multi-class/multi-label: 78 <br>(except *vit-variants*: <br> `vits16r224`: 128 <br>`vitb16r224`: 48 <br>`vitl16r224`: 10)<br><br>Object detection: 2 <br>(except `yolov5`: 16) <br><br> Instance segmentation: 2  <br> <br> *Note: The defaults are largest batch size that can be used on 12 GiB GPU memory*.|
| `validation_batch_size` | Validation batch size.<br> Must be a positive integer. | Multi-class/multi-label: 78 <br>(except *vit-variants*: <br> `vits16r224`: 128 <br>`vitb16r224`: 48 <br>`vitl16r224`: 10)<br><br>Object detection: 1 <br>(except `yolov5`: 16) <br><br> Instance segmentation: 1  <br> <br> *Note: The defaults are largest batch size that can be used on 12 GiB GPU memory*.|
| `grad_accumulation_step` | Gradient accumulation means running a configured number of `grad_accumulation_step` without updating the model weights while accumulating the gradients of those steps,and then using the accumulated gradients to compute the weight updates. <br> Must be a positive integer. | 1 |
>>>>>>> 7f0c7ef1
| `early_stopping` | Enable early stopping logic during training. <br> Must be 0 or 1.| 1 |
| `early_stopping_patience` | Minimum number of epochs or validation evaluations with<br>no primary metric improvement before the run is stopped.<br> Must be a positive integer. | 5 |
| `early_stopping_delay` | Minimum number of epochs or validation evaluations to wait<br>before primary metric improvement is tracked for early stopping.<br> Must be a positive integer. | 5 |
| `learning_rate` | Initial learning rate. <br>Must be a float in the range [0, 1]. | Multi-class: 0.01 <br>(except *vit-variants*: <br> `vits16r224`: 0.0125<br>`vitb16r224`: 0.0125<br>`vitl16r224`: 0.001) <br><br> Multi-label: 0.035 <br>(except *vit-variants*:<br>`vits16r224`: 0.025<br>`vitb16r224`: 0.025 <br>`vitl16r224`: 0.002) <br><br> Object detection: 0.005 <br>(except `yolov5`: 0.01) <br><br> Instance segmentation: 0.005  |
| `lr_scheduler` | Type of learning rate scheduler. <br> Must be `warmup_cosine` or `step`. | `warmup_cosine` |
| `step_lr_gamma` | Value of gamma when learning rate scheduler is `step`.<br> Must be a float in the range [0, 1]. | 0.5 |
| `step_lr_step_size` | Value of step size when learning rate scheduler is `step`.<br> Must be a positive integer. | 5 |
| `warmup_cosine_lr_cycles` | Value of cosine cycle when learning rate scheduler is `warmup_cosine`. <br> Must be a float in the range [0, 1]. | 0.45 |
| `warmup_cosine_lr_warmup_epochs` | Value of warmup epochs when learning rate scheduler is `warmup_cosine`. <br> Must be a positive integer. | 2 |
| `optimizer` | Type of optimizer. <br> Must be either `sgd`, `adam`, `adamw`.  | `sgd` |
| `momentum` | Value of momentum when optimizer is `sgd`. <br> Must be a float in the range [0, 1]. | 0.9 |
| `weight_decay` | Value of weight decay when optimizer is `sgd`, `adam`, or `adamw`. <br> Must be a float in the range [0, 1]. | 1e-4 |
|`nesterov`| Enable `nesterov` when optimizer is `sgd`. <br> Must be 0 or 1.| 1 |
|`beta1` | Value of `beta1` when optimizer is `adam` or `adamw`. <br> Must be a float in the range [0, 1]. | 0.9 |
|`beta2` | Value of `beta2` when optimizer is `adam` or `adamw`.<br> Must be a float in the range [0, 1]. | 0.999 |
|`amsgrad` | Enable `amsgrad` when optimizer is `adam` or `adamw`.<br> Must be 0 or 1. | 0 |
|`evaluation_frequency`| Frequency to evaluate validation dataset to get metric scores. <br> Must be a positive integer. | 1 |
|`split_ratio`| If validation data is not defined, this specifies the split ratio for splitting train data into random train and validation subsets. <br> Must be a float in the range [0, 1].| 0.2 |
|`checkpoint_frequency`| Frequency to store model checkpoints. <br> Must be a positive integer. | Checkpoint at epoch with best primary metric on validation.|
|`layers_to_freeze`| How many layers to freeze for your model. For instance, passing 2 as value for `seresnext` means freezing layer0 and layer1 referring to the below supported model layer info. <br> Must be a positive integer. <br><br>`'resnet': [('conv1.', 'bn1.'), 'layer1.', 'layer2.', 'layer3.', 'layer4.'],`<br>`'mobilenetv2': ['features.0.', 'features.1.', 'features.2.', 'features.3.', 'features.4.', 'features.5.', 'features.6.', 'features.7.', 'features.8.', 'features.9.', 'features.10.', 'features.11.', 'features.12.', 'features.13.', 'features.14.', 'features.15.', 'features.16.', 'features.17.', 'features.18.'],`<br>`'seresnext': ['layer0.', 'layer1.', 'layer2.', 'layer3.', 'layer4.'],`<br>`'vit': ['patch_embed', 'blocks.0.', 'blocks.1.', 'blocks.2.', 'blocks.3.', 'blocks.4.', 'blocks.5.', 'blocks.6.','blocks.7.', 'blocks.8.', 'blocks.9.', 'blocks.10.', 'blocks.11.'],`<br>`'yolov5_backbone': ['model.0.', 'model.1.', 'model.2.', 'model.3.', 'model.4.','model.5.', 'model.6.', 'model.7.', 'model.8.', 'model.9.'],`<br>`'resnet_backbone': ['backbone.body.conv1.', 'backbone.body.layer1.', 'backbone.body.layer2.','backbone.body.layer3.', 'backbone.body.layer4.']` | no default  |


### Task-specific hyperparameters

The following table summarizes hyperparmeters for image classification (multi-class and multi-label) tasks.


| Parameter name       | Description           | Default  |
| ------------- |-------------|-----|
| `weighted_loss` | 0 for no weighted loss.<br>1 for weighted loss with sqrt.(class_weights) <br> 2 for weighted loss with class_weights. <br> Must be 0 or 1 or 2. | 0 |
| `valid_resize_size` | Image size to which to resize before cropping for validation dataset. <br> Must be a positive integer. <br> <br> *Notes: <li> `seresnext` doesn't take an arbitrary size. <li> Training run may get into CUDA OOM if the size is too big*.  | 256  |
| `valid_crop_size` | Image crop size that's input to your neural network for validation dataset.  <br> Must be a positive integer. <br> <br> *Notes: <li> `seresnext` doesn't take an arbitrary size. <li> *ViT-variants* should have the same `valid_crop_size` and `train_crop_size`. <li> Training run may get into CUDA OOM if the size is too big*. | 224 |
| `train_crop_size` | Image crop size that's input to your neural network for train dataset.  <br> Must be a positive integer. <br> <br> *Notes: <li> `seresnext` doesn't take an arbitrary size. <li> *ViT-variants* should have the same `valid_crop_size` and `train_crop_size`. <li> Training run may get into CUDA OOM if the size is too big*. | 224 |


The following hyperparameters are for object detection and instance segmentation tasks.

> [!Warning]
> These parameters are not supported with the `yolov5` algorithm.

| Parameter name       | Description           | Default  |
| ------------- |-------------|-----|
| `validation_metric_type` | Metric computation method to use for validation metrics.  <br> Must be `none`, `coco`, `voc`, or `coco_voc`. | `voc` |
| `min_size` | Minimum size of the image to be rescaled before feeding it to the backbone. <br> Must be a positive integer. <br> <br> *Note: training run may get into CUDA OOM if the size is too big*.| 600 |
| `max_size` | Maximum size of the image to be rescaled before feeding it to the backbone. <br> Must be a positive integer.<br> <br> *Note: training run may get into CUDA OOM if the size is too big*. | 1333 |
| `box_score_thresh` | During inference, only return proposals with a classification score greater than `box_score_thresh`. <br> Must be a float in the range [0, 1].| 0.3 |
| `box_nms_thresh` | Non-maximum suppression (NMS) threshold for the prediction head. Used during inference.  <br>Must be a float in the range [0, 1]. | 0.5 |
| `box_detections_per_img` | Maximum number of detections per image, for all classes. <br> Must be a positive integer.| 100 |
| `tile_grid_size` | The grid size to use for tiling each image. <br>*Note: tile_grid_size must not be None to enable [small object detection](how-to-use-automl-small-object-detect.md) logic*<br> A tuple of two integers passed as a string. Example: --tile_grid_size "(3, 2)" | No Default |
| `tile_overlap_ratio` | Overlap ratio between adjacent tiles in each dimension. <br> Must be float in the range of [0, 1) | 0.25 |
| `tile_predictions_nms_thresh` | The iou threshold to use to perform nms while merging predictions from tiles and image. Used in validation/ inference. <br> Must be float in the range of [0, 1] | 0.25 |

### Model-specific hyperparameters

This table summarizes hyperparameters specific to the `yolov5` algorithm.

| Parameter name       | Description           | Default  |
| ------------- |-------------|----|
| `validation_metric_type` | Metric computation method to use for validation metrics.  <br> Must be `none`, `coco`, `voc`, or `coco_voc`. | `voc` |
| `img_size` | Image size for train and validation. <br> Must be a positive integer. <br> <br> *Note: training run may get into CUDA OOM if the size is too big*. | 640 |
| `model_size` | Model size. <br> Must be `small`, `medium`, `large`, or `xlarge`. <br><br> *Note: training run may get into CUDA OOM if the model size is too big*.  | `medium` |
| `multi_scale` | Enable multi-scale image by varying image size by +/- 50% <br> Must be 0 or 1. <br> <br> *Note: training run may get into CUDA OOM if no sufficient GPU memory*. | 0 |
| `box_score_thresh` | During inference, only return proposals with a score greater than `box_score_thresh`. The score is the multiplication of the objectness score and classification probability. <br> Must be a float in the range [0, 1]. | 0.1 |
| `box_iou_thresh` | IoU threshold used during inference in non-maximum suppression post processing. <br> Must be a float in the range [0, 1]. | 0.5 |


### Data augmentation 

In general, deep learning model performance can often improve with more data. Data augmentation is a practical technique to amplify the data size and variability of a dataset which helps to prevent overfitting and improve the model’s generalization ability on unseen data. Automated ML applies different data augmentation techniques based on the computer vision task, before feeding input images to the model. Currently, there is no exposed hyperparameter to control data augmentations. 

|Task | Impacted dataset | Data augmentation technique(s) applied |
<<<<<<< HEAD
|-------|----------|---------|
|Image classification (multi-class and multi-label) | Training <br><br><br> Validation & Test| Random resize and crop, horizontal flip, color jitter (brightness, contrast, saturation, and hue), normalization using channel-wise ImageNet’s mean and standard deviation <br><br><br>Resize, center crop, normalization |
|Object detection, instance segmentation| Training <br><br> Validation & Test |Random crop around bounding boxes, expand, horizontal flip, normalization, resize <br><br><br>Normalization, resize
|Object detection using yolov5| Training <br><br> Validation & Test  |Mosaic, random affine (rotation, translation, scale, shear), horizontal flip <br><br><br> Letterbox resizing|

=======
|-------|------|-----------|
|Image classification (multi-class and multi-label) | Training | Random resize and crop, horizontal flip, color jitter (brightness, contrast, saturation, and hue), normalization using channel-wise ImageNet’s mean and standard deviation |
|Image classification (multi-class and multi-label) | Validation & Test | Resize, center crop, normalization
|Object detection, instance segmentation| Training |Random crop around bounding boxes, expand, horizontal flip, normalization, resize|
|Object detection, instance segmentation| Validation & Test |Normalization, resize|
|Object detection using yolov5| Training |Mosaic, random affine (rotation, translation, scale, shear), horizontal flip|
|Object detection using yolov5| Validation & Test |Letterbox resizing|
>>>>>>> 7f0c7ef1


## Configure your experiment settings

Before doing a large sweep to search for the optimal models and hyperparameters, we recommend trying the default values to get a first baseline. Next, you can explore multiple hyperparameters for the same model before sweeping over multiple models and their parameters. This way, you can employ a more iterative approach, because with multiple models and multiple hyperparameters for each, the search space grows exponentially and you need more iterations to find optimal configurations.

If you wish to use the default hyperparameter values for a given algorithm (say yolov5), you can specify the config for your AutoML Image runs as follows:

```python
from azureml.train.automl import AutoMLImageConfig
from azureml.train.hyperdrive import GridParameterSampling, choice
from azureml.automl.core.shared.constants import ImageTask

automl_image_config_yolov5 = AutoMLImageConfig(task=ImageTask.IMAGE_OBJECT_DETECTION,
                                               compute_target=compute_target,
                                               training_data=training_dataset,
                                               validation_data=validation_dataset,
                                               hyperparameter_sampling=GridParameterSampling({'model_name': choice('yolov5')}))
```

Once you've built a baseline model, you might want to optimize model performance in order to sweep over the model algorithm and hyperparamter space. You can use the following sample config to sweep over the hyperparameters for each algorithm, choosing from a range of values for learning_rate, optimizer, lr_scheduler, etc., to generate a model with the optimal primary metric. If hyperparameter values are not specified, then default values are used for the specified algorithm.

### Primary metric

This is an optional parameter to specify the metric to be used for model optimization and hyperparameter tuning. Default values depend on the task type.

* `accuracy` for IMAGE_CLASSIFICATION
* `iou` for IMAGE_CLASSIFICATION_MULTILABEL
* `mean_average_precision` for IMAGE_OBJECT_DETECTION
* `mean_average_precision` for IMAGE_INSTANCE_SEGMENTATION

Using other primary metric values is curently not supported.    
    
### Experiment budget

You can optionally specify the maximum time budget for your AutoML Vision experiment using `experiment_timeout_hours` - the amount of time in hours before the experiment terminates. If none specified, default experiment timeout is seven days (maximum 60 days).

## Sweeping hyperparameters for your model

When training computer vision models, model performance depends heavily on the hyperparameter values selected. Often, you might want to tune the hyperparameters to get optimal performance.
With support for computer vision tasks in automated ML, you can sweep hyperparameters to find the optimal settings for your model. This feature applies the hyperparameter tuning capabilities in Azure Machine Learning. [Learn how to tune hyperparameters](how-to-tune-hyperparameters.md).

### Define the parameter search space

You can define the model algorithms and hyperparameters to sweep in the parameter space. See [Configure model algorithms and hyperparameters](#configure-model-algorithms-and-hyperparameters) for the list of supported model algorithms and hyperparameters for each task type. See [details on supported distributions for discrete and continuous hyperparameters](how-to-tune-hyperparameters.md#define-the-search-space).

### Sampling methods for the sweep

When sweeping hyperparameters, you need to specify the sampling method to use for sweeping over the defined parameter space. Currently, the following sampling methods are supported with the `hyperparameter_sampling` parameter:

* [Random sampling](how-to-tune-hyperparameters.md#random-sampling)
* [Grid sampling](how-to-tune-hyperparameters.md#grid-sampling) 
* [Bayesian sampling](how-to-tune-hyperparameters.md#bayesian-sampling) (not supported for conditional spaces)

### Early termination policies

You can automatically end poorly performing runs with an early termination policy. Early termination improves computational efficiency, saving compute resources that would have been otherwise spent on less promising configurations. Automated ML for images supports the following early termination policies using the `policy` parameter. If no termination policy is specified, all configurations are run to completion.

* [Bandit policy](how-to-tune-hyperparameters.md#bandit-policy)
* [Median stopping policy](how-to-tune-hyperparameters.md#median-stopping-policy)
* [Truncation selection policy](how-to-tune-hyperparameters.md#truncation-selection-policy)

Learn more about [how to configure the early termination policy for your hyperparameter sweep](how-to-tune-hyperparameters.md#early-termination).

### Resources for the sweep

You can control the resources spent on your hyperparameter sweep by specifying the `iterations` and the `max_concurrent_iterations` for the sweep.

Parameter | Detail
-----|----
`iterations` |  Maximum number of configurations to sweep. Must be an integer between 1 and 1000.
`max_concurrent_iterations`| Maximum number of runs that can run concurrently. If not specified, all runs launch in parallel. If specified, must be an integer between 1 and 100.  <br><br> **NOTE:** The number of concurrent runs is gated on the resources available in the specified compute target. Ensure that the compute target has the available resources for the desired concurrency.

### Arguments

You can pass fixed settings or parameters that don't change during the parameter space sweep as arguments. Arguments are passed in name-value pairs and the name must be prefixed by a double dash. 

```python
from azureml.train.automl import AutoMLImageConfig
arguments = ["--early_stopping", 1, "--evaluation_frequency", 2]
automl_image_config = AutoMLImageConfig(arguments=arguments)
```

## Submit the run

When you have your `AutoMLImageConfig` object ready, you can submit the experiment.

```python
ws = Workspace.from_config()
experiment = Experiment(ws, "Tutorial-automl-image-object-detection")
automl_image_run = experiment.submit(automl_image_config)
```

## Register and deploy model

Once the run completes, you can register the model that was created from the best run (configuration that resulted in the best primary metric)

```Python
best_child_run = automl_image_run.get_best_child()
model_name = best_child_run.properties['model_name']
model = best_child_run.register_model(model_name = model_name, model_path='outputs/model.pt')
```

After you register the model you want to use, you can deploy it as a web service on [Azure Container Instances (ACI)](how-to-deploy-azure-container-instance.md) or [Azure Kubernetes Service (AKS)](how-to-deploy-azure-kubernetes-service.md). ACI is the perfect option for testing deployments, while AKS is better suited for high-scale, production usage.

This example deploys the model as a web service in AKS. To deploy in AKS, first create an AKS compute cluster or use an existing AKS cluster. You can use either GPU or CPU VM SKUs for your deployment cluster. 

```python

from azureml.core.compute import ComputeTarget, AksCompute
from azureml.exceptions import ComputeTargetException

# Choose a name for your cluster
aks_name = "cluster-aks-gpu"

# Check to see if the cluster already exists
try:
    aks_target = ComputeTarget(workspace=ws, name=aks_name)
    print('Found existing compute target')
except ComputeTargetException:
    print('Creating a new compute target...')
    # Provision AKS cluster with GPU machine
    prov_config = AksCompute.provisioning_configuration(vm_size="STANDARD_NC6", 
                                                        location="eastus2")
    # Create the cluster
    aks_target = ComputeTarget.create(workspace=ws, 
                                      name=aks_name, 
                                      provisioning_configuration=prov_config)
    aks_target.wait_for_completion(show_output=True)
```

Next, you can define the inference configuration, that describes how to set up the web-service containing your model. You can use the scoring script and the environment from the training run in your inference config.

```python
from azureml.core.model import InferenceConfig

best_child_run.download_file('outputs/scoring_file_v_1_0_0.py', output_file_path='score.py')
environment = best_child_run.get_environment()
inference_config = InferenceConfig(entry_script='score.py', environment=environment)
```

You can then deploy the model as an AKS web service.

```python
# Deploy the model from the best run as an AKS web service
from azureml.core.webservice import AksWebservice
from azureml.core.webservice import Webservice
from azureml.core.model import Model
from azureml.core.environment import Environment

aks_config = AksWebservice.deploy_configuration(autoscale_enabled=True,                                                    
                                                cpu_cores=1,
                                                memory_gb=50,
                                                enable_app_insights=True)

aks_service = Model.deploy(ws,
                           models=[model],
                           inference_config=inference_config,
                           deployment_config=aks_config,
                           deployment_target=aks_target,
                           name='automl-image-test',
                           overwrite=True)
aks_service.wait_for_deployment(show_output=True)
print(aks_service.state)
```

Alternatively, you can deploy the model from the Azure ML Studio UI, by navigating to the model you wish to deploy in the 'Models' tab of the AutoML run, and clicking on the 'Deploy' button. 
    
 You can configure the model deployment endpoint name and the inferencing cluster to use for your model deployment in the 'Deploy a model' pane that follows.

### Update inference configuration

In the previous step, we downloaded the scoring file `outputs/scoring_file_v_1_0_0.py` from the best model into a local `score.py` file and we used it to create an `InferenceConfig` object. This script can be modifed to change the model specific inference settings if needed after it has been downloaded and before creating the `InferenceConfig`. For instance, this is the code section that initializes the model in the scoring file:
    
```
...
def init():
    ...
    try:
        logger.info("Loading model from path: {}.".format(model_path))
        model_settings = {...}
        model = load_model(TASK_TYPE, model_path, **model_settings)
        logger.info("Loading successful.")
    except Exception as e:
        logging_utilities.log_traceback(e, logger)
        raise
...
```

Each of the tasks (and some models) have a set of parameters in the `model_settings` dictionary. By default, we use the same values for the parameters that were used during the training and validation. Depending on the behavior that we need when using the model for inference, we can change these parameters. Below you can find a list of parameters for each task type and model.  

| Task | Parameter name | Default  |
|--------- |------------- | --------- |
|Image classification (multi-class and multi-label) | `valid_resize_size`<br>`valid_crop_size` | 256<br>224 |
|Object detection, instance segmentation| `min_size`<br>`max_size`<br>`box_score_thresh`<br>`box_nms_thresh`<br>`box_detections_per_img` | 600<br>1333<br>0.3<br>0.5<br>100 |
|Object detection using `yolov5`| `img_size`<br>`model_size`<br>`box_score_thresh`<br>`box_iou_thresh` | 640<br>medium<br>0.1<br>0.5 |

For a detailed description on these parameters, please refer to the above section on [task specific hyperparameters](#task-specific-hyperparameters).
    
If you want to use tiling, and want to control tiling behavior, the following parameters are available: `tile_grid_size`, `tile_overlap_ratio` and `tile_predictions_nms_thresh`. For more details on these parameters please check [Train a small object detection model using AutoML](how-to-use-automl-small-object-detect.md).

## Example notebooks
For a detailed code example, see the [object detection notebook](https://github.com/swatig007/automlForImages/blob/main/ObjectDetection/AutoMLImage_ObjectDetection_SampleNotebook.ipynb)


## Next steps

* [Troubleshoot automated ML experiments](how-to-troubleshoot-auto-ml.md). <|MERGE_RESOLUTION|>--- conflicted
+++ resolved
@@ -173,13 +173,6 @@
 automl_image_config = AutoMLImageConfig(training_data=training_dataset)
 ```
 
-<<<<<<< HEAD
-=======
-### Dataset size constraints
-
-AutoML for images does not impose any constraints on training or validation data size. Maximum dataset size is only  limited by the storage layer behind the dataset (i.e. blob store). There is no minimum number of images or labels. However, we recommend to start with a minimum of 10-15 samples per label. The higher the total number of labels/classes, the more samples you need per label.
->>>>>>> 7f0c7ef1
-
 ## Compute to run experiment
 
 Provide a [compute target](concept-azure-machine-learning-architecture.md#compute-targets) for automated ML to conduct model training. Automated ML models for computer vision tasks require GPU SKUs and support NC and ND families. We recommend the NCsv3-series (with v100 GPUs) for faster training. A compute target with a multi-GPU VM SKU leverages multiple GPUs to also speed up training. Additionally, when you set up a compute target with multiple nodes you can conduct faster model training through parallelism when tuning hyperparameters for your model.
@@ -215,15 +208,9 @@
 | Parameter name | Description | Default|
 | ------------ | ------------- | ------------ |
 | `number_of_epochs` | Number of training epochs. <br>Must be a positive integer. |  15 <br> (except `yolov5`: 30) |
-<<<<<<< HEAD
 | `training_batch_size` | Training batch size.<br> Must be a positive integer.  | Multi-class/multi-label: 78 <br>(except *vit-variants*: <br> `vits16r224`: 128 <br>`vitb16r224`: 48 <br>`vitl16r224`:10)<br><br>Object detection: 2 <br>(except `yolov5`: 16) <br><br> Instance segmentation: 2  <br> <br> *Note: The defaults are largest batch size that can be used on 12 GiB GPU memory*.|
 | `validation_batch_size` | Validation batch size.<br> Must be a positive integer. | Multi-class/multi-label: 78 <br>(except *vit-variants*: <br> `vits16r224`: 128 <br>`vitb16r224`: 48 <br>`vitl16r224`:10)<br><br>Object detection: 1 <br>(except `yolov5`: 16) <br><br> Instance segmentation: 1  <br> <br> *Note: The defaults are largest batch size that can be used on 12 GiB GPU memory*.|
 | `grad_accumulation_step` | Gradient accumulation means running a configured number of `grad_accumulation_step` without updating the model weights while accumulating the gradients of those steps, and then using the accumulated gradients to compute the weight updates. <br> Must be a positive integer. | 1 |
-=======
-| `training_batch_size` | Training batch size.<br> Must be a positive integer.  | Multi-class/multi-label: 78 <br>(except *vit-variants*: <br> `vits16r224`: 128 <br>`vitb16r224`: 48 <br>`vitl16r224`: 10)<br><br>Object detection: 2 <br>(except `yolov5`: 16) <br><br> Instance segmentation: 2  <br> <br> *Note: The defaults are largest batch size that can be used on 12 GiB GPU memory*.|
-| `validation_batch_size` | Validation batch size.<br> Must be a positive integer. | Multi-class/multi-label: 78 <br>(except *vit-variants*: <br> `vits16r224`: 128 <br>`vitb16r224`: 48 <br>`vitl16r224`: 10)<br><br>Object detection: 1 <br>(except `yolov5`: 16) <br><br> Instance segmentation: 1  <br> <br> *Note: The defaults are largest batch size that can be used on 12 GiB GPU memory*.|
-| `grad_accumulation_step` | Gradient accumulation means running a configured number of `grad_accumulation_step` without updating the model weights while accumulating the gradients of those steps,and then using the accumulated gradients to compute the weight updates. <br> Must be a positive integer. | 1 |
->>>>>>> 7f0c7ef1
 | `early_stopping` | Enable early stopping logic during training. <br> Must be 0 or 1.| 1 |
 | `early_stopping_patience` | Minimum number of epochs or validation evaluations with<br>no primary metric improvement before the run is stopped.<br> Must be a positive integer. | 5 |
 | `early_stopping_delay` | Minimum number of epochs or validation evaluations to wait<br>before primary metric improvement is tracked for early stopping.<br> Must be a positive integer. | 5 |
@@ -295,22 +282,10 @@
 In general, deep learning model performance can often improve with more data. Data augmentation is a practical technique to amplify the data size and variability of a dataset which helps to prevent overfitting and improve the model’s generalization ability on unseen data. Automated ML applies different data augmentation techniques based on the computer vision task, before feeding input images to the model. Currently, there is no exposed hyperparameter to control data augmentations. 
 
 |Task | Impacted dataset | Data augmentation technique(s) applied |
-<<<<<<< HEAD
 |-------|----------|---------|
 |Image classification (multi-class and multi-label) | Training <br><br><br> Validation & Test| Random resize and crop, horizontal flip, color jitter (brightness, contrast, saturation, and hue), normalization using channel-wise ImageNet’s mean and standard deviation <br><br><br>Resize, center crop, normalization |
 |Object detection, instance segmentation| Training <br><br> Validation & Test |Random crop around bounding boxes, expand, horizontal flip, normalization, resize <br><br><br>Normalization, resize
 |Object detection using yolov5| Training <br><br> Validation & Test  |Mosaic, random affine (rotation, translation, scale, shear), horizontal flip <br><br><br> Letterbox resizing|
-
-=======
-|-------|------|-----------|
-|Image classification (multi-class and multi-label) | Training | Random resize and crop, horizontal flip, color jitter (brightness, contrast, saturation, and hue), normalization using channel-wise ImageNet’s mean and standard deviation |
-|Image classification (multi-class and multi-label) | Validation & Test | Resize, center crop, normalization
-|Object detection, instance segmentation| Training |Random crop around bounding boxes, expand, horizontal flip, normalization, resize|
-|Object detection, instance segmentation| Validation & Test |Normalization, resize|
-|Object detection using yolov5| Training |Mosaic, random affine (rotation, translation, scale, shear), horizontal flip|
-|Object detection using yolov5| Validation & Test |Letterbox resizing|
->>>>>>> 7f0c7ef1
-
 
 ## Configure your experiment settings
 
