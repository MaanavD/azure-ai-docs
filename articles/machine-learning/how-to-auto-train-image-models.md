---
title: Set up AutoML for computer vision 
titleSuffix: Azure Machine Learning
description: Set up Azure Machine Learning automated ML to train computer vision models  with the CLI v2 and Python SDK v2.
services: machine-learning
author: swatig007
ms.author: swatig
ms.service: machine-learning
ms.subservice: automl
ms.custom: event-tier1-build-2022, ignite-2022
ms.topic: how-to
ms.date: 07/13/2022
#Customer intent: I'm a data scientist with ML knowledge in the computer vision space, looking to build ML models using image data in Azure Machine Learning with full control of the model algorithm, hyperparameters, and training and deployment environments.
---

# Set up AutoML to train computer vision models

[!INCLUDE [dev v2](../../includes/machine-learning-dev-v2.md)]
> [!div class="op_single_selector" title1="Select the version of Azure Machine Learning you are using:"]
> * [v1](v1/how-to-auto-train-image-models-v1.md)
> * [v2 (current version)](how-to-auto-train-image-models.md)


In this article, you learn how to train computer vision models on image data with automated ML with the Azure Machine Learning CLI extension v2 or the Azure Machine Learning Python SDK v2.

Automated ML supports model training for computer vision tasks like image classification, object detection, and instance segmentation. Authoring AutoML models for computer vision tasks is currently supported via the Azure Machine Learning Python SDK. The resulting experimentation runs, models, and outputs are accessible from the Azure Machine Learning studio UI. [Learn more about automated ml for computer vision tasks on image data](concept-automated-ml.md).

## Prerequisites

# [Azure CLI](#tab/cli)
 [!INCLUDE [cli v2](../../includes/machine-learning-cli-v2.md)]


* An Azure Machine Learning workspace. To create the workspace, see [Create workspace resources](quickstart-create-resources.md).
* Install and [set up CLI (v2)](how-to-configure-cli.md#prerequisites) and make sure you install the `ml` extension.

# [Python SDK](#tab/python)

 [!INCLUDE [sdk v2](../../includes/machine-learning-sdk-v2.md)]

* An Azure Machine Learning workspace. To create the workspace, see [Create workspace resources](quickstart-create-resources.md).

* The Azure Machine Learning Python SDK v2 installed.

    To install the SDK you can either,  
    * Create a compute instance, which automatically installs the SDK and is pre-configured for ML workflows. For more information, see [Create and manage an Azure Machine Learning compute instance](how-to-create-manage-compute-instance.md).

    * Use the following commands to install Azure ML Python SDK v2:
       * Uninstall previous preview version:
       ```python
       pip uninstall azure-ai-ml
       ```
       * Install the Azure ML Python SDK v2:
       ```python
       pip install azure-ai-ml
       ```
   
---

## Select your task type

Automated ML for images supports the following task types:

Task type | AutoML Job syntax
---|---
 image classification | CLI v2: `image_classification` <br> SDK v2: `image_classification()`
image classification multi-label | CLI v2: `image_classification_multilabel` <br> SDK v2: `image_classification_multilabel()`
image object detection | CLI v2: `image_object_detection` <br> SDK v2: `image_object_detection()`
image instance segmentation| CLI v2: `image_instance_segmentation` <br> SDK v2: `image_instance_segmentation()`

# [Azure CLI](#tab/cli)

[!INCLUDE [cli v2](../../includes/machine-learning-cli-v2.md)]

This task type is a required parameter and can be set using the `task` key.

For example:

```yaml
task: image_object_detection
```

# [Python SDK](#tab/python)

 [!INCLUDE [sdk v2](../../includes/machine-learning-sdk-v2.md)]


Based on the task type, you can create AutoML image jobs using task specific `automl` functions.

For example:

```python
from azure.ai.ml import automl
image_object_detection_job = automl.image_object_detection()
```
---

## Training and validation data

In order to generate computer vision models, you need to bring labeled image data as input for model training in the form of an `MLTable`. You can create an `MLTable` from training data in JSONL format.

If your training data is in a different format (like, pascal VOC or COCO), you can apply the helper scripts included with the sample notebooks to convert the data to JSONL. Learn more about how to [prepare data for computer vision tasks with automated ML](how-to-prepare-datasets-for-automl-images.md). 

> [!Note]
> The training data needs to have at least 10 images in order to be able to submit an AutoML run. 

> [!Warning]
> Creation of `MLTable` from data in JSONL format is supported using the SDK and CLI only, for this capability. Creating the `MLTable` via UI is not supported at this time. 


### JSONL schema samples

The structure of the TabularDataset depends upon the task at hand. For computer vision task types, it consists of the following fields:

Field| Description
---|---
`image_url`| Contains filepath as a StreamInfo object
`image_details`|Image metadata information consists of height, width, and format. This field is optional and hence may or may not exist.
`label`| A json representation of the image label, based on the task type.

The following is a sample JSONL file for image classification:

```json
{
      "image_url": "azureml://subscriptions/<my-subscription-id>/resourcegroups/<my-resource-group>/workspaces/<my-workspace>/datastores/<my-datastore>/paths/image_data/Image_01.png",
      "image_details":
      {
          "format": "png",
          "width": "2230px",
          "height": "4356px"
      },
      "label": "cat"
  }
  {
      "image_url": "azureml://subscriptions/<my-subscription-id>/resourcegroups/<my-resource-group>/workspaces/<my-workspace>/datastores/<my-datastore>/paths/image_data/Image_02.jpeg",
      "image_details":
      {
          "format": "jpeg",
          "width": "3456px",
          "height": "3467px"
      },
      "label": "dog"
  }
  ```

  The following code is a sample JSONL file for object detection:

  ```json
  {
      "image_url": "azureml://subscriptions/<my-subscription-id>/resourcegroups/<my-resource-group>/workspaces/<my-workspace>/datastores/<my-datastore>/paths/image_data/Image_01.png",
      "image_details":
      {
          "format": "png",
          "width": "2230px",
          "height": "4356px"
      },
      "label":
      {
          "label": "cat",
          "topX": "1",
          "topY": "0",
          "bottomX": "0",
          "bottomY": "1",
          "isCrowd": "true",
      }
  }
  {
      "image_url": "azureml://subscriptions/<my-subscription-id>/resourcegroups/<my-resource-group>/workspaces/<my-workspace>/datastores/<my-datastore>/paths/image_data/Image_02.png",
      "image_details":
      {
          "format": "jpeg",
          "width": "1230px",
          "height": "2356px"
      },
      "label":
      {
          "label": "dog",
          "topX": "0",
          "topY": "1",
          "bottomX": "0",
          "bottomY": "1",
          "isCrowd": "false",
      }
  }
  ```


### Consume data

Once your data is in JSONL format, you can create training and validation `MLTable` as shown below.

:::code language="yaml" source="~/azureml-examples-main/sdk/python/jobs/automl-standalone-jobs/automl-image-object-detection-task-fridge-items/data/training-mltable-folder/MLTable":::

Automated ML doesn't impose any constraints on training or validation data size for computer vision tasks. Maximum dataset size is only limited by the storage layer behind the dataset (i.e. blob store). There's no minimum number of images or labels. However, we recommend starting with a minimum of 10-15 samples per label to ensure the output model is sufficiently trained. The higher the total number of labels/classes, the more samples you need per label.

# [Azure CLI](#tab/cli)

[!INCLUDE [cli v2](../../includes/machine-learning-cli-v2.md)]

Training data is a required parameter and is passed in using the `training_data` key. You can optionally specify another MLtable as a validation data with the `validation_data` key. If no validation data is specified, 20% of your training data will be used for validation by default, unless you pass `validation_data_size` argument with a different value.

Target column name is a required parameter and used as target for supervised ML task. It's passed in using the `target_column_name` key. For example,

```yaml
target_column_name: label
training_data:
  path: data/training-mltable-folder
  type: mltable
validation_data:
  path: data/validation-mltable-folder
  type: mltable
```

# [Python SDK](#tab/python)

 [!INCLUDE [sdk v2](../../includes/machine-learning-sdk-v2.md)]

You can create data inputs from training and validation MLTable from your local directory or cloud storage with the following code:

[!Notebook-python[] (~/azureml-examples-main/sdk/python/jobs/automl-standalone-jobs/automl-image-object-detection-task-fridge-items/automl-image-object-detection-task-fridge-items.ipynb?name=data-load)]

Training data is a required parameter and is passed in using the `training_data` parameter of the task specific `automl` type function. You can optionally specify another MLTable as a validation data with the `validation_data` parameter. If no validation data is specified, 20% of your training data will be used for validation by default, unless you pass `validation_data_size` argument with a different value.

Target column name is a required parameter and used as target for supervised ML task. It's passed in using the `target_column_name` parameter of the task specific `automl` function. For example,

```python
from azure.ai.ml import automl
image_object_detection_job = automl.image_object_detection(
    training_data=my_training_data_input,
    validation_data=my_validation_data_input,
    target_column_name="label"
)
```
---

## Compute to run experiment

Provide a [compute target](concept-azure-machine-learning-architecture.md#compute-targets) for automated ML to conduct model training. Automated ML models for computer vision tasks require GPU SKUs and support NC and ND families. We recommend the NCsv3-series (with v100 GPUs) for faster training. A compute target with a multi-GPU VM SKU leverages multiple GPUs to also speed up training. Additionally, when you set up a compute target with multiple nodes you can conduct faster model training through parallelism when tuning hyperparameters for your model.

> [!NOTE]
> If you are using a [compute instance](concept-compute-instance.md) as your compute target, please make sure that multiple AutoML jobs are not run at the same time. Also, please make sure that `max_concurrent_trials` is set to 1 in your [job limits](#job-limits).

The compute target is passed in using the `compute` parameter. For example:

# [Azure CLI](#tab/cli)

[!INCLUDE [cli v2](../../includes/machine-learning-cli-v2.md)]

```yaml
compute: azureml:gpu-cluster
```

# [Python SDK](#tab/python)

 [!INCLUDE [sdk v2](../../includes/machine-learning-sdk-v2.md)]

```python
from azure.ai.ml import automl

compute_name = "gpu-cluster"
image_object_detection_job = automl.image_object_detection(
    compute=compute_name,
)
```
---

## Configure model algorithms and hyperparameters

With support for computer vision tasks, you can control the model algorithm and sweep hyperparameters. These model algorithms and hyperparameters are passed in as the parameter space for the sweep.

The model algorithm is required and is passed in via `model_name` parameter. You can either specify a single `model_name` or choose between multiple. 

### Supported model algorithms

The following table summarizes the supported models for each computer vision task.

Task |  Model algorithms | String literal syntax<br> ***`default_model`\**** denoted with \*
---|----------|----------
Image classification<br> (multi-class and multi-label)| **MobileNet**: Light-weighted models for mobile applications <br> **ResNet**: Residual networks<br> **ResNeSt**: Split attention networks<br> **SE-ResNeXt50**: Squeeze-and-Excitation networks<br> **ViT**: Vision transformer networks| `mobilenetv2`   <br>`resnet18` <br>`resnet34` <br> `resnet50`  <br> `resnet101` <br> `resnet152`    <br> `resnest50` <br> `resnest101`  <br> `seresnext`  <br> `vits16r224` (small) <br> ***`vitb16r224`\**** (base) <br>`vitl16r224` (large)|
Object detection | **YOLOv5**: One stage object detection model   <br>  **Faster RCNN ResNet FPN**: Two stage object detection models  <br> **RetinaNet ResNet FPN**: address class imbalance with Focal Loss <br> <br>*Note: Refer to [`model_size` hyperparameter](reference-automl-images-hyperparameters.md#model-specific-hyperparameters) for YOLOv5 model sizes.*| ***`yolov5`\**** <br> `fasterrcnn_resnet18_fpn` <br> `fasterrcnn_resnet34_fpn` <br> `fasterrcnn_resnet50_fpn` <br> `fasterrcnn_resnet101_fpn` <br> `fasterrcnn_resnet152_fpn` <br> `retinanet_resnet50_fpn` 
Instance segmentation | **MaskRCNN ResNet FPN**| `maskrcnn_resnet18_fpn` <br> `maskrcnn_resnet34_fpn` <br> ***`maskrcnn_resnet50_fpn`\****  <br> `maskrcnn_resnet101_fpn` <br> `maskrcnn_resnet152_fpn`


In addition to controlling the model algorithm, you can also tune hyperparameters used for model training. While many of the hyperparameters exposed are model-agnostic, there are instances where hyperparameters are task-specific or model-specific. [Learn more about the available hyperparameters for these instances](reference-automl-images-hyperparameters.md). 

### Data augmentation 

In general, deep learning model performance can often improve with more data. Data augmentation is a practical technique to amplify the data size and variability of a dataset which helps to prevent overfitting and improve the model’s generalization ability on unseen data. Automated ML applies different data augmentation techniques based on the computer vision task, before feeding input images to the model. Currently, there's no exposed hyperparameter to control data augmentations. 

|Task | Impacted dataset | Data augmentation technique(s) applied |
|-------|----------|---------|
|Image classification (multi-class and multi-label) | Training <br><br><br> Validation & Test| Random resize and crop, horizontal flip, color jitter (brightness, contrast, saturation, and hue), normalization using channel-wise ImageNet’s mean and standard deviation <br><br><br>Resize, center crop, normalization |
|Object detection, instance segmentation| Training <br><br> Validation & Test |Random crop around bounding boxes, expand, horizontal flip, normalization, resize <br><br><br>Normalization, resize
|Object detection using yolov5| Training <br><br> Validation & Test  |Mosaic, random affine (rotation, translation, scale, shear), horizontal flip <br><br><br> Letterbox resizing|

## Configure your experiment settings

Before doing a large sweep to search for the optimal models and hyperparameters, we recommend trying the default values to get a first baseline. Next, you can explore multiple hyperparameters for the same model before sweeping over multiple models and their parameters. This way, you can employ a more iterative approach, because with multiple models and multiple hyperparameters for each, the search space grows exponentially and you need more iterations to find optimal configurations.

# [Azure CLI](#tab/cli)

[!INCLUDE [cli v2](../../includes/machine-learning-cli-v2.md)]

If you wish to use the default hyperparameter values for a given algorithm (say yolov5), you can specify it using model_name key in training_parameters section. For example,

```yaml
training_parameters:
    model_name: yolov5
```
# [Python SDK](#tab/python)

 [!INCLUDE [sdk v2](../../includes/machine-learning-sdk-v2.md)]

If you wish to use the default hyperparameter values for a given algorithm (say yolov5), you can specify it using model_name parameter in  set_training_parameters method of the task specific `automl` job. For example,

```python
image_object_detection_job.set_training_parameters(model_name="yolov5")
```
---
Once you've built a baseline model, you might want to optimize model performance in order to sweep over the model algorithm and hyperparameter space. You can use the following sample config to [sweep over the hyperparameters](./how-to-auto-train-image-models.md#sweeping-hyperparameters-for-your-model) for each algorithm, choosing from a range of values for learning_rate, optimizer, lr_scheduler, etc., to generate a model with the optimal primary metric. If hyperparameter values aren't specified, then default values are used for the specified algorithm.

### Primary metric

The primary metric used for model optimization and hyperparameter tuning depends on the task type. Using other primary metric values is currently not supported. 

* `accuracy` for IMAGE_CLASSIFICATION
* `iou` for IMAGE_CLASSIFICATION_MULTILABEL
* `mean_average_precision` for IMAGE_OBJECT_DETECTION
* `mean_average_precision` for IMAGE_INSTANCE_SEGMENTATION
    
### Job Limits

You can control the resources spent on your AutoML Image training job by specifying the `timeout_minutes`, `max_trials` and the `max_concurrent_trials` for the job in limit settings as described in the below example.

Parameter | Detail
-----|----
`max_trials` |  Parameter for maximum number of configurations to sweep. Must be an integer between 1 and 1000. When exploring just the default hyperparameters for a given model algorithm, set this parameter to 1. default value is 1.
`max_concurrent_trials`| Maximum number of runs that can run concurrently. If not specified, all runs launch in parallel. If specified, must be an integer between 1 and 100.  <br><br> **NOTE:** The number of concurrent runs is gated on the resources available in the specified compute target. Ensure that the compute target has the available resources for the desired concurrency. default value is 1.
`timeout_minutes`| The amount of time in minutes before the experiment terminates. If none specified, default experiment timeout_minutes is seven days (maximum 60 days)

# [Azure CLI](#tab/cli)

[!INCLUDE [cli v2](../../includes/machine-learning-cli-v2.md)]

```yaml
limits:
  timeout_minutes: 60
  max_trials: 10
  max_concurrent_trials: 2
```

# [Python SDK](#tab/python)

 [!INCLUDE [sdk v2](../../includes/machine-learning-sdk-v2.md)]

[!Notebook-python[] (~/azureml-examples-main/sdk/python/jobs/automl-standalone-jobs/automl-image-object-detection-task-fridge-items/automl-image-object-detection-task-fridge-items.ipynb?name=limit-settings)]

---

## Sweeping hyperparameters for your model

When training computer vision models, model performance depends heavily on the hyperparameter values selected. Often, you might want to tune the hyperparameters to get optimal performance.
With support for computer vision tasks in automated ML, you can sweep hyperparameters to find the optimal settings for your model. This feature applies the hyperparameter tuning capabilities in Azure Machine Learning. [Learn how to tune hyperparameters](how-to-tune-hyperparameters.md).

# [Azure CLI](#tab/cli)

[!INCLUDE [cli v2](../../includes/machine-learning-cli-v2.md)]

```yaml
search_space:
  - model_name:
      type: choice
      values: [yolov5]
    learning_rate:
      type: uniform
      min_value: 0.0001
      max_value: 0.01
    model_size:
      type: choice
      values: [small, medium]

  - model_name:
      type: choice
      values: [fasterrcnn_resnet50_fpn]
    learning_rate:
      type: uniform
      min_value: 0.0001
      max_value: 0.001
    optimizer:
      type: choice
      values: [sgd, adam, adamw]
    min_size:
      type: choice
      values: [600, 800]
```

# [Python SDK](#tab/python)

 [!INCLUDE [sdk v2](../../includes/machine-learning-sdk-v2.md)]

[!Notebook-python[] (~/azureml-examples-main/sdk/python/jobs/automl-standalone-jobs/automl-image-object-detection-task-fridge-items/automl-image-object-detection-task-fridge-items.ipynb?name=search-space-settings)]

---

### Define the parameter search space

You can define the model algorithms and hyperparameters to sweep in the parameter space. 

* See [Configure model algorithms and hyperparameters](#configure-model-algorithms-and-hyperparameters) for the list of supported model algorithms for each task type. 
* See [Hyperparameters for computer vision tasks](reference-automl-images-hyperparameters.md)  hyperparameters for each computer vision task type. 
* See [details on supported distributions for discrete and continuous hyperparameters](how-to-tune-hyperparameters.md#define-the-search-space).

### Sampling methods for the sweep

When sweeping hyperparameters, you need to specify the sampling method to use for sweeping over the defined parameter space. Currently, the following sampling methods are supported with the `sampling_algorithm` parameter:

| Sampling type | AutoML Job syntax |
|-------|---------|
|[Random Sampling](how-to-tune-hyperparameters.md#random-sampling)| `random` |
|[Grid Sampling](how-to-tune-hyperparameters.md#grid-sampling)| `grid` |
|[Bayesian Sampling](how-to-tune-hyperparameters.md#bayesian-sampling)| `bayesian` |
    
> [!NOTE]
> Currently only random and grid sampling support conditional hyperparameter spaces.

### Early termination policies

You can automatically end poorly performing runs with an early termination policy. Early termination improves computational efficiency, saving compute resources that would have been otherwise spent on less promising configurations. Automated ML for images supports the following early termination policies using the `early_termination` parameter. If no termination policy is specified, all configurations are run to completion.


| Early termination policy | AutoML Job syntax |
|-------|---------|
|[Bandit policy](how-to-tune-hyperparameters.md#bandit-policy)| CLI v2: `bandit` <br> SDK v2: `BanditPolicy()` |
|[Median stopping policy](how-to-tune-hyperparameters.md#median-stopping-policy)| CLI v2: `median_stopping` <br> SDK v2: `MedianStoppingPolicy()` |
|[Truncation selection policy](how-to-tune-hyperparameters.md#truncation-selection-policy)| CLI v2: `truncation_selection` <br> SDK v2: `TruncationSelectionPolicy()` |

Learn more about [how to configure the early termination policy for your hyperparameter sweep](how-to-tune-hyperparameters.md#early-termination).

> [!NOTE]
> For a complete sweep configuration sample, please refer to this [tutorial](tutorial-auto-train-image-models.md#hyperparameter-sweeping-for-image-tasks).


You can configure all the sweep related parameters as shown in the example below.

# [Azure CLI](#tab/cli)

[!INCLUDE [cli v2](../../includes/machine-learning-cli-v2.md)]

```yaml
sweep:
  sampling_algorithm: random
  early_termination:
    type: bandit
    evaluation_interval: 2
    slack_factor: 0.2
    delay_evaluation: 6
```

# [Python SDK](#tab/python)

 [!INCLUDE [sdk v2](../../includes/machine-learning-sdk-v2.md)]

[!Notebook-python[] (~/azureml-examples-main/sdk/python/jobs/automl-standalone-jobs/automl-image-object-detection-task-fridge-items/automl-image-object-detection-task-fridge-items.ipynb?name=sweep-settings)]

---


### Fixed settings

You can pass fixed settings or parameters that don't change during the parameter space sweep as shown below.

# [Azure CLI](#tab/cli)

[!INCLUDE [cli v2](../../includes/machine-learning-cli-v2.md)]

```yaml
training_parameters:
  early_stopping: True
  evaluation_frequency: 1
```


# [Python SDK](#tab/python)

 [!INCLUDE [sdk v2](../../includes/machine-learning-sdk-v2.md)]
 
[!Notebook-python[] (~/azureml-examples-main/sdk/python/jobs/automl-standalone-jobs/automl-image-object-detection-task-fridge-items/automl-image-object-detection-task-fridge-items.ipynb?name=pass-arguments)]


---

##  Incremental training (optional)

Once the training run is done, you have the option to further train the model by loading the trained model checkpoint. You can either use the same dataset or a different one for incremental training. 


### Pass the checkpoint via run ID

You can pass the run ID that you want to load the checkpoint from.

# [Azure CLI](#tab/cli)

[!INCLUDE [cli v2](../../includes/machine-learning-cli-v2.md)]

```yaml
training_parameters:
  checkpoint_run_id : "target_checkpoint_run_id"
```


# [Python SDK](#tab/python)

 [!INCLUDE [sdk v2](../../includes/machine-learning-sdk-v2.md)]

To find the run ID from the desired model, you can use the following code. 

```python
# find a run id to get a model checkpoint from
import mlflow

# Obtain the tracking URL from MLClient
MLFLOW_TRACKING_URI = ml_client.workspaces.get(
    name=ml_client.workspace_name
).mlflow_tracking_uri
mlflow.set_tracking_uri(MLFLOW_TRACKING_URI)

from mlflow.tracking.client import MlflowClient

mlflow_client = MlflowClient()
mlflow_parent_run = mlflow_client.get_run(automl_job.name)

# Fetch the id of the best automl child run.
target_checkpoint_run_id = mlflow_parent_run.data.tags["automl_best_child_run_id"]
```

To pass a checkpoint via the run ID, you need to use the `checkpoint_run_id` parameter in `set_training_parameters` function.

```python
image_object_detection_job = automl.image_object_detection(
    compute=compute_name,
    experiment_name=exp_name,
    training_data=my_training_data_input,
    validation_data=my_validation_data_input,
    target_column_name="label",
    primary_metric=ObjectDetectionPrimaryMetrics.MEAN_AVERAGE_PRECISION,
    tags={"my_custom_tag": "My custom value"},
)

image_object_detection_job.set_training_parameters(checkpoint_run_id=target_checkpoint_run_id)

automl_image_job_incremental = ml_client.jobs.create_or_update(
    image_object_detection_job
) 
```

---


## Submit the AutoML job



# [Azure CLI](#tab/cli)

[!INCLUDE [cli v2](../../includes/machine-learning-cli-v2.md)]

To submit your AutoML job, you run the following CLI v2 command with the path to your .yml file, workspace name, resource group and subscription ID.

```azurecli
az ml job create --file ./hello-automl-job-basic.yml --workspace-name [YOUR_AZURE_WORKSPACE] --resource-group [YOUR_AZURE_RESOURCE_GROUP] --subscription [YOUR_AZURE_SUBSCRIPTION]
```

# [Python SDK](#tab/python)

 [!INCLUDE [sdk v2](../../includes/machine-learning-sdk-v2.md)]

When you've configured your AutoML Job to the desired settings, you can submit the job.

[!Notebook-python[] (~/azureml-examples-main/sdk/python/jobs/automl-standalone-jobs/automl-image-object-detection-task-fridge-items/automl-image-object-detection-task-fridge-items.ipynb?name=submit-run)]
---

## Outputs and evaluation metrics

The automated ML training runs generates output model files, evaluation metrics, logs and deployment artifacts like the scoring file and the environment file which can be viewed from the outputs and logs and metrics tab of the child runs.

> [!TIP]
> Check how to navigate to the run results from the  [View run results](how-to-understand-automated-ml.md#view-job-results) section.

For definitions and examples of the performance charts and metrics provided for each run, see [Evaluate automated machine learning experiment results](how-to-understand-automated-ml.md#metrics-for-image-models-preview).

## Register and deploy model

Once the run completes, you can register the model that was created from the best run (configuration that resulted in the best primary metric). You can either register the model after downloading or by specifying the azureml path with corresponding jobid.  Note: If you want to change the inference settings that are described below you need to download the model and change settings.json and register using the updated model folder.

### Get the best run

# [Azure CLI](#tab/cli)

[!INCLUDE [cli v2](../../includes/machine-learning-cli-v2.md)]

```yaml
CLI example not available, please use Python SDK.
```

# [Python SDK](#tab/python)

 [!INCLUDE [sdk v2](../../includes/machine-learning-sdk-v2.md)]

[!Notebook-python[] (~/azureml-examples-main/sdk/python/jobs/automl-standalone-jobs/automl-image-object-detection-task-fridge-items/automl-image-object-detection-task-fridge-items.ipynb?name=best_run)] 

[!Notebook-python[] (~/azureml-examples-main/sdk/python/jobs/automl-standalone-jobs/automl-image-object-detection-task-fridge-items/automl-image-object-detection-task-fridge-items.ipynb?name=create_local_dir)]

[!Notebook-python[] (~/azureml-examples-main/sdk/python/jobs/automl-standalone-jobs/automl-image-object-detection-task-fridge-items/automl-image-object-detection-task-fridge-items.ipynb?name=download_model)]
---

### register the model

Register the model either using the azureml path or your locally downloaded path. 

# [Azure CLI](#tab/cli)

[!INCLUDE [cli v2](../../includes/machine-learning-cli-v2.md)]

```azurecli
 az ml model create --name od-fridge-items-mlflow-model --version 1 --path azureml://jobs/$best_run/outputs/artifacts/outputs/mlflow-model/ --type mlflow_model --workspace-name [YOUR_AZURE_WORKSPACE] --resource-group [YOUR_AZURE_RESOURCE_GROUP] --subscription [YOUR_AZURE_SUBSCRIPTION]
```
# [Python SDK](#tab/python)

 [!INCLUDE [sdk v2](../../includes/machine-learning-sdk-v2.md)]

[!Notebook-python[] (~/azureml-examples-main/sdk/python/jobs/automl-standalone-jobs/automl-image-object-detection-task-fridge-items/automl-image-object-detection-task-fridge-items.ipynb?name=register_model)]    
---

After you register the model you want to use, you can deploy it using the managed online endpoint [deploy-managed-online-endpoint](how-to-deploy-managed-online-endpoint-sdk-v2.md)

### Configure online endpoint

# [Azure CLI](#tab/cli)

[!INCLUDE [cli v2](../../includes/machine-learning-cli-v2.md)]

```yaml
$schema: https://azuremlschemas.azureedge.net/latest/managedOnlineEndpoint.schema.json
name: od-fridge-items-endpoint
auth_mode: key
```
    
# [Python SDK](#tab/python)

 [!INCLUDE [sdk v2](../../includes/machine-learning-sdk-v2.md)]

[!Notebook-python[] (~/azureml-examples-main/sdk/python/jobs/automl-standalone-jobs/automl-image-object-detection-task-fridge-items/automl-image-object-detection-task-fridge-items.ipynb?name=endpoint)]    

---

### Create the endpoint

Using the `MLClient` created earlier, we'll now create the Endpoint in the workspace. This command will start the endpoint creation and return a confirmation response while the endpoint creation continues.


# [Azure CLI](#tab/cli)

[!INCLUDE [cli v2](../../includes/machine-learning-cli-v2.md)]
```azurecli
az ml online-endpoint create --file .\create_endpoint.yml --workspace-name [YOUR_AZURE_WORKSPACE] --resource-group [YOUR_AZURE_RESOURCE_GROUP] --subscription [YOUR_AZURE_SUBSCRIPTION]
```

# [Python SDK](#tab/python)

 [!INCLUDE [sdk v2](../../includes/machine-learning-sdk-v2.md)]

[!Notebook-python[] (~/azureml-examples-main/sdk/python/jobs/automl-standalone-jobs/automl-image-object-detection-task-fridge-items/automl-image-object-detection-task-fridge-items.ipynb?name=create_endpoint)]
---

### Configure online deployment

A deployment is a set of resources required for hosting the model that does the actual inferencing. We'll create a deployment for our endpoint using the `ManagedOnlineDeployment` class. You can use either GPU or CPU VM SKUs for your deployment cluster.


# [Azure CLI](#tab/cli)

[!INCLUDE [cli v2](../../includes/machine-learning-cli-v2.md)]

```yaml
name: od-fridge-items-mlflow-deploy
endpoint_name: od-fridge-items-endpoint
model: azureml:od-fridge-items-mlflow-model@latest
instance_type: Standard_DS3_v2
instance_count: 1
liveness_probe:
    failure_threshold: 30
    success_threshold: 1
    timeout: 2
    period: 10
    initial_delay: 2000
readiness_probe:
    failure_threshold: 10
    success_threshold: 1
    timeout: 10
    period: 10
    initial_delay: 2000 
```

# [Python SDK](#tab/python)

 [!INCLUDE [sdk v2](../../includes/machine-learning-sdk-v2.md)]

[!Notebook-python[] (~/azureml-examples-main/sdk/python/jobs/automl-standalone-jobs/automl-image-object-detection-task-fridge-items/automl-image-object-detection-task-fridge-items.ipynb?name=deploy)]
---


### Create the deployment

Using the `MLClient` created earlier, we'll now create the deployment in the workspace. This command will start the deployment creation and return a confirmation response while the deployment creation continues.

# [Azure CLI](#tab/cli)

[!INCLUDE [cli v2](../../includes/machine-learning-cli-v2.md)]

```azurecli
az ml online-deployment create --file .\create_deployment.yml --workspace-name [YOUR_AZURE_WORKSPACE] --resource-group [YOUR_AZURE_RESOURCE_GROUP] --subscription [YOUR_AZURE_SUBSCRIPTION]
```

# [Python SDK](#tab/python)

 [!INCLUDE [sdk v2](../../includes/machine-learning-sdk-v2.md)]

[!Notebook-python[] (~/azureml-examples-main/sdk/python/jobs/automl-standalone-jobs/automl-image-object-detection-task-fridge-items/automl-image-object-detection-task-fridge-items.ipynb?name=create_deploy)]
---

### update traffic:
By default the current deployment is set to receive 0% traffic. you can set the traffic percentage current deployment should receive. Sum of traffic percentages of all the deployments with one end point shouldn't exceed 100%.

# [Azure CLI](#tab/cli)

[!INCLUDE [cli v2](../../includes/machine-learning-cli-v2.md)]

```azurecli
az ml online-endpoint update --name 'od-fridge-items-endpoint' --traffic 'od-fridge-items-mlflow-deploy=100' --workspace-name [YOUR_AZURE_WORKSPACE] --resource-group [YOUR_AZURE_RESOURCE_GROUP] --subscription [YOUR_AZURE_SUBSCRIPTION]
```

# [Python SDK](#tab/python)

 [!INCLUDE [sdk v2](../../includes/machine-learning-sdk-v2.md)]

[!Notebook-python[] (~/azureml-examples-main/sdk/python/jobs/automl-standalone-jobs/automl-image-object-detection-task-fridge-items/automl-image-object-detection-task-fridge-items.ipynb?name=update_traffic)]
---


Alternatively You can deploy the model from the [Azure Machine Learning studio UI](https://ml.azure.com/). 
Navigate to the model you wish to deploy in the **Models** tab of the automated ML run and select on **Deploy** and select **Deploy to real-time endpoint** .  

![Screenshot of how the Deployment page looks like after selecting the Deploy option.](./media/how-to-auto-train-image-models/deploy-end-point.png).

this is how your review page looks like. we can select instance type, instance count and set traffic percentage for the current deployment.

![Screenshot of how the top of review page looks like after selecting the options to deploy.](./media/how-to-auto-train-image-models/review-deploy-1.png).
![Screenshot of how the bottom of review page looks like after selecting the options to deploy.](./media/how-to-auto-train-image-models/review-deploy-2.png).

### Update inference settings

In the previous step, we downloaded a file `mlflow-model/artifacts/settings.json` from the best model. which can be used to update the inference settings before registering the model. Although it's recommended to use the same parameters as training for best performance.

Each of the tasks (and some models) has a set of parameters. By default, we use the same values for the parameters that were used during the training and validation. Depending on the behavior that we need when using the model for inference, we can change these parameters. Below you can find a list of parameters for each task type and model.  

| Task | Parameter name | Default  |
|--------- |------------- | --------- |
|Image classification (multi-class and multi-label) | `valid_resize_size`<br>`valid_crop_size` | 256<br>224 |
|Object detection | `min_size`<br>`max_size`<br>`box_score_thresh`<br>`nms_iou_thresh`<br>`box_detections_per_img` | 600<br>1333<br>0.3<br>0.5<br>100 |
|Object detection using `yolov5`| `img_size`<br>`model_size`<br>`box_score_thresh`<br>`nms_iou_thresh` | 640<br>medium<br>0.1<br>0.5 |
|Instance segmentation| `min_size`<br>`max_size`<br>`box_score_thresh`<br>`nms_iou_thresh`<br>`box_detections_per_img`<br>`mask_pixel_score_threshold`<br>`max_number_of_polygon_points`<br>`export_as_image`<br>`image_type` | 600<br>1333<br>0.3<br>0.5<br>100<br>0.5<br>100<br>False<br>JPG|

For a detailed description on task specific hyperparameters, please refer to [Hyperparameters for computer vision tasks in automated machine learning](./reference-automl-images-hyperparameters.md).
    
If you want to use tiling, and want to control tiling behavior, the following parameters are available: `tile_grid_size`, `tile_overlap_ratio` and `tile_predictions_nms_thresh`. For more details on these parameters please check [Train a small object detection model using AutoML](./how-to-use-automl-small-object-detect.md).

###  Test the deployment
Please check this [Test the deployment](./tutorial-auto-train-image-models.md#test-the-deployment) section to test the deployment and visualize the detections from the model.

<<<<<<< HEAD
## Large datasets

If you're using AutoML to train on large datasets, there are some experimental settings that may be useful.

> [!IMPORTANT]
> These settings are currently in public preview. They are provided without a service-level agreement. Certain features might not be supported or might have constrained capabilities. For more information, see [Supplemental Terms of Use for Microsoft Azure Previews](https://azure.microsoft.com/support/legal/preview-supplemental-terms/).

### Multi-GPU and multi-node training

By default, each model trains on a single VM. If training a model is taking too much time, using VMs that contain multiple GPUs may help. The time to train a model on large datasets should decrease in roughly linear proportion to the number of GPUs used. (For instance, a model should train roughly twice as fast on a VM with two GPUs as on a VM with one GPU.) If the time to train a model is still high on a VM with multiple GPUs, you can increase the number of VMs used to train each model. Similar to multi-GPU training, the time to train a model on large datasets should also decrease in roughly linear proportion to the number of VMs used. When training a model across multiple VMs, be sure to use a compute SKU that supports [InfiniBand](how-to-train-distributed-gpu.md#infiniband) for best results. You can configure the number of VMs used to train a single model by setting the `node_count_per_trial` property of the AutoML job.

# [Azure CLI](#tab/cli)

[!INCLUDE [cli v2](../../includes/machine-learning-cli-v2.md)]

```yaml
properties:
  node_count_per_trial: "2"
```

# [Python SDK](#tab/python)

 [!INCLUDE [sdk v2](../../includes/machine-learning-sdk-v2.md)]

Multi-node training is supported for all tasks. The `node_count_per_trial` property can be specified using the task-specific `automl` functions. For instance, for object detection:

```python
from azure.ai.ml import automl

image_object_detection_job = automl.image_object_detection(
    ...,
    properties={"node_count_per_trial": 2}
)
```
---

### Streaming image files from storage

By default, all image files are downloaded to disk prior to model training. If the size of the image files is greater than available disk space, the run will fail. Instead of downloading all images to disk, you can select to stream image files from Azure storage as they're needed during training. Image files are streamed from Azure storage directly to system memory, bypassing disk. At the same time, as many files as possible from storage are cached on disk to minimize the number of requests to storage.

> [!NOTE]
> If streaming is enabled, ensure the Azure storage account is located in the same region as compute to minimize cost and latency.

# [Azure CLI](#tab/cli)

[!INCLUDE [cli v2](../../includes/machine-learning-cli-v2.md)]

```yaml
training_parameters:
  advanced_settings: >
    {"stream_image_files": true}
```

# [Python SDK](#tab/python)

 [!INCLUDE [sdk v2](../../includes/machine-learning-sdk-v2.md)]

```python
from azure.ai.ml import automl

image_object_detection_job = automl.image_object_detection(...)

image_object_detection_job.set_training_parameters(
    ...,
    advanced_settings='{"stream_image_files": true}'
)
```
---
=======
## Generate explanations for predictions
> [!WARNING]
>  **Model Explainability** is supported only for **multi-class classification** and **multi-label classification**.

Some of the advantages of using Explainable AI (XAI) with AutoML for images:
- Improves the transparency in the complex vision model predictions
- Helps the users to understand the important features/pixels in the input image that are contributing to the model predictions
- Helps in troubleshooting the models
- Helps in discovering the bias

### Explanations
Explanations are **feature attributions** or weights given to each pixel in the input image based on its contribution to model's prediction. Each weight can be negative (negatively correlated with the prediction) or positive (positively correlated with the prediction). These attributions are calculated against the predicted class. For multi-class classification, exactly one attribution matrix of size `[3, valid_crop_size, valid_crop_size]` will be generated per sample, whereas for multi-label classification, attribution matrix of size `[3, valid_crop_size, valid_crop_size]` will be generated for each predicted label/class for each sample.

Using Explainable AI in AutoML for Images on the deployed endpoint, users can get **visualizations** of explanations (attributions overlaid on an input image) and/or **attributions** (multi-dimensional array of size `[3, valid_crop_size, valid_crop_size]`) for each image. Apart from visualizations, users can also get attribution matrices to gain more control over the explanations (like generating custom visualizations using attributions or scrutinizing segments of attributions). All the explanation algorithms will use cropped square images with size `valid_crop_size` for generating attributions.


Explanations can be generated either from **online endpoint** or **batch endpoint**. Once the deployment is done, this endpoint can be utilized to generate the explanations for predictions. In case of online deployment, make sure to pass `request_settings = OnlineRequestSettings(request_timeout_ms=90000)` parameter to `ManagedOnlineDeployment` and set `request_timeout_ms` to its maximum value to avoid **timeout issues** while generating explanations (refer to [register and deploy model section](#register-and-deploy-model)). Some of the explainability (XAI) methods like `xrai` consume more time (specially for multi-label classification as we need to generate attributions and/or visualizations against each predicted label). So, we recommend any GPU instance for faster explanations. For more information on input and output schema for generating explanations, see the [schema docs](reference-automl-images-schema.md#data-format-for-online-scoring-and-explainability-xai).


We support following state-of-the-art explainability algorithms in AutoML for images:
   - [XRAI](https://arxiv.org/abs/1906.02825) (xrai)
   - [Integrated Gradients](https://arxiv.org/abs/1703.01365) (integrated_gradients)
   - [Guided GradCAM](https://arxiv.org/abs/1610.02391v4) (guided_gradcam)
   - [Guided BackPropagation](https://arxiv.org/abs/1412.6806) (guided_backprop)

Following table describes the explainability algorithm specific tuning parameters for XRAI and Integrated Gradients. Guided backpropagation and guided gradcam don't require any tuning parameters.

| XAI algorithm | Algorithm specific parameters  | Default Values |
|--------- |------------- | --------- |
| `xrai` | 1. `n_steps`: The number of steps used by the approximation method. Larger number of steps lead to better approximations of attributions (explanations). Range of n_steps is [2, inf), but the performance of attributions starts to converge after 50 steps. <br> `Optional, Int` <br><br> 2. `xrai_fast`: Whether to use faster version of XRAI. if `True`, then computation time for explanations is faster but leads to less accurate explanations (attributions) <br>`Optional, Bool` <br> | `n_steps = 50` <br> `xrai_fast = True` |
| `integrated_gradients` | 1. `n_steps`: The number of steps used by the approximation method. Larger number of steps lead to better attributions (explanations). Range of n_steps is [2, inf), but the performance of attributions starts to converge after 50 steps.<br> `Optional, Int` <br><br> 2. `approximation_method`: Method for approximating the integral. Available approximation methods are `riemann_middle` and `gausslegendre`.<br> `Optional, String` | `n_steps = 50` <br> `approximation_method = riemann_middle` |


Internally XRAI algorithm uses integrated gradients. So, `n_steps` parameter is required by both integrated gradients and XRAI algorithms.

A sample request to the online endpoint looks like the following. This request generates explanations when `model_explainability` is set to `True`. Following request will generate visualizations and attributions using faster version of XRAI algorithm with 50 steps.

```python
import base64
import json

def read_image(image_path):
    with open(image_path, "rb") as f:
        return f.read()

sample_image = "./test_image.jpg"

# Define explainability (XAI) parameters
model_explainability = True
xai_parameters = {"xai_algorithm": "xrai",
                  "n_steps": 50,
                  "xrai_fast": True,
                  "visualizations": True,
                  "attributions": True}

# Create request json
request_json = {"input_data": {"columns":  ["image"],
                               "data": [json.dumps({"image_base64": base64.encodebytes(read_image(sample_image)).decode("utf-8"),
                                                    "model_explainability": model_explainability,
                                                    "xai_parameters": xai_parameters})],
                               }
                }

request_file_name = "sample_request_data.json"

with open(request_file_name, "w") as request_file:
    json.dump(request_json, request_file)

resp = ml_client.online_endpoints.invoke(
    endpoint_name=online_endpoint_name,
    deployment_name=deployment.name,
    request_file=request_file_name,
)
predictions = json.loads(resp)
```

For more information on generating explanations, see [GitHub notebook repository for automated machine learning samples](https://github.com/Azure/azureml-examples/tree/rvadthyavath/xai_vision_notebooks/sdk/python/jobs/automl-standalone-jobs).

### Interpreting Visualizations
Deployed endpoint returns base64 encoded image string if both `model_explainability` and `visualizations` are set to `True`. Decode the base64 string as described in [notebooks](https://github.com/Azure/azureml-examples/tree/rvadthyavath/xai_vision_notebooks/sdk/python/jobs/automl-standalone-jobs) or use the following code to decode and visualize the base64 image strings in the prediction.

```python
import base64
from io import BytesIO
from PIL import Image

def base64_to_img(base64_img_str):
    base64_img = base64_img_str.encode("utf-8")
    decoded_img = base64.b64decode(base64_img)
    return BytesIO(decoded_img).getvalue()

# For Multi-class classification:
# Decode and visualize base64 image string for explanations for first input image
# img_bytes = base64_to_img(predictions[0]["visualizations"])

# For  Multi-label classification:
# Decode and visualize base64 image string for explanations for first input image against one of the classes
img_bytes = base64_to_img(predictions[0]["visualizations"][0])
image = Image.open(BytesIO(img_bytes))
```

Following picture describes the Visualization of explanations for a sample input image.
![visualizations generated by XAI for AutoML for images.](./media/how-to-auto-train-image-models/XAI_visualization.jpg)

Decoded base64 figure will have four image sections within a 2 x 2 grid.

- Image at Top-left corner (0, 0) is the cropped input image
- Image at top-right corner (0, 1) is the heatmap of attributions on a color scale bgyw (blue green yello white) where the contribution of white pixels on the predicted class is the highest and blue pixels is the lowest.
- Image at bottom left corner (1, 0) is blended heatmap of attributions on cropped input image
- Image at bottom right corner (1, 1) is the cropped input image with top 30 percent of the pixels based on attribution scores.


### Interpreting Attributions
Deployed endpoint returns attributions if both `model_explainability` and `attributions` are set to `True`. Fore more details, refer to [multi-class classification and multi-label classification notebooks](https://github.com/Azure/azureml-examples/tree/rvadthyavath/xai_vision_notebooks/sdk/python/jobs/automl-standalone-jobs).

These attributions give more control to the users to generate custom visualizations or to scrutinize pixel level attribution scores.
Following code snippet describes a way to generate custom visualizations using attribution matrix. For more information on the schema of attributions for multi-class classification and multi-label classification, see the [schema docs](reference-automl-images-schema.md#data-format-for-online-scoring-and-explainability-xai).

Use the exact `valid_resize_size` and `valid_crop_size` values of the selected model to generate the explanations (default values are 256 and 224 respectively). Following code uses [Captum](https://captum.ai/) visualization functionality to generate custom visualizations. Users can utilize any other library to generate visualizations. For more details, please refer to the [captum visualization utilities](https://captum.ai/api/utilities.html#visualization).

```python
import colorcet as cc
import numpy as np
from captum.attr import visualization as viz
from PIL import Image
from torchvision import transforms

def get_common_valid_transforms(resize_to=256, crop_size=224):

    return transforms.Compose([
        transforms.Resize(resize_to),
        transforms.CenterCrop(crop_size)
    ])

# Load the image
valid_resize_size = 256
valid_crop_size = 224
sample_image = "./test_image.jpg"
image = Image.open(sample_image)
# Perform common validation transforms to get the image used to generate attributions
common_transforms = get_common_valid_transforms(resize_to=valid_resize_size,
                                                crop_size=valid_crop_size)
input_tensor = common_transforms(image)

# Convert output attributions to numpy array

# For Multi-class classification:
# Selecting attribution matrix for first input image
# attributions = np.array(predictions[0]["attributions"])

# For  Multi-label classification:
# Selecting first attribution matrix against one of the classes for first input image
attributions = np.array(predictions[0]["attributions"][0])

# visualize results
viz.visualize_image_attr_multiple(np.transpose(attributions, (1, 2, 0)),
                                  np.array(input_tensor),
                                  ["original_image", "blended_heat_map"],
                                  ["all", "absolute_value"],
                                  show_colorbar=True,
                                  cmap=cc.cm.bgyw,
                                  titles=["original_image", "heatmap"],
                                  fig_size=(12, 12))
```
>>>>>>> 2bf49249


## Example notebooks
Review detailed code examples and use cases in the [GitHub notebook repository for automated machine learning samples](https://github.com/Azure/azureml-examples/tree/main/sdk/python/jobs/automl-standalone-jobs). Please check the folders with 'automl-image-' prefix for samples specific to building computer vision models.


## Code examples

# [Azure CLI](#tab/cli)

Review detailed code examples and use cases in the [azureml-examples repository for automated machine learning samples](https://github.com/Azure/azureml-examples/tree/sdk-preview/cli/jobs/automl-standalone-jobs). 


# [Python SDK](#tab/python)

 [!INCLUDE [sdk v2](../../includes/machine-learning-sdk-v2.md)]

Review detailed code examples and use cases in the [GitHub notebook repository for automated machine learning samples](https://github.com/Azure/azureml-examples/tree/main/sdk/python/jobs/automl-standalone-jobs). 

---
## Next steps

* [Tutorial: Train an object detection model with AutoML and Python](tutorial-auto-train-image-models.md).
* [Troubleshoot automated ML experiments](how-to-troubleshoot-auto-ml.md).<|MERGE_RESOLUTION|>--- conflicted
+++ resolved
@@ -777,7 +777,6 @@
 ###  Test the deployment
 Please check this [Test the deployment](./tutorial-auto-train-image-models.md#test-the-deployment) section to test the deployment and visualize the detections from the model.
 
-<<<<<<< HEAD
 ## Large datasets
 
 If you're using AutoML to train on large datasets, there are some experimental settings that may be useful.
@@ -846,7 +845,6 @@
 )
 ```
 ---
-=======
 ## Generate explanations for predictions
 > [!WARNING]
 >  **Model Explainability** is supported only for **multi-class classification** and **multi-label classification**.
@@ -1011,7 +1009,6 @@
                                   titles=["original_image", "heatmap"],
                                   fig_size=(12, 12))
 ```
->>>>>>> 2bf49249
 
 
 ## Example notebooks
