---
title: Set up AutoML for computer vision 
titleSuffix: Azure Machine Learning
description: Set up Azure Machine Learning automated ML to train computer vision models  with the CLI v2 and Python SDK v2 (preview).
services: machine-learning
author: swatig007
ms.author: swatig
ms.service: machine-learning
ms.subservice: automl
ms.custom: event-tier1-build-2022
ms.topic: how-to
ms.date: 07/13/2022
#Customer intent: I'm a data scientist with ML knowledge in the computer vision space, looking to build ML models using image data in Azure Machine Learning with full control of the model algorithm, hyperparameters, and training and deployment environments.
---

# Set up AutoML to train computer vision models

[!INCLUDE [dev v2](../../includes/machine-learning-dev-v2.md)]
> [!div class="op_single_selector" title1="Select the version of Azure Machine Learning you are using:"]
> * [v1](v1/how-to-auto-train-image-models-v1.md)
> * [v2 (current version)](how-to-auto-train-image-models.md)

> [!IMPORTANT]
> This feature is currently in public preview. This preview version is provided without a service-level agreement. Certain features might not be supported or might have constrained capabilities. For more information, see [Supplemental Terms of Use for Microsoft Azure Previews](https://azure.microsoft.com/support/legal/preview-supplemental-terms/).

In this article, you learn how to train computer vision models on image data with automated ML with the Azure Machine Learning CLI extension v2 or the Azure Machine Learning Python SDK v2 (preview).

Automated ML supports model training for computer vision tasks like image classification, object detection, and instance segmentation. Authoring AutoML models for computer vision tasks is currently supported via the Azure Machine Learning Python SDK. The resulting experimentation runs, models, and outputs are accessible from the Azure Machine Learning studio UI. [Learn more about automated ml for computer vision tasks on image data](concept-automated-ml.md).

## Prerequisites

# [Azure CLI](#tab/cli)
 [!INCLUDE [cli v2](../../includes/machine-learning-cli-v2.md)]


* An Azure Machine Learning workspace. To create the workspace, see [Create workspace resources](quickstart-create-resources.md).
* Install and [set up CLI (v2)](how-to-configure-cli.md#prerequisites) and make sure you install the `ml` extension.

# [Python SDK](#tab/python)

 [!INCLUDE [sdk v2](../../includes/machine-learning-sdk-v2.md)]

* An Azure Machine Learning workspace. To create the workspace, see [Create workspace resources](quickstart-create-resources.md).

* The Azure Machine Learning Python SDK v2 (preview) installed.

    To install the SDK you can either,  
    * Create a compute instance, which automatically installs the SDK and is pre-configured for ML workflows. For more information, see [Create and manage an Azure Machine Learning compute instance](how-to-create-manage-compute-instance.md).

    * Use the following commands to install Azure ML Python SDK v2:
       * Uninstall previous preview version:
       ```python
       pip uninstall azure-ai-ml
       ```
       * Install the Azure ML Python SDK v2:
       ```python
       pip install azure-ai-ml
       ```
  
    > [!NOTE]
    > Only Python 3.6 and 3.7 are compatible with automated ML support for computer vision tasks. 

---

## Select your task type

Automated ML for images supports the following task types:

Task type | AutoML Job syntax
---|---
 image classification | CLI v2: `image_classification` <br> SDK v2: `image_classification()`
image classification multi-label | CLI v2: `image_classification_multilabel` <br> SDK v2: `image_classification_multilabel()`
image object detection | CLI v2: `image_object_detection` <br> SDK v2: `image_object_detection()`
image instance segmentation| CLI v2: `image_instance_segmentation` <br> SDK v2: `image_instance_segmentation()`

# [Azure CLI](#tab/cli)

[!INCLUDE [cli v2](../../includes/machine-learning-cli-v2.md)]

This task type is a required parameter and can be set using the `task` key.

For example:

```yaml
task: image_object_detection
```

# [Python SDK](#tab/python)

 [!INCLUDE [sdk v2](../../includes/machine-learning-sdk-v2.md)]


Based on the task type, you can create AutoML image jobs using task specific `automl` functions.

For example:

```python
from azure.ai.ml import automl
image_object_detection_job = automl.image_object_detection()
```
---

## Training and validation data

In order to generate computer vision models, you need to bring labeled image data as input for model training in the form of an `MLTable`. You can create an `MLTable` from training data in JSONL format.

If your training data is in a different format (like, pascal VOC or COCO), you can apply the helper scripts included with the sample notebooks to convert the data to JSONL. Learn more about how to [prepare data for computer vision tasks with automated ML](how-to-prepare-datasets-for-automl-images.md). 

> [!Note]
> The training data needs to have at least 10 images in order to be able to submit an AutoML run. 

> [!Warning]
> Creation of `MLTable` is only supported using the SDK and CLI to create from data in JSONL format for this capability. Creating the `MLTable` via UI is not supported at this time.


### JSONL schema samples

The structure of the TabularDataset depends upon the task at hand. For computer vision task types, it consists of the following fields:

Field| Description
---|---
`image_url`| Contains filepath as a StreamInfo object
`image_details`|Image metadata information consists of height, width, and format. This field is optional and hence may or may not exist.
`label`| A json representation of the image label, based on the task type.

The following is a sample JSONL file for image classification:

```python
{
      "image_url": "AmlDatastore://image_data/Image_01.png",
      "image_details":
      {
          "format": "png",
          "width": "2230px",
          "height": "4356px"
      },
      "label": "cat"
  }
  {
      "image_url": "AmlDatastore://image_data/Image_02.jpeg",
      "image_details":
      {
          "format": "jpeg",
          "width": "3456px",
          "height": "3467px"
      },
      "label": "dog"
  }
  ```

  The following code is a sample JSONL file for object detection:

  ```python
  {
      "image_url": "AmlDatastore://image_data/Image_01.png",
      "image_details":
      {
          "format": "png",
          "width": "2230px",
          "height": "4356px"
      },
      "label":
      {
          "label": "cat",
          "topX": "1",
          "topY": "0",
          "bottomX": "0",
          "bottomY": "1",
          "isCrowd": "true",
      }
  }
  {
      "image_url": "AmlDatastore://image_data/Image_02.png",
      "image_details":
      {
          "format": "jpeg",
          "width": "1230px",
          "height": "2356px"
      },
      "label":
      {
          "label": "dog",
          "topX": "0",
          "topY": "1",
          "bottomX": "0",
          "bottomY": "1",
          "isCrowd": "false",
      }
  }
  ```


### Consume data

Once your data is in JSONL format, you can create training and validation `MLTable` as shown below.

:::code language="yaml" source="~/azureml-examples-main/sdk/jobs/automl-standalone-jobs/automl-image-object-detection-task-fridge-items/data/training-mltable-folder/MLTable":::

Automated ML doesn't impose any constraints on training or validation data size for computer vision tasks. Maximum dataset size is only limited by the storage layer behind the dataset (i.e. blob store). There's no minimum number of images or labels. However, we recommend starting with a minimum of 10-15 samples per label to ensure the output model is sufficiently trained. The higher the total number of labels/classes, the more samples you need per label.

# [Azure CLI](#tab/cli)

[!INCLUDE [cli v2](../../includes/machine-learning-cli-v2.md)]

Training data is a required parameter and is passed in using the `training` key of the data section. You can optionally specify another MLtable as a validation data with the `validation` key. If no validation data is specified, 20% of your training data will be used for validation by default, unless you pass `validation_data_size` argument with a different value.

Target column name is a required parameter and used as target for supervised ML task. It's passed in using the `target_column_name` key in the data section. For example,

```yaml
target_column_name: label
training_data:
  path: data/training-mltable-folder
  type: mltable
validation_data:
  path: data/validation-mltable-folder
  type: mltable
```

# [Python SDK](#tab/python)

 [!INCLUDE [sdk v2](../../includes/machine-learning-sdk-v2.md)]

You can create data inputs from training and validation MLTable from your local directory or cloud storage with the following code:

[!Notebook-python[] (~/azureml-examples-main/sdk/jobs/automl-standalone-jobs/automl-image-object-detection-task-fridge-items/automl-image-object-detection-task-fridge-items.ipynb?name=data-load)]

Training data is a required parameter and is passed in using the `training_data` parameter of the task specific `automl` type function. You can optionally specify another MLTable as a validation data with the `validation_data` parameter. If no validation data is specified, 20% of your training data will be used for validation by default, unless you pass `validation_data_size` argument with a different value.

Target column name is a required parameter and used as target for supervised ML task. It's passed in using the `target_column_name` parameter of the task specific `automl` function. For example,

```python
from azure.ai.ml import automl
image_object_detection_job = automl.image_object_detection(
    training_data=my_training_data_input,
    validation_data=my_validation_data_input,
    target_column_name="label"
)
```
---

## Compute to run experiment

Provide a [compute target](concept-azure-machine-learning-architecture.md#compute-targets) for automated ML to conduct model training. Automated ML models for computer vision tasks require GPU SKUs and support NC and ND families. We recommend the NCsv3-series (with v100 GPUs) for faster training. A compute target with a multi-GPU VM SKU leverages multiple GPUs to also speed up training. Additionally, when you set up a compute target with multiple nodes you can conduct faster model training through parallelism when tuning hyperparameters for your model.

The compute target is passed in using the `compute` parameter. For example:

# [Azure CLI](#tab/cli)

[!INCLUDE [cli v2](../../includes/machine-learning-cli-v2.md)]

```yaml
compute: azureml:gpu-cluster
```

# [Python SDK](#tab/python)

 [!INCLUDE [sdk v2](../../includes/machine-learning-sdk-v2.md)]

```python
from azure.ai.ml import automl

compute_name = "gpu-cluster"
image_object_detection_job = automl.image_object_detection(
    compute=compute_name,
)
```
---

## Configure experiments

With support for computer vision tasks, you can launch individual runs or sweeps, either manual or automatic. We recommend starting with an automatic sweep to get a first baseline. Then, you can try out individual runs with certain models and hyperparameter configurations if you think they will work well. Finally, with manual sweeps you can explore multiple hyperparameter values for the more promising models or around promising models and hyperparameter configurations. This iterative approach reduces the hyperparameter search space, which grows exponentially in the number of hyperparameters.

Automatic sweeps can yield competitive results for many datasets. Additionally, they do not require advanced knowledge of models, they take into account hyperparameter correlations and they work seamlessly across different hardware setups. All these reasons make them a strong option for the early stage of your experimentation process.

## Automatically sweeping model hyperparameters (Automode)

> [!IMPORTANT]
> This feature is currently in public preview. This preview version is provided without a service-level agreement. Certain features might not be supported or might have constrained capabilities. For more information, see [Supplemental Terms of Use for Microsoft Azure Previews](https://azure.microsoft.com/support/legal/preview-supplemental-terms/).

It is generally hard to predict the best model architecture and hyperparameters for a dataset. Also, in some cases the human time allocated to tuning hyperparameters may be limited. With support for computer vision tasks, you can specify a number of runs and the Automode feature will automatically determine the region of the hyperparameter space to sweep. You do not have to define a hyperparameter search space, a sampling method or an early termination policy.

### Triggering Automode

You can run automatic sweeps by setting `max_trials` to a value greater than 1 in `limits`, as shown in the example below. The time budget for the AutoML job can still be set, but we recommend doing this only if each trial may take a long time. Note that a search space, sampling method and termination policy must not be specified.

# [CLI v2](#tab/CLI-v2)

[!INCLUDE [cli v2](../../includes/machine-learning-cli-v2.md)]

```yaml
limits:
  max_trials: 10
  max_concurrent_trials: 2
  timeout_minutes: 60
```

# [Python SDK v2 (preview)](#tab/SDK-v2)

```python
# Trigger Automode
image_object_detection_job.set_limits(max_trials=10, max_concurrent_trials=2, timeout_minutes=60)
```

Automode is currently not supported in the UI.

---

## Individual runs

In individual runs, you directly control the model algorithm and hyperparameters. The model algorithm is passed via the `model_name` parameter.

### Supported model algorithms

The following table summarizes the supported models for each computer vision task.

Task |  Model algorithms | String literal syntax<br> ***`default_model`\**** denoted with \*
---|----------|----------
Image classification<br> (multi-class and multi-label)| **MobileNet**: Light-weighted models for mobile applications <br> **ResNet**: Residual networks<br> **ResNeSt**: Split attention networks<br> **SE-ResNeXt50**: Squeeze-and-Excitation networks<br> **ViT**: Vision transformer networks| `mobilenetv2`   <br>`resnet18` <br>`resnet34` <br> `resnet50`  <br> `resnet101` <br> `resnet152`    <br> `resnest50` <br> `resnest101`  <br> `seresnext`  <br> `vits16r224` (small) <br> ***`vitb16r224`\**** (base) <br>`vitl16r224` (large)|
Object detection | **YOLOv5**: One stage object detection model   <br>  **Faster RCNN ResNet FPN**: Two stage object detection models  <br> **RetinaNet ResNet FPN**: address class imbalance with Focal Loss <br> <br>*Note: Refer to [`model_size` hyperparameter](reference-automl-images-hyperparameters.md#model-specific-hyperparameters) for YOLOv5 model sizes.*| ***`yolov5`\**** <br> `fasterrcnn_resnet18_fpn` <br> `fasterrcnn_resnet34_fpn` <br> `fasterrcnn_resnet50_fpn` <br> `fasterrcnn_resnet101_fpn` <br> `fasterrcnn_resnet152_fpn` <br> `retinanet_resnet50_fpn` 
Instance segmentation | **MaskRCNN ResNet FPN**| `maskrcnn_resnet18_fpn` <br> `maskrcnn_resnet34_fpn` <br> ***`maskrcnn_resnet50_fpn`\****  <br> `maskrcnn_resnet101_fpn` <br> `maskrcnn_resnet152_fpn`


In addition to controlling the model algorithm, you can also tune hyperparameters used for model training. While many of the hyperparameters exposed are model-agnostic, there are instances where hyperparameters are task-specific or model-specific. [Learn more about the available hyperparameters for these instances](reference-automl-images-hyperparameters.md). 

<<<<<<< HEAD
# [CLI v2](#tab/CLI-v2)
=======
### Data augmentation 

In general, deep learning model performance can often improve with more data. Data augmentation is a practical technique to amplify the data size and variability of a dataset which helps to prevent overfitting and improve the model’s generalization ability on unseen data. Automated ML applies different data augmentation techniques based on the computer vision task, before feeding input images to the model. Currently, there's no exposed hyperparameter to control data augmentations. 

|Task | Impacted dataset | Data augmentation technique(s) applied |
|-------|----------|---------|
|Image classification (multi-class and multi-label) | Training <br><br><br> Validation & Test| Random resize and crop, horizontal flip, color jitter (brightness, contrast, saturation, and hue), normalization using channel-wise ImageNet’s mean and standard deviation <br><br><br>Resize, center crop, normalization |
|Object detection, instance segmentation| Training <br><br> Validation & Test |Random crop around bounding boxes, expand, horizontal flip, normalization, resize <br><br><br>Normalization, resize
|Object detection using yolov5| Training <br><br> Validation & Test  |Mosaic, random affine (rotation, translation, scale, shear), horizontal flip <br><br><br> Letterbox resizing|

## Configure your experiment settings

Before doing a large sweep to search for the optimal models and hyperparameters, we recommend trying the default values to get a first baseline. Next, you can explore multiple hyperparameters for the same model before sweeping over multiple models and their parameters. This way, you can employ a more iterative approach, because with multiple models and multiple hyperparameters for each, the search space grows exponentially and you need more iterations to find optimal configurations.

# [Azure CLI](#tab/cli)
>>>>>>> 58ef634e

[!INCLUDE [cli v2](../../includes/machine-learning-cli-v2.md)]

If you wish to use the default hyperparameter values for a given algorithm (say yolov5), you can specify it using the model_name key in image_model section. For example,

```yaml
image_model:
    model_name: "yolov5"
```
# [Python SDK](#tab/python)

 [!INCLUDE [sdk v2](../../includes/machine-learning-sdk-v2.md)]

If you wish to use the default hyperparameter values for a given algorithm (say yolov5), you can specify it using the model_name parameter in the set_image_model method of the task specific `automl` job. For example,

```python
image_object_detection_job.set_image_model(model_name="yolov5")
```
---

### Data augmentation 

In general, deep learning model performance can often improve with more data. Data augmentation is a practical technique to amplify the data size and variability of a dataset which helps to prevent overfitting and improve the model’s generalization ability on unseen data. Automated ML applies different data augmentation techniques based on the computer vision task, before feeding input images to the model. Currently, there's no exposed hyperparameter to control data augmentations. 

|Task | Impacted dataset | Data augmentation technique(s) applied |
|-------|----------|---------|
|Image classification (multi-class and multi-label) | Training <br><br><br> Validation & Test| Random resize and crop, horizontal flip, color jitter (brightness, contrast, saturation, and hue), normalization using channel-wise ImageNet’s mean and standard deviation <br><br><br>Resize, center crop, normalization |
|Object detection, instance segmentation| Training <br><br> Validation & Test |Random crop around bounding boxes, expand, horizontal flip, normalization, resize <br><br><br>Normalization, resize
|Object detection using yolov5| Training <br><br> Validation & Test  |Mosaic, random affine (rotation, translation, scale, shear), horizontal flip <br><br><br> Letterbox resizing|

### Primary metric

The primary metric used for model optimization and hyperparameter tuning depends on the task type. Using other primary metric values is currently not supported. 

* `accuracy` for IMAGE_CLASSIFICATION
* `iou` for IMAGE_CLASSIFICATION_MULTILABEL
* `mean_average_precision` for IMAGE_OBJECT_DETECTION
* `mean_average_precision` for IMAGE_INSTANCE_SEGMENTATION
    
### Experiment budget

You can optionally specify the maximum time budget for your AutoML Vision training job using the `timeout` parameter in the `limits` - the amount of time in minutes before the experiment terminates. If none specified, default experiment timeout is seven days (maximum 60 days). For example,
# [Azure CLI](#tab/cli)

[!INCLUDE [cli v2](../../includes/machine-learning-cli-v2.md)]

```yaml
limits:
  timeout: 60
```

# [Python SDK](#tab/python)

 [!INCLUDE [sdk v2](../../includes/machine-learning-sdk-v2.md)]

[!Notebook-python[] (~/azureml-examples-main/sdk/jobs/automl-standalone-jobs/automl-image-object-detection-task-fridge-items/automl-image-object-detection-task-fridge-items.ipynb?name=limit-settings)]

---

## Manually sweeping model hyperparameters

When training computer vision models, model performance depends heavily on the hyperparameter values selected. Often, you might want to tune the hyperparameters to get optimal performance. With support for computer vision tasks in automated ML, you can sweep hyperparameters to find the optimal settings for your model. This feature applies the hyperparameter tuning capabilities in Azure Machine Learning. [Learn how to tune hyperparameters](how-to-tune-hyperparameters.md).

### Define the parameter search space

You can define the model algorithms and hyperparameters to sweep in the parameter space. You can either specify a single model algorithm or multiple ones. 

* See [Configure model algorithms and hyperparameters](#configure-model-algorithms-and-hyperparameters) for the list of supported model algorithms for each task type. 
* See [Hyperparameters for computer vision tasks](reference-automl-images-hyperparameters.md)  hyperparameters for each computer vision task type. 
* See [details on supported distributions for discrete and continuous hyperparameters](how-to-tune-hyperparameters.md#define-the-search-space).

### Sampling methods for the sweep

When sweeping hyperparameters, you need to specify the sampling method to use for sweeping over the defined parameter space. Currently, the following sampling methods are supported with the `sampling_algorithm` parameter:

| Sampling type | AutoML Job syntax |
|-------|---------|
|[Random Sampling](how-to-tune-hyperparameters.md#random-sampling)| `random` |
|[Grid Sampling](how-to-tune-hyperparameters.md#grid-sampling)| `grid` |
|[Bayesian Sampling](how-to-tune-hyperparameters.md#bayesian-sampling)| `bayesian` |
    
> [!NOTE]
> Currently only random sampling supports conditional hyperparameter spaces.

### Early termination policies

You can automatically end poorly performing runs with an early termination policy. Early termination improves computational efficiency, saving compute resources that would have been otherwise spent on less promising configurations. Automated ML for images supports the following early termination policies using the `early_termination` parameter. If no termination policy is specified, all configurations are run to completion.


| Early termination policy | AutoML Job syntax |
|-------|---------|
|[Bandit policy](how-to-tune-hyperparameters.md#bandit-policy)| CLI v2: `bandit` <br> SDK v2: `BanditPolicy()` |
|[Median stopping policy](how-to-tune-hyperparameters.md#median-stopping-policy)| CLI v2: `median_stopping` <br> SDK v2: `MedianStoppingPolicy()` |
|[Truncation selection policy](how-to-tune-hyperparameters.md#truncation-selection-policy)| CLI v2: `truncation_selection` <br> SDK v2: `TruncationSelectionPolicy()` |

Learn more about [how to configure the early termination policy for your hyperparameter sweep](how-to-tune-hyperparameters.md#early-termination).

### Resources for the sweep

You can control the resources spent on your hyperparameter sweep by specifying the `max_trials` and the `max_concurrent_trials` for the sweep.
> [!NOTE]
> For a complete sweep configuration sample, please refer to this [tutorial](tutorial-auto-train-image-models.md#hyperparameter-sweeping-for-image-tasks).

Parameter | Detail
-----|----
`max_trials` |  Required parameter for maximum number of configurations to sweep. Must be an integer between 1 and 1000. When exploring just the default hyperparameters for a given model algorithm, set this parameter to 1.
`max_concurrent_trials`| Maximum number of runs that can run concurrently. If not specified, all runs launch in parallel. If specified, must be an integer between 1 and 100.  <br><br> **NOTE:** The number of concurrent runs is gated on the resources available in the specified compute target. Ensure that the compute target has the available resources for the desired concurrency.

You can configure all the sweep related parameters as shown in the example below.

# [Azure CLI](#tab/cli)

[!INCLUDE [cli v2](../../includes/machine-learning-cli-v2.md)]

```yaml
sweep:
  limits:
    max_trials: 10
    max_concurrent_trials: 2
  sampling_algorithm: random
  early_termination:
    type: bandit
    evaluation_interval: 2
    slack_factor: 0.2
    delay_evaluation: 6
```

# [Python SDK](#tab/python)

 [!INCLUDE [sdk v2](../../includes/machine-learning-sdk-v2.md)]

[!Notebook-python[] (~/azureml-examples-main/sdk/jobs/automl-standalone-jobs/automl-image-object-detection-task-fridge-items/automl-image-object-detection-task-fridge-items.ipynb?name=sweep-settings)]

---


### Fixed settings

You can pass fixed settings or parameters that don't change during the parameter space sweep as shown below.

# [Azure CLI](#tab/cli)

[!INCLUDE [cli v2](../../includes/machine-learning-cli-v2.md)]

```yaml
image_model:
  early_stopping: True
  evaluation_frequency: 1
```


# [Python SDK](#tab/python)

 [!INCLUDE [sdk v2](../../includes/machine-learning-sdk-v2.md)]
 
[!Notebook-python[] (~/azureml-examples-main/sdk/jobs/automl-standalone-jobs/automl-image-object-detection-task-fridge-items/automl-image-object-detection-task-fridge-items.ipynb?name=pass-arguments)]


---

##  Incremental training (optional)

Once the training run is done, you have the option to further train the model by loading the trained model checkpoint. You can either use the same dataset or a different one for incremental training. 


### Pass the checkpoint via run ID

You can pass the run ID that you want to load the checkpoint from.

# [Azure CLI](#tab/cli)

[!INCLUDE [cli v2](../../includes/machine-learning-cli-v2.md)]

```yaml
image_model:
  checkpoint_run_id : "target_checkpoint_run_id"
```


# [Python SDK](#tab/python)

 [!INCLUDE [sdk v2](../../includes/machine-learning-sdk-v2.md)]

To find the run ID from the desired model, you can use the following code. 

```python
# find a run id to get a model checkpoint from
import mlflow

# Obtain the tracking URL from MLClient
MLFLOW_TRACKING_URI = ml_client.workspaces.get(
    name=ml_client.workspace_name
).mlflow_tracking_uri
mlflow.set_tracking_uri(MLFLOW_TRACKING_URI)

from mlflow.tracking.client import MlflowClient

mlflow_client = MlflowClient()
mlflow_parent_run = mlflow_client.get_run(automl_job.name)

# Fetch the id of the best automl child run.
target_checkpoint_run_id = mlflow_parent_run.data.tags["automl_best_child_run_id"]
```

To pass a checkpoint via the run ID, you need to use the `checkpoint_run_id` parameter in `set_image_model` function.

```python
image_object_detection_job = automl.image_object_detection(
    compute=compute_name,
    experiment_name=exp_name,
    training_data=my_training_data_input,
    validation_data=my_validation_data_input,
    target_column_name="label",
    primary_metric="mean_average_precision",
    tags={"my_custom_tag": "My custom value"},
)

image_object_detection_job.set_image_model(checkpoint_run_id=target_checkpoint_run_id)

automl_image_job_incremental = ml_client.jobs.create_or_update(
    image_object_detection_job
) 
```

---


## Submit the AutoML job



# [Azure CLI](#tab/cli)

[!INCLUDE [cli v2](../../includes/machine-learning-cli-v2.md)]

To submit your AutoML job, you run the following CLI v2 command with the path to your .yml file, workspace name, resource group and subscription ID.

```azurecli
az ml job create --file ./hello-automl-job-basic.yml --workspace-name [YOUR_AZURE_WORKSPACE] --resource-group [YOUR_AZURE_RESOURCE_GROUP] --subscription [YOUR_AZURE_SUBSCRIPTION]
```

# [Python SDK](#tab/python)

 [!INCLUDE [sdk v2](../../includes/machine-learning-sdk-v2.md)]

When you've configured your AutoML Job to the desired settings, you can submit the job.

[!Notebook-python[] (~/azureml-examples-main/sdk/jobs/automl-standalone-jobs/automl-image-object-detection-task-fridge-items/automl-image-object-detection-task-fridge-items.ipynb?name=submit-run)]
---

## Outputs and evaluation metrics

The automated ML training runs generates output model files, evaluation metrics, logs and deployment artifacts like the scoring file and the environment file which can be viewed from the outputs and logs and metrics tab of the child runs.

> [!TIP]
> Check how to navigate to the run results from the  [View run results](how-to-understand-automated-ml.md#view-job-results) section.

For definitions and examples of the performance charts and metrics provided for each run, see [Evaluate automated machine learning experiment results](how-to-understand-automated-ml.md#metrics-for-image-models-preview).

## Register and deploy model

Once the run completes, you can register the model that was created from the best run (configuration that resulted in the best primary metric). You can either register the model after downloading or by specifying the azureml path with corresponding jobid.  Note: If you want to change the inference settings that are described below you need to download the model and change settings.json and register using the updated model folder.

### Get the best run

# [Azure CLI](#tab/cli)

[!INCLUDE [cli v2](../../includes/machine-learning-cli-v2.md)]

```yaml
      
```

# [Python SDK](#tab/python)

 [!INCLUDE [sdk v2](../../includes/machine-learning-sdk-v2.md)]

[!Notebook-python[] (~/azureml-examples-main/sdk/jobs/automl-standalone-jobs/automl-image-object-detection-task-fridge-items/automl-image-object-detection-task-fridge-items.ipynb?name=best_run)] 

[!Notebook-python[] (~/azureml-examples-main/sdk/jobs/automl-standalone-jobs/automl-image-object-detection-task-fridge-items/automl-image-object-detection-task-fridge-items.ipynb?name=create_local_dir)]

[!Notebook-python[] (~/azureml-examples-main/sdk/jobs/automl-standalone-jobs/automl-image-object-detection-task-fridge-items/automl-image-object-detection-task-fridge-items.ipynb?name=download_model)]
---

### register the model

Register the model either using the azureml path or your locally downloaded path. 

# [Azure CLI](#tab/cli)

[!INCLUDE [cli v2](../../includes/machine-learning-cli-v2.md)]

```azurecli
 az ml model create --name od-fridge-items-mlflow-model --version 1 --path azureml://jobs/$best_run/outputs/artifacts/outputs/mlflow-model/ --type mlflow_model --workspace-name [YOUR_AZURE_WORKSPACE] --resource-group [YOUR_AZURE_RESOURCE_GROUP] --subscription [YOUR_AZURE_SUBSCRIPTION]
```
# [Python SDK](#tab/python)

 [!INCLUDE [sdk v2](../../includes/machine-learning-sdk-v2.md)]

[!Notebook-python[] (~/azureml-examples-main/sdk/jobs/automl-standalone-jobs/automl-image-object-detection-task-fridge-items/automl-image-object-detection-task-fridge-items.ipynb?name=register_model)]    
---

After you register the model you want to use, you can deploy it using the managed online endpoint [deploy-managed-online-endpoint](how-to-deploy-managed-online-endpoint-sdk-v2.md)

### Configure online endpoint

# [Azure CLI](#tab/cli)

[!INCLUDE [cli v2](../../includes/machine-learning-cli-v2.md)]

```yaml
$schema: https://azuremlschemas.azureedge.net/latest/managedOnlineEndpoint.schema.json
name: od-fridge-items-endpoint
auth_mode: key
```
    
# [Python SDK](#tab/python)

 [!INCLUDE [sdk v2](../../includes/machine-learning-sdk-v2.md)]

[!Notebook-python[] (~/azureml-examples-main/sdk/jobs/automl-standalone-jobs/automl-image-object-detection-task-fridge-items/automl-image-object-detection-task-fridge-items.ipynb?name=endpoint)]    

---

### Create the endpoint

Using the `MLClient` created earlier, we'll now create the Endpoint in the workspace. This command will start the endpoint creation and return a confirmation response while the endpoint creation continues.


# [Azure CLI](#tab/cli)

[!INCLUDE [cli v2](../../includes/machine-learning-cli-v2.md)]
```azurecli
az ml online-endpoint create --file .\create_endpoint.yml --workspace-name [YOUR_AZURE_WORKSPACE] --resource-group [YOUR_AZURE_RESOURCE_GROUP] --subscription [YOUR_AZURE_SUBSCRIPTION]
```

# [Python SDK](#tab/python)

 [!INCLUDE [sdk v2](../../includes/machine-learning-sdk-v2.md)]

[!Notebook-python[] (~/azureml-examples-main/sdk/jobs/automl-standalone-jobs/automl-image-object-detection-task-fridge-items/automl-image-object-detection-task-fridge-items.ipynb?name=create_endpoint)]
---

### Configure online deployment

A deployment is a set of resources required for hosting the model that does the actual inferencing. We'll create a deployment for our endpoint using the `ManagedOnlineDeployment` class. You can use either GPU or CPU VM SKUs for your deployment cluster.


# [Azure CLI](#tab/cli)

[!INCLUDE [cli v2](../../includes/machine-learning-cli-v2.md)]

```yaml
name: od-fridge-items-mlflow-deploy
endpoint_name: od-fridge-items-endpoint
model: azureml:od-fridge-items-mlflow-model@latest
instance_type: Standard_DS3_v2
instance_count: 1
liveness_probe:
    failure_threshold: 30
    success_threshold: 1
    timeout: 2
    period: 10
    initial_delay: 2000
readiness_probe:
    failure_threshold: 10
    success_threshold: 1
    timeout: 10
    period: 10
    initial_delay: 2000 
```

# [Python SDK](#tab/python)

 [!INCLUDE [sdk v2](../../includes/machine-learning-sdk-v2.md)]

[!Notebook-python[] (~/azureml-examples-main/sdk/jobs/automl-standalone-jobs/automl-image-object-detection-task-fridge-items/automl-image-object-detection-task-fridge-items.ipynb?name=deploy)]
---


### Create the deployment

Using the `MLClient` created earlier, we'll now create the deployment in the workspace. This command will start the deployment creation and return a confirmation response while the deployment creation continues.

# [Azure CLI](#tab/cli)

[!INCLUDE [cli v2](../../includes/machine-learning-cli-v2.md)]

```azurecli
az ml online-deployment create --file .\create_deployment.yml --workspace-name [YOUR_AZURE_WORKSPACE] --resource-group [YOUR_AZURE_RESOURCE_GROUP] --subscription [YOUR_AZURE_SUBSCRIPTION]
```

# [Python SDK](#tab/python)

 [!INCLUDE [sdk v2](../../includes/machine-learning-sdk-v2.md)]

[!Notebook-python[] (~/azureml-examples-main/sdk/jobs/automl-standalone-jobs/automl-image-object-detection-task-fridge-items/automl-image-object-detection-task-fridge-items.ipynb?name=create_deploy)]
---

### update traffic:
By default the current deployment is set to receive 0% traffic. you can set the traffic percentage current deployment should receive. Sum of traffic percentages of all the deployments with one end point shouldn't exceed 100%.

# [Azure CLI](#tab/cli)

[!INCLUDE [cli v2](../../includes/machine-learning-cli-v2.md)]

```azurecli
az ml online-endpoint update --name 'od-fridge-items-endpoint' --traffic 'od-fridge-items-mlflow-deploy=100' --workspace-name [YOUR_AZURE_WORKSPACE] --resource-group [YOUR_AZURE_RESOURCE_GROUP] --subscription [YOUR_AZURE_SUBSCRIPTION]
```

# [Python SDK](#tab/python)

 [!INCLUDE [sdk v2](../../includes/machine-learning-sdk-v2.md)]

[!Notebook-python[] (~/azureml-examples-main/sdk/jobs/automl-standalone-jobs/automl-image-object-detection-task-fridge-items/automl-image-object-detection-task-fridge-items.ipynb?name=update_traffic)]
---


Alternatively You can deploy the model from the [Azure Machine Learning studio UI](https://ml.azure.com/). 
Navigate to the model you wish to deploy in the **Models** tab of the automated ML run and select on **Deploy** and select **Deploy to real-time endpoint** .  

![Screenshot of how the Deployment page looks like after selecting the Deploy option.](./media/how-to-auto-train-image-models/deploy-end-point.png).

this is how your review page looks like. we can select instance type, instance count and set traffic percentage for the current deployment.

![Screenshot of how the top of review page looks like after selecting the options to deploy.](./media/how-to-auto-train-image-models/review-deploy-1.png).
![Screenshot of how the bottom of review page looks like after selecting the options to deploy.](./media/how-to-auto-train-image-models/review-deploy-2.png).

### Update inference settings

In the previous step, we downloaded a file `mlflow-model/artifacts/settings.json` from the best model. which can be used to update the inference settings before registering the model. Although its's recommended to use the same parameters as training for best performance.

Each of the tasks (and some models) has a set of parameters. By default, we use the same values for the parameters that were used during the training and validation. Depending on the behavior that we need when using the model for inference, we can change these parameters. Below you can find a list of parameters for each task type and model.  

| Task | Parameter name | Default  |
|--------- |------------- | --------- |
|Image classification (multi-class and multi-label) | `valid_resize_size`<br>`valid_crop_size` | 256<br>224 |
|Object detection | `min_size`<br>`max_size`<br>`box_score_thresh`<br>`nms_iou_thresh`<br>`box_detections_per_img` | 600<br>1333<br>0.3<br>0.5<br>100 |
|Object detection using `yolov5`| `img_size`<br>`model_size`<br>`box_score_thresh`<br>`nms_iou_thresh` | 640<br>medium<br>0.1<br>0.5 |
|Instance segmentation| `min_size`<br>`max_size`<br>`box_score_thresh`<br>`nms_iou_thresh`<br>`box_detections_per_img`<br>`mask_pixel_score_threshold`<br>`max_number_of_polygon_points`<br>`export_as_image`<br>`image_type` | 600<br>1333<br>0.3<br>0.5<br>100<br>0.5<br>100<br>False<br>JPG|

For a detailed description on task specific hyperparameters, please refer to [Hyperparameters for computer vision tasks in automated machine learning](./reference-automl-images-hyperparameters.md).
    
If you want to use tiling, and want to control tiling behavior, the following parameters are available: `tile_grid_size`, `tile_overlap_ratio` and `tile_predictions_nms_thresh`. For more details on these parameters please check [Train a small object detection model using AutoML](./how-to-use-automl-small-object-detect.md).




## Example notebooks
Review detailed code examples and use cases in the [GitHub notebook repository for automated machine learning samples](https://github.com/Azure/azureml-examples/tree/main/sdk/jobs/automl-standalone-jobs). Please check the folders with 'automl-image-' prefix for samples specific to building computer vision models.



## Code examples

# [Azure CLI](#tab/cli)

Review detailed code examples and use cases in the [azureml-examples repository for automated machine learning samples](https://github.com/Azure/azureml-examples/tree/sdk-preview/cli/jobs/automl-standalone-jobs). 


# [Python SDK](#tab/python)

 [!INCLUDE [sdk v2](../../includes/machine-learning-sdk-v2.md)]

Review detailed code examples and use cases in the [GitHub notebook repository for automated machine learning samples](https://github.com/Azure/azureml-examples/tree/sdk-preview/sdk/jobs/automl-standalone-jobs). 

---
## Next steps

* [Tutorial: Train an object detection model (preview) with AutoML and Python](tutorial-auto-train-image-models.md).
* [Troubleshoot automated ML experiments](how-to-troubleshoot-auto-ml.md).<|MERGE_RESOLUTION|>--- conflicted
+++ resolved
@@ -283,7 +283,7 @@
 
 You can run automatic sweeps by setting `max_trials` to a value greater than 1 in `limits`, as shown in the example below. The time budget for the AutoML job can still be set, but we recommend doing this only if each trial may take a long time. Note that a search space, sampling method and termination policy must not be specified.
 
-# [CLI v2](#tab/CLI-v2)
+# [Azure CLI](#tab/cli)
 
 [!INCLUDE [cli v2](../../includes/machine-learning-cli-v2.md)]
 
@@ -322,25 +322,7 @@
 
 In addition to controlling the model algorithm, you can also tune hyperparameters used for model training. While many of the hyperparameters exposed are model-agnostic, there are instances where hyperparameters are task-specific or model-specific. [Learn more about the available hyperparameters for these instances](reference-automl-images-hyperparameters.md). 
 
-<<<<<<< HEAD
-# [CLI v2](#tab/CLI-v2)
-=======
-### Data augmentation 
-
-In general, deep learning model performance can often improve with more data. Data augmentation is a practical technique to amplify the data size and variability of a dataset which helps to prevent overfitting and improve the model’s generalization ability on unseen data. Automated ML applies different data augmentation techniques based on the computer vision task, before feeding input images to the model. Currently, there's no exposed hyperparameter to control data augmentations. 
-
-|Task | Impacted dataset | Data augmentation technique(s) applied |
-|-------|----------|---------|
-|Image classification (multi-class and multi-label) | Training <br><br><br> Validation & Test| Random resize and crop, horizontal flip, color jitter (brightness, contrast, saturation, and hue), normalization using channel-wise ImageNet’s mean and standard deviation <br><br><br>Resize, center crop, normalization |
-|Object detection, instance segmentation| Training <br><br> Validation & Test |Random crop around bounding boxes, expand, horizontal flip, normalization, resize <br><br><br>Normalization, resize
-|Object detection using yolov5| Training <br><br> Validation & Test  |Mosaic, random affine (rotation, translation, scale, shear), horizontal flip <br><br><br> Letterbox resizing|
-
-## Configure your experiment settings
-
-Before doing a large sweep to search for the optimal models and hyperparameters, we recommend trying the default values to get a first baseline. Next, you can explore multiple hyperparameters for the same model before sweeping over multiple models and their parameters. This way, you can employ a more iterative approach, because with multiple models and multiple hyperparameters for each, the search space grows exponentially and you need more iterations to find optimal configurations.
-
-# [Azure CLI](#tab/cli)
->>>>>>> 58ef634e
+# [Azure CLI](#tab/cli)
 
 [!INCLUDE [cli v2](../../includes/machine-learning-cli-v2.md)]
 
