--- conflicted
+++ resolved
@@ -9,11 +9,7 @@
 ms.reviewer: larryfr
 ms.author: seramasu
 author: rsethur
-<<<<<<< HEAD
-ms.custom: devplatv2
-=======
 ms.custom: devplatv2, event-tier1-build-2022
->>>>>>> c30c2e11
 ms.date: 04/11/2022
 ---
 
