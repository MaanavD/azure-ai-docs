--- conflicted
+++ resolved
@@ -74,11 +74,7 @@
 1. Use the designer to [redeploy web services](migrate-rebuild-web-service.md).
 
     >[!NOTE]
-<<<<<<< HEAD
-    > Azure Machine Learning also supports code-first workflows for migrating [datasets](./v1/how-to-create-register-datasets.md), [training](how-to-set-up-training-targets.md), and [deployment](how-to-deploy-and-where.md).
-=======
     > Above guidance are built on top of AzureML v1 concepts and features. AzureML has CLI v2 and Python SDK v2. We suggest to rebuild your ML Studio(classic) models using v2 instead of v1. Start with AzureML v2 [here](./concept-v2.md)  
->>>>>>> 7b5eefc7
 
 ## Step 4: Integrate client apps
 
