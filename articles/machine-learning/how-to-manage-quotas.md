---
title: Manage resources & quotas
titleSuffix: Azure Machine Learning
description: Learn about the quotas on resources for Azure Machine Learning and how to request more quota.
services: machine-learning
ms.service: machine-learning
ms.subservice: core
ms.reviewer: jmartens
author: nishankgu
ms.author: nigup
ms.date: 05/08/2020
ms.topic: conceptual
ms.custom: troubleshooting,contperfq4 
---

# Manage & increase quotas for resources with Azure Machine Learning
[!INCLUDE [applies-to-skus](../../includes/aml-applies-to-basic-enterprise-sku.md)]

In this article, you will learn about preconfigured limits on Azure resources for your [Azure Machine Learning](overview-what-is-azure-ml.md) subscription and what quotas you can manage. These limits are put in place to prevent budget over-runs due to fraud, and to honor Azure capacity constraints. 

As with other Azure services, there are limits on certain resources associated with Azure Machine Learning. These limits range from a cap on the number of [workspaces](concept-workspace.md) to limits on the actual underlying compute that gets used for model training or inference/scoring. 

As you design and scale your Azure Machine Learning resources for production workloads, consider these limits. For example, if your cluster doesn't reach the target number of nodes, then you may have reached an Azure Machine Learning Compute cores limit for your subscription. If you want to raise the limit or quota above the Default Limit, open an online customer support request at no charge. The limits can't be raised above the Maximum Limit value shown in the following tables due to Azure Capacity constraints. If there is no Maximum Limit column, then the resource doesn't have adjustable limits.


Along with managing quotas, you can also learn how to [plan & manage costs for Azure Machine Learning](concept-plan-manage-cost.md).

## Special considerations

+ A quota is a credit limit, not a capacity guarantee. If you have large-scale capacity needs, contact Azure support. You can also [increase your quotas](https://docs.microsoft.com/azure/azure-resource-manager/resource-manager-quota-errors).

+ Your quota is shared across all the services in your subscriptions including Azure Machine Learning. The only exception is Azure Machine Learning compute which has a separate quota from the core compute quota. Be sure to calculate the quota usage across all services when evaluating your capacity needs.

+ Default limits vary by offer Category Type, such as Free Trial, Pay-As-You-Go, and VM series, such as Dv2, F, G, and so on.

## Default resource quotas

Here is a breakdown of the quota limits by various resource types within your Azure subscription.

> [!IMPORTANT]
> Limits are subject to change. The latest can always be found at the service-level quota [document](https://docs.microsoft.com/azure/azure-resource-manager/management/azure-subscription-service-limits/) for all of Azure.

### Virtual machines
For each Azure subscription, there is a limit on the number of virtual machines across your services or standalone. Virtual machine cores have a regional total limit and a regional per size series (Dv2, F, etc.) limit, both of which are separately enforced. For example, consider a subscription with a US East total VM core limit of 30, an A series core limit of 30, and a D series core limit of 30. This subscription would be allowed to deploy 30 A1 VMs, or 30 D1 VMs, or a combination of the two not to exceed a total of 30 cores (for example, 10 A1 VMs and 20 D1 VMs).

[!INCLUDE [azure-subscription-limits-azure-resource-manager](../../includes/azure-subscription-limits-azure-resource-manager.md)]

### Azure Machine Learning Compute
For [Azure Machine Learning Compute](concept-compute-target.md#azure-machine-learning-compute-managed), there is a default quota limit on both the number of cores and number of unique compute resources allowed per region in a subscription. This quota is separate from the VM core quota above and the core limits are not shared between the two resource types since AmlCompute is a managed service that deploys resources in a hosted-on-behalf-of model.

Available resources:
+ Dedicated cores per region have a default limit of 24 - 300 depending on your subscription offer type with higher defaults for EA and CSP offer types.  The number of dedicated cores per subscription can be increased and is different for each VM family. Certain specialized VM families like NCv2, NCv3, or ND series start with a default of zero cores. Contact Azure support by raising a quota request to discuss increase options.

+ Low-priority cores per region have a default limit of 100 - 3000 depending on your subscription offer type with higher defaults for EA and CSP offer types. The number of low-priority cores per subscription can be increased and is a single value across VM families. Contact Azure support to discuss increase options.

+ Clusters per region have a default limit of 200. These are shared between a training cluster and a compute instance (which is considered as a single node cluster for quota purposes). Contact Azure support if you want to request an increase beyond this limit.

+ There are other strict limits  that cannot be exceeded once hit.

| **Resource** | **Maximum limit** |
| --- | --- |
| Maximum workspaces per resource group | 800 |
| Maximum nodes in a single Azure Machine Learning Compute (AmlCompute) resource | 100 nodes |
| Maximum GPU MPI processes per node | 1-4 |
| Maximum GPU workers per node | 1-4 |
| Maximum job lifetime | 21 days<sup>1</sup> |
| Maximum job lifetime on a Low-Priority Node | 7 days<sup>2</sup> |
| Maximum parameter servers per node | 1 |

<sup>1</sup> The maximum lifetime refers to the time that a run start and when it finishes. Completed runs persist indefinitely; data for runs not completed within the maximum lifetime is not accessible.
<sup>2</sup> Jobs on a Low-Priority node could be preempted anytime there is a capacity constraint. We recommend you implement checkpointing in your job.

### Azure Machine Learning Pipelines
For [Azure Machine Learning Pipelines](concept-ml-pipelines.md), there is a quota limit on the number of steps in a pipeline and on the number of schedule-based runs of published pipelines per region in a subscription.
- Maximum number of steps allowed in a pipeline is 30,000
- Maximum number of the sum of schedule-based runs and blob pulls for blog-triggered schedules of published pipelines per subscription per month is 100,000

### Container instances

There is also a limit on the number of container instances that you can spin up in a given time period (scoped hourly) or across your entire subscription.
For the limits, see [Container Instances limits](https://docs.microsoft.com/azure/azure-resource-manager/management/azure-subscription-service-limits#container-instances-limits).

### Storage
There is a limit on the number of storage accounts per region as well in a given subscription. The default limit is 250 and includes both Standard and Premium Storage accounts. If you require more than 250 storage accounts in a given region, make a request through [Azure Support](https://ms.portal.azure.com/#blade/Microsoft_Azure_Support/HelpAndSupportBlade/newsupportrequest/). The Azure Storage team will review your business case and may approve up to 250 storage accounts for a given region.


## Workspace level quota

To better manage resource allocations for Azure Machine Learning Compute target (Amlcompute) between various [workspaces](concept-workspace.md), we have introduced a feature that allows you to distribute subscription level quotas (by VM family) and configure them at the workspace level. The default behavior is that all workspaces have the same quota as the subscription level quota for any VM family. However, as the number of workspaces increases, and workloads of varying priority start sharing the same resources, users want a way to better share capacity and avoid resource contention issues. Azure Machine Learning provides a solution with its managed compute offering by allowing users to set a maximum quota for a particular VM family on each workspace. This is analogous to distributing your capacity between workspaces, and the users can choose to also over-allocate to drive maximum utilization. 

To set quotas at the workspace level, go to any workspace in your subscription, and click on **Usages + quotas** in the left pane. Then select the **Configure quotas** tab to view the quotas, expand any VM family, and set a quota limit on any workspace listed under that VM family. Remember that you cannot set a negative value or a value higher than the subscription level quota. Also, as you would observe, by default all workspaces are assigned the entire subscription quota to allow for full utilization of the allocated quota.

[![Azure Machine Learning workspace level quota](./media/how-to-manage-quotas/azure-machine-learning-workspace-quota.png)](./media/how-to-manage-quotas/azure-machine-learning-workspace-quota.png)


> [!NOTE]
> This is an Enterprise edition feature only. If you have both a [Basic and an Enterprise edition](overview-what-is-azure-ml.md#sku) workspace in your subscription, you can use this to only set quotas on your Enterprise workspaces. Your Basic workspaces will continue to have the subscription level quota which is the default behavior.
>
> You need subscription level permissions to set quota at the workspace level. This is enforced so that individual workspace owners do not edit or increase their quotas and start encroaching onto resources set aside for another workspace. Thus a subscription admin is best suited to allocate and distribute these quotas across workspaces.



## View your usage and quotas

<<<<<<< HEAD
Azure Machine Learning Compute quota on your subscription is managed separately from other Azure resources quota. To view this quota, you need to drill down into Machine Learning services.  

1. On the left pane, select **Machine Learning service** and then select any workspace from the list shown.

2. On the next blade, under the **Support + troubleshooting section** select **Usage + quotas** to view your current quota limits and usage.

3. Select a subscription to view the quota limits. Remember to filter to the region you are interested in.

4. You can now toggle between a subscription level view and a workspace level view:
    + **Subscription view:** This allows you to view your usage of core quota by VM family, expanding it by workspace, and further expanding it by the actual cluster names. This view is optimal for quickly getting into the details of core usage for a particular VM family to see the break-up by workspaces and further by the underlying clusters for each of those workspaces. The general convention in this view is (usage/quota), where the usage is the current number of scaled up cores, and quota is the logical maximum number of cores that the resource can scale to. For each **workspace**, the quota would be the workspace level quota (as explained above) which denotes the maximum number of cores that you can scale to for a particular VM family. For a **cluster** similarly, the quota is actually the cores corresponding to the maximum number of nodes that the cluster can scale to defined by the max_nodes property.
=======
Azure Machine Learning Compute is managed separately from other Azure resource quotas in your subscription. To view this quota, you need to drill down into Machine Learning services.  

1. On the left pane, select **Machine Learning service** and then select any workspace from the list shown.
>>>>>>> 776322fa

    + **Workspace view:** This allows you to view your usage of core quota by Workspace, expanding it by VM family, and further expanding it by the actual cluster names. This view is optimal for quickly getting into the details of core usage for a particular workspace to see the break-up by VM families and further by the underlying clusters for each of those families.

Viewing your quota for various other Azure resources, such as Virtual Machines, Storage, Network, is easy through the Azure portal.

<<<<<<< HEAD
1. On the left pane, select **All services** and then select **Subscriptions** under the General category.
=======
1. You can now toggle between a subscription level view and a workspace level view:
    + **Subscription view:** Displays your usage of core quota by VM family, expanding it by workspace, and further expanding it by the actual cluster names. Quickly get into the details of core usage for a particular VM family to see the break-up by workspaces and further by the underlying clusters for each of those workspaces. The general convention in this view is (usage/quota), where the usage is the current number of scaled up cores, and quota is the logical maximum number of cores that the resource can scale to. For each **workspace**, the quota would be the workspace level quota (as explained above) which denotes the maximum number of cores that you can scale to for a particular VM family. For a **cluster** similarly, the quota is actually the cores corresponding to the maximum number of nodes that the cluster can scale to defined by the max_nodes property.
>>>>>>> 776322fa

2. From the list of subscriptions, select the subscription whose quota you are looking for.

Viewing your quota for various other Azure resources, such as Virtual Machines, Storage, Network, is easy through the Azure portal.

1. On the left pane, select **All services** and then select **Subscriptions** under the General category.

1. From the list of subscriptions, select the subscription whose quota you are looking for.

## Request quota increases

If you want to raise the limit or quota above the default limit, [open an online customer support request](https://ms.portal.azure.com/#blade/Microsoft_Azure_Support/HelpAndSupportBlade/newsupportrequest/) at no charge.

The limits can't be raised above the maximum limit value shown in the tables. If there is no maximum limit, then the resource doesn't have adjustable limits. [See step by step instructions on how to increase your quota](https://docs.microsoft.com/azure/azure-resource-manager/resource-manager-quota-errors).

When requesting a quota increase, you need to select the service you are requesting to raise the quota against, which could be services such as Machine Learning service quota, Container instances or Storage quota. In addition for Azure Machine Learning Compute, you can click on the **Request Quota** button while viewing the quota following the steps above.

> [!NOTE]
> [Free Trial subscriptions](https://azure.microsoft.com/offers/ms-azr-0044p) are not eligible for limit or quota increases. If you have a [Free Trial subscription](https://azure.microsoft.com/offers/ms-azr-0044p), you can upgrade to a [Pay-As-You-Go](https://azure.microsoft.com/offers/ms-azr-0003p/) subscription. For more information, see [Upgrade Azure Free Trial to Pay-As-You-Go](../billing/billing-upgrade-azure-subscription.md) and  [Free Trial subscription FAQ](https://azure.microsoft.com/free/free-account-faq).

## Next steps

+ [Plan & manage costs for Azure Machine Learning](concept-plan-manage-cost.md)<|MERGE_RESOLUTION|>--- conflicted
+++ resolved
@@ -102,7 +102,6 @@
 
 ## View your usage and quotas
 
-<<<<<<< HEAD
 Azure Machine Learning Compute quota on your subscription is managed separately from other Azure resources quota. To view this quota, you need to drill down into Machine Learning services.  
 
 1. On the left pane, select **Machine Learning service** and then select any workspace from the list shown.
@@ -113,30 +112,14 @@
 
 4. You can now toggle between a subscription level view and a workspace level view:
     + **Subscription view:** This allows you to view your usage of core quota by VM family, expanding it by workspace, and further expanding it by the actual cluster names. This view is optimal for quickly getting into the details of core usage for a particular VM family to see the break-up by workspaces and further by the underlying clusters for each of those workspaces. The general convention in this view is (usage/quota), where the usage is the current number of scaled up cores, and quota is the logical maximum number of cores that the resource can scale to. For each **workspace**, the quota would be the workspace level quota (as explained above) which denotes the maximum number of cores that you can scale to for a particular VM family. For a **cluster** similarly, the quota is actually the cores corresponding to the maximum number of nodes that the cluster can scale to defined by the max_nodes property.
-=======
-Azure Machine Learning Compute is managed separately from other Azure resource quotas in your subscription. To view this quota, you need to drill down into Machine Learning services.  
-
-1. On the left pane, select **Machine Learning service** and then select any workspace from the list shown.
->>>>>>> 776322fa
-
-    + **Workspace view:** This allows you to view your usage of core quota by Workspace, expanding it by VM family, and further expanding it by the actual cluster names. This view is optimal for quickly getting into the details of core usage for a particular workspace to see the break-up by VM families and further by the underlying clusters for each of those families.
-
-Viewing your quota for various other Azure resources, such as Virtual Machines, Storage, Network, is easy through the Azure portal.
-
-<<<<<<< HEAD
-1. On the left pane, select **All services** and then select **Subscriptions** under the General category.
-=======
-1. You can now toggle between a subscription level view and a workspace level view:
-    + **Subscription view:** Displays your usage of core quota by VM family, expanding it by workspace, and further expanding it by the actual cluster names. Quickly get into the details of core usage for a particular VM family to see the break-up by workspaces and further by the underlying clusters for each of those workspaces. The general convention in this view is (usage/quota), where the usage is the current number of scaled up cores, and quota is the logical maximum number of cores that the resource can scale to. For each **workspace**, the quota would be the workspace level quota (as explained above) which denotes the maximum number of cores that you can scale to for a particular VM family. For a **cluster** similarly, the quota is actually the cores corresponding to the maximum number of nodes that the cluster can scale to defined by the max_nodes property.
->>>>>>> 776322fa
-
-2. From the list of subscriptions, select the subscription whose quota you are looking for.
 
 Viewing your quota for various other Azure resources, such as Virtual Machines, Storage, Network, is easy through the Azure portal.
 
 1. On the left pane, select **All services** and then select **Subscriptions** under the General category.
 
-1. From the list of subscriptions, select the subscription whose quota you are looking for.
+2. From the list of subscriptions, select the subscription whose quota you are looking for.
+
+3. Select **Usage + quotas** to view your current quota limits and usage. Use the filters to select the provider and locations. 
 
 ## Request quota increases
 
