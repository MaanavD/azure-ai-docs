--- conflicted
+++ resolved
@@ -62,13 +62,8 @@
 
 In addition, the maximum **run time** is 30 days and the maximum number of **metrics logged per run** is 1 million.
 
-<<<<<<< HEAD
 ### Azure Machine Learning Compute
-[Azure Machine Learning Compute](concept-compute-target.md#azure-machine-learning-compute-managed) has a default quota limit on both the number of cores (split by each VM Family and cumulative total cores) and number of unique compute resources allowed per region in a subscription. This quota is separate from the VM core quota from the previous section as it applies only to the managed compute resources of AzureML.
-=======
-#### Azure Machine Learning compute
-[Azure Machine Learning compute](concept-compute-target.md#azure-machine-learning-compute-managed) has a default quota limit on both the number of cores and the number of unique compute resources allowed per region in a subscription. This quota is separate from the VM core quota from the previous section.
->>>>>>> 24ba2bc9
+[Azure Machine Learning Compute](concept-compute-target.md#azure-machine-learning-compute-managed) has a default quota limit on both the number of cores (split by each VM Family and cumulative total cores) as well as the number of unique compute resources allowed per region in a subscription. This quota is separate from the VM core quota listed in the previous section as it applies only to the managed compute resources of Azure Machine Learning.
 
 [Request a quota increase](#request-quota-increases) to raise the limits for various VM family core quotas, total subscription core quotas and resources in this section.
 
