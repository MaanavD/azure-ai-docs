--- conflicted
+++ resolved
@@ -89,13 +89,9 @@
     > You can also upload ZIP files as data assets. To upload a ZIP file, select **File** for **Type**, in the **Dataset types** section of the dropdown.
 :::image type="content" source="./media/migrate-register-dataset/create-data-asset.png" alt-text="Screenshot shows data asset source choices.":::
 
-1. For data source, select the "From local files" option to upload your dataset.
+1. For file selection, upload the dataset you downloaded. By default, Azure Machine Learning will store the data asset in the default workspace blobstore. For more information on datastores, see [Connect to storage services](v1/how-to-access-data.md).
 
-<<<<<<< HEAD
-1. For file selection, upload the dataset you downloaded. By default, Azure Machine Learning will store the data asset in the default workspace blobstore. For more information on datastores, see [Connect to storage services](v1/how-to-access-data.md).
-=======
 1. For file selection, first choose where you want your data to be stored in Azure. You will be selecting an Azure Machine Learning datastore. For more information on datastores, see [Connect to storage services](v1/how-to-access-data.md). Next, upload the dataset you downloaded earlier.
->>>>>>> ad68aee9
 
 1. Follow the steps to set the data parsing settings and schema for your data asset.
 
