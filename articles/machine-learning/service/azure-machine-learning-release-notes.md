---
title: What's new in the release?
titleSuffix: Azure Machine Learning service
description: Learn about the latest updates to Azure Machine Learning service and the machine learning and data prep Python SDKs.
services: machine-learning
ms.service: machine-learning
ms.subservice: core
ms.topic: reference
ms.author: larryfr
author: Blackmist
ms.date: 05/14/2019
ms.custom: seodec18
---

# Azure Machine Learning service release notes

In this article, learn about the Azure Machine Learning service releases.  For a full description of each SDK, visit the reference docs for:
+ The Azure Machine Learning's [**main SDK for Python**](https://aka.ms/aml-sdk)
+ The Azure Machine Learning [**Data Prep SDK**](https://aka.ms/data-prep-sdk)

See [the list of known issues](resource-known-issues.md) to learn about known bugs and workarounds.

## 2019-06-24

### Azure Machine Learning SDK for Python v1.0.44

+ **New features**
  + [Insert new features below. Reference articles and/or doc pages]
  + Add decision tree surrogate model to mimic explainer in azureml-explain-model package
  
  + **Preview features**
    + Scoring explainers can now optionally save conda and pip information for more reliable serialization and deserialization.
    + Bug Fix for Auto Feature Selector.
    + Updated mlflow.azureml.build_image to the new api, patched bugs exposed by the new implementation.

+ **Breaking changes**
  + [Reference upcoming breaking changes and old API support drop date]

+ **Bug fixes and improvements**
  + [Insert fixes and improvements below. Link github issues resolved with this release]
<<<<<<< HEAD
  + Removed paramiko dependency from azureml-core. Added deprecation warnings for legacy compute target attach methods.
=======
  + Improve performance of run.create_children
  + In mimic explainer with binary classifier, fix the order of probabilities when teacher probability is used for scaling shap values
>>>>>>> f39160b7

## 2019-06-10

### Azure Machine Learning SDK for Python v1.0.43

+ **New features**
  + Azure Machine Learning now provides first-class support for popular machine learning and data analysis framework Scikit-learn. Using [`SKLearn` estimator](https://docs.microsoft.com/python/api/azureml-train-core/azureml.train.sklearn.sklearn?view=azure-ml-py), users can easily train and deploy Scikit-learn models.
    + Learn how to [run hyperparameter tuning with Scikit-learn using HyperDrive](https://github.com/Azure/MachineLearningNotebooks/blob/master/how-to-use-azureml/training/train-hyperparameter-tune-deploy-with-sklearn/train-hyperparameter-tune-deploy-with-sklearn.ipynb).
  + Added support for creating ModuleStep in pipelines along with Module and ModuleVersion classes to manage reusable compute units.
  + ACI webservices now support persistent scoring_uri through updates. The scoring_uri will change from IP to FQDN. The Dns Name Label for FQDN can be configured by setting the dns_name_label on deploy_configuration. 
  + Automated machine learning new features:
    + STL featurizer for forecasting
    + KMeans clustering is enabled for feature sweeping
  + AmlCompute Quota approvals just became faster! We have now automated the process to approve your quota requests within a threshold. For more information on how quotas work, learn [how to manage quotas](https://docs.microsoft.com/azure/machine-learning/service/how-to-manage-quotas).
 

+ **Preview features**
    + Integration with [MLflow](https://mlflow.org) 1.0.0 tracking through azureml-mlflow package ([example notebooks](https://aka.ms/azureml-mlflow-examples)).
    + Submit Jupyter notebook as a run. [API Reference Documentation](https://docs.microsoft.com/python/api/azureml-contrib-notebook/azureml.contrib.notebook?view=azure-ml-py)
    + Public Preview of [Data Drift Detector](https://docs.microsoft.com/python/api/azureml-contrib-datadrift/azureml.contrib.datadrift?view=azure-ml-py) through azureml-contrib-datadrift package ([example notebooks](https://aka.ms/azureml-datadrift-example)). Data Drift is one of the top reasons where model accuracy degrades over time. It happens when data served to model in production is different from the data that the model was trained on. AML Data Drift detector helps customer to monitor data drift and sends alert whenever drift is detected. 

+ **Breaking changes**

+ **Bug fixes and improvements**
  + RunConfiguration load and save supports specifying a full file path with full back-compat for previous behavior.
  + Added caching in ServicePrincipalAuthentication, turned off by default.
  + Enable logging of multiple plots under the same metric name.
  + Model class now properly importable from azureml.core (`from azureml.core import Model`).
  + In pipeline steps, `hash_path` parameter is now deprecated. New behavior is to hash complete source_directory, except files listed in .amlignore or .gitignore.
  + In pipeline packages, various `get_all` and `get_all_*` methods have been deprecated in favor of `list` and `list_*`, respectively.
  + azureml.core.get_run no longer requires classes to be imported before returning the original run type.
  + Fixed an issue where some calls to WebService Update did not trigger an update.
  + Scoring timeout on AKS webservices should be between 5ms and 300000ms. Max allowed scoring_timeout_ms for scoring requests has been bumped from 1 min to 5 min.
  + LocalWebservice objects now have `scoring_uri` and `swagger_uri` properties.
  + Moved outputs directory creation and outputs directory upload out of the user process. Enabled run history SDK to run in every user process. This should resolve some synchronization issues experienced by distributed training runs.
  + The name of the azureml log written from the user process name will now include process name (for distributed training only) and PID.

### Azure Machine Learning Data Prep SDK v1.1.5

+ **Bug fixes and improvements**
  + For interpreted datetime values that have a 2-digit year format, the range of valid years has been updated to match Windows May Release. The range has been changed from 1930-2029 to 1950-2049.
  + When reading in a file and setting `handleQuotedLineBreaks=True`, `\r` will be treated as a new line.
  + Fixed a bug that caused `read_pandas_dataframe` to fail in some cases.
  + Improved performance of `get_profile`.
  + Improved error messages.

## 2019-05-28

### Azure Machine Learning Data Prep SDK v1.1.4

+ **New features**
  + You can now use the following expression language functions to extract and parse datetime values into new columns.
    + `RegEx.extract_record()` extracts datetime elements into a new column.
    + `create_datetime()` creates datetime objects from separate datetime elements.
  + When calling `get_profile()`, you can now see that quantile columns are labeled as (est.) to clearly indicate that the values are approximations.
  + You can now use ** globbing when reading from Azure Blob Storage.
    + e.g. `dprep.read_csv(path='https://yourblob.blob.core.windows.net/yourcontainer/**/data/*.csv')`

+ **Bug fixes**
  + Fixed a bug related to reading a Parquet file from a remote source (Azure Blob).

## 2019-05-14

### Azure Machine Learning SDK for Python v1.0.39
+ **Changes**
  + Run configuration auto_prepare_environment option is being deprecated, with auto prepare becoming the default.

## 2019-05-08

### Azure Machine Learning Data Prep SDK v1.1.3

+ **New features**
  + Added support to read from a PostgresSQL database, either by calling read_postgresql or using a Datastore.
    + See examples in how-to guides:
      + [Data Ingestion notebook](https://aka.ms/aml-data-prep-ingestion-nb)
      + [Datastore notebook](https://aka.ms/aml-data-prep-datastore-nb)

+ **Bug fixes and improvements**
  + Fixed issues with column type conversion:
  + Now correctly converts a boolean or numeric column to a boolean column.
  + Now does not fail when attempting to set a date column to be date type.
  + Improved JoinType types and accompanying reference documentation. When joining two dataflows, you can now specify one of these types of join:
    + NONE, MATCH, INNER, UNMATCHLEFT, LEFTANTI, LEFTOUTER, UNMATCHRIGHT, RIGHTANTI, RIGHTOUTER, FULLANTI, FULL.
  + Improved data type inferencing to recognize more date formats.

## 2019-05-06

### Azure portal

In Azure portal, you can now:
+ Create and run automated ML experiments 
+ Create a Notebook VM to try out sample Jupyter notebooks or your own.
+ Brand new Authoring section (Preview) in the Machine Learning service workspace, which includes Automated Machine Learning, Visual Interface and Hosted Notebook VMs
	+ Automatically create a model using Automated machine learning 
	+ Use a drag and drop Visual Interface to run experiments
	+ Create a Notebook VM to explore data, create models, and deploy services.
+ Live chart and metric updating in run reports and run details pages
+ Updated file viewer for logs, outputs, and snapshots in Run details pages.
+ New and improved report creation experience in the Experiments tab. 
+ Added ability to download the config.json file from the Overview page of the Azure Machine Learning service workspace.
+ Support Machine Learning service workspace creation from Azure Databricks workspace 

## 2019-04-26

### Azure Machine Learning SDK for Python v1.0.33
+ **New features**
  + The _Workspace.create_ method now accepts default cluster configurations for CPU and GPU clusters.
  + If Workspace creation fails, depended resources are cleaned.
  + Default Azure Container Registry SKU was switched to basic.
  + Azure Container Registry is created lazily, when needed for run or image creation.
  + Support for Environments for training runs.

### Notebook Virtual Machine 

Use a Notebook VM as a secure, enterprise-ready hosting environment for Jupyter notebooks in which you can program machine learning experiments, deploy models as web endpoints and perform all other operations supported by Azure Machine Learning SDK using Python. It provides several capabilities:
+ [Quickly spin up a preconfigured notebook VM](quickstart-run-cloud-notebook.md) that has the latest version of Azure Machine Learning SDK and related packages.
+ Access is secured through proven technologies, such as HTTPS, Azure Active Directory authentication and authorization.
+ Reliable cloud storage of notebooks and code in your Azure Machine Learning Workspace blob storage account. You can safely delete your notebook VM without losing your work.
+ Preinstalled sample notebooks to explore and experiment with Azure Machine Learning service features.
+ Full customization capabilities of Azure VMs, any VM type, any packages, any drivers. 

## 2019-04-26

### Azure Machine Learning SDK for Python v1.0.33 released.

+ Azure ML Hardware Accelerated Models on [FPGAs](concept-accelerate-with-fpgas.md) is generally available.
  + You can now [use the azureml-accel-models package](how-to-deploy-fpga-web-service.md) to:
    + Train the weights of a supported deep neural network (ResNet 50, ResNet 152, DenseNet-121, VGG-16, and SSD-VGG)
    + Use transfer learning with the supported DNN
    + Register the model with Model Management Service and containerize the model
    + Deploy the model to an Azure VM with an FPGA in an Azure Kubernetes Service (AKS) cluster
  + Deploy the container to an [Azure Data Box Edge](https://docs.microsoft.com/azure/databox-online/data-box-edge-overview) server device
  + Score your data with the gRPC endpoint with this [sample](https://github.com/Azure-Samples/aml-hardware-accelerated-models)

### Automated Machine Learning

+ Feature sweeping to enable dynamically adding featurizers for performance optimization. New featurizers: work embeddings, weight of evidence, target encodings, text target encoding, cluster distance
+ Smart CV to handle train/valid splits inside automated ML
+ Few memory optimization changes and runtime performance improvement
+ Performance improvement in model explanation
+ ONNX model conversion for local run
+ Added Subsampling support
+ Intelligent Stopping when no exit criteria defined
+ Stacked ensembles

+ Time Series Forecasting
  + New predict forecast function   
  + You can now use rolling-origin cross validation on time series data
  + New functionality added to configure time series lags 
  + New functionality added to support rolling window aggregate features
  + New Holiday detection and featurizer when country code is defined in experiment settings

+ Azure Databricks
  + Enabled time series forecasting and model explainabilty/interpretability capability
  + You can now cancel and resume (continue) automated ML experiments
  + Added support for multicore processing

### MLOps
+ **Local deployment & debugging for scoring containers**<br/> You can now deploy an ML model locally and iterate quickly on your scoring file and  dependencies to ensure they behave as expected.

+ **Introduced InferenceConfig & Model.deploy()**<br/> Model deployment now supports specifying a source folder with an entry script, the same as a RunConfig.  Additionally, model deployment has been simplified to a single command.

+ **Git reference tracking**<br/> Customers have been requesting basic Git integration capabilities for some time as it helps maintain an end-to-end audit trail. We have implemented tracking across major entities in Azure ML for Git-related metadata (repo, commit, clean state). This information will be collected automatically by the SDK and CLI.

+ **Model profiling & validation service**<br/> Customers frequently complain of the difficulty to properly size the compute associated with their inference service. With our model profiling service, the customer can provide sample inputs and we will profile across 16 different CPU / memory configurations to determine optimal sizing for deployment.

+ **Bring your own base image for inference**<br/> Another common complaint was the difficulty in moving from experimentation to inference RE sharing dependencies. With our new base image sharing capability, you can now reuse your experimentation base images, dependencies and all, for inference. This should speed up deployments and reduce the gap from the inner to the outer loop.

+ **Improved Swagger schema generation experience**<br/> Our previous swagger generation method was error prone and impossible to automate. We have a new in-line way of generating swagger schemas from any Python function via decorators. We have open-sourced this code and our schema generation protocol is not coupled to the Azure ML platform.

+ **Azure ML CLI is generally available (GA)**<br/> Models can now be deployed with a single CLI command. We got common customer feedback that no one deploys an ML model from a Jupyter notebook. The [**CLI reference documentation**](https://aka.ms/azmlcli) has been updated.


## 2019-04-22

Azure Machine Learning SDK for Python v1.0.30 released.

The [`PipelineEndpoint`](https://docs.microsoft.com/python/api/azureml-pipeline-core/azureml.pipeline.core.pipeline_endpoint.pipelineendpoint?view=azure-ml-py) was introduce to add a new version of a published pipeline while maintaining same endpoint.

## 2019-04-17

### Azure Machine Learning Data Prep SDK v1.1.2

Note: Data Prep Python SDK will no longer install `numpy` and `pandas` packages. See [updated installation instructions](https://aka.ms/aml-data-prep-installation).

+ **New features**
  + You can now use the Pivot transform.
    + How-to guide: [Pivot notebook](https://aka.ms/aml-data-prep-pivot-nb)
  + You can now use regular expressions in native functions.
    + Examples:
      + `dflow.filter(dprep.RegEx('pattern').is_match(dflow['column_name']))`
      + `dflow.assert_value('column_name', dprep.RegEx('pattern').is_match(dprep.value))`
  + You can now use `to_upper` and `to_lower` functions in expression language.
  + You can now see the number of unique values of each column in a data profile.
  + For some of the commonly used reader steps, you can now pass in the `infer_column_types` argument. If it is set to `True`, Data Prep will attempt to detect and automatically convert column types.
    + `inference_arguments` is now deprecated.
  + You can now call `Dataflow.shape`.

+ **Bug fixes and improvements**
  + `keep_columns` now accepts an additional optional argument `validate_column_exists`, which checks if the result of `keep_columns` will contain any columns.
  + All reader steps (which read from a file) now accept an additional optional argument `verify_exists`.
  + Improved performance of reading from pandas dataframe and getting data profiles.
  + Fixed a bug where slicing a single step from a Dataflow failed with a single index.

## 2019-04-15

### Azure portal
  + You can now resubmit an existing Script run on an existing remote compute cluster. 
  + You can now run a published pipeline with new parameters on the Pipelines tab. 
  + Run details now supports a new Snapshot file viewer. You can view a snapshot of the directory when you submitted a specific run. You can also download the notebook that was submitted to start the run.
  + You can now cancel parent runs from the Azure portal.

## 2019-04-08

### Azure Machine Learning SDK for Python v1.0.23

+ **New features**
  + The Azure Machine Learning SDK now supports Python 3.7.
  + Azure Machine Learning DNN Estimators now provide built-in multi-version support. For example,
  `TensorFlow` estimator now accepts a `framework_version` parameter, and users can specify
  version '1.10' or '1.12'. For a list of the versions supported by your current SDK release, call 
  `get_supported_versions()` on the desired framework class (for example, `TensorFlow.get_supported_versions()`).
  For a list of the versions supported by the latest SDK release, see the [DNN Estimator documentation](https://docs.microsoft.com/python/api/azureml-train-core/azureml.train.dnn?view=azure-ml-py).

### Azure Machine Learning Data Prep SDK v1.1.1

+ **New features**
  + You can read multiple Datastore/DataPath/DataReference sources using read_* transforms.
  + You can perform the following operations on columns to create a new column: division, floor, modulo, power, length.
  + Data Prep is now part of the Azure ML diagnostics suite and will log diagnostic information by default.
    + To turn this off, set this environment variable to true: DISABLE_DPREP_LOGGER

+ **Bug fixes and improvements**
  + Improved code documentation for commonly used classes and functions.
  + Fixed a bug in auto_read_file that failed to read Excel files.
  + Added option to overwrite the folder in read_pandas_dataframe.
  + Improved performance of dotnetcore2 dependency installation, and added support for Fedora 27/28 and Ubuntu 1804.
  + Improved the performance of reading from Azure Blobs.
  + Column type detection now supports columns of type Long.
  + Fixed a bug where some date values were being displayed as timestamps instead of Python datetime objects.
  + Fixed a bug where some type counts were being displayed as doubles instead of integers.

  
## 2019-03-25

### Azure Machine Learning SDK for Python v1.0.21

+ **New features**
  + The *azureml.core.Run.create_children* method allows low-latency creation of multiple child runs with a single call.

### Azure Machine Learning Data Prep SDK v1.1.0

+ **Breaking changes**
  + The concept of the Data Prep Package has been deprecated and is no longer supported. Instead of persisting multiple Dataflows in one Package, you can persist Dataflows individually.
    + How-to guide: [Opening and Saving Dataflows notebook](https://aka.ms/aml-data-prep-open-save-dataflows-nb)

+ **New features**
  + Data Prep can now recognize columns that match a particular Semantic Type, and split accordingly. The STypes currently supported include: email address, geographic coordinates (latitude & longitude), IPv4 and IPv6 addresses, US phone number, and US zip code.
    + How-to guide: [Semantic Types notebook](https://aka.ms/aml-data-prep-semantic-types-nb)
  + Data Prep now supports the following operations to generate a resultant column from two numeric columns: subtract, multiply, divide, and modulo.
  + You can call `verify_has_data()` on a Dataflow to check whether the Dataflow would produce records if executed.

+ **Bug fixes and improvements**
  + You can now specify the number of bins to use in a histogram for numeric column profiles.
  + The `read_pandas_dataframe` transform now requires the DataFrame to have string- or byte- typed column names.
  + Fixed a bug in the `fill_nulls` transform, where values were not correctly filled in if the column was missing.

## 2019-03-11

### Azure Machine Learning SDK for Python v1.0.18

 + **Changes**
   + The azureml-tensorboard package replaces azureml-contrib-tensorboard.
   + With this release, you can set up a user account on your managed compute cluster (amlcompute), while creating it. This can be done by passing these properties in the provisioning configuration. You can find more details in the [SDK reference documentation](https://docs.microsoft.com/python/api/azureml-core/azureml.core.compute.amlcompute.amlcompute?view=azure-ml-py#provisioning-configuration-vm-size-----vm-priority--dedicated---min-nodes-0--max-nodes-none--idle-seconds-before-scaledown-none--admin-username-none--admin-user-password-none--admin-user-ssh-key-none--vnet-resourcegroup-name-none--vnet-name-none--subnet-name-none--tags-none--description-none-).

### Azure Machine Learning Data Prep SDK v1.0.17

+ **New features**
  + Now supports adding two numeric columns to generate a resultant column using the expression language.

+ **Bug fixes and improvements**
  + Improved the documentation and parameter checking for random_split.
  
## 2019-02-27

### Azure Machine Learning Data Prep SDK v1.0.16

+ **Bug fix**
  + Fixed a Service Principal authentication issue that was caused by an API change.

## 2019-02-25

### Azure Machine Learning SDK for Python v1.0.17

+ **New features**

  + Azure Machine Learning now provides first class support for popular DNN framework Chainer. Using [`Chainer`](https://docs.microsoft.com/python/api/azureml-train-core/azureml.train.dnn.chainer?view=azure-ml-py) class users can easily train and deploy Chainer models.
    + Learn how to [run distributed training with ChainerMN](https://github.com/Azure/MachineLearningNotebooks/blob/master/how-to-use-azureml/training-with-deep-learning/distributed-chainer/distributed-chainer.ipynb)
    + Learn how to [run hyperparameter tuning with Chainer using HyperDrive](https://github.com/Azure/MachineLearningNotebooks/blob/master/how-to-use-azureml/training-with-deep-learning/train-hyperparameter-tune-deploy-with-chainer/train-hyperparameter-tune-deploy-with-chainer.ipynb)
  + Azure Machine Learning Pipelines added ability trigger a Pipeline run based on datastore modifications. The pipeline [schedule notebook](https://aka.ms/pl-schedule) is updated to showcase this feature.

+ **Bug fixes and improvements**
  + We have added support Azure Machine Learning Pipelines for setting the source_directory_data_store property to a desired datastore (such as a blob storage) on [RunConfigurations](https://docs.microsoft.com/python/api/azureml-core/azureml.core.runconfig.runconfiguration?view=azure-ml-py) that are supplied to the [PythonScriptStep](https://docs.microsoft.com/python/api/azureml-pipeline-steps/azureml.pipeline.steps.python_script_step.pythonscriptstep?view=azure-ml-py). By default Steps use Azure File store as the backing datastore, which may run into throttling issues when a large number of steps are executed concurrently.

### Azure portal

+ **New features**
  + New drag and drop table editor experience for reports. Users can drag a column from the well to the table area where a preview of the table will be displayed. The columns can be rearranged.
  + New Logs file viewer
  + Links to experiment runs, compute, models, images, and deployments from the activities tab

### Azure Machine Learning Data Prep SDK v1.0.15

+ **New features**
  + Data Prep now supports writing file streams from a dataflow. Also provides the ability to manipulate the file stream names to create new file names.
    + How-to guide: [Working With File Streams notebook](https://aka.ms/aml-data-prep-file-stream-nb)

+ **Bug fixes and improvements**
  + Improved performance of t-Digest on large data sets.
  + Data Prep now supports reading data from a DataPath.
  + One hot encoding now works on boolean and numeric columns.
  + Other miscellaneous bug fixes.

## 2019-02-11

### Azure Machine Learning SDK for Python v1.0.15

+ **New features**
  + Azure Machine Learning Pipelines added AzureBatchStep ([notebook](https://aka.ms/pl-azbatch)), HyperDriveStep (notebook), and time-based scheduling functionality ([notebook](https://aka.ms/pl-schedule)).
  +  DataTranferStep updated to work with Azure SQL Server and Azure database for PostgreSQL ([notebook](https://aka.ms/pl-data-trans)).

+ **Changes**
  + Deprecated `PublishedPipeline.get_published_pipeline` in favor of `PublishedPipeline.get`.
  + Deprecated `Schedule.get_schedule` in favor of `Schedule.get`.

### Azure Machine Learning Data Prep SDK v1.0.12

+ **New features**
  + Data Prep now supports reading from an Azure SQL database using Datastore.
 
+ **Changes**
  + Improved the memory performance of certain operations on large data.
  + `read_pandas_dataframe()` now requires `temp_folder` to be specified.
  + The `name` property on `ColumnProfile` has been deprecated - use `column_name` instead.

## 2019-01-28

### Azure Machine Learning SDK for Python v1.0.10

+ **Changes**: 
  + Azure ML SDK no longer has azure-cli packages as dependency. Specifically, azure-cli-core and azure-cli-profile dependencies have been removed from azureml-core. These are the  user impacting changes:
  	+ If you are performing "az login" and then using azureml-sdk, the SDK will do the browser or device code log in one more time. It won't use any credentials state created by "az login".
	+ For Azure CLI authentication, such as using "az login", use _azureml.core.authentication.AzureCliAuthentication_ class. For Azure CLI authentication, do  _pip install azure-cli_ in the Python environment where you have installed azureml-sdk.
	+ If you are doing "az login" using a service principal for automation, we recommend using _azureml.core.authentication.ServicePrincipalAuthentication_ class, as azureml-sdk won't use credentials state created by azure CLI. 

+ **Bug fixes**: This release mostly contains minor bug fixes

### Azure Machine Learning Data Prep SDK v1.0.8

+ **Bug fixes**
  + Improved the performance of getting data profiles.
  + Fixed minor bugs related to error reporting.
  
### Azure portal: new features
+ New drag and drop charting experience for reports. Users can drag a column or attribute from the well to the chart area where the system will automatically select an appropriate chart type for the user based on the type of data. Users can change the chart type to other applicable types or add additional attributes.

	Supported Chart Types:
	- Line Chart
	- Histogram
	- Stacked Bar Chart
	- Box Plot
	- Scatter Plot
	- Bubble Plot
+ The portal now dynamically generates reports for experiments. When a user submits a run to an experiment, a report will automatically be generated with logged metrics and graphs to allow comparison across different runs. 

## 2019-01-14

### Azure Machine Learning SDK for Python v1.0.8

+ **Bug fixes**: This release mostly contains minor bug fixes

### Azure Machine Learning Data Prep SDK v1.0.7

+ **New features**
  + Datastore improvements (documented in [Datastore how-to-guide](https://aka.ms/aml-data-prep-datastore-nb))
    + Added ability to read from and write to Azure File Share and ADLS Datastores in scale-up.
    + When using Datastores, Data Prep now supports using service principal authentication instead of interactive authentication.
    + Added support for wasb and wasbs urls.

## 2019-01-09

### Azure Machine Learning Data Prep SDK v1.0.6

+ **Bug fixes**
  + Fixed bug with reading from public readable Azure Blob containers on Spark

## 2018-12-20 

### Azure Machine Learning SDK for Python v1.0.6
+ **Bug fixes**: This release mostly contains minor bug fixes

### Azure Machine Learning Data Prep SDK v1.0.4

+ **New features**
  + `to_bool` function now allows mismatched values to be converted to Error values. This is the new default mismatch behavior for `to_bool` and `set_column_types`, whereas the previous default behavior was to convert mismatched values to False.
  + When calling `to_pandas_dataframe`, there is a new option to interpret null/missing values in numeric columns as NaN.
  + Added ability to check the return type of some expressions to ensure type consistency and fail early.
  + You can now call `parse_json` to parse values in a column as JSON objects and expand them into multiple columns.

+ **Bug fixes**
  + Fixed a bug that crashed `set_column_types` in Python 3.5.2.
  + Fixed a bug that crashed when connecting to Datastore using an AML image.

+ **Updates**
  * [Example Notebooks](https://aka.ms/aml-data-prep-notebooks) for getting started tutorials, case studies, and how-to guides.

## 2018-12-04: General Availability

Azure Machine Learning service is now generally available.

### Azure Machine Learning Compute
With this release, we are announcing a new managed compute experience through the [Azure Machine Learning Compute](how-to-set-up-training-targets.md#amlcompute). This compute target replaces Azure Batch AI compute for Azure Machine Learning. 

This compute target:
+ Is used for model training and batch inference/scoring
+ Is single- to multi-node compute
+ Does the cluster management and job scheduling for the user
+ Autoscales by default
+ Support for both CPU and GPU resources 
+ Enables use of low-priority VMs for reduced cost

Azure Machine Learning Compute can be created in Python, using Azure portal, or the CLI. It must be created in the region of your workspace, and cannot be attached to any other workspace. This compute target uses a Docker container for your run, and packages your dependencies to replicate the same environment across all your nodes.

> [!Warning]
> We recommend creating a new workspace to use Azure Machine Learning Compute. There is a remote chance that users trying to create Azure Machine Learning Compute from an existing workspace might see an error. Existing compute in your workspace should continue to work unaffected.

### Azure Machine Learning SDK for Python v1.0.2
+ **Breaking changes**
  + With this release, we are removing support for creating a VM from Azure Machine Learning. You can still attach an existing cloud VM or a remote on-premises server. 
  + We are also removing support for BatchAI, all of which should be supported through Azure Machine Learning Compute now.

+ **New**
  + For machine learning pipelines:
    + [EstimatorStep](https://docs.microsoft.com/python/api/azureml-pipeline-steps/azureml.pipeline.steps.estimator_step.estimatorstep?view=azure-ml-py)
    + [HyperDriveStep](https://docs.microsoft.com/python/api/azureml-pipeline-steps/azureml.pipeline.steps.hyper_drive_step.hyperdrivestep?view=azure-ml-py)
    + [MpiStep](https://docs.microsoft.com/python/api/azureml-pipeline-steps/azureml.pipeline.steps.mpi_step.mpistep?view=azure-ml-py)


+ **Updated**
  + For machine learning pipelines:
    + [DatabricksStep](https://docs.microsoft.com/python/api/azureml-pipeline-steps/azureml.pipeline.steps.databricks_step.databricksstep?view=azure-ml-py) now accepts runconfig
    + [DataTransferStep](https://docs.microsoft.com/python/api/azureml-pipeline-steps/azureml.pipeline.steps.data_transfer_step.datatransferstep?view=azure-ml-py) now copies to and from a SQL datasource
    + Schedule functionality in SDK to create and update schedules for running published pipelines

<!--+ **Bugs fixed**-->

### Azure Machine Learning Data Prep SDK v0.5.2
+ **Breaking changes** 
  * `SummaryFunction.N` was renamed to `SummaryFunction.Count`.
  
+ **Bug Fixes**
  * Use latest AML Run Token when reading from and writing to datastores on remote runs. Previously, if the AML Run Token is updated in Python, the Data Prep runtime will not be updated with the updated AML Run Token.
  * Additional clearer error messages
  * to_spark_dataframe() will no longer crash when Spark uses `Kryo` serialization
  * Value Count Inspector can now show more than 1000 unique values
  * Random Split no longer fails if the original Dataflow doesn’t have a name  

+ **More information**
  * [Azure Machine Learning Data Prep SDK](https://aka.ms/data-prep-sdk)

### Docs and notebooks
+ ML Pipelines
  + New and updated notebooks for getting started with pipelines, batch scoping,  and style transfer examples: https://aka.ms/aml-pipeline-notebooks
  + Learn how to [create your first pipeline](how-to-create-your-first-pipeline.md)
  + Learn how to [run batch predictions using pipelines](how-to-run-batch-predictions.md)
+ Azure Machine Learning compute target
  + [Sample notebooks](https://aka.ms/aml-notebooks) are now updated to use the new managed compute.
  + [Learn about this compute](how-to-set-up-training-targets.md#amlcompute)

### Azure portal: new features
+ Create and manage [Azure Machine Learning Compute](how-to-set-up-training-targets.md#amlcompute) types in the portal.
+ Monitor quota usage and [request quota](how-to-manage-quotas.md) for Azure Machine Learning Compute.
+ View Azure Machine Learning Compute cluster status in real time.
+ Virtual network support was added for Azure Machine Learning Compute and Azure Kubernetes Service creation.
+ Rerun your published pipelines with existing parameters.
+ New [automated machine learning charts](how-to-track-experiments.md#auto) for classification models (lift, gains, calibration, feature importance chart with model explainability) and regression models (residuals and feature importance chart with model explainability). 
+ Pipelines can be viewed in Azure portal




## 2018-11-20

### Azure Machine Learning SDK for Python v0.1.80

+ **Breaking changes** 
  * *azureml.train.widgets* namespace has moved to *azureml.widgets*.
  * *azureml.core.compute.AmlCompute* deprecates the following classes - *azureml.core.compute.BatchAICompute* and *azureml.core.compute.DSVMCompute*. The latter class will be removed in subsequent releases. The AmlCompute class has an easier definition now, and simply needs a vm_size and the max_nodes, and will automatically scale your cluster from 0 to the max_nodes when a job is submitted. Our [sample notebooks](https://github.com/Azure/MachineLearningNotebooks/tree/master/training) have been updated with this information and should give you usage examples. We hope you like this simplification and lots of more exciting features to come in a later release!

### Azure Machine Learning Data Prep SDK v0.5.1 

Learn more about the Data Prep SDK by reading [reference docs](https://aka.ms/data-prep-sdk).
+ **New Features**
   * Created a new DataPrep CLI to execute DataPrep packages and view the data profile for a dataset or dataflow
   * Redesigned SetColumnType API to improve usability
   * Renamed smart_read_file to auto_read_file
   * Now includes skew and kurtosis in the Data Profile
   * Can sample with stratified sampling
   * Can read from zip files that contain CSV files
   * Can split datasets row-wise with Random Split (for example, into test-train sets)
   * Can get all the column data types from a dataflow or a data profile by calling `.dtypes`
   * Can get the row count from a dataflow or a data profile by calling `.row_count`

+ **Bug Fixes**
   * Fixed long to double conversion 
   * Fixed assert after any add column 
   * Fixed an issue with FuzzyGrouping, where it would not detect groups in some cases
   * Fixed sort function to respect multi-column sort order
   * Fixed and/or expressions to be similar to how `pandas` handles them
   * Fixed reading from dbfs path
   * Made error messages more understandable 
   * Now no longer fails when reading on remote compute target using AML token
   * Now no longer fails on Linux DSVM
   * Now no longer crashes when non-string values are in string predicates
   * Now handles assertion errors when Dataflow should fail correctly
   * Now supports dbutils mounted storage locations on Azure Databricks

## 2018-11-05

### Azure portal 
The Azure portal for the Azure Machine Learning service has the following updates:
  * A new **Pipelines** tab for published pipelines.
  * Added support for attaching an existing HDInsight cluster as a compute target.

### Azure Machine Learning SDK for Python v0.1.74

+ **Breaking changes** 
  * *Workspace.compute_targets, datastores, experiments, images, models, and *webservices* are properties instead of methods. For example, replace *Workspace.compute_targets()* with *Workspace.compute_targets*.
  * *Run.get_context* deprecates *Run.get_submitted_run*. The latter method will be removed in subsequent releases.
  * *PipelineData* class now expects a datastore object as a parameter rather than datastore_name. Similarly, *Pipeline* accepts default_datastore rather than default_datastore_name.

+ **New features**
  * The Azure Machine Learning Pipelines [sample notebook](https://github.com/Azure/MachineLearningNotebooks/tree/master/pipeline/pipeline-mpi-batch-prediction.ipynb) now uses MPI steps.
  * The RunDetails widget for Jupyter notebooks is updated to show a visualization of the pipeline.

### Azure Machine Learning Data Prep SDK v0.4.0 
 
+ **New features**
  * Type Count added to Data Profile 
  * Value Count and Histogram is now available
  * More percentiles in Data Profile
  * The Median is available in Summarize
  * Python 3.7 is now supported
  * When you save a dataflow that contains datastores to a DataPrep package, the datastore information will be persisted as part of the DataPrep package
  * Writing to datastore is now supported 
		
+ **Bug fixed**
  * 64-bit unsigned integer overflows are now handled properly on Linux
  * Fixed incorrect text label for plain text files in smart_read
  * String column type now shows up in metrics view
  * Type count now is fixed to show ValueKinds mapped to single FieldType instead of individual ones
  * Write_to_csv no longer fails when path is provided as a string
  * When using Replace, leaving “find” blank will no longer fail 

## 2018-10-12

### Azure Machine Learning SDK for Python v0.1.68

+ **New features**
  * Multi-tenant support when creating new workspace.

+ **Bugs fixed**
  * You no longer need to pin the pynacl library version when deploying web service.

### Azure Machine Learning Data Prep SDK v0.3.0

+ **New features**
  * Added method transform_partition_with_file(script_path), which allows users to pass in the path of a Python file to execute

## 2018-10-01

### Azure Machine Learning SDK for Python v0.1.65
[Version 0.1.65](https://pypi.org/project/azureml-sdk/0.1.65) includes new features, more documentation, bug fixes, and more [sample notebooks](https://aka.ms/aml-notebooks).

See [the list of known issues](resource-known-issues.md) to learn about known bugs and workarounds.

+ **Breaking changes**
  * Workspace.experiments, Workspace.models, Workspace.compute_targets, Workspace.images, Workspace.web_services return dictionary, previously returned list. See [azureml.core.Workspace](https://docs.microsoft.com/python/api/azureml-core/azureml.core.workspace(class)?view=azure-ml-py) API documentation.

  * Automated Machine Learning removed normalized mean square error from the primary metrics.

+ **HyperDrive**
  * Various HyperDrive bug fixes for Bayesian, Performance improvements for get Metrics calls. 
  * Tensorflow 1.10 upgrade from 1.9 
  * Docker image optimization for cold start. 
  * Jobs now report correct status even if they exit with error code other than 0. 
  * RunConfig attribute validation in SDK. 
  * HyperDrive run object supports cancel similar to a regular run: no need to pass any parameters. 
  * Widget improvements for maintaining state of drop-down values for distributed runs and HyperDrive runs. 
  * TensorBoard and other log files support fixed for Parameter server. 
  * Intel(R) MPI support on service side. 
  * Bugfix to parameter tuning for distributed run fix during validation in BatchAI. 
  * Context Manager now identifies the primary instance. 

+ **Azure portal experience**
  * log_table() and log_row() are supported in Run details. 
  * Automatically create graphs for tables and rows with 1, 2 or 3 numerical columns and an optional categorical column.

+ **Automated Machine Learning**
  * Improved error handling and documentation 
  * Fixed run property retrieval performance issues. 
  * Fixed continue run issue. 
  * Fixed ensembling iteration issues.
  * Fixed training hanging bug on MAC OS.
  * Downsampling macro average PR/ROC curve in custom validation scenario.
  * Removed extra index logic.
  * Removed filter from get_output API.

+ **Pipelines**
  * Added a method Pipeline.publish() to publish a pipeline directly, without requiring an execution run first.   
  * Added a method PipelineRun.get_pipeline_runs() to fetch the pipeline runs that were generated from a published pipeline.

+ **Project Brainwave**
  * Updated support for new AI models available on FPGAs.

### Azure Machine Learning Data Prep SDK v0.2.0
[Version 0.2.0](https://pypi.org/project/azureml-dataprep/0.2.0/) includes following features and bug fixes:

+ **New features**
  * Support for one-hot encoding
  * Support for quantile transform
   
+ **Bug fixed:**
  * Works with any Tornado version, no need to downgrade your Tornado version
  * Value counts for all values, not just the top three

## 2018-09 (Public preview refresh)

A new, refreshed release of Azure Machine Learning: Read more about this release: https://azure.microsoft.com/blog/what-s-new-in-azure-machine-learning-service/


## Next steps

Read the overview for [Azure Machine Learning service](../service/overview-what-is-azure-ml.md).<|MERGE_RESOLUTION|>--- conflicted
+++ resolved
@@ -38,12 +38,9 @@
 
 + **Bug fixes and improvements**
   + [Insert fixes and improvements below. Link github issues resolved with this release]
-<<<<<<< HEAD
   + Removed paramiko dependency from azureml-core. Added deprecation warnings for legacy compute target attach methods.
-=======
   + Improve performance of run.create_children
   + In mimic explainer with binary classifier, fix the order of probabilities when teacher probability is used for scaling shap values
->>>>>>> f39160b7
 
 ## 2019-06-10
 
