--- conflicted
+++ resolved
@@ -20,12 +20,7 @@
 
 See [the list of known issues](resource-known-issues.md) to learn about known bugs and workarounds.
 
-<<<<<<< HEAD
-
-## 2019-05-02
-=======
 ## 2019-05-06
->>>>>>> 9f5273f8
 
 ### Azure portal
 
