---
title: What's new in the release?
titleSuffix: Azure Machine Learning service
description: Learn about the latest updates to Azure Machine Learning service and the machine learning and data prep Python SDKs.
services: machine-learning
ms.service: machine-learning
ms.subservice: core
ms.topic: reference
ms.author: larryfr
author: Blackmist
ms.date: 05/14/2019
ms.custom: seodec18
---

# Azure Machine Learning service release notes

In this article, learn about the Azure Machine Learning service releases.  For a full description of each SDK, visit the reference docs for:
+ The Azure Machine Learning's [**main SDK for Python**](https://aka.ms/aml-sdk)
+ The Azure Machine Learning [**Data Prep SDK**](https://aka.ms/data-prep-sdk)

See [the list of known issues](resource-known-issues.md) to learn about known bugs and workarounds.

## 2019-06-24

### Azure Machine Learning SDK for Python v1.0.44

+ **New features**
  + [Insert new features below. Reference articles and/or doc pages]
  + Add decision tree surrogate model to mimic explainer in azureml-explain-model package
  
  + **Preview features**
    + Scoring explainers can now optionally save conda and pip information for more reliable serialization and deserialization.
    + Bug Fix for Auto Feature Selector.
    + Updated mlflow.azureml.build_image to the new api, patched bugs exposed by the new implementation.

+ **Breaking changes**
  + [Reference upcoming breaking changes and old API support drop date]

+ **Bug fixes and improvements**
  + [Insert fixes and improvements below. Link github issues resolved with this release]
<<<<<<< HEAD
  + Improve performance of run.create_children
=======
  + In mimic explainer with binary classifier, fix the order of probabilities when teacher probability is used for scaling shap values
>>>>>>> 88a1f623

## 2019-06-10

### Azure Machine Learning SDK for Python v1.0.43

+ **New features**
  + Azure Machine Learning now provides first-class support for popular machine learning and data analysis framework Scikit-learn. Using [`SKLearn` estimator](https://docs.microsoft.com/python/api/azureml-train-core/azureml.train.sklearn.sklearn?view=azure-ml-py), users can easily train and deploy Scikit-learn models.
    + Learn how to [run hyperparameter tuning with Scikit-learn using HyperDrive](https://github.com/Azure/MachineLearningNotebooks/blob/master/how-to-use-azureml/training/train-hyperparameter-tune-deploy-with-sklearn/train-hyperparameter-tune-deploy-with-sklearn.ipynb).
  + Added support for creating ModuleStep in pipelines along with Module and ModuleVersion classes to manage reusable compute units.
  + ACI webservices now support persistent scoring_uri through updates. The scoring_uri will change from IP to FQDN. The Dns Name Label for FQDN can be configured by setting the dns_name_label on deploy_configuration. 
  + Automated machine learning new features:
    + STL featurizer for forecasting
    + KMeans clustering is enabled for feature sweeping
  + AmlCompute Quota approvals just became faster! We have now automated the process to approve your quota requests within a threshold. For more information on how quotas work, learn [how to manage quotas](https://docs.microsoft.com/azure/machine-learning/service/how-to-manage-quotas).
 

+ **Preview features**
    + Integration with [MLflow](https://mlflow.org) 1.0.0 tracking through azureml-mlflow package ([example notebooks](https://aka.ms/azureml-mlflow-examples)).
    + Submit Jupyter notebook as a run. [API Reference Documentation](https://docs.microsoft.com/python/api/azureml-contrib-notebook/azureml.contrib.notebook?view=azure-ml-py)
    + Public Preview of [Data Drift Detector](https://docs.microsoft.com/python/api/azureml-contrib-datadrift/azureml.contrib.datadrift?view=azure-ml-py) through azureml-contrib-datadrift package ([example notebooks](https://aka.ms/azureml-datadrift-example)). Data Drift is one of the top reasons where model accuracy degrades over time. It happens when data served to model in production is different from the data that the model was trained on. AML Data Drift detector helps customer to monitor data drift and sends alert whenever drift is detected. 

+ **Breaking changes**

+ **Bug fixes and improvements**
  + RunConfiguration load and save supports specifying a full file path with full back-compat for previous behavior.
  + Added caching in ServicePrincipalAuthentication, turned off by default.
  + Enable logging of multiple plots under the same metric name.
  + Model class now properly importable from azureml.core (`from azureml.core import Model`).
  + In pipeline steps, `hash_path` parameter is now deprecated. New behavior is to hash complete source_directory, except files listed in .amlignore or .gitignore.
  + In pipeline packages, various `get_all` and `get_all_*` methods have been deprecated in favor of `list` and `list_*`, respectively.
  + azureml.core.get_run no longer requires classes to be imported before returning the original run type.
  + Fixed an issue where some calls to WebService Update did not trigger an update.
  + Scoring timeout on AKS webservices should be between 5ms and 300000ms. Max allowed scoring_timeout_ms for scoring requests has been bumped from 1 min to 5 min.
  + LocalWebservice objects now have `scoring_uri` and `swagger_uri` properties.
  + Moved outputs directory creation and outputs directory upload out of the user process. Enabled run history SDK to run in every user process. This should resolve some synchronization issues experienced by distributed training runs.
  + The name of the azureml log written from the user process name will now include process name (for distributed training only) and PID.

### Azure Machine Learning Data Prep SDK v1.1.5

+ **Bug fixes and improvements**
  + For interpreted datetime values that have a 2-digit year format, the range of valid years has been updated to match Windows May Release. The range has been changed from 1930-2029 to 1950-2049.
  + When reading in a file and setting `handleQuotedLineBreaks=True`, `\r` will be treated as a new line.
  + Fixed a bug that caused `read_pandas_dataframe` to fail in some cases.
  + Improved performance of `get_profile`.
  + Improved error messages.

## 2019-05-28

### Azure Machine Learning Data Prep SDK v1.1.4

+ **New features**
  + You can now use the following expression language functions to extract and parse datetime values into new columns.
    + `RegEx.extract_record()` extracts datetime elements into a new column.
    + `create_datetime()` creates datetime objects from separate datetime elements.
  + When calling `get_profile()`, you can now see that quantile columns are labeled as (est.) to clearly indicate that the values are approximations.
  + You can now use ** globbing when reading from Azure Blob Storage.
    + e.g. `dprep.read_csv(path='https://yourblob.blob.core.windows.net/yourcontainer/**/data/*.csv')`

+ **Bug fixes**
  + Fixed a bug related to reading a Parquet file from a remote source (Azure Blob).

## 2019-05-14

### Azure Machine Learning SDK for Python v1.0.39
+ **Changes**
  + Run configuration auto_prepare_environment option is being deprecated, with auto prepare becoming the default.

## 2019-05-08

### Azure Machine Learning Data Prep SDK v1.1.3

+ **New features**
  + Added support to read from a PostgresSQL database, either by calling read_postgresql or using a Datastore.
    + See examples in how-to guides:
      + [Data Ingestion notebook](https://aka.ms/aml-data-prep-ingestion-nb)
      + [Datastore notebook](https://aka.ms/aml-data-prep-datastore-nb)

+ **Bug fixes and improvements**
  + Fixed issues with column type conversion:
  + Now correctly converts a boolean or numeric column to a boolean column.
  + Now does not fail when attempting to set a date column to be date type.
  + Improved JoinType types and accompanying reference documentation. When joining two dataflows, you can now specify one of these types of join:
    + NONE, MATCH, INNER, UNMATCHLEFT, LEFTANTI, LEFTOUTER, UNMATCHRIGHT, RIGHTANTI, RIGHTOUTER, FULLANTI, FULL.
  + Improved data type inferencing to recognize more date formats.

## 2019-05-06

### Azure portal

In Azure portal, you can now:
+ Create and run automated ML experiments 
+ Create a Notebook VM to try out sample Jupyter notebooks or your own.
+ Brand new Authoring section (Preview) in the Machine Learning service workspace, which includes Automated Machine Learning, Visual Interface and Hosted Notebook VMs
	+ Automatically create a model using Automated machine learning 
	+ Use a drag and drop Visual Interface to run experiments
	+ Create a Notebook VM to explore data, create models, and deploy services.
+ Live chart and metric updating in run reports and run details pages
+ Updated file viewer for logs, outputs, and snapshots in Run details pages.
+ New and improved report creation experience in the Experiments tab. 
+ Added ability to download the config.json file from the Overview page of the Azure Machine Learning service workspace.
+ Support Machine Learning service workspace creation from Azure Databricks workspace 

## 2019-04-26

### Azure Machine Learning SDK for Python v1.0.33
+ **New features**
  + The _Workspace.create_ method now accepts default cluster configurations for CPU and GPU clusters.
  + If Workspace creation fails, depended resources are cleaned.
  + Default Azure Container Registry SKU was switched to basic.
  + Azure Container Registry is created lazily, when needed for run or image creation.
  + Support for Environments for training runs.

### Notebook Virtual Machine 

Use a Notebook VM as a secure, enterprise-ready hosting environment for Jupyter notebooks in which you can program machine learning experiments, deploy models as web endpoints and perform all other operations supported by Azure Machine Learning SDK using Python. It provides several capabilities:
+ [Quickly spin up a preconfigured notebook VM](quickstart-run-cloud-notebook.md) that has the latest version of Azure Machine Learning SDK and related packages.
+ Access is secured through proven technologies, such as HTTPS, Azure Active Directory authentication and authorization.
+ Reliable cloud storage of notebooks and code in your Azure Machine Learning Workspace blob storage account. You can safely delete your notebook VM without losing your work.
+ Preinstalled sample notebooks to explore and experiment with Azure Machine Learning service features.
+ Full customization capabilities of Azure VMs, any VM type, any packages, any drivers. 

## 2019-04-26

### Azure Machine Learning SDK for Python v1.0.33 released.

+ Azure ML Hardware Accelerated Models on [FPGAs](concept-accelerate-with-fpgas.md) is generally available.
  + You can now [use the azureml-accel-models package](how-to-deploy-fpga-web-service.md) to:
    + Train the weights of a supported deep neural network (ResNet 50, ResNet 152, DenseNet-121, VGG-16, and SSD-VGG)
    + Use transfer learning with the supported DNN
    + Register the model with Model Management Service and containerize the model
    + Deploy the model to an Azure VM with an FPGA in an Azure Kubernetes Service (AKS) cluster
  + Deploy the container to an [Azure Data Box Edge](https://docs.microsoft.com/azure/databox-online/data-box-edge-overview) server device
  + Score your data with the gRPC endpoint with this [sample](https://github.com/Azure-Samples/aml-hardware-accelerated-models)

### Automated Machine Learning

+ Feature sweeping to enable dynamically adding featurizers for performance optimization. New featurizers: work embeddings, weight of evidence, target encodings, text target encoding, cluster distance
+ Smart CV to handle train/valid splits inside automated ML
+ Few memory optimization changes and runtime performance improvement
+ Performance improvement in model explanation
+ ONNX model conversion for local run
+ Added Subsampling support
+ Intelligent Stopping when no exit criteria defined
+ Stacked ensembles

+ Time Series Forecasting
  + New predict forecast function   
  + You can now use rolling-origin cross validation on time series data
  + New functionality added to configure time series lags 
  + New functionality added to support rolling window aggregate features
  + New Holiday detection and featurizer when country code is defined in experiment settings

+ Azure Databricks
  + Enabled time series forecasting and model explainabilty/interpretability capability
  + You can now cancel and resume (continue) automated ML experiments
  + Added support for multicore processing

### MLOps
+ **Local deployment & debugging for scoring containers**<br/> You can now deploy an ML model locally and iterate quickly on your scoring file and  dependencies to ensure they behave as expected.

+ **Introduced InferenceConfig & Model.deploy()**<br/> Model deployment now supports specifying a source folder with an entry script, the same as a RunConfig.  Additionally, model deployment has been simplified to a single command.

+ **Git reference tracking**<br/> Customers have been requesting basic Git integration capabilities for some time as it helps maintain an end-to-end audit trail. We have implemented tracking across major entities in Azure ML for Git-related metadata (repo, commit, clean state). This information will be collected automatically by the SDK and CLI.

+ **Model profiling & validation service**<br/> Customers frequently complain of the difficulty to properly size the compute associated with their inference service. With our model profiling service, the customer can provide sample inputs and we will profile across 16 different CPU / memory configurations to determine optimal sizing for deployment.

+ **Bring your own base image for inference**<br/> Another common complaint was the difficulty in moving from experimentation to inference RE sharing dependencies. With our new base image sharing capability, you can now reuse your experimentation base images, dependencies and all, for inference. This should speed up deployments and reduce the gap from the inner to the outer loop.

+ **Improved Swagger schema generation experience**<br/> Our previous swagger generation method was error prone and impossible to automate. We have a new in-line way of generating swagger schemas from any Python function via decorators. We have open-sourced this code and our schema generation protocol is not coupled to the Azure ML platform.

+ **Azure ML CLI is generally available (GA)**<br/> Models can now be deployed with a single CLI command. We got common customer feedback that no one deploys an ML model from a Jupyter notebook. The [**CLI reference documentation**](https://aka.ms/azmlcli) has been updated.


## 2019-04-22

Azure Machine Learning SDK for Python v1.0.30 released.

The [`PipelineEndpoint`](https://docs.microsoft.com/python/api/azureml-pipeline-core/azureml.pipeline.core.pipeline_endpoint.pipelineendpoint?view=azure-ml-py) was introduce to add a new version of a published pipeline while maintaining same endpoint.

## 2019-04-17

### Azure Machine Learning Data Prep SDK v1.1.2

Note: Data Prep Python SDK will no longer install `numpy` and `pandas` packages. See [updated installation instructions](https://aka.ms/aml-data-prep-installation).

+ **New features**
  + You can now use the Pivot transform.
    + How-to guide: [Pivot notebook](https://aka.ms/aml-data-prep-pivot-nb)
  + You can now use regular expressions in native functions.
    + Examples:
      + `dflow.filter(dprep.RegEx('pattern').is_match(dflow['column_name']))`
      + `dflow.assert_value('column_name', dprep.RegEx('pattern').is_match(dprep.value))`
  + You can now use `to_upper` and `to_lower` functions in expression language.
  + You can now see the number of unique values of each column in a data profile.
  + For some of the commonly used reader steps, you can now pass in the `infer_column_types` argument. If it is set to `True`, Data Prep will attempt to detect and automatically convert column types.
    + `inference_arguments` is now deprecated.
  + You can now call `Dataflow.shape`.

+ **Bug fixes and improvements**
  + `keep_columns` now accepts an additional optional argument `validate_column_exists`, which checks if the result of `keep_columns` will contain any columns.
  + All reader steps (which read from a file) now accept an additional optional argument `verify_exists`.
  + Improved performance of reading from pandas dataframe and getting data profiles.
  + Fixed a bug where slicing a single step from a Dataflow failed with a single index.

## 2019-04-15

### Azure portal
  + You can now resubmit an existing Script run on an existing remote compute cluster. 
  + You can now run a published pipeline with new parameters on the Pipelines tab. 
  + Run details now supports a new Snapshot file viewer. You can view a snapshot of the directory when you submitted a specific run. You can also download the notebook that was submitted to start the run.
  + You can now cancel parent runs from the Azure portal.

## 2019-04-08

### Azure Machine Learning SDK for Python v1.0.23

+ **New features**
  + The Azure Machine Learning SDK now supports Python 3.7.
  + Azure Machine Learning DNN Estimators now provide built-in multi-version support. For example,
  `TensorFlow` estimator now accepts a `framework_version` parameter, and users can specify
  version '1.10' or '1.12'. For a list of the versions supported by your current SDK release, call 
  `get_supported_versions()` on the desired framework class (for example, `TensorFlow.get_supported_versions()`).
  For a list of the versions supported by the latest SDK release, see the [DNN Estimator documentation](https://docs.microsoft.com/python/api/azureml-train-core/azureml.train.dnn?view=azure-ml-py).

### Azure Machine Learning Data Prep SDK v1.1.1

+ **New features**
  + You can read multiple Datastore/DataPath/DataReference sources using read_* transforms.
  + You can perform the following operations on columns to create a new column: division, floor, modulo, power, length.
  + Data Prep is now part of the Azure ML diagnostics suite and will log diagnostic information by default.
    + To turn this off, set this environment variable to true: DISABLE_DPREP_LOGGER

+ **Bug fixes and improvements**
  + Improved code documentation for commonly used classes and functions.
  + Fixed a bug in auto_read_file that failed to read Excel files.
  + Added option to overwrite the folder in read_pandas_dataframe.
  + Improved performance of dotnetcore2 dependency installation, and added support for Fedora 27/28 and Ubuntu 1804.
  + Improved the performance of reading from Azure Blobs.
  + Column type detection now supports columns of type Long.
  + Fixed a bug where some date values were being displayed as timestamps instead of Python datetime objects.
  + Fixed a bug where some type counts were being displayed as doubles instead of integers.

  
## 2019-03-25

### Azure Machine Learning SDK for Python v1.0.21

+ **New features**
  + The *azureml.core.Run.create_children* method allows low-latency creation of multiple child runs with a single call.

### Azure Machine Learning Data Prep SDK v1.1.0

+ **Breaking changes**
  + The concept of the Data Prep Package has been deprecated and is no longer supported. Instead of persisting multiple Dataflows in one Package, you can persist Dataflows individually.
    + How-to guide: [Opening and Saving Dataflows notebook](https://aka.ms/aml-data-prep-open-save-dataflows-nb)

+ **New features**
  + Data Prep can now recognize columns that match a particular Semantic Type, and split accordingly. The STypes currently supported include: email address, geographic coordinates (latitude & longitude), IPv4 and IPv6 addresses, US phone number, and US zip code.
    + How-to guide: [Semantic Types notebook](https://aka.ms/aml-data-prep-semantic-types-nb)
  + Data Prep now supports the following operations to generate a resultant column from two numeric columns: subtract, multiply, divide, and modulo.
  + You can call `verify_has_data()` on a Dataflow to check whether the Dataflow would produce records if executed.

+ **Bug fixes and improvements**
  + You can now specify the number of bins to use in a histogram for numeric column profiles.
  + The `read_pandas_dataframe` transform now requires the DataFrame to have string- or byte- typed column names.
  + Fixed a bug in the `fill_nulls` transform, where values were not correctly filled in if the column was missing.

## 2019-03-11

### Azure Machine Learning SDK for Python v1.0.18

 + **Changes**
   + The azureml-tensorboard package replaces azureml-contrib-tensorboard.
   + With this release, you can set up a user account on your managed compute cluster (amlcompute), while creating it. This can be done by passing these properties in the provisioning configuration. You can find more details in the [SDK reference documentation](https://docs.microsoft.com/python/api/azureml-core/azureml.core.compute.amlcompute.amlcompute?view=azure-ml-py#provisioning-configuration-vm-size-----vm-priority--dedicated---min-nodes-0--max-nodes-none--idle-seconds-before-scaledown-none--admin-username-none--admin-user-password-none--admin-user-ssh-key-none--vnet-resourcegroup-name-none--vnet-name-none--subnet-name-none--tags-none--description-none-).

### Azure Machine Learning Data Prep SDK v1.0.17

+ **New features**
  + Now supports adding two numeric columns to generate a resultant column using the expression language.

+ **Bug fixes and improvements**
  + Improved the documentation and parameter checking for random_split.
  
## 2019-02-27

### Azure Machine Learning Data Prep SDK v1.0.16

+ **Bug fix**
  + Fixed a Service Principal authentication issue that was caused by an API change.

## 2019-02-25

### Azure Machine Learning SDK for Python v1.0.17

+ **New features**

  + Azure Machine Learning now provides first class support for popular DNN framework Chainer. Using [`Chainer`](https://docs.microsoft.com/python/api/azureml-train-core/azureml.train.dnn.chainer?view=azure-ml-py) class users can easily train and deploy Chainer models.
    + Learn how to [run distributed training with ChainerMN](https://github.com/Azure/MachineLearningNotebooks/blob/master/how-to-use-azureml/training-with-deep-learning/distributed-chainer/distributed-chainer.ipynb)
    + Learn how to [run hyperparameter tuning with Chainer using HyperDrive](https://github.com/Azure/MachineLearningNotebooks/blob/master/how-to-use-azureml/training-with-deep-learning/train-hyperparameter-tune-deploy-with-chainer/train-hyperparameter-tune-deploy-with-chainer.ipynb)
  + Azure Machine Learning Pipelines added ability trigger a Pipeline run based on datastore modifications. The pipeline [schedule notebook](https://aka.ms/pl-schedule) is updated to showcase this feature.

+ **Bug fixes and improvements**
  + We have added support Azure Machine Learning Pipelines for setting the source_directory_data_store property to a desired datastore (such as a blob storage) on [RunConfigurations](https://docs.microsoft.com/python/api/azureml-core/azureml.core.runconfig.runconfiguration?view=azure-ml-py) that are supplied to the [PythonScriptStep](https://docs.microsoft.com/python/api/azureml-pipeline-steps/azureml.pipeline.steps.python_script_step.pythonscriptstep?view=azure-ml-py). By default Steps use Azure File store as the backing datastore, which may run into throttling issues when a large number of steps are executed concurrently.

### Azure portal

+ **New features**
  + New drag and drop table editor experience for reports. Users can drag a column from the well to the table area where a preview of the table will be displayed. The columns can be rearranged.
  + New Logs file viewer
  + Links to experiment runs, compute, models, images, and deployments from the activities tab

### Azure Machine Learning Data Prep SDK v1.0.15

+ **New features**
  + Data Prep now supports writing file streams from a dataflow. Also provides the ability to manipulate the file stream names to create new file names.
    + How-to guide: [Working With File Streams notebook](https://aka.ms/aml-data-prep-file-stream-nb)

+ **Bug fixes and improvements**
  + Improved performance of t-Digest on large data sets.
  + Data Prep now supports reading data from a DataPath.
  + One hot encoding now works on boolean and numeric columns.
  + Other miscellaneous bug fixes.

## 2019-02-11

### Azure Machine Learning SDK for Python v1.0.15

+ **New features**
  + Azure Machine Learning Pipelines added AzureBatchStep ([notebook](https://aka.ms/pl-azbatch)), HyperDriveStep (notebook), and time-based scheduling functionality ([notebook](https://aka.ms/pl-schedule)).
  +  DataTranferStep updated to work with Azure SQL Server and Azure database for PostgreSQL ([notebook](https://aka.ms/pl-data-trans)).

+ **Changes**
  + Deprecated `PublishedPipeline.get_published_pipeline` in favor of `PublishedPipeline.get`.
  + Deprecated `Schedule.get_schedule` in favor of `Schedule.get`.

### Azure Machine Learning Data Prep SDK v1.0.12

+ **New features**
  + Data Prep now supports reading from an Azure SQL database using Datastore.
 
+ **Changes**
  + Improved the memory performance of certain operations on large data.
  + `read_pandas_dataframe()` now requires `temp_folder` to be specified.
  + The `name` property on `ColumnProfile` has been deprecated - use `column_name` instead.

## 2019-01-28

### Azure Machine Learning SDK for Python v1.0.10

+ **Changes**: 
  + Azure ML SDK no longer has azure-cli packages as dependency. Specifically, azure-cli-core and azure-cli-profile dependencies have been removed from azureml-core. These are the  user impacting changes:
  	+ If you are performing "az login" and then using azureml-sdk, the SDK will do the browser or device code log in one more time. It won't use any credentials state created by "az login".
	+ For Azure CLI authentication, such as using "az login", use _azureml.core.authentication.AzureCliAuthentication_ class. For Azure CLI authentication, do  _pip install azure-cli_ in the Python environment where you have installed azureml-sdk.
	+ If you are doing "az login" using a service principal for automation, we recommend using _azureml.core.authentication.ServicePrincipalAuthentication_ class, as azureml-sdk won't use credentials state created by azure CLI. 

+ **Bug fixes**: This release mostly contains minor bug fixes

### Azure Machine Learning Data Prep SDK v1.0.8

+ **Bug fixes**
  + Improved the performance of getting data profiles.
  + Fixed minor bugs related to error reporting.
  
### Azure portal: new features
+ New drag and drop charting experience for reports. Users can drag a column or attribute from the well to the chart area where the system will automatically select an appropriate chart type for the user based on the type of data. Users can change the chart type to other applicable types or add additional attributes.

	Supported Chart Types:
	- Line Chart
	- Histogram
	- Stacked Bar Chart
	- Box Plot
	- Scatter Plot
	- Bubble Plot
+ The portal now dynamically generates reports for experiments. When a user submits a run to an experiment, a report will automatically be generated with logged metrics and graphs to allow comparison across different runs. 

## 2019-01-14

### Azure Machine Learning SDK for Python v1.0.8

+ **Bug fixes**: This release mostly contains minor bug fixes

### Azure Machine Learning Data Prep SDK v1.0.7

+ **New features**
  + Datastore improvements (documented in [Datastore how-to-guide](https://aka.ms/aml-data-prep-datastore-nb))
    + Added ability to read from and write to Azure File Share and ADLS Datastores in scale-up.
    + When using Datastores, Data Prep now supports using service principal authentication instead of interactive authentication.
    + Added support for wasb and wasbs urls.

## 2019-01-09

### Azure Machine Learning Data Prep SDK v1.0.6

+ **Bug fixes**
  + Fixed bug with reading from public readable Azure Blob containers on Spark

## 2018-12-20 

### Azure Machine Learning SDK for Python v1.0.6
+ **Bug fixes**: This release mostly contains minor bug fixes

### Azure Machine Learning Data Prep SDK v1.0.4

+ **New features**
  + `to_bool` function now allows mismatched values to be converted to Error values. This is the new default mismatch behavior for `to_bool` and `set_column_types`, whereas the previous default behavior was to convert mismatched values to False.
  + When calling `to_pandas_dataframe`, there is a new option to interpret null/missing values in numeric columns as NaN.
  + Added ability to check the return type of some expressions to ensure type consistency and fail early.
  + You can now call `parse_json` to parse values in a column as JSON objects and expand them into multiple columns.

+ **Bug fixes**
  + Fixed a bug that crashed `set_column_types` in Python 3.5.2.
  + Fixed a bug that crashed when connecting to Datastore using an AML image.

+ **Updates**
  * [Example Notebooks](https://aka.ms/aml-data-prep-notebooks) for getting started tutorials, case studies, and how-to guides.

## 2018-12-04: General Availability

Azure Machine Learning service is now generally available.

### Azure Machine Learning Compute
With this release, we are announcing a new managed compute experience through the [Azure Machine Learning Compute](how-to-set-up-training-targets.md#amlcompute). This compute target replaces Azure Batch AI compute for Azure Machine Learning. 

This compute target:
+ Is used for model training and batch inference/scoring
+ Is single- to multi-node compute
+ Does the cluster management and job scheduling for the user
+ Autoscales by default
+ Support for both CPU and GPU resources 
+ Enables use of low-priority VMs for reduced cost

Azure Machine Learning Compute can be created in Python, using Azure portal, or the CLI. It must be created in the region of your workspace, and cannot be attached to any other workspace. This compute target uses a Docker container for your run, and packages your dependencies to replicate the same environment across all your nodes.

> [!Warning]
> We recommend creating a new workspace to use Azure Machine Learning Compute. There is a remote chance that users trying to create Azure Machine Learning Compute from an existing workspace might see an error. Existing compute in your workspace should continue to work unaffected.

### Azure Machine Learning SDK for Python v1.0.2
+ **Breaking changes**
  + With this release, we are removing support for creating a VM from Azure Machine Learning. You can still attach an existing cloud VM or a remote on-premises server. 
  + We are also removing support for BatchAI, all of which should be supported through Azure Machine Learning Compute now.

+ **New**
  + For machine learning pipelines:
    + [EstimatorStep](https://docs.microsoft.com/python/api/azureml-pipeline-steps/azureml.pipeline.steps.estimator_step.estimatorstep?view=azure-ml-py)
    + [HyperDriveStep](https://docs.microsoft.com/python/api/azureml-pipeline-steps/azureml.pipeline.steps.hyper_drive_step.hyperdrivestep?view=azure-ml-py)
    + [MpiStep](https://docs.microsoft.com/python/api/azureml-pipeline-steps/azureml.pipeline.steps.mpi_step.mpistep?view=azure-ml-py)


+ **Updated**
  + For machine learning pipelines:
    + [DatabricksStep](https://docs.microsoft.com/python/api/azureml-pipeline-steps/azureml.pipeline.steps.databricks_step.databricksstep?view=azure-ml-py) now accepts runconfig
    + [DataTransferStep](https://docs.microsoft.com/python/api/azureml-pipeline-steps/azureml.pipeline.steps.data_transfer_step.datatransferstep?view=azure-ml-py) now copies to and from a SQL datasource
    + Schedule functionality in SDK to create and update schedules for running published pipelines

<!--+ **Bugs fixed**-->

### Azure Machine Learning Data Prep SDK v0.5.2
+ **Breaking changes** 
  * `SummaryFunction.N` was renamed to `SummaryFunction.Count`.
  
+ **Bug Fixes**
  * Use latest AML Run Token when reading from and writing to datastores on remote runs. Previously, if the AML Run Token is updated in Python, the Data Prep runtime will not be updated with the updated AML Run Token.
  * Additional clearer error messages
  * to_spark_dataframe() will no longer crash when Spark uses `Kryo` serialization
  * Value Count Inspector can now show more than 1000 unique values
  * Random Split no longer fails if the original Dataflow doesn’t have a name  

+ **More information**
  * [Azure Machine Learning Data Prep SDK](https://aka.ms/data-prep-sdk)

### Docs and notebooks
+ ML Pipelines
  + New and updated notebooks for getting started with pipelines, batch scoping,  and style transfer examples: https://aka.ms/aml-pipeline-notebooks
  + Learn how to [create your first pipeline](how-to-create-your-first-pipeline.md)
  + Learn how to [run batch predictions using pipelines](how-to-run-batch-predictions.md)
+ Azure Machine Learning compute target
  + [Sample notebooks](https://aka.ms/aml-notebooks) are now updated to use the new managed compute.
  + [Learn about this compute](how-to-set-up-training-targets.md#amlcompute)

### Azure portal: new features
+ Create and manage [Azure Machine Learning Compute](how-to-set-up-training-targets.md#amlcompute) types in the portal.
+ Monitor quota usage and [request quota](how-to-manage-quotas.md) for Azure Machine Learning Compute.
+ View Azure Machine Learning Compute cluster status in real time.
+ Virtual network support was added for Azure Machine Learning Compute and Azure Kubernetes Service creation.
+ Rerun your published pipelines with existing parameters.
+ New [automated machine learning charts](how-to-track-experiments.md#auto) for classification models (lift, gains, calibration, feature importance chart with model explainability) and regression models (residuals and feature importance chart with model explainability). 
+ Pipelines can be viewed in Azure portal




## 2018-11-20

### Azure Machine Learning SDK for Python v0.1.80

+ **Breaking changes** 
  * *azureml.train.widgets* namespace has moved to *azureml.widgets*.
  * *azureml.core.compute.AmlCompute* deprecates the following classes - *azureml.core.compute.BatchAICompute* and *azureml.core.compute.DSVMCompute*. The latter class will be removed in subsequent releases. The AmlCompute class has an easier definition now, and simply needs a vm_size and the max_nodes, and will automatically scale your cluster from 0 to the max_nodes when a job is submitted. Our [sample notebooks](https://github.com/Azure/MachineLearningNotebooks/tree/master/training) have been updated with this information and should give you usage examples. We hope you like this simplification and lots of more exciting features to come in a later release!

### Azure Machine Learning Data Prep SDK v0.5.1 

Learn more about the Data Prep SDK by reading [reference docs](https://aka.ms/data-prep-sdk).
+ **New Features**
   * Created a new DataPrep CLI to execute DataPrep packages and view the data profile for a dataset or dataflow
   * Redesigned SetColumnType API to improve usability
   * Renamed smart_read_file to auto_read_file
   * Now includes skew and kurtosis in the Data Profile
   * Can sample with stratified sampling
   * Can read from zip files that contain CSV files
   * Can split datasets row-wise with Random Split (for example, into test-train sets)
   * Can get all the column data types from a dataflow or a data profile by calling `.dtypes`
   * Can get the row count from a dataflow or a data profile by calling `.row_count`

+ **Bug Fixes**
   * Fixed long to double conversion 
   * Fixed assert after any add column 
   * Fixed an issue with FuzzyGrouping, where it would not detect groups in some cases
   * Fixed sort function to respect multi-column sort order
   * Fixed and/or expressions to be similar to how `pandas` handles them
   * Fixed reading from dbfs path
   * Made error messages more understandable 
   * Now no longer fails when reading on remote compute target using AML token
   * Now no longer fails on Linux DSVM
   * Now no longer crashes when non-string values are in string predicates
   * Now handles assertion errors when Dataflow should fail correctly
   * Now supports dbutils mounted storage locations on Azure Databricks

## 2018-11-05

### Azure portal 
The Azure portal for the Azure Machine Learning service has the following updates:
  * A new **Pipelines** tab for published pipelines.
  * Added support for attaching an existing HDInsight cluster as a compute target.

### Azure Machine Learning SDK for Python v0.1.74

+ **Breaking changes** 
  * *Workspace.compute_targets, datastores, experiments, images, models, and *webservices* are properties instead of methods. For example, replace *Workspace.compute_targets()* with *Workspace.compute_targets*.
  * *Run.get_context* deprecates *Run.get_submitted_run*. The latter method will be removed in subsequent releases.
  * *PipelineData* class now expects a datastore object as a parameter rather than datastore_name. Similarly, *Pipeline* accepts default_datastore rather than default_datastore_name.

+ **New features**
  * The Azure Machine Learning Pipelines [sample notebook](https://github.com/Azure/MachineLearningNotebooks/tree/master/pipeline/pipeline-mpi-batch-prediction.ipynb) now uses MPI steps.
  * The RunDetails widget for Jupyter notebooks is updated to show a visualization of the pipeline.

### Azure Machine Learning Data Prep SDK v0.4.0 
 
+ **New features**
  * Type Count added to Data Profile 
  * Value Count and Histogram is now available
  * More percentiles in Data Profile
  * The Median is available in Summarize
  * Python 3.7 is now supported
  * When you save a dataflow that contains datastores to a DataPrep package, the datastore information will be persisted as part of the DataPrep package
  * Writing to datastore is now supported 
		
+ **Bug fixed**
  * 64-bit unsigned integer overflows are now handled properly on Linux
  * Fixed incorrect text label for plain text files in smart_read
  * String column type now shows up in metrics view
  * Type count now is fixed to show ValueKinds mapped to single FieldType instead of individual ones
  * Write_to_csv no longer fails when path is provided as a string
  * When using Replace, leaving “find” blank will no longer fail 

## 2018-10-12

### Azure Machine Learning SDK for Python v0.1.68

+ **New features**
  * Multi-tenant support when creating new workspace.

+ **Bugs fixed**
  * You no longer need to pin the pynacl library version when deploying web service.

### Azure Machine Learning Data Prep SDK v0.3.0

+ **New features**
  * Added method transform_partition_with_file(script_path), which allows users to pass in the path of a Python file to execute

## 2018-10-01

### Azure Machine Learning SDK for Python v0.1.65
[Version 0.1.65](https://pypi.org/project/azureml-sdk/0.1.65) includes new features, more documentation, bug fixes, and more [sample notebooks](https://aka.ms/aml-notebooks).

See [the list of known issues](resource-known-issues.md) to learn about known bugs and workarounds.

+ **Breaking changes**
  * Workspace.experiments, Workspace.models, Workspace.compute_targets, Workspace.images, Workspace.web_services return dictionary, previously returned list. See [azureml.core.Workspace](https://docs.microsoft.com/python/api/azureml-core/azureml.core.workspace(class)?view=azure-ml-py) API documentation.

  * Automated Machine Learning removed normalized mean square error from the primary metrics.

+ **HyperDrive**
  * Various HyperDrive bug fixes for Bayesian, Performance improvements for get Metrics calls. 
  * Tensorflow 1.10 upgrade from 1.9 
  * Docker image optimization for cold start. 
  * Jobs now report correct status even if they exit with error code other than 0. 
  * RunConfig attribute validation in SDK. 
  * HyperDrive run object supports cancel similar to a regular run: no need to pass any parameters. 
  * Widget improvements for maintaining state of drop-down values for distributed runs and HyperDrive runs. 
  * TensorBoard and other log files support fixed for Parameter server. 
  * Intel(R) MPI support on service side. 
  * Bugfix to parameter tuning for distributed run fix during validation in BatchAI. 
  * Context Manager now identifies the primary instance. 

+ **Azure portal experience**
  * log_table() and log_row() are supported in Run details. 
  * Automatically create graphs for tables and rows with 1, 2 or 3 numerical columns and an optional categorical column.

+ **Automated Machine Learning**
  * Improved error handling and documentation 
  * Fixed run property retrieval performance issues. 
  * Fixed continue run issue. 
  * Fixed ensembling iteration issues.
  * Fixed training hanging bug on MAC OS.
  * Downsampling macro average PR/ROC curve in custom validation scenario.
  * Removed extra index logic.
  * Removed filter from get_output API.

+ **Pipelines**
  * Added a method Pipeline.publish() to publish a pipeline directly, without requiring an execution run first.   
  * Added a method PipelineRun.get_pipeline_runs() to fetch the pipeline runs that were generated from a published pipeline.

+ **Project Brainwave**
  * Updated support for new AI models available on FPGAs.

### Azure Machine Learning Data Prep SDK v0.2.0
[Version 0.2.0](https://pypi.org/project/azureml-dataprep/0.2.0/) includes following features and bug fixes:

+ **New features**
  * Support for one-hot encoding
  * Support for quantile transform
   
+ **Bug fixed:**
  * Works with any Tornado version, no need to downgrade your Tornado version
  * Value counts for all values, not just the top three

## 2018-09 (Public preview refresh)

A new, refreshed release of Azure Machine Learning: Read more about this release: https://azure.microsoft.com/blog/what-s-new-in-azure-machine-learning-service/


## Next steps

Read the overview for [Azure Machine Learning service](../service/overview-what-is-azure-ml.md).<|MERGE_RESOLUTION|>--- conflicted
+++ resolved
@@ -38,11 +38,8 @@
 
 + **Bug fixes and improvements**
   + [Insert fixes and improvements below. Link github issues resolved with this release]
-<<<<<<< HEAD
   + Improve performance of run.create_children
-=======
   + In mimic explainer with binary classifier, fix the order of probabilities when teacher probability is used for scaling shap values
->>>>>>> 88a1f623
 
 ## 2019-06-10
 
