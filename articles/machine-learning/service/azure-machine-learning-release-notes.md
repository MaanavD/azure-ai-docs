--- conflicted
+++ resolved
@@ -17,11 +17,10 @@
 
 In this article, learn about the Azure Machine Learning service releases. 
 
-<<<<<<< HEAD
 ## 2018-12-20: Azure Machine Learning SDK for Python v1.0.6
 
 This release mostly contains minor bug fixes.
-=======
+
 ## 2018-12-19
 
 ### Azure Machine Learning Data Prep SDK v1.0.4
@@ -39,7 +38,6 @@
 + **More information**
   * [Data Prep SDK Reference Docs](https://aka.ms/data-prep-sdk)
   * [Data Prep SDK Notebooks](https://aka.ms/aml-data-prep-notebooks) for getting started tutorials, case studies, and how-to guides.
->>>>>>> 3f6c57e1
 
 ## 2018-12-04: General Availability
 
