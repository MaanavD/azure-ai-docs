---
title: What's new in Azure Machine Learning
description: This document details the updates to Azure Machine Learning.
services: machine-learning
ms.service: machine-learning
ms.component: core
ms.topic: reference
author: hning86
ms.author: haining
ms.reviewer: j-martens
ms.date: 10/24/2018
---
# Azure Machine Learning service release notes

In this article, learn about the Azure Machine Learning service releases. 

## 2018-11-20

### Azure Machine Learning SDK for Python v0.1.80

+ **Breaking changes** 
<<<<<<< HEAD
  * *azureml.train.widget* namespace has moved to *azureml.train*.
  * *azureml.core.compute.AmlCompute* deprecates *azureml.core.compute.BatchAICompute*. The latter class will be removed in subsequent releases.
=======
  * *azureml.train.widgets* namespace has moved to *azureml.widgets*.
  * *azureml.core.compute.AmlCompute* deprecates the following classes - *azureml.core.compute.BatchAICompute* and *azureml.core.compute.DSVMCompute*. The latter class will be removed in subsequent releases. The AmlCompute class has an easier definition now, and simply needs a vm_size and the max_nodes, and will automatically scale your cluster from 0 to the max_nodes when a job is submitted. Our [sample notebooks] (https://github.com/Azure/MachineLearningNotebooks/tree/master/training) have been updated with this information and should give you examples on how to use this. We hope you like this simplification and lots of more exciting features to come in a later release!
>>>>>>> 075035e7

### Azure Machine Learning Data Prep SDK v0.5.1 

Learn more about the Data Prep SDK by reading [reference docs](https://aka.ms/data-prep-sdk).
+ **New Features**
   * Created a new DataPrep CLI to execute DataPrep packages and view the data profile for a dataset or dataflow
   * Redesigned SetColumnType API to improve usability
   * Renamed smart_read_file to auto_read_file
   * Now includes skew and kurtosis in the Data Profile
   * Can sample with stratified sampling
   * Can read from zip files that contain CSV files
   * Can split datasets row-wise with Random Split (e.g. into test-train sets)
   * Can get all the column data types from a dataflow or a data profile by calling .dtypes
   * Can get the row count from a dataflow or a data profile by calling .row_count

+ **Bug Fixes**
   * Fixed long to double conversion 
   * Fixed assert after any add column 
   * Fixed an issue with FuzzyGrouping, where it would not detect groups in some cases
   * Fixed sort function to respect multi-column sort order
   * Fixed and/or expressions to be similar to how Pandas handles them
   * Fixed reading from dbfs path
   * Made error messages more understandable 
   * Now no longer fails when reading on remote compute target using AML token
   * Now no longer fails on Linux DSVM
   * Now no longer crashes when non-string values are in string predicates
   * Now handles assertion errors when Dataflow should fail correctly
   * Now supports dbutils mounted storage locations on Azure Databricks

## 2018-11-05

### Azure portal 
The Azure portal for the Azure Machine Learning service has the following updates:
  * A new **Pipelines** tab for published pipelines.
  * Added support for attaching an existing HDInsight cluster as a compute target.

### Azure Machine Learning SDK for Python v0.1.74

+ **Breaking changes** 
  * *Workspace.compute_targets, datastores, experiments, images, models* and *webservices* are properties instead of methods. For example, replace *Workspace.compute_targets()* with *Workspace.compute_targets*.
  * *Run.get_context* deprecates *Run.get_submitted_run*. The latter method will be removed in subsequent releases.
  * *PipelineData* class now expects a datastore object as a parameter rather than datastore_name. Similarly, *Pipeline* accepts default_datastore rather than default_datastore_name.

+ **New features**
  * The Azure Machine Learning Pipelines [sample notebook](https://github.com/Azure/MachineLearningNotebooks/tree/master/pipeline/pipeline-mpi-batch-prediction.ipynb) now uses MPI steps.
  * The RunDetails widget for Jupyter notebooks is updated to show a visualization of the pipeline.

### Azure Machine Learning Data Prep SDK v0.4.0 
 
+ **New features**
  * Type Count added to Data Profile 
  * Value Count and Histogram is now available
  * More percentiles in Data Profile
  * The Median is available in Summarize
  * Python 3.7 is now supported
  * When you save a dataflow that contains datastores to a DataPrep package, the datastore information will be persisted as part of the DataPrep package
  * Writing to datastore is now supported 
		
+ **Bug fixed**
  * 64bit unsigned integer overflows are now handled properly on Linux
  * Fixed incorrect text label for plain text files in smart_read
  * String column type now shows up in metrics view
  * Type count now is fixed to show ValueKinds mapped to single FieldType instead of individual ones
  * Write_to_csv no longer fails when path is provided as a string
  * When using Replace, leaving “find” blank will no longer fail 

## 2018-10-12

### Azure Machine Learning SDK for Python v0.1.68

+ **New features**
  * Multiple tenant support when creating new workspace.

+ **Bugs fixed**
  * The pynacl library version no longer needs to be pinned when deploying web servcie.

### Azure Machine Learning Data Prep SDK v0.3.0

+ **New features**
  * Added method transform_partition_with_file(script_path), which allows users to pass in the path of a Python file to execute

## 2018-10-01

### Azure Machine Learning SDK for Python v0.1.65
[Version 0.1.65](https://pypi.org/project/azureml-sdk/0.1.65) includes new features, more documentation, bug fixes, and more [sample notebooks](https://aka.ms/aml-notebooks).

See [the list of known issues](resource-known-issues.md) to learn about known bugs and workarounds.

+ **Breaking changes**
  * Workspace.experiments, Workspace.models, Workspace.compute_targets, Workspace.images, Workspace.web_services return dictionary, previously returned list. See [azureml.core.Workspace](https://docs.microsoft.com/python/api/azureml-core/azureml.core.workspace(class)?view=azure-ml-py) API documentation.

  * Automated Machine Learning removed normalized mean square error from the primary metrics.

+ **HyperDrive**
  * Various HyperDrive bug fixes for Bayesian, Performance improvements for get Metrics calls. 
  * Tensorflow 1.10 upgrade from 1.9 
  * Docker image optimization for cold start. 
  * Job’s now report correct status even if they exit with error code other than 0. 
  * RunConfig attribute validation in SDK. 
  * HyperDrive run object supports cancel similar to a regular run: no need to pass any parameters. 
  * Widget improvements for maintaining state of drop-down values for distributed runs and HyperDrive runs. 
  * TensorBoard and other log files support fixed for Parameter server. 
  * Intel(R) MPI support on service side. 
  * Bugfix to parameter tuning for distributed run fix during validation in BatchAI. 
  * Context Manager now identifies the primary instance. 

+ **Azure portal experience**
  * log_table() and log_row() are supported in Run details. 
  * Automatically create graphs for tables and rows with 1,2 or 3 numerical columns and an optional categorical column.

+ **Automated Machine Learning**
  * Improved error handling and documentation 
  * Fixed run property retrieval performance issues. 
  * Fixed continue run issue. 
  * Fixed ensembling iteration issues.
  * Fixed training hanging bug on MAC OS.
  * Downsampling macro average PR/ROC curve in custom validation scenario.
  * Removed extra index logic.
  * Removed filter from get_output API.

+ **Pipelines**
  * Added a method Pipeline.publish() to publish a pipeline directly, without requiring an execution run first.   
  * Added a method PipelineRun.get_pipeline_runs() to fetch the pipeline runs which were generated from a published pipeline.

+ **Project Brainwave**
  * Updated support for new AI models available on FPGAs.

### Azure Machine Learning Data Prep SDK v0.2.0
[Version 0.2.0](https://pypi.org/project/azureml-dataprep/0.2.0/) includes following features and bugfixes:

+ **New features**
  * Support for one-hot encoding
  * Support for quantile transform
   
+ **Bug fixed:**
  * Works with any Tornado version, no need to downgrade your Tornado version
  * Value counts for all values, not just the top three

## 2018-09 (Public preview refresh)

A new, completely refreshed release of Azure Machine Learning: Read more about this release: https://azure.microsoft.com/blog/what-s-new-in-azure-machine-learning-service/

## Older notes: Sept 2017 - Jun 2018
### 2018-05 (Sprint 5)

With this release of Azure Machine Learning, you can:
+ Featurize images with a quantized version of ResNet 50, train a classifier based on those features, and [deploy that model to an FPGA on Azure](../service/how-to-deploy-fpga-web-service.md) for ultra-low latency inferencing.

+ Quickly build and deploy highly-accurate machine learning and deep learning models using [custom Azure Machine Learning Packages](../desktop-workbench/reference-python-package-overview.md) for the following domains:
  + [Computer vision](../desktop-workbench/how-to-build-deploy-image-classification-models.md)
  + [Text analytics](../desktop-workbench/how-to-build-deploy-text-classification-models.md)
  + [Forecasting](../desktop-workbench/how-to-build-deploy-forecast-models.md)

### 2018-03 (Sprint 4)
**Version number**: 0.1.1801.24353  &nbsp;&nbsp;&nbsp;&nbsp;&nbsp;([Find your version](../desktop-workbench/known-issues-and-troubleshooting-guide.md#find-the-workbench-build-number))


Many of the following updates are made as direct results of your feedback. Please keep them coming!

**Notable New Features and Changes**

- Support for running your scripts on remote Ubuntu VMs natively on your own environment in addition to remote-docker based execution.
- New environment experience in Workbench App allows you to create compute targets and run configurations in addition to our CLI-based experience.
![Environments Tab](media/azure-machine-learning-release-notes/environment-page.png)
- Customizable Run History reports
![Image of new Run History Reports](media/azure-machine-learning-release-notes/new-run-history-reports.png)

**Detailed Updates**

Following is a list of detailed updates in each component area of Azure Machine Learning in this sprint.

#### Workbench UI
- Customizable Run History reports
  - Improved chart configuration for Run History reports
    - The used entrypoints can be changed
    - Top-level filters can be added and modified
    ![Add Filters](media/azure-machine-learning-release-notes/add-filters.jpg)
    - Charts and stats can be added or modified (and drag-and-drop rearranged).
    ![Creating new Charts](media/azure-machine-learning-release-notes/configure-charts.png)

  - CRUD for Run History reports
  - Moved all existing run history list view configs to server-side reports, which acts like pipelines on runs from the selected entry points.

- Environments Tab
  - Easily add new compute target and run configuration files to your project
  ![New Compute Target](media/azure-machine-learning-release-notes/add-new-environments.png)
  - Manage and update your configuration files using a simple, form-based UX
  - New button for preparing your environments for execution

- Performance improvements to the list of files in the sidebar

#### Data preparation 
- Azure Machine Learning Workbench now allows you to be able to search for a column by using a known column's name.


#### Experimentation
- Azure Machine Learning Workbench now supports running your scripts natively on your own python or pyspark environment. For this capability, user creates and manages their own environment on the remote VM and use Azure Machine Learning Workbench to run their scripts on that target. Please see [Configuring Azure Machine Learning Experimentation Service](../desktop-workbench/experimentation-service-configuration.md) 

#### Model Management
- Support for Customizing the Deployed Containers: enables customizing the container image by allowing installation of external libraries using apt-get, etc. It is no longer limited to pip-installable libraries. See the [documentation](../desktop-workbench/model-management-custom-container.md) for more info.
  - Use the `--docker-file myDockerStepsFilename` flag and file name with the manifest, image, or service creation commands.
  - Note that the base image is Ubuntu, and cannot be modified.
  - Example command: 
  
      ```shell
      $ az ml image create -n myimage -m mymodel.pkl -f score.py --docker-file mydockerstepsfile
      ```



### 2018-01 (Sprint 3) 
**Version number**: 0.1.1712.18263  &nbsp;&nbsp;&nbsp;&nbsp;&nbsp;([Find your version](../desktop-workbench/known-issues-and-troubleshooting-guide.md#find-the-workbench-build-number))

The following are the updates and improvements in this sprint. Many of these updates are made as direct result of user feedback. 


Following is a list of detailed updates in each component area of Azure Machine Learning in this sprint.

- Updates to the authentication stack forces login and account selection at startup

#### Workbench
- Ability to install/uninstall the app from Add/Remove Programs
- Updates to the authentication stack forces login and account selection at start-up
- Improved Single Sign On (SSO) experience on Windows
- Users that belong to multiple tenants with different credentials will now be able to sign into Workbench

#### UI
- General improvements and bug fixes

#### Notebooks
- General improvements and bug fixes

#### Data preparation 
- Improved auto-suggestions while performing By Example transformations
- Improved algorithm for Pattern Frequency inspector
- Ability to send sample data and feedback while performing By Example transformations 
![Image of send feedback link on derive column transform](media/azure-machine-learning-release-notes/SendFeedbackFromDeriveColumn.png)
- Spark Runtime Improvements
- Scala has replaced Pyspark
- Fixed inability to close Data Not Applicable for the Time Series Inspector 
- Fixed the hang time for Data Prep execution for HDI

#### Model Management CLI updates 
  - Ownership of the subscription is no longer required for provisioning resources. Contributor access to the resource group will be sufficient to set up the deployment environment.
  - Enabled local environment setup for free subscriptions 

### 2017-12 (Sprint 2 QFE) 
**Version number**: 0.1.1711.15323  &nbsp;&nbsp;&nbsp;&nbsp;&nbsp;([Find your version](../desktop-workbench/known-issues-and-troubleshooting-guide.md#find-the-workbench-build-number))

This is the QFE (Quick Fix Engineering) release, a minor release. It addresses several telemetry issues and helps the product team to better understand how the product is being used. The knowledge can go into future efforts for improving the product experience. 

In addition, there are two important updates:

- Fixed a bug in data prep that prevented the time series inspector from displaying in data preparation packages.
- In the command-line tool, you no longer need to be an Azure subscription owner to provision Machine Learning Compute ACS clusters. 

### 2017-12 (Sprint 2)
**Version number**: 0.1.1711.15263  &nbsp;&nbsp;&nbsp;&nbsp;&nbsp;([Find your version](../desktop-workbench/known-issues-and-troubleshooting-guide.md#find-the-workbench-build-number))

Welcome to the third update of Azure Machine Learning. This update includes improvements in the workbench app, the Command-line Interface (CLI), and the back-end services. Thank you very much for sending the smiles and frowns. Many of the following updates are made as direct results of your feedback. 

**Notable New Features**
- [Support for SQL Server and Azure SQL DB as a data source](../desktop-workbench/data-prep-appendix2-supported-data-sources.md#types) 
- [Deep Learning on Spark with GPU support using MMLSpark](https://github.com/Azure/mmlspark/blob/master/docs/gpu-setup.md)
- [All AML containers are compatible with Azure IoT Edge devices when deployed (no extra steps required)](https://aka.ms/aml-iot-edge-blog)
- Registered model list and detail views available Azure portal
- Accessing compute targets using SSH key-based authentication in addition to username/password-based access. 
- New Pattern Frequency Inspector in the data prep experience. 

**Detailed Updates**
Following is a list of detailed updates in each component area of Azure Machine Learning in this sprint.

#### Installer
- Installer can self update so that bugs fixes and new features can be supported without user having to reinstall it

#### Workbench Authentication
- Multiple fixes to authentication system. Please let us know if you are still experiencing login issues.
- UI changes that make it easier to find the Proxy Manager settings.

#### Workbench
- Read-only file view now has light blue background
- Moved Edit button to the right to make it more discoverable.
- "dsource", "dprep", and "ipynb" file formats can now be rendered in raw text format
- The workbench now has a new editing experience that guides users towards using external IDEs to edit scripts, and use Workbench only to edit file types that have a rich editing experience (such as Notebooks, Data sources, Data preparation packages)
- Loading the list of workspaces and projects that the user has access to is significantly faster now

#### Data preparation 
- A Pattern Frequency Inspector to view the string patterns in a column. You can also filter your data using these patterns. This shows you a view similar to the Value Counts inspector. The difference is that Pattern Frequency shows the counts of the unique patterns of the data, rather than the counts of unique data. You can also filter in or out all rows that fit a certain pattern.

![Image of pattern frequency inspector on Product Number](media/azure-machine-learning-release-notes/pattern-inspector-product-number.png)

- Performance improvements while recommending edge cases to review in the 'derive column by example' transformation

- [Support for SQL Server and Azure SQL DB as a data source](../desktop-workbench/data-prep-appendix2-supported-data-sources.md#types) 

![Image of creating a new SQL server data source](media/azure-machine-learning-release-notes/sql-server-data-source.png)

- Enabled "At a glance" view of row and column counts

![Image of row column count at a grace](media/azure-machine-learning-release-notes/row-col-count.png)

- Data prep is enabled in all compute contexts
- Data sources that use a SQL Server database are enabled in all compute contexts
- Data prep grid columns can be filtered by data type
- Fixed issue with converting multiple columns to date
- Fixed issue that user could select output column as a source in Derive Column By Example if user changed output column name in the advanced mode.

#### Job execution
You can now create and access a remotedocker or cluster type compute target using SSH key-based authentication following these steps:
- Attach a compute target using the following command in CLI

    ```azure-cli
    $ az ml computetarget attach remotedocker --name "remotevm" --address "remotevm_IP_address" --username "sshuser" --use-azureml-ssh-key
    ```
>[!NOTE]
>-k (or --use-azureml-ssh-key) option in the command specifies to generate and use SSH-key.

- Azure ML Workbench will generate a public key and output that in your console. Log into the compute target using the same username and append ~/.ssh/authorized_keys file with this public key.

- You can prepare this compute target and use it for execution and Azure ML Workbench will use this key for authentication.  

For more information on creating compute targets, see [Configuring Azure Machine Learning Experimentation Service](../desktop-workbench/experimentation-service-configuration.md)

#### Visual Studio Tools for AI
- Added support for [Visual Studio Tools for AI](https://marketplace.visualstudio.com/items?itemName=ms-toolsai.vstoolsai-vs2017). 

#### Command Line Interface (CLI)
- Added `az ml datasource create` command allows to creating a data source file from the command-line

#### Model Management and Operationalization
- [All AML containers are compatible with Azure IoT Edge devices when operationalized (no extra steps required)](https://aka.ms/aml-iot-edge-blog) 
- Improvements of error messages in the o16n CLI
- Bug fixes in model management portal UX  
- Consistent letter casing for model management attributes in the detail page
- Realtime scoring calls timeout set to 60 seconds
- Registered model list and detail views available in the Azure portal

![model details in portal](media/azure-machine-learning-release-notes/model-list.jpg)

![model overview in portal](media/azure-machine-learning-release-notes/model-overview-portal.jpg)

#### MMLSpark
- Deep Learning on Spark with [GPU support](https://github.com/Azure/mmlspark/blob/master/docs/gpu-setup.md)
- Support for Resource Manager templates for easy resource deployment
- Support for the SparklyR ecosystem
- [AZTK integration](https://github.com/Azure/aztk/wiki/Spark-on-Azure-for-Python-Users#optional-set-up-mmlspark)

#### Sample projects
- [Iris](https://github.com/Azure/MachineLearningSamples-Iris) and [MMLSpark](https://github.com/Azure/mmlspark) samples updated with the new Azure ML SDK version

#### Breaking changes
- Promoted the `--type` switch in `az ml computetarget attach` to a subcommand. 

    - `az ml computetarget attach --type remotedocker` is now `az ml computetarget attach remotedocker`
    - `az ml computetarget attach --type cluster` is now `az ml computetarget attach cluster`

### 2017-11 (Sprint 1) 
**Version number**: 0.1.1710.31013  &nbsp;&nbsp;&nbsp;&nbsp;&nbsp;([Find your version](../desktop-workbench/known-issues-and-troubleshooting-guide.md#find-the-workbench-build-number))

In this release, we've made improvements around security, stability, and maintainability in the workbench app, the CLI, and the back-end services layer. Thanks very much for sending us smiles and frowns. Many of the below updates are made as direct results of your feedback. Keep them coming!

#### Notable New Features
- Azure ML is now available in two new Azure regions: **West Europe** and **Southeast Asia**. They join the previous regions of **East US 2**, **West Central US**, and **Australia East**, bringing the total number of deployed regions to five.
- We enabled Python code syntax highlighting in the Workbench app to make it easier to read and edit Python source code. 
- You can now launch your favorite IDE directly from a file, rather than from the whole project.  Opening a file in Workbench and then clicking "Edit" launches your IDE (currently VS Code and PyCharm are supported) to the current file and project.  You can also click the arrow next to the Edit button to edit the file in the Workbench text editor.  Files are read-only until you click Edit, preventing accidental changes.
- The popular plotting library `matplotlib` version 2.1.0 is now shipped with the Workbench app.
- We upgraded the .NET Core version to 2.0 for the data prep engine. This removed the requirement for brew-install openssl during app installation on macOS. It also paves the way for more exciting data prep features to come in the near future. 
- We have enabled a version-specific app homepage, so you get more relevant release notes and update prompts based on your current app version.
- If your local user name has a space in it, the application can now be successfully installed. 

#### Detailed Updates
Below is a list of detailed updates in each component area of Azure Machine Learning in this sprint.

##### Installer
- App installer now cleans up the install directory created by older version of the app.
- Fixed a bug that leads installer getting stuck at 100% on macOS High Sierra.
- There is now a direct link to the installer directory for user to review installer logs in case installation fails.
- Install now works for users that have space in their user name.

##### Workbench Authentication
- Support for authentication in Proxy Manager.
- Logging in now succeeds if user is behind a firewall. 
- If user has experimentation accounts in multiple Azure regions, and if one region happens to be unavailable, the app no longer hangs.
- When authentication is not completed and the authentication dialog box is still visible, app no longer tries to load workspace from local cache.

##### Workbench App
- Python code syntax highlighting is enabled in text editor.
- The Edit button in the text editor allows you to edit the file either in an IDE (VS Code and PyCharm are supported) or in the built-in text editor.
- Text editor is in read-only mode by default. 
- Save button visual state now changes to disabled after the current file is saved and hence no longer dirty.
- Workbench saves _all_ unsaved files when you initiate a run.
- Workbench remembers the last used Workspace on the local machine so it opens automatically.
- Only a single instance of Workbench is now permitted to run. Previously multiple instances could be launched which caused issues when operating on the same project.
- Renamed File menu "Open Project..." to "Add Existing Folder as Project..." 
- Tab switching is now a lot quicker.
- Help links are added to the Configuring IDE dialog box.
- The feedback form now remembers the email address you entered last time.
- Smiles and frowns form text area is now bigger, so you can send us more feedback! 
- The `--owner` switch help text in `az ml workspace create` is corrected.
- We added an "About" dialog box to help user easily view and copy version number of the app.
- A "Suggest a feature" menu item is added to the Help menu.
- Experimentation account name is now visible in the app title bar, preceding the app name "Azure Machine Learning Workbench".
- A version-specific app homepage is displayed now based on the version of the app detected.

##### Data preparation 
- External web site can no longer be loaded from Map Inspector to prevent potential security problems.
- Histogram and Value Count inspectors now has option to show graph in logarithmic scale.
- When a calculation is ongoing, data quality bar now shows a different color to signal the "calculating" state.
- Column metrics now show statistics for categorical value columns.
- The last character in the data source name is no longer truncated.
- Data prep package now remains open when switching tabs, resulting noticeable performance gains.
- In data source, when switching between data view and metric view, the order of columns now longer changes.
- Opening an invalid `.dprep` or `.dsource` file no longer causes Workbench to crash.
- Data prep package can now uses relative path for output in _Write to CSV_ transform.
- _Keep Column_ transform now allows user to add additional columns when edited.
- _Replace this_ menu now actually launches _Replace Value_ dialog box.
- _Replace Value_ transform now functions as expected instead of throwing error.
- Data prep package now uses absolute path when referencing data files outside of the project folder, making it possible to run the package in local context with absolute path to the data file.
- _Full file_ as a sampling strategy is now supported when using Azure blob as data source.
- Generated Python code (from data prep package) now carries both CR and LF, making it friendly in Windows.
- _Choose Metrics_ dropdown now hides property when switching to the Data view.
- Workbench can now process parquet files even when it is using Python runtime. Previously only Spark can be used when processing parquet files. 
- Filtering out values in a column with _date_ data type no longer causes data prep engine to crash.
- Metric view now respects sampling strategy updates.
- Remote sampling jobs now functions properly.

##### Job execution
- Argument is now included in run history record.
- Jobs kicked off in CLI now shows up in Run history Job panel automatically.
- Job panel now shows jobs created by guest users added to the Azure AD tenant.
- Job panel cancel and delete actions are more stable.
- When clicking on Run button, error message is triggered now if the configuration files are in bad format.
- Terminating app no longer interferes with jobs kicked off in CLI.
- Jobs kicked off in CLI now continues to spit out standard-out even after one hour of execution.
- Better error messages are shown when data prep package run fails in Python/PySpark.
- `az ml experiment clean` now cleans up Docker images in remote VM as well.
- `az ml experiment clean` now works properly for local target on macOS.
- Error messages when targeting local or remote Docker runs are cleaned up and easier to read.
- Better error message is displayed when HDInsight cluster head node name is not properly formatted when attached as an execution target.
- Better error message is shown when secret is not found in the credential service. 
- MMLSpark library is upgraded to support Apache Spark 2.2.
- MMLSpark now include subject encoding transform (Mesh encoding) for medical documents.
- `matplotlib` version 2.1.0 is now shipped out-of-the box with Workbench.

##### Jupyter Notebook
- Notebook name search now works properly in the Notebooks view.
- You can now delete a Notebook in the Notebooks view.
- New magic `%upload_artifact` is added for uploading files produced in the Notebook execution environment into run history data store.
- Kernel errors are now surfaced in Notebook job status for easier debugging.
- Jupyter server now properly shuts down when user logs out of the app.

##### Azure portal
- Experimentation account and Model Management account can now be created in two new Azure regions: West Europe and Southeast Asia.
- Model Management account DevTest plan now is only available when it is the first one to be created in the subscription. 
- Help link in the Azure portal is updated to point to the correct documentation page.
- Description field is removed from Docker image details page since it is not applicable.
- Details including AppInsights and auto-scale settings are added to the web service detail page.
- Model management page now renders even if third-party cookies are disabled in the browser. 

##### Operationalization
- Web service with "score" in its name no longer fails.
- User can now create a deployment environment with just Contributor access to an Azure resource group or the subscription. Owner access to the entire subscription is no longer needed.
- Operationalization CLI now enjoys tab auto-completion on Linux.
- Image construction service now supports building images for Azure IoT services/devices.

##### Sample projects
- [_Classifying Iris_](../desktop-workbench/tutorial-classifying-iris-part-1.md) sample project:
    - `iris_pyspark.py` is renamed to `iris_spark.py`.
    - `iris_score.py` is renamed to `score_iris.py`.
    - `iris.dprep` and `iris.dsource` are updated to reflect the latest data prep engine updates.
    - `iris.ipynb` Notebook is amended to work in HDInsight cluster.
    - Run history is turned on in `iris.ipynb` Notebook cell.
- [_Advanced Data Prep using Bike Share Data_](../desktop-workbench/tutorial-bikeshare-dataprep.md) sample project "Handle Error Value" step fixed.
- [_MMLSpark on Adult Census Data_](https://github.com/Azure/MachineLearningSamples-mmlspark) sample project `docker.runconfig` format updated from JSON to YAML.
- [_Distributed Hyperparameter Tuning_](../desktop-workbench/scenario-distributed-tuning-of-hyperparameters.md) sample project`docker.runconfig` format updated from JSON to YAML.
- New sample project [_Image Classification using CNTK_](../desktop-workbench/scenario-image-classification-using-cntk.md).


### 2017-10 (Sprint 0) 
**Version number**: 0.1.1710.31013  &nbsp;&nbsp;&nbsp;&nbsp;&nbsp;([Find your version](../desktop-workbench/known-issues-and-troubleshooting-guide.md#find-the-workbench-build-number))

Welcome to the first update of Azure Machine Learning Workbench following our initial public preview at the Microsoft Ignite 2017 conference. The main updates in this release are reliability and stabilization fixes.  Some of the critical issues we addressed include:

#### New features
- macOS High Sierra is now supported

#### Bug fixes
##### Workbench experience
- Drag and drop a file into Workbench causes the Workbench to crash.
- The terminal window in VS Code configured as an IDE for Workbench does not recognize _az ml_ commands.

##### Workbench authentication
We made a number of updates to improve various login and authentication issues reported.
- Authentication window keeps popping-up, particularly when Internet connection is not stable.
- Improved reliability issues around authentication token expiration.
- In some cases, authentication window appears twice.
- Workbench main window still displays "authenticating" message when the authentication process has finished and the pop-up dialog box already dismissed.
- If there is no Internet connection, the authentication dialog pops up with a blank screen.

##### Data preparation 
- When a specific value is filtered, errors and missing values are also filtered out.
- Changing a sampling strategy removes subsequent existing join operations.
- Replacing Missing Value transform does not take NaN into consideration.
- Date type inference throws exception when null value encountered.

##### Job execution
- There is no clear error message when job execution fails to upload project folder because it exceeded the size limit.
- If user's Python script changes the working directory, the files written to outputs folders are not tracked. 
- If the active Azure subscription is different than the one the current project belongs to, job submission results a 403 error.
- When Docker is not present, no clear error message is returned if user tries to use Docker as an execution target.
- .runconfig file is not saved automatically when user clicks on _Run_ button.

##### Jupyter Notebook
- Notebook server cannot start if user uses with certain login types.
- Notebook server error messages do not surface in logs visible to user.

##### Azure portal
- Selecting the dark theme of Azure portal causes Model Management blade to display as a black box.

##### Operationalization
- Reusing a manifest to update a web service causes a new Docker image built with a random name.
- Web service logs cannot be retrieved from Kubernetes cluster.
- Misleading error message is printed when user attempts to create a Model Management account or an ML Compute account and encounters permissions issues.

## Next steps

Read the overview for [Azure Machine Learning](../service/overview-what-is-azure-ml.md).<|MERGE_RESOLUTION|>--- conflicted
+++ resolved
@@ -19,13 +19,8 @@
 ### Azure Machine Learning SDK for Python v0.1.80
 
 + **Breaking changes** 
-<<<<<<< HEAD
-  * *azureml.train.widget* namespace has moved to *azureml.train*.
-  * *azureml.core.compute.AmlCompute* deprecates *azureml.core.compute.BatchAICompute*. The latter class will be removed in subsequent releases.
-=======
   * *azureml.train.widgets* namespace has moved to *azureml.widgets*.
   * *azureml.core.compute.AmlCompute* deprecates the following classes - *azureml.core.compute.BatchAICompute* and *azureml.core.compute.DSVMCompute*. The latter class will be removed in subsequent releases. The AmlCompute class has an easier definition now, and simply needs a vm_size and the max_nodes, and will automatically scale your cluster from 0 to the max_nodes when a job is submitted. Our [sample notebooks] (https://github.com/Azure/MachineLearningNotebooks/tree/master/training) have been updated with this information and should give you examples on how to use this. We hope you like this simplification and lots of more exciting features to come in a later release!
->>>>>>> 075035e7
 
 ### Azure Machine Learning Data Prep SDK v0.5.1 
 
