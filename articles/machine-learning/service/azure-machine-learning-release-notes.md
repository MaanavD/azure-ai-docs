--- conflicted
+++ resolved
@@ -42,32 +42,6 @@
   + Azure Machine Learning now provides first class support for popular DNN framework Chainer. Using [`Chainer`](https://docs.microsoft.com/en-us/python/api/azureml-train-core/azureml.train.dnn.chainer?view=azure-ml-py) class users can easily train and deploy Chainer models.
     + Learn how to [run distributed training with ChainerMN](https://github.com/Azure/MachineLearningNotebooks/blob/master/how-to-use-azureml/training-with-deep-learning/distributed-chainer/distributed-chainer.ipynb)
     + Learn how to [run hyperparameter tuning with Chainer using HyperDrive](https://github.com/Azure/MachineLearningNotebooks/blob/master/how-to-use-azureml/training-with-deep-learning/train-hyperparameter-tune-deploy-with-chainer/train-hyperparameter-tune-deploy-with-chainer.ipynb)
-<<<<<<< HEAD
-  + Azure Machine Learning Pipelines added ability trigger a Pipeline run based on datastore modifications. The pipeline [schedule notebook](https://aka.ms/pl-schedule) is updated to showcase this feature.
-  
-+ **Bug fixes and improvements**
-  + We have added support Azure Machine Learning Pipelines for setting the source_directory_data_store property to a desired datastore (such as a blob storage) on [RunConfigurations](https://docs.microsoft.com/en-us/python/api/azureml-core/azureml.core.runconfig.runconfiguration?view=azure-ml-py) that are supplied to the [PythonScriptStep](https://docs.microsoft.com/en-us/python/api/azureml-pipeline-steps/azureml.pipeline.steps.python_script_step.pythonscriptstep?view=azure-ml-py). By default Steps use Azure File store as the backing datastore which may run into throttling issues when a large number of steps are executed concurrently.
-
-### Azure portal
-
-+ **New features**
-	+ New drag and drop table editor experience for reports. Users can drag a column from the well to the table area where a preview of the table will be displayed. The columns can be rearranged.
-	+ New Logs file viewer
-	+ Links to experiment runs, compute, models, images and deployments from the activities tab
-
-### Azure Machine Learning Data Prep SDK v1.0.15
-
-+ **New features**
-  + Data Prep now supports writing file streams from a dataflow. Also provides the ability to manipulate the file stream names to create new file names.
-    + How-to guide: [Working With File Streams notebook](https://aka.ms/aml-data-prep-file-stream-nb)
- 
-+ **Bug fixes and improvements**
-  + Improved performance of t-Digest on large data sets.
-  + Data Prep now supports reading data from a DataPath.
-  + One hot encoding now works on boolean and numeric columns.
-  + Other miscellaneous bug fixes.
-=======
->>>>>>> 09e52ba3
 
 ## 2019-02-11
 
