--- conflicted
+++ resolved
@@ -21,20 +21,18 @@
 
 ## 2019-02-25
 
-<<<<<<< HEAD
+### Azure Machine Learning SDK for Python v1.0.17
+
++ **New features**
+
+  + Azure Machine Learning SDK now supports a [`Chainer`](https://docs.microsoft.com/en-us/python/api/azureml-train-core/azureml.train.dnn.chainer?view=azure-ml-py) estimator class to streamline the process of training and deploying a model using custom Chainer code.
+
 ### Azure portal
 + **New features**
 	+ New drag and drop table editor experience for reports. Users can drag a column from the well to the table area where a preview of the table will be displayed. The columns can be rearranged.
 	+ New Run button for runs submitted with ScriptRunConfig. Users can re-run an existing run on a remote compute cluster of their choice.
 	+ New Logs file viewer
 	+ Links to experiment runs, compute, models, images and deployments from the activities tab
-=======
-### Azure Machine Learning SDK for Python v1.0.17
-
-+ **New features**
-
-  + Azure Machine Learning SDK now supports a [`Chainer`](https://docs.microsoft.com/en-us/python/api/azureml-train-core/azureml.train.dnn.chainer?view=azure-ml-py) estimator class to streamline the process of training and deploying a model using custom Chainer code.
->>>>>>> f0570640
 
 ## 2019-02-11
 
