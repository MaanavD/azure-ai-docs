--- conflicted
+++ resolved
@@ -23,15 +23,10 @@
 
 ### Azure Machine Learning SDK for Python v1.0.18
 
-<<<<<<< HEAD
  + **Changes**
    + The azureml-tensorboard package replaces azureml-contrib-tensorboard.
-=======
-+ **Changes**
-  + The azureml-tensorflow package replaces azureml-contrib-tensorflow.
 
 ### Azure Machine Learning Data Prep SDK v1.0.17
->>>>>>> 7e239273
 
 + **New features**
   + Now supports adding two numeric columns to generate a resultant column using the expression language.
