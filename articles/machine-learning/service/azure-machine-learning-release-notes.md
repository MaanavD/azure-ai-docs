---
title: What's new in the release?
titleSuffix: Azure Machine Learning
description: Learn about the latest updates to Azure Machine Learning and the machine learning and data prep Python SDKs.
services: machine-learning
ms.service: machine-learning
ms.subservice: core
ms.topic: reference
ms.author: jmartens
author: j-martens
ms.date: 11/04/2019
ms.custom: seodec18
---

# Azure Machine Learning release notes

In this article, learn about Azure Machine Learning releases.  For the full SDK reference content,  visit the Azure Machine Learning's [**main SDK for Python**](https://docs.microsoft.com/python/api/overview/azure/ml/intro?view=azure-ml-py) reference page.

See [the list of known issues](resource-known-issues.md) to learn about known bugs and workarounds.

## 2019-11-25

### Azure Machine Learning SDK for Python v1.0.76

+ **Breaking changes**
  + Azureml-Train-AutoML upgrade issues
    + Upgrading to azureml-train-automl>=1.0.76 from azureml-train-automl<1.0.76 can cause partial installations, causing some automl imports to fail. To resolve this, you can run the setup script found at https://github.com/Azure/MachineLearningNotebooks/blob/master/how-to-use-azureml/automated-machine-learning/automl_setup.cmd. Or if you are using pip directly you can:
      + "pip install --upgrade azureml-train-automl"
      + "pip install --ignore-installed azureml-train-automl-client"
    + or you can uninstall the old version before upgrading
      + "pip uninstall azureml-train-automl"
      + "pip install azureml-train-automl"

+ **Bug fixes and improvements**
  + **azureml-automl-runtime**
    + AutoML will now take into account both true and false classes when calculating averaged scalar metrics for binary classification tasks.
    + Moved Machine learning and training code in AzureML-AutoML-Core to a new package AzureML-AutoML-Runtime.
  + **azureml-contrib-dataset**
    + When calling `to_pandas_dataframe` on a labeled dataset with the download option, you can now specify whether to overwrite existing files or not.
    + When calling `keep_columns` or `drop_columns` that results in a timeseries, label, or image column being dropped, the corresponding capabilities will be dropped for the dataset as well.
    + Fixed an issue with pytorch loader for the object detection task.
  + **azureml-contrib-interpret**
    + Removed explanation dashboard widget from azureml-contrib-interpret, changed package to reference the new one in interpret_community
    + Updated version of interpret-community to 0.2.0
  + **azureml-core**
    + Improve performance of `workspace.datasets`.
    + Added the ability to register Azure SQL Database Datastore using username and password authentication
    + Fix for loading RunConfigurations from relative paths.
    + When calling `keep_columns` or `drop_columns` that results in a timeseries column being dropped, the corresponding capabilities will be dropped for the dataset as well.
  + **azureml-interpret**
    + updated version of interpret-community to 0.2.0
  + **azureml-pipeline-steps**
    + Documented supported values for `runconfig_pipeline_params` for azure machine learning pipeline steps.
  + **azureml-pipeline-core**
    + Added CLI option to download output in json format for Pipeline commands.
  + **azureml-train-automl**
    + Split AzureML-Train-AutoML into 2 packages, an client package AzureML-Train-AutoML-Client and a ML training package AzureML-Train-AutoML-Runtime
  + **azureml-train-automl-client**
    + Added a thin client for submitting AutoML experiments without needing to install any machine learning dependencies locally.
    + Fixed logging of automatically detected lags, rolling window sizes and maximal horizons in the remote runs.
  + **azureml-train-automl-runtime**
    + Added a new AutoML package to isolate machine learning and runtime components from the client.
  + **azureml-contrib-train-rl**
    + Added reinforcement learning support in SDK.
    + Added AmlWindowsCompute support in RL SDK. 

 
## 2019-11-11

### Azure Machine Learning SDK for Python v1.0.74
 
  + **Preview features**
    + **azureml-contrib-dataset**
      + After importing azureml-contrib-dataset, you can call `Dataset.Labeled.from_json_lines` instead of `._Labeled` to create a labeled dataset.
      + When calling `to_pandas_dataframe` on a labeled dataset with the download option, you can now specify whether to overwrite existing files or not.
      + When calling `keep_columns` or `drop_columns` that results in a time series, label, or image column being dropped, the corresponding capabilities will be dropped for the dataset as well.
      + Fixed issues with PyTorch loader when calling `dataset.to_torchvision()`.

+ **Bug fixes and improvements**
  + **azure-cli-ml**
    + Added Model Profiling to the preview CLI.
    + Fixes breaking change in Azure Storage that cause the Azure Machine Learning CLI to fail.
    + Added Load Balancer Type to MLC for AKS types
  + **azureml-automl-core**
    + Fixed the issue with detection of maximal horizon on time series, having missing values and multiple grains.
    + Fixed the issue with failures during generation of cross validation splits.
    + Replace this section with a message in markdown format to appear in the release notes: -Improved handling of short grains in the forecasting data sets.
    + Fixed the issue with masking of some user information during logging. -Improved logging of the errors during forecasting runs.
    + Adding psutil as a conda dependency to the auto-generated yml deployment file.
  + **azureml-contrib-mir**
    + Fixes breaking change in Azure Storage that cause the Azure Machine Learning CLI to fail.
  + **azureml-core**
    + Fixes a bug which caused models deployed on Azure Functions to produce 500s.
    + Fixed an issue where the amlignore file was not applied on snapshots.
    + Added a new API amlcompute.get_active_runs that returns a generator for running and queued runs on a given amlcompute.
    + Added Load Balancer Type to MLC for AKS types.
    + Added append_prefix bool parameter to download_files in run.py and download_artifacts_from_prefix in artifacts_client. This flag is used to selectively flatten the origin filepath so only the file or folder name is added to the output_directory
    + Fix deserialization issue for `run_config.yml` with dataset usage.
    + When calling `keep_columns` or `drop_columns` that results in a time series column being dropped, the corresponding capabilities will be dropped for the dataset as well.
  + **azureml-interpret**
    + Updated interpret-community version to 0.1.0.3
  + **azureml-train-automl**
    + Fixed an issue where automl_step might not print validation issues.
    + Fixed register_model to succeed even if the model's environment is missing dependencies locally.
    + Fixed an issue where some remote runs were not docker enabled.
    + Add logging of the exception that is causing a local run to fail prematurely.
  + **azureml-train-core**
    + Consider resume_from runs in the calculation of automated hyperparameter tuning best child runs.
  + **azureml-pipeline-core**
    + Fixed parameter handling in pipeline argument construction.
    + Added pipeline description and step type yaml parameter.
    + New yaml format for Pipeline step and added deprecation warning for old format.
    
    
  
## 2019-11-04

### Web experience 

The collaborative workspace landing page at [https://ml.azure.com](https://ml.azure.com) has been enhanced and rebranded as the Azure Machine Learning studio (preview).

From the studio, you can train, test, deploy, and manage Azure Machine Learning assets such as datasets, pipelines, models, endpoints, and more.  

Access the following web-based authoring tools from the studio:

| Web-based tool | Description | Edition |
|-|-|-|
| Notebook VM(preview) | Fully managed cloud-based workstation | Basic & Enterprise |
| [Automated machine learning](tutorial-first-experiment-automated-ml.md) (preview) | No code experience for automating machine learning model development | Enterprise |
| [Designer](ui-concept-visual-interface.md) (preview) | Drag-and-drop machine learning modeling tool formerly known as the the designer | Enterprise |


### Azure Machine Learning designer enhancements 

+ Formerly known as the visual interface 
+	11 new [modules](../algorithm-module-reference/module-reference.md) including recommenders, classifiers, and training utilities including feature engineering, cross validation, and data transformation.

### R SDK 
 
Data scientists and AI developers use the [Azure Machine Learning SDK for R](tutorial-1st-r-experiment.md) to build and run machine learning workflows with Azure Machine Learning.

The Azure Machine Learning SDK for R uses the `reticulate` package to bind to the Python SDK. By binding directly to Python, the SDK for R allows you access to core objects and methods implemented in the Python SDK from any R environment you choose.

Main capabilities of the SDK include:

+	Manage cloud resources for monitoring, logging, and organizing your machine learning experiments.
+	Train models using cloud resources, including GPU-accelerated model training.
+	Deploy your models as webservices on Azure Container Instances (ACI) and Azure Kubernetes Service (AKS).

See the [package website](https://azure.github.io/azureml-sdk-for-r) for complete documentation.

## 2019-10-31

### Azure Machine Learning SDK for Python v1.0.72

+ **New features**
  + Added dataset monitors through the [**azureml-datadrift**](https://docs.microsoft.com/python/api/azureml-datadrift) package, allowing for monitoring time series datasets for data drift or other statistical changes over time. Alerts and events can be triggered if drift is detected or other conditions on the data are met. See [our documentation](https://aka.ms/datadrift) for details. 
  + Announcing two new editions (also referred to as a SKU interchangeably) in Azure Machine Learning. With this release you can now create either a Basic or Enterprise Azure Machine Learning workspace. All existing workspaces will be defaulted to the Basic edition, and you can go to the Azure portal or to the studio to upgrade the workspace anytime. You can create either a Basic or Enterprise workspace from the Azure portal. Please read [our documentation](https://docs.microsoft.com/azure/machine-learning/service/how-to-manage-workspace) to learn more. From the SDK, the edition of your workspace can be determined using the "sku" property of your workspace object.
  + We have also made enhancements to Azure Machine Learning Compute - you can now view metrics for your clusters (like total nodes, running nodes, total core quota) in Azure Monitor, besides viewing Diagnostic logs for debugging. In addition you can also view currently running or queued runs on your cluster and details such as the IPs of the various nodes on your cluster. You can view these either in the portal or by using corresponding functions in the SDK or CLI. 
  
  + **Preview features**
    + We are releasing preview support for disk encryption of your local SSD in Azure Machine Learning Compute. Please raise a technical support ticket to get your subscription whitelisted to use this feature.
    + Public Preview of Azure Machine Learning Batch Inference. Azure Machine Learning Batch Inference targets large inference jobs that are not time-sensitive. Batch Inference provides cost-effective inference compute scaling, with unparalleled throughput for asynchronous applications. It is optimized for high-throughput, fire-and-forget inference over large collections of data.  
    + [**azureml-contrib-dataset**](https://docs.microsoft.com/python/api/azureml-contrib-dataset)
    	+ Enabled functionalities for labeled dataset
		```Python
		import azureml.core
		from azureml.core import Workspace, Datastore, Dataset
		import azureml.contrib.dataset
		from azureml.contrib.dataset import FileHandlingOption, LabeledDatasetTask
		
		# create a labeled dataset by passing in your JSON lines file
		dataset = Dataset._Labeled.from_json_lines(datastore.path('path/to/file.jsonl'), LabeledDatasetTask.IMAGE_CLASSIFICATION)
		
		# download or mount the files in the `image_url` column
		dataset.download()
		dataset.mount()
		
		# get a pandas dataframe
		from azureml.data.dataset_type_definitions import FileHandlingOption
		dataset.to_pandas_dataframe(FileHandlingOption.DOWNLOAD) 
		dataset.to_pandas_dataframe(FileHandlingOption.MOUNT)
		
		# get a Torchvision dataset
		dataset.to_torchvision()
		```

+ **Bug fixes and improvements**
  + **azure-cli-ml**
    + CLI now supports model packaging.
    + Added dataset CLI. For more information: `az ml dataset --help`
    + Added support for deploying and packaging supported models (ONNX, scikit-learn, and TensorFlow) without an InferenceConfig instance.
    + Added overwrite flag for service deployment (ACI and AKS) in SDK and CLI. If provided, will overwrite the existing service if service with name already exists. If service doesn't exist, will create new service.
    + Models can be registered with two new frameworks, Onnx and Tensorflow. - Model registration accepts sample input data, sample output data and resource configuration for the model.
  + **azureml-automl-core**
    + Training an iteration would run in a child process only when runtime constraints are being set.
    + Added a guardrail for forecasting tasks, to check whether a specified max_horizon will cause a memory issue on the given machine or not. If it will, a guardrail message will be displayed.
    + Added support for complex frequencies like 2 years and 1 month. -Added comprehensible error message if frequency can not be determined.
    + Add azureml-defaults to auto generated conda env to solve the model deployment failure
    + Allow intermediate data in the Azure Machine Learning pipeline to be converted to tabular dataset and used in `AutoMLStep`.
    + Implemented column purpose update for streaming.
    + Implemented transformer parameter update for Imputer and HashOneHotEncoder for streaming.
    + Added the current data size and the minimum required data size to the validation error messages.
    + Updated the minimum required data size for Cross-validation to guarantee a minimum of two samples in each validation fold.
  + **azureml-cli-common**
    + CLI now supports model packaging.
    + Models can be registered with two new frameworks, Onnx and Tensorflow.
    + Model registration accepts sample input data, sample output data and resource configuration for the model.
  + **azureml-contrib-gbdt**
    + fixed the release channel for the notebook
    + Added a warning for non AmlCompute compute target that we don't support
    + Added LightGMB Estimator to azureml-contrib-gbdt package
  + [**azureml-core**](https://docs.microsoft.com/python/api/azureml-core)
    + CLI now supports model packaging.
    + Add deprecation warning for deprecated Dataset APIs. See Dataset API change notice at https://aka.ms/tabular-dataset.
    + Change [`Dataset.get_by_id`](https://docs.microsoft.com/python/api/azureml-core/azureml.core.dataset%28class%29#get-by-id-workspace--id-) to return registration name and version if the dataset is registered.
    + Fix a bug that ScriptRunConfig with dataset as argument cannot be used repeatedly to submit experiment run.
    + Datasets retrieved during a run will be tracked and can be seen in the run details page or by calling [`run.get_details()`](https://docs.microsoft.com/python/api/azureml-core/azureml.core.run%28class%29#get-details--) after the run is complete.
<<<<<<< HEAD
    + Allow intermediate data in the Azure Machine Learning pipeline to be converted to tabular dataset and used in [`AutoMLStep`](https://docs.microsoft.com/python/api/azureml-train-automl/azureml.train.automl.automlstep).
=======
    + Allow intermediate data in Azure Machine Learning Pipeline to be converted to tabular dataset and used in [`AutoMLStep`](/python/api/azureml-train-automl-runtime/azureml.train.automl.runtime.automlstep).
>>>>>>> ec33826041ef916b55aed6d55ff7fd9742e5e094
    + Added support for deploying and packaging supported models (ONNX, scikit-learn, and TensorFlow) without an InferenceConfig instance.
    + Added overwrite flag for service deployment (ACI and AKS) in SDK and CLI. If provided, will overwrite the existing service if service with name already exists. If service doesn't exist, will create new service.
    +  Models can be registered with two new frameworks, Onnx and Tensorflow. Model registration accepts sample input data, sample output data and resource configuration for the model.
    + Added new datastore for Azure Database for MySQL. Added example for using Azure Database for MySQL in DataTransferStep in Azure Machine Learning pipelines.
    + Added functionality to add and remove tags from experiments Added functionality to remove tags from runs
    + Added overwrite flag for service deployment (ACI and AKS) in SDK and CLI. If provided, will overwrite the existing service if service with name already exists. If service doesn't exist, will create new service.
  + [**azureml-datadrift**](https://docs.microsoft.com/python/api/azureml-datadrift)
    + Moved from `azureml-contrib-datadrift` into `azureml-datadrift`
    + Added support for monitoring time series datasets for drift and other statistical measures 
    + New methods `create_from_model()` and `create_from_dataset()` to the [`DataDriftDetector`](https://docs.microsoft.com/python/api/azureml-datadrift/azureml.datadrift.datadriftdetector(class)) class. The `create()` method will be deprecated. 
    + Adjustments to the visualizations in Python and UI in the Azure Machine Learning studio.
    + Support weekly and monthly monitor scheduling, in addition to daily for dataset monitors.
    + Support backfill of data monitor metrics to analyze historical data for dataset monitors. 
    + Various bug fixes 
  + [**azureml-pipeline-core**](https://docs.microsoft.com/python/api/azureml-pipeline-core)
<<<<<<< HEAD
    + azureml-dataprep is no longer needed to submit the Azure Machine Learning pipeline run from the pipeline `yaml` file.
  + [**azureml-train-automl**](https://docs.microsoft.com/python/api/azureml-train-automl)
=======
    + azureml-dataprep is no longer needed to submit an Azure Machine Learning Pipeline run from the pipeline `yaml` file.
  + [**azureml-train-automl**](/python/api/azureml-train-automl-runtime/)
>>>>>>> ec33826041ef916b55aed6d55ff7fd9742e5e094
    + Add azureml-defaults to auto generated conda env to solve the model deployment failure
    + AutoML remote training now includes azureml-defaults to allow reuse of training env for inference.
  + **azureml-train-core**
    + Added PyTorch 1.3 support in [`PyTorch`](https://docs.microsoft.com/python/api/azureml-train-core/azureml.train.dnn.pytorch) estimator
  
## 2019-10-21

### Visual interface (preview)

+ The Azure Machine Learning visual interface (preview) has been overhauled to run on [Azure Machine Learning pipelines](concept-ml-pipelines.md). Pipelines (previously known as experiments) authored in the visual interface are now fully integrated with the core Azure Machine Learning experience.
  + Unified management experience with SDK assets
  + Versioning and tracking for visual interface models, pipelines, and endpoints 
  + Redesigned UI
  + Added batch inference deployment
  + Added Azure Kubernetes Service (AKS) support for inference compute targets
  + New Python-step pipeline authoring workflow
  + New [landing page](https://ml.azure.com) for visual authoring tools

+ **New modules**
  + Apply math operation
  + Apply SQL transformation
  + Clip values
  + Summarize data
  + Import from SQL database  

## 2019-10-14

### Azure Machine Learning SDK for Python v1.0.69

+ **Bug fixes and improvements**
  + **azureml-automl-core**
    + Limiting model explanations to best run rather than computing explanations for every run. Making this behavior change for local, remote and ADB.
    + Added support for on-demand model explanations for UI
    + Added psutil as a dependency of `automl` and included psutil as a conda dependency in amlcompute.
    + Fixed the issue with heuristic lags and rolling window sizes on the forecasting data sets some series of which can cause linear algebra errors
      + Added print out for the heuristically determined parameters in the forecasting runs.
  + **azureml-contrib-datadrift**
    + Added protection while creating output metrics if dataset level drift is not in the first section.
  + **azureml-contrib-interpret**
    + azureml-contrib-explain-model package has been renamed to azureml-contrib-interpret
  + **azureml-core**
    + Added API to unregister datasets. `dataset.unregister_all_versions()`
    + azureml-contrib-explain-model package has been renamed to azureml-contrib-interpret.
  + **[azureml-core](https://docs.microsoft.com/python/api/azureml-core)**
    + Added API to unregister datasets. dataset.[unregister_all_versions()](https://docs.microsoft.com/python/api/azureml-core/azureml.data.abstract_datastore.abstractdatastore#unregister--).
    + Added Dataset API to check data changed time. `dataset.data_changed_time`.
    + Being able to consume `FileDataset` and `TabularDataset` as inputs to `PythonScriptStep`, `EstimatorStep`, and `HyperDriveStep` in the Azure Machine Learning pipeline
    + Performance of `FileDataset.mount` has been improved for folders with a large number of files
    + Being able to consume [FileDataset](https://docs.microsoft.com/python/api/azureml-core/azureml.data.filedataset) and [TabularDataset](https://docs.microsoft.com/python/api/azureml-core/azureml.data.tabulardataset) as inputs to [PythonScriptStep](https://docs.microsoft.com/python/api/azureml-pipeline-steps/azureml.pipeline.steps.python_script_step.pythonscriptstep), [EstimatorStep](https://docs.microsoft.com/python/api/azureml-pipeline-steps/azureml.pipeline.steps.estimatorstep), and [HyperDriveStep](https://docs.microsoft.com/python/api/azureml-pipeline-steps/azureml.pipeline.steps.hyperdrivestep) in the Azure Machine Learning pipeline.
    + Performance of FileDataset.[mount()](https://docs.microsoft.com/python/api/azureml-core/azureml.data.filedataset#mount-mount-point-none-) has been improved for folders with a large number of files
    + Added URL to known error recommendations in run details.
    + Fixed a bug in run.get_metrics where requests would fail if a run had too many children
    + Fixed a bug in [run.get_metrics](https://docs.microsoft.com/python/api/azureml-core/azureml.core.run.run#get-metrics-name-none--recursive-false--run-type-none--populate-false-) where requests would fail if a run had too many children
    + Added support for authentication on Arcadia cluster.
    + Creating an Experiment object gets or creates the experiment in the Azure Machine Learning workspace for run history tracking. The experiment ID and archived time are populated in the Experiment object on creation. Example: experiment = Experiment(workspace, "New Experiment") experiment_id = experiment.id archive() and reactivate() are functions that can be called on an experiment to hide and restore the experiment from being shown in the UX or returned by default in a call to list experiments. If a new experiment is created with the same name as an archived experiment, you can rename the archived experiment when reactivating by passing a new name. There can only be one active experiment with a given name. Example: experiment1 = Experiment(workspace, "Active Experiment") experiment1.archive() # Create new active experiment with the same name as the archived. experiment2. = Experiment(workspace, "Active Experiment") experiment1.reactivate(new_name="Previous Active Experiment") The static method list() on Experiment can take a name filter and ViewType filter. ViewType values are "ACTIVE_ONLY", "ARCHIVED_ONLY" and "ALL" Example: archived_experiments = Experiment.list(workspace, view_type="ARCHIVED_ONLY") all_first_experiments = Experiment.list(workspace, name="First Experiment", view_type="ALL")
    + Support using environment for model deploy, and service update
  + **azureml-datadrift**
    + The show attribute of DataDriftDector class won't support optional argument 'with_details' any more. The show attribute will only present data drift coefficient and data drift contribution of feature columns.
    + DataDriftDetector attribute 'get_output' behavior changes:
      + Input parameter start_time, end_time are optional instead of mandatory;
      + Input specific start_time and/or end_time with a specific run_id in the same invoking will result in value error exception because they are mutually exclusive 
      + By input specific start_time and/or end_time, only results of scheduled runs will be returned; 
      + Parameter 'daily_latest_only' is deprecated.
    + Support retrieving Dataset-based Data Drift outputs.
  + **azureml-explain-model**
    + Renames AzureML-explain-model package to AzureML-interpret, keeping the old package for backwards compatibility for now
    + fixed `automl` bug with raw explanations set to classification task instead of regression by default on download from ExplanationClient
    + Add support for `ScoringExplainer` to be created directly using `MimicWrapper`
  + **azureml-pipeline-core**
    + Improved performance for large Pipeline creation
  + **azureml-train-core**
    + Added TensorFlow 2.0 support in TensorFlow Estimator
  + **azureml-train-automl**
    + Creating an [Experiment](https://docs.microsoft.com/python/api/azureml-core/azureml.core.experiment.experiment) object gets or creates the experiment in the Azure Machine Learning workspace for run history tracking. The experiment ID and archived time are populated in the Experiment object on creation. Example:

        ```py
        experiment = Experiment(workspace, "New Experiment")
        experiment_id = experiment.id
        ```
        [archive()](https://docs.microsoft.com/python/api/azureml-core/azureml.core.experiment.experiment#archive--) and [reactivate()](https://docs.microsoft.com/python/api/azureml-core/azureml.core.experiment.experiment#reactivate-new-name-none-) are functions that can be called on an experiment to hide and restore the experiment from being shown in the UX or returned by default in a call to list experiments. If a new experiment is created with the same name as an archived experiment, you can rename the archived experiment when reactivating by passing a new name. There can only be one active experiment with a given name. Example: 
        
        ```py
        experiment1 = Experiment(workspace, "Active Experiment")
        experiment1.archive()
        # Create new active experiment with the same name as the archived.
        experiment2 = Experiment(workspace, "Active Experiment")
        experiment1.reactivate(new_name="Previous Active Experiment")
        ```
        The static method [list()](https://docs.microsoft.com/python/api/azureml-core/azureml.core.experiment.experiment#list-workspace--experiment-name-none--view-type--activeonly---tags-none-) on Experiment can take a name filter and ViewType filter. ViewType values are "ACTIVE_ONLY", "ARCHIVED_ONLY" and "ALL". Example: 
        
        ```py
        archived_experiments = Experiment.list(workspace, view_type="ARCHIVED_ONLY")
        all_first_experiments = Experiment.list(workspace, name="First Experiment", view_type="ALL")
        ```
    + Support using environment for model deploy, and service update.
  + **[azureml-datadrift](https://docs.microsoft.com/python/api/azureml-datadrift)**
    + The show attribute of [DataDriftDetector](https://docs.microsoft.com/python/api/azureml-datadrift/azureml.datadrift.datadriftdetector.datadriftdetector) class won't support optional argument 'with_details' any more. The show attribute will only present data drift coefficient and data drift contribution of feature columns.
    + DataDriftDetector function [get_output]https://docs.microsoft.com/python/api/azureml-datadrift/azureml.datadrift.datadriftdetector.datadriftdetector#get-output-start-time-none--end-time-none--run-id-none-) behavior changes:
      + Input parameter start_time, end_time are optional instead of mandatory;
      + Input specific start_time and/or end_time with a specific run_id in the same invoking will result in value error exception because they are mutually exclusive; 
      + By input specific start_time and/or end_time, only results of scheduled runs will be returned; 
      + Parameter 'daily_latest_only' is deprecated.
    + Support retrieving Dataset-based Data Drift outputs.
  + **[azureml-explain-model](https://docs.microsoft.com/python/api/azureml-explain-model)**
    + Renames AzureML-explain-model package to AzureML-interpret, keeping the old package for backwards compatibility for now.
    + fixed AutoML bug with raw explanations set to classification task instead of regression by default on download from ExplanationClient.
    + Add support for [ScoringExplainer](https://docs.microsoft.com/python/api/azureml-explain-model/azureml.explain.model.scoring.scoring_explainer.scoringexplainer) to be created directly using [MimicWrapper](https://docs.microsoft.com/python/api/azureml-explain-model/azureml.explain.model.mimic_wrapper.mimicwrapper)
  + **[azureml-pipeline-core](https://docs.microsoft.com/python/api/azureml-pipeline-core)**
    + Improved performance for large Pipeline creation.
  + **[azureml-train-core](https://docs.microsoft.com/python/api/azureml-train-core)**
    + Added TensorFlow 2.0 support in [TensorFlow](https://docs.microsoft.com/python/api/azureml-train-core/azureml.train.dnn.tensorflow) Estimator.
  + **[azureml-train-automl](/python/api/azureml-train-automl-runtime/)**
    + The parent run will no longer be failed when setup iteration failed, as the orchestration already takes care of it.
    + Added local-docker and local-conda support for AutoML experiments
    + Added local-docker and local-conda support for AutoML experiments.


## 2019-10-08

### New web experience (preview) for Azure Machine Learning workspaces

The Experiment tab in the [new workspace portal](https://ml.azure.com) has been been updated so data scientists can monitor experiments in a more performant way. You can explore the following features:
+ Experiment metadata to easily filter and sort your list of experiments
+ Simplified and performant experiment details pages which allow you to visualize and compare your runs
+ New design to run details pages to understand and monitor your training runs

## 2019-09-30

### Azure Machine Learning SDK for Python v1.0.65

  + **New features**
    + Added curated environments. These environments have been pre-configured with libraries for common machine learning tasks, and have been pre-build and cached as Docker images for faster execution. They appear by default in Workspace's list of environment, with prefix "AzureML".
    + Added curated environments. These environments have been pre-configured with libraries for common machine learning tasks, and have been pre-build and cached as Docker images for faster execution. They appear by default in [Workspace](https://docs.microsoft.com/python/api/azureml-core/azureml.core.workspace%28class%29)'s list of environment, with prefix "AzureML".
  
  + **azureml-train-automl**
  + **[azureml-train-automl](/python/api/azureml-train-automl-runtime/)**
    + Added the ONNX conversion support for the ADB and HDI

+ **Preview features**  
  + **azureml-train-automl**
  + **[azureml-train-automl](/python/api/azureml-train-automl-runtime/)**
    + Supported BERT and BiLSTM as text featurizer (preview only)
    + Supported featurization customization for column purpose and transformer parameters (preview only)
    + Supported raw explanations when user enables model explanation during training (preview only)
    + Added Prophet for `timeseries` forecasting as a trainable pipeline (preview only)
  
  + **azureml-contrib-datadrift**
    + Packages relocated from azureml-contrib-datadrift to azureml-datadrift; the `contrib` package will be removed in a future release 

+ **Bug fixes and improvements**
  + **azureml-automl-core**
    + Introduced FeaturizationConfig to AutoMLConfig and AutoMLBaseSettings
    + Introduced FeaturizationConfig to [AutoMLConfig](/python/api/azureml-train-automl-client/azureml.train.automl.automlconfig.automlconfig) and AutoMLBaseSettings
      + Override Column Purpose for Featurization with given column and feature type
      + Override transformer parameters
    + Added deprecation message for explain_model() and retrieve_model_explanations()
    + Added Prophet as a trainable pipeline (preview only)
    + Added deprecation message for explain_model() and retrieve_model_explanations().
    + Added Prophet as a trainable pipeline (preview only).
    + Added support for automatic detection of target lags, rolling window size and maximal horizon. If one of target_lags, target_rolling_window_size or max_horizon is set to 'auto', the heuristics will be applied to estimate the value of corresponding parameter based on training data.
    + Fixed forecasting in the case when data set contains one grain column, this grain is of a numeric type and there is a gap between train and test set
    + Fixed the error message about the duplicated index in the remote run in forecasting tasks
    + Fixed forecasting in the case when data set contains one grain column, this grain is of a numeric type and there is a gap between train and test set.
    + Fixed the error message about the duplicated index in the remote run in forecasting tasks.
    + Added a guardrail to check whether a dataset is imbalanced or not. If it is, a guardrail message would be written to the console.
  + **azureml-core**
    + Added ability to retrieve SAS URL to model in storage through the model object. Ex: model.get_sas_url()
    + Introduce `run.get_details()['datasets']` to get datasets associated with the submitted run
    + Add API `Dataset.Tabular.from_json_lines_files` to create a TabularDataset from JSON Lines files. To learn about this tabular data in JSON Lines files on TabularDataset, please visit https://aka.ms/azureml-data for documentation.
    + Added additional VM size fields (OS Disk, number of GPUs) to the supported_vmsizes () function
    + Added additional fields to the list_nodes () function to show the run, the private and the public IP, the port etc.
    + Ability to specify a new field during cluster provisioning --remotelogin_port_public_access which can be set to enabled or disabled depending on whether you would like to leave the SSH port open or closed at the time of creating the cluster. If you do not specify it, the service will smartly open or close the port depending on whether you are deploying the cluster inside a VNet.
  + **azureml-explain-model**
  + **[azureml-core](https://docs.microsoft.com/python/api/azureml-core/azureml.core)**
    + Added ability to retrieve SAS URL to model in storage through the model object. Ex: model.[get_sas_url()](https://docs.microsoft.com/python/api/azureml-core/azureml.core.model.model#get-sas-urls--)
    + Introduce run.[get_details](https://docs.microsoft.com/python/api/azureml-core/azureml.core.run%28class%29#get-details--)['datasets'] to get datasets associated with the submitted run
    + Add API `Dataset.Tabular`.[from_json_lines_files()](https://docs.microsoft.com/python/api/azureml-core/azureml.data.dataset_factory.tabulardatasetfactory#from-json-lines-files-path--validate-true--include-path-false--set-column-types-none--partition-format-none-) to create a TabularDataset from JSON Lines files. To learn about this tabular data in JSON Lines files on TabularDataset, please visit https://aka.ms/azureml-data for documentation.
    + Added additional VM size fields (OS Disk, number of GPUs) to the [supported_vmsizes()](https://docs.microsoft.com/python/api/azureml-core/azureml.core.compute.amlcompute.amlcompute#supported-vmsizes-workspace--location-none-) function
    + Added additional fields to the [list_nodes()](https://docs.microsoft.com/python/api/azureml-core/azureml.core.compute.amlcompute.amlcompute#list-nodes--) function to show the run, the private and the public IP, the port etc.
    + Ability to specify a new field during cluster [provisioning](https://docs.microsoft.com/python/api/azureml-core/azureml.core.compute.amlcompute.amlcompute#provisioning-configuration-vm-size-----vm-priority--dedicated---min-nodes-0--max-nodes-none--idle-seconds-before-scaledown-none--admin-username-none--admin-user-password-none--admin-user-ssh-key-none--vnet-resourcegroup-name-none--vnet-name-none--subnet-name-none--tags-none--description-none--remote-login-port-public-access--notspecified--) `--remotelogin_port_public_access` which can be set to enabled or disabled depending on whether you would like to leave the SSH port open or closed at the time of creating the cluster. If you do not specify it, the service will smartly open or close the port depending on whether you are deploying the cluster inside a VNet.
  + **[azureml-explain-model](https://docs.microsoft.com/python/api/azureml-explain-model)**
    + Improved documentation for Explanation outputs in the classification scenario.
    + Added the ability to upload the predicted y values on the explanation for the evaluation examples. Unlocks more useful visualizations.
    + Added explainer property to MimicWrapper to enable getting the underlying MimicExplainer.
  + **azureml-pipeline-core**
    + Added notebook to describe Module, ModuleVersion and ModuleStep
  + **azureml-pipeline-steps**
    + Added RScriptStep to support R script run via the Azure Machine Learning pipeline.
    + Fixed metadata parameters parsing in AzureBatchStep which was causing the error message "assignment for parameter SubscriptionId is not specified."
  + **azureml-train-automl**
    + Supported training_data, validation_data, label_column_name, weight_column_name as data input format
    + Added deprecation message for explain_model() and retrieve_model_explanations()
  + **[azureml-pipeline-core](https://docs.microsoft.com/python/api/azureml-pipeline-core)**
    + Added a [notebook](https://aka.ms/pl-modulestep) to describe [Module](https://docs.microsoft.com/python/api/azureml-pipeline-core/azureml.pipeline.core.module(class)), [ModuleVersion](https://docs.microsoft.com/python/api/azureml-pipeline-core/azureml.pipeline.core.moduleversion) and [ModuleStep](https://docs.microsoft.com/python/api/azureml-pipeline-steps/azureml.pipeline.steps.modulestep).
  + **[azureml-pipeline-steps](https://docs.microsoft.com/python/api/azureml-pipeline-steps)**
    + Added [RScriptStep](https://docs.microsoft.com/python/api/azureml-pipeline-steps/azureml.pipeline.steps.rscriptstep) to support R script run via the Azure Machine Learning pipeline.
    + Fixed metadata parameters parsing in [AzureBatchStep](https://docs.microsoft.com/python/api/azureml-pipeline-steps/azureml.pipeline.steps.azurebatchstep) which was causing the error message "assignment for parameter SubscriptionId is not specified".
  + **[azureml-train-automl](/python/api/azureml-train-automl-runtime/)**
    + Supported training_data, validation_data, label_column_name, weight_column_name as data input format.
    + Added deprecation message for [explain_model()](/python/api/azureml-train-automl-runtime/azureml.train.automl.runtime.automlexplainer#explain-model-fitted-model--x-train--x-test--best-run-none--features-none--y-train-none----kwargs-) and [retrieve_model_explanations()](/python/api/azureml-train-automl-runtime/azureml.train.automl.runtime.automlexplainer#retrieve-model-explanation-child-run-).

  
## 2019-09-16

### Azure Machine Learning SDK for Python v1.0.62

+ **New features**
  + Introduced the `timeseries`  trait on TabularDataset. This trait enables easy timestamp filtering on data a TabularDataset, such as taking all data between a range of time or the most recent data. To learn about this the `timeseries`  trait on TabularDataset, please visit https://aka.ms/azureml-data for documentation or https://aka.ms/azureml-tsd-notebook for an example notebook. 
  + Enabled training with TabularDataset and FileDataset. Please visit https://aka.ms/dataset-tutorial for an example notebook. 
  
  + **azureml-train-core**
  	+ Added `Nccl` and `Gloo` support in PyTorch estimator
  
+ **Bug fixes and improvements**
  + **azureml-automl-core**
    + Deprecated the AutoML setting 'lag_length' and the LaggingTransformer.
    + Fixed correct validation of input data if they are specified in a Dataflow format
    + Modified the fit_pipeline.py to generate the graph json and upload to artifacts. 
    + Rendered the graph under `userrun` using `Cytoscape`.
  + **azureml-core**
    + Revisited the exception handling in ADB code and make changes to as per new error handling
    + Added automatic MSI authentication for Notebook VMs.
    + Fixes bug where corrupt or empty models could be uploaded because of failed retries.
    + Fixed the bug where `DataReference` name changes when the `DataReference` mode changes (e.g. when calling `as_upload`, `as_download`, or `as_mount`).
    + Make `mount_point` and `target_path` optional for `FileDataset.mount` and `FileDataset.download`.
    + Exception that timestamp column cannot be found will be throw out if the time serials related API is called without fine timestamp column assigned or the assigned timestamp columns are dropped.
    + Time serials columns should be assigned with column whose type is Date, otherwise exception is expected
    + Time serials columns assigning API 'with_timestamp_columns' can take None value fine/coarse timestamp column name, which will clear previously assigned timestamp columns.
    + Exception will be thrown out when either coarse grain or fine grained timestamp column is dropped with indication for user that dropping can be done after either excluding timestamp column in dropping list or call with_time_stamp with None value to release timestamp columns
    + Exception will be thrown out when either coarse grain or fine grained timestamp column is not included in keep columns list with indication for user that keeping can be done after either including timestamp column in keep column list or call with_time_stamp with None value to release timestamp columns.
    + Added logging for the size of a registered model.
  + **azureml-explain-model**
    + Fixed warning printed to console when "packaging" python package is not installed: "Using older than supported version of lightgbm, please upgrade to version greater than 2.2.1"
    + Fixed download model explanation with sharding for global explanations with many features
    + Fixed mimic explainer missing initialization examples on output explanation
    + Fixed immutable error on set properties when uploading with explanation client using two different types of models
    + Added a get_raw param to scoring explainer .explain() so one scoring explainer can return both engineered and raw values.
  + **azureml-train-automl**
    + Introduced public APIs from AutoML for supporting explanations from `automl` explain SDK - Newer way of supporting AutoML explanations by decoupling AutoML featurization and explain SDK - Integrated raw explanation support from azureml explain SDK for AutoML models.
    + Removing azureml-defaults from remote training environments.
    + Changed default cache store location from FileCacheStore based one to AzureFileCacheStore one for AutoML on Azure Databricks code path.
    + Fixed correct validation of input data if they are specified in a Dataflow format
  + **azureml-train-core**
    + Reverted source_directory_data_store deprecation.
    + Added ability to override azureml installed package versions. 
    + Added dockerfile support in `environment_definition` parameter in estimators.
    + Simplified distributed training parameters in estimators.

    	 ```py 
	    from azureml.train.dnn import TensorFlow, Mpi, ParameterServer 
	    ```

## 2019-09-09

### New web experience (preview) for Azure Machine Learning workspaces 
The new web experience enables data scientists and data engineers to complete their end-to-end machine learning lifecycle from prepping and visualizing data to training and deploying models in a single location. 

![Azure Machine Learning workspace UI (preview)](./media/azure-machine-learning-release-notes/new-ui-for-workspaces.jpg)

**Key features:**

Using this new Azure Machine Learning interface, you can now:
+ Manage your notebooks or link out to Jupyter
+ [Run automated machine learning experiments](tutorial-first-experiment-automated-ml.md)
+ [Create datasets from local files, datastores, & web files](how-to-create-register-datasets.md)
+ Explore & prepare datasets for model creation
+ Monitor data drift for your models 
+ View recent resources from a dashboard

At the time of this release, the following browsers are supported: Chrome, Firefox, Safari, and Microsoft Edge Preview.

**Known issues:**

1. Refresh your browser if you see “Something went wrong! Error loading chunk files” when deployment is in progress.  

1. Can’t delete or rename file in Notebooks and Files. During Public Preview you can use Jupyter UI or Terminal in Notebook VM to perform update file operations. Because it is a mounted network file system all changes you make on Notebook VM are immediately reflected in the Notebook Workspace. 

1. To SSH into the Notebook VM:
   1. Find the SSH keys that were created during VM setup. Or, find the keys in the Azure Machine Learning workspace > open Compute tab > locate Notebook VM in the list > open it’s properties : copy the keys from the dialog.
   1. Import those public and private SSH keys to your local machine.
   1. Use them to SSH into the Notebook VM. 

## 2019-09-03
### Azure Machine Learning SDK for Python v1.0.60

+ **New features**
  + Introduced FileDataset, which references single or multiple files in your datastores or public urls. The files can be of any format. FileDataset provides you with the ability to download or mount the files to your compute. To learn about FileDataset, please visit https://aka.ms/file-dataset.
  + Added Pipeline Yaml Support for PythonScript Step, Adla Step, Databricks Step, DataTransferStep, and AzureBatch Step

+ **Bug fixes and improvements**
  + **azureml-automl-core**
    + AutoArima is now a suggestable pipeline for preview only.
    + Improved error reporting for forecasting.
    + Improved the logging by using custom exceptions instead of generic in the forecasting tasks.
    + Removed the check on max_concurrent_iterations to be less than total number of iterations.
    + AutoML models now return AutoMLExceptions
    + This release improves the execution performance of automated machine learning local runs.
  + **azureml-core**
    + Introduce Dataset.get_all(workspace), which returns a dictionary of `TabularDataset` and `FileDataset` objects keyed by their registration name. 
    
    ```py 
    workspace = Workspace.from_config() 
    all_datasets = Dataset.get_all(workspace) 
    mydata = all_datasets['my-data'] 
    ```
    
    + Introduce `parition_format` as argument to `Dataset.Tabular.from_delimited_files` and `Dataset.Tabular.from_parquet.files`. The partition information of each data path will be extracted into columns based on the specified format. '{column_name}' creates string column, and '{column_name:yyyy/MM/dd/HH/mm/ss}' creates datetime column, where 'yyyy', 'MM', 'dd', 'HH', 'mm' and 'ss' are used to extract year, month, day, hour, minute, and second for the datetime type. The partition_format should start from the position of first partition key until the end of file path. For example, given the path '../USA/2019/01/01/data.csv' where the partition is by country and time, partition_format='/{Country}/{PartitionDate:yyyy/MM/dd}/data.csv' creates string column 'Country' with value 'USA' and datetime column 'PartitionDate' with value '2019-01-01'.
        ```py 
        workspace = Workspace.from_config() 
        all_datasets = Dataset.get_all(workspace) 
        mydata = all_datasets['my-data'] 
        ```
        
    + Introduce `partition_format` as argument to `Dataset.Tabular.from_delimited_files` and `Dataset.Tabular.from_parquet.files`. The partition information of each data path will be extracted into columns based on the specified format. '{column_name}' creates string column, and '{column_name:yyyy/MM/dd/HH/mm/ss}' creates datetime column, where 'yyyy', 'MM', 'dd', 'HH', 'mm' and 'ss' are used to extract year, month, day, hour, minute, and second for the datetime type. The partition_format should start from the position of first partition key until the end of file path. For example, given the path '../USA/2019/01/01/data.csv' where the partition is by country and time, partition_format='/{Country}/{PartitionDate:yyyy/MM/dd}/data.csv' creates string column 'Country' with value 'USA' and datetime column 'PartitionDate' with value '2019-01-01'.
    + `to_csv_files` and `to_parquet_files` methods have been added to `TabularDataset`. These methods enable conversion between a `TabularDataset` and a `FileDataset` by converting the data to files of the specified format.
    + Automatically log into the base image registry when saving a Dockerfile generated by Model.package().
    + 'gpu_support' is no longer necessary; Azure Machine Learning now automatically detects and uses the nvidia docker extension when it is available. It will be removed in a future release.
    + Added support to create, update, and use PipelineDrafts.
    + This release improves the execution performance of automated machine learning local runs.
    + Users can query metrics from run history by name.
    + Improved the logging by using custom exceptions instead of generic in the forecasting tasks.
  + **azureml-explain-model**
    + Added feature_maps parameter to the new MimicWrapper, allowing users to get raw feature explanations.
    + Dataset uploads are now off by default for explanation upload, and can be re-enabled with upload_datasets=True
    + Added "is_law" filtering parameters to explanation list and download functions.
    + Adds method `get_raw_explanation(feature_maps)` to both global and local explanation objects.
    + Added version check to lightgbm with printed warning if below supported version
    + Optimized memory usage when batching explanations
    + AutoML models now return AutoMLExceptions
  + **azureml-pipeline-core**
    + Added support to create, update, and use PipelineDrafts - can be used to maintain mutable pipeline definitions and use them interactively to run
  + **azureml-train-automl**
    + Created feature to install specific versions of gpu-capable pytorch v1.1.0, :::no-loc text="cuda"::: toolkit 9.0, pytorch-transformers, which is required to enable BERT/ XLNet in the remote python runtime environment.
  + **azureml-train-core**
    + Early failure of some hyperparameter space definition errors directly in the sdk instead of server side.

### Azure Machine Learning Data Prep SDK v1.1.14
+ **Bug fixes and improvements**
  + Enabled writing to ADLS/ADLSGen2 using raw path and credentials.
  + Fixed a bug that caused `include_path=True` to not work for `read_parquet`.
  + Fixed `to_pandas_dataframe()` failure caused by exception "Invalid property value: hostSecret".
  + Fixed a bug where files could not be read on DBFS in Spark mode.
  
## 2019-08-19

### Azure Machine Learning SDK for Python v1.0.57
+ **New features**
  + Enabled `TabularDataset` to be consumed by AutomatedML. To learn more about `TabularDataset`, please visit https://aka.ms/azureml/howto/createdatasets.
  
+ **Bug fixes and improvements**
  + **automl-client-core-nativeclient**
    + Fixed the error, raised when training and/or validation labels (y and y_valid) are provided in the form of pandas dataframe but not as numpy array.
    + Updated interface to create a `RawDataContext` to only require the data and the `AutoMLBaseSettings` object.
    +  Allow AutoML users to drop training series that are not long enough when forecasting. - Allow AutoML users to drop grains from the test set that does not exist in the training set when forecasting.
  + **azure-cli-ml**
    + You can now update the SSL certificate for the scoring endpoint deployed on AKS cluster both for Microsoft generated and customer certificate.
  + **azureml-automl-core**
    + Fixed an issue in AutoML where rows with missing labels were not removed properly.
    + Improved error logging in AutoML; full error messages will now always be written to the log file.
    + AutoML has updated its package pinning to include `azureml-defaults`, `azureml-explain-model`, and `azureml-dataprep`. AutoML will no longer warn on package mismatches (except for `azureml-train-automl` package).
    + Fixed an issue in `timeseries`  where cv splits are of unequal size causing bin calculation to fail.
    + When running ensemble iteration for the Cross-Validation training type, if we ended up having trouble downloading the models trained on the entire dataset, we were having an inconsistency between the model weights and the models that were being fed into the voting ensemble.
    + Fixed the error, raised when training and/or validation labels (y and y_valid) are provided in the form of pandas dataframe but not as numpy array.
    + Fixed the issue with the forecasting tasks when None was encountered in the Boolean columns of input tables.
    + Allow AutoML users to drop training series that are not long enough when forecasting. - Allow AutoML users to drop grains from the test set that does not exist in the training set when forecasting.
  + **azureml-core**
    + Fixed issue with blob_cache_timeout parameter ordering.
    + Added external fit and transform exception types to system errors.
    + Added support for Key Vault secrets for remote runs. Add a azureml.core.keyvault.Keyvault class to add, get, and list secrets from the keyvault associated with your workspace. Supported operations are:
      + azureml.core.workspace.Workspace.get_default_keyvault()
      + azureml.core.keyvault.Keyvault.set_secret(name, value)
      + azureml.core.keyvault.Keyvault.set_secrets(secrets_dict)
      + azureml.core.keyvault.Keyvault.get_secret(name)
      + azureml.core.keyvault.Keyvault.get_secrets(secrets_list)
      + azureml.core.keyvault.Keyvault.list_secrets()
    + Additional methods to obtain default keyvault and get secrets during remote run:
      + azureml.core.workspace.Workspace.get_default_keyvault()
      + azureml.core.run.Run.get_secret(name)
      + azureml.core.run.Run.get_secrets(secrets_list)
    + Added additional override parameters to submit-hyperdrive CLI command.
    + Improve reliability of API calls be expanding retries to common requests library exceptions.
    + Add support for submitting runs from a submitted run.
    + Fixed expiring SAS token issue in FileWatcher, which caused files to stop being uploaded after their initial token had expired.
    + Supported importing HTTP csv/tsv files in dataset python SDK.
    + Deprecated the Workspace.setup() method. Warning message shown to users suggests using create() or get()/from_config() instead.
    + Added Environment.add_private_pip_wheel(), which enables uploading private custom python packages `whl`to the workspace and securely using them to build/materialize the environment.
    + You can now update the SSL certificate for the scoring endpoint deployed on AKS cluster both for Microsoft generated and customer certificate.
  + **azureml-explain-model**
    + Added parameter to add a model ID to explanations on upload.
    + Added `is_raw` tagging to explanations in memory and upload.
    + Added pytorch support and tests for azureml-explain-model package.
  + **azureml-opendatasets**
    + Support detecting and logging auto test environment.
    + Added classes to get US population by county and zip.
  + **azureml-pipeline-core**
    + Added label property to input and output port definitions.
  + **azureml-telemetry**
    + Fixed an incorrect telemetry configuration.
  + **azureml-train-automl**
    + Fixed the bug where on setup failure, error was not getting logged in "errors" field for the setup run and hence was not stored in parent run "errors".
    + Fixed an issue in AutoML where rows with missing labels were not removed properly.
    + Allow AutoML users to drop training series that are not long enough when forecasting.
    + Allow AutoML users to drop grains from the test set that do not exist in the training set when forecasting.
    + Now AutoMLStep passes through `automl` config to backend to avoid any issues on changes or additions of new config parameters.
    + AutoML Data Guardrail is now in public preview. User will see a Data Guardrail report (for classification/regression tasks) after training and also be able to access it through SDK API.
  + **azureml-train-core**
    + Added torch 1.2 support in PyTorch Estimator.
  + **azureml-widgets**
    + Improved confusion matrix charts for classification training.

### Azure Machine Learning Data Prep SDK v1.1.12
+ **New features**
  + Lists of strings can now be passed in as input to `read_*` methods.

+ **Bug fixes and improvements**
  + The performance of `read_parquet` has been significantly improved when running in Spark.
  + Fixed an issue where `column_type_builder` failed in case of a single column with ambiguous date formats.

### Azure portal
+ **Preview Feature**
  + Log and output file streaming is now available for run details pages. The files will stream updates in real time when the preview toggle is turned on.
  + Ability to set quota at a workspace level is released in preview. AmlCompute quotas are allocated at the subscription level, but we now allow you to distribute that quota between workspaces and allocate it for fair sharing and governance. Just click on the **Usages+Quotas** blade in the left navigation bar of your workspace and select the **Configure Quotas** tab. Note that you must be a subscription admin to be able to set quotas at the workspace level since this is a cross-workspace operation.

## 2019-08-05

### Azure Machine Learning SDK for Python v1.0.55

+ **New features**
  + Token based authentication is now supported for the calls made to the scoring endpoint deployed on AKS. We will continue to support the current key based authentication and users can use one of these authentication mechanisms at a time.
  + Ability to register a blob storage that is behind the virtual network (VNet) as a datastore.
  
+ **Bug fixes and improvements**
  + **azureml-automl-core**
    + Fixes a bug where validation size for CV splits is small and results in bad predicted vs. true charts for regression and forecasting.
    + The logging of forecasting tasks on the remote runs improved, now user is provided with comprehensive error message if the run was failed.
    + Fixed failures of `Timeseries` if preprocess flag is True.
    + Made some forecasting data validation error messages more actionable.
    + Reduced memory consumption of AutoML runs by dropping and/or lazy loading of datasets, especially in between process spawns
  + **azureml-contrib-explain-model**
    + Added model_task flag to explainers to allow user to override default automatic inference logic for model type
    + Widget changes: Automatically installs with `contrib`, no more `nbextension` install/enable - support explanation with just global feature importance (eg Permutative)
    + Dashboard changes: - Box plots and violin plots in addition to `beeswarm` plot on summary page - Much faster rerendering of `beeswarm` plot on 'Top -k' slider change - helpful message explaining how top-k is computed - Useful customizable messages in place of charts when data not provided
  + **azureml-core**
    + Added Model.package() method to create Docker images and Dockerfiles that encapsulate models and their dependencies.
    + Updated local webservices to accept InferenceConfigs containing Environment objects.
    + Fixed Model.register() producing invalid models when '.' (for the current directory) is passed as the model_path parameter.
    + Add Run.submit_child, the functionality mirrors Experiment.submit while specifying the run as the parent of the submitted child run.
    + Support configuration options from Model.register in Run.register_model.
    + Ability to run JAR jobs on existing cluster.
    + Now supporting instance_pool_id and cluster_log_dbfs_path parameters.
    + Added support for using an Environment object when deploying a Model to a Webservice. The Environment object can now be provided as a part of the InferenceConfig object.
    + Add appinsifht mapping for new regions - centralus - westus - northcentralus
    + Added documentation for all the attributes in all the Datastore classes.
    + Added blob_cache_timeout parameter to `Datastore.register_azure_blob_container`.
    + Added save_to_directory and load_from_directory methods to azureml.core.environment.Environment.
    + Added the "az ml environment download" and "az ml environment register" commands to the CLI.
    + Added Environment.add_private_pip_wheel method.
  + **azureml-explain-model**
    + Added dataset tracking to Explanations using the Dataset service (preview).
    + Decreased default batch size when streaming global explanations from 10k to 100.
    + Added model_task flag to explainers to allow user to override default automatic inference logic for model type.
  + **azureml-mlflow**
    + Fixed bug in mlflow.azureml.build_image where nested directories are ignored.
  + **azureml-pipeline-steps**
    + Added ability to run JAR jobs on existing Azure Databricks cluster.
    + Added support instance_pool_id and cluster_log_dbfs_path parameters for DatabricksStep step.
    + Added support for pipeline parameters in DatabricksStep step.
  + **azureml-train-automl**
    + Added `docstrings` for the Ensemble related files.
    + Updated docs to more appropriate language for `max_cores_per_iteration` and `max_concurrent_iterations`
    + The logging of forecasting tasks on the remote runs improved, now user is provided with comprehensive error message if the run was failed.
    + Removed get_data from pipeline `automlstep` notebook.
    + Started support `dataprep` in `automlstep`.

### Azure Machine Learning Data Prep SDK v1.1.10

+ **New features**
  + You can now request to execute specific inspectors (e.g. histogram, scatter plot, etc.) on specific columns.
  + Added a parallelize argument to `append_columns`. If True, data will be loaded into memory but execution will run in parallel; if False, execution will be streaming but single-threaded.

## 2019-07-23

### Azure Machine Learning SDK for Python v1.0.53

+ **New features**
  + Automated Machine Learning now supports training ONNX models on the remote compute target
  + Azure Machine Learning now provides ability to resume training from a previous run, checkpoint or model files.
    + Learn how to [use estimators to resume training from a previous run](https://github.com/Azure/MachineLearningNotebooks/tree/master/how-to-use-azureml/training-with-deep-learning/train-tensorflow-resume-training/train-tensorflow-resume-training.ipynb)

+ **Bug fixes and improvements**
  + **automl-client-core-nativeclient**
    + Fix the bug about loosing columns types after the transformation (bug linked); 
    + Allow y_query to be an object type containing None(s) at the begin (#459519).
  + **azure-cli-ml**
    + CLI commands "model deploy" and "service update" now accept parameters, config files, or a combination of the two. Parameters have precedence over attributes in files.
    + Model description can now be updated after registration
  + **azureml-automl-core**
    + Update NimbusML dependency to 1.2.0 version (current latest).
    + Adding support for NimbusML estimators & pipelines to be used within AutoML estimators.
    + Fixing a bug in the Ensemble selection procedure which was unnecessarily growing the resulting ensemble even if the scores remained constant.
    + Enable re-use of some featurizations across CV Splits for forecasting tasks. This speeds up the run-time of the setup run by roughly a factor of n_cross_validations for expensive featurizations like lags and rolling windows.
    + Addressing an issue if time is out of pandas supported time range. We now raise a DataException if time is less than pd.Timestamp.min or greater than pd.Timestamp.max
    + Forecasting now allows different frequencies in train and test sets if they can be aligned. For example,  “quarterly starting in January” and at “quarterly starting in October” can be aligned.
    + The property "parameters" was added to the TimeSeriesTransformer.
    + Remove old exception classes.
    + In forecasting tasks, the `target_lags` parameter now accepts a single integer value or a list of integers. If the integer was provided, only one lag will be created. If a list is provided, the unique values of lags will be taken. target_lags=[1, 2, 2, 4] will create lags of one, 2 and 4 periods.
    + Fix the bug about losing columns types after the transformation (bug linked);
    + In `model.forecast(X, y_query)`, allow y_query to be an object type containing None(s) at the begin (#459519).
    + Add expected values to `automl` output
  + **azureml-contrib-datadrift**
    +  Improvements to example notebook including switch to azureml-opendatasets instead of azureml-contrib-opendatasets and performance improvements when enriching data
  + **azureml-contrib-explain-model**
    + Fixed transformations argument for LIME explainer for raw feature importance in azureml-contrib-explain-model package
    + Added segmentations to image explanations in image explainer for the AzureML-contrib-explain-model package
    + Add scipy sparse support for LimeExplainer
    + Added `batch_size` to mimic explainer when `include_local=False`, for streaming global explanations in batches to improve execution time of DecisionTreeExplainableModel
  + **azureml-contrib-featureengineering**
    + Fix for calling set_featurizer_timeseries_params(): dict value type change and null check - Add notebook for `timeseries`  featurizer
    + Update NimbusML dependency to 1.2.0 version (current latest).
  + **azureml-core**
    + Added the ability to attach DBFS datastores in the Azure Machine Learning CLI 
    + Fixed the bug with datastore upload where an empty folder is created if `target_path` started with `/`
    + Fixed `deepcopy` issue in ServicePrincipalAuthentication.
    + Added the "az ml environment show" and "az ml environment list" commands to the CLI.
    + Environments now support specifying a base_dockerfile as an alternative to an already-built base_image.
    + The unused RunConfiguration setting auto_prepare_environment has been marked as deprecated.
    + Model description can now be updated after registration
    + Bugfix: Model and Image delete now provides more information about retrieving upstream objects that depend on them if delete fails due to an upstream dependency.
    + Fixed bug that printed blank duration for deployments that occur when creating a workspace for some environments.
    + Improved workspace create failure exceptions. Such that users don't see "Unable to create workspace. Unable to find..." as the message and instead see the actual creation failure.
    + Add support for token authentication in AKS webservices. 
    + Add `get_token()` method to `Webservice` objects.
    + Added CLI support to manage machine learning datasets.
    + `Datastore.register_azure_blob_container` now optionally takes a `blob_cache_timeout` value (in seconds) which configures blobfuse's mount parameters to enable cache expiration for this datastore. The default is no timeout, i.e. when a blob is read, it will stay in the local cache until the job is finished. Most jobs will prefer this setting, but some jobs need to read more data from a large dataset than will fit on their nodes. For these jobs, tuning this parameter will help them succeed. Take care when tuning this parameter: setting the value too low can result in poor performance, as the data used in an epoch may expire before being used again. This means that all reads will be done from blob storage (i.e. the network) rather than the local cache, which negatively impacts training times.
    + Model description can now properly be updated after registration
    + Model and Image deletion now provides more information about upstream objects that depend on them which causes the delete to fail
    + Improve resource utilization of remote runs using azureml.mlflow.
  + **azureml-explain-model**
    + Fixed transformations argument for LIME explainer for raw feature importance in azureml-contrib-explain-model package
    + add scipy sparse support for LimeExplainer
    + added shape linear explainer wrapper, as well as another level to tabular explainer for explaining linear models
    + for mimic explainer in explain model library, fixed error when include_local=False for sparse data input
    + add expected values to `automl` output
    + fixed permutation feature importance when transformations argument supplied to get raw feature importance
    + added `batch_size` to mimic explainer when `include_local=False`, for streaming global explanations in batches to improve execution time of DecisionTreeExplainableModel
    + for model explainability library, fixed blackbox explainers where pandas dataframe input is required for prediction
    + Fixed a bug where `explanation.expected_values` would sometimes return a float rather than a list with a float in it.
  + **azureml-mlflow**
    + Improve performance of mlflow.set_experiment(experiment_name)
    + Fix bug in use of InteractiveLoginAuthentication for mlflow tracking_uri
    + Improve resource utilization of remote runs using azureml.mlflow.
    + Improve the documentation of the azureml-mlflow package
    + Patch bug where mlflow.log_artifacts("my_dir") would save artifacts under "my_dir/<artifact-paths>" instead of "<artifact-paths>"
  + **azureml-opendatasets**
    + Pin `pyarrow` of `opendatasets` to old versions (<0.14.0) because of memory issue newly introduced there.
    + Move azureml-contrib-opendatasets to azureml-opendatasets.
    + Allow open dataset classes to be registered to Azure Machine Learning workspace and leverage Azure Machine Learning Dataset capabilities seamlessly.
    + Improve NoaaIsdWeather enrich performance in non-SPARK version significantly.
  + **azureml-pipeline-steps**
    + DBFS Datastore is now supported for Inputs and Outputs in DatabricksStep.
    + Updated documentation for Azure Batch Step with regards to inputs/outputs.
    + In AzureBatchStep, changed *delete_batch_job_after_finish* default value to *true*.
  + **azureml-telemetry**
    +  Move azureml-contrib-opendatasets to azureml-opendatasets.
    + Allow open dataset classes to be registered to Azure Machine Learning workspace and leverage Azure Machine Learning Dataset capabilities seamlessly.
    + Improve NoaaIsdWeather enrich performance in non-SPARK version significantly.
  + **azureml-train-automl**
    + Updated documentation on get_output to reflect the actual return type and provide additional notes on retrieving key properties.
    + Update NimbusML dependency to 1.2.0 version (current latest).
    + add expected values to `automl` output
  + **azureml-train-core**
    + Strings are now accepted as compute target for Automated Hyperparameter Tuning
    + The unused RunConfiguration setting auto_prepare_environment has been marked as deprecated.

### Azure Machine Learning Data Prep SDK v1.1.9

+ **New features**
  + Added support for reading a file directly from a http or https url.

+ **Bug fixes and improvements**
  + Improved error message when attempting to read a Parquet Dataset from a remote source (which is not currently supported).
  + Fixed a bug when writing to Parquet file format in ADLS Gen 2, and updating the ADLS Gen 2 container name in the path.

## 2019-07-09

### Visual Interface
+ **Preview features**
  + Added "Execute R script" module in visual interface.

### Azure Machine Learning SDK for Python v1.0.48

+ **New features**
  + **azureml-opendatasets**
    + **azureml-contrib-opendatasets** is now available as **azureml-opendatasets**. The old package can still work, but we recommend you using **azureml-opendatasets** moving forward for richer capabilities and improvements.
    + This new package allows you to register open datasets as Dataset in Azure Machine Learning workspace, and leverage whatever functionalities that Dataset offers.
    + It also includes existing capabilities such as consuming open datasets as Pandas/SPARK dataframes, and location joins for some dataset like weather.

+ **Preview features**
    + HyperDriveConfig can now accept pipeline object as a parameter to support hyperparameter tuning using a pipeline.

+ **Bug fixes and improvements**
  + **azureml-train-automl**
    + Fixed the bug about losing columns types after the transformation.
    + Fixed the bug to allow y_query to be an object type containing None(s) at the beginning. 
    + Fixed the issue in the Ensemble selection procedure which was unnecessarily growing the resulting ensemble even if the scores remained constant.
    + Fixed the issue with whitelist_models and blacklist_models settings in AutoMLStep.
    + Fixed the issue that prevented the usage of preprocessing when AutoML would have been used in the context of Azure Machine Learning pipelines.
  + **azureml-opendatasets**
    + Moved azureml-contrib-opendatasets to azureml-opendatasets.
    + Allowed open dataset classes to be registered to Azure Machine Learning workspace and leverage Azure Machine Learning Dataset capabilities seamlessly.
    + Improved NoaaIsdWeather enrich performance in non-SPARK version significantly.
  + **azureml-explain-model**
    + Updated online documentation for interpretability objects.
    + Added `batch_size` to mimic explainer when `include_local=False`, for streaming global explanations in batches to improve execution time of DecisionTreeExplainableModel for model explainability library.
    + Fixed the issue where `explanation.expected_values` would sometimes return a float rather than a list with a float in it.
    + Added expected values to `automl` output for mimic explainer in explain model library.
    + Fixed permutation feature importance when transformations argument supplied to get raw feature importance.
  + **azureml-core**
    + Added the ability to attach DBFS datastores in the Azure Machine Learning CLI.
    + Fixed the issue with datastore upload where an empty folder is created if `target_path` started with `/`.
    + Enabled comparison of two datasets.
    + Model and Image delete now provides more information about retrieving upstream objects that depend on them if delete fails due to an upstream dependency.
    + Deprecated the unused RunConfiguration setting in auto_prepare_environment.
  + **azureml-mlflow**
    + Improved resource utilization of remote runs that use azureml.mlflow.
    + Improved the documentation of the azureml-mlflow package.
    + Fixed the issue where mlflow.log_artifacts("my_dir") would save artifacts under "my_dir/artifact-paths" instead of "artifact-paths".
  + **azureml-pipeline-core**
    + Parameter hash_paths for all pipeline steps is deprecated and will be removed in future. By default contents of the source_directory is hashed (except files listed in .amlignore or .gitignore)
    + Continued improving Module and ModuleStep to support compute type specific modules, to prepare for RunConfiguration integration and other changes to unlock compute type specific module usage in pipelines.
  + **azureml-pipeline-steps**
    + AzureBatchStep: Improved documentation with regards to inputs/outputs.
    + AzureBatchStep: Changed delete_batch_job_after_finish default value to true.
  + **azureml-train-core**
    + Strings are now accepted as compute target for Automated Hyperparameter Tuning.
    + Deprecated the unused RunConfiguration setting in auto_prepare_environment.
    + Deprecated parameters `conda_dependencies_file_path` and `pip_requirements_file_path` in favor of `conda_dependencies_file` and `pip_requirements_file` respectively.
  + **azureml-opendatasets**
    + Improve NoaaIsdWeather enrich performance in non-SPARK version significantly.

### Azure Machine Learning Data Prep SDK v1.1.8

+ **New features**
 + Dataflow objects can now be iterated over, producing a sequence of records. See documentation for `Dataflow.to_record_iterator`.
  + Dataflow objects can now be iterated over, producing a sequence of records. See documentation for `Dataflow.to_record_iterator`.

+ **Bug fixes and improvements**
 + Increased the robustness of DataPrep SDK.
 + Improved handling of pandas DataFrames with non-string Column Indexes.
 + Improved the performance of `to_pandas_dataframe` in Datasets.
 + Fixed a bug where Spark execution of Datasets failed when run in a multi-node environment.
  + Increased the robustness of DataPrep SDK.
  + Improved handling of pandas DataFrames with non-string Column Indexes.
  + Improved the performance of `to_pandas_dataframe` in Datasets.
  + Fixed a bug where Spark execution of Datasets failed when run in a multi-node environment.

## 2019-07-01

### Azure Machine Learning Data Prep SDK v1.1.7

We reverted a change that improved performance, as it was causing issues for some customers using Azure Databricks. If you experienced an issue on Azure Databricks, you can upgrade to version 1.1.7 using one of the methods below:
1. Run this script to upgrade: `%sh /home/ubuntu/databricks/python/bin/pip install azureml-dataprep==1.1.7`
2. Recreate the cluster, which will install the latest Data Prep SDK version.

## 2019-06-25

### Azure Machine Learning SDK for Python v1.0.45

+ **New features**
  + Add decision tree surrogate model to mimic explainer in azureml-explain-model package
  + Ability to specify a CUDA version to be installed on Inferencing images. Support for CUDA 9.0, 9.1, and 10.0.
  + Information about Azure Machine Learning training base images are now available at [Azure Machine Learning Containers GitHub Repository](https://github.com/Azure/AzureML-Containers) and [DockerHub](https://hub.docker.com/_/microsoft-azureml)
  + Added CLI support for pipeline schedule. Run "az ml pipeline -h" to learn more
  + Added custom Kubernetes namespace parameter to AKS webservice deployment configuration and CLI.
  + Deprecated hash_paths parameter for all pipeline steps
  + Model.register now supports registering multiple individual files as a single model with use of the `child_paths` parameter.
  
+ **Preview features**
    + Scoring explainers can now optionally save conda and pip information for more reliable serialization and deserialization.
    + Bug Fix for Auto Feature Selector.
    + Updated mlflow.azureml.build_image to the new api, patched bugs exposed by the new implementation.

+ **Bug fixes and improvements**
  + Removed `paramiko` dependency from azureml-core. Added deprecation warnings for legacy compute target attach methods.
  + Improve performance of run.create_children
  + In mimic explainer with binary classifier, fix the order of probabilities when teacher probability is used for scaling shape values.
  + Improved error handling and message for Automated machine learning. 
  + Fixed the iteration timeout issue for Automated machine learning.
  + Improved the time-series transformation performance for Automated machine learning.

## 2019-06-24

### Azure Machine Learning Data Prep SDK v1.1.6

+ **New features**
  + Added summary functions for top values (`SummaryFunction.TOPVALUES`) and bottom values (`SummaryFunction.BOTTOMVALUES`).

+ **Bug fixes and improvements**
  + Significantly improved the performance of `read_pandas_dataframe`.
  + Fixed a bug that would cause `get_profile()` on a Dataflow pointing to binary files to fail.
  + Exposed `set_diagnostics_collection()` to allow for programmatic enabling/disabling of the telemetry collection.
  + Changed the behavior of `get_profile()`. NaN values are now ignored for Min, Mean, Std, and Sum, which aligns with the behavior of Pandas.


## 2019-06-10

### Azure Machine Learning SDK for Python v1.0.43

+ **New features**
  + Azure Machine Learning now provides first-class support for popular machine learning and data analysis framework Scikit-learn. Using [`SKLearn` estimator](https://docs.microsoft.com/python/api/azureml-train-core/azureml.train.sklearn.sklearn?view=azure-ml-py), users can easily train and deploy Scikit-learn models.
    + Learn how to [run hyperparameter tuning with Scikit-learn using HyperDrive](https://github.com/Azure/MachineLearningNotebooks/blob/master/how-to-use-azureml/training/train-hyperparameter-tune-deploy-with-sklearn/train-hyperparameter-tune-deploy-with-sklearn.ipynb).
  + Added support for creating ModuleStep in pipelines along with Module and ModuleVersion classes to manage reusable compute units.
  + ACI webservices now support persistent scoring_uri through updates. The scoring_uri will change from IP to FQDN. The Dns Name Label for FQDN can be configured by setting the dns_name_label on deploy_configuration. 
  + Automated machine learning new features:
    + STL featurizer for forecasting
    + KMeans clustering is enabled for feature sweeping
  + AmlCompute Quota approvals just became faster! We have now automated the process to approve your quota requests within a threshold. For more information on how quotas work, learn [how to manage quotas](https://docs.microsoft.com/azure/machine-learning/service/how-to-manage-quotas).

+ **Preview features**
    + Integration with [MLflow](https://mlflow.org) 1.0.0 tracking through azureml-mlflow package ([example notebooks](https://aka.ms/azureml-mlflow-examples)).
    + Submit Jupyter notebook as a run. [API Reference Documentation](https://docs.microsoft.com/python/api/azureml-contrib-notebook/azureml.contrib.notebook?view=azure-ml-py)
    + Public Preview of [Data Drift Detector](https://docs.microsoft.com/python/api/azureml-datadrift/azureml.datadrift.datadriftdetector(class)) through azureml-contrib-datadrift package ([example notebooks](https://aka.ms/azureml-datadrift-example)). Data Drift is one of the top reasons where model accuracy degrades over time. It happens when data served to model in production is different from the data that the model was trained on. Azure Machine Learning Data Drift detector helps customer to monitor data drift and sends alert whenever drift is detected. 

+ **Breaking changes**

+ **Bug fixes and improvements**
  + RunConfiguration load and save supports specifying a full file path with full back-compat for previous behavior.
  + Added caching in ServicePrincipalAuthentication, turned off by default.
  + Enable logging of multiple plots under the same metric name.
  + Model class now properly importable from azureml.core (`from azureml.core import Model`).
  + In pipeline steps, `hash_path` parameter is now deprecated. New behavior is to hash complete source_directory, except files listed in .amlignore or .gitignore.
  + In pipeline packages, various `get_all` and `get_all_*` methods have been deprecated in favor of `list` and `list_*`, respectively.
  + azureml.core.get_run no longer requires classes to be imported before returning the original run type.
  + Fixed an issue where some calls to WebService Update did not trigger an update.
  + Scoring timeout on AKS webservices should be between 5ms and 300000ms. Max allowed scoring_timeout_ms for scoring requests has been bumped from 1 min to 5 min.
  + LocalWebservice objects now have `scoring_uri` and `swagger_uri` properties.
  + Moved outputs directory creation and outputs directory upload out of the user process. Enabled run history SDK to run in every user process. This should resolve some synchronization issues experienced by distributed training runs.
  + The name of the azureml log written from the user process name will now include process name (for distributed training only) and PID.

### Azure Machine Learning Data Prep SDK v1.1.5

+ **Bug fixes and improvements**
  + For interpreted datetime values that have a 2-digit year format, the range of valid years has been updated to match Windows May Release. The range has been changed from 1930-2029 to 1950-2049.
  + When reading in a file and setting `handleQuotedLineBreaks=True`, `\r` will be treated as a new line.
  + Fixed a bug that caused `read_pandas_dataframe` to fail in some cases.
  + Improved performance of `get_profile`.
  + Improved error messages.

## 2019-05-28

### Azure Machine Learning Data Prep SDK v1.1.4

+ **New features**
  + You can now use the following expression language functions to extract and parse datetime values into new columns.
    + `RegEx.extract_record()` extracts datetime elements into a new column.
    + `create_datetime()` creates datetime objects from separate datetime elements.
  + When calling `get_profile()`, you can now see that quantile columns are labeled as (est.) to clearly indicate that the values are approximations.
  + You can now use ** globbing when reading from Azure Blob Storage.
    + e.g. `dprep.read_csv(path='https://yourblob.blob.core.windows.net/yourcontainer/**/data/*.csv')`

+ **Bug fixes**
  + Fixed a bug related to reading a Parquet file from a remote source (Azure Blob).

## 2019-05-14

### Azure Machine Learning SDK for Python v1.0.39
+ **Changes**
  + Run configuration auto_prepare_environment option is being deprecated, with auto prepare becoming the default.

## 2019-05-08

### Azure Machine Learning Data Prep SDK v1.1.3

+ **New features**
  + Added support to read from a PostgresSQL database, either by calling read_postgresql or using a Datastore.
    + See examples in how-to guides:
      + [Data Ingestion notebook](https://aka.ms/aml-data-prep-ingestion-nb)
      + [Datastore notebook](https://aka.ms/aml-data-prep-datastore-nb)

+ **Bug fixes and improvements**
  + Fixed issues with column type conversion:
  + Now correctly converts a boolean or numeric column to a boolean column.
  + Now does not fail when attempting to set a date column to be date type.
  + Improved JoinType types and accompanying reference documentation. When joining two dataflows, you can now specify one of these types of join:
    + NONE, MATCH, INNER, UNMATCHLEFT, LEFTANTI, LEFTOUTER, UNMATCHRIGHT, RIGHTANTI, RIGHTOUTER, FULLANTI, FULL.
  + Improved data type inferencing to recognize more date formats.

## 2019-05-06

### Azure portal

In Azure portal, you can now:
+ Create and run automated machine learning experiments 
+ Create a Notebook VM to try out sample Jupyter notebooks or your own.
+ Brand new Authoring section (Preview) in the Azure Machine Learning workspace, which includes Automated Machine Learning, Visual Interface and Hosted Notebook VMs
	+ Automatically create a model using Automated machine learning 
	+ Use a drag and drop Visual Interface to run experiments
	+ Create a Notebook VM to explore data, create models, and deploy services.
+ Live chart and metric updating in run reports and run details pages
+ Updated file viewer for logs, outputs, and snapshots in Run details pages.
+ New and improved report creation experience in the Experiments tab. 
+ Added ability to download the config.json file from the Overview page of the Azure Machine Learning workspace.
+ Support Azure Machine Learning workspace creation from the Azure Databricks workspace.

## 2019-04-26

### Azure Machine Learning SDK for Python v1.0.33
+ **New features**
  + The _Workspace.create_ method now accepts default cluster configurations for CPU and GPU clusters.
  + If Workspace creation fails, depended resources are cleaned.
  + Default Azure Container Registry SKU was switched to basic.
  + Azure Container Registry is created lazily, when needed for run or image creation.
  + Support for Environments for training runs.

### Notebook Virtual Machine 

Use a Notebook VM as a secure, enterprise-ready hosting environment for Jupyter notebooks in which you can program machine learning experiments, deploy models as web endpoints and perform all other operations supported by Azure Machine Learning SDK using Python. It provides several capabilities:
+ [Quickly spin up a preconfigured notebook VM](tutorial-1st-experiment-sdk-setup.md) that has the latest version of Azure Machine Learning SDK and related packages.
+ Access is secured through proven technologies, such as HTTPS, Azure Active Directory authentication and authorization.
+ Reliable cloud storage of notebooks and code in your Azure Machine Learning Workspace blob storage account. You can safely delete your notebook VM without losing your work.
+ Preinstalled sample notebooks to explore and experiment with Azure Machine Learning features.
+ Full customization capabilities of Azure VMs, any VM type, any packages, any drivers. 

## 2019-04-26

### Azure Machine Learning SDK for Python v1.0.33 released.

+ Azure Machine Learning Hardware Accelerated Models on [FPGAs](concept-accelerate-with-fpgas.md) is generally available.
  + You can now [use the azureml-accel-models package](how-to-deploy-fpga-web-service.md) to:
    + Train the weights of a supported deep neural network (ResNet 50, ResNet 152, DenseNet-121, VGG-16, and SSD-VGG)
    + Use transfer learning with the supported DNN
    + Register the model with Model Management Service and containerize the model
    + Deploy the model to an Azure VM with an FPGA in an Azure Kubernetes Service (AKS) cluster
  + Deploy the container to an [Azure Data Box Edge](https://docs.microsoft.com/azure/databox-online/data-box-edge-overview) server device
  + Score your data with the gRPC endpoint with this [sample](https://github.com/Azure-Samples/aml-hardware-accelerated-models)

### Automated Machine Learning

+ Feature sweeping to enable dynamically adding :::no-loc text="featurizers"::: for performance optimization. New :::no-loc text="featurizers":::: work embeddings, weight of evidence, target encodings, text target encoding, cluster distance
+ Smart CV to handle train/valid splits inside automated machine learning
+ Few memory optimization changes and runtime performance improvement
+ Performance improvement in model explanation
+ ONNX model conversion for local run
+ Added Subsampling support
+ Intelligent Stopping when no exit criteria defined
+ Stacked ensembles

+ Time Series Forecasting
  + New predict forecast function   
  + You can now use rolling-origin cross validation on time series data
  + New functionality added to configure time series lags 
  + New functionality added to support rolling window aggregate features
  + New Holiday detection and featurizer when country code is defined in experiment settings

+ Azure Databricks
  + Enabled time series forecasting and model explainabilty/interpretability capability
  + You can now cancel and resume (continue) automated machine learning experiments
  + Added support for multicore processing

### MLOps
+ **Local deployment & debugging for scoring containers**<br/> You can now deploy an machine learning model locally and iterate quickly on your scoring file and  dependencies to ensure they behave as expected.

+ **Introduced InferenceConfig & Model.deploy()**<br/> Model deployment now supports specifying a source folder with an entry script, the same as a RunConfig.  Additionally, model deployment has been simplified to a single command.

+ **Git reference tracking**<br/> Customers have been requesting basic Git integration capabilities for some time as it helps maintain an end-to-end audit trail. We have implemented tracking across major entities in Azure Machine Learning for Git-related metadata (repo, commit, clean state). This information will be collected automatically by the SDK and CLI.

+ **Model profiling & validation service**<br/> Customers frequently complain of the difficulty to properly size the compute associated with their inference service. With our model profiling service, the customer can provide sample inputs and we will profile across 16 different CPU / memory configurations to determine optimal sizing for deployment.

+ **Bring your own base image for inference**<br/> Another common complaint was the difficulty in moving from experimentation to inference RE sharing dependencies. With our new base image sharing capability, you can now reuse your experimentation base images, dependencies and all, for inference. This should speed up deployments and reduce the gap from the inner to the outer loop.

+ **Improved Swagger schema generation experience**<br/> Our previous swagger generation method was error prone and impossible to automate. We have a new in-line way of generating swagger schemas from any Python function via decorators. We have open-sourced this code and our schema generation protocol is not coupled to the Azure Machine Learning platform.

+ **Azure Machine Learning CLI is generally available (GA)**<br/> Models can now be deployed with a single CLI command. We got common customer feedback that no one deploys a machine learning model from a Jupyter notebook. The [**CLI reference documentation**](https://aka.ms/azmlcli) has been updated.


## 2019-04-22

Azure Machine Learning SDK for Python v1.0.30 released.

The [`PipelineEndpoint`](https://docs.microsoft.com/python/api/azureml-pipeline-core/azureml.pipeline.core.pipeline_endpoint.pipelineendpoint?view=azure-ml-py) was introduce to add a new version of a published pipeline while maintaining same endpoint.

## 2019-04-17

### Azure Machine Learning Data Prep SDK v1.1.2

Note: Data Prep Python SDK will no longer install `numpy` and `pandas` packages. See [updated installation instructions](https://aka.ms/aml-data-prep-installation).

+ **New features**
  + You can now use the Pivot transform.
    + How-to guide: [Pivot notebook](https://aka.ms/aml-data-prep-pivot-nb)
  + You can now use regular expressions in native functions.
    + Examples:
      + `dflow.filter(dprep.RegEx('pattern').is_match(dflow['column_name']))`
      + `dflow.assert_value('column_name', dprep.RegEx('pattern').is_match(dprep.value))`
  + You can now use `to_upper` and `to_lower` functions in expression language.
  + You can now see the number of unique values of each column in a data profile.
  + For some of the commonly used reader steps, you can now pass in the `infer_column_types` argument. If it is set to `True`, Data Prep will attempt to detect and automatically convert column types.
    + `inference_arguments` is now deprecated.
  + You can now call `Dataflow.shape`.

+ **Bug fixes and improvements**
  + `keep_columns` now accepts an additional optional argument `validate_column_exists`, which checks if the result of `keep_columns` will contain any columns.
  + All reader steps (which read from a file) now accept an additional optional argument `verify_exists`.
  + Improved performance of reading from pandas dataframe and getting data profiles.
  + Fixed a bug where slicing a single step from a Dataflow failed with a single index.

## 2019-04-15

### Azure portal
  + You can now resubmit an existing Script run on an existing remote compute cluster. 
  + You can now run a published pipeline with new parameters on the Pipelines tab. 
  + Run details now supports a new Snapshot file viewer. You can view a snapshot of the directory when you submitted a specific run. You can also download the notebook that was submitted to start the run.
  + You can now cancel parent runs from the Azure portal.

## 2019-04-08

### Azure Machine Learning SDK for Python v1.0.23

+ **New features**
  + The Azure Machine Learning SDK now supports Python 3.7.
  + Azure Machine Learning DNN Estimators now provide built-in multi-version support. For example,
  `TensorFlow` estimator now accepts a `framework_version` parameter, and users can specify
  version '1.10' or '1.12'. For a list of the versions supported by your current SDK release, call 
  `get_supported_versions()` on the desired framework class (for example, `TensorFlow.get_supported_versions()`).
  For a list of the versions supported by the latest SDK release, see the [DNN Estimator documentation](https://docs.microsoft.com/python/api/azureml-train-core/azureml.train.dnn?view=azure-ml-py).

### Azure Machine Learning Data Prep SDK v1.1.1

+ **New features**
  + You can read multiple Datastore/DataPath/DataReference sources using read_* transforms.
  + You can perform the following operations on columns to create a new column: division, floor, modulo, power, length.
  + Data Prep is now part of the Azure Machine Learning diagnostics suite and will log diagnostic information by default.
    + To turn this off, set this environment variable to true: DISABLE_DPREP_LOGGER

+ **Bug fixes and improvements**
  + Improved code documentation for commonly used classes and functions.
  + Fixed a bug in auto_read_file that failed to read Excel files.
  + Added option to overwrite the folder in read_pandas_dataframe.
  + Improved performance of dotnetcore2 dependency installation, and added support for Fedora 27/28 and Ubuntu 1804.
  + Improved the performance of reading from Azure Blobs.
  + Column type detection now supports columns of type Long.
  + Fixed a bug where some date values were being displayed as timestamps instead of Python datetime objects.
  + Fixed a bug where some type counts were being displayed as doubles instead of integers.

  
## 2019-03-25

### Azure Machine Learning SDK for Python v1.0.21

+ **New features**
  + The *azureml.core.Run.create_children* method allows low-latency creation of multiple child runs with a single call.

### Azure Machine Learning Data Prep SDK v1.1.0

+ **Breaking changes**
  + The concept of the Data Prep Package has been deprecated and is no longer supported. Instead of persisting multiple Dataflows in one Package, you can persist Dataflows individually.
    + How-to guide: [Opening and Saving Dataflows notebook](https://aka.ms/aml-data-prep-open-save-dataflows-nb)

+ **New features**
  + Data Prep can now recognize columns that match a particular Semantic Type, and split accordingly. The STypes currently supported include: email address, geographic coordinates (latitude & longitude), IPv4 and IPv6 addresses, US phone number, and US zip code.
    + How-to guide: [Semantic Types notebook](https://aka.ms/aml-data-prep-semantic-types-nb)
  + Data Prep now supports the following operations to generate a resultant column from two numeric columns: subtract, multiply, divide, and modulo.
  + You can call `verify_has_data()` on a Dataflow to check whether the Dataflow would produce records if executed.

+ **Bug fixes and improvements**
  + You can now specify the number of bins to use in a histogram for numeric column profiles.
  + The `read_pandas_dataframe` transform now requires the DataFrame to have string- or byte- typed column names.
  + Fixed a bug in the `fill_nulls` transform, where values were not correctly filled in if the column was missing.

## 2019-03-11

### Azure Machine Learning SDK for Python v1.0.18

 + **Changes**
   + The azureml-tensorboard package replaces azureml-contrib-tensorboard.
   + With this release, you can set up a user account on your managed compute cluster (amlcompute), while creating it. This can be done by passing these properties in the provisioning configuration. You can find more details in the [SDK reference documentation](https://docs.microsoft.com/python/api/azureml-core/azureml.core.compute.amlcompute.amlcompute#provisioning-configuration-vm-size-----vm-priority--dedicated---min-nodes-0--max-nodes-none--idle-seconds-before-scaledown-none--admin-username-none--admin-user-password-none--admin-user-ssh-key-none--vnet-resourcegroup-name-none--vnet-name-none--subnet-name-none--tags-none--description-none--remote-login-port-public-access--notspecified--).

### Azure Machine Learning Data Prep SDK v1.0.17

+ **New features**
  + Now supports adding two numeric columns to generate a resultant column using the expression language.

+ **Bug fixes and improvements**
  + Improved the documentation and parameter checking for random_split.
  
## 2019-02-27

### Azure Machine Learning Data Prep SDK v1.0.16

+ **Bug fix**
  + Fixed a Service Principal authentication issue that was caused by an API change.

## 2019-02-25

### Azure Machine Learning SDK for Python v1.0.17

+ **New features**

  + Azure Machine Learning now provides first class support for popular DNN framework Chainer. Using [`Chainer`](https://docs.microsoft.com/python/api/azureml-train-core/azureml.train.dnn.chainer?view=azure-ml-py) class users can easily train and deploy Chainer models.
    + Learn how to [run distributed training with ChainerMN](https://github.com/Azure/MachineLearningNotebooks/blob/master/how-to-use-azureml/training-with-deep-learning/distributed-chainer/distributed-chainer.ipynb)
    + Learn how to [run hyperparameter tuning with Chainer using HyperDrive](https://github.com/Azure/MachineLearningNotebooks/blob/master/how-to-use-azureml/training-with-deep-learning/train-hyperparameter-tune-deploy-with-chainer/train-hyperparameter-tune-deploy-with-chainer.ipynb)
  + Azure Machine Learning pipelines added ability to trigger a pipeline run based on datastore modifications. The pipeline [schedule notebook](https://aka.ms/pl-schedule) is updated to showcase this feature.

+ **Bug fixes and improvements**
  + We have added support in Azure Machine Learning pipelines for setting the source_directory_data_store property to a desired datastore (such as a blob storage) on [RunConfigurations](https://docs.microsoft.com/python/api/azureml-core/azureml.core.runconfig.runconfiguration?view=azure-ml-py) that are supplied to the [PythonScriptStep](https://docs.microsoft.com/python/api/azureml-pipeline-steps/azureml.pipeline.steps.python_script_step.pythonscriptstep?view=azure-ml-py). By default Steps use Azure File store as the backing datastore, which may run into throttling issues when a large number of steps are executed concurrently.

### Azure portal

+ **New features**
  + New drag and drop table editor experience for reports. Users can drag a column from the well to the table area where a preview of the table will be displayed. The columns can be rearranged.
  + New Logs file viewer
  + Links to experiment runs, compute, models, images, and deployments from the activities tab

### Azure Machine Learning Data Prep SDK v1.0.15

+ **New features**
  + Data Prep now supports writing file streams from a dataflow. Also provides the ability to manipulate the file stream names to create new file names.
    + How-to guide: [Working With File Streams notebook](https://aka.ms/aml-data-prep-file-stream-nb)

+ **Bug fixes and improvements**
  + Improved performance of t-Digest on large data sets.
  + Data Prep now supports reading data from a DataPath.
  + One hot encoding now works on boolean and numeric columns.
  + Other miscellaneous bug fixes.

## 2019-02-11

### Azure Machine Learning SDK for Python v1.0.15

+ **New features**
  + Azure Machine Learning pipelines added AzureBatchStep ([notebook](https://aka.ms/pl-azbatch)), HyperDriveStep (notebook), and time-based scheduling functionality ([notebook](https://aka.ms/pl-schedule)).
  +  DataTranferStep updated to work with Azure SQL Server and Azure database for PostgreSQL ([notebook](https://aka.ms/pl-data-trans)).

+ **Changes**
  + Deprecated `PublishedPipeline.get_published_pipeline` in favor of `PublishedPipeline.get`.
  + Deprecated `Schedule.get_schedule` in favor of `Schedule.get`.

### Azure Machine Learning Data Prep SDK v1.0.12

+ **New features**
  + Data Prep now supports reading from an Azure SQL database using Datastore.
 
+ **Changes**
  + Improved the memory performance of certain operations on large data.
  + `read_pandas_dataframe()` now requires `temp_folder` to be specified.
  + The `name` property on `ColumnProfile` has been deprecated - use `column_name` instead.

## 2019-01-28

### Azure Machine Learning SDK for Python v1.0.10

+ **Changes**: 
  + Azure Machine Learning SDK no longer has azure-cli packages as dependency. Specifically, azure-cli-core and azure-cli-profile dependencies have been removed from azureml-core. These are the  user impacting changes:
  	+ If you are performing "az login" and then using azureml-sdk, the SDK will do the browser or device code log in one more time. It won't use any credentials state created by "az login".
	+ For Azure CLI authentication, such as using "az login", use _azureml.core.authentication.AzureCliAuthentication_ class. For Azure CLI authentication, do  _pip install azure-cli_ in the Python environment where you have installed azureml-sdk.
	+ If you are doing "az login" using a service principal for automation, we recommend using _azureml.core.authentication.ServicePrincipalAuthentication_ class, as azureml-sdk won't use credentials state created by azure CLI. 

+ **Bug fixes**: This release mostly contains minor bug fixes

### Azure Machine Learning Data Prep SDK v1.0.8

+ **Bug fixes**
  + Improved the performance of getting data profiles.
  + Fixed minor bugs related to error reporting.
  
### Azure portal: new features
+ New drag and drop charting experience for reports. Users can drag a column or attribute from the well to the chart area where the system will automatically select an appropriate chart type for the user based on the type of data. Users can change the chart type to other applicable types or add additional attributes.

	Supported Chart Types:
	- Line Chart
	- Histogram
	- Stacked Bar Chart
	- Box Plot
	- Scatter Plot
	- Bubble Plot
+ The portal now dynamically generates reports for experiments. When a user submits a run to an experiment, a report will automatically be generated with logged metrics and graphs to allow comparison across different runs. 

## 2019-01-14

### Azure Machine Learning SDK for Python v1.0.8

+ **Bug fixes**: This release mostly contains minor bug fixes

### Azure Machine Learning Data Prep SDK v1.0.7

+ **New features**
  + Datastore improvements (documented in [Datastore how-to-guide](https://aka.ms/aml-data-prep-datastore-nb))
    + Added ability to read from and write to Azure File Share and ADLS Datastores in scale-up.
    + When using Datastores, Data Prep now supports using service principal authentication instead of interactive authentication.
    + Added support for wasb and wasbs urls.

## 2019-01-09

### Azure Machine Learning Data Prep SDK v1.0.6

+ **Bug fixes**
  + Fixed bug with reading from public readable Azure Blob containers on Spark

## 2018-12-20 

### Azure Machine Learning SDK for Python v1.0.6
+ **Bug fixes**: This release mostly contains minor bug fixes

### Azure Machine Learning Data Prep SDK v1.0.4

+ **New features**
  + `to_bool` function now allows mismatched values to be converted to Error values. This is the new default mismatch behavior for `to_bool` and `set_column_types`, whereas the previous default behavior was to convert mismatched values to False.
  + When calling `to_pandas_dataframe`, there is a new option to interpret null/missing values in numeric columns as NaN.
  + Added ability to check the return type of some expressions to ensure type consistency and fail early.
  + You can now call `parse_json` to parse values in a column as JSON objects and expand them into multiple columns.

+ **Bug fixes**
  + Fixed a bug that crashed `set_column_types` in Python 3.5.2.
  + Fixed a bug that crashed when connecting to Datastore using an Azure Machine Learning image.

+ **Updates**
  * [Example Notebooks](https://aka.ms/aml-data-prep-notebooks) for getting started tutorials, case studies, and how-to guides.

## 2018-12-04: General Availability

Azure Machine Learning is now generally available.

### Azure Machine Learning Compute
With this release, we are announcing a new managed compute experience through the [Azure Machine Learning Compute](how-to-set-up-training-targets.md#amlcompute). This compute target replaces Azure Batch AI compute for Azure Machine Learning. 

This compute target:
+ Is used for model training and batch inference/scoring
+ Is single- to multi-node compute
+ Does the cluster management and job scheduling for the user
+ Autoscales by default
+ Support for both CPU and GPU resources 
+ Enables use of low-priority VMs for reduced cost

Azure Machine Learning Compute can be created in Python, using Azure portal, or the CLI. It must be created in the region of your workspace, and cannot be attached to any other workspace. This compute target uses a Docker container for your run, and packages your dependencies to replicate the same environment across all your nodes.

> [!Warning]
> We recommend creating a new workspace to use Azure Machine Learning Compute. There is a remote chance that users trying to create Azure Machine Learning Compute from an existing workspace might see an error. Existing compute in your workspace should continue to work unaffected.

### Azure Machine Learning SDK for Python v1.0.2
+ **Breaking changes**
  + With this release, we are removing support for creating a VM from Azure Machine Learning. You can still attach an existing cloud VM or a remote on-premises server. 
  + We are also removing support for BatchAI, all of which should be supported through Azure Machine Learning Compute now.

+ **New**
  + For machine learning pipelines:
    + [EstimatorStep](https://docs.microsoft.com/python/api/azureml-pipeline-steps/azureml.pipeline.steps.estimator_step.estimatorstep?view=azure-ml-py)
    + [HyperDriveStep](https://docs.microsoft.com/python/api/azureml-pipeline-steps/azureml.pipeline.steps.hyper_drive_step.hyperdrivestep?view=azure-ml-py)
    + [MpiStep](https://docs.microsoft.com/python/api/azureml-pipeline-steps/azureml.pipeline.steps.mpi_step.mpistep?view=azure-ml-py)


+ **Updated**
  + For machine learning pipelines:
    + [DatabricksStep](https://docs.microsoft.com/python/api/azureml-pipeline-steps/azureml.pipeline.steps.databricks_step.databricksstep?view=azure-ml-py) now accepts runconfig
    + [DataTransferStep](https://docs.microsoft.com/python/api/azureml-pipeline-steps/azureml.pipeline.steps.data_transfer_step.datatransferstep?view=azure-ml-py) now copies to and from a SQL datasource
    + Schedule functionality in SDK to create and update schedules for running published pipelines

<!--+ **Bugs fixed**-->

### Azure Machine Learning Data Prep SDK v0.5.2
+ **Breaking changes** 
  * `SummaryFunction.N` was renamed to `SummaryFunction.Count`.
  
+ **Bug Fixes**
  * Use the latest Azure Machine Learning Run Token when reading from and writing to datastores on remote runs. Previously, if the Azure Machine Learning Run Token is updated in Python, the Data Prep runtime will not be updated with the updated Azure Machine Learning Run Token.
  * Additional clearer error messages
  * to_spark_dataframe() will no longer crash when Spark uses `Kryo` serialization
  * Value Count Inspector can now show more than 1000 unique values
  * Random Split no longer fails if the original Dataflow doesn’t have a name  

+ **More information**
  * [Azure Machine Learning Data Prep SDK](https://aka.ms/data-prep-sdk)

### Docs and notebooks
+ Machine learning pipelines
  + New and updated notebooks for getting started with pipelines, batch scoping,  and style transfer examples: https://aka.ms/aml-pipeline-notebooks
  + Learn how to [create your first pipeline](how-to-create-your-first-pipeline.md)
  + Learn how to [run batch predictions using pipelines](how-to-run-batch-predictions.md)
+ Azure Machine Learning compute target
  + [Sample notebooks](https://aka.ms/aml-notebooks) are now updated to use the new managed compute.
  + [Learn about this compute](how-to-set-up-training-targets.md#amlcompute)

### Azure portal: new features
+ Create and manage [Azure Machine Learning Compute](how-to-set-up-training-targets.md#amlcompute) types in the portal.
+ Monitor quota usage and [request quota](how-to-manage-quotas.md) for Azure Machine Learning Compute.
+ View Azure Machine Learning Compute cluster status in real time.
+ Virtual network support was added for Azure Machine Learning Compute and Azure Kubernetes Service creation.
+ Rerun your published pipelines with existing parameters.
+ New [automated machine learning charts](how-to-understand-automated-ml.md) for classification models (lift, gains, calibration, feature importance chart with model explainability) and regression models (residuals and feature importance chart with model explainability). 
+ Pipelines can be viewed in Azure portal




## 2018-11-20

### Azure Machine Learning SDK for Python v0.1.80

+ **Breaking changes** 
  * *azureml.train.widgets* namespace has moved to *azureml.widgets*.
  * *azureml.core.compute.AmlCompute* deprecates the following classes - *azureml.core.compute.BatchAICompute* and *azureml.core.compute.DSVMCompute*. The latter class will be removed in subsequent releases. The AmlCompute class has an easier definition now, and simply needs a vm_size and the max_nodes, and will automatically scale your cluster from 0 to the max_nodes when a job is submitted. Our [sample notebooks](https://github.com/Azure/MachineLearningNotebooks/tree/master/training) have been updated with this information and should give you usage examples. We hope you like this simplification and lots of more exciting features to come in a later release!

### Azure Machine Learning Data Prep SDK v0.5.1 

Learn more about the Data Prep SDK by reading [reference docs](https://aka.ms/data-prep-sdk).
+ **New Features**
   * Created a new DataPrep CLI to execute DataPrep packages and view the data profile for a dataset or dataflow
   * Redesigned SetColumnType API to improve usability
   * Renamed smart_read_file to auto_read_file
   * Now includes skew and kurtosis in the Data Profile
   * Can sample with stratified sampling
   * Can read from zip files that contain CSV files
   * Can split datasets row-wise with Random Split (for example, into test-train sets)
   * Can get all the column data types from a dataflow or a data profile by calling `.dtypes`
   * Can get the row count from a dataflow or a data profile by calling `.row_count`

+ **Bug Fixes**
   * Fixed long to double conversion 
   * Fixed assert after any add column 
   * Fixed an issue with FuzzyGrouping, where it would not detect groups in some cases
   * Fixed sort function to respect multi-column sort order
   * Fixed and/or expressions to be similar to how `pandas` handles them
   * Fixed reading from dbfs path
   * Made error messages more understandable 
   * Now no longer fails when reading on remote compute target using an Azure Machine Learning token
   * Now no longer fails on Linux DSVM
   * Now no longer crashes when non-string values are in string predicates
   * Now handles assertion errors when Dataflow should fail correctly
   * Now supports dbutils mounted storage locations on Azure Databricks

## 2018-11-05

### Azure portal 
The Azure portal for Azure Machine Learning has the following updates:
  * A new **Pipelines** tab for published pipelines.
  * Added support for attaching an existing HDInsight cluster as a compute target.

### Azure Machine Learning SDK for Python v0.1.74

+ **Breaking changes** 
  * *Workspace.compute_targets, datastores, experiments, images, models, and *webservices* are properties instead of methods. For example, replace *Workspace.compute_targets()* with *Workspace.compute_targets*.
  * *Run.get_context* deprecates *Run.get_submitted_run*. The latter method will be removed in subsequent releases.
  * *PipelineData* class now expects a datastore object as a parameter rather than datastore_name. Similarly, *Pipeline* accepts default_datastore rather than default_datastore_name.

+ **New features**
  * The Azure Machine Learning pipelines [sample notebook](https://github.com/Azure/MachineLearningNotebooks/tree/master/pipeline/pipeline-mpi-batch-prediction.ipynb) now uses MPI steps.
  * The RunDetails widget for Jupyter notebooks is updated to show a visualization of the pipeline.

### Azure Machine Learning Data Prep SDK v0.4.0 
 
+ **New features**
  * Type Count added to Data Profile 
  * Value Count and Histogram is now available
  * More percentiles in Data Profile
  * The Median is available in Summarize
  * Python 3.7 is now supported
  * When you save a dataflow that contains datastores to a DataPrep package, the datastore information will be persisted as part of the DataPrep package
  * Writing to datastore is now supported 
		
+ **Bug fixed**
  * 64-bit unsigned integer overflows are now handled properly on Linux
  * Fixed incorrect text label for plain text files in smart_read
  * String column type now shows up in metrics view
  * Type count now is fixed to show ValueKinds mapped to single FieldType instead of individual ones
  * Write_to_csv no longer fails when path is provided as a string
  * When using Replace, leaving “find” blank will no longer fail 

## 2018-10-12

### Azure Machine Learning SDK for Python v0.1.68

+ **New features**
  * Multi-tenant support when creating new workspace.

+ **Bugs fixed**
  * You no longer need to pin the pynacl library version when deploying web service.

### Azure Machine Learning Data Prep SDK v0.3.0

+ **New features**
  * Added method transform_partition_with_file(script_path), which allows users to pass in the path of a Python file to execute

## 2018-10-01

### Azure Machine Learning SDK for Python v0.1.65
[Version 0.1.65](https://pypi.org/project/azureml-sdk/0.1.65) includes new features, more documentation, bug fixes, and more [sample notebooks](https://aka.ms/aml-notebooks).

See [the list of known issues](resource-known-issues.md) to learn about known bugs and workarounds.

+ **Breaking changes**
  * Workspace.experiments, Workspace.models, Workspace.compute_targets, Workspace.images, Workspace.web_services return dictionary, previously returned list. See [azureml.core.Workspace](https://docs.microsoft.com/python/api/azureml-core/azureml.core.workspace(class)?view=azure-ml-py) API documentation.

  * Automated Machine Learning removed normalized mean square error from the primary metrics.

+ **HyperDrive**
  * Various HyperDrive bug fixes for Bayesian, Performance improvements for get Metrics calls. 
  * Tensorflow 1.10 upgrade from 1.9 
  * Docker image optimization for cold start. 
  * Jobs now report correct status even if they exit with error code other than 0. 
  * RunConfig attribute validation in SDK. 
  * HyperDrive run object supports cancel similar to a regular run: no need to pass any parameters. 
  * Widget improvements for maintaining state of drop-down values for distributed runs and HyperDrive runs. 
  * TensorBoard and other log files support fixed for Parameter server. 
  * Intel(R) MPI support on service side. 
  * Bugfix to parameter tuning for distributed run fix during validation in BatchAI. 
  * Context Manager now identifies the primary instance. 

+ **Azure portal experience**
  * log_table() and log_row() are supported in Run details. 
  * Automatically create graphs for tables and rows with 1, 2 or 3 numerical columns and an optional categorical column.

+ **Automated Machine Learning**
  * Improved error handling and documentation 
  * Fixed run property retrieval performance issues. 
  * Fixed continue run issue. 
  * Fixed :::no-loc text="ensembling"::: iteration issues.
  * Fixed training hanging bug on MAC OS.
  * Downsampling macro average PR/ROC curve in custom validation scenario.
  * Removed extra index logic.
  * Removed filter from get_output API.

+ **Pipelines**
  * Added a method Pipeline.publish() to publish a pipeline directly, without requiring an execution run first.   
  * Added a method PipelineRun.get_pipeline_runs() to fetch the pipeline runs that were generated from a published pipeline.

+ **Project Brainwave**
  * Updated support for new AI models available on FPGAs.

### Azure Machine Learning Data Prep SDK v0.2.0
[Version 0.2.0](https://pypi.org/project/azureml-dataprep/0.2.0/) includes following features and bug fixes:

+ **New features**
  * Support for one-hot encoding
  * Support for quantile transform
   
+ **Bug fixed:**
  * Works with any Tornado version, no need to downgrade your Tornado version
  * Value counts for all values, not just the top three

## 2018-09 (Public preview refresh)

A new, refreshed release of Azure Machine Learning: Read more about this release: https://azure.microsoft.com/blog/what-s-new-in-azure-machine-learning-service/


## Next steps

Read the overview for [Azure Machine Learning](../service/overview-what-is-azure-ml.md).<|MERGE_RESOLUTION|>--- conflicted
+++ resolved
@@ -216,11 +216,7 @@
     + Change [`Dataset.get_by_id`](https://docs.microsoft.com/python/api/azureml-core/azureml.core.dataset%28class%29#get-by-id-workspace--id-) to return registration name and version if the dataset is registered.
     + Fix a bug that ScriptRunConfig with dataset as argument cannot be used repeatedly to submit experiment run.
     + Datasets retrieved during a run will be tracked and can be seen in the run details page or by calling [`run.get_details()`](https://docs.microsoft.com/python/api/azureml-core/azureml.core.run%28class%29#get-details--) after the run is complete.
-<<<<<<< HEAD
-    + Allow intermediate data in the Azure Machine Learning pipeline to be converted to tabular dataset and used in [`AutoMLStep`](https://docs.microsoft.com/python/api/azureml-train-automl/azureml.train.automl.automlstep).
-=======
     + Allow intermediate data in Azure Machine Learning Pipeline to be converted to tabular dataset and used in [`AutoMLStep`](/python/api/azureml-train-automl-runtime/azureml.train.automl.runtime.automlstep).
->>>>>>> ec33826041ef916b55aed6d55ff7fd9742e5e094
     + Added support for deploying and packaging supported models (ONNX, scikit-learn, and TensorFlow) without an InferenceConfig instance.
     + Added overwrite flag for service deployment (ACI and AKS) in SDK and CLI. If provided, will overwrite the existing service if service with name already exists. If service doesn't exist, will create new service.
     +  Models can be registered with two new frameworks, Onnx and Tensorflow. Model registration accepts sample input data, sample output data and resource configuration for the model.
@@ -236,13 +232,8 @@
     + Support backfill of data monitor metrics to analyze historical data for dataset monitors. 
     + Various bug fixes 
   + [**azureml-pipeline-core**](https://docs.microsoft.com/python/api/azureml-pipeline-core)
-<<<<<<< HEAD
-    + azureml-dataprep is no longer needed to submit the Azure Machine Learning pipeline run from the pipeline `yaml` file.
-  + [**azureml-train-automl**](https://docs.microsoft.com/python/api/azureml-train-automl)
-=======
     + azureml-dataprep is no longer needed to submit an Azure Machine Learning Pipeline run from the pipeline `yaml` file.
   + [**azureml-train-automl**](/python/api/azureml-train-automl-runtime/)
->>>>>>> ec33826041ef916b55aed6d55ff7fd9742e5e094
     + Add azureml-defaults to auto generated conda env to solve the model deployment failure
     + AutoML remote training now includes azureml-defaults to allow reuse of training env for inference.
   + **azureml-train-core**
