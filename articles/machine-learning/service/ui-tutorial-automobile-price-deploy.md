--- conflicted
+++ resolved
@@ -1,11 +1,7 @@
 ---
 title: 'Tutorial: Deploy a machine learning model with the designer'
 titleSuffix: Azure Machine Learning
-<<<<<<< HEAD
-description: Learn how to build a predictive analytics solution in Azure Machine Learning designer. Train, score, and deploy a machine learning model using drag and drop modules. This tutorial is part two of a two-part series on predicting automobile prices using linear regression.
-=======
-description: Learn how to build a predictive analytics solution in the Azure Machine Learning visual interface. Train, score, and deploy a machine learning model using drag and drop modules.
->>>>>>> 06b9d700
+description: Learn how to build a predictive analytics solution in Azure Machine Learning designer. Train, score, and deploy a machine learning model using drag and drop modules.
 
 author: peterclu
 ms.author: peterlu
@@ -58,11 +54,7 @@
 
 1. Select **Run** and use the same compute target and experiment you used in part 1.
 
-<<<<<<< HEAD
-    Currently, the designer only supports deployment to Azure Kubernetes Service (AKS) compute targets. You can choose from available AKS compute targets in your machine learning service workspace or configure a new AKS environment using the steps in the dialogue that appears.
-=======
 1. Select the **Score Model** module.
->>>>>>> 06b9d700
 
 1. In the properties pane, select **Outputs** > **Visualize** to verify the model is still working. You can see the original data is displayed along with the predicted price ("Scored Labels").
 
@@ -72,11 +64,7 @@
 
 In the dialog that appears, you can select from existing Azure Kubernetes Service (AKS) clusters in your workspace to deploy your model. If you don't have an AKS cluster, use the following steps to create one.
 
-<<<<<<< HEAD
-You can test and manage your web services in the designer by navigating to the **Web Services** tab.
-=======
 1. Select **Compute** in the dialog to navigate to the **Compute** page.
->>>>>>> 06b9d700
 
 1. In the navigation ribbon, select **Inference Clusters** > **+ New**.
 
@@ -110,23 +98,13 @@
 
     A success notification above the canvas will appear when deployment completes, it may take a few minutes.
 
-<<<<<<< HEAD
-The models and web service deployments you create in the designer can also be managed from the Azure Machine Learning workspace.
-
-1. Open your workspace in [Azure Machine Learning studio](https://ml.azure.com/).  
-=======
 ## Test the real-time endpoint
 
 You can test your real-time endpoint by navigating to the **Endpoints** page in the workspace navigation pane on the left.
->>>>>>> 06b9d700
 
 1. On the **Endpoints** page, select the endpoint you deployed.
 
-<<<<<<< HEAD
-    ![Screenshot showing how to navigate to experiments in Azure Machine Learning studio](./media/ui-tutorial-automobile-price-deploy/portal-models.png)
-=======
     ![Screenshot showing the real-time endpoints tab with the recently created endpoint highlighted](./media/ui-tutorial-automobile-price-deploy/web-services.png)
->>>>>>> 06b9d700
 
 1. Select **Test**.
 
@@ -134,11 +112,7 @@
 
     The test request is submitted to the endpoint and the results are shown on page. Although a price value is generated for the input data, it is not used to generate the prediction value.
 
-<<<<<<< HEAD
-You can also find these models and deployments in the **Models** and **Endpoints** sections of your workspace in [Azure Machine Learning studio](https://ml.azure.com).
-=======
     ![Screenshot showing how to test the real-time endpoint with the scored label for price highlighted](./media/ui-tutorial-automobile-price-deploy/test-endpoint.png)
->>>>>>> 06b9d700
 
 ## Clean up resources
 
@@ -146,11 +120,7 @@
 
 ## Next steps
 
-<<<<<<< HEAD
-In this tutorial, you learned the key steps in creating, deploying, and consuming a machine learning model in the designer. To learn more about how you can use the designer to solve other types of problems, see out our other sample experiments.
-=======
-In this tutorial, you learned the key steps in creating, deploying, and consuming a machine learning model in the visual interface. To learn more about how you can use the visual interface to solve other types of problems, see out our other sample pipelines.
->>>>>>> 06b9d700
+In this tutorial, you learned the key steps in creating, deploying, and consuming a machine learning model in the designer. To learn more about how you can use the designer to solve other types of problems, see out our other sample pipelines.
 
 > [!div class="nextstepaction"]
 > [Credit risk classification sample](how-to-ui-sample-classification-predict-credit-risk-cost-sensitive.md)