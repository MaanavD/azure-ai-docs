--- conflicted
+++ resolved
@@ -12,13 +12,8 @@
 ms.date: 07/11/2019
 ---
 
-<<<<<<< HEAD
 # Tutorial: Deploy a machine learning model with the designer (preview)
-=======
-# Tutorial: Deploy a machine learning model with the designer
 [!INCLUDE [applies-to-skus](../../../includes/aml-applies-to-enterprise-sku.md)]
-
->>>>>>> ff559bb7
 
 To give others a chance to use the predictive model developed in [part one of the tutorial](ui-tutorial-automobile-price-train-score.md), you can deploy it as an Azure web service. So far, you've been experimenting with training your model. Now, it's time to generate new predictions based on user input. In this part of the tutorial, you:
 
