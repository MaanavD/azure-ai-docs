---
title: "Visual interface example #3: Classification to predict credit risk"
titleSuffix: Azure Machine Learning
description: Learn how to build a machine learning classifier without writing a single line of code using the visual interface.
services: machine-learning
ms.service: machine-learning
ms.subservice: core
ms.topic: conceptual
author: xiaoharper
ms.author: zhanxia
ms.reviewer: sgilley
ms.date: 09/23/2019
---

# Sample 3 - Classification: Predict credit risk

Learn how to build a machine learning classifier without writing a single line of code using the visual interface. This sample pipeline a **two-class boosted decision tree** to predict credit risk (high or low) based on credit application information such as credit history, age, and number of credit cards.

Because the question is answering "Which one?" this is called a classification problem. However, you can apply the same fundamental process to tackle any type of machine learning problem whether it be regression, classification, clustering, and so on.

Here's the final pipeline graph for this sample:

![Graph of the pipeline](media/how-to-ui-sample-classification-predict-credit-risk-basic/overall-graph.png)

## Prerequisites

[!INCLUDE [aml-ui-prereq](../../../includes/aml-ui-prereq.md)]

4. Select the **Open** button for the Sample 3 pipeline:

    ![Open the pipeline](media/how-to-ui-sample-classification-predict-credit-risk-basic/open-sample3.png)

## Related sample

[Sample 4 - Classification: Credit Risk Prediction (Cost Sensitive)](how-to-ui-sample-classification-predict-credit-risk-cost-sensitive.md)
<<<<<<< HEAD
provides an advanced experiment that solves the same problem as this experiment. It shows how to perform *cost sensitive* classification by using an **Execute Python Script** module and compare the performance of two binary classification algorithms. Refer to it if you want to learn more about how to build classification pipelines.s
=======
provides an advanced pipeline that solves the same problem as this sample. It shows how to perform *cost sensitive* classification by using an **Execute Python Script** module and compare the performance of two binary classification algorithms. Refer to it if you want to learn more about how to build classification pipelines.
>>>>>>> 6d718c65

## Data

The sample uses the German Credit Card dataset from the UC Irvine repository. It contains 1,000 samples with 20 features and 1 label. Each sample represents a person. The features include numerical and categorical features. See the [UCI website](https://archive.ics.uci.edu/ml/datasets/Statlog+%28German+Credit+Data%29) for the meaning of the categorical features. The last column is the label, which denotes the credit risk and has only two possible values: high credit risk = 2, and low credit risk = 1.

## Pipeline summary

Follow these steps to create the pipeline:

1. Drag the German Credit Card UCI Data dataset module into the pipeline canvas.
1. Add an **Edit Metadata** module so we can add meaningful names for each column.
1. Add a **Split Data** module to create the training and test sets. Set the fraction of rows in the first output dataset to 0.7. This setting specifies that 70% of the data will be output to the left port of the module and the rest to the right port. We use the left dataset for training and the right one for testing.
1. Add a **Two-Class Boosted Decision Tree** module to initialize a boosted decision tree classifier.
1. Add a **Train Model** module. Connect the classifier from the previous step to the left input port of the **Train Model**. Add the training set (the left output port of the **Split Data**) to the right input port of the **Train Model**. The **Train Model** will train the classifier.
1. Add a **Score Model** module and connect the **Train Model** module to it. Then add the test set (the right port of the **Split Data**) to the **Score Model**. The **Score Model** will make the predictions. You can select its output port to see the predictions and the positive class probabilities.
1. Add an **Evaluate Model** module and connect the scored dataset to its left input port. To see the evaluation results, select the output port of the **Evaluate Model** module and select **Visualize**.

## Results

![Evaluate the results](media/how-to-ui-sample-classification-predict-credit-risk-basic/evaluate-result.png)

In the evaluation results, you can see that the AUC of the model is 0.776. At threshold 0.5, the precision is 0.621, the recall is 0.456, and the F1 score is 0.526.

## Clean up resources

[!INCLUDE [aml-ui-cleanup](../../../includes/aml-ui-cleanup.md)]

## Next steps

Explore the other samples available for the visual interface:

- [Sample 1 - Regression: Predict an automobile's price](how-to-ui-sample-regression-predict-automobile-price-basic.md)
- [Sample 2 - Regression: Compare algorithms for automobile price prediction](how-to-ui-sample-regression-predict-automobile-price-compare-algorithms.md)
- [Sample 4 - Classification: Predict credit risk (cost sensitive)](how-to-ui-sample-classification-predict-credit-risk-cost-sensitive.md)
- [Sample 5 - Classification: Predict churn](how-to-ui-sample-classification-predict-churn.md)
- [Sample 6 - Classification: Predict flight delays](how-to-ui-sample-classification-predict-flight-delay.md)
- [Sample 7 - Text Classification: Books reviews](how-to-ui-sample-text-classification.md)<|MERGE_RESOLUTION|>--- conflicted
+++ resolved
@@ -32,12 +32,8 @@
 
 ## Related sample
 
-[Sample 4 - Classification: Credit Risk Prediction (Cost Sensitive)](how-to-ui-sample-classification-predict-credit-risk-cost-sensitive.md)
-<<<<<<< HEAD
-provides an advanced experiment that solves the same problem as this experiment. It shows how to perform *cost sensitive* classification by using an **Execute Python Script** module and compare the performance of two binary classification algorithms. Refer to it if you want to learn more about how to build classification pipelines.s
-=======
-provides an advanced pipeline that solves the same problem as this sample. It shows how to perform *cost sensitive* classification by using an **Execute Python Script** module and compare the performance of two binary classification algorithms. Refer to it if you want to learn more about how to build classification pipelines.
->>>>>>> 6d718c65
+[Sample 4 - Classification: Credit Risk Prediction (Cost Sensitive)](how-to-ui-sample-classification-predict-credit-risk-cost-sensitive.md) provides an advanced pipeline that solves the same problem as this sample. It shows how to perform *cost sensitive* classification by using an **Execute Python Script** module and compare the performance of two binary classification algorithms. Refer to it if you want to learn more about how to build classification pipelines.
+
 
 ## Data
 
