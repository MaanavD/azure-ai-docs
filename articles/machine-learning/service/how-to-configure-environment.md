--- conflicted
+++ resolved
@@ -249,13 +249,8 @@
     import sys
     sys.path
     ```
-<<<<<<< HEAD
-
-1. To configure the Jupyter Notebook to use your Azure Machine Learning service workspace, go to the [Create a workspace configuration file](#workspace) section.
-=======
     
 1. To configure the Jupyter Notebook to use your Azure Machine Learning workspace, go to the [Create a workspace configuration file](#workspace) section.
->>>>>>> 36dcd0ab
 
 
 ### <a id="vscode"></a>Visual Studio Code
