--- conflicted
+++ resolved
@@ -71,11 +71,7 @@
 
 + **Customizable**. While a managed and secure VM offering, you retain full access to the hardware capabilities and customize it to your heart’s desire. For example, quickly create the latest NVidia V100 powered VM to perform step-by-step debugging of novel Neural Network architecture.
 
-<<<<<<< HEAD
 To stop incurring notebook VM charges, [stop the notebook VM](tutorial-1st-experiment-sdk-setup.md#stop-the-notebook-vm). 
-=======
-To stop incurring notebook VM charges, [stop the notebook VM](quickstart-run-cloud-notebook.md#stop-the-notebook-vm).
->>>>>>> ad987a11
 
 ## <a id="dsvm"></a>Data Science Virtual Machine
 
