--- conflicted
+++ resolved
@@ -22,11 +22,7 @@
 
 | Environment | Pros | Cons |
 | --- | --- | --- |
-<<<<<<< HEAD
 | [Cloud-based Azure Machine Learning Notebook VM](#notebookvm) | Easiest way to get started. The entire SDK is already installed in your workspace VM, and notebook tutorials are pre-cloned and ready to run. | Lack of control over your development environment and dependencies. Additional cost incurred for Linux VM (VM can be stopped when not in use to avoid charges). See [pricing details](https://azure.microsoft.com/pricing/details/virtual-machines/linux/). |
-=======
-| [Cloud-based Azure Machine Learning compute instance](#compute-instance) | Easiest way to get started. The entire SDK is already installed in your workspace VM, and notebook tutorials are pre-cloned and ready to run. | Lack of control over your development environment and dependencies. Additional cost incurred for Linux VM (VM can be stopped when not in use to avoid charges). See [pricing details](https://azure.microsoft.com/pricing/details/virtual-machines/linux/). |
->>>>>>> fcbcccdd
 | [Local environment](#local) | Full control of your development environment and dependencies. Run with any build tool, environment, or IDE of your choice. | Takes longer to get started. Necessary SDK packages must be installed, and an environment must also be installed if you don't already have one. |
 | [Azure Databricks](#aml-databricks) | Ideal for running large-scale intensive machine learning workflows on the scalable Apache Spark platform. | Overkill for experimental machine learning, or smaller-scale experiments and workflows. Additional cost incurred for Azure Databricks. See [pricing details](https://azure.microsoft.com/pricing/details/databricks/). |
 | [The Data Science Virtual Machine (DSVM)](#dsvm) | Similar to the cloud-based Notebook VM (Python and the SDK are pre-installed), but with additional popular data science and machine learning tools pre-installed. Easy to scale and combine with other custom tools and workflows. | A slower getting started experience compared to the cloud-based Notebook VM. |
@@ -53,21 +49,11 @@
 
 - On Windows, you need the command prompt or Anaconda prompt (installed by Anaconda and Miniconda).
 
-<<<<<<< HEAD
 ## <a id="notebookvm"></a>Your own cloud-based Notebook VM
 
 The Azure Machine Learning Notebook VM is a secure, cloud-based Azure workstation that provides data scientists with a Jupyter notebook server, JupyterLab, and a fully prepared ML environment.
 
 The Notebook VM is:
-=======
-## <a id="compute-instance"></a>Your own cloud-based compute instance
-
-The Azure Machine Learning [compute instance](concept-compute-instance.md) is a secure, cloud-based Azure workstation that provides data scientists with a Jupyter notebook server, JupyterLab, and a fully prepared ML environment.
-
-> [!NOTE]
-> Compute instances are available only for workspaces with a region of **North Central US** or **UK South**.
->If your workspace is in any other region, you can continue to create and use a [Notebook VM](concept-compute-instance.md#notebookvm) instead.
->>>>>>> fcbcccdd
 
 There is nothing to install or configure for a compute instance.  Create one anytime from within your Azure Machine Learning workspace. Provide just a name and specify an Azure VM type. Try it now with this [Tutorial: Setup environment and workspace](tutorial-1st-experiment-sdk-setup.md).
 
