---
title: "Designer example #3: regression to price and compare algorithms"
titleSuffix: Azure Machine Learning
<<<<<<< HEAD
description: This article shows you how to build a complex machine learning pipeline without writing a single line of code using the visual interface. Learn how to train and compare multiple regression models to predict a car's price based on technical features
=======
description: This article shows you how to build a complex machine learning experiment without writing a single line of code using the designer (preview). Learn how to train and compare multiple regression models to predict a car's price based on technical features
>>>>>>> 50609c12
services: machine-learning
ms.service: machine-learning
ms.subservice: core
ms.topic: conceptual
author: xiaoharper
ms.author: zhanxia
ms.reviewer: sgilley
ms.date: 05/10/2019
---

# Sample 2 - Regression: Predict price and compare algorithms
[!INCLUDE [applies-to-skus](../../../includes/aml-applies-to-enterprise-sku.md)]

<<<<<<< HEAD
Learn how to build a complex machine learning pipeline without writing a single line of code using the visual interface. This sample trains and compares multiple regression models to predict a car's price based on its technical features. We'll provide the rationale for the choices made in this pipeline so you can tackle your own machine learning problems.
=======
Learn how to build a complex machine learning experiment without writing a single line of code using the designer (preview). This sample trains and compares multiple regression models to predict a car's price based on its technical features. We'll provide the rationale for the choices made in this experiment so you can tackle your own machine learning problems.
>>>>>>> 50609c12

If you're just getting started with machine learning, take a look at the [basic version](how-to-ui-sample-regression-predict-automobile-price-basic.md) of this pipeline.

Here's the completed graph for this pipeline:

[![Graph of the pipeline](media/how-to-ui-sample-regression-predict-automobile-price-compare-algorithms/graph.png)](media/how-to-ui-sample-classification-predict-credit-risk-cost-sensitive/graph.png#lightbox)

## Prerequisites

[!INCLUDE [aml-ui-prereq](../../../includes/aml-ui-prereq.md)]

4. Select the **Open** button for the Sample 2 pipeline:

    ![Open the pipeline](media/how-to-ui-sample-regression-predict-automobile-price-compare-algorithms/open-sample2.png)

## Pipeline summary

Use following steps to build the machine learning pipeline:

1. Get the data.
1. Pre-process the data.
1. Train the model.
1. Test, evaluate, and compare the models.

## Get the data

This sample uses the **Automobile price data (Raw)** dataset, which is from the UCI Machine Learning Repository. This dataset contains 26 columns that contain information about automobiles, including make, model, price, vehicle features (like the number of cylinders), MPG, and an insurance risk score.

## Pre-process the data

The main data preparation tasks include data cleaning, integration, transformation, reduction, and discretization or quantization. In the designer, you can find modules to perform these operations and other data pre-processing tasks in the **Data Transformation** group in the left panel.

Use the **Select Columns in Dataset** module to exclude normalized-losses that have many missing values. We then use **Clean Missing Data** to remove the rows that have missing values. This helps to create a clean set of training data.

![Data pre-processing](media/how-to-ui-sample-regression-predict-automobile-price-compare-algorithms/data-processing.png)

## Train the model

Machine learning problems vary. Common machine learning tasks include classification, clustering, regression, and recommender systems, each of which might require a different algorithm. Your choice of algorithm often depends on the requirements of the use case. After you pick an algorithm, you need to tune its parameters to train a more accurate model. You then need to evaluate all models based on metrics like accuracy, intelligibility, and efficiency.

Because the goal of this pipeline is to predict automobile prices, and because the label column (price) contains real numbers, a regression model is a good choice. Considering that the number of features is relatively small (less than 100) and these features aren't sparse, the decision boundary is likely to be nonlinear.

To compare the performance of different algorithms, we use two nonlinear algorithms, **Boosted Decision Tree Regression** and **Decision Forest Regression**, to build models. Both algorithms have parameters that you can change, but this sample uses the default values for this pipeline.

Use the **Split Data** module to randomly divide the input data so that the training dataset contains 70% of the original data and the testing dataset contains 30% of the original data.

## Test, evaluate, and compare the models

You use two different sets of randomly chosen data to train and then test the model, as described in the previous section. Split the dataset and use different datasets to train and test the model to make the evaluation of the model more objective.

After the model is trained, use the **Score Model** and **Evaluate Model** modules to generate predicted results and evaluate the models. **Score Model** generates predictions for the test dataset by using the trained model. Then pass the scores to **Evaluate Model** to generate evaluation metrics.

In this pipeline, you use two instances of **Evaluate Model** to compare two pairs of models.

First, compare two algorithms on the training dataset.
Second, compare two algorithms on the testing dataset.

Here are the results:

![Compare the results](media/how-to-ui-sample-regression-predict-automobile-price-compare-algorithms/result.png)

These results show that the model built with **Boosted Decision Tree Regression** has a lower root mean squared error than the model built on **Decision Forest Regression**.

Both algorithms have a lower error on the training dataset than on the unseen testing dataset.

## Clean up resources

[!INCLUDE [aml-ui-cleanup](../../../includes/aml-ui-cleanup.md)]

## Next steps

Explore the other samples available for the designer:

- [Sample 1 - Regression: Predict an automobile's price](how-to-ui-sample-regression-predict-automobile-price-basic.md)
- [Sample 3 - Classification: Predict credit risk](how-to-ui-sample-classification-predict-credit-risk-basic.md)
- [Sample 4 - Classification: Predict credit risk (cost sensitive)](how-to-ui-sample-classification-predict-credit-risk-cost-sensitive.md)
- [Sample 5 - Classification: Predict churn](how-to-ui-sample-classification-predict-churn.md)
- [Sample 6 - Classification: Predict flight delays](how-to-ui-sample-classification-predict-flight-delay.md)
- [Sample 7 - Text Classification: Books reviews](how-to-ui-sample-text-classification.md)<|MERGE_RESOLUTION|>--- conflicted
+++ resolved
@@ -1,11 +1,7 @@
 ---
 title: "Designer example #3: regression to price and compare algorithms"
 titleSuffix: Azure Machine Learning
-<<<<<<< HEAD
-description: This article shows you how to build a complex machine learning pipeline without writing a single line of code using the visual interface. Learn how to train and compare multiple regression models to predict a car's price based on technical features
-=======
 description: This article shows you how to build a complex machine learning experiment without writing a single line of code using the designer (preview). Learn how to train and compare multiple regression models to predict a car's price based on technical features
->>>>>>> 50609c12
 services: machine-learning
 ms.service: machine-learning
 ms.subservice: core
@@ -19,11 +15,7 @@
 # Sample 2 - Regression: Predict price and compare algorithms
 [!INCLUDE [applies-to-skus](../../../includes/aml-applies-to-enterprise-sku.md)]
 
-<<<<<<< HEAD
-Learn how to build a complex machine learning pipeline without writing a single line of code using the visual interface. This sample trains and compares multiple regression models to predict a car's price based on its technical features. We'll provide the rationale for the choices made in this pipeline so you can tackle your own machine learning problems.
-=======
 Learn how to build a complex machine learning experiment without writing a single line of code using the designer (preview). This sample trains and compares multiple regression models to predict a car's price based on its technical features. We'll provide the rationale for the choices made in this experiment so you can tackle your own machine learning problems.
->>>>>>> 50609c12
 
 If you're just getting started with machine learning, take a look at the [basic version](how-to-ui-sample-regression-predict-automobile-price-basic.md) of this pipeline.
 
