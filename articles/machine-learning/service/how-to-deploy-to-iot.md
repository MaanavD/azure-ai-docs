--- conflicted
+++ resolved
@@ -85,15 +85,9 @@
 
     * The `run(input_data)` function uses the model to predict a value based on the input data. Inputs and outputs to the run typically use JSON for serialization and de-serialization, but other formats are supported.
 
-<<<<<<< HEAD
     For an example, see the [image classification tutorial](tutorial-deploy-models-with-aml.md#make-script).
 
 1. Create an **environment file** named `myenv.yml`. This file is a Conda environment specification, and lists all of the dependencies needed by the script and model. For an example, see the [image classification tutorial](tutorial-deploy-models-with-aml.md#make-myenv).
-=======
-1. Create a **scoring script**, named score.py, using the script steps in this [image classification tutorial](tutorial-deploy-models-with-aml.md#make-script).
-
-1. Create an environment file , named myenv.yml, using the environment file steps in this [image classification tutorial](tutorial-deploy-models-with-aml.md#make-myenv).
->>>>>>> e5e729ab
 
 1. Configure the Docker image using the `score.py` and `myenv.yml` files:
     
@@ -110,13 +104,7 @@
                         )
     ```    
 
-<<<<<<< HEAD
 1. Create the image using the model and image configuration:
-=======
-1. Create the image using the model and image configuration.
-
-   Estimated time to complete: **about 5 minutes**
->>>>>>> e5e729ab
 
     ```python
     image = ContainerImage.create (name = "myimage", 
