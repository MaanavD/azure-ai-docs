---
title: 'What is a workspace'
titleSuffix: Azure Machine Learning
description: The workspace is the top-level resource for Azure Machine Learning. It keeps a history of all training runs, including logs, metrics, output, and a snapshot of your scripts. You use this information to determine which training run produces the best model
services: machine-learning
ms.service: machine-learning
ms.subservice: core
ms.topic: conceptual
ms.author: sgilley
author: sdgilley
ms.date: 11/04/2019
# As a data scientist, I want to understand the purpose of a workspace for Azure Machine Learning.
---


# What is an Azure Machine Learning workspace?

The workspace is the top-level resource for Azure Machine Learning, providing a centralized place to work with all the artifacts you create when you use Azure Machine Learning.  The workspace keeps a history of all training runs, including logs, metrics, output, and a snapshot of your scripts. You use this information to determine which training run produces the best model.  

Once you have a model you like, you register it with the workspace. You then use the registered model and scoring scripts to deploy to Azure Container Instances, Azure Kubernetes Service, or to a field-programmable gate array (FPGA) as a REST-based HTTP endpoint. You can also deploy the model to an Azure IoT Edge device as a module.

Pricing and features available depend on whether [Basic or Enterprise edition](overview-what-is-azure-ml.md#sku) is selected for the workspace. You select the edition when you [create the workspace](#create-workspace).  You can also [upgrade](#upgrade) from Basic to Enterprise edition.

## Taxonomy 

A taxonomy of the workspace is illustrated in the following diagram:

[![Workspace taxonomy](./media/concept-azure-machine-learning-architecture/azure-machine-learning-taxonomy.png)](./media/concept-azure-machine-learning-architecture/azure-machine-learning-taxonomy.png#lightbox)

The diagram shows the following components of a workspace:

+ A workspace can contain [Azure Machine Learning compute instances](concept-compute-instance.md), cloud resources configured with the Python environment necessary to run Azure Machine Learning.

+ [User roles](how-to-assign-roles.md) enable you to share your workspace with other users, teams or projects.
+ [Compute targets](concept-azure-machine-learning-architecture.md#compute-targets) are used to run your experiments.
+ When you create the workspace, [associated resources](#resources) are also created for you.
+ [Experiments](concept-azure-machine-learning-architecture.md#experiments) are training runs you use to build your models.  
+ [Pipelines](concept-azure-machine-learning-architecture.md#ml-pipelines) are reusable workflows for training and retraining your model.
+ [Datasets](concept-azure-machine-learning-architecture.md#datasets-and-datastores) aid in management of the data you use for model training and pipeline creation.
+ Once you have a model you want to deploy, you create a registered model.
+ Use the registered model and a scoring script to create a [deployment endpoint](concept-azure-machine-learning-architecture.md#endpoints).

## Tools for workspace interaction

You can interact with your workspace in the following ways:

+ On the web:
    + [Azure Machine Learning studio ](https://ml.azure.com) 
    + [Azure Machine Learning designer (preview)](concept-designer.md) - Available only in [Enterprise edition](overview-what-is-azure-ml.md#sku) workspaces.
+ In any Python environment with the [Azure Machine Learning SDK for Python](https://docs.microsoft.com/python/api/overview/azure/ml/intro?view=azure-ml-py).
+ In any R environment with the [Azure Machine Learning SDK for R](https://azure.github.io/azureml-sdk-for-r/reference/index.html).
+ On the command line using the Azure Machine Learning [CLI extension](https://docs.microsoft.com/azure/machine-learning/service/reference-azure-machine-learning-cli)

## Machine learning with a workspace

Machine learning tasks read and/or write artifacts to your workspace.

+ Run an experiment to train a model - writes experiment run results to the workspace.
+ Use automated ML to train a model - writes training results to the workspace.
+ Register a model in the workspace.
+ Deploy a model - uses the registered model to create a deployment.
+ Create and run reusable workflows.
+ View machine learning artifacts such as experiments, pipelines, models, deployments.
+ Track and monitor models.

## Workspace management

You can also perform the following workspace management tasks:

| Workspace management task   | Portal              | Studio | Python SDK / R SDK       | CLI        |
|---------------------------|---------|---------|------------|------------|
| Create a workspace        | **&check;**     | | **&check;** | **&check;** |
| Manage workspace access    | **&check;**   || |  **&check;**    |
<<<<<<< HEAD
| Upgrade to Enterprise edition    | **&check;** |  | |     |
| Create and manage compute resources    |   | **&check;** | **&check;** |  **&check;**   |
| Create a compute instance | **&check;**  | **&check;** | **&check;** |     |
=======
| Upgrade to Enterprise edition    | **&check;** | **&check;**  | |     |
| Create and manage compute resources    | **&check;**   | **&check;** | **&check;** |  **&check;**   |
| Create a Notebook VM |   | **&check;** | |     |
>>>>>>> 5e76228d

> [!NOTE]
> Compute instances are available only for workspaces with a region of **North Central US** or **UK South**.
>If your workspace is in any other region, you can continue to create and use a [Notebook VM](concept-compute-instance.md#notebookvm) instead.

## <a name='create-workspace'></a> Create a workspace

When you create a workspace, you decide whether to create it with [Basic or Enterprise edition](overview-what-is-azure-ml.md#sku). The edition determines the features available in the workspace. Among other features, Enterprise edition gives you access to [Azure Machine Learning designer](concept-designer.md) and the studio version of building [automated machine learning experiments](tutorial-first-experiment-automated-ml.md).  For more details and pricing information, see [Azure Machine Learning pricing](https://azure.microsoft.com/pricing/details/machine-learning/).

There are multiple ways to create a workspace:  

* Use the [Azure portal](how-to-manage-workspace.md) for a point-and-click interface to walk you through each step.
* Use the [Azure Machine Learning SDK for Python](https://docs.microsoft.com/python/api/overview/azure/ml/intro?view=azure-ml-py#workspace) to create a workspace on the fly from Python scripts or Jupiter notebooks
* Use an [Azure Resource Manager template](how-to-create-workspace-template.md) or the [Azure Machine Learning CLI](reference-azure-machine-learning-cli.md) when you need to automate or customize the creation with corporate security standards.
* If you work in Visual Studio Code, use the [VS Code extension](how-to-vscode-tools.md#get-started-with-azure-machine-learning-for-visual-studio-code).

## <a name="upgrade"></a> Upgrade to Enterprise edition

You can [upgrade your workspace from Basic to Enterprise edition](how-to-manage-workspace.md#upgrade) using Azure portal. You cannot downgrade an Enterprise edition workspace to a Basic edition workspace. 

## <a name="resources"></a> Associated resources

When you create a new workspace, it automatically creates several Azure resources that are used by the workspace:

+ [Azure Container Registry](https://azure.microsoft.com/services/container-registry/): Registers docker containers that you use during training and when you deploy a model. To minimize costs, ACR is **lazy-loaded** until deployment images are created.
+ [Azure Storage account](https://azure.microsoft.com/services/storage/): Is used as the default datastore for the workspace.  Jupyter notebooks that are used with your Azure Machine Learning compute instances are stored here as well.
+ [Azure Application Insights](https://azure.microsoft.com/services/application-insights/): Stores monitoring information about your models.
+ [Azure Key Vault](https://azure.microsoft.com/services/key-vault/): Stores secrets that are used by compute targets and other sensitive information that's needed by the workspace.

> [!NOTE]
> In addition to creating new versions, you can also use existing Azure services.

## Next steps

To get started with Azure Machine Learning, see:

+ [Azure Machine Learning overview](overview-what-is-azure-ml.md)
+ [Create a workspace](how-to-manage-workspace.md)
+ [Manage a workspace](how-to-manage-workspace.md)
+ [Tutorial: Get started creating your first ML experiment with the Python SDK](tutorial-1st-experiment-sdk-setup.md)
+ [Tutorial: Get started with Azure Machine Learning  with the R SDK]( tutorial-1st-r-experiment.md)
+ [Tutorial: Create your first classification model with automated machine learning](tutorial-first-experiment-automated-ml.md) (Available only in [Enterprise edition](overview-what-is-azure-ml.md#sku) workspaces)
+ [Tutorial: Predict automobile price with the designer](tutorial-designer-automobile-price-train-score.md) (Available only in [Enterprise edition](overview-what-is-azure-ml.md#sku) workspaces)<|MERGE_RESOLUTION|>--- conflicted
+++ resolved
@@ -71,15 +71,9 @@
 |---------------------------|---------|---------|------------|------------|
 | Create a workspace        | **&check;**     | | **&check;** | **&check;** |
 | Manage workspace access    | **&check;**   || |  **&check;**    |
-<<<<<<< HEAD
-| Upgrade to Enterprise edition    | **&check;** |  | |     |
-| Create and manage compute resources    |   | **&check;** | **&check;** |  **&check;**   |
-| Create a compute instance | **&check;**  | **&check;** | **&check;** |     |
-=======
 | Upgrade to Enterprise edition    | **&check;** | **&check;**  | |     |
 | Create and manage compute resources    | **&check;**   | **&check;** | **&check;** |  **&check;**   |
 | Create a Notebook VM |   | **&check;** | |     |
->>>>>>> 5e76228d
 
 > [!NOTE]
 > Compute instances are available only for workspaces with a region of **North Central US** or **UK South**.
