--- conflicted
+++ resolved
@@ -34,11 +34,7 @@
 
 ### Sample pipeline
 
-<<<<<<< HEAD
 The pipeline used in this article is an altered version of the one found in [Sample 3 - Income Prediction](../how-to-designer-sample-classification-predict-income.md). It uses the [Import Data](../algorithm-module-reference/import-data.md) module instead of the sample dataset to show you how to train a model using your own data.
-=======
-The pipeline used in this article is an altered version of the one found in [Sample 3 - Income Prediction](how-to-designer-sample-classification-predict-income.md). It uses the [Import Data](../algorithm-module-reference/import-data.md) module instead of the sample dataset to show you how to use your own data.
->>>>>>> 26c0b3a2
 
 ![Screenshot showing the modified sample pipeline with a box highlighting the Import Data module](./media/how-to-retrain-designer/modified-sample-pipeline.png)
 
