---
title: 'Regression model tutorial: Automatically train models'
titleSuffix: Azure Machine Learning service
description: Learn how to generate an ML model by using automated machine learning. Azure Machine Learning can perform data preprocessing, algorithm selection, and hyperparameter selection in an automated way for you. Then the final model is deployed with Azure Machine Learning service.
services: machine-learning
ms.service: machine-learning
ms.component: core
ms.topic: tutorial
author: nacharya1
ms.author: nilesha
ms.reviewer: sgilley
ms.date: 12/04/2018
ms.custom: seodec18
---

# Tutorial (part 2): Use automated machine learning to build your regression model

This tutorial is **part two of a two-part tutorial series**. In the previous tutorial, you [prepared the NYC taxi data for regression modeling](tutorial-data-prep.md).

Now you're ready to start building your model with Azure Machine Learning service. In this part of the tutorial, you use the prepared data and automatically generate a regression model to predict taxi fare prices. By using the automated machine learning (ML) capabilities of the service, you define your machine learning goals and constraints. You launch the automated machine learning process. Then allow the algorithm selection and hyperparameter tuning to happen for you. The automated ML technique iterates over many combinations of algorithms and hyperparameters till it finds the best model based on your criterion.

![Flow diagram](./media/tutorial-auto-train-models/flow2.png)

In this tutorial, you learn the following tasks:

> [!div class="checklist"]
<<<<<<< HEAD
> * Set up a Python environment and import the SDK packages.
> * Configure an Azure Machine Learning service workspace.
> * Auto-train a regression model.
> * Run the model locally with custom parameters.
> * Explore the results.
> * Register the best model.

>[!NOTE]
>If you don’t have an Azure subscription, create a free account before you begin. Try the [free or paid version of Azure Machine Learning service](http://aka.ms/AMLFree) today.
=======
> * Setup a Python environment and import the SDK packages
> * Configure an Azure Machine Learning service workspace
> * Auto-train a regression model
> * Run the model locally with custom parameters
> * Explore the results
> * Register the best model

If you don’t have an Azure subscription, create a free account before you begin. Try the [free or paid version of Azure Machine Learning service](http://aka.ms/AMLFree) today.
>>>>>>> b90af0f3

>[!NOTE]
> Code in this article was tested with Azure Machine Learning SDK version 1.0.0.

## Prerequisites

> * [Run the data preparation tutorial](tutorial-data-prep.md).
> * You need an automated machine learning configured environment. Examples are Azure Notebooks, a local Python environment, or a Data Science Virtual Machine. [Set up automated machine learning](samples-notebooks.md).

## Get the notebook

For your convenience, this tutorial is available as a [Jupyter notebook](https://github.com/Azure/MachineLearningNotebooks/blob/master/tutorials/regression-part2-automated-ml.ipynb). Run the `regression-part2-automated-ml.ipynb` notebook either in Azure Notebooks or in your own Jupyter Notebook server.

[!INCLUDE [aml-clone-in-azure-notebook](../../../includes/aml-clone-in-azure-notebook.md)]

## Import packages
Import the Python packages you need in this tutorial:


```python
import azureml.core
import pandas as pd
from azureml.core.workspace import Workspace
from azureml.train.automl.run import AutoMLRun
import time
import logging
import os
```

## Configure workspace

Create a workspace object from the existing workspace. A `Workspace` is a class that accepts your Azure subscription and resource information. It also creates a cloud resource to monitor and track your model runs. 

`Workspace.from_config()` reads the file **aml_config/config.json** and loads the details into an object named `ws`.  `ws` is used throughout the rest of the code in this tutorial.

After you have a workspace object, specify a name for the experiment. Create and register a local directory with the workspace. The history of all runs is recorded under the specified experiment and in the [Azure portal](https://portal.azure.com).


```python
ws = Workspace.from_config()
# choose a name for the run history container in the workspace
experiment_name = 'automated-ml-regression'
# project folder
project_folder = './automated-ml-regression'

output = {}
output['SDK version'] = azureml.core.VERSION
output['Subscription ID'] = ws.subscription_id
output['Workspace'] = ws.name
output['Resource Group'] = ws.resource_group
output['Location'] = ws.location
output['Project Directory'] = project_folder
pd.set_option('display.max_colwidth', -1)
pd.DataFrame(data=output, index=['']).T
```

## Explore data

Utilize the data flow object created in the previous tutorial. Open and run the data flow and review the results:


```python
import azureml.dataprep as dprep

file_path = os.path.join(os.getcwd(), "dflows.dprep")

package_saved = dprep.Package.open(file_path)
dflow_prepared = package_saved.dataflows[0]
dflow_prepared.get_profile()
```

<table border="1" class="dataframe">
  <thead>
    <tr style="text-align: right;">
      <th></th>
      <th>Type</th>
      <th>Min</th>
      <th>Max</th>
      <th>Count</th>
      <th>Missing count</th>
      <th>Not missing count</th>
      <th>Percent missing</th>
      <th>Error count</th>
      <th>Empty count</th>
      <th>0.1% quantile</th>
      <th>1% quantile</th>
      <th>5% quantile</th>
      <th>25% quantile</th>
      <th>50% quantile</th>
      <th>75% quantile</th>
      <th>95% quantile</th>
      <th>99% quantile</th>
      <th>99.9% quantile</th>
      <th>Mean</th>
      <th>Standard deviation</th>
      <th>Variance</th>
      <th>Skewness</th>
      <th>Kurtosis</th>
    </tr>
  </thead>
  <tbody>
    <tr>
      <th>vendor</th>
      <td>FieldType.STRING</td>
      <td>1</td>
      <td>VTS</td>
      <td>6148.0</td>
      <td>0.0</td>
      <td>6148.0</td>
      <td>0.0</td>
      <td>0.0</td>
      <td>0.0</td>
      <td></td>
      <td></td>
      <td></td>
      <td></td>
      <td></td>
      <td></td>
      <td></td>
      <td></td>
      <td></td>
      <td></td>
      <td></td>
      <td></td>
      <td></td>
      <td></td>
    </tr>
    <tr>
      <th>pickup_weekday</th>
      <td>FieldType.STRING</td>
      <td>Friday</td>
      <td>Wednesday</td>
      <td>6148.0</td>
      <td>0.0</td>
      <td>6148.0</td>
      <td>0.0</td>
      <td>0.0</td>
      <td>0.0</td>
      <td></td>
      <td></td>
      <td></td>
      <td></td>
      <td></td>
      <td></td>
      <td></td>
      <td></td>
      <td></td>
      <td></td>
      <td></td>
      <td></td>
      <td></td>
      <td></td>
    </tr>
    <tr>
      <th>pickup_hour</th>
      <td>FieldType.DECIMAL</td>
      <td>0</td>
      <td>23</td>
      <td>6148.0</td>
      <td>0.0</td>
      <td>6148.0</td>
      <td>0.0</td>
      <td>0.0</td>
      <td>0.0</td>
      <td>0</td>
      <td>2.90047</td>
      <td>2.69355</td>
      <td>9.72889</td>
      <td>16</td>
      <td>19.3713</td>
      <td>22.6974</td>
      <td>23</td>
      <td>23</td>
      <td>14.2731</td>
      <td>6.59242</td>
      <td>43.46</td>
      <td>-0.693723</td>
      <td>-0.570403</td>
    </tr>
    <tr>
      <th>pickup_minute</th>
      <td>FieldType.DECIMAL</td>
      <td>0</td>
      <td>59</td>
      <td>6148.0</td>
      <td>0.0</td>
      <td>6148.0</td>
      <td>0.0</td>
      <td>0.0</td>
      <td>0.0</td>
      <td>0</td>
      <td>4.99701</td>
      <td>4.95833</td>
      <td>14.1528</td>
      <td>29.3832</td>
      <td>44.6825</td>
      <td>56.4444</td>
      <td>58.9909</td>
      <td>59</td>
      <td>29.427</td>
      <td>17.4333</td>
      <td>303.921</td>
      <td>0.0120999</td>
      <td>-1.20981</td>
    </tr>
    <tr>
      <th>pickup_second</th>
      <td>FieldType.DECIMAL</td>
      <td>0</td>
      <td>59</td>
      <td>6148.0</td>
      <td>0.0</td>
      <td>6148.0</td>
      <td>0.0</td>
      <td>0.0</td>
      <td>0.0</td>
      <td>0</td>
      <td>5.28131</td>
      <td>5</td>
      <td>14.7832</td>
      <td>29.9293</td>
      <td>44.725</td>
      <td>56.7573</td>
      <td>59</td>
      <td>59</td>
      <td>29.7443</td>
      <td>17.3595</td>
      <td>301.351</td>
      <td>-0.0252399</td>
      <td>-1.19616</td>
    </tr>
    <tr>
      <th>dropoff_weekday</th>
      <td>FieldType.STRING</td>
      <td>Friday</td>
      <td>Wednesday</td>
      <td>6148.0</td>
      <td>0.0</td>
      <td>6148.0</td>
      <td>0.0</td>
      <td>0.0</td>
      <td>0.0</td>
      <td></td>
      <td></td>
      <td></td>
      <td></td>
      <td></td>
      <td></td>
      <td></td>
      <td></td>
      <td></td>
      <td></td>
      <td></td>
      <td></td>
      <td></td>
      <td></td>
    </tr>
    <tr>
      <th>dropoff_hour</th>
      <td>FieldType.DECIMAL</td>
      <td>0</td>
      <td>23</td>
      <td>6148.0</td>
      <td>0.0</td>
      <td>6148.0</td>
      <td>0.0</td>
      <td>0.0</td>
      <td>0.0</td>
      <td>0</td>
      <td>2.57153</td>
      <td>2</td>
      <td>9.58795</td>
      <td>15.9994</td>
      <td>19.6184</td>
      <td>22.8317</td>
      <td>23</td>
      <td>23</td>
      <td>14.2105</td>
      <td>6.71093</td>
      <td>45.0365</td>
      <td>-0.687292</td>
      <td>-0.61951</td>
    </tr>
    <tr>
      <th>dropoff_minute</th>
      <td>FieldType.DECIMAL</td>
      <td>0</td>
      <td>59</td>
      <td>6148.0</td>
      <td>0.0</td>
      <td>6148.0</td>
      <td>0.0</td>
      <td>0.0</td>
      <td>0.0</td>
      <td>0</td>
      <td>5.44383</td>
      <td>4.84694</td>
      <td>14.1036</td>
      <td>28.8365</td>
      <td>44.3102</td>
      <td>56.6892</td>
      <td>59</td>
      <td>59</td>
      <td>29.2907</td>
      <td>17.4108</td>
      <td>303.136</td>
      <td>0.0222514</td>
      <td>-1.2181</td>
    </tr>
    <tr>
      <th>dropoff_second</th>
      <td>FieldType.DECIMAL</td>
      <td>0</td>
      <td>59</td>
      <td>6148.0</td>
      <td>0.0</td>
      <td>6148.0</td>
      <td>0.0</td>
      <td>0.0</td>
      <td>0.0</td>
      <td>0</td>
      <td>5.07801</td>
      <td>5</td>
      <td>14.5751</td>
      <td>29.5972</td>
      <td>45.4649</td>
      <td>56.2729</td>
      <td>59</td>
      <td>59</td>
      <td>29.772</td>
      <td>17.5337</td>
      <td>307.429</td>
      <td>-0.0212575</td>
      <td>-1.226</td>
    </tr>
    <tr>
      <th>store_forward</th>
      <td>FieldType.STRING</td>
      <td>N</td>
      <td>Y</td>
      <td>6148.0</td>
      <td>0.0</td>
      <td>6148.0</td>
      <td>0.0</td>
      <td>0.0</td>
      <td>0.0</td>
      <td></td>
      <td></td>
      <td></td>
      <td></td>
      <td></td>
      <td></td>
      <td></td>
      <td></td>
      <td></td>
      <td></td>
      <td></td>
      <td></td>
      <td></td>
      <td></td>
    </tr>
    <tr>
      <th>pickup_longitude</th>
      <td>FieldType.DECIMAL</td>
      <td>-74.0781</td>
      <td>-73.7459</td>
      <td>6148.0</td>
      <td>0.0</td>
      <td>6148.0</td>
      <td>0.0</td>
      <td>0.0</td>
      <td>0.0</td>
      <td>-74.0578</td>
      <td>-73.9639</td>
      <td>-73.9656</td>
      <td>-73.9508</td>
      <td>-73.9255</td>
      <td>-73.8529</td>
      <td>-73.8302</td>
      <td>-73.8238</td>
      <td>-73.7697</td>
      <td>-73.9123</td>
      <td>0.0503757</td>
      <td>0.00253771</td>
      <td>0.352172</td>
      <td>-0.923743</td>
    </tr>
    <tr>
      <th>pickup_latitude</th>
      <td>FieldType.DECIMAL</td>
      <td>40.5755</td>
      <td>40.8799</td>
      <td>6148.0</td>
      <td>0.0</td>
      <td>6148.0</td>
      <td>0.0</td>
      <td>0.0</td>
      <td>0.0</td>
      <td>40.632</td>
      <td>40.7117</td>
      <td>40.7115</td>
      <td>40.7213</td>
      <td>40.7565</td>
      <td>40.8058</td>
      <td>40.8478</td>
      <td>40.8676</td>
      <td>40.8778</td>
      <td>40.7649</td>
      <td>0.0494674</td>
      <td>0.00244702</td>
      <td>0.205972</td>
      <td>-0.777945</td>
    </tr>
    <tr>
      <th>dropoff_longitude</th>
      <td>FieldType.DECIMAL</td>
      <td>-74.0857</td>
      <td>-73.7209</td>
      <td>6148.0</td>
      <td>0.0</td>
      <td>6148.0</td>
      <td>0.0</td>
      <td>0.0</td>
      <td>0.0</td>
      <td>-74.0775</td>
      <td>-73.9875</td>
      <td>-73.9882</td>
      <td>-73.9638</td>
      <td>-73.935</td>
      <td>-73.8755</td>
      <td>-73.8125</td>
      <td>-73.7759</td>
      <td>-73.7327</td>
      <td>-73.9202</td>
      <td>0.0584627</td>
      <td>0.00341789</td>
      <td>0.623622</td>
      <td>-0.262603</td>
    </tr>
    <tr>
      <th>dropoff_latitude</th>
      <td>FieldType.DECIMAL</td>
      <td>40.5835</td>
      <td>40.8797</td>
      <td>6148.0</td>
      <td>0.0</td>
      <td>6148.0</td>
      <td>0.0</td>
      <td>0.0</td>
      <td>0.0</td>
      <td>40.5973</td>
      <td>40.6928</td>
      <td>40.6911</td>
      <td>40.7226</td>
      <td>40.7567</td>
      <td>40.7918</td>
      <td>40.8495</td>
      <td>40.868</td>
      <td>40.8787</td>
      <td>40.7583</td>
      <td>0.0517399</td>
      <td>0.00267701</td>
      <td>0.0390404</td>
      <td>-0.203525</td>
    </tr>
    <tr>
      <th>passengers</th>
      <td>FieldType.DECIMAL</td>
      <td>1</td>
      <td>6</td>
      <td>6148.0</td>
      <td>0.0</td>
      <td>6148.0</td>
      <td>0.0</td>
      <td>0.0</td>
      <td>0.0</td>
      <td>1</td>
      <td>1</td>
      <td>1</td>
      <td>1</td>
      <td>1</td>
      <td>5</td>
      <td>5</td>
      <td>6</td>
      <td>6</td>
      <td>2.39249</td>
      <td>1.83197</td>
      <td>3.3561</td>
      <td>0.763144</td>
      <td>-1.23467</td>
    </tr>
    <tr>
      <th>distance</th>
      <td>FieldType.DECIMAL</td>
      <td>0.01</td>
      <td>32.34</td>
      <td>6148.0</td>
      <td>0.0</td>
      <td>6148.0</td>
      <td>0.0</td>
      <td>0.0</td>
      <td>0.0</td>
      <td>0.0108744</td>
      <td>0.743898</td>
      <td>0.738194</td>
      <td>1.243</td>
      <td>2.40168</td>
      <td>4.74478</td>
      <td>10.5136</td>
      <td>14.9011</td>
      <td>21.8035</td>
      <td>3.5447</td>
      <td>3.2943</td>
      <td>10.8524</td>
      <td>1.91556</td>
      <td>4.99898</td>
    </tr>
    <tr>
      <th>cost</th>
      <td>FieldType.DECIMAL</td>
      <td>0.1</td>
      <td>88</td>
      <td>6148.0</td>
      <td>0.0</td>
      <td>6148.0</td>
      <td>0.0</td>
      <td>0.0</td>
      <td>0.0</td>
      <td>2.33837</td>
      <td>5.00491</td>
      <td>5</td>
      <td>6.93129</td>
      <td>10.524</td>
      <td>17.4811</td>
      <td>33.2343</td>
      <td>50.0093</td>
      <td>63.1753</td>
      <td>13.6843</td>
      <td>9.66571</td>
      <td>93.426</td>
      <td>1.78518</td>
      <td>4.13972</td>
    </tr>
  </tbody>
</table>

You prepare the data for the experiment by adding columns to `dflow_x` to be features for our model creation. You define `dflow_y` to be our prediction value, **cost**:

```python
dflow_X = dflow_prepared.keep_columns(['pickup_weekday','pickup_hour', 'distance','passengers', 'vendor'])
dflow_y = dflow_prepared.keep_columns('cost')
```

### Split the data into train and test sets

Now you split the data into training and test sets by using the `train_test_split` function in the `sklearn` library. This function segregates the data into the x, **features**, dataset for model training and the y, **values to predict**, dataset for testing. The `test_size` parameter determines the percentage of data to allocate to testing. The `random_state` parameter sets a seed to the random generator, so that your train-test splits are always deterministic:

```python
from sklearn.model_selection import train_test_split

x_df = dflow_X.to_pandas_dataframe()
y_df = dflow_y.to_pandas_dataframe()

x_train, x_test, y_train, y_test = train_test_split(x_df, y_df, test_size=0.2, random_state=223)
# flatten y_train to 1d array
y_train.values.flatten()
```

You now have the necessary packages and data ready for auto-training your model.

## Automatically train a model

To automatically train a model:
1. Define settings for the experiment run.
1. Submit the experiment for model tuning.

### Define settings for autogeneration and tuning

Define the experiment parameter and model settings for autogeneration and tuning. View the full list of [settings](how-to-configure-auto-train.md).


|Property| Value in this tutorial |Description|
|----|----|---|
|**iteration_timeout_minutes**|10|Time limit in minutes for each iteration.|
|**iterations**|30|Number of iterations. In each iteration, the model trains with the data with a specific pipeline.|
|**primary_metric**| spearman_correlation | Metric that you want to optimize.|
|**preprocess**| True | By using **True**, the experiment can perform preprocessing on the input.|
|**verbosity**| logging.INFO | Controls the level of logging.|
|**n_cross_validationss**|5|Number of cross-validation splits.|



```python
automl_settings = {
    "iteration_timeout_minutes" : 10,
    "iterations" : 30,
    "primary_metric" : 'spearman_correlation',
    "preprocess" : True,
    "verbosity" : logging.INFO,
    "n_cross_validations": 5
}
```


```python
from azureml.train.automl import AutoMLConfig

# local compute
automated_ml_config = AutoMLConfig(task = 'regression',
                             debug_log = 'automated_ml_errors.log',
                             path = project_folder,
                             X = x_train.values,
                             y = y_train.values.flatten(),
                             **automl_settings)
```

### Train the automatic regression model

Start the experiment to run locally. Pass the defined `automated_ml_config` object to the experiment. Set the output to `True` to view progress during the experiment:


```python
from azureml.core.experiment import Experiment
experiment=Experiment(ws, experiment_name)
local_run = experiment.submit(automated_ml_config, show_output=True)
```

    Parent Run ID: AutoML_02778de3-3696-46e9-a71b-521c8fca0651
    *******************************************************************************************
    ITERATION: The iteration being evaluated.
    PIPELINE: A summary description of the pipeline being evaluated.
    DURATION: Time taken for the current iteration.
    METRIC: The result of computing score on the fitted pipeline.
    BEST: The best observed score thus far.
    *******************************************************************************************
    
     ITERATION   PIPELINE                                       DURATION      METRIC      BEST
             0   MaxAbsScaler ExtremeRandomTrees                0:00:08       0.9447    0.9447
             1   StandardScalerWrapper GradientBoosting         0:00:09       0.9536    0.9536
             2   StandardScalerWrapper ExtremeRandomTrees       0:00:09       0.8580    0.9536
             3   StandardScalerWrapper RandomForest             0:00:08       0.9147    0.9536
             4   StandardScalerWrapper ExtremeRandomTrees       0:00:45       0.9398    0.9536
             5   MaxAbsScaler LightGBM                          0:00:08       0.9562    0.9562
             6   StandardScalerWrapper ExtremeRandomTrees       0:00:27       0.8282    0.9562
             7   StandardScalerWrapper LightGBM                 0:00:07       0.9421    0.9562
             8   MaxAbsScaler DecisionTree                      0:00:08       0.9526    0.9562
             9   MaxAbsScaler RandomForest                      0:00:09       0.9355    0.9562
            10   MaxAbsScaler SGD                               0:00:09       0.9602    0.9602
            11   MaxAbsScaler LightGBM                          0:00:09       0.9553    0.9602
            12   MaxAbsScaler DecisionTree                      0:00:07       0.9484    0.9602
            13   MaxAbsScaler LightGBM                          0:00:08       0.9540    0.9602
            14   MaxAbsScaler RandomForest                      0:00:10       0.9365    0.9602
            15   MaxAbsScaler SGD                               0:00:09       0.9602    0.9602
            16   StandardScalerWrapper ExtremeRandomTrees       0:00:49       0.9171    0.9602
            17   SparseNormalizer LightGBM                      0:00:08       0.9191    0.9602
            18   MaxAbsScaler DecisionTree                      0:00:08       0.9402    0.9602
            19   StandardScalerWrapper ElasticNet               0:00:08       0.9603    0.9603
            20   MaxAbsScaler DecisionTree                      0:00:08       0.9513    0.9603
            21   MaxAbsScaler SGD                               0:00:08       0.9603    0.9603
            22   MaxAbsScaler SGD                               0:00:10       0.9602    0.9603
            23   StandardScalerWrapper ElasticNet               0:00:09       0.9603    0.9603
            24   StandardScalerWrapper ElasticNet               0:00:09       0.9603    0.9603
            25   MaxAbsScaler SGD                               0:00:09       0.9603    0.9603
            26   TruncatedSVDWrapper ElasticNet                 0:00:09       0.9602    0.9603
            27   MaxAbsScaler SGD                               0:00:12       0.9413    0.9603
            28   StandardScalerWrapper ElasticNet               0:00:07       0.9603    0.9603
            29    Ensemble                                      0:00:38       0.9622    0.9622

## Explore the results

Explore the results of automatic training with a Jupyter widget or by examining the experiment history.

### Option 1: Add a Jupyter widget to see results

If you use a Jupyter notebook, use this Jupyter notebook widget to see a graph and a table of all results:


```python
from azureml.widgets import RunDetails
RunDetails(local_run).show()
```

![Jupyter widget run details](./media/tutorial-auto-train-models/automl-dash-output.png)
![Jupyter widget plot](./media/tutorial-auto-train-models/automl-chart-output.png)

### Option 2: Get and examine all run iterations in Python

Alternatively, you can retrieve the history of each experiment and explore the individual metrics for each iteration run:

```python
children = list(local_run.get_children())
metricslist = {}
for run in children:
    properties = run.get_properties()
    metrics = {k: v for k, v in run.get_metrics().items() if isinstance(v, float)}
    metricslist[int(properties['iteration'])] = metrics

import pandas as pd
rundata = pd.DataFrame(metricslist).sort_index(1)
rundata
```

<div>
<style scoped>
    .dataframe tbody tr th:only-of-type {
        vertical-align: middle;
    }

    .dataframe tbody tr th {
        vertical-align: top;
    }

    .dataframe thead th {
        text-align: right;
    }
</style>
<table border="1" class="dataframe">
  <thead>
    <tr style="text-align: right;">
      <th></th>
      <th>0</th>
      <th>1</th>
      <th>2</th>
      <th>3</th>
      <th>4</th>
      <th>5</th>
      <th>6</th>
      <th>7</th>
      <th>8</th>
      <th>9</th>
      <th>...</th>
      <th>20</th>
      <th>21</th>
      <th>22</th>
      <th>23</th>
      <th>24</th>
      <th>25</th>
      <th>26</th>
      <th>27</th>
      <th>28</th>
      <th>29</th>
    </tr>
  </thead>
  <tbody>
    <tr>
      <th>explained_variance</th>
      <td>0.811037</td>
      <td>0.880553</td>
      <td>0.398582</td>
      <td>0.776040</td>
      <td>0.663869</td>
      <td>0.875911</td>
      <td>0.115632</td>
      <td>0.586905</td>
      <td>0.851911</td>
      <td>0.793964</td>
      <td>...</td>
      <td>0.850023</td>
      <td>0.883603</td>
      <td>0.883704</td>
      <td>0.880797</td>
      <td>0.881564</td>
      <td>0.883708</td>
      <td>0.881826</td>
      <td>0.585377</td>
      <td>0.883123</td>
      <td>0.886817</td>
    </tr>
    <tr>
      <th>mean_absolute_error</th>
      <td>2.189444</td>
      <td>1.500412</td>
      <td>5.480531</td>
      <td>2.626316</td>
      <td>2.973026</td>
      <td>1.550199</td>
      <td>6.383868</td>
      <td>4.414241</td>
      <td>1.743328</td>
      <td>2.294601</td>
      <td>...</td>
      <td>1.797402</td>
      <td>1.415815</td>
      <td>1.418167</td>
      <td>1.578617</td>
      <td>1.559427</td>
      <td>1.413042</td>
      <td>1.551698</td>
      <td>4.069196</td>
      <td>1.505795</td>
      <td>1.430957</td>
    </tr>
    <tr>
      <th>median_absolute_error</th>
      <td>1.438417</td>
      <td>0.850899</td>
      <td>4.579662</td>
      <td>1.765210</td>
      <td>1.594600</td>
      <td>0.869883</td>
      <td>4.266450</td>
      <td>3.627355</td>
      <td>0.954992</td>
      <td>1.361014</td>
      <td>...</td>
      <td>0.973634</td>
      <td>0.774814</td>
      <td>0.797269</td>
      <td>1.147234</td>
      <td>1.116424</td>
      <td>0.783958</td>
      <td>1.098464</td>
      <td>2.709027</td>
      <td>1.003728</td>
      <td>0.851724</td>
    </tr>
    <tr>
      <th>normalized_mean_absolute_error</th>
      <td>0.024908</td>
      <td>0.017070</td>
      <td>0.062350</td>
      <td>0.029878</td>
      <td>0.033823</td>
      <td>0.017636</td>
      <td>0.072626</td>
      <td>0.050219</td>
      <td>0.019833</td>
      <td>0.026105</td>
      <td>...</td>
      <td>0.020448</td>
      <td>0.016107</td>
      <td>0.016134</td>
      <td>0.017959</td>
      <td>0.017741</td>
      <td>0.016076</td>
      <td>0.017653</td>
      <td>0.046293</td>
      <td>0.017131</td>
      <td>0.016279</td>
    </tr>
    <tr>
      <th>normalized_median_absolute_error</th>
      <td>0.016364</td>
      <td>0.009680</td>
      <td>0.052101</td>
      <td>0.020082</td>
      <td>0.018141</td>
      <td>0.009896</td>
      <td>0.048538</td>
      <td>0.041267</td>
      <td>0.010865</td>
      <td>0.015484</td>
      <td>...</td>
      <td>0.011077</td>
      <td>0.008815</td>
      <td>0.009070</td>
      <td>0.013052</td>
      <td>0.012701</td>
      <td>0.008919</td>
      <td>0.012497</td>
      <td>0.030819</td>
      <td>0.011419</td>
      <td>0.009690</td>
    </tr>
    <tr>
      <th>normalized_root_mean_squared_error</th>
      <td>0.047968</td>
      <td>0.037882</td>
      <td>0.085572</td>
      <td>0.052282</td>
      <td>0.065809</td>
      <td>0.038664</td>
      <td>0.109401</td>
      <td>0.071104</td>
      <td>0.042294</td>
      <td>0.049967</td>
      <td>...</td>
      <td>0.042565</td>
      <td>0.037685</td>
      <td>0.037557</td>
      <td>0.037643</td>
      <td>0.037513</td>
      <td>0.037560</td>
      <td>0.037465</td>
      <td>0.072077</td>
      <td>0.037249</td>
      <td>0.036716</td>
    </tr>
    <tr>
      <th>normalized_root_mean_squared_log_error</th>
      <td>0.055353</td>
      <td>0.045000</td>
      <td>0.110219</td>
      <td>0.065633</td>
      <td>0.063589</td>
      <td>0.044412</td>
      <td>0.123433</td>
      <td>0.092312</td>
      <td>0.046130</td>
      <td>0.055243</td>
      <td>...</td>
      <td>0.046540</td>
      <td>0.041804</td>
      <td>0.041771</td>
      <td>0.045175</td>
      <td>0.044628</td>
      <td>0.041617</td>
      <td>0.044405</td>
      <td>0.079651</td>
      <td>0.042799</td>
      <td>0.041530</td>
    </tr>
    <tr>
      <th>r2_score</th>
      <td>0.810900</td>
      <td>0.880328</td>
      <td>0.398076</td>
      <td>0.775957</td>
      <td>0.642812</td>
      <td>0.875719</td>
      <td>0.021603</td>
      <td>0.586514</td>
      <td>0.851767</td>
      <td>0.793671</td>
      <td>...</td>
      <td>0.849809</td>
      <td>0.880142</td>
      <td>0.880952</td>
      <td>0.880586</td>
      <td>0.881347</td>
      <td>0.880887</td>
      <td>0.881613</td>
      <td>0.548121</td>
      <td>0.882883</td>
      <td>0.886321</td>
    </tr>
    <tr>
      <th>root_mean_squared_error</th>
      <td>4.216362</td>
      <td>3.329810</td>
      <td>7.521765</td>
      <td>4.595604</td>
      <td>5.784601</td>
      <td>3.398540</td>
      <td>9.616354</td>
      <td>6.250011</td>
      <td>3.717661</td>
      <td>4.392072</td>
      <td>...</td>
      <td>3.741447</td>
      <td>3.312533</td>
      <td>3.301242</td>
      <td>3.308795</td>
      <td>3.297389</td>
      <td>3.301485</td>
      <td>3.293182</td>
      <td>6.335581</td>
      <td>3.274209</td>
      <td>3.227365</td>
    </tr>
    <tr>
      <th>root_mean_squared_log_error</th>
      <td>0.243184</td>
      <td>0.197702</td>
      <td>0.484227</td>
      <td>0.288349</td>
      <td>0.279367</td>
      <td>0.195116</td>
      <td>0.542281</td>
      <td>0.405559</td>
      <td>0.202666</td>
      <td>0.242702</td>
      <td>...</td>
      <td>0.204464</td>
      <td>0.183658</td>
      <td>0.183514</td>
      <td>0.198468</td>
      <td>0.196067</td>
      <td>0.182836</td>
      <td>0.195087</td>
      <td>0.349935</td>
      <td>0.188031</td>
      <td>0.182455</td>
    </tr>
    <tr>
      <th>spearman_correlation</th>
      <td>0.944743</td>
      <td>0.953618</td>
      <td>0.857965</td>
      <td>0.914703</td>
      <td>0.939846</td>
      <td>0.956159</td>
      <td>0.828187</td>
      <td>0.942069</td>
      <td>0.952581</td>
      <td>0.935477</td>
      <td>...</td>
      <td>0.951287</td>
      <td>0.960335</td>
      <td>0.960195</td>
      <td>0.960279</td>
      <td>0.960288</td>
      <td>0.960323</td>
      <td>0.960161</td>
      <td>0.941254</td>
      <td>0.960293</td>
      <td>0.962158</td>
    </tr>
    <tr>
      <th>spearman_correlation_max</th>
      <td>0.944743</td>
      <td>0.953618</td>
      <td>0.953618</td>
      <td>0.953618</td>
      <td>0.953618</td>
      <td>0.956159</td>
      <td>0.956159</td>
      <td>0.956159</td>
      <td>0.956159</td>
      <td>0.956159</td>
      <td>...</td>
      <td>0.960303</td>
      <td>0.960335</td>
      <td>0.960335</td>
      <td>0.960335</td>
      <td>0.960335</td>
      <td>0.960335</td>
      <td>0.960335</td>
      <td>0.960335</td>
      <td>0.960335</td>
      <td>0.962158</td>
    </tr>
  </tbody>
</table>
<p>12 rows × 30 columns</p>
</div>

## Retrieve the best model

Select the best pipeline from our iterations. The `get_output` method on `automl_classifier` returns the best run and the fitted model for the last fit invocation. By using the overloads on `get_output`, you can retrieve the best run and fitted model for any logged metric or a particular iteration:

```python
best_run, fitted_model = local_run.get_output()
print(best_run)
print(fitted_model)
```

## Register the model

Register the model in your Azure Machine Learning service workspace:


```python
description = 'Automated Machine Learning Model'
tags = None
local_run.register_model(description=description, tags=tags)
local_run.model_id # Use this id to deploy the model as a web service in Azure
```

## Test the best model accuracy

Use the best model to run predictions on the test dataset. The function `predict` uses the best model and predicts the values of y, **trip cost**, from the `x_test` dataset. Print the first ten predicted cost values from `y_predict`:

```python
y_predict = fitted_model.predict(x_test.values)
print(y_predict[:10])
```

<<<<<<< HEAD
Compare the predicted cost values with the actual cost values. Use the `y_test` dataframe. Convert it to a list to compare to the predicted values. The function `mean_squared_error` takes two arrays of values and calculates the average squared error between them. Taking the square root of the result gives an error in the same units as the y variable, **cost**, and indicates roughly how far your predictions are from the actual value:
=======
Create a scatter plot to visualize the predicted cost values compared to the actual cost values. The following code uses the `distance` feature as the x-axis, and trip `cost` as the y-axis. The first 100 predicted and actual cost values are created as separate series, in order to compare the variance of predicted cost at each trip distance value. Examining the plot shows that the distance/cost relationship is nearly linear, and the predicted cost values are in most cases very close to the actual cost values for the same trip distance.

```python
import matplotlib.pyplot as plt

fig = plt.figure(figsize=(14, 10))
ax1 = fig.add_subplot(111)

distance_vals = [x[4] for x in x_test.values]
y_actual = y_test.values.flatten().tolist()

ax1.scatter(distance_vals[:100], y_predict[:100], s=18, c='b', marker="s", label='Predicted')
ax1.scatter(distance_vals[:100], y_actual[:100], s=18, c='r', marker="o", label='Actual')

ax1.set_xlabel('distance (mi)')
ax1.set_title('Predicted and Actual Cost/Distance')
ax1.set_ylabel('Cost ($)')

plt.legend(loc='upper left', prop={'size': 12})
plt.rcParams.update({'font.size': 14})
plt.show()
```

![Prediction scatter plot](./media/tutorial-auto-train-models/automl-scatter-plot.png)

Calculate the `root mean squared error` of the results. Use the `y_test` dataframe, and convert it to a list to compare to the predicted values. The function `mean_squared_error` takes two arrays of values, and calculates the average squared error between them. Taking the square root of the result gives an error in the same units as the y variable (cost), and indicates roughly how far your predictions are from the actual value.
>>>>>>> b90af0f3

```python
from sklearn.metrics import mean_squared_error
from math import sqrt

rmse = sqrt(mean_squared_error(y_actual, y_predict))
rmse
```

    3.2204936862688798

Run the following code to calculate mean absolute percent error (MAPE) by using the full `y_actual` and `y_predict` datasets. This metric calculates an absolute difference between each predicted and actual value, sums all the differences, and then expresses that sum as a percent of the total of the actual values:

```python
sum_actuals = sum_errors = 0

for actual_val, predict_val in zip(y_actual, y_predict):
    abs_error = actual_val - predict_val
    if abs_error < 0:
        abs_error = abs_error * -1

    sum_errors = sum_errors + abs_error
    sum_actuals = sum_actuals + actual_val

mean_abs_percent_error = sum_errors / sum_actuals
print("Model MAPE:")
print(mean_abs_percent_error)
print()
print("Model Accuracy:")
print(1 - mean_abs_percent_error)
```

    Model MAPE:
    0.10545153869569586

    Model Accuracy:
    0.8945484613043041

## Clean up resources

[!INCLUDE [aml-delete-resource-group](../../../includes/aml-delete-resource-group.md)]

## Next steps

In this automated machine learning tutorial, you did the following tasks:

> [!div class="checklist"]
> * Configured a workspace and prepared data for an experiment.
> * Trained by using an automated regression model locally with custom parameters.
> * Explored and reviewed training results.
> * Registered the best model.

[Deploy your model](tutorial-deploy-models-with-aml.md) with Azure Machine Learning.<|MERGE_RESOLUTION|>--- conflicted
+++ resolved
@@ -24,7 +24,6 @@
 In this tutorial, you learn the following tasks:
 
 > [!div class="checklist"]
-<<<<<<< HEAD
 > * Set up a Python environment and import the SDK packages.
 > * Configure an Azure Machine Learning service workspace.
 > * Auto-train a regression model.
@@ -32,18 +31,7 @@
 > * Explore the results.
 > * Register the best model.
 
->[!NOTE]
->If you don’t have an Azure subscription, create a free account before you begin. Try the [free or paid version of Azure Machine Learning service](http://aka.ms/AMLFree) today.
-=======
-> * Setup a Python environment and import the SDK packages
-> * Configure an Azure Machine Learning service workspace
-> * Auto-train a regression model
-> * Run the model locally with custom parameters
-> * Explore the results
-> * Register the best model
-
 If you don’t have an Azure subscription, create a free account before you begin. Try the [free or paid version of Azure Machine Learning service](http://aka.ms/AMLFree) today.
->>>>>>> b90af0f3
 
 >[!NOTE]
 > Code in this article was tested with Azure Machine Learning SDK version 1.0.0.
@@ -1112,10 +1100,7 @@
 print(y_predict[:10])
 ```
 
-<<<<<<< HEAD
-Compare the predicted cost values with the actual cost values. Use the `y_test` dataframe. Convert it to a list to compare to the predicted values. The function `mean_squared_error` takes two arrays of values and calculates the average squared error between them. Taking the square root of the result gives an error in the same units as the y variable, **cost**, and indicates roughly how far your predictions are from the actual value:
-=======
-Create a scatter plot to visualize the predicted cost values compared to the actual cost values. The following code uses the `distance` feature as the x-axis, and trip `cost` as the y-axis. The first 100 predicted and actual cost values are created as separate series, in order to compare the variance of predicted cost at each trip distance value. Examining the plot shows that the distance/cost relationship is nearly linear, and the predicted cost values are in most cases very close to the actual cost values for the same trip distance.
+Create a scatter plot to visualize the predicted cost values compared to the actual cost values. The following code uses the `distance` feature as the x-axis and trip `cost` as the y-axis. To compare the variance of predicted cost at each trip distance value, the first 100 predicted and actual cost values are created as separate series. Examining the plot shows that the distance/cost relationship is nearly linear. And the predicted cost values are in most cases very close to the actual cost values for the same trip distance.
 
 ```python
 import matplotlib.pyplot as plt
@@ -1140,8 +1125,7 @@
 
 ![Prediction scatter plot](./media/tutorial-auto-train-models/automl-scatter-plot.png)
 
-Calculate the `root mean squared error` of the results. Use the `y_test` dataframe, and convert it to a list to compare to the predicted values. The function `mean_squared_error` takes two arrays of values, and calculates the average squared error between them. Taking the square root of the result gives an error in the same units as the y variable (cost), and indicates roughly how far your predictions are from the actual value.
->>>>>>> b90af0f3
+Calculate the `root mean squared error` of the results. Use the `y_test` dataframe. Convert it to a list to compare to the predicted values. The function `mean_squared_error` takes two arrays of values and calculates the average squared error between them. Taking the square root of the result gives an error in the same units as the y variable, **cost**, and indicates roughly how far your predictions are from the actual value:
 
 ```python
 from sklearn.metrics import mean_squared_error
