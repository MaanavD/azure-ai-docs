--- conflicted
+++ resolved
@@ -1,9 +1,5 @@
 ---
-<<<<<<< HEAD
-title: Deploy models with a custom base image
-=======
-title: Deploy models by using a custom Docker image 
->>>>>>> c056f0e4
+title: Deploy models with a custom Docker base image
 titleSuffix: Azure Machine Learning service
 description: 'Learn how to use a custom Docker base image when deploying your Azure Machine Learning service models. When deploying a trained model, a base container image is deployed to run your model for inference. While Azure Machine Learning service provides a default base image for you, you can also use your own base image.'
 services: machine-learning
@@ -13,18 +9,12 @@
 ms.author: jordane
 author: jpe316
 ms.reviewer: larryfr
-ms.date: 07/11/2019
+ms.date: 08/22/2019
 ---
 
-<<<<<<< HEAD
 # Deploy a model using a custom Docker base image
 
 Learn how to use a custom Docker base image when deploying trained models with the Azure Machine Learning service.
-=======
-# Deploy a model by using a custom Docker image
-
-Learn how to use a custom Docker image when you deploy trained models with the Azure Machine Learning service.
->>>>>>> c056f0e4
 
 When you deploy a trained model to a web service or IoT Edge device, a package is created which contains a web server to handle incoming requests.
 
