--- conflicted
+++ resolved
@@ -23,7 +23,7 @@
 
 Use one of the paths below to run a notebook server with these sample notebooks.  Once the server is running, find tutorial notebooks in **tutorials** folder, or explore different features in **how-to-use-azureml** folder.
 
-## Use a cloud notebook server in your workspace
+## Use a managed cloud notebook server in your workspace
 
 It's easy to get started with your own cloud-based notebook server. The [Azure Machine Learning SDK for Python](https://aka.ms/aml-sdk) is already installed and configured for you once you create this cloud resource.  
 
@@ -31,14 +31,13 @@
 
 * The samples are available on the notebook webpage.
 
-## Use a Data Science Virtual Machine (DSVM)
+## Use your own Data Science Virtual Machine (DSVM)
 
 The [Azure Machine Learning SDK for Python](https://aka.ms/aml-sdk) and notebook server are already installed and configured for you on a DSVM. 
 
 After you [create a DSVM](how-to-configure-environment.md#dsvm), use these steps on the DSVM to run the notebooks.
 
 [!INCLUDE [aml-dsvm-server](../../../includes/aml-dsvm-server.md)]
-
 
 ## Use your own Jupyter notebook server
 
@@ -48,62 +47,15 @@
 
 The quickstart instructions will install the packages you need to run the quickstart and tutorial notebooks.  Other sample notebooks may require installation of additional components.  For more information about these components, see [Install the Azure Machine Learning SDK for Python](https://docs.microsoft.com/python/api/overview/azure/ml/install).
 
-<<<<<<< HEAD
 ## Try Azure Notebooks: Free Jupyter notebooks in the cloud
 
 It's easy to get started with Azure Notebooks! The [Azure Machine Learning SDK for Python](https://aka.ms/aml-sdk) is already installed and configured for you on [Azure Notebooks](https://notebooks.azure.com/). The installation and future updates are automatically managed via Azure services.
 
 Use the [Azure portal](https://portal.azure.com) to get started with Azure Notebooks.  Open your workspace and from the  **Overview** section, select **Get Started in Azure Notebooks**.
 
-<a name="automated-ml-setup"></a>
-
-## Automated machine learning setup 
-
-_These steps apply only to the notebooks in the **how-to-use-azureml/automated-machine-learning** folder._
-
-While you can use any of the above options, you can also install the environment and create a workspace at the same time with the following instructions. 
-
-1. Install [Mini-conda](https://conda.io/miniconda.html). Choose 3.7 or higher. Follow prompts to install. 
-   >[!NOTE]
-   >You can use an existing conda as long as it is version 4.4.10 or later. Use `conda -V` to display the version. You can update a conda version with the command: `conda update conda`. There's no need to install mini-conda specifically.
-
-1. Download the sample notebooks from [GitHub](https://github.com/Azure/MachineLearningNotebooks/tree/master/how-to-use-azureml/automated-machine-learning
-) as a zip and extract the contents to a local directory. The Automated machine learning notebooks are in the `how-to-use-azureml/automated-machine-learning` folder.
-
-1. Set up a new Conda environment. 
-   1. Open a Conda prompt on your local machine.
-   
-   1. Navigate to the files you extracted to your local machine.
-   
-   1. Open the **automated-machine-learning** folder.
-   
-   1. Execute `automl_setup.cmd` in  the conda prompt for Windows, or the `.sh` file for your operating system. It can take about 10 minutes to execute.
-
-      The setup script:
-      + Creates a new conda environment
-      + Installs the necessary packages
-      + Configures the widget
-      + Starts a jupyter notebook
-      
-   >[!NOTE]
-   > The script takes the conda environment name as an optional parameter. The default conda environment name is `azure_automl`. The exact command depends on the operating system. This is useful if you are creating a new environment or upgrading to a new version. For example you can use 'automl_setup.cmd azure_automl_sandbox' to create an environment name azure_automl_sandbox. 
-      
-1. Once the script has completed, you will see a Jupyter notebook home page in your browser.
-
-1. Navigate to the path where you saved the notebooks. 
-
-1. Open the automated-machine-learning folder, then open the **configuration.ipynb** notebook. 
-
-1. Execute the cells in the notebook to register Machine Learning Services Resource Provider and create a workspace.
-
-You are now ready to open and run the notebooks saved on your local machine.
-
-
-=======
->>>>>>> 4730378e
 ## Next steps
 
-Explore the [GitHub notebooks repository for Azure Machine Learning service](https://aka.ms/aml-notebooks)
++ Explore the sample notebooks for Azure Machine Learning service in this GitHub repository: https://aka.ms/aml-notebooks
 
 Try these tutorials:
 + [Train and deploy an image classification model with MNIST](tutorial-train-models-with-aml.md)
