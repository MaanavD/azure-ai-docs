---
title: "Azure Machine Learning service tutorials in Jupyter notebooks"
description: Find and use example Jupyter notebooks to explore the Azure Machine Learning service in Python. 
services: machine-learning
ms.service: machine-learning
ms.component: core
ms.topic: sample

author: sdgilley
ms.author: sgilley
ms.reviewer: sgilley
ms.date: 12/4/2018
#Customer intent: As a professional data scientist, I can build an image classification model with Azure Machine Learning using Python in a Jupyter notebook.
---

<<<<<<< HEAD
# Use example Jupyter notebooks to explore the Azure Machine Learning service
=======
# Use Jupyter notebooks to explore Azure Machine Learning service
>>>>>>> 2d156233

For your convenience, we have developed a series of Jupyter Python notebooks you can use to explore the Azure Machine Learning service. 

Learn how to use the service with the documentation on this site and use these notebooks to customize them to your situation. 

## Prerequisite

Complete the [Azure Machine Learning Python quickstart](quickstart-get-started.md) to create a workspace and launch Azure Notebooks.

## Try Azure Notebooks: Free Jupyter notebooks in the cloud

It's easy to get started with Azure Notebooks! The [Azure Machine Learning SDK for Python](https://aka.ms/aml-sdk) is already installed and configured for you on Azure Notebooks. The installation and future updates are automatically managed via Azure services.
  
+ To run the **core tutorial notebooks**:
  1. Go to [Azure Notebooks](https://notebooks.azure.com/).
    
  1. Find the **tutorials** folder in the  **Getting Started** library you created during the prerequisite quickstart.
    
  1. Open the notebook you want to run.
    
+ To run **other notebooks**:

  1. [Import the sample notebooks](https://aka.ms/aml-clone-azure-notebooks) into Azure Notebooks.

  1. Add a workspace configuration file to the library using either of these methods:
     + Copy the **config.json** file from the **Getting Started** Library into the new cloned library.

     + Create a new workspace using code in the [00.configuration.ipynb](https://github.com/Azure/MachineLearningNotebooks/blob/master/00.configuration.ipynb).
    
  1. Open the notebook you want to run.     


## Use a Data Science Virtual Machine (DSVM)

The [Azure Machine Learning SDK for Python](https://aka.ms/aml-sdk) and notebook server are already installed and configured for you on a DSVM. Use these steps run the notebooks.

1. [Create a DSVM](how-to-configure-environment.md#dsvm).

1. Clone [the GitHub repository](https://aka.ms/aml-notebooks).

1. Add a workspace configuration file to the library using either of these methods:
    * Copy the **aml_config\config.json** file you created using the prerequisite quickstart into the cloned directory.

    * Create a new workspace using code in the [00.configuration.ipynb](https://github.com/Azure/MachineLearningNotebooks/blob/master/00.configuration.ipynb).

1. Start the notebook server from your cloned directory.

## Use your own Jupyter notebook server

Use these steps to create a local Jupyter Notebook server on your computer.

1. Ensure you've completed the prerequisite quickstart in which you installed the Azure Machine Learning SDKs.

1. Clone [the GitHub repository](https://aka.ms/aml-notebooks).

1. Add a workspace configuration file to the library using either of these methods:
    * Copy the **aml_config\config.json** file you created using the prerequisite quickstart into the cloned directory.
    
    * Create a new workspace using code in the [00.configuration.ipynb](https://github.com/Azure/MachineLearningNotebooks/blob/master/00.configuration.ipynb).

1. Start the notebook server from your cloned directory.

1. Go to the folder containing the notebook.

1. Open the notebook.


## Next steps

Explore the [GitHub notebooks repository for Azure Machine Learning service](https://aka.ms/aml-notebooks)

Try these tutorials:
+ [Train and deploy an image classification model with MNIST](tutorial-train-models-with-aml.md)

+ [Prepare data and use automated machine learning to train a regression model with the NYC taxi data set](tutorial-data-prep.md)<|MERGE_RESOLUTION|>--- conflicted
+++ resolved
@@ -13,11 +13,8 @@
 #Customer intent: As a professional data scientist, I can build an image classification model with Azure Machine Learning using Python in a Jupyter notebook.
 ---
 
-<<<<<<< HEAD
-# Use example Jupyter notebooks to explore the Azure Machine Learning service
-=======
 # Use Jupyter notebooks to explore Azure Machine Learning service
->>>>>>> 2d156233
+
 
 For your convenience, we have developed a series of Jupyter Python notebooks you can use to explore the Azure Machine Learning service. 
 
