--- conflicted
+++ resolved
@@ -31,22 +31,14 @@
 
 ## Get the data
 
-<<<<<<< HEAD
-This experiment uses the **Flight Delays Data** dataset. It's part of the TranStats data collection from the U.S. Department of Transportation. The dataset contains flight delay information from April to October  2013. Before uploading the data to the designer, it has been pre-processed as follows:
-=======
 This sample uses the **Flight Delays Data** dataset. It's part of the TranStats data collection from the U.S. Department of Transportation. The dataset contains flight delay information from April to October 2013. The dataset has been pre-processed as follows:
->>>>>>> 06b9d700
 
 * Filtered to include the 70 busiest airports in the continental United States.
 * Relabeled canceled flights as delayed by more than 15 mins.
 * Filtered out diverted flights.
 * Selected 14 columns.
 
-<<<<<<< HEAD
-To supplement the flight data, the **Weather Dataset** is used. The weather data contains hourly land-based weather observations from NOAA, and represents observations from airport weather stations, covering the same time period of April-October 2013. Before uploading to the designer, it has been pre-processed as follows:
-=======
 To supplement the flight data, the **Weather Dataset** is used. The weather data contains hourly, land-based weather observations from NOAA, and represents observations from airport weather stations, covering the same time period as the flights dataset. It has been pre-processed as follows:
->>>>>>> 06b9d700
 
 * Weather station IDs were mapped to corresponding airport IDs.
 * Weather stations not associated with the 70 busiest airports were removed.
