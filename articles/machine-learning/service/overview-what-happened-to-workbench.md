---
<<<<<<< HEAD
title: What's happening to Azure Machine Learning Workbench? | Microsoft Docs
description: Learn about what's happening to the Workbench application, what changed in Azure Machine Learning, and what the support timeline is.
=======
title: What happened to Azure Machine Learning Workbench?
titleSuffix: Azure Machine Learning service
description: Learn about what happened to the Workbench application, what changed in Azure Machine Learning service, and what the support timeline is.
>>>>>>> 660fca2b
services: machine-learning
ms.service: machine-learning
ms.component: core
ms.topic: overview

ms.reviewer: jmartens
author: j-martens
ms.author: jmartens
ms.date: 12/04/2018
ms.custom: seodec18
---
<<<<<<< HEAD
# What's happening to Azure Machine Learning Workbench?
=======
# What is happening to Workbench in Azure Machine Learning service?
>>>>>>> 660fca2b

The Machine Learning Workbench application and some other early features were deprecated and replaced in the September 2018 release to make way for an improved [architecture](concept-azure-machine-learning-architecture.md). To improve your experience, the release contains many significant updates prompted by customer feedback. The core functionality from experiment runs to model deployment hasn't changed. But now, you can use the robust <a href="https://aka.ms/aml-sdk" target="_blank">SDK</a> and [CLI](reference-azure-machine-learning-cli.md) to accomplish your machine learning tasks and pipelines.  

In this article, you learn about what changed and how it affects your preexisting work with the Azure Machine Learning Workbench and its APIs.

## What changed?

The latest release of the Azure Machine Learning service includes the following features:
+ A [simplified Azure resources model](concept-azure-machine-learning-architecture.md).
+ A [new portal UI](how-to-track-experiments.md) to manage your experiments and compute targets.
+ A new, more comprehensive Python <a href="https://aka.ms/aml-sdk" target="_blank">SDK</a>.
+ The new expanded [Azure CLI extension](reference-azure-machine-learning-cli.md) for machine learning.

The [architecture](concept-azure-machine-learning-architecture.md) was redesigned for ease of use. Instead of multiple Azure resources and accounts, you only need an [Azure Machine Learning service workspace](concept-azure-machine-learning-architecture.md#workspace). You can create workspaces quickly in the [Azure portal](quickstart-get-started.md). A workspace can be used by multiple users to store training and deployment compute targets, model experiments, Docker images, deployed models, and so on.

Although there are new improved CLI and SDK clients in the current release, the desktop Machine Learning Workbench application itself is deprecated. Now you can monitor your experiments in the [workspace dashboard in the Azure portal](how-to-track-experiments.md#view-the-experiment-in-the-azure-portal). Use the dashboard to get your experiment history, manage the compute targets attached to your workspace, manage your models and Docker images, and even deploy web services.

## How do I migrate?

Most of the artifacts created in the earlier version of the Azure Machine Learning service are stored in your own local or cloud storage. These artifacts won't ever disappear. To migrate, you need to register the artifacts again with the updated Azure Machine Learning service. Learn what you can migrate and how in this [migration article](how-to-migrate.md).

<a name="timeline"></a>

## Support timeline

You can continue to use your Machine Learning Experimentation and Model Management accounts as well as the Machine Learning Workbench application for a while longer after September 2018. Support for the following resources will be removed progressively in the three to four months after that release. You can still find the documentation for the old features in the [Resources section](../desktop-workbench/tutorial-classifying-iris-part-1.md) at the bottom of the table of contents.

|Retirement&nbsp;phase|Support details for earlier features|
|:---:|----------------|
|December 4, 2018|The ability to create Azure Machine Learning Experimentation and Model Management accounts in the Azure portal and from the CLI has ended. The ability to create Machine Learning compute environments from the CLI has also ended. If you have an existing account, the CLI and the desktop Machine Learning Workbench continue to work in this phase.|
|January 9, 2019|Support for everything else, including the remaining APIs and the desktop Machine Learning Workbench ends on this date.|

[Start migrating](how-to-migrate.md) today. All the latest capabilities are available by using the new <a href="https://aka.ms/aml-sdk" target="_blank">SDK</a>, the [CLI](reference-azure-machine-learning-cli.md), and the [portal](quickstart-get-started.md).

## What about run histories?

Run histories will remain accessible for a while. When you're ready to move to the updated version of the Azure Machine Learning service, you can export these run histories if you want to keep a copy.

Run histories are called **experiments** in the current release. You can collect your model's experiments and explore them by using the SDK, the CLI, or the Azure portal.

The portal's workspace dashboard is supported on Edge, Chrome, and Firefox browsers only:

[ ![Online portal](./media/overview-what-happened-to-workbench/image001.png)]
(./media/overview-what-happened-to-workbench/image001.png#lightbox)


## Can I still prep data?

Your preexisting data preparation files aren't portable to the latest release because we don't have Machine Learning Workbench anymore. However, you can still prepare your data for modeling.  

With smaller datasets, you can use the <a href="https://aka.ms/aml-sdk" target="_blank">Azure Machine Learning data prep SDK</a> to quickly prepare your data prior to modeling. 

You can use this same <a href="https://aka.ms/aml-sdk" target="_blank">SDK</a> for larger datasets. Or use Azure Databricks to prepare big datasets. 

## Will projects persist?

You won't lose any code or work. In the older version, projects are cloud entities with a local directory. In the latest version, you attach local directories to the Azure Machine Learning Workspace service by using a local config file. See a [diagram of the latest architecture](concept-azure-machine-learning-architecture.md).

Much of the project content was already on your local machine. So you just need to create a config file in that directory and reference it in your code to connect to your workspace. Learn how to [migrate your existing projects](how-to-migrate.md#projects).

Learn how to [get started in Python with the main SDK](quickstart-get-started.md).

## What about my registered models and images?
 
The models that you registered in your old model registry must be migrated to your new workspace if you want to continue to use them. To migrate your models, [download the models and re-register them](how-to-migrate.md) in your new workspace. 

<<<<<<< HEAD
The images that you created in your old image registry must be re-created in the new workspace to continue to use them. To re-create your images, follow the [create Docker image](how-to-deploy-to-aci.md#configure-an-image) section. 
=======
The images that you created in your old image registry must be re-created in the new workspace to continue to use them. You can do this by following the [Configure and create image](how-to-deploy-and-where.md#configureimage) sections. 
>>>>>>> 660fca2b

## What about deployed web services?

The models you deployed as web services by using your Machine Learning Model Management account will continue to work for as long as Azure Container Service is supported. Those web services will work even after support has ended for Machine Learning Model Management accounts. However, when support for the old CLI ends, so does your ability to manage those web services.

<<<<<<< HEAD
In the newer version, models are deployed as web services to [Azure Container Instances](how-to-deploy-to-aci.md) or [Azure Kubernetes Service](how-to-deploy-to-aks.md) (AKS) clusters. You can also [deploy to FPGAs and to Azure IoT Edge](how-to-deploy-and-where.md). Without having to change any of your scoring files, dependencies, and schemas, you can redeploy your models by using the new SDK or CLI. 
=======
In the newer version, models are deployed as web services to Azure Container Instances(ACI) or Azure Kubernetes Service (AKS) clusters. You can also deploy to FPGAs and to the IoT edge. For more information, see the [How to deploy and where](how-to-deploy-and-where.md) document. Without having to change any of your scoring files, dependencies, and schemas, you can redeploy your models using the new SDK or CLI. 
>>>>>>> 660fca2b

## What about the old SDK and CLI?

Yes, they'll continue to work till January. See the preceding [timeline](#timeline). We recommend that you start creating your new experiments and models with the latest SDK or CLI.

By using the new Python SDK in the latest release, you can interact with the Azure Machine Learning service in any Python environment. Learn how to install the latest <a href="https://aka.ms/aml-sdk" target="_blank">SDK</a>. You can also use the updated [Azure Machine Learning CLI extension](reference-azure-machine-learning-cli.md) with the rich set of `az ml` commands to interact with the service in any command-line environment, including Azure Cloud Shell.

## What about Azure Machine Learning for Visual Studio Code?

In this latest release, Azure Machine Learning for Visual Studio Code has been expanded and improved to work with the preceding new features.

[ ![Azure Machine Learning for Visual Studio Code](./media/overview-what-happened-to-workbench/vscode.png)]
(./media/overview-what-happened-to-workbench/vscode-big.png#lightbox)

## What about domain packages?

The domain packages for [computer vision, text analytics, and forecasting](../desktop-workbench/reference-python-package-overview.md) can't be used with the latest version of Azure Machine Learning. However, you can still build and train computer vision, text, and forecasting models with latest Azure Machine Learning Python <a href="https://aka.ms/aml-sdk" target="_blank">SDK</a>. To learn how to migrate preexisting models built by using the computer vision, text analytics, and forecasting packages, contact [AML-Packages@microsoft.com](mailto:AML-Packages@microsoft.com).

## Next steps

Learn about the [latest architecture for the Azure Machine Learning service](concept-azure-machine-learning-architecture.md). Try one of the quickstarts or tutorials:

* [What is the Azure Machine Learning service?](overview-what-is-azure-ml.md)
* [Quickstart: Create a workspace with Python](quickstart-get-started.md)
* [Tutorial: Train a model](tutorial-train-models-with-aml.md)<|MERGE_RESOLUTION|>--- conflicted
+++ resolved
@@ -1,12 +1,7 @@
 ---
-<<<<<<< HEAD
-title: What's happening to Azure Machine Learning Workbench? | Microsoft Docs
-description: Learn about what's happening to the Workbench application, what changed in Azure Machine Learning, and what the support timeline is.
-=======
 title: What happened to Azure Machine Learning Workbench?
 titleSuffix: Azure Machine Learning service
-description: Learn about what happened to the Workbench application, what changed in Azure Machine Learning service, and what the support timeline is.
->>>>>>> 660fca2b
+description: Learn about what happened to the Machine Learning Workbench application, what changed in Azure Machine Learning service, and what the support timeline is.
 services: machine-learning
 ms.service: machine-learning
 ms.component: core
@@ -18,11 +13,7 @@
 ms.date: 12/04/2018
 ms.custom: seodec18
 ---
-<<<<<<< HEAD
-# What's happening to Azure Machine Learning Workbench?
-=======
-# What is happening to Workbench in Azure Machine Learning service?
->>>>>>> 660fca2b
+# What's happening to Workbench in Azure Machine Learning service?
 
 The Machine Learning Workbench application and some other early features were deprecated and replaced in the September 2018 release to make way for an improved [architecture](concept-azure-machine-learning-architecture.md). To improve your experience, the release contains many significant updates prompted by customer feedback. The core functionality from experiment runs to model deployment hasn't changed. But now, you can use the robust <a href="https://aka.ms/aml-sdk" target="_blank">SDK</a> and [CLI](reference-azure-machine-learning-cli.md) to accomplish your machine learning tasks and pipelines.  
 
@@ -89,21 +80,13 @@
  
 The models that you registered in your old model registry must be migrated to your new workspace if you want to continue to use them. To migrate your models, [download the models and re-register them](how-to-migrate.md) in your new workspace. 
 
-<<<<<<< HEAD
-The images that you created in your old image registry must be re-created in the new workspace to continue to use them. To re-create your images, follow the [create Docker image](how-to-deploy-to-aci.md#configure-an-image) section. 
-=======
 The images that you created in your old image registry must be re-created in the new workspace to continue to use them. You can do this by following the [Configure and create image](how-to-deploy-and-where.md#configureimage) sections. 
->>>>>>> 660fca2b
 
 ## What about deployed web services?
 
 The models you deployed as web services by using your Machine Learning Model Management account will continue to work for as long as Azure Container Service is supported. Those web services will work even after support has ended for Machine Learning Model Management accounts. However, when support for the old CLI ends, so does your ability to manage those web services.
 
-<<<<<<< HEAD
-In the newer version, models are deployed as web services to [Azure Container Instances](how-to-deploy-to-aci.md) or [Azure Kubernetes Service](how-to-deploy-to-aks.md) (AKS) clusters. You can also [deploy to FPGAs and to Azure IoT Edge](how-to-deploy-and-where.md). Without having to change any of your scoring files, dependencies, and schemas, you can redeploy your models by using the new SDK or CLI. 
-=======
-In the newer version, models are deployed as web services to Azure Container Instances(ACI) or Azure Kubernetes Service (AKS) clusters. You can also deploy to FPGAs and to the IoT edge. For more information, see the [How to deploy and where](how-to-deploy-and-where.md) document. Without having to change any of your scoring files, dependencies, and schemas, you can redeploy your models using the new SDK or CLI. 
->>>>>>> 660fca2b
+In the newer version, models are deployed as web services to Azure Container Instances or Azure Kubernetes Service (AKS) clusters. You can also deploy to FPGAs and to Azure IoT Edge. For more information, see the article on [how to deploy and where](how-to-deploy-and-where.md). Without having to change any of your scoring files, dependencies, and schemas, you can redeploy your models using the new SDK or CLI. 
 
 ## What about the old SDK and CLI?
 
