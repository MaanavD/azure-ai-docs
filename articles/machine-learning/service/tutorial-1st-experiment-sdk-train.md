---
title: "Tutorial: Train your first ML model"
titleSuffix: Azure Machine Learning service
description: In this tutorial, you learn the foundational design patterns in Azure Machine Learning service, and train a simple scikit-learn model based on the diabetes data set.
services: machine-learning
ms.service: machine-learning
ms.subservice: core
ms.topic: tutorial
author: trevorbye
ms.author: trbye
ms.reviewer: trbye
ms.date: 09/03/2019
---

# Tutorial: Train your first ML model

This tutorial is **part two of a two-part tutorial series**. In the previous tutorial, you [created a workspace and chose a development environment](tutorial-1st-experiment-sdk-setup.md). In this tutorial, you learn the foundational design patterns in Azure Machine Learning service, and train a simple scikit-learn model based on the diabetes data set. After completing this tutorial, you will have the practical knowledge of the SDK to scale up to developing more-complex experiments and workflows.

In this tutorial, you learn the following tasks:

> [!div class="checklist"]
> * Connect your workspace and create an experiment
> * Load data and train scikit-learn models
> * View training results in the portal
> * Retrieve the best model

## Prerequisites

The only prerequisite is to run part one of this tutorial, [Setup environment and workspace](tutorial-1st-experiment-sdk-setup.md).

In this part of the tutorial, you run the code in the sample Jupyter notebook `tutorials/tutorial-1st-experiment-sdk-train.ipynb` opened at the end of part one. This article walks through the same code that is in the notebook.

## Launch Jupyter web interface

<<<<<<< HEAD
1. On your workspace page in the Azure portal, select **Notebook VMs** on the left.

1. Select **Jupyter** in the **URI** column for the VM you created in part one of this tutorial.

    ![Start the Jupyter notebook server](./media/tutorial-1st-experiment-sdk-setup/start-server.png)

   The link starts your notebook server and opens the Jupyter notebook webpage in a new browser tab.  This link will only work for the person who creates the VM. Each user of the workspace must create their own VM.

1. On the Jupyter notebook webpage, select the top foldername, which has your username.  
=======
After your VM is running, use the **Notebook VMs** section to launch the Jupyter web interface.

1. Select **Jupyter** in the **URI** column for your VM to start up the notebook server.

1. On the Jupyter notebook webpage, select the top foldername that contains your username.  
>>>>>>> 7a8a4b71

   This folder exists in the workspace [storage account](concept-workspace.md#resources) rather than on the notebook VM itself.  If you delete the notebook VM, you'll still keep all your work.  When you create a new notebook VM later, it will load this same folder. If you share your workspace with others, they will see your folder and you will see theirs.

1. Open the `samples-*` subdirectory, then open the Jupyter notebook `tutorials/tutorial-1st-experiment-sdk-train.ipynb`

   > [!Warning]
   > Ensure you open the `tutorial-1st-experiment-sdk-train.ipynb` file, **not** the `.yml` file of the > same name. 

<<<<<<< HEAD
The rest of this article displays the same content as you see in the notebook.  Switch to the notebook now if you want to run the code.

=======
>>>>>>> 7a8a4b71
## Connect workspace and create experiment

Import the `Workspace` class, and load your subscription information from the file `config.json` using the function `from_config().` This looks for the JSON file in the current directory by default, but you can also specify a path parameter to point to the file using `from_config(path="your/file/path")`. In a cloud notebook server, the file is automatically in the root directory.

If the following code asks for additional authentication, simply paste the link in a browser and enter the authentication token.

> [!TIP]
> If you're new to Jupyter notebooks, run code by clicking on a code cell and hitting 
> **Shift+Enter** to run the cells one at a time. Alternatively, to run the entire notebook at once,
> click **Cell** on the top menu bar and then click **Run All**.

```python
from azureml.core import Workspace
ws = Workspace.from_config()
```

Now create an experiment in your workspace. An experiment is another foundational cloud resource that represents a collection of trials (individual model runs). In this tutorial you use the experiment to create runs and track your model training in the Azure portal. Parameters include your workspace reference, and a string name for the experiment.


```python
from azureml.core import Experiment
experiment = Experiment(workspace=ws, name="diabetes-experiment")
```

## Load data and prepare for training

For this tutorial, you use the diabetes data set, which is a pre-normalized data set included in scikit-learn. This data set uses features like age, gender, and BMI to predict diabetes disease progression. Load the data from the `load_diabetes()` static function, and split it into training and test sets using `train_test_split()`. This function segregates the data so the model has unseen data to use for testing following training.


```python
from sklearn.datasets import load_diabetes
from sklearn.model_selection import train_test_split

X, y = load_diabetes(return_X_y = True)
X_train, X_test, y_train, y_test = train_test_split(X, y, test_size=0.2, random_state=66)
```

## Train a model

Training a simple scikit-learn model can easily be done locally for small-scale training, but when training many iterations with dozens of different feature permutations and hyperparameter settings, it is easy to lose track of what models you've trained and how you trained them. The following design pattern shows how to leverage the SDK to easily keep track of your training in the cloud.

Build a script that trains ridge models in a loop through different hyperparameter alpha values.


```python
from sklearn.linear_model import Ridge
from sklearn.metrics import mean_squared_error
from sklearn.externals import joblib
import math

alphas = [0.1, 0.2, 0.3, 0.4, 0.5, 0.6, 0.7, 0.8, 0.9, 1.0]

for alpha in alphas:
    run = experiment.start_logging()
    run.log("alpha_value", alpha)

    model = Ridge(alpha=alpha)
    model.fit(X=X_train, y=y_train)
    y_pred = model.predict(X=X_test)
    rmse = math.sqrt(mean_squared_error(y_true=y_test, y_pred=y_pred))
    run.log("rmse", rmse)

    model_name = "model_alpha_" + str(alpha) + ".pkl"
    filename = "outputs/" + model_name

    joblib.dump(value=model, filename=filename)
    run.upload_file(name=model_name, path_or_stream=filename)
    run.complete()
```

The above code accomplishes the following:

1. For each alpha hyperparameter value in the `alphas` array, a new run is created within the experiment. The alpha value is logged to differentiate between each run.
1. In each run, a Ridge model is instantiated, trained, and used to run predictions. The root-mean-squared-error is calculated for the actual versus predicted values, and then logged to the run. At this point the run has metadata attached for both the alpha value and the rmse accuracy.
1. Next, the model for each run is serialized and uploaded to the run. This allows you to download the model file from the run in the portal.
1. At the end of each iteration the run is completed by calling `run.complete()`.

After the training has completed, call the `experiment` variable to fetch a link to the experiment in the portal.

```python
experiment
```

<table style="width:100%"><tr><th>Name</th><th>Workspace</th><th>Report Page</th><th>Docs Page</th></tr><tr><td>diabetes-experiment</td><td>your-workspace-name</td><td>Link to Azure Portal</td><td>Link to Documentation</td></tr></table>

## View training results in portal

Following the **Link to Azure Portal** takes you to the main experiment page. Here you see all the individual runs in the experiment. Any custom-logged values (`alpha_value` and `rmse`, in this case) become fields for each run, and also become available for the charts and tiles at the top of the experiment page. To add a logged metric to a chart or tile, hover over it, click the edit button, and find your custom-logged metric.

When training models at scale over hundreds and thousands of separate runs, this page makes it easy to see every model you trained, specifically how they were trained, and how your unique metrics have changed over time.

![Main Experiment page in Portal](./media/tutorial-quickstart/experiment-main.png)

Clicking on a run number link in the `RUN NUMBER` column takes you to the page for each individual run. The default tab **Details** shows you more-detailed information on each run. Navigate to the **Outputs** tab, and you see the `.pkl` file for the model that was uploaded to the run during each training iteration. Here you can download the model file, rather than having to retrain it manually.

![Run details page in Portal](./media/tutorial-quickstart/model-download.png)

## Get the best model

In addition to being able to download model files from the experiment in the portal, you can also download them programmatically. The following code iterates through each run in the experiment, and accesses both the logged run metrics and the run details (which contains the run_id). This keeps track of the best run, in this case the run with the lowest root-mean-squared-error.

```python
minimum_rmse_runid = None
minimum_rmse = None

for run in experiment.get_runs():
    run_metrics = run.get_metrics()
    run_details = run.get_details()
    # each logged metric becomes a key in this returned dict
    run_rmse = run_metrics["rmse"]
    run_id = run_details["runId"]

    if minimum_rmse is None:
        minimum_rmse = run_rmse
        minimum_rmse_runid = run_id
    else:
        if run_rmse < minimum_rmse:
            minimum_rmse = run_rmse
            minimum_rmse_runid = run_id

print("Best run_id: " + minimum_rmse_runid)
print("Best run_id rmse: " + str(minimum_rmse))
```

    Best run_id: 864f5ce7-6729-405d-b457-83250da99c80
    Best run_id rmse: 57.234760283951765

Use the best run id to fetch the individual run using the `Run` constructor along with the experiment object. Then call `get_file_names()` to see all the files available for download from this run. In this case, you only uploaded one file for each run during training.

```python
from azureml.core import Run
best_run = Run(experiment=experiment, run_id=minimum_rmse_runid)
print(best_run.get_file_names())
```

    ['model_alpha_0.1.pkl']

Call `download()` on the run object, specifying the model file name to download. By default this function downloads to the current directory.

```python
best_run.download_file(name="model_alpha_0.1.pkl")
```

## Clean up resources

Do not complete this section if you plan on running other Azure Machine Learning service tutorials.

### Stop the notebook VM

If you used a cloud notebook server, stop the VM when you are not using it to reduce cost.

1. In your workspace, select **Notebook VMs**.

   ![Stop the VM server](./media/tutorial-1st-experiment-sdk-setup/stop-server.png)

1. From the list, select the VM.

1. Select **Stop**.

1. When you're ready to use the server again, select **Start**.

### Delete everything

[!INCLUDE [aml-delete-resource-group](../../../includes/aml-delete-resource-group.md)]

You can also keep the resource group but delete a single workspace. Display the workspace properties and select **Delete**.

## Next steps

In this tutorial, you did the following tasks:

> [!div class="checklist"]
> * Connected your workspace and created an experiment
> * Loaded data and trained scikit-learn models
> * Viewed training results in the portal and retrieved models

[Deploy your model](tutorial-deploy-models-with-aml.md) with Azure Machine Learning.
Learn how to develop [automated machine learning](tutorial-auto-train-models.md) experiments.<|MERGE_RESOLUTION|>--- conflicted
+++ resolved
@@ -32,7 +32,6 @@
 
 ## Launch Jupyter web interface
 
-<<<<<<< HEAD
 1. On your workspace page in the Azure portal, select **Notebook VMs** on the left.
 
 1. Select **Jupyter** in the **URI** column for the VM you created in part one of this tutorial.
@@ -42,13 +41,7 @@
    The link starts your notebook server and opens the Jupyter notebook webpage in a new browser tab.  This link will only work for the person who creates the VM. Each user of the workspace must create their own VM.
 
 1. On the Jupyter notebook webpage, select the top foldername, which has your username.  
-=======
-After your VM is running, use the **Notebook VMs** section to launch the Jupyter web interface.
-
-1. Select **Jupyter** in the **URI** column for your VM to start up the notebook server.
-
-1. On the Jupyter notebook webpage, select the top foldername that contains your username.  
->>>>>>> 7a8a4b71
+
 
    This folder exists in the workspace [storage account](concept-workspace.md#resources) rather than on the notebook VM itself.  If you delete the notebook VM, you'll still keep all your work.  When you create a new notebook VM later, it will load this same folder. If you share your workspace with others, they will see your folder and you will see theirs.
 
@@ -57,11 +50,9 @@
    > [!Warning]
    > Ensure you open the `tutorial-1st-experiment-sdk-train.ipynb` file, **not** the `.yml` file of the > same name. 
 
-<<<<<<< HEAD
-The rest of this article displays the same content as you see in the notebook.  Switch to the notebook now if you want to run the code.
-
-=======
->>>>>>> 7a8a4b71
+1. The rest of this article contains the same content as you see in the notebook.  Switch to the notebook now if you want to run the code.
+
+
 ## Connect workspace and create experiment
 
 Import the `Workspace` class, and load your subscription information from the file `config.json` using the function `from_config().` This looks for the JSON file in the current directory by default, but you can also specify a path parameter to point to the file using `from_config(path="your/file/path")`. In a cloud notebook server, the file is automatically in the root directory.
