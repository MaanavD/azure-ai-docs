--- conflicted
+++ resolved
@@ -17,11 +17,7 @@
 
 # Create and manage Azure Machine Learning workspaces in the Azure portal
 
-<<<<<<< HEAD
-In this article, you'll create, view, and delete [**Azure Machine Learning service workspaces**](concept-workspace.md) in the Azure portal for [Azure Machine Learning service](overview-what-is-azure-ml.md).  The portal is the easiest way to get started with workspaces but as your needs change or requirements for automation increase you can also create and delete workspaces [using the CLI](reference-azure-machine-learning-cli.md), [with Python code](https://docs.microsoft.com/python/api/overview/azure/ml/intro?view=azure-ml-py) or [via the VS Code extension](how-to-vscode-tools.md#get-started-with-azure-machine-learning-for-visual-studio-code).
-=======
-In this article, you'll create, view, and delete [**Azure Machine Learning workspaces**](concept-workspace.md) in the Azure portal for [Azure Machine Learning](overview-what-is-azure-ml.md).  The portal is the easiest way to get started with workspaces but as your needs change or requirements for automation increase you can also create and delete workspaces [using the CLI](reference-azure-machine-learning-cli.md), [with Python code](https://docs.microsoft.com/python/api/overview/azure/ml/intro?view=azure-ml-py) or [via the VS Code extension](how-to-vscode-tools.md#get-started-with-azure-machine-learning).
->>>>>>> 0c7cce4f
+In this article, you'll create, view, and delete [**Azure Machine Learning workspaces**](concept-workspace.md) in the Azure portal for [Azure Machine Learning](overview-what-is-azure-ml.md).  The portal is the easiest way to get started with workspaces but as your needs change or requirements for automation increase you can also create and delete workspaces [using the CLI](reference-azure-machine-learning-cli.md), [with Python code](https://docs.microsoft.com/python/api/overview/azure/ml/intro?view=azure-ml-py) or [via the VS Code extension](how-to-vscode-tools.md#get-started-with-azure-machine-learning-for-visual-studio-code).
 
 ## Create a workspace
 
