--- conflicted
+++ resolved
@@ -23,11 +23,7 @@
 
 ## Prerequisites
 
-<<<<<<< HEAD
-Create an Azure Machine Learning service [workspace](setup-create-workspace.md) if you don't already have one. This article assumes that you're familiar with Azure Virtual Networks, and with IP networking in general. The article also assumes that you've created a virtual network and subnet to use with your compute resources. If you're unfamiliar with Azure Virtual Networks, read the following articles to learn about the service:
-=======
-Create an Azure Machine Learning service [workspace](how-to-manage-workspace.md) if you don't already have one. This document assumes that you are familiar with Azure Virtual Networks, and IP networking in general. This document also assumes that you have created a virtual network and subnet to use with your compute resources. If you are not familiar with Azure Virtual Networks, read the following articles to learn about the service:
->>>>>>> a48299e3
+Create an Azure Machine Learning service [workspace](how-to-manage-workspace.md) if you don't already have one. This article assumes that you're familiar with both Azure Virtual Networks and IP networking in general. The article also assumes that you've created a virtual network and subnet to use with your compute resources. If you're unfamiliar with Azure Virtual Networks, read the following articles to learn about the service:
 
 * [IP addressing](https://docs.microsoft.com/azure/virtual-network/virtual-network-ip-addresses-overview-arm)
 * [Security groups](https://docs.microsoft.com/azure/virtual-network/security-overview)
@@ -36,11 +32,7 @@
 
 ## Storage account for your workspace
 
-<<<<<<< HEAD
-To use the default Azure storage account for the workspace in a virtual network, do the following:
-=======
-To use an Azure Storage account for the workspace in a virtual network, use the following steps:
->>>>>>> a48299e3
+To use an Azure storage account for the workspace in a virtual network, do the following:
 
 1. Create an experimentation compute instance (for example, a Machine Learning Compute instance) behind a virtual network, or attach an experimentation compute instance to the workspace (for example, an HDInsight cluster or virtual machine). 
 
@@ -62,17 +54,13 @@
     ```
 
 > [!IMPORTANT]
-> You can place the default storage account for the Azure Machine Learning service in a virtual network _only when you're doing experimentation_.
->
-<<<<<<< HEAD
-> For non-default storage accounts for experimentation, or if you're using a storage account for _inference_, you must have unrestricted access to the storage account.
-=======
-> __Non-default storage accounts__ can also be placed in a virtual network, but __only for experimentation__.
->
-> Default or non-default storage accounts used for __inference__ must have __unrestricted access to the storage account__.
->>>>>>> a48299e3
->
-> If you aren't sure whether you've modified these settings, see the "Change the default network access rule" section in [Configure Azure Storage firewalls and virtual networks](https://docs.microsoft.com/azure/storage/common/storage-network-security). Follow the instructions to allow access from all networks during inference, or model scoring.
+> You can place the default storage account for the Azure Machine Learning service in a virtual network _for experimentation only_.
+>
+> You can place _non-default storage accounts_ in a virtual network _for experimentation only_.
+>
+> Both default and non-default storage accounts that are used for _inference_ must have _unrestricted access to the storage account_.
+>
+> If you aren't sure whether you've modified the settings, see the "Change the default network access rule" section in [Configure Azure Storage firewalls and virtual networks](https://docs.microsoft.com/azure/storage/common/storage-network-security). Follow the instructions to allow access from all networks during inference, or model scoring.
 
 ## A key vault for your workspace
 
