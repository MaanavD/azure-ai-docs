---
title: Monitor and collect data from Machine Learning web service endpoints
titleSuffix: Azure Machine Learning
description: Monitor web services deployed with Azure Machine Learning using Azure Application Insights
services: machine-learning
ms.service: machine-learning
ms.subservice: core
ms.topic: conceptual
ms.reviewer: jmartens
ms.author: copeters
author: lostmygithubaccount
ms.date: 10/11/2019
ms.custom: seoapril2019
---
# Monitor and collect data from ML web service endpoints

In this article, you learn how to collect data from and monitor models deployed to web service endpoints in Azure Kubernetes Service (AKS) or Azure Container Instances (ACI) by enabling Azure Application Insights. In addition to collecting an endpoint's input data and response, you can monitor:
* Request rates, response times, and failure rates.
* Dependency rates, response times, and failure rates.
* Exceptions.

[Learn more about Azure Application Insights](../../azure-monitor/app/app-insights-overview.md). 


## Prerequisites

* If you don’t have an Azure subscription, create a free account before you begin. Try the [free or paid version of Azure Machine Learning](https://aka.ms/AMLFree) today.

* An Azure Machine Learning workspace, a local directory that contains your scripts, and the Azure Machine Learning SDK for Python installed. To learn how to get these prerequisites, see [How to configure a development environment](how-to-configure-environment.md).
* A trained machine learning model to be deployed to Azure Kubernetes Service (AKS) or Azure Container Instance (ACI). If you don't have one, see the [Train image classification model](tutorial-train-models-with-aml.md) tutorial.

## Web service input and response data

The input and response to the service - corresponding to the inputs to the ML model and its prediction - are logged to the Azure Application Insights traces under the message `"model_data_collection"`. You can query Azure Application Insights directly to access this data, or set up a [continuous export](https://docs.microsoft.com/azure/azure-monitor/app/export-telemetry) to a storage account for longer retention or further processing. Model data can then be used in the Azure ML service to setup labeling, retraining, explainability, data analysis, or other use. 

## Use the Azure portal to configure

You can enable and disable Azure Application Insights in the Azure portal. 

1. In the [Azure portal](https://portal.azure.com), open your workspace.

1. On the **Deployments** tab, select the service where you want to enable Azure Application Insights.

   [![List of services on the Deployments tab](media/how-to-enable-app-insights/Deployments.PNG)](./media/how-to-enable-app-insights/Deployments.PNG#lightbox)

3. Select **Edit**.

   [![Edit button](media/how-to-enable-app-insights/Edit.PNG)](./media/how-to-enable-app-insights/Edit.PNG#lightbox)

4. In **Advanced Settings**, select the **Enable AppInsights diagnostics** check box.

   [![Selected check box for enabling diagnostics](media/how-to-enable-app-insights/AdvancedSettings.png)](./media/how-to-enable-app-insights/AdvancedSettings.png#lightbox)

1. Select **Update** at the bottom of the screen to apply the changes. 

### Disable
1. In the [Azure portal](https://portal.azure.com), open your workspace.
1. Select **Deployments**, select the service, and then select **Edit**.

   [![Use the edit button](media/how-to-enable-app-insights/Edit.PNG)](./media/how-to-enable-app-insights/Edit.PNG#lightbox)

1. In **Advanced Settings**, clear the **Enable AppInsights diagnostics** check box. 

   [![Cleared check box for enabling diagnostics](media/how-to-enable-app-insights/uncheck.png)](./media/how-to-enable-app-insights/uncheck.png#lightbox)

1. Select **Update** at the bottom of the screen to apply the changes. 
 
## Use Python SDK to configure 

### Update a deployed service
1. Identify the service in your workspace. The value for `ws` is the name of your workspace.

    ```python
    from azureml.core.webservice import Webservice
    aks_service= Webservice(ws, "my-service-name")
    ```
2. Update your service and enable Azure Application Insights. 

    ```python
    aks_service.update(enable_app_insights=True)
    ```

### Log custom traces in your service
If you want to log custom traces, follow the standard deployment process for AKS or ACI in the [How to deploy and where](how-to-deploy-and-where.md) document. Then use the following steps:

1. Update the scoring file by adding print statements.
    
    ```python
    print ("model initialized" + time.strftime("%H:%M:%S"))
    ```

2. Update the service configuration.
    
    ```python
    config = Webservice.deploy_configuration(enable_app_insights=True)
    ```

3. Build an image and deploy it on [AKS](how-to-deploy-to-aks.md) or [ACI](how-to-deploy-to-aci.md).  

### Disable tracking in Python

To disable Azure Application Insights, use the following code:

```python 
## replace <service_name> with the name of the web service
<service_name>.update(enable_app_insights=False)
```
	
<<<<<<< HEAD
## Use studio to configure

You can enable and disable Application Insights in the Azure Machine Learning studio.

1. In [Azure Machine Learning studio](https://ml.azure.com), open your workspace.

1. On the **Deployments** tab, select the service where you want to enable Application Insights.

   [![List of services on the Deployments tab](media/how-to-enable-app-insights/Deployments.PNG)](./media/how-to-enable-app-insights/Deployments.PNG#lightbox)

3. Select **Edit**.

   [![Edit button](media/how-to-enable-app-insights/Edit.PNG)](./media/how-to-enable-app-insights/Edit.PNG#lightbox)

4. In **Advanced Settings**, select the **Enable AppInsights diagnostics** check box.

   [![Selected check box for enabling diagnostics](media/how-to-enable-app-insights/AdvancedSettings.png)](./media/how-to-enable-app-insights/AdvancedSettings.png#lightbox)

1. Select **Update** at the bottom of the screen to apply the changes. 

### Disable
1. In [Azure Machine Learning studio](https://ml.azure.com), open your workspace.
1. Select **Deployments**, select the service, and select **Edit**.

   [![Use the edit button](media/how-to-enable-app-insights/Edit.PNG)](./media/how-to-enable-app-insights/Edit.PNG#lightbox)

1. In **Advanced Settings**, clear the **Enable AppInsights diagnostics** check box. 

   [![Cleared check box for enabling diagnostics](media/how-to-enable-app-insights/uncheck.png)](./media/how-to-enable-app-insights/uncheck.png#lightbox)

1. Select **Update** at the bottom of the screen to apply the changes. 
 

=======
>>>>>>> bc3340a0
## Evaluate data
Your service's data is stored in your Azure Application Insights account, within the same resource group as Azure Machine Learning.
To view it:
<<<<<<< HEAD
1. Go to your Machine Learning service workspace in [Azure Machine Learning studio](https://ml.azure.com) and click on Application Insights link.
=======
1. Go to your Machine Learning service workspace in the [Azure portal](https://portal.azure.com). Click on Azure Application Insights link.
>>>>>>> bc3340a0

    [![AppInsightsLoc](media/how-to-enable-app-insights/AppInsightsLoc.png)](./media/how-to-enable-app-insights/AppInsightsLoc.png#lightbox)

1. Select the **Overview** tab to see a basic set of metrics for your service.

   [![Overview](media/how-to-enable-app-insights/overview.png)](./media/how-to-enable-app-insights/overview.png#lightbox)

1. To look into your web service input and response payloads, select **Analytics**
1. In the schema section, select **Traces** and filter down traces with the message `"model_data_collection"`. In the custom dimensions, you can see the inputs, predictions, and other relevant details.

   [![Model data](media/how-to-enable-app-insights/model-data-trace.png)](./media/how-to-enable-app-insights/model-data-trace.png#lightbox)


3. To look into your custom traces, select **Analytics**.
4. In the schema section, select **Traces**. Then select **Run** to run your query. Data should appear in a table format and should map to your custom calls in your scoring file. 

   [![Custom traces](media/how-to-enable-app-insights/logs.png)](./media/how-to-enable-app-insights/logs.png#lightbox)

To learn more about how to use Azure Application Insights, see [What is Application Insights?](../../azure-monitor/app/app-insights-overview.md).

## Export data for further processing and longer retention

You can use Azure Application Insights' [continuous export](https://docs.microsoft.com/azure/azure-monitor/app/export-telemetry) to send messages to a supported storage account, where a longer retention can be set. The `"model_data_collection"` messages are stored in JSON format and can be easily parsed to extract model data. Azure Data Factory, Azure ML Pipelines, or other data processing tools can be used to transform the data as needed. When you have transformed the data, you can then register it with the Azure Machine Learning service workspace as a dataset.

   [![Continuous Export](media/how-to-enable-app-insights/continuous-export-setup.png)](./media/how-to-enable-app-insights/continuous-export-setup.png)


## Example notebook

The [enable-app-insights-in-production-service.ipynb](https://github.com/Azure/MachineLearningNotebooks/blob/master/how-to-use-azureml/deployment/enable-app-insights-in-production-service/enable-app-insights-in-production-service.ipynb) notebook demonstrates concepts in this article. 
 
[!INCLUDE [aml-clone-in-azure-notebook](../../../includes/aml-clone-for-examples.md)]

## Next steps

* See [how to deploy a model to an Azure Kubernetes Service cluster](https://docs.microsoft.com/azure/machine-learning/service/how-to-deploy-azure-kubernetes-service) or [how to deploy a model to Azure Container Instances](https://docs.microsoft.com/azure/machine-learning/service/how-to-deploy-azure-container-instance) to deploy your models to web service endpoints, and enable Azure Application Insights to leverage data collection and endpoint monitoring.
* See [MLOps: Manage, deploy, and monitor models with Azure Machine Learning](https://docs.microsoft.com/azure/machine-learning/service/concept-model-management-and-deployment) to learn more about leveraging data collected from models in production. Such data can help to continually improve your machine learning process. <|MERGE_RESOLUTION|>--- conflicted
+++ resolved
@@ -106,7 +106,6 @@
 <service_name>.update(enable_app_insights=False)
 ```
 	
-<<<<<<< HEAD
 ## Use studio to configure
 
 You can enable and disable Application Insights in the Azure Machine Learning studio.
@@ -140,16 +139,10 @@
 1. Select **Update** at the bottom of the screen to apply the changes. 
  
 
-=======
->>>>>>> bc3340a0
 ## Evaluate data
 Your service's data is stored in your Azure Application Insights account, within the same resource group as Azure Machine Learning.
 To view it:
-<<<<<<< HEAD
 1. Go to your Machine Learning service workspace in [Azure Machine Learning studio](https://ml.azure.com) and click on Application Insights link.
-=======
-1. Go to your Machine Learning service workspace in the [Azure portal](https://portal.azure.com). Click on Azure Application Insights link.
->>>>>>> bc3340a0
 
     [![AppInsightsLoc](media/how-to-enable-app-insights/AppInsightsLoc.png)](./media/how-to-enable-app-insights/AppInsightsLoc.png#lightbox)
 
