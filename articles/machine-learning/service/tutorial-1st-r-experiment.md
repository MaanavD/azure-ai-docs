--- conflicted
+++ resolved
@@ -1,9 +1,5 @@
 ---
-<<<<<<< HEAD
-title: "Tutorial: Your first Machine Learning experiment with R"
-=======
 title: "Tutorial: Your first ML model with R"
->>>>>>> b5737211
 titleSuffix: Azure Machine Learning
 description: In this tutorial, you learn the foundational design patterns in Azure Machine Learning, and train a logistic regression model model using R packages azuremlsdk and caret to predict likelihood of a fatality in an automobile accident. 
 services: machine-learning
