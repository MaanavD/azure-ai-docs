--- conflicted
+++ resolved
@@ -37,11 +37,7 @@
 
 You complete the following experiment set-up and run steps in Azure Machine Learning studio, a consolidated interface that includes machine learning tools to perform data science scenarios for data science practitioners of all skill levels.
 
-<<<<<<< HEAD
-1. Open your workspace in the [Azure Machine Learning studio](https://ml.azure.com/).  
-=======
 1. Sign in to [Azure Machine Learning studio](https://ml.azure.com/).
->>>>>>> 90eae47a
 
 1. Select your subscription and the workspace you created.
 
