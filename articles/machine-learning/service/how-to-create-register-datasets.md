--- conflicted
+++ resolved
@@ -45,11 +45,7 @@
 
 There are two dataset types, based on how users consume them in training:
 
-<<<<<<< HEAD
-* The [TabularDataset](https://docs.microsoft.com/python/api/azureml-core/azureml.data.tabulardataset?view=azure-ml-py) class represents data in a tabular format by parsing the provided file or list of files. With this method, you can materialize the data into a pandas or Spark DataFrame. For example, a `TabularDataset` object can be created from .csv, .tsv, and Parquet files, and from SQL query results. For a complete list, see our [documentation](https://aka.ms/tabulardataset-api-reference).
-=======
 * [TabularDataset](https://docs.microsoft.com/python/api/azureml-core/azureml.data.tabulardataset?view=azure-ml-py) represents data in a tabular format by parsing the provided file or list of files. This provides you with the ability to materialize the data into a Pandas or Spark DataFrame. A `TabularDataset` object can be created from csv, tsv, parquet files, SQL query results etc. For a complete list, please visit our [documentation](https://aka.ms/tabulardataset-api-reference).
->>>>>>> 1ef2bbcb
 
 * The [FileDataset](https://docs.microsoft.com/python/api/azureml-core/azureml.data.file_dataset.filedataset?view=azure-ml-py) class references single or multiple files in your datastores or public URLs. By this method, you can download or mount the files to your compute as a FileDataset object. The files can be in any format, which enables a wider range of machine learning scenarios, including deep learning.
 
@@ -171,21 +167,6 @@
 mnist_ds = Dataset.File.from_files(path=web_paths)
 ```
 
-<<<<<<< HEAD
-### Using the workspace landing page
-
-Sign in to the [workspace landing page](https://ml.azure.com) to create a dataset through the web experience. The workspace landing page supports the creation of both TabularDatasets and FileDatasets.
-
-The following animation shows how to create a dataset in the workspace landing page:
-
-![Create a dataset with the UI](media/how-to-create-register-datasets/create-dataset-ui.gif)
-
-1. In the **Assets** section of the left pane, select **Datasets**.
-1. Select **+ Create Dataset** to choose the source of your dataset. This can be from local files, a datastore, or public web URLs.
-1. Under **Dataset type**, select **Tabular** or **File**. The **Settings and preview** and the **Schema** fields are intelligently populated based on chosen file type.
-1. Select **Next** to review these settings or to further configure your dataset.
-1. Select **Done** to finish creating your dataset.
-=======
 #### On the web 
 The following steps and animation show how to create a dataset in the Azure Machine Learning studio, https://ml.azure.com.
 
@@ -200,9 +181,6 @@
 1. Select **Create** to complete your dataset creation.
 
 ## Register datasets
->>>>>>> 1ef2bbcb
-
-## Register datasets
 
 To complete the creation process, register your datasets with a workspace. Use the [`register()`](https://docs.microsoft.com/python/api/azureml-core/azureml.core.dataset.dataset?view=azure-ml-py#register-workspace--name--description-none--tags-none--visible-true--exist-ok-false--update-if-exist-false-) method to register datasets with your workspace in order to share them with others and reuse them across various experiments:
 
