--- conflicted
+++ resolved
@@ -1,11 +1,7 @@
 ---
 title: "Designer example #5: Classification to predict churn + appetency + up-selling"
 titleSuffix: Azure Machine Learning
-<<<<<<< HEAD
-description: This designer (preview) sample experiment shows binary classifier prediction of churn, a common task for customer relationship management (CRM).
-=======
-description: This visual interface sample pipeline shows binary classifier prediction of churn, a common task for customer relationship management (CRM).
->>>>>>> 06b9d700
+description: This designer (preview) sample pipeline shows binary classifier prediction of churn, a common task for customer relationship management (CRM).
 services: machine-learning
 ms.service: machine-learning
 ms.subservice: core
@@ -19,15 +15,9 @@
 # Sample 5 - Classification: Predict churn, appetency, and up-selling 
 [!INCLUDE [applies-to-skus](../../../includes/aml-applies-to-enterprise-sku.md)]
 
-<<<<<<< HEAD
 Learn how to build a complex machine learning experiment without writing a single line of code using the designer (preview).
 
-This experiment trains three, **two-class boosted decision tree** classifiers to predict common tasks for customer relationship management (CRM) systems: churn, appetency, and up-selling. The data values and labels are split across multiple data sources and scrambled to anonymize customer information, however, we can still use the designer to combine data sets and train a model using the scrambled values.
-=======
-Learn how to build a complex machine learning pipeline without writing a single line of code using the visual interface.
-
-This pipeline trains three, **two-class boosted decision tree** classifiers to predict common tasks for customer relationship management (CRM) systems: churn, appetency, and up-selling. The data values and labels are split across multiple data sources and scrambled to anonymize customer information, however, we can still use the visual interface to combine data sets and train a model using the obscured values.
->>>>>>> 06b9d700
+This pipeline trains three, **two-class boosted decision tree** classifiers to predict common tasks for customer relationship management (CRM) systems: churn, appetency, and up-selling. The data values and labels are split across multiple data sources and scrambled to anonymize customer information, however, we can still use the designer to combine data sets and train a model using the obscured values.
 
 Because you're trying to answer the question "Which one?" this is called a classification problem, but you can apply the same logic shown in this sample to tackle any type of machine learning problem whether it be regression, classification, clustering, and so on.
 
@@ -49,11 +39,7 @@
 
 ## Pipeline summary
 
-<<<<<<< HEAD
-This sample experiment in the designer shows binary classifier prediction of churn, appetency, and up-selling, a common task for customer relationship management (CRM).
-=======
-This visual interface sample pipeline shows binary classifier prediction of churn, appetency, and up-selling, a common task for customer relationship management (CRM).
->>>>>>> 06b9d700
+This sample pipeline in the designer shows binary classifier prediction of churn, appetency, and up-selling, a common task for customer relationship management (CRM).
 
 First, some simple data processing.
 
