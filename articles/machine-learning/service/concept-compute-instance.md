---
title: 'What is an Azure Machine Learning compute instance?'
titleSuffix: Azure Machine Learning
description: Learn about the Azure Machine Learning compute instance, a fully managed cloud-based workstation. 
services: machine-learning
ms.service: machine-learning
ms.subservice: core
ms.topic: conceptual
ms.author: sgilley
author: sdgilley
ms.date: 11/04/2019
# As a data scientist, I want to know what a compute instance is and how to use it for Azure Machine Learning.
---

# What is an Azure Machine Learning compute instance?

An Azure Machine Learning compute instance (preview) is a fully managed cloud-based workstation for data scientists. Compute instance makes it  easy to get started with Azure Machine Learning development. Compute instance provides management and enterprise readiness capabilities for IT administrators.  Use a compute instance as your fully configured and managed development environment in the cloud.

> [!NOTE]
> Compute instances are available only for workspaces with a region of **North Central US** or **UK South**.
>If your workspace is in any other region, you can continue to create and use a [Notebook VM](concept-compute-instance.md#notebookvm) instead. 

## Why use a compute instance?

A compute instance is a managed virtual machine (VM), optimized to be your machine learning development environment in the cloud. It provides the following benefits:

* **Productive**: Data scientists can build and deploy models using integrated notebooks and the following tools in their web browser:
    * Jupyter
    * JupyterLab
    * RStudio
    * Visual Studio Code   
* **Managed and secure**:  Reduce your security footprint and add compliance with enterprise security requirements. Compute instances  provide robust management policies and secure networking configurations such as:
    * Automated provisioning through Resource Manager templates or Azure Machine Learning SDK
    * [Role-based access control (RBAC)](/azure/role-based-access-control/overview).
    * Virtual network support. You can [create a compute instance in a virtual network](how-to-enable-virtual-network.md#compute-instance).
    * SSH policy to enable/disable SSH access
* **Preconfigured for machine learning**: Save time on setup tasks with pre-configured and up-to-date ML packages, deep learning frameworks, GPU drivers.
* **Fully customizable**: Broad support for Azure VM types including GPUs and persisted low-level customization such as installing packages and drivers makes advanced scenarios a breeze. 

## <a name="contents"></a>Tools and environments

Azure Machine Learning compute instance enables you to author, train, and deploy models in a fully integrated notebook experience in your workspace.

<<<<<<< HEAD
These tools and environments are installed on the compute instance: 



|General tools & environments|&nbsp;&nbsp;&nbsp;&nbsp;&nbsp;&nbsp;&nbsp;&nbsp;&nbsp;&nbsp;&nbsp;&nbsp;&nbsp;&nbsp;&nbsp;&nbsp;&nbsp;&nbsp;&nbsp;&nbsp;&nbsp;&nbsp;&nbsp;&nbsp;&nbsp;&nbsp;&nbsp;&nbsp;&nbsp;Details&nbsp;&nbsp;&nbsp;&nbsp;&nbsp;&nbsp;&nbsp;&nbsp;&nbsp;&nbsp;&nbsp;&nbsp;&nbsp;&nbsp;&nbsp;&nbsp;&nbsp;&nbsp;&nbsp;&nbsp;&nbsp;&nbsp;&nbsp;&nbsp;&nbsp;&nbsp;&nbsp;&nbsp;&nbsp;&nbsp;&nbsp;&nbsp;&nbsp;&nbsp;&nbsp;&nbsp;|
|----|:----:|
|Drivers|`CUDA`</br>`cuDNN`</br>`NVIDIA`</br>`Blob FUSE` |
|Intel MPI library||
|Azure Machine Learning CLI ||
|Azure Machine Learning samples ||
|Azure Machine Learning EDAT engine ||            
|Docker||
|Nginx NCCL 2.0 ||
|Protobuf|| 

|**R** tools & environments|&nbsp;&nbsp;&nbsp;&nbsp;&nbsp;&nbsp;&nbsp;&nbsp;&nbsp;&nbsp;&nbsp;&nbsp;&nbsp;&nbsp;&nbsp;&nbsp;&nbsp;&nbsp;&nbsp;&nbsp;&nbsp;&nbsp;&nbsp;&nbsp;&nbsp;&nbsp;&nbsp;&nbsp;&nbsp;Details&nbsp;&nbsp;&nbsp;&nbsp;&nbsp;&nbsp;&nbsp;&nbsp;&nbsp;&nbsp;&nbsp;&nbsp;&nbsp;&nbsp;&nbsp;&nbsp;&nbsp;&nbsp;&nbsp;&nbsp;&nbsp;&nbsp;&nbsp;&nbsp;&nbsp;&nbsp;&nbsp;&nbsp;&nbsp;&nbsp;&nbsp;&nbsp;&nbsp;&nbsp;&nbsp;&nbsp;|
|----|:----:|
|RStudio Server Open Source Edition||
|R kernel||
|Azure Machine Learning SDK for R|[azuremlsdk](https://azure.github.io/azureml-sdk-for-r/reference/index.html)</br>SDK samples|

|**PYTHON** tools & environments|Details|
|----|----|
|Anaconda Python||
|Jupyter and extensions||
|Jupyterlab and extensions||
[Azure Machine Learning SDK for Python](https://docs.microsoft.com/python/api/overview/azure/ml/intro?view=azure-ml-py)</br>from PyPI|`azureml-sdk[notebooks,contrib,automl,explain]`</br>`azureml-contrib-datadrift`</br>`azureml-telemetry`</br>`azureml-tensorboard`</br>`azureml-contrib-opendatasets`</br>`azureml-opendatasets`</br>`azureml-contrib-reinforcementlearning`</br>`azureml-mlflow`</br>`azureml-contrib-interpret` |
|Other PyPI packages|`jupytext`</br>`jupyterlab-git`</br>`tensorboard`</br>`nbconvert`</br>`notebook`</br>`Pillow`|
|Conda packages|`cython`</br>`numpy`</br>`ipykernel`</br>`scikit-learn`</br>`matplotlib`</br>`tqdm`</br>`joblib`</br>`nodejs`</br>`nb_conda_kernels`|
|Deep learning packages|`PyTorch`</br>`TensorFlow`</br>`Keras`</br>`Horovod`</br>`MLFlow`</br>`pandas-ml`</br>`scrapbook`|
|ONNX packages|`keras2onnx`</br>`onnx`</br>`onnxconverter-common`</br>`skl2onnx`</br>`onnxmltools`|                           
|Azure Machine Learning SDK samples||


=======
The following tools and environments are installed on the compute instance:-

* CUDA, cuDNN, NVIDIA Drivers
* Intel MPI library
* RStudio Server Open Source Edition
* R kernel
* [Azure Machine Learning SDK for R](https://azure.github.io/azureml-sdk-for-r/reference/index.html)
* Anaconda Python
* Jupyter and extensions
* Jupyterlab and extensions
* Deep learning packages:
    * `PyTorch`
    * `TensorFlow`
    * `Keras`
    * `Horovod`
    * `MLFlow`
    * `pandas-ml`
    * `scrapbook`
* Conda packages:
    * `cython`
    * `numpy`
    * `ipykernel`
    * `scikit-learn`
    * `matplotlib`
    * `tqdm`
    * `joblib`
    * `nodejs`
    * `nb_conda_kernels`
* [Azure Machine Learning SDK for Python](https://docs.microsoft.com/python/api/overview/azure/ml/intro?view=azure-ml-py) from PyPI:
    * `azureml-sdk[notebooks,contrib,automl,explain]`
    * `azureml-contrib-datadrift`
    * `azureml-telemetry`
    * `azureml-tensorboard`
    * `azureml-contrib-opendatasets`
    * `azureml-opendatasets`
    * `azureml-contrib-reinforcementlearning`
    * `azureml-mlflow`
    * `azureml-contrib-interpret`
* Other PyPI packages:
    * `jupytext`
    * `jupyterlab-git`
    * `tensorboard`
    * `nbconvert`
    * `notebook`
    * `Pillow`
* Azure Machine Learning CLI
* Onnx packages: keras2onnx, onnx, onnxconverter-common, skl2onnx, onnxmltools                                            
* Docker
* Blob FUSE driver
* Nginx
* NCCL 2.0
* Protobuf
* Azure Machine Learning Python and R samples
>>>>>>> 878035a6

Compute instances are typically used as development environments.  They can also be used as a compute target for training and inferencing for development and testing.  For large tasks, an [Azure Machine Learning compute cluster](how-to-set-up-training-targets.md#amlcompute) with multi-node scaling capabilities is a better compute target choice.


## Accessing files

Notebooks and R scripts are stored in the default storage account of your workspace in Azure file share.  These files are located under your “User files” directory. This storage makes it easy to share notebooks between compute instances. The storage account also keeps your notebooks safely preserved when you stop or delete a compute instance.

The Azure file share account of your workspace is mounted as a drive on the compute instance. This drive is the default working directory for Jupyter, Jupyter Labs, and RStudio.

The files in the file share are accessible from all compute instances in the same workspace. Any changes to these files on the compute instance will be reliably persisted back to the file share.

You can also clone the latest Azure Machine Learning samples to your folder under the user files directory in the workspace file share.

Writing small files can be slower on network drives than writing to the VM itself.  If you are writing many small files, try using a directory directly on the compute instance, such as a `/tmp` directory. Please note these files will not be accessible from other compute instances in the workspace.

## Managing a compute instance

In your workspace in Azure Machine Learning studio, select **Compute**, then select **Compute Instance** on the top.

![Manage a compute instance](media/concept-compute-instance/manage-compute-instance.png)

You can perform the following actions:

* Create a compute instance. Specify the name, Azure VM type including GPUs, enable/disable SSH access, and configure virtual network settings optionally. You can also create an instance directly from integrated notebooks, Azure portal, Resource Manager template, or Azure Machine Learning SDK. The dedicated cores per region quota which applies to compute instance creation is unified and shared with Azure Machine Learning compute cluster quota.
* Refresh the compute instances tab
* Start, stop and restart a compute instance
* Delete a compute instance

For each compute instance in your workspace you can:

* Access Jupyter, JupyterLab, RStudio, VS Code URIs on the compute instance
* SSH into compute instance. SSH access is disabled by default but can be enabled at compute instance creation time. SSH access is through public/private key mechanism. The tab will give you details for SSH connection such as IP address, username, and port number.
* Get details about a specific compute instance such as IP address, and region.

[RBAC](/azure/role-based-access-control/overview) allows you to control which users in the workspace can create, delete, start, stop, restart a compute instance. All users in the workspace contributor and owner role can create, delete, start, stop, and restart compute instances across the workspace. However, only the creator of a specific compute instance is allowed to access Jupyter, JupyterLab, and RStudio on that compute instance. The creator of the compute instance has the compute instance dedicated to them, have root access, and can terminal in through Jupyter. Compute instance will have single-user login of creator user and all actions will use that user’s identity for RBAC and attribution of experiment runs. SSH acess is controlled through public/private key mechanism.

You can also create an instance
* Directly from the integrated notebooks experience
* In Azure portal
* From Azure Resource Manager template
* With Azure Machine Learning SDK

The dedicated cores per region quota, which applies to compute instance creation is unified and shared with Azure Machine Learning training cluster quota. 

## Compute Target

Compute instances can be used as a [training compute target](concept-compute-target.md#train) similar to Azure Machine Learning compute training clusters. Provision a multi-GPU VM to run distributed training jobs using TensorFlow/PyTorch estimators. You can also create a run configuration and use it to run your experiment on compute instance. 
You can use compute instance as a local inferencing deployment target for testing/debugging scenarios.

## <a name="notebookvm"></a>What happened to Notebook VM?

Compute instances are replacing the Notebook VM.  In regions where compute instances are not available yet, you can continue to use Notebook VMs with full functionality and create new Notebook VMs.

Any notebook files stored in the workspace file share and data in workspace data stores will be accessible from a compute instance. However, any custom packages previously installed on a Notebook VM will need to be re-installed on the compute instance. Quota limitations which apply to compute clusters creation will apply to compute instance creation as well. 

In regions where compute instances are available, new Notebook VMs cannot be created. However, you can still access and use Notebook VMs you have created, with full functionality. Compute instances can be created in same workspace as the existing Notebook VMs. 


## Next steps

 * [Tutorial: Train your first ML model](tutorial-1st-experiment-sdk-train.md) shows how to use a compute instance with an integrated notebook.<|MERGE_RESOLUTION|>--- conflicted
+++ resolved
@@ -41,7 +41,7 @@
 
 Azure Machine Learning compute instance enables you to author, train, and deploy models in a fully integrated notebook experience in your workspace.
 
-<<<<<<< HEAD
+
 These tools and environments are installed on the compute instance: 
 
 
@@ -74,63 +74,6 @@
 |Deep learning packages|`PyTorch`</br>`TensorFlow`</br>`Keras`</br>`Horovod`</br>`MLFlow`</br>`pandas-ml`</br>`scrapbook`|
 |ONNX packages|`keras2onnx`</br>`onnx`</br>`onnxconverter-common`</br>`skl2onnx`</br>`onnxmltools`|                           
 |Azure Machine Learning SDK samples||
-
-
-=======
-The following tools and environments are installed on the compute instance:-
-
-* CUDA, cuDNN, NVIDIA Drivers
-* Intel MPI library
-* RStudio Server Open Source Edition
-* R kernel
-* [Azure Machine Learning SDK for R](https://azure.github.io/azureml-sdk-for-r/reference/index.html)
-* Anaconda Python
-* Jupyter and extensions
-* Jupyterlab and extensions
-* Deep learning packages:
-    * `PyTorch`
-    * `TensorFlow`
-    * `Keras`
-    * `Horovod`
-    * `MLFlow`
-    * `pandas-ml`
-    * `scrapbook`
-* Conda packages:
-    * `cython`
-    * `numpy`
-    * `ipykernel`
-    * `scikit-learn`
-    * `matplotlib`
-    * `tqdm`
-    * `joblib`
-    * `nodejs`
-    * `nb_conda_kernels`
-* [Azure Machine Learning SDK for Python](https://docs.microsoft.com/python/api/overview/azure/ml/intro?view=azure-ml-py) from PyPI:
-    * `azureml-sdk[notebooks,contrib,automl,explain]`
-    * `azureml-contrib-datadrift`
-    * `azureml-telemetry`
-    * `azureml-tensorboard`
-    * `azureml-contrib-opendatasets`
-    * `azureml-opendatasets`
-    * `azureml-contrib-reinforcementlearning`
-    * `azureml-mlflow`
-    * `azureml-contrib-interpret`
-* Other PyPI packages:
-    * `jupytext`
-    * `jupyterlab-git`
-    * `tensorboard`
-    * `nbconvert`
-    * `notebook`
-    * `Pillow`
-* Azure Machine Learning CLI
-* Onnx packages: keras2onnx, onnx, onnxconverter-common, skl2onnx, onnxmltools                                            
-* Docker
-* Blob FUSE driver
-* Nginx
-* NCCL 2.0
-* Protobuf
-* Azure Machine Learning Python and R samples
->>>>>>> 878035a6
 
 Compute instances are typically used as development environments.  They can also be used as a compute target for training and inferencing for development and testing.  For large tasks, an [Azure Machine Learning compute cluster](how-to-set-up-training-targets.md#amlcompute) with multi-node scaling capabilities is a better compute target choice.
 
