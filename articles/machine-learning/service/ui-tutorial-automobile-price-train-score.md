--- conflicted
+++ resolved
@@ -12,13 +12,8 @@
 ms.date: 08/16/2019
 ---
 
-<<<<<<< HEAD
 # Tutorial: Predict automobile price with the designer (preview)
-=======
-# Tutorial: Predict automobile price with the designer
 [!INCLUDE [applies-to-skus](../../../includes/aml-applies-to-enterprise-sku.md)]
-
->>>>>>> ff559bb7
 
 In this two-part tutorial, you learn how to use Azure Machine Learning designer to develop and deploy a predictive analytic solution that predicts the price of any car. 
 
