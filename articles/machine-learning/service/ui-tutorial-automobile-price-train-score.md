---
title: 'Tutorial: Predict automobile price with the visual interface'
titleSuffix: Azure Machine Learning service
description: Learn how to train, score, and deploy a machine learning model using a drag and drop visual interface. This tutorial is part one of a two-part series on predicting automobile prices using linear regression.

author: peterclu
ms.author: peterclu
services: machine-learning
ms.service: machine-learning
ms.subservice: core
ms.topic: tutorial
ms.date: 04/06/2019
---

# Tutorial: Predict automobile price with the visual interface

In this tutorial, you take an extended look at developing a predictive solution in the Azure Machine Learning service visual interface. By the end of this tutorial, you'll have a solution that can predict the price of any car based on technical specifications you send it.

This tutorial [continues from the quickstart](ui-quickstart-run-experiment.md) and is **part one of a two-part tutorial series**. However, you don't have to complete the quickstart before starting.

In part one of the tutorial series you learn how to:

> [!div class="checklist"]
> * Import and clean data (the same steps as the quickstart)
> * Train a machine learning model
> * Score and evaluate a model

In [part two](ui-tutorial-automobile-price-deploy.md) of the tutorial series, you'll learn how to deploy your predictive model as an Azure web service.

> [!NOTE]
> A completed version of this tutorial is available as a sample experiment.
> From the Experiments page, go to **Add New** > **Sample 1 - Regression: Automobile Price Prediction(Basic)**

<<<<<<< HEAD
> [!VIDEO https://www.microsoft.com/videoplayer/embed/RE2X1GY]
=======
> [!VIDEO https://channel9.msdn.com/Shows/AI-Show/Build-zero-code-machine-learning-models-with-Azure-Machine-Learning-service/player]
>>>>>>> 4b15ac6a


## Create a workspace

If you have an Azure Machine Learning service workspace, skip to the [next section](#open-the-visual-interface-webpage). Otherwise, create one now.

[!INCLUDE [aml-create-portal](../../../includes/aml-create-in-portal.md)]

## Open the visual interface webpage

1. Open your workspace in the [Azure portal](https://portal.azure.com/).  

1. In your workspace, select **Visual interface**.  Then select **Launch visual interface**.  

    ![Screenshot of the Azure portal showing how to access the Visual interface from a Machine Learning service workspace](./media/ui-tutorial-automobile-price-train-score/launch-ui.png)

    The interface webpage opens in a new browser page.  

## Import and clean your data

The first thing you need is clean data. If you completed the quickstart, you can reuse your data prep experiment here. If you haven't completed the quickstart, skip the next section and [start from a new experiment](#start-from-a-new-experiment).

### Reuse the quickstart experiment

1. Open your quickstart experiment.

1. Select **Save As** at the bottom of the window.

1. Give it a new name in the pop-up dialog that appears.

    ![Screenshot showing how to rename an experiment to "Tutorial - Predict Automobile Price"](./media/ui-tutorial-automobile-price-train-score/save-a-copy.png)

1. The experiment should now look something like this:

    ![Screenshot showing the expected state of the experiment. The automobile data set connects to the Select Columns module that connects to the Clean Missing Data](./media/ui-tutorial-automobile-price-train-score/save-copy-result.png)

If you successfully reused your quickstart experiment, skip the next section to begin [training your model](#train-the-model).

### Start from a new experiment

If you didn't complete the quickstart, follow these steps to quickly create a new experiment that imports and cleans the automobile data set.

1. Create a new experiment by selecting **+NEW** at the bottom of the visual interface window.

1. Select **EXPERIMENT** >  **Blank Experiment**.

1. Select the default experiment name **"Experimented Created on ...**" at the top of the canvas and rename it to something meaningful. For example, **Automobile price prediction**. The name doesn't need to be unique.

1. To the left of the experiment canvas is a palette of datasets and modules. To find modules, use the search box at the top of the module palette. Type **automobile** in the search box to find the dataset labeled **Automobile price data (Raw)**. Drag this dataset to the experiment canvas.

    ![Screenshot how to find the automobile price data set](./media/ui-tutorial-automobile-price-train-score/automobile-dataset.png)

    Now that you have your data, you can add a module that removes the **normalized-losses** column completely. Then, add another module that removes any row that has missing data.

1. Type **select columns** in the search box to find the **Select Columns in Dataset** module. Then drag it to the experiment canvas. This module allows you to select which columns of data you want to include or exclude in the model.

1. Connect the output port of the **Automobile price data (Raw)** dataset to the input port of the Select Columns in Dataset.

    ![Animated gif showing how to connect the Automobile Price Data module to the Select Columns module](./media/ui-tutorial-automobile-price-train-score/connect-modules.gif)

1. Select the Select Columns in Dataset module and select **Launch column selector** in the **Properties** pane.

   1. On the left, select **With rules**

   1. Next to  **Begin With**, select **All columns**. These rules direct **Select Columns in Dataset** to pass through all the columns (except those columns we're about to exclude).

   1. From the drop-downs, select **Exclude** and **column names**, and then type **normalized-losses** inside the text box.

   1. Select the OK button to close the column selector (on the lower right).

     Now the properties pane for **Select Columns in Dataset** indicates that it will pass through all columns from the dataset except **normalized-losses**.

1. Add a comment to the **Select Columns in Dataset** module by double-clicking the module and entering "Exclude normalized losses.". This can help you see, at a glance, what the module is doing in your experiment.

    ![Screenshot showing correct configuration of the Select Columns module](./media/ui-tutorial-automobile-price-train-score/select-columns.png)

1. Type **Clean** in the Search box to find the **Clean Missing Data** module. Drag the **Clean Missing Data** module to the experiment canvas and connect it to the **Select Columns in Dataset** module.

1. In the **Properties** pane, select **Remove entire row** under **Cleaning mode**. These options direct **Clean Missing Data** to clean the data by removing rows that have any missing values. Double-click the module and type the comment "Remove missing value rows."

![Screenshot showing correct configuration of the Clean Missing Data module](./media/ui-tutorial-automobile-price-train-score/clean-missing-data.png)

## Train the model

Now that the data is ready, you can construct a predictive model. You'll use your data to train the model. Then you'll test the model to see how closely it's able to predict prices.

**Classification** and **regression** are two types of supervised machine learning algorithms. **Classification** predicts an answer from a defined set of categories, such as a color (red, blue, or green). **Regression** is used to predict a number.

Because you want to predict price, which is a number, you can use a regression algorithm. For this example, you'll use a linear regression model.

Train the model by giving it a set of data that includes the price. The model scans the data and looks for correlations between a car's features and its price. Then test the model by giving it a set of features for automobiles it's familiar with and see how close the model comes to predicting the known price.

Use your data for both training the model and testing it by splitting the data into separate training and testing datasets.

1. Type **split data** in the search box to find the **Split Data** module and connect it to the left port of the **Clean Missing Data** module.

1. Select the **Split Data** module you just connected to select it. In the Properties pane, set the Fraction of rows in the first output dataset to 0.7. This way, we'll use 70 percent of the data to train the model, and hold back 30 percent for testing.

    ![Screenshot showing the correct configuration of the properties pane. Values of "Split Data" should be "Split Rows", 0.7, Randomized split, 0, False.](./media/ui-tutorial-automobile-price-train-score/split-data.png)

1. Double-click the **Split Data** and type the comment "Split the dataset into training set(0.7) and test set(0.3)"

1. To select the learning algorithm, clear your module palette search box.

1. Expand the **Machine Learning** then expand **Initialize Model**. This displays several categories of modules that can be used to initialize machine learning algorithms.

1. For this experiment, select **Regression** > **Linear Regression** and drag it to the experiment canvas.

    ![Screenshot showing the correct configuration of the properties pane. Values of "Split Data" should be "Split Rows", 0.7, Randomized split, 0, False.](./media/ui-tutorial-automobile-price-train-score/linear-regression-module.png)

1. Find and drag the **Train Model** module to the experiment canvas. Connect the output of the Linear Regression module to the left input of the Train Model module, and connect the training data output (left port) of the **Split Data** module to the right input of the **Train Model** module.

    ![Screenshot showing the correct configuration of the Train Model module. The Linear Regression module connects to left port of Train Model module and the Split Data module connects to right port of Train Model](./media/ui-tutorial-automobile-price-train-score/train-model.png)

1. Select the **Train Model** module. In the Properties pane, Select Launch column selector and then type **price** next to **Include column names**. Price is the value that your model is going to predict

    ![Screenshot showing the correct configuration for the column selector module. With rules > Include column names > "price"](./media/ui-tutorial-automobile-price-train-score/select-price.png)

    Now the experiment should look like.
    ![Screenshot showing the correct configuration of the experiment after adding the Train Model module.](./media/ui-tutorial-automobile-price-train-score/train-graph.png)

### Run the training experiment

[!INCLUDE [aml-ui-create-training-compute](../../../includes/aml-ui-create-training-compute.md)]

## Score and evaluate the model

Now that you've trained the model using 70 percent of your data, you can use it to score the other 30 percent of the data to see how well your model functions.

1. Type **score model** in the search box to find the **Score Model** module and drag the module to the experiment canvas. Connect the output of the **Train Model** module to the left input port of **Score Model**. Connect the test data output (right port) of the **Split Data** module to the right input port of **Score Model**.

1. Type **evaluate** in the search box to find the **Evaluate Model** and drag the it module to the experiment canvas. Connect the output of the **Score Model** module to the left input of **Evaluate Model**. The final experiment should look something like this:

    ![Screenshot showing the final correct configuration of the experiment.](./media/ui-tutorial-automobile-price-train-score/final-graph.png)

1. Run the experiment using the same compute target used previously.

1. View the output from the **Score Model** module by selecting the output port of **Score Model** and select **Visualize**. The output shows the predicted values for price and the known values from the test data.

    ![Screenshot of the output visualization highlighting the "Scored Label" column](./media/ui-tutorial-automobile-price-train-score/score-result.png)

1. To view the output from the Evaluate Model module, select the output port, and then select Visualize.

    ![Screenshot showing the evaluation results for the final experiment.](./media/ui-tutorial-automobile-price-train-score/evaluate-result.png)

The following statistics are shown for your model:

* **Mean Absolute Error (MAE)**: The average of absolute errors (an error is the difference between the predicted value and the actual value).
* **Root Mean Squared Error (RMSE)**: The square root of the average of squared errors of predictions made on the test dataset.
* **Relative Absolute Error**: The average of absolute errors relative to the absolute difference between actual values and the average of all actual values.
* **Relative Squared Error**: The average of squared errors relative to the squared difference between the actual values and the average of all actual values.
* **Coefficient of Determination**: Also known as the R squared value, this is a statistical metric indicating how well a model fits the data.

For each of the error statistics, smaller is better. A smaller value indicates that the predictions more closely match the actual values. For Coefficient of Determination, the closer its value is to one (1.0), the better the predictions.

## Manage experiments in Azure Machine Learning service workspace

The experiments you create in the visual interface can be managed from the Azure Machine Learning service workspace. Use the workspace to see more detailed information such as individuals experiment runs, diagnostic logs, execution graphs, and more.

1. Open your workspace in the [Azure portal](https://portal.azure.com/).  

1. In your workspace, select **Experiments**. Then select the experiment you created.

    ![Screenshot showing how to navigate to experiments in the Azure portal](./media/ui-tutorial-automobile-price-train-score/portal-experiments.png)

    On this page, you'll see an overview of the experiment and its latest runs.

    ![Screenshot showing overview of experiment statistics in the Azure portal](./media/ui-tutorial-automobile-price-train-score/experiment-overview.png)

1. Select a run number to see more details about a specific execution.

    ![Screenshot detailed run report](./media/ui-tutorial-automobile-price-train-score/run-details.png)

    The run report is updated in real time. If you used an **Execute Python Script** module in your experiment, you can specify script logs to output in the **Logs** tab.

## Clean up resources

[!INCLUDE [aml-ui-cleanup](../../../includes/aml-ui-cleanup.md)]

## Next steps

In part one of this tutorial, you completed these steps:

* Reuse the experiment created in the Quickstart
* Prepare the data
* Train the model
* Score and evaluate the model

In part two, you'll learn how to deploy your model as an Azure web service.

> [!div class="nextstepaction"]
> [Continue to deploying models](ui-tutorial-automobile-price-deploy.md)<|MERGE_RESOLUTION|>--- conflicted
+++ resolved
@@ -31,12 +31,8 @@
 > A completed version of this tutorial is available as a sample experiment.
 > From the Experiments page, go to **Add New** > **Sample 1 - Regression: Automobile Price Prediction(Basic)**
 
-<<<<<<< HEAD
+
 > [!VIDEO https://www.microsoft.com/videoplayer/embed/RE2X1GY]
-=======
-> [!VIDEO https://channel9.msdn.com/Shows/AI-Show/Build-zero-code-machine-learning-models-with-Azure-Machine-Learning-service/player]
->>>>>>> 4b15ac6a
-
 
 ## Create a workspace
 
