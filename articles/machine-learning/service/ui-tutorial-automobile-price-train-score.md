--- conflicted
+++ resolved
@@ -37,19 +37,11 @@
 
 ## Create a new pipeline
 
-<<<<<<< HEAD
 Azure Machine Learning pipelines organize multiple, dependent data processing steps into a single resource. Pipelines help you organize, manage, and reuse complex machine learning workflows across projects and users. To create an Azure Machine Learning pipeline, you need an Azure Machine Learning workspace. In this section, you learn how to create both these resources.
 
 ### Create a new workspace
 
 If you have an Azure Machine Learning workspace with an **Enterprise SKU**, [skip to the next section](#create-a-pipeline).
-=======
-Azure Machine Learning pipelines organize multiple, dependent machine learning and data processing steps into a single resource. Pipelines help you organize, manage, and reuse complex machine learning workflows across projects and users. To create an Azure Machine Learning pipeline, you need an Azure Machine Learning service workspace. In this section, you learn how to create both these resources.
-
-### Create a new workspace
-
-If you have an Azure Machine Learning service workspace, skip to the next section.
->>>>>>> d33e6dcb
 
 [!INCLUDE [aml-create-portal](../../../includes/aml-create-in-portal-enterprise.md)]
 
@@ -103,12 +95,7 @@
 
 1. Click and drag the **Select Columns in Dataset** module onto the canvas. Drop the module below the dataset module.
 
-<<<<<<< HEAD
-> [!TIP]
-> Cleaning the missing values from input data is a prerequisite for using most of the modules in the designer.
-=======
 1. Connect the dataset you added earlier to the **Select Columns in Dataset** module by clicking and dragging. Drag from the dataset's output port, which is the small circle at the bottom of the dataset on the canvas, to the input port of **Select Columns in Dataset**, which is the small circle at the top of the module.
->>>>>>> d33e6dcb
 
     > [!TIP]
     > You create a flow of data through your pipeline when you connect the output port of one module to an input port of another.
