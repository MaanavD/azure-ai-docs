---
title: Dataset definition and versioning
titleSuffix: Azure Machine Learning service
description: Learn how to update Dataset definitions and manage the lifecycle of definitions
services: machine-learning
ms.service: machine-learning
ms.subservice: core
ms.topic: conceptual
ms.author: sihhu
author: MayMSFT
ms.reviewer: larryfr
ms.date: 05/02/19
---

<<<<<<< HEAD
# Update and manage the lifecycle of Dataset definitions

Learn how to update and manage Dataset definitions with Azure Machine Learning Datasets (preview).
=======
# Version & manage dataset definitions 

Dataset definitions (preview) are the recipes used to prepare your Datasets, which include both the reference to your source data and the transformation steps performed. One Dataset can have many definitions, and each definition has its own lifecycle. 
>>>>>>> 8f701ae6

Dataset definitions are the recipes used to prepare your Datasets, which include both the reference to your source data and the transformation steps performed. One Dataset can have many definitions, and each definition has its own lifecycle.

The following scenario is an example of using Dataset definitions:

1. You build a machine learning pipeline that consumes the current definition of your Dataset.
1. The underlying data changes; new attributes have been added.
1. You create a new version of your definition that adds extra transformations to handle the new attributes.

In this example, the existing pipeline continues to consume the original definition version. The new definition version can be used for new scenarios, such as training a model or creating a pipeline.

## Prerequisites

You need to have an Azure subscription and a workspace to register your Dataset in order to manage the lifecycle of Dataset definitions.

The sample file used in the examples in this document is available at [https://dprepdata.blob.core.windows.net/dataset-sample-files/crime.csv](https://dprepdata.blob.core.windows.net/dataset-sample-files/crime.csv).

## Update Dataset definitions

We will first create and register a Dataset with your workspace.

```python
from azureml.core import Workspace, Datastore, Dataset

# change the configuration for workspace and Datastore
subscription_id = 'your subscription id'
resource_group = 'your resource group name'
workspace_name = 'your workspace name'
datastore_name = 'your datastore name'

# get existing workspace
workspace = Workspace(subscription_id, resource_group, workspace_name)

# get a Datastore that has already been created in the workspace
dstore = Datastore.get(workspace, datastore_name)

# create an in-memory Dataset from Datastore
datapath = dstore.path('data/src/crime.csv')
dataset = Dataset.from_delimited_files(datapath)

# register the Dataset with the workspace. if a Dataset with the same name already exists, retrieve it by turning `exist_ok = True`
dataset_name = 'crime dataset'
dataset = dataset.register(workspace = workspace, 
                 name = dataset_name, 
                 description = 'crime dataset for demo', 
                 tags = {'year':'2019', 'month':'Apr'},
                 exist_ok = True)
```

The first Dataset definition (`version_id` = 1) is created when the Dataset is created. Then every time you update your Dataset definition, a new version_id will be assigned to the latest definition.

```python
# get the Dataset from the workspace by name
dataset = workspace.datasets['dataset_name']

# get the latest Dataset definition
ds_def = dataset.get_definition()

# update the Dataset definition to select only the columns I'm interested in
ds_def = ds_def.keep_columns(['ID', 'Arrest', 'Latitude', 'Longitude'])

# with this update, the latest definition for dataset now has `version_id = 2`
dataset = dataset.update_definition(ds_def, 'select useful column')

dataset = workspace.datasets['dataset_name']
dataset.head(5)
```
<div>
<style scoped>
    .dataframe tbody tr th:only-of-type {
        vertical-align: middle;
    }

    .dataframe tbody tr th {
        vertical-align: top;
    }

    .dataframe thead th {
        text-align: right;
    }
</style>
<table border="1" class="dataframe">
  <thead>
    <tr style="text-align: right;">
      <th></th>
      <th>ID</th>
      <th>Arrest</th>
      <th>Latitude</th>
      <th>Longitude</th>
    </tr>
  </thead>
  <tbody>
    <tr>
      <th>0</th>
      <td>10498554</td>
      <td>FALSE</td>
      <td>41.69283384</td>
      <td>-87.60431945</td>
    </tr>
    <tr>
      <th>1</th>
      <td>10516598</td>
      <td>FALSE</td>
      <td>41.74410697</td>
      <td>-87.66449429</td>
    </tr>
    <tr>
      <th>2</th>
      <td>10519196</td>
      <td>FALSE</td>
      <td></td>
      <td></td>
    </tr>
    <tr>
      <th>3</th>
      <td>10519591</td>
      <td>FALSE</td>
      <td></td>
      <td></td>
    </tr>
    <tr>
      <th>4</th>
      <td>10534446</td>
      <td>FALSE</td>
      <td></td>
      <td></td>
    </tr>
  </tbody>
</table>
</div>

This definition update will not erase previous Dataset definitions. You can still access and consume the previous definitions.

```python
# specify `version_id` to get a previous definition 
ds_def_old = dataset.get_definition(version_id = 1)
ds_def_old.head(5)
```
<div>
<style scoped>
    .dataframe tbody tr th:only-of-type {
        vertical-align: middle;
    }

    .dataframe tbody tr th {
        vertical-align: top;
    }

    .dataframe thead th {
        text-align: right;
    }
</style>
<table border="1" class="dataframe">
  <thead>
    <tr style="text-align: right;">
      <th></th>
      <th>ID</th>
      <th>Case Number</th>
      <th>Date</th>
      <th>Block</th>
      <th>IUCR</th>
      <th>Primary Type</th>
      <th>Description</th>
      <th>Location Description</th>
      <th>Arrest</th>
      <th>Domestic</th>
      <th>...</th>
      <th>Ward</th>
      <th>Community Area</th>
      <th>FBI Code</th>
      <th>X Coordinate</th>
      <th>Y Coordinate</th>
      <th>Year</th>
      <th>Updated On</th>
      <th>Latitude</th>
      <th>Longitude</th>
      <th>Location</th>
    </tr>
  </thead>
  <tbody>
    <tr>
      <th>0</th>
      <td>10498554</td>
      <td>HZ239907</td>
      <td>4/4/2016 23:56</td>
      <td>007XX E 111TH ST</td>
      <td>1153</td>
      <td>DECEPTIVE PRACTICE</td>
      <td>FINANCIAL IDENTITY THEFT OVER $ 300</td>
      <td>OTHER</td>
      <td>FALSE</td>
      <td>FALSE</td>
      <td>...</td>
      <td>9</td>
      <td>50</td>
      <td>11</td>
      <td>1183356</td>
      <td>1831503</td>
      <td>2016</td>
      <td>5/11/2016 15:48</td>
      <td>41.69283384</td>
      <td>-87.60431945</td>
      <td>(41.692833841, -87.60431945)</td>
    </tr>
    <tr>
      <th>1</th>
      <td>10516598</td>
      <td>HZ258664</td>
      <td>4/15/2016 17:00</td>
      <td>082XX S MARSHFIELD AVE</td>
      <td>890</td>
      <td>THEFT</td>
      <td>FROM BUILDING</td>
      <td>RESIDENCE</td>
      <td>FALSE</td>
      <td>FALSE</td>
      <td>...</td>
      <td>21</td>
      <td>71</td>
      <td>6</td>
      <td>1166776</td>
      <td>1850053</td>
      <td>2016</td>
      <td>5/12/2016 15:48</td>
      <td>41.74410697</td>
      <td>-87.66449429</td>
      <td>(41.744106973, -87.664494285)</td>
    </tr>
    <tr>
      <th>2</th>
      <td>10519196</td>
      <td>HZ261252</td>
      <td>4/15/2016 10:00</td>
      <td>104XX S SACRAMENTO AVE</td>
      <td>1154</td>
      <td>DECEPTIVE PRACTICE</td>
      <td>FINANCIAL IDENTITY THEFT $300 AND UNDER</td>
      <td>RESIDENCE</td>
      <td>FALSE</td>
      <td>FALSE</td>
      <td>...</td>
      <td>19</td>
      <td>74</td>
      <td>11</td>
      <td></td>
      <td></td>
      <td>2016</td>
      <td>5/12/2016 15:50</td>
      <td></td>
      <td></td>
      <td></td>
    </tr>
    <tr>
      <th>3</th>
      <td>10519591</td>
      <td>HZ261534</td>
      <td>4/15/2016 9:00</td>
      <td>113XX S PRAIRIE AVE</td>
      <td>1120</td>
      <td>DECEPTIVE PRACTICE</td>
      <td>FORGERY</td>
      <td>RESIDENCE</td>
      <td>FALSE</td>
      <td>FALSE</td>
      <td>...</td>
      <td>9</td>
      <td>49</td>
      <td>10</td>
      <td></td>
      <td></td>
      <td>2016</td>
      <td>5/13/2016 15:51</td>
      <td></td>
      <td></td>
      <td></td>
    </tr>
    <tr>
      <th>4</th>
      <td>10534446</td>
      <td>HZ277630</td>
      <td>4/15/2016 10:00</td>
      <td>055XX N KEDZIE AVE</td>
      <td>890</td>
      <td>THEFT</td>
      <td>FROM BUILDING</td>
      <td>SCHOOL, PUBLIC, BUILDING</td>
      <td>FALSE</td>
      <td>FALSE</td>
      <td>...</td>
      <td>40</td>
      <td>13</td>
      <td>6</td>
      <td></td>
      <td></td>
      <td>2016</td>
      <td>5/25/2016 15:59</td>
      <td></td>
      <td></td>
      <td></td>
    </tr>
  </tbody>
</table>
</div>

As we can see from the result, the first version of Dataset definition still keeps all columns from the crime data regardless of later update. For example, if you have a machine learning model currently consuming the first version of the Dataset and using `Date` column from the Dataset as one of the features, you will not encounter any error with the latest definition update, which keeps only `ID`, `Arrest`, `Latitude`, `Longitude` columns from the crime data.

## How to access Dataset definitions

To get a list of all definitions, use `get_definitions()`. To get a specific version of a definition, use `get_definition()`. The following example demonstrates retrieving a list of all definitions, and then retrieving version 1:

```python
# list all definitions for the dataset
dataset.get_definitions()
# get version ID 2
dataset.get_definition(version_id=2)
```

The output of `get_definitions()` is similar to the following example:

```text
{'2': VersionID: 2, State: active, Created: 2019-04-19 16:43:52.439890+00:00, Modified: 2019-04-19 16:43:52.439890+00:00, Notes: select useful column,
 '1': VersionID: 1, State: active, Created: 2019-04-19 16:39:14.112046+00:00, Modified: 2019-04-19 16:44:12.912663+00:00, Notes: None}
```

## Manage lifecycle of Dataset definitions

You can manage the lifecycle of each Dataset definition independently. There are three stages of the lifecycle: active, deprecated, or archived.

### Active

When a new Dataset definition is created, it is active by default. 

### Deprecate

Dataset definitions can be deprecated when usage is no longer recommended, and a replacement is available. When a deprecated Dataset definition is used in machine learning pipelines, a warning message gets returned, but execution will not be blocked.

When deprecating a Dataset definition, specify the Dataset ID and the Dataset definition version ID for the replacement definition. This information is stored and used in warning message when you try to consume a deprecated Dataset definition.

```python
# get the definition that you want to deprecate
ds_def = dataset.get_definition(version_id = 1)

# deprecate it by providing the information for the replacement definition, which is recommended to be used in machine learning scenarios
ds_def.deprecate(deprecate_by_dataset_id=dataset.id, deprecated_by_definition_version=2)
```

### Archive

Dataset definitions can be archived when definitions are not supposed to be used for any reason (such as underlying data no longer available). When an archived Dataset definition is used in machine learning pipelines, execution will be blocked with error.

```python
# archive the definition with `version_id = 1`
ds_def = dataset.get_definition(version_id = 1)
ds_def.archive()
```

### Reactivate

You can reactivate any deprecated or archived Dataset definition easily.

```python
# reactivate Dataset definition with `version_id =1` which was archived in the previous step
ds_def = dataset.get_definition(version_id = 1)
ds_def.reactivate()
```

## Next steps

For more information on working with Datasets, see [Create and register Azure Machine Learning Datasets](how-to-create-register-datasets.md).<|MERGE_RESOLUTION|>--- conflicted
+++ resolved
@@ -12,15 +12,9 @@
 ms.date: 05/02/19
 ---
 
-<<<<<<< HEAD
 # Update and manage the lifecycle of Dataset definitions
 
 Learn how to update and manage Dataset definitions with Azure Machine Learning Datasets (preview).
-=======
-# Version & manage dataset definitions 
-
-Dataset definitions (preview) are the recipes used to prepare your Datasets, which include both the reference to your source data and the transformation steps performed. One Dataset can have many definitions, and each definition has its own lifecycle. 
->>>>>>> 8f701ae6
 
 Dataset definitions are the recipes used to prepare your Datasets, which include both the reference to your source data and the transformation steps performed. One Dataset can have many definitions, and each definition has its own lifecycle.
 
