--- conflicted
+++ resolved
@@ -12,12 +12,8 @@
 # As a data scientist, I want to understand the big picture about how the designer for Azure Machine Learning works.
 ---
 
-<<<<<<< HEAD
 # What is Azure Machine Learning designer (preview)? 
-=======
-# What is Azure Machine Learning designer? 
 [!INCLUDE [applies-to-skus](../../../includes/aml-applies-to-enterprise-sku.md)]
->>>>>>> ff559bb7
 
 The designer for Azure Machine Learning enables you to prep data, train, test, deploy, manage, and track machine learning models without writing code.
 
