---
title: 'Tutorial: Azure ML Pipelines for batch scoring'
titleSuffix: Azure Machine Learning
description: Build an ML pipeline for running batch scoring on an image classification model. Machine learning pipelines optimize your workflow with speed, portability, and reuse so you can focus on your expertise, machine learning, rather than on infrastructure and automation.
services: machine-learning
ms.service: machine-learning
ms.subservice: core
ms.topic: tutorial
author: trevorbye
ms.author: trbye
ms.reviewer: trbye
ms.date: 09/05/2019
---

# Use Azure Machine Learning Pipelines for batch scoring

<<<<<<< HEAD
In this tutorial, you use Azure Machine Learning service pipelines to run a batch scoring job. This example job uses the pre-trained [Inception-V3](https://arxiv.org/abs/1512.00567) convolutional neural network Tensorflow model to classify unlabeled images. After building and publishing a pipeline, you configure a REST endpoint so you can trigger the pipeline from any HTTP library on any platform.
=======
In this tutorial, you use Azure Machine Learning pipelines to run a batch scoring, or inference, job. This example job uses the pre-trained [Inception-V3](https://arxiv.org/abs/1512.00567) convolutional neural network Tensorflow model to classify unlabeled images. After building and publishing a pipeline, you'll configure a REST endpoint so you can trigger the pipeline from any HTTP library on any platform.
>>>>>>> 6f6b1730

Machine learning pipelines optimize your workflow with speed, portability, and reuse so you can focus on your expertise, machine learning, rather than on infrastructure and automation. [Learn more about ML pipelines](concept-ml-pipelines.md).

In this tutorial you learn the following tasks:

> [!div class="checklist"]
> * Configure workspace and download sample data
> * Create data objects to fetch and output data
> * Download, prepare, and register the model to your workspace
> * Provision compute targets and create a scoring script
> * Build, run, and publish a pipeline
> * Enable a REST endpoint for the pipeline

If you don’t have an Azure subscription, create a free account before you begin. Try the [free or paid version of Azure Machine Learning](https://aka.ms/AMLFree) today.

## Prerequisites

* Complete [Part 1 of the setup tutorial](tutorial-1st-experiment-sdk-setup.md) if you don't already have an Azure Machine Learning workspace or notebook virtual machine.
* After you complete the setup tutorial, open the **tutorials/tutorial-pipeline-batch-scoring-classification.ipynb** notebook using the same notebook server.

This tutorial is also available on [GitHub](https://github.com/Azure/MachineLearningNotebooks/tree/master/tutorials) if you wish to run it in your own [local environment](how-to-configure-environment.md#local). Run `pip install azureml-sdk[notebooks] azureml-pipeline-core azureml-pipeline-steps pandas requests` to get the required packages.

## Configure workspace and create datastore

Create a workspace object from the existing Azure Machine Learning workspace. 
+ A [Workspace](https://docs.microsoft.com/python/api/azureml-core/azureml.core.workspace.workspace?view=azure-ml-py) is a class that accepts your Azure subscription and resource information. It also creates a cloud resource to monitor and track your model runs. 

+ `Workspace.from_config()` reads the file **config.json** and loads the authentication details into an object named `ws`. `ws` is used throughout the rest of the code in this tutorial.

```python
from azureml.core import Workspace
ws = Workspace.from_config()
```

### Create a datastore for sample images

Get the ImageNet evaluation public data sample from the public blob container `sampledata` on the account `pipelinedata`. Calling `register_azure_blob_container()` makes the data available to the workspace under the name `images_datastore`. Then specify the workspace default datastore as the output datastore, which you use for scoring output in the pipeline.

```python
from azureml.core.datastore import Datastore

batchscore_blob = Datastore.register_azure_blob_container(ws, 
                      datastore_name="images_datastore", 
                      container_name="sampledata", 
                      account_name="pipelinedata", 
                      overwrite=True)

def_data_store = ws.get_default_datastore()
```

## Create data objects

When building pipelines, `DataReference` objects are used for reading data from workspace datastores, and `PipelineData` objects are used for transferring intermediate data between pipeline steps.

> [!Important]
> This batch scoring example only uses one pipeline step, but in use-cases with multiple steps, the typical flow will include:
>
> 1. Using `DataReference` objects as **inputs** to fetch raw data, performing some transformations, then **outputting** a `PipelineData` object.
>
> 2. Use the previous step's `PipelineData` **output object** as an *input object*, repeated for subsequent steps.

For this scenario you create `DataReference` objects corresponding to the datastore directories for both the input images and the classification labels (y-test values). You also create a `PipelineData` object for the batch scoring output data.

```python
from azureml.data.data_reference import DataReference
from azureml.pipeline.core import PipelineData

input_images = DataReference(datastore=batchscore_blob, 
                             data_reference_name="input_images",
                             path_on_datastore="batchscoring/images",
                             mode="download"
                            )

label_dir = DataReference(datastore=batchscore_blob, 
                          data_reference_name="input_labels",
                          path_on_datastore="batchscoring/labels",
                          mode="download"                          
                         )

output_dir = PipelineData(name="scores", 
                          datastore=def_data_store, 
                          output_path_on_compute="batchscoring/results")
```

## Download and register the model

Download the pre-trained Tensorflow model to use it for batch scoring in the pipeline. First create a local directory where you store the model, then download and extract it.

```python
import os
import tarfile
import urllib.request

if not os.path.isdir("models"):
    os.mkdir("models")
    
response = urllib.request.urlretrieve("http://download.tensorflow.org/models/inception_v3_2016_08_28.tar.gz", "model.tar.gz")
tar = tarfile.open("model.tar.gz", "r:gz")
tar.extractall("models")
```

Now you register the model to your workspace, which allows you to easily retrieve it in the pipeline process. In the `register()` static function, the `model_name` parameter is the key you use to locate your model throughout the SDK.

```python
from azureml.core.model import Model
 
model = Model.register(model_path="models/inception_v3.ckpt",
                       model_name="inception",
                       tags={"pretrained": "inception"},
                       description="Imagenet trained tensorflow inception",
                       workspace=ws)
```

## Create and attach remote compute target

Since ML pipelines cannot be run locally, you need to run them on cloud resources. We refer to these as remote compute targets, which are reusable virtual compute environments in which you run experiments and ML workflows. Run the following code to create a GPU-enabled [`AmlCompute`](https://docs.microsoft.com/python/api/azureml-core/azureml.core.compute.amlcompute.amlcompute?view=azure-ml-py) target, and attach it to your workspace. See the [conceptual article](https://docs.microsoft.com/azure/machine-learning/service/concept-compute-target) for more information on compute targets.


```python
from azureml.core.compute import AmlCompute, ComputeTarget
from azureml.exceptions import ComputeTargetException
compute_name = "gpu-cluster"

# checks to see if compute target already exists in workspace, else create it
try:
    compute_target = ComputeTarget(workspace=ws, name=compute_name)
except ComputeTargetException:
    config = AmlCompute.provisioning_configuration(vm_size="STANDARD_NC6",
                                                   vm_priority="lowpriority", 
                                                   min_nodes=0, 
                                                   max_nodes=1)

    compute_target = ComputeTarget.create(workspace=ws, name=compute_name, provisioning_configuration=config)
    compute_target.wait_for_completion(show_output=True, min_node_count=None, timeout_in_minutes=20)
```

## Write a scoring script

To do the scoring, you create a batch scoring script `batch_scoring.py`, and write it to the current directory. The script takes input images, applies the classification model, and outputs the predictions to a results file.

The script `batch_scoring.py` takes the following parameters, which get passed from the pipeline step that you create later in this tutorial:

- `--model_name`: the name of the model being used
- `--label_dir` : the directory holding the `labels.txt` file 
- `--dataset_path`: the directory containing the input images
- `--output_dir` : the script will run the model on the data and output a `results-label.txt` to this directory
- `--batch_size` : the batch size used in running the model

The pipelines infrastructure uses the `ArgumentParser` class to pass parameters into pipeline steps. For example, in the code below the first argument `--model_name` is given the property identifier `model_name`. In the `main()` function, this property is accessed using `Model.get_model_path(args.model_name)`.


```python
%%writefile batch_scoring.py

import os
import argparse
import datetime
import time
import tensorflow as tf
from math import ceil
import numpy as np
import shutil
from tensorflow.contrib.slim.python.slim.nets import inception_v3
from azureml.core.model import Model

slim = tf.contrib.slim

parser = argparse.ArgumentParser(description="Start a tensorflow model serving")
parser.add_argument('--model_name', dest="model_name", required=True)
parser.add_argument('--label_dir', dest="label_dir", required=True)
parser.add_argument('--dataset_path', dest="dataset_path", required=True)
parser.add_argument('--output_dir', dest="output_dir", required=True)
parser.add_argument('--batch_size', dest="batch_size", type=int, required=True)

args = parser.parse_args()

image_size = 299
num_channel = 3

# create output directory if it does not exist
os.makedirs(args.output_dir, exist_ok=True)


def get_class_label_dict(label_file):
    label = []
    proto_as_ascii_lines = tf.gfile.GFile(label_file).readlines()
    for l in proto_as_ascii_lines:
        label.append(l.rstrip())
    return label


class DataIterator:
    def __init__(self, data_dir):
        self.file_paths = []
        image_list = os.listdir(data_dir)
        self.file_paths = [data_dir + '/' + file_name.rstrip() for file_name in image_list]
        self.labels = [1 for file_name in self.file_paths]

    @property
    def size(self):
        return len(self.labels)

    def input_pipeline(self, batch_size):
        images_tensor = tf.convert_to_tensor(self.file_paths, dtype=tf.string)
        labels_tensor = tf.convert_to_tensor(self.labels, dtype=tf.int64)
        input_queue = tf.train.slice_input_producer([images_tensor, labels_tensor], shuffle=False)
        labels = input_queue[1]
        images_content = tf.read_file(input_queue[0])

        image_reader = tf.image.decode_jpeg(images_content, channels=num_channel, name="jpeg_reader")
        float_caster = tf.cast(image_reader, tf.float32)
        new_size = tf.constant([image_size, image_size], dtype=tf.int32)
        images = tf.image.resize_images(float_caster, new_size)
        images = tf.divide(tf.subtract(images, [0]), [255])

        image_batch, label_batch = tf.train.batch([images, labels], batch_size=batch_size, capacity=5 * batch_size)
        return image_batch


def main(_):
    label_file_name = os.path.join(args.label_dir, "labels.txt")
    label_dict = get_class_label_dict(label_file_name)
    classes_num = len(label_dict)
    test_feeder = DataIterator(data_dir=args.dataset_path)
    total_size = len(test_feeder.labels)
    count = 0

    # get model from model registry
    model_path = Model.get_model_path(args.model_name)

    with tf.Session() as sess:
        test_images = test_feeder.input_pipeline(batch_size=args.batch_size)
        with slim.arg_scope(inception_v3.inception_v3_arg_scope()):
            input_images = tf.placeholder(tf.float32, [args.batch_size, image_size, image_size, num_channel])
            logits, _ = inception_v3.inception_v3(input_images,
                                                  num_classes=classes_num,
                                                  is_training=False)
            probabilities = tf.argmax(logits, 1)

        sess.run(tf.global_variables_initializer())
        sess.run(tf.local_variables_initializer())
        coord = tf.train.Coordinator()
        threads = tf.train.start_queue_runners(sess=sess, coord=coord)
        saver = tf.train.Saver()
        saver.restore(sess, model_path)
        out_filename = os.path.join(args.output_dir, "result-labels.txt")
        with open(out_filename, "w") as result_file:
            i = 0
            while count < total_size and not coord.should_stop():
                test_images_batch = sess.run(test_images)
                file_names_batch = test_feeder.file_paths[i * args.batch_size:
                                                          min(test_feeder.size, (i + 1) * args.batch_size)]
                results = sess.run(probabilities, feed_dict={input_images: test_images_batch})
                new_add = min(args.batch_size, total_size - count)
                count += new_add
                i += 1
                for j in range(new_add):
                    result_file.write(os.path.basename(file_names_batch[j]) + ": " + label_dict[results[j]] + "\n")
                result_file.flush()
            coord.request_stop()
            coord.join(threads)

        shutil.copy(out_filename, "./outputs/")

if __name__ == "__main__":
    tf.app.run()

```

> [!TIP]
> The pipeline in this tutorial only has one step and writes the output to a file, but for multi-step pipelines, you also use `ArgumentParser` to define a directory to write output data for input to subsequent steps. See the [notebook](https://github.com/Azure/MachineLearningNotebooks/blob/master/how-to-use-azureml/machine-learning-pipelines/nyc-taxi-data-regression-model-building/nyc-taxi-data-regression-model-building.ipynb) for an example of passing data between multiple pipeline steps using the `ArgumentParser` design pattern.

## Build and run the pipeline

Before running the pipeline, you create an object that defines the python environment and dependencies needed by your script `batch_scoring.py`. The main dependency required is Tensorflow, but you also install `azureml-defaults` for background processes from the SDK. Create a `RunConfiguration` object using the dependencies, and also specify Docker and Docker-GPU support.

```python
from azureml.core.runconfig import DEFAULT_GPU_IMAGE
from azureml.core.runconfig import CondaDependencies, RunConfiguration

cd = CondaDependencies.create(pip_packages=["tensorflow-gpu==1.13.1", "azureml-defaults"])

amlcompute_run_config = RunConfiguration(conda_dependencies=cd)
amlcompute_run_config.environment.docker.enabled = True
amlcompute_run_config.environment.docker.base_image = DEFAULT_GPU_IMAGE
amlcompute_run_config.environment.spark.precache_packages = False
```

### Parameterize the pipeline

Define a custom parameter for the pipeline to control the batch size. After the pipeline has been published and exposed via a REST endpoint, any configured parameters are also exposed and can be specified in the JSON payload when rerunning the pipeline with an HTTP request.

Create a `PipelineParameter` object to enable this behavior, and define a name and default value.

```python
from azureml.pipeline.core.graph import PipelineParameter
batch_size_param = PipelineParameter(name="param_batch_size", default_value=20)
```

### Create the pipeline step

A pipeline step is an object that encapsulates everything you need for running a pipeline including:

* environment and dependency settings
* the compute resource to run the pipeline on
* input and output data, and any custom parameters
* reference to a script or SDK-logic to run during the step

There are multiple classes that inherit from the parent class [`PipelineStep`](https://docs.microsoft.com/python/api/azureml-pipeline-core/azureml.pipeline.core.builder.pipelinestep?view=azure-ml-py) to assist with building a step using certain frameworks and stacks. In this example, you use the [`PythonScriptStep`](https://docs.microsoft.com/python/api/azureml-pipeline-steps/azureml.pipeline.steps.python_script_step.pythonscriptstep?view=azure-ml-py) class to define your step logic using a custom python script. Note that if an argument to your script is either an input to the step or output of the step, it must be defined **both** in the `arguments` array, **as well as** in either the `input` or `output` parameter, respectively. 

An object reference in the `outputs` array becomes available as an **input** for a subsequent pipeline step, for scenarios where there is more than one step.

```python
from azureml.pipeline.steps import PythonScriptStep

batch_score_step = PythonScriptStep(
    name="batch_scoring",
    script_name="batch_scoring.py",
    arguments=["--dataset_path", input_images, 
               "--model_name", "inception",
               "--label_dir", label_dir, 
               "--output_dir", output_dir, 
               "--batch_size", batch_size_param],
    compute_target=compute_target,
    inputs=[input_images, label_dir],
    outputs=[output_dir],
    runconfig=amlcompute_run_config
)
```

For a list of all classes for different step types, see the [steps package](https://docs.microsoft.com/python/api/azureml-pipeline-steps/azureml.pipeline.steps?view=azure-ml-py).

### Run the pipeline

Now you run the pipeline. First create a `Pipeline` object with your workspace reference and the pipeline step you created. The `steps` parameter is an array of steps, and in this case there is only one step for batch scoring. To build pipelines with multiple steps, you place the steps in order in this array.

Next use the `Experiment.submit()` function to submit the pipeline for execution. You also specify the custom parameter `param_batch_size`. The `wait_for_completion` function will output logs during the pipeline build process, which allows you to see current progress.

> [!IMPORTANT]
> The first pipeline run takes roughly **15 minutes**, as all dependencies must be downloaded, a Docker image is created, and the Python environment is provisioned/created. Running it again takes significantly less time as those resources are reused. However, total run time depends on the workload of your scripts and processes running in each pipeline step.

```python
from azureml.core import Experiment
from azureml.pipeline.core import Pipeline

pipeline = Pipeline(workspace=ws, steps=[batch_score_step])
pipeline_run = Experiment(ws, 'batch_scoring').submit(pipeline, pipeline_parameters={"param_batch_size": 20})
pipeline_run.wait_for_completion(show_output=True)
```

### Download and review output

Run the following code to download the output file created from the `batch_scoring.py` script, then explore the scoring results.

```python
import pandas as pd

step_run = list(pipeline_run.get_children())[0]
step_run.download_file("./outputs/result-labels.txt")

df = pd.read_csv("result-labels.txt", delimiter=":", header=None)
df.columns = ["Filename", "Prediction"]
df.head(10)
```

<div>
<style scoped>
    .dataframe tbody tr th:only-of-type {
        vertical-align: middle;
    }

    .dataframe tbody tr th {
        vertical-align: top;
    }

    .dataframe thead th {
        text-align: right;
    }
</style>
<table border="1" class="dataframe">
  <thead>
    <tr style="text-align: right;">
      <th></th>
      <th>Filename</th>
      <th>Prediction</th>
    </tr>
  </thead>
  <tbody>
    <tr>
      <td>0</td>
      <td>ILSVRC2012_val_00000102.JPEG</td>
      <td>Rhodesian ridgeback</td>
    </tr>
    <tr>
      <td>1</td>
      <td>ILSVRC2012_val_00000103.JPEG</td>
      <td>tripod</td>
    </tr>
    <tr>
      <td>2</td>
      <td>ILSVRC2012_val_00000104.JPEG</td>
      <td>typewriter keyboard</td>
    </tr>
    <tr>
      <td>3</td>
      <td>ILSVRC2012_val_00000105.JPEG</td>
      <td>silky terrier</td>
    </tr>
    <tr>
      <td>4</td>
      <td>ILSVRC2012_val_00000106.JPEG</td>
      <td>Windsor tie</td>
    </tr>
    <tr>
      <td>5</td>
      <td>ILSVRC2012_val_00000107.JPEG</td>
      <td>harvestman</td>
    </tr>
    <tr>
      <td>6</td>
      <td>ILSVRC2012_val_00000108.JPEG</td>
      <td>violin</td>
    </tr>
    <tr>
      <td>7</td>
      <td>ILSVRC2012_val_00000109.JPEG</td>
      <td>loudspeaker</td>
    </tr>
    <tr>
      <td>8</td>
      <td>ILSVRC2012_val_00000110.JPEG</td>
      <td>apron</td>
    </tr>
    <tr>
      <td>9</td>
      <td>ILSVRC2012_val_00000111.JPEG</td>
      <td>American lobster</td>
    </tr>
  </tbody>
</table>
</div>

## Publish and run from REST endpoint

Run the following code to publish the pipeline to your workspace. In your workspace in the portal, you can see metadata for the pipeline including run history and durations. You can also run the pipeline manually from the portal.

Additionally, publishing the pipeline enables a REST endpoint to rerun the pipeline from any HTTP library on any platform.

```python
published_pipeline = pipeline_run.publish_pipeline(
    name="Inception_v3_scoring", description="Batch scoring using Inception v3 model", version="1.0")

published_pipeline
```

To run the pipeline from the REST endpoint, you first need an OAuth2 Bearer-type authentication header. This example uses interactive authentication for illustration purposes, but for most production scenarios requiring automated or headless authentication, use service principle authentication as [described in this notebook](https://aka.ms/pl-restep-auth).

Service principle authentication involves creating an **App Registration** in **Azure Active Directory**, generating a client secret, and then granting your service principal **role access** to your machine learning workspace. You then use the [`ServicePrincipalAuthentication`](https://docs.microsoft.com/python/api/azureml-core/azureml.core.authentication.serviceprincipalauthentication?view=azure-ml-py) class to manage your auth flow. 

Both `InteractiveLoginAuthentication` and `ServicePrincipalAuthentication` inherit from `AbstractAuthentication`, and in both cases you use the `get_authentication_header()` function in the same way to fetch the header.

```python
from azureml.core.authentication import InteractiveLoginAuthentication

interactive_auth = InteractiveLoginAuthentication()
auth_header = interactive_auth.get_authentication_header()
```

Get the REST url from the `endpoint` property of the published pipeline object. You can also find the REST url in your workspace in the portal. Build an HTTP POST request to the endpoint, specifying your authentication header. Additionally, add a JSON payload object with the experiment name and the batch size parameter. As a reminder, the `param_batch_size` is passed through to your `batch_scoring.py` script because you defined it as a `PipelineParameter` object in the step configuration.

Make the request to trigger the run. Access the `Id` key from the response dictionary to get the value of the run id.

```python
import requests

rest_endpoint = published_pipeline.endpoint
response = requests.post(rest_endpoint, 
                         headers=auth_header, 
                         json={"ExperimentName": "batch_scoring",
                               "ParameterAssignments": {"param_batch_size": 50}})
run_id = response.json()["Id"]
```

Use the run ID to monitor the status of the new run. This will take another 10-15 min to run and will look similar to the previous pipeline run, so if you don't need to see another pipeline run, you can skip watching the full output.

```python
from azureml.pipeline.core.run import PipelineRun
from azureml.widgets import RunDetails

published_pipeline_run = PipelineRun(ws.experiments["batch_scoring"], run_id)
RunDetails(published_pipeline_run).show()
```

## Clean up resources

Do not complete this section if you plan on running other Azure Machine Learning tutorials.

### Stop the notebook VM

If you used a cloud notebook server, stop the VM when you are not using it to reduce cost.

1. In your workspace, select **Notebook VMs**.
1. From the list, select the VM.
1. Select **Stop**.
1. When you're ready to use the server again, select **Start**.

### Delete everything

If you don't plan to use the resources you created, delete them, so you don't incur any charges.

1. In the Azure portal, select **Resource groups** on the far left.
1. From the list, select the resource group you created.
1. Select **Delete resource group**.
1. Enter the resource group name. Then select **Delete**.

You can also keep the resource group but delete a single workspace. Display the workspace properties and select **Delete**.

## Next steps

In this machine learning pipelines tutorial, you did the following tasks:

> [!div class="checklist"]
> * Built a pipeline with environment dependencies to run on a remote GPU compute resource
> * Created a scoring script to run batch predictions with a pre-trained Tensorflow model
> * Published a pipeline and enabled it to be run from a REST endpoint

See the [notebook repository](https://github.com/Azure/MachineLearningNotebooks/tree/master/how-to-use-azureml/machine-learning-pipelines) for additional examples of building pipelines with the machine learning SDK.<|MERGE_RESOLUTION|>--- conflicted
+++ resolved
@@ -14,11 +14,7 @@
 
 # Use Azure Machine Learning Pipelines for batch scoring
 
-<<<<<<< HEAD
 In this tutorial, you use Azure Machine Learning service pipelines to run a batch scoring job. This example job uses the pre-trained [Inception-V3](https://arxiv.org/abs/1512.00567) convolutional neural network Tensorflow model to classify unlabeled images. After building and publishing a pipeline, you configure a REST endpoint so you can trigger the pipeline from any HTTP library on any platform.
-=======
-In this tutorial, you use Azure Machine Learning pipelines to run a batch scoring, or inference, job. This example job uses the pre-trained [Inception-V3](https://arxiv.org/abs/1512.00567) convolutional neural network Tensorflow model to classify unlabeled images. After building and publishing a pipeline, you'll configure a REST endpoint so you can trigger the pipeline from any HTTP library on any platform.
->>>>>>> 6f6b1730
 
 Machine learning pipelines optimize your workflow with speed, portability, and reuse so you can focus on your expertise, machine learning, rather than on infrastructure and automation. [Learn more about ML pipelines](concept-ml-pipelines.md).
 
