--- conflicted
+++ resolved
@@ -17,14 +17,9 @@
 ---
 
 # Access data in Azure storage services
-
-<<<<<<< HEAD
 [!INCLUDE [aml-applies-to-basic-enterprise-sku](../../../includes/aml-applies-to-basic-enterprise-sku.md)]
 
-In this article, learn how to easily access your data in Azure storage services via Azure Machine Learning datastores. Datastores are used to store connection information, like your subscription ID and token authorization. Using datastores allows you to access your storage without having to hard code connection information in your scripts. You can create datastores from these [Azure storage solutions](#matrix).
-=======
 In this article, learn how to easily access your data in Azure storage services via Azure Machine Learning datastores. Datastores are used to store connection information, like your subscription ID and token authorization. Using datastores allows you to access your storage without having to hard code connection information in your scripts. You can create datastores from these [Azure storage solutions](#matrix). For unsupported storage solutions, to save data egress cost during machine learning experiments, we recommend you move your data to our supported Azure storage solutions. [Learn how to move your data](#move). 
->>>>>>> 1c761eb0
 
 This how-to shows examples of the following tasks:
 * [Register datastores](#access)
