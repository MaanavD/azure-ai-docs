--- conflicted
+++ resolved
@@ -211,11 +211,7 @@
 
 ### Examples 
 
-<<<<<<< HEAD
 We recommend using the [`Estimator`](https://docs.microsoft.com/python/api/azureml-train-core/azureml.train.estimator.estimator?view=azure-ml-py) class for accessing data during training. 
-=======
-The following code examples are specific to the [`Estimator`](https://docs.microsoft.com/python/api/azureml-train-core/azureml.train.estimator.estimator?view=azure-ml-py) class for accessing data during training.
->>>>>>> 9ab52c3c
 
 The `script_params` variable is a dictionary containing parameters to the entry_script. Use it to pass in a datastore and describe how data is made available on the compute target. Learn more from our end-to-end [tutorial](tutorial-train-models-with-aml.md).
 
