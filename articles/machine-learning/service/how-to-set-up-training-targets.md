--- conflicted
+++ resolved
@@ -48,11 +48,7 @@
 
 ## What's an estimator?
 
-<<<<<<< HEAD
 To facilitate model training using popular frameworks, the Azure Machine Learning Python SDK provides an alternative higher-level abstraction, the estimator class.  This class allows you to easily construct run configurations. You can create and use a generic [Estimator](https://docs.microsoft.com/python/api/azureml-train-core/azureml.train.estimator?view=azure-ml-py) to submit training scripts that use any learning framework you choose (such as scikit-learn). We recommend using an estimator for training as it automatically contructs embedded objects like an environment or RunConfiguration objects for you. If you wish to have more control over how these objects are created and specfify what packages to install for your experiement run, follow [these steps](#amlcompute) to submit your training experiments using a RunConfiguration object on an Azure Machine Learning Compute.
-=======
-To facilitate model training using popular frameworks, the Azure Machine Learning Python SDK provides an alternative higher-level abstraction, the estimator class. We recommend using an estimator for training since the class contains methods that allow you to easily construct and customize run configurations. You can create and use a generic [Estimator](https://docs.microsoft.com/python/api/azureml-train-core/azureml.train.estimator?view=azure-ml-py) to submit training scripts that use any learning framework you choose (such as scikit-learn). If you need to make your data files available to your compute target, see  [Train with Azure Machine Learning datasets](how-to-train-with-datasets.md).
->>>>>>> aa245d10
 
 For PyTorch, TensorFlow, and Chainer tasks, Azure Machine Learning also provides respective [PyTorch](https://docs.microsoft.com/python/api/azureml-train-core/azureml.train.dnn.pytorch?view=azure-ml-py), [TensorFlow](https://docs.microsoft.com/python/api/azureml-train-core/azureml.train.dnn.tensorflow?view=azure-ml-py), and [Chainer](https://docs.microsoft.com/python/api/azureml-train-core/azureml.train.dnn.chainer?view=azure-ml-py) estimators to simplify using these frameworks.
 
