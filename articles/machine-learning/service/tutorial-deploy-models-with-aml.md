--- conflicted
+++ resolved
@@ -15,11 +15,7 @@
 # As a professional data scientist, I can deploy the model previously trained in tutorial1.
 ---
 
-<<<<<<< HEAD
-# Tutorial (part 2): Deploy an image classification model in Azure Container Instances
-=======
-# Tutorial:  Deploy an image classification model in Azure Container Instance
->>>>>>> 25c0a9f9
+# Tutorial: Deploy an image classification model in Azure Container Instances
 
 This tutorial is **part two of a two-part tutorial series**. In the [previous tutorial](tutorial-train-models-with-aml.md), you trained machine learning models and then registered a model in your workspace on the cloud.  
 
@@ -148,7 +144,7 @@
     Overall accuracy: 0.9204
    
 
-Use `matplotlib` to display the confusion matrix as a graph. In this graph, the x-axis represents the actual values, and the y-axis represents the predicted values. The color in each grid represents the error rate. The lighter the color, the higher the error rate is. For example, many 5's are misclassified as 3's. Hence you see a bright grid at (5,3):
+Use `matplotlib` to display the confusion matrix as a graph. In this graph, the x-axis shows the actual values, and the y-axis shows the predicted values. The color in each grid shows the error rate. The lighter the color, the higher the error rate is. For example, many 5's are misclassified as 3's. So you see a bright grid at (5,3):
 
 ```python
 # normalize the diagonal cells so that they don't overpower the rest of the cells when visualized
@@ -175,7 +171,7 @@
 
 ## Deploy as a web service
 
-After you've tested the model and you're satisfied with the results, deploy the model as a web service hosted in Container Instances. 
+After you tested the model and you're satisfied with the results, deploy the model as a web service hosted in Container Instances. 
 
 To build the correct environment for Container Instances, provide the following components:
 * A scoring script to show how to use the model.
@@ -242,7 +238,7 @@
 
 ### Create a configuration file
 
-Create a deployment configuration file and specify the number of CPUs and gigabytes of RAM needed for your Container Instances container. Although it depends on your model, the default of 1 core and 1 gigabyte of RAM is sufficient for many models. If you need more later, you have to re-create the image and redeploy the service.
+Create a deployment configuration file. Specify the number of CPUs and gigabytes of RAM needed for your Container Instances container. Although it depends on your model, the default of one core and 1 gigabyte of RAM is sufficient for many models. If you need more later, you have to re-create the image and redeploy the service.
 
 ```python
 from azureml.core.webservice import AciWebservice
@@ -382,10 +378,6 @@
 
 ## Next steps
 
-<<<<<<< HEAD
-See how Azure Machine Learning service can autoselect and tune the best algorithm for your model and build that model for you. Try out the [automatic algorithm selection](tutorial-auto-train-models.md) tutorial. 
-=======
-+ Learn about all of the [deployment options for Azure Machine Learning service](how-to-deploy-and-where.md), including ACI, Azure Kubernetes Service, FPGAs, and IoT Edge.
-
-+ See how Azure Machine Learning service can auto-select and tune the best algorithm for your model, and build that model for you. Try out the [Automatic algorithm selection](tutorial-auto-train-models.md) tutorial. 
->>>>>>> 25c0a9f9
++ Learn about all of the [deployment options for Azure Machine Learning service](how-to-deploy-and-where.md), including Azure Container Instances, Azure Kubernetes Service, FPGAs, and Azure IoT Edge.
+
++ See how Azure Machine Learning service can autoselect and tune the best algorithm for your model and build that model for you. Try out the [automatic algorithm selection](tutorial-auto-train-models.md) tutorial. 