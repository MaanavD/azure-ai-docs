--- conflicted
+++ resolved
@@ -58,19 +58,11 @@
 When you create your workspace, [Azure Files](https://docs.microsoft.com/azure/storage/files/storage-files-introduction) and [Azure Blob storage](https://docs.microsoft.com/azure/storage/blobs/storage-blobs-introduction) are attached to the workspace by default. Azure File Storage is the default datastore for a workspace, but you can also use Blob storage as a datastore. To learn more, see [Deciding when to use Azure Files, Azure Blobs, or Azure Disks](https://docs.microsoft.com/azure/storage/common/storage-decide-blobs-files-disks). 
 
 ```python
-<<<<<<< HEAD
-# Default datastore (Azure file storage)
+# Default datastore (Azure blob storage)
 def_data_store = ws.get_default_datastore()
 
 # The above call is equivalent to this
-def_data_store = Datastore(ws, "workspacefilestore")
-=======
-# Default datastore (Azure blob storage)
-def_data_store = ws.get_default_datastore() 
-
-# The above call is equivalent to this 
 def_data_store = Datastore(ws, "workspaceblobstore")
->>>>>>> fc08fe75
 
 # Get file storage associated with the workspace
 def_file_store = Datastore(ws, "workspacefileblobstore")
@@ -135,17 +127,19 @@
         print('Found compute target: ' + compute_name)
 else:
     print('Creating a new compute target...')
-    provisioning_config = AmlCompute.provisioning_configuration(vm_size = vm_size, # STANDARD_NC6 is GPU-enabled
-                                                                min_nodes = 0, 
-                                                                max_nodes = 4)
-     # create the compute target
-    compute_target = ComputeTarget.create(ws, compute_name, provisioning_config)
-    
-    # Can poll for a minimum number of nodes and for a specific timeout. 
+    provisioning_config = AmlCompute.provisioning_configuration(vm_size=vm_size,  # STANDARD_NC6 is GPU-enabled
+                                                                min_nodes=0,
+                                                                max_nodes=4)
+    # create the compute target
+    compute_target = ComputeTarget.create(
+        ws, compute_name, provisioning_config)
+
+    # Can poll for a minimum number of nodes and for a specific timeout.
     # If no min node count is provided it will use the scale settings for the cluster
-    compute_target.wait_for_completion(show_output=True, min_node_count=None, timeout_in_minutes=20)
-    
-     # For a more detailed view of current cluster status, use the 'status' property    
+    compute_target.wait_for_completion(
+        show_output=True, min_node_count=None, timeout_in_minutes=20)
+
+    # For a more detailed view of current cluster status, use the 'status' property
     print(compute_target.status.serialize())
 ```
 
