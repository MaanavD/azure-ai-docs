--- conflicted
+++ resolved
@@ -418,17 +418,7 @@
 
 ### Use published pipelines in the studio
 
-<<<<<<< HEAD
 You can also run a published pipeline from the studio:
-=======
-
-1. [View your workspace](how-to-manage-workspace.md#view).
-
-1. On the left, select **Pipelines** to see all your pipeline runs.
- ![list of machine learning pipelines](./media/how-to-create-your-first-pipeline/pipelines.png)
- 
-1. Select a specific pipeline to see the run results.
->>>>>>> cd59bca4
 
 1. Sign in to [Azure Machine Learning studio](https://ml.azure.com).
 
