---
title: Create, run, & track ML pipelines
titleSuffix: Azure Machine Learning service
description: Create and run a machine learning pipeline with the Azure Machine Learning SDK for Python. Use ML pipelines to create and manage the workflows that stitch together machine learning (ML) phases. These phases include data preparation, model training, model deployment, and inference/scoring. 
services: machine-learning
ms.service: machine-learning
ms.subservice: core
ms.topic: conceptual
ms.reviewer: sgilley
ms.author: sanpil
author: sanpil
ms.date: 08/07/2019
ms.custom: seodec18

---

# Create and run machine learning pipelines with Azure Machine Learning SDK

In this article, you learn how to create, publish, run, and track a [machine learning pipeline](concept-ml-pipelines.md) by using the [Azure Machine Learning SDK](https://aka.ms/aml-sdk).  Use **ML pipelines** to create a workflow that stitches together various ML phases, and then publish that pipeline into your Azure Machine Learning workspace to access later or share with other.  ML pipelines are ideal for batch scoring scenarios, using various computes, reusing steps instead of rerunning them, as well as sharing ML workflows with others. 

<<<<<<< HEAD
While you can use an [Azure Pipeline](https://docs.microsoft.com/azure/devops/pipelines/targets/azure-machine-learning?context=azure%2Fmachine-learning%2Fservice%2Fcontext%2Fml-context&view=azure-devops&tabs=yaml) to automate (CI/CD) ml tasks as well, but this type of pipeline is not stored inside your workspace. [Compare these types of pipelines](concept-ml-pipelines.md#which-azure-pipeline-technology-should-i-use).
=======
While you can use a different kind of pipeline called an [Azure Pipeline](https://docs.microsoft.com/en-us/azure/devops/pipelines/targets/azure-machine-learning?context=azure%2Fmachine-learning%2Fservice%2Fcontext%2Fml-context&view=azure-devops&tabs=yaml) for CI/CD automation of ML tasks, that type of pipeline is never stored inside your workspace. [Compare these different pipelines](concept-ml-pipelines.md#which-azure-pipeline-technology-should-i-use).
>>>>>>> e5b05b28

Each phase of an ML pipeline, such as data preparation and model training, can include one or more steps.

The ML pipelines you create are visible to the members of your Azure Machine Learning service [workspace](how-to-manage-workspace.md). 

ML pipelines use remote compute targets for computation and the storage of the intermediate and final data associated with that pipeline. They can read and write data to and from supported [Azure Storage](https://docs.microsoft.com/azure/storage/) locations.

If you don’t have an Azure subscription, create a free account before you begin. Try the [free or paid version of Azure Machine Learning service](https://aka.ms/AMLFree).

## Prerequisites

* Create an [Azure Machine Learning workspace](how-to-manage-workspace.md) to hold all your pipeline resources.

* [Configure your development environment](how-to-configure-environment.md) to install the Azure Machine Learning SDK, or use a [Notebook VM](tutorial-1st-experiment-sdk-setup.md#azure) with the SDK already installed.

Start by attaching your workspace:

```Python
import azureml.core
from azureml.core import Workspace, Datastore

ws = Workspace.from_config()
```


## Set up machine learning resources

Create the resources required to run an ML pipeline:

* Set up a datastore used to access the data needed in the pipeline steps.

* Configure a `DataReference` object to point to data that lives in, or is accessible in, a datastore.

* Set up the [compute targets](concept-azure-machine-learning-architecture.md#compute-targets) on which your pipeline steps will run.

### Set up a datastore

A datastore stores the data for the pipeline to access. Each workspace has a default datastore. You can register additional datastores. 

When you create your workspace, [Azure Files](https://docs.microsoft.com/azure/storage/files/storage-files-introduction) and [Azure Blob storage](https://docs.microsoft.com/azure/storage/blobs/storage-blobs-introduction) are attached to the workspace. A default datastore is registered to connect to the Azure Blob storage. To learn more, see [Deciding when to use Azure Files, Azure Blobs, or Azure Disks](https://docs.microsoft.com/azure/storage/common/storage-decide-blobs-files-disks). 

```python
# Default datastore (Azure blob storage)
def_data_store = ws.get_default_datastore()

# The above call is equivalent to this
def_data_store = Datastore(ws, "workspaceblobstore")

# Get file storage associated with the workspace
def_file_store = Datastore(ws, "workspacefilestore")
```

Upload data files or directories to the datastore for them to be accessible from your pipelines. This example uses the Blob storage version of the datastore:

```python
def_blob_store.upload_files(
    ["./data/20news.pkl"],
    target_path="20newsgroups",
    overwrite=True)
```

A pipeline consists of one or more steps. A step is a unit run on a compute target. Steps might consume data sources and produce “intermediate” data. A step can create data such as a model, a directory with model and dependent files, or temporary data. This data is then available for other steps later in the pipeline.

### Configure data reference

You just created a data source that can be referenced in a pipeline as an input to a step. A data source in a pipeline is represented by a [DataReference](https://docs.microsoft.com/python/api/azureml-core/azureml.data.data_reference.datareference) object. The `DataReference` object points to data that lives in or is accessible from a datastore.

```python
blob_input_data = DataReference(
    datastore=def_blob_store,
    data_reference_name="test_data",
    path_on_datastore="20newsgroups/20news.pkl")
```

Intermediate data (or output of a step) is represented by a [PipelineData](https://docs.microsoft.com/python/api/azureml-pipeline-core/azureml.pipeline.core.pipelinedata?view=azure-ml-py) object. `output_data1` is produced as the output of a step, and used as the input of one or more future steps. `PipelineData` introduces a data dependency between steps, and creates an implicit execution order in the pipeline.

```python
output_data1 = PipelineData(
    "output_data1",
    datastore=def_blob_store,
    output_name="output_data1")
```

## Set up compute target

In Azure Machine Learning, the term __compute__ (or __compute target__) refers to the machines or clusters that perform the computational steps in your machine learning pipeline.   See [compute targets for model training](how-to-set-up-training-targets.md) for a full list of compute targets and how to create and attach them to your workspace.  The process for creating and or attaching a compute target is the same regardless of whether you are training a model or running a pipeline step. After you create and attach your compute target, use the `ComputeTarget` object in your [pipeline step](#steps).

> [!IMPORTANT]
> Performing management operations on compute targets is not supported from inside remote jobs. Since machine learning pipelines are submitted as a remote job, do not use management operations on compute targets from inside the pipeline.

Below are examples of creating and attaching compute targets for:

* Azure Machine Learning Compute
* Azure Databricks 
* Azure Data Lake Analytics

### Azure Machine Learning compute

You can create an Azure Machine Learning compute for running your steps.

```python
from azureml.core.compute import ComputeTarget, AmlCompute

compute_name = "aml-compute"
vm_size = "STANDARD_NC6"
if compute_name in ws.compute_targets:
    compute_target = ws.compute_targets[compute_name]
    if compute_target and type(compute_target) is AmlCompute:
        print('Found compute target: ' + compute_name)
else:
    print('Creating a new compute target...')
    provisioning_config = AmlCompute.provisioning_configuration(vm_size=vm_size,  # STANDARD_NC6 is GPU-enabled
                                                                min_nodes=0,
                                                                max_nodes=4)
    # create the compute target
    compute_target = ComputeTarget.create(
        ws, compute_name, provisioning_config)

    # Can poll for a minimum number of nodes and for a specific timeout.
    # If no min node count is provided it will use the scale settings for the cluster
    compute_target.wait_for_completion(
        show_output=True, min_node_count=None, timeout_in_minutes=20)

    # For a more detailed view of current cluster status, use the 'status' property
    print(compute_target.status.serialize())
```

### <a id="databricks"></a>Azure Databricks

Azure Databricks is an Apache Spark-based environment in the Azure cloud. It can be used as a compute target with an Azure Machine Learning pipeline.

Create an Azure Databricks workspace before using it. To create these resource, see the [Run a Spark job on Azure Databricks](https://docs.microsoft.com/azure/azure-databricks/quickstart-create-databricks-workspace-portal) document.

To attach Azure Databricks as a compute target, provide the following information:

* __Databricks compute name__: The name you want to assign to this compute resource.
* __Databricks workspace name__: The name of the Azure Databricks workspace.
* __Databricks access token__: The access token used to authenticate to Azure Databricks. To generate an access token, see the [Authentication](https://docs.azuredatabricks.net/api/latest/authentication.html) document.

The following code demonstrates how to attach Azure Databricks as a compute target with the Azure Machine Learning SDK:

```python
import os
from azureml.core.compute import ComputeTarget, DatabricksCompute
from azureml.exceptions import ComputeTargetException

databricks_compute_name = os.environ.get(
    "AML_DATABRICKS_COMPUTE_NAME", "<databricks_compute_name>")
databricks_workspace_name = os.environ.get(
    "AML_DATABRICKS_WORKSPACE", "<databricks_workspace_name>")
databricks_resource_group = os.environ.get(
    "AML_DATABRICKS_RESOURCE_GROUP", "<databricks_resource_group>")
databricks_access_token = os.environ.get(
    "AML_DATABRICKS_ACCESS_TOKEN", "<databricks_access_token>")

try:
    databricks_compute = ComputeTarget(
        workspace=ws, name=databricks_compute_name)
    print('Compute target already exists')
except ComputeTargetException:
    print('compute not found')
    print('databricks_compute_name {}'.format(databricks_compute_name))
    print('databricks_workspace_name {}'.format(databricks_workspace_name))
    print('databricks_access_token {}'.format(databricks_access_token))

    # Create attach config
    attach_config = DatabricksCompute.attach_configuration(resource_group=databricks_resource_group,
                                                           workspace_name=databricks_workspace_name,
                                                           access_token=databricks_access_token)
    databricks_compute = ComputeTarget.attach(
        ws,
        databricks_compute_name,
        attach_config
    )

    databricks_compute.wait_for_completion(True)
```

For a more detailed example, see an [example notebook](https://aka.ms/pl-databricks) on GitHub.

### <a id="adla"></a>Azure Data Lake Analytics

Azure Data Lake Analytics is a big data analytics platform in the Azure cloud. It can be used as a compute target with an Azure Machine Learning pipeline.

Create an Azure Data Lake Analytics account before using it. To create this resource, see the [Get started with Azure Data Lake Analytics](https://docs.microsoft.com/azure/data-lake-analytics/data-lake-analytics-get-started-portal) document.

To attach Data Lake Analytics as a compute target, you must use the Azure Machine Learning SDK and provide the following information:

* __Compute name__: The name you want to assign to this compute resource.
* __Resource Group__: The resource group that contains the Data Lake Analytics account.
* __Account name__: The Data Lake Analytics account name.

The following code demonstrates how to attach Data Lake Analytics as a compute target:

```python
import os
from azureml.core.compute import ComputeTarget, AdlaCompute
from azureml.exceptions import ComputeTargetException


adla_compute_name = os.environ.get(
    "AML_ADLA_COMPUTE_NAME", "<adla_compute_name>")
adla_resource_group = os.environ.get(
    "AML_ADLA_RESOURCE_GROUP", "<adla_resource_group>")
adla_account_name = os.environ.get(
    "AML_ADLA_ACCOUNT_NAME", "<adla_account_name>")

try:
    adla_compute = ComputeTarget(workspace=ws, name=adla_compute_name)
    print('Compute target already exists')
except ComputeTargetException:
    print('compute not found')
    print('adla_compute_name {}'.format(adla_compute_name))
    print('adla_resource_id {}'.format(adla_resource_group))
    print('adla_account_name {}'.format(adla_account_name))
    # create attach config
    attach_config = AdlaCompute.attach_configuration(resource_group=adla_resource_group,
                                                     account_name=adla_account_name)
    # Attach ADLA
    adla_compute = ComputeTarget.attach(
        ws,
        adla_compute_name,
        attach_config
    )

    adla_compute.wait_for_completion(True)
```

For a more detailed example, see an [example notebook](https://aka.ms/pl-adla) on GitHub.

> [!TIP]
> Azure Machine Learning pipelines can only work with data stored in the default data store of the Data Lake Analytics account. If the data you need to work with is in a non-default store, you can use a [`DataTransferStep`](https://docs.microsoft.com/python/api/azureml-pipeline-steps/azureml.pipeline.steps.data_transfer_step.datatransferstep?view=azure-ml-py) to copy the data before training.

## <a id="steps"></a>Construct your pipeline steps

Once you create and attach a compute target to your workspace, you are ready to define a pipeline step. There are many built-in steps available via the Azure Machine Learning SDK. The most basic of these steps is a [PythonScriptStep](https://docs.microsoft.com/python/api/azureml-pipeline-steps/azureml.pipeline.steps.python_script_step.pythonscriptstep?view=azure-ml-py), which runs a Python script in a specified compute target:

```python
trainStep = PythonScriptStep(
    script_name="train.py",
    arguments=["--input", blob_input_data, "--output", processed_data1],
    inputs=[blob_input_data],
    outputs=[processed_data1],
    compute_target=compute_target,
    source_directory=project_folder
)
```

Reuse of previous results (`allow_reuse`) is key when using pipelines in a collaborative environment since eliminating unnecessary re-runs offers agility. This is the default behavior when the script_name, inputs, and the parameters of a step remain the same. When the output of the step is reused, the job is not submitted to the compute, instead, the results from the previous run are immediately available to the next step's run. If set to false, a new run will always be generated for this step during pipeline execution. 

After you define your steps, you build the pipeline by using some or all of those steps.

> [!NOTE]
> No file or data is uploaded to the Azure Machine Learning service when you define the steps or build the pipeline.

```python
# list of steps to run
compareModels = [trainStep, extractStep, compareStep]

# Build the pipeline
pipeline1 = Pipeline(workspace=ws, steps=[compareModels])
```

The following example uses the Azure Databricks compute target created earlier: 

```python
dbStep = DatabricksStep(
    name="databricksmodule",
    inputs=[step_1_input],
    outputs=[step_1_output],
    num_workers=1,
    notebook_path=notebook_path,
    notebook_params={'myparam': 'testparam'},
    run_name='demo run name',
    compute_target=databricks_compute,
    allow_reuse=False
)
# List of steps to run
steps = [dbStep]

# Build the pipeline
pipeline1 = Pipeline(workspace=ws, steps=steps)
```

For more information, see the [azure-pipeline-steps package](https://docs.microsoft.com/python/api/azureml-pipeline-steps/?view=azure-ml-py) and [Pipeline class](https://docs.microsoft.com/python/api/azureml-pipeline-core/azureml.pipeline.core.pipeline%28class%29?view=azure-ml-py) reference.

## Submit the pipeline

When you submit the pipeline, Azure Machine Learning service checks the dependencies for each step and uploads a snapshot of the source directory you specified. If no source directory is specified, the current local directory is uploaded. The snapshot is also stored as part of the experiment in your workspace.

> [!IMPORTANT]
> To prevent files from being included in the snapshot, create a [.gitignore](https://git-scm.com/docs/gitignore) or `.amlignore` file in the directory and add the files to it. The `.amlignore` file uses the same syntax and patterns as the [.gitignore](https://git-scm.com/docs/gitignore) file. If both files exist, the `.amlignore` file takes precedence.
>
> For more information, see [Snapshots](concept-azure-machine-learning-architecture.md#snapshots).

```python
# Submit the pipeline to be run
pipeline_run1 = Experiment(ws, 'Compare_Models_Exp').submit(pipeline1)
pipeline_run1.wait_for_completion()
```

When you first run a pipeline, Azure Machine Learning:

* Downloads the project snapshot to the compute target from the Blob storage associated with the workspace.
* Builds a Docker image corresponding to each step in the pipeline.
* Downloads the docker image for each step to the compute target from the container registry.
* Mounts the datastore, if a `DataReference` object is specified in a step. If mount is not supported, the data is instead copied to the compute target.
* Runs the step in the compute target specified in the step definition. 
* Creates artifacts, such as logs, stdout and stderr, metrics, and output specified by the step. These artifacts are then uploaded and kept in the user’s default datastore.

![Diagram of running an experiment as a pipeline](./media/how-to-create-your-first-pipeline/run_an_experiment_as_a_pipeline.png)

For more information, see the [Experiment class](https://docs.microsoft.com/python/api/azureml-core/azureml.core.experiment.experiment?view=azure-ml-py) reference.



## GitHub tracking and integration

When you start a training run where the source directory is a local Git repository, information about the repository is stored in the run history. For example, the current commit ID for the repository is logged as part of the history.

## Publish a pipeline

You can publish a pipeline to run it with different inputs later. For the REST endpoint of an already published pipeline to accept parameters, you must parameterize the pipeline before publishing.

1. To create a pipeline parameter, use a [PipelineParameter](https://docs.microsoft.com/python/api/azureml-pipeline-core/azureml.pipeline.core.graph.pipelineparameter?view=azure-ml-py) object with a default value.

   ```python
   pipeline_param = PipelineParameter(
     name="pipeline_arg",
     default_value=10)
   ```

2. Add this `PipelineParameter` object as a parameter to any of the steps in the pipeline as follows:

   ```python
   compareStep = PythonScriptStep(
     script_name="compare.py",
     arguments=["--comp_data1", comp_data1, "--comp_data2", comp_data2, "--output_data", out_data3, "--param1", pipeline_param],
     inputs=[ comp_data1, comp_data2],
     outputs=[out_data3],
     target=compute_target,
     source_directory=project_folder)
   ```

3. Publish this pipeline that will accept a parameter when invoked.

   ```python
   published_pipeline1 = pipeline1.publish(
       name="My_Published_Pipeline",
       description="My Published Pipeline Description")
   ```

### Run a published pipeline

All published pipelines have a REST endpoint. This endpoint invokes the run of the pipeline from external systems, such as non-Python clients. This endpoint enables "managed repeatability" in batch scoring and retraining scenarios.

To invoke the run of the preceding pipeline, you need an Azure Active Directory authentication header token, as described in [AzureCliAuthentication class](https://docs.microsoft.com/python/api/azureml-core/azureml.core.authentication.azurecliauthentication?view=azure-ml-py) or get more details at [Authentication in Azure Machine Learning](https://aka.ms/pl-restep-auth) notebook.

```python
response = requests.post(published_pipeline1.endpoint,
                         headers=aad_token,
                         json={"ExperimentName": "My_Pipeline",
                               "ParameterAssignments": {"pipeline_arg": 20}})
```

### View results of a published pipeline

See the list of all your published pipelines and their run details:
1. Sign in to the [Azure portal](https://portal.azure.com/).  

1. [View your workspace](how-to-manage-workspace.md#view) to find the list of pipelines.
 ![list of machine learning pipelines](./media/how-to-create-your-first-pipeline/list_of_pipelines.png)
 
1. Select a specific pipeline to see the run results.

### Disable a published pipeline

To hide a pipeline from your list of published pipelines, you disable it:

```
# Get the pipeline by using its ID in the Azure portal
p = PublishedPipeline.get(ws, id="068f4885-7088-424b-8ce2-eeb9ba5381a6")
p.disable()
```

You can enable it again with `p.enable()`.


## Caching & reuse  

In order to optimize and customize the behavior of your pipelines you can do a few things around caching and reuse. For example, you can choose to:
+ **Turn off the default reuse of the step run output** by setting `allow_reuse=False` during [step definition](https://docs.microsoft.com/python/api/azureml-pipeline-steps/?view=azure-ml-py). Reuse is key when using pipelines in a collaborative environment since eliminating unnecessary runs offers agility. However, you can opt out of this.
+ **Extend hashing beyond the script**, to also include an absolute path or relative paths to the source_directory to other files and directories using the `hash_paths=['<file or directory']` 
+ **Force output regeneration for all steps in a run** with `pipeline_run = exp.submit(pipeline, regenerate_outputs=False)`

By default, `allow-reuse` for steps is enabled and only the main script file is hashed. So, if the script for a given step remains the same (`script_name`, inputs, and the parameters), the output of a previous step run is reused, the job is not submitted to the compute, and the results from the previous run are immediately available to the next step instead.  

```python
step = PythonScriptStep(name="Hello World",
                        script_name="hello_world.py",
                        compute_target=aml_compute,
                        source_directory=source_directory,
                        allow_reuse=False,
                        hash_paths=['hello_world.ipynb'])
```
 

## Next steps

- Use [these Jupyter notebooks on GitHub](https://aka.ms/aml-pipeline-readme) to explore machine learning pipelines further.
- Read the SDK reference help for the [azureml-pipelines-core](https://docs.microsoft.com/python/api/azureml-pipeline-core/?view=azure-ml-py) package and the [azureml-pipelines-steps](https://docs.microsoft.com/python/api/azureml-pipeline-steps/?view=azure-ml-py) package.

[!INCLUDE [aml-clone-in-azure-notebook](../../../includes/aml-clone-for-examples.md)]<|MERGE_RESOLUTION|>--- conflicted
+++ resolved
@@ -18,11 +18,7 @@
 
 In this article, you learn how to create, publish, run, and track a [machine learning pipeline](concept-ml-pipelines.md) by using the [Azure Machine Learning SDK](https://aka.ms/aml-sdk).  Use **ML pipelines** to create a workflow that stitches together various ML phases, and then publish that pipeline into your Azure Machine Learning workspace to access later or share with other.  ML pipelines are ideal for batch scoring scenarios, using various computes, reusing steps instead of rerunning them, as well as sharing ML workflows with others. 
 
-<<<<<<< HEAD
-While you can use an [Azure Pipeline](https://docs.microsoft.com/azure/devops/pipelines/targets/azure-machine-learning?context=azure%2Fmachine-learning%2Fservice%2Fcontext%2Fml-context&view=azure-devops&tabs=yaml) to automate (CI/CD) ml tasks as well, but this type of pipeline is not stored inside your workspace. [Compare these types of pipelines](concept-ml-pipelines.md#which-azure-pipeline-technology-should-i-use).
-=======
 While you can use a different kind of pipeline called an [Azure Pipeline](https://docs.microsoft.com/en-us/azure/devops/pipelines/targets/azure-machine-learning?context=azure%2Fmachine-learning%2Fservice%2Fcontext%2Fml-context&view=azure-devops&tabs=yaml) for CI/CD automation of ML tasks, that type of pipeline is never stored inside your workspace. [Compare these different pipelines](concept-ml-pipelines.md#which-azure-pipeline-technology-should-i-use).
->>>>>>> e5b05b28
 
 Each phase of an ML pipeline, such as data preparation and model training, can include one or more steps.
 
