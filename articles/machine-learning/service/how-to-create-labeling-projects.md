--- conflicted
+++ resolved
@@ -12,21 +12,13 @@
 
 # Get labels for data
 
-<<<<<<< HEAD
-Labeling large amounts of data has often been a headache in machine learning projects. Machine learning projects with a computer vision component, such as image classification or object detection, generally require thousands of images and corresponding labels. 
-=======
 Labeling voluminous data in machine learning projects is often a headache. Projects that have a computer-vision component, such as image classification or object detection, generally require labels for thousands of images.
->>>>>>> c9d9f7d2
  
 [Azure Machine Learning](https://ml.azure.com/) gives you a central place to create, manage, and monitor labeling projects. Use it to coordinate data, labels, and team members to efficiently manage labeling tasks. Machine Learning supports image classification, either multi-label or multi-class, and object identification together with bounded boxes.
 
 Machine Learning tracks progress and maintains the queue of incomplete labeling tasks. Labelers don't need an Azure account to participate. After they are authenticated with your Microsoft account or [Azure Active Directory](https://docs.microsoft.com/azure/active-directory/active-directory-whatis), they can do as much labeling as their time allows.
 
-<<<<<<< HEAD
-You can start and stop the project, add and remove people and teams, and monitor progress. You can export labeled data in either COCO format or as an Azure Machine Learning dataset. 
-=======
 In Machine Learning, you start and stop the project, add and remove people and teams, and monitor progress. You can export labeled data in COCO format or as an Azure Machine Learning dataset.
->>>>>>> c9d9f7d2
 
 In this article, you'll learn how to:
 
@@ -95,11 +87,7 @@
 1. Select **Next**.
 1. Confirm the details. Select **Back** to modify the settings or **Create** to create the dataset.
 
-<<<<<<< HEAD
-The data get uploaded to the default blob store (`workspaceblobstore`) of your Azure Machine Learning workspace.
-=======
 The data gets uploaded to the default blob store ("workspaceblobstore") of your Machine Learning workspace.
->>>>>>> c9d9f7d2
 
 ## Specify label classes
 
@@ -155,15 +143,9 @@
 
 ## Export the labels
 
-<<<<<<< HEAD
-At any time, you may export the label data for machine learning experimentation. Image labels can be exported in [COCO format](http://cocodataset.org/#format-data) or as an Azure Machine Learning dataset. You will find the **Export** button on the **Project details** page of your labeling project.
-
-The COCO file is created in the default blob store of the Azure Machine Learning workspace in a folder within **export/coco**. You can access the exported Azure Machine Learning dataset under the **Datasets** section of Azure Machine Learning. Dataset details page also provides sample code to access your labels from Python.
-=======
-You can export the label data for Machine Learning experimentation at any time. Image labels can be exported in [COCO format](http://cocodataset.org/#format-data) or as an Azure Machine Learning dataset. Use the **Export** button on the **Project details** page of your labeling project.
+You can export the label data for machine learning experimentation at any time. Image labels can be exported in [COCO format](http://cocodataset.org/#format-data) or as an Azure Machine Learning dataset. Use the **Export** button on the **Project details** page of your labeling project.
 
 The COCO file is created in the default blob store of the Azure Machine Learning workspace in a folder within *export/coco*. You can access the exported Azure Machine Learning dataset in the **Datasets** section of Machine Learning. The dataset details page also provides sample code to access your labels from Python.
->>>>>>> c9d9f7d2
 
 ![Exported dataset](media/how-to-create-labeling-projects/exported-dataset.png)
 
