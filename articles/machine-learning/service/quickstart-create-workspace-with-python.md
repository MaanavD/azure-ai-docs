--- conflicted
+++ resolved
@@ -18,11 +18,7 @@
 
 In this article, you use the Azure Machine Learning SDK for Python to run code that is logged in the Azure Machine Learning service [workspace](concept-azure-machine-learning-architecture.md). The workspace is the foundational block in the cloud that you use to experiment, train, and deploy machine learning models with Machine Learning.
 
-<<<<<<< HEAD
 This quickstart uses your own Python environment and Jupyter Notebook Server. For a quickstart with no installation, see [Quickstart: Use the Azure portal to get started with Azure Machine Learning](quickstart-get-started.md). 
-=======
-You begin by configuring your own Python environment and Jupyter Notebook Server. To run it with no installation, see [Quickstart: Use the Azure portal to get started with Azure Machine Learning](quickstart-get-started.md).
->>>>>>> 744a4007
 
 View a video version of this quickstart:
 
@@ -33,157 +29,17 @@
 * Write code that logs values inside the workspace.
 * View the logged values in your workspace.
 
-<<<<<<< HEAD
 If you don’t have an Azure subscription, create a free account before you begin. Try the [free or paid version of Azure Machine Learning service](https://aka.ms/AMLFree) today.
 
-## Prerequisites
-=======
-You create a workspace and a configuration file to use as prerequisites to other Machine Learning tutorials and how-to articles. As with other Azure services, certain limits and quotas are associated with Machine Learning. [Learn about quotas and how to request more.](how-to-manage-quotas.md)
-
-The following Azure resources are added automatically to your workspace when they're regionally available:
-
-- [Azure Container Registry](https://azure.microsoft.com/services/container-registry/)
-- [Azure Storage](https://azure.microsoft.com/services/storage/)
-- [Azure Application Insights](https://azure.microsoft.com/services/application-insights/)
-- [Azure Key Vault](https://azure.microsoft.com/services/key-vault/)
-
->[!NOTE]
-> Code in this article requires  Azure Machine Learning SDK version 1.0.2 or later and was tested with version 1.0.8.
-
-
-If you don’t have an Azure subscription, create a free account before you begin. Try the [free or paid version of Azure Machine Learning service](https://aka.ms/AMLFree) today.
-
-## Install the SDK
-
-> [!IMPORTANT]
-> Skip this section if you use an Azure Data Science Virtual Machine or Azure Databricks.
-> * Azure Data Science Virtual Machines created after September 27, 2018 come with the Python SDK preinstalled.
-> * In the Azure Databricks environment, use the [Databricks installation steps](how-to-configure-environment.md#azure-databricks) instead.
-
->[!NOTE]
-> Use these instructions to install and use SDK from Jupyter Notebook on your local computer. To use Jupyter on remote virtual machine, set up a remote desktop or X terminal session.
-
-Before you install the SDK, we recommend that you create an isolated Python environment. Although this article uses [Miniconda](https://docs.conda.io/en/latest/miniconda.html), you can also use full [Anaconda](https://www.anaconda.com/) installed or [Python virtualenv](https://virtualenv.pypa.io/en/stable/).
-
-The instructions in this quickstart will install all the packages you need to run the quickstart and tutorial notebooks.  Other sample notebooks may require installation of additional components.  For more information about these components, see [Install the Azure Machine Learning SDK for Python](https://docs.microsoft.com/python/api/overview/azure/ml/install).
-
-### Install Miniconda
-
-[Download and install Miniconda](https://docs.conda.io/en/latest/miniconda.html). Select the Python 3.7 version to install. Don't select the Python 2.x version.
-
-### Create an isolated Python environment
-
-1. Open a command-line window, then create a new conda environment named *myenv* and install Python 3.6.5. Azure Machine Learning SDK will work with Python 3.5.2 or later, but the automated machine learning components are not fully functional on Python 3.7.  It will take several minutes to create the environment while components and packages are downloaded.
-
-    ```shell
-    conda create -n myenv python=3.6.5
-    ```
-
-1. Activate the environment.
-
-    ```shell
-    conda activate myenv
-    ```
-
-1. Enable environment-specific ipython kernels:
-
-    ```shell
-    conda install notebook ipykernel
-    ```
-
-    Then create the kernel:
-
-    ```shell
-    ipython kernel install --user
-    ```
-
-### Install the SDK
-
-1. In the activated conda environment, install the core components of the Machine Learning SDK with Jupyter notebook capabilities. The installation takes a few minutes to finish based on the configuration of your machine.
-
-    ```shell
-    pip install --upgrade azureml-sdk[notebooks]
-    ```
-
-1. To use this environment for the Azure Machine Learning tutorials, install these packages.
-
-    ```shell
-    conda install -y cython matplotlib pandas
-    ```
-
-1. To use this environment for the Azure Machine Learning tutorials, install the automated machine learning components.
->>>>>>> 744a4007
+##Prerequisites
 
 * A Python 3.6 notebook server with the following installed:
     * The Azure Machine Learning Data Prep SDK for Python
 * An Azure Machine Learning service workspace
 * A workspace configuration file (**aml_config/config.json** ).
 
-<<<<<<< HEAD
 Get all these prerequisites from [Create a Azure Machine Learning service workspace](setup-create-workspace.md#portal).
-=======
-> [!IMPORTANT]
-> In some command-line tools, you might need to add quotation marks as follows:
-> *  'azureml-sdk[notebooks]'
-> * 'azureml-sdk[automl]'
->
 
-
-## Create a workspace
-
-Create your workspace in a Jupyter Notebook using the Python SDK.
-
-1. Create and/or cd to the directory you want to use for the quickstart and tutorials.
-
-1. To launch Jupyter Notebook, enter this command:
-
-    ```shell
-    jupyter notebook
-    ```
-
-1. In the browser window, create a new notebook by using the default `Python 3` kernel.
-
-1. To display the SDK version, enter and then execute the following Python code in a notebook cell:
-
-   [!code-python[](~/aml-sdk-samples/ignore/doc-qa/quickstart-create-workspace-with-python/quickstart.py?name=import)]
-
-1. Find a value for the `<azure-subscription-id>` parameter in the [subscriptions list in the Azure portal](https://ms.portal.azure.com/#blade/Microsoft_Azure_Billing/SubscriptionsBlade). Use any subscription in which your role is owner or contributor.
-
-   ```python
-   from azureml.core import Workspace
-   ws = Workspace.create(name='myworkspace',
-                         subscription_id='<azure-subscription-id>',
-                         resource_group='myresourcegroup',
-                         create_resource_group=True,
-                         location='eastus2'
-                        )
-   ```
-
-   When you execute the code, you might be prompted to sign into your Azure account. After you sign in, the authentication token is cached locally.
-
-1. To view the workspace details, such as associated storage, container registry, and key vault, enter the following code:
-
-    [!code-python[](~/aml-sdk-samples/ignore/doc-qa/quickstart-create-workspace-with-python/quickstart.py?name=getDetails)]
-
-
-## Write a configuration file
-
-Save the details of your workspace in a configuration file to the current directory. This file is called *aml_config\config.json*.
-
-This workspace configuration file makes it easy to load the same workspace later. You can load it with other notebooks and scripts in the same directory or a subdirectory.
-
-[!code-python[](~/aml-sdk-samples/ignore/doc-qa/quickstart-create-workspace-with-python/quickstart.py?name=writeConfig)]
-
-This `write_config()` API call creates the configuration file in the current directory. The *config.json* file contains the following:
-
-```json
-{
-    "subscription_id": "<azure-subscription-id>",
-    "resource_group": "myresourcegroup",
-    "workspace_name": "myworkspace"
-}
-```
->>>>>>> 744a4007
 
 ## Use the workspace
 
@@ -207,12 +63,8 @@
 
 ![Logged values in the Azure portal](./media/quickstart-create-workspace-with-python/logged-values.png)
 
-<<<<<<< HEAD
 ## Clean up resources 
 
-=======
-## Clean up resources
->>>>>>> 744a4007
 >[!IMPORTANT]
 >You can use the resources you've created here as prerequisites to other Machine Learning tutorials and how-to articles.
 
