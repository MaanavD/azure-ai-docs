--- conflicted
+++ resolved
@@ -104,46 +104,31 @@
 
 ## Evaluate data
 The output gets saved in an Azure Blob using the following path format:
-	
-    /modeldata/<subscriptionid>/<resourcegroupname>/<workspacename>/<webservicename>/<modelname>/<modelversion>/<identifier>/<year>/<month>/<day>/data.csv
+
+```
+/modeldata/<subscriptionid>/<resourcegroupname>/<workspacename>/<webservicename>/<modelname>/<modelversion>/<identifier>/<year>/<month>/<day>/data.csv
+```
 
 Since the data gets added into an Azure Blob, you can then choose your favorite tool to run the analysis. 
 
 ## Disable data collection
 You can stop collecting data any time. Use Python code or the Azure portal to disable data collection.
-<<<<<<< HEAD
-=======
-
-+ Option 1. Disable in the Azure portal: 
-  1. Sign in to [Azure portal](https://portal.azure.com).
-  1. Open your workspace.
-  1. Go to **Deployments** -> **Select service** -> **Edit**
->>>>>>> be91c629
 
 + Option 1 - Disable in the Azure portal: 
   1. Sign in to [Azure portal](https://portal.azure.com).
+
   1. Open your workspace.
+
   1. Go to **Deployments** -> **Select service** -> **Edit**
-
-<<<<<<< HEAD
      ![Edit Service](media/how-to-enable-data-collection/EditService.png)
-=======
-  1. In **Advanced Settings**, deselect **Enable Model data collection**. 
->>>>>>> be91c629
 
   1. In **Advanced Settings**, deselect **Enable Model data collection**. 
-
-<<<<<<< HEAD
      ![Uncheck Data Collection](media/how-to-enable-data-collection/UncheckDataCollection.png) 
 
   1. Select **Update** to apply the change.
 
 * Option 2 - Use Python to disable data collection:
-=======
-  1. Select **Update** to apply the change.      
 
-* Option 2. Use Python to disable data collection:          
->>>>>>> be91c629
   ```python 
   ## replace <service_name> with the name of the web service
   <service_name>.update(collect_model_data=False)
