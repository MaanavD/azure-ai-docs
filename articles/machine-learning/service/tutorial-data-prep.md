--- conflicted
+++ resolved
@@ -34,11 +34,7 @@
 
 ## Get the notebook
 
-<<<<<<< HEAD
-For your convenience, this tutorial is available as a [Jupyter notebook](https://github.com/Azure/MachineLearningNotebooks/blob/master/tutorials/regression-part1-data-prep.ipynb). Run the `regression-part1-data-prep.ipynb` notebook either in [Azure Notebooks](https://notebooks.azure.com/) or in your own Jupyter notebook server.
-=======
-For your convenience, this tutorial is available as a [Jupyter notebook](https://github.com/Azure/MachineLearningNotebooks/blob/master/tutorials/regression-part1-data-prep.ipynb). Run the **regression-part1-data-prep.ipynb** notebook either in Azure Notebooks or in your own Jupyter Notebook server.
->>>>>>> e59baaa9
+For your convenience, this tutorial is available as a [Jupyter notebook](https://github.com/Azure/MachineLearningNotebooks/blob/master/tutorials/regression-part1-data-prep.ipynb). Run the **regression-part1-data-prep.ipynb** notebook either in [Azure Notebooks](https://notebooks.azure.com/) or in your own Jupyter notebook server.
 
 [!INCLUDE [aml-clone-in-azure-notebook](../../../includes/aml-clone-in-azure-notebook.md)]
 
@@ -1074,13 +1070,9 @@
 
 ## Clean up resources
 
-<<<<<<< HEAD
-Delete the file `dflows.dprep` (whether you are running locally or in [Azure Notebooks](https://notebooks.azure.com/)) in your current directory if you do not wish to continue with part two of the tutorial. If you continue on to part two, you will need the `dflows.dprep` file in the current directory.
-=======
 To continue with part two of the tutorial, you need the **dflows.dprep** file in the current directory.
 
-If you don't plan to continue to part two, delete the **dflows.dprep** file in your current directory. Delete this file whether you're running the execution locally or in Azure Notebooks.
->>>>>>> e59baaa9
+If you don't plan to continue to part two, delete the **dflows.dprep** file in your current directory. Delete this file whether you're running the execution locally or in [Azure Notebooks](https://notebooks.azure.com/).
 
 ## Next steps
 
