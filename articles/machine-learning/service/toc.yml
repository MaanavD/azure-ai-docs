- name: Azure Machine Learning Documentation
  href: ../index.yml
- name: Overview
  expanded: true
  items:
  - name: What is Azure Machine Learning?
    displayName: AML, services, overview, introduction
    href: overview-what-is-azure-ml.md
  - name: Azure Machine Learning vs Studio
    displayName: AML, Studio, designer
    href: ../compare-azure-ml-to-studio-classic.md
  - name: Architecture & terms
    displayName: architecture, concepts, definitions, glossary
    href: concept-azure-machine-learning-architecture.md

- name: Tutorials
  items:
  - name: Python SDK
    items:
    - name: Create first ML experiment
      items:
      - name: 1. Set up workspace & dev environment
        href: tutorial-1st-experiment-sdk-setup.md
      - name: 2. Train your first model
        href: tutorial-1st-experiment-sdk-train.md
    - name: Image classification (MNIST data)
      items:
      - name: 1. Train a model
        displayName: build modeling
        href: tutorial-train-models-with-aml.md
      - name: 2. Deploy a model
        href: tutorial-deploy-models-with-aml.md
    - name: Regression with Automated ML (NYC Taxi data)
      items:
      - name: Auto-train an ML model
        displayName: automl, automated, auto ml,
        href: tutorial-auto-train-models.md
    - name: Machine Learning pipelines (advanced)
      items:
      - name: Batch score a classification model
        displayName: pipelines
        href: tutorial-pipeline-batch-scoring-classification.md
  - name: R SDK
    items:
    - name: Create first ML experiment (R)
      href: tutorial-1st-r-experiment.md
  - name: Designer
    items:
    - name: 1. Train regression model
      displayName: studio
      href: tutorial-designer-automobile-price-train-score.md
    - name: 2. Deploy regression model
      displayName: studio
      href: tutorial-designer-automobile-price-deploy.md
  - name: Automated ML (interface)
    displayName: automl, automated, auto ml, portal, ui
    href: tutorial-first-experiment-automated-ml.md
  - name: Machine Learning CLI
    href: tutorial-train-deploy-model-cli.md
- name: Samples
  items:
  - name: Notebooks
    displayName: example, examples, server, jupyter, azure notebooks, python, notebook, github
    href: samples-notebooks.md
  - name: Azure Open Datasets
    href: /azure/open-datasets/samples?context=azure/machine-learning/service/context/ml-context
- name: Concepts
  items:
  - name: Workspace
    href: concept-workspace.md
  - name: Model training
    displayName: run config, estimator, machine learning pipeline, ml pipeline, train model
    href: concept-train-machine-learning-model.md
  - name: Model management (MLOps)
    displayName: deploy, deployment, publish, production, operationalize, operationalization
    href: concept-model-management-and-deployment.md
  - name: Interpretability
    displayName: explainability
    href: how-to-machine-learning-interpretability.md
  - name: 'Designer: no-code ML'
    displayName: studio
    href: concept-designer.md
  - name: Algorithm cheat sheet
    href: /azure/machine-learning/algorithm-cheat-sheet?context=azure/machine-learning/service/context/ml-context   
  - name: Automated machine learning
    displayName: automl, auto ml
    href: concept-automated-ml.md
  - name: Compute target
    displayName: resource, dsvm, AKS, kubernetes, amlcompute, Data Science Virtual Machine, local, cluster, ACI, container instance, ADB, Databricks, data lake, lake, HDI, HDInsight
    href: concept-compute-target.md
  - name: ML pipelines
    href: concept-ml-pipelines.md
  - name: ONNX
    href: concept-onnx.md
  - name: Enterprise readiness & security
    items:
      - name: Enterprise security
        items:
        - name: Enterprise security overview
          displayName: authorization authentication encryption aad azure active directory
          href: concept-enterprise-security.md
        - name: Manage users and roles
          href: how-to-assign-roles.md
        - name: Use virtual networks
          displayName: vnet
          href: how-to-enable-virtual-network.md
        - name: Secure web services with SSL
          href: how-to-secure-web-service.md
        - name: Regenerate storage access keys
          href: how-to-change-storage-access-key.md
      - name: Monitor Azure Machine Learning
        href: monitor-azure-machine-learning.md
  - name: Deep learning
    displayName: deep learning vs machine learning, deep learning, vs, versus
    href: concept-deep-learning-vs-machine-learning.md
  - name: Git integration
    displayName: git github gitlab
    href: concept-train-model-git-integration.md
- name: How-to guides
  items:
  - name: Create & manage workspaces
    items:
    - name: Use Azure portal
      href: how-to-manage-workspace.md
    - name: Use Azure CLI
      href: how-to-manage-workspace-cli.md
    - name: Use Resource Manager template
      displayName: arm
      href: how-to-create-workspace-template.md
  - name: Set up your environment 
    items:
    - name: Set up dev environments
      displayName: local, remote, azure notebooks, notebook, Jupyter, dsvm, Databricks, ADB
      href: how-to-configure-environment.md
    - name: Set up software environments
      displayName: pip, Conda, anaconda
      href: how-to-use-environments.md
    - name: Enable logging
      displayName: troubleshoot, log, files, tracing
      href: how-to-enable-logging.md
    - name: Set input & output directories
      displayName: large data, write, experiment files, size limit
      href: how-to-save-write-experiment-files.md
    - name: Use VS Code extension
      displayName: Visual Studio Code, VSCode, tools, ai, vs
      href: how-to-vscode-tools.md
  - name: Work with data
    items:
    - name: Get data from a datastore
      displayName: blob, get, fileshare, access storage
      href: how-to-access-data.md
    - name: Add & register datasets
      displayName: data, dataset
      href: how-to-create-register-datasets.md
    - name: Train with datasets
      displayName: data, dataset
      href: how-to-train-with-datasets.md
    - name: Detect drift on datasets
      displayName: data, dataset
      href: how-to-monitor-datasets.md
    - name: Version & track datasets
      displayName: data, data set
      href: how-to-version-track-datasets.md     
<<<<<<< HEAD
    - name: Label images
      displayName: data, dataset, labeling
      href: how-to-label-images.md
=======
    - name: Get data labeled
      displayName: data, dataset, labeling
      href: how-to-create-labeling-projects.md
>>>>>>> 6a9f3baa
  - name: Train models
    items:
    - name: Use the designer
      displayName: sample designer experiments
      items:
      - name: "Predict price"
        displayName: regression, studio
        href:  how-to-designer-sample-regression-automobile-price-basic.md
      - name: "Predict price (advanced)"
        displayName: regression, studio
        href: how-to-designer-sample-regression-automobile-price-compare-algorithms.md
      - name: "Predict income"
        displayName: classification, studio
        href:  how-to-designer-sample-classification-predict-income.md
      - name: "Predict credit risk (advanced)"
        displayName: classification, studio
        href: how-to-designer-sample-classification-credit-risk-cost-sensitive.md
      - name: "Predict churn"
        displayName: classification, studio
        href:  how-to-designer-sample-classification-churn.md
      - name: "Predict flight delays"
        displayName: classification, studio
        href:  how-to-designer-sample-classification-flight-delay.md
      - name: "Test classification"
        displayName: classification, studio
        href:  how-to-designer-sample-text-classification.md
    - name: Use estimators for ML
      items:
      - name: Create estimators in training
        href: how-to-train-ml-models.md
      - name: Set up training environments
        displayName: run config, compute target, dsvm, Data Science Virtual Machine, local, cluster, ACI, container instance, Databricks, data lake, lake, HDI, HDInsight
        href: how-to-set-up-training-targets.md
      - name: Tune hyperparameters
        displayName: parameter
        href: how-to-tune-hyperparameters.md
      - name: Use Key Vault when training
        displayName: secrets keyvault
        href: how-to-use-secrets-in-runs.md
    - name: Scikit-learn
      href: how-to-train-scikit-learn.md
    - name: TensorFlow
      href: how-to-train-tensorflow.md
    - name: Keras
      href: how-to-train-keras.md
    - name: PyTorch
      href: how-to-train-pytorch.md
    - name: Chainer
      href: how-to-train-chainer.md
  - name: Interpret models
    displayName: interpretability
    items:
    - name: Interpret local and remote models
      displayName: SDK, interpret
      href: how-to-machine-learning-interpretability-aml.md
    - name: Interpret automated ML models
      displayName: SDK, interpret, automl
      href: how-to-machine-learning-interpretability-automl.md
  - name: Automate machine learning
    displayName: automl, auto ml
    items:
    - name: Use automated ML (Python)
      displayName: SDK automl
      href: how-to-configure-auto-train.md
    - name: Use automated ML (interface)
      href: how-to-create-portal-experiments.md
    - name: Use remote compute targets
      displayName: automl automated auto ml
      href: how-to-auto-train-remote.md
    - name: Define ML tasks
      displayName: machine learning, task type
      href: how-to-define-task-type.md
    - name: Auto-train a forecast model
      displayName: time series
      href: how-to-auto-train-forecast.md
    - name: Understand charts and metrics
      href: how-to-understand-automated-ml.md
  - name: Track & monitor experiments
    items:
    - name: Start, monitor or cancel runs
      displayName: cancel, fail, status, child run
      href: how-to-manage-runs.md
    - name: Log metrics for training runs
      href: how-to-track-experiments.md
    - name: Track experiments with MLflow
      displayName: log, monitor, metrics
      href: how-to-use-mlflow.md
    - name: Visualize runs with TensorBoard
      displayName: log, monitor, metrics
      href: how-to-monitor-tensorboard.md
  - name: Deploy & serve models
    items:
    - name: Where and how to deploy
      displayName: publish, web, service, operationalize, aks, kubernetes, aci, container, cli, consume, docker
      href: how-to-deploy-and-where.md
    - name: Azure Kubernetes Service
      displayName: aks, aad, authentication, azure active directory
      href: how-to-deploy-azure-kubernetes-service.md
    - name: Azure Container Instances
      displayName: aci
      href: how-to-deploy-azure-container-instance.md
    - name: IoT Edge
      href: /azure/iot-edge/tutorial-deploy-machine-learning?context=azure/machine-learning/service/context/ml-context
    - name: FPGA inference
      href: how-to-deploy-fpga-web-service.md
    - name: GPU inference
      href: how-to-deploy-inferencing-gpus.md
    - name: Azure App Service
      displayName: web app
      href: how-to-deploy-app-service.md
    - name: Notebook VMs
      href: how-to-deploy-local-container-notebook-vm.md
    - name: Use custom Docker image
      href: how-to-deploy-custom-docker-image.md
    - name: Use existing models
      displayName: publish existing model
      href: how-to-deploy-existing-model.md
    - name: Troubleshoot & debug
      href: how-to-troubleshoot-deployment.md
  - name: Consume web services
    items:
    - name: Consume in real-time
      displayName: create client consume request response synchronous
      href: how-to-consume-web-service.md
    - name: Run batch predictions
      displayName: score scoring asynchronous consume pipeline
      href: how-to-run-batch-predictions.md
    - name: Use the designer for batch predictions
      displayName: score scoring asynchronous consume pipeline
      href: how-to-run-batch-predictions-ui.md
  - name: Monitor models
    items:
    - name: Collect & evaluate model data
      displayName: track production
      href: how-to-enable-data-collection.md
    - name: Detect data drift
      href: how-to-monitor-data-drift.md
    - name: Monitor with Application Insights
      href: how-to-enable-app-insights.md
  - name: Build & use ML pipelines
    displayName: pipelines
    items:
    - name: Create ML pipelines (Python)
      href: how-to-create-your-first-pipeline.md
    - name: Schedule a pipeline (Python)
      href: how-to-schedule-pipelines.md
    - name: Debug & troubleshoot pipelines
      href: how-to-debug-pipelines.md
    - name: 'Azure Pipelines for CI/CD'
      displayName: continuous, integration, delivery
      href: /azure/devops/pipelines/targets/azure-machine-learning?context=azure/machine-learning/service/context/ml-context
  - name: Manage resource quotas
    displayName: limits
    href: how-to-manage-quotas.md
  - name: Export and delete data
    displayName: GDPR
    href: how-to-export-delete-data.md
- name: Reference
  items:
  - name: ML SDK (Python)
    displayName: api, core, package, python, class
    href: https://docs.microsoft.com/python/api/overview/azure/ml/intro?view=azure-ml-py
  - name: ML SDK (R)
    displayName: api, core, package, R, class
    href: https://azure.github.io/azureml-sdk-for-r/reference/index.html
  - name: Machine Learning CLI
    displayName: extension, command line, command-line, az, ci/cd, automate, automated
    href: reference-azure-machine-learning-cli.md
  - name: Monitor data reference
    href: monitor-resource-reference.md
  - name: Machine learning pipeline YAML reference
    href: reference-pipeline-yaml.md
  - name: Designer modules
    displayName: module, reference, algorithm, studio
    items:
    - name: Module reference overview
      href: ../algorithm-module-reference/module-reference.md
    - name: Data format conversions
      items:
      - name: Convert to CSV
        href: ../algorithm-module-reference/convert-to-csv.md
      - name: Convert to Dataset
        href: ../algorithm-module-reference/convert-to-dataset.md
    - name: Data input & output
      items:
      - name: Import Data
        items: 
        - name: Import Data
          href: ../algorithm-module-reference/import-data.md
      - name: Export Data
        href: ../algorithm-module-reference/export-data.md
      - name: Enter Data Manually
        href: ../algorithm-module-reference/enter-data-manually.md
    - name: Data transformations
      items:
      - name: Select Columns in Dataset
        href: ../algorithm-module-reference/select-columns-in-dataset.md
      - name: Select Columns Transform
        href: ../algorithm-module-reference/select-columns-transform.md
      - name: Edit Metadata
        href: ../algorithm-module-reference/edit-metadata.md
      - name: Clean Missing Data
        href: ../algorithm-module-reference/clean-missing-data.md
      - name: Feature Hashing
        href: ../algorithm-module-reference/feature-hashing.md
      - name: Permutation Feature Importance
        href: ../algorithm-module-reference/permutation-feature-importance.md
      - name: Filter Based Feature Selection
        href: ../algorithm-module-reference/filter-based-feature-selection.md
      - name: Extract N-Gram Features from Text
        href: ../algorithm-module-reference/extract-n-gram-features-from-text.md
      - name: Add Columns
        href: ../algorithm-module-reference/add-columns.md
      - name: Add Rows
        href: ../algorithm-module-reference/add-rows.md
      - name: Remove Duplicate Rows
        href: ../algorithm-module-reference/remove-duplicate-rows.md
      - name: Preprocess Text
        href: ../algorithm-module-reference/preprocess-text.md
      - name: Join Data
        href: ../algorithm-module-reference/join-data.md
      - name: Split Data
        href: ../algorithm-module-reference/split-data.md
      - name: Normalize Data
        href: ../algorithm-module-reference/normalize-data.md
      - name: SMOTE
        href: ../algorithm-module-reference/smote.md
      - name: Partition and Sample
        href: ../algorithm-module-reference/partition-and-sample.md
      - name: Clip Values
        href: ../algorithm-module-reference/clip-values.md
      - name: Apply SQL Transformation
        href: ../algorithm-module-reference/apply-sql-transformation.md
    - name: Machine learning
      items:
      - name: Score Model
        href: ../algorithm-module-reference/score-model.md
      - name: Score SVD Recommender
        href: ../algorithm-module-reference/score-svd-recommender.md
      - name: Assign Data To Clusters
        href: ../algorithm-module-reference/assign-data-to-clusters.md
      - name: Train Model
        href: ../algorithm-module-reference/train-model.md
      - name: Train Clustering Model
        href: ../algorithm-module-reference/train-clustering-model.md
      - name: Train SVD Recommender
        href: ../algorithm-module-reference/train-svd-recommender.md
      - name: Tune Model Hyperparameters
        href: ../algorithm-module-reference/tune-model-hyperparameters.md
      - name: Cross Validate Model
        href: ../algorithm-module-reference/cross-validate-model.md
      - name: Evaluate Model
        href: ../algorithm-module-reference/evaluate-model.md
      - name: Evaluate Recommender
        href: ../algorithm-module-reference/evaluate-recommender.md
      - name: Apply Transformation
        href: ../algorithm-module-reference/apply-transformation.md
      - name: Linear Regression
        href: ../algorithm-module-reference/linear-regression.md
      - name: Neural Network Regression
        href: ../algorithm-module-reference/neural-network-regression.md
      - name: Decision Forest Regression
        href: ../algorithm-module-reference/decision-forest-regression.md
      - name: Boosted Decision Tree Regression
        href: ../algorithm-module-reference/boosted-decision-tree-regression.md
      - name: Two-class Boosted Decision Tree
        href: ../algorithm-module-reference/two-class-boosted-decision-tree.md
      - name: Two-Class Logistic Regression
        href: ../algorithm-module-reference/two-class-logistic-regression.md
      - name: Multiclass Logistic Regression
        href: ../algorithm-module-reference/multiclass-logistic-regression.md
      - name: Multiclass Neural Network
        href: ../algorithm-module-reference/multiclass-neural-network.md
      - name: Multiclass Decision Forest
        href: ../algorithm-module-reference/multiclass-decision-forest.md
      - name: Multiclass Boosted Decision Tree
        href: ../algorithm-module-reference/multiclass-boosted-decision-tree.md
      - name: One vs. All Multiclass
        href: ../algorithm-module-reference/one-vs-all-multiclass.md
      - name: Two-Class Averaged Perceptron
        href: ../algorithm-module-reference/two-class-averaged-perceptron.md
      - name: Two-Class Decision Forest
        href: ../algorithm-module-reference/two-class-decision-forest.md
      - name: Two-Class Neural Network
        href: ../algorithm-module-reference/two-class-neural-network.md
      - name: Two-Class Support Vector Machine
        href: ../algorithm-module-reference/two-class-support-vector-machine.md
      - name: K-Means Clustering
        href: ../algorithm-module-reference/k-means-clustering.md
    - name: Python and R language modules
      items:
      - name: Execute Python Script
        href: ../algorithm-module-reference/execute-python-script.md
      - name: Create Python Model
        href: ../algorithm-module-reference/create-python-model.md
      - name: Execute R Script
        href: ../algorithm-module-reference/execute-r-script.md
    - name: Statistical Functions
      items: 
      - name: Apply Math Operation
        href: ../algorithm-module-reference/apply-math-operation.md
      - name: Summarize Data
        href: ../algorithm-module-reference/summarize-data.md
    - name: Error messages & codes
      href: ../algorithm-module-reference/machine-learning-module-error-codes.md
- name: Resources
  items:
  - name: Release notes
    displayName: what's, new, issues, bugs
    href: azure-machine-learning-release-notes.md
  - name: Azure roadmap
    href: https://azure.microsoft.com/roadmap/
  - name: Pricing
    href: https://azure.microsoft.com/pricing/details/machine-learning-services/
  - name: Regional availability
    href: https://azure.microsoft.com/regions/services/
  - name: Known issues
    displayName: bugs, errors, troubleshoot
    href: resource-known-issues.md
  - name: User forum
    href: https://aka.ms/aml-forum-service
  - name: Stack Overflow
    href: https://stackoverflow.com/questions/tagged/azure-machine-learning-service
  - name: Compare our ML products
    href: /azure/architecture/data-guide/technology-choices/data-science-and-machine-learning?context=azure/machine-learning/service/context/ml-context
  - name: What happened to Workbench
    displayName: desktop, ui, Workbench, upgrade, update, transfer
    href: overview-what-happened-to-workbench.md<|MERGE_RESOLUTION|>--- conflicted
+++ resolved
@@ -161,15 +161,9 @@
     - name: Version & track datasets
       displayName: data, data set
       href: how-to-version-track-datasets.md     
-<<<<<<< HEAD
-    - name: Label images
-      displayName: data, dataset, labeling
-      href: how-to-label-images.md
-=======
     - name: Get data labeled
       displayName: data, dataset, labeling
       href: how-to-create-labeling-projects.md
->>>>>>> 6a9f3baa
   - name: Train models
     items:
     - name: Use the designer
