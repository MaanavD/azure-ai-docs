- name: Azure Machine Learning Documentation
  href: ../index.yml
- name: Overview
  expanded: true
  items:
  - name: What is Azure Machine Learning?
    displayName: AML, services, overview, introduction
    href: overview-what-is-azure-ml.md
  - name: Azure Machine Learning vs Studio
    displayName: AML, Studio, designer
    href: ../compare-azure-ml-to-studio-classic.md
  - name: Architecture & terms
    displayName: architecture, concepts, definitions, glossary
    href: concept-azure-machine-learning-architecture.md

- name: Tutorials
  items:
  - name: Python SDK
    items:
    - name: Create first ML experiment
      items:
      - name: 1. Set up workspace & dev environment
        href: tutorial-1st-experiment-sdk-setup.md
      - name: 2. Train your first model
        href: tutorial-1st-experiment-sdk-train.md
    - name: Image classification (MNIST data)
      items:
      - name: 1. Train a model
        displayName: build modeling
        href: tutorial-train-models-with-aml.md
      - name: 2. Deploy a model
        href: tutorial-deploy-models-with-aml.md
    - name: Regression with Automated ML (NYC Taxi data)
      items:
      - name: Auto-train an ML model
        displayName: automl, automated, auto ml,
        href: tutorial-auto-train-models.md
    - name: Machine Learning pipelines (advanced)
      items:
      - name: Batch score a classification model
        displayName: pipelines
        href: tutorial-pipeline-batch-scoring-classification.md
  - name: R SDK
    items:
    - name: Create first ML experiment (R)
      href: tutorial-1st-r-experiment.md
  - name: Designer
    items:
    - name: 1. Train regression model
      displayName: studio
      href: ui-tutorial-automobile-price-train-score.md
    - name: 2. Deploy regression model
      displayName: studio
      href: ui-tutorial-automobile-price-deploy.md
  - name: Automated ML (interface)
    displayName: automl, automated, auto ml, portal, ui
    href: tutorial-first-experiment-automated-ml.md
  - name: Machine Learning CLI
    href: tutorial-train-deploy-model-cli.md
- name: Samples
  items:
  - name: Notebooks
    displayName: example, examples, server, jupyter, azure notebooks, python, notebook, github
    href: samples-notebooks.md
  - name: Azure Open Datasets
    href: /azure/open-datasets/samples?context=azure/machine-learning/service/context/ml-context
- name: Concepts
  items:
  - name: Workspace
    href: concept-workspace.md
  - name: Model training
    displayName: run config, estimator, machine learning pipeline, ml pipeline, train model
    href: concept-train-machine-learning-model.md
  - name: Model management (MLOps)
    displayName: deploy, deployment, publish, production, operationalize, operationalization
    href: concept-model-management-and-deployment.md
  - name: Interpretability
    displayName: explainability
    href: machine-learning-interpretability-explainability.md
  - name: 'Designer: no-code ML'
    displayName: studio
    href: ui-concept-visual-interface.md
  - name: Automated ML
    displayName: automl, auto ml
    href: concept-automated-ml.md
  - name: Compute instance
    displayName: resource, dsvm, Data Science Virtual Machine
    href: concept-compute-instance.md
  - name: Compute target
    displayName: resource, dsvm, AKS, kubernetes, amlcompute, Data Science Virtual Machine, local, cluster, ACI, container instance, ADB, Databricks, data lake, lake, HDI, HDInsight
    href: concept-compute-target.md
  - name: ML pipelines
    href: concept-ml-pipelines.md
  - name: ONNX
    href: concept-onnx.md
  - name: Enterprise readiness & security
    items:
      - name: Enterprise security
        items:
        - name: Enterprise security overview
          displayName: authorization authentication encryption aad azure active directory
          href: concept-enterprise-security.md
        - name: Manage users and roles
          href: how-to-assign-roles.md
        - name: Use virtual networks
          displayName: vnet
          href: how-to-enable-virtual-network.md
        - name: Secure web services with SSL
          href: how-to-secure-web-service.md
        - name: Regenerate storage access keys
          href: how-to-change-storage-access-key.md
      - name: Monitoring
        items:
        - name: Monitor Azure Machine Learning
          href: monitor-azure-machine-learning.md
  - name: Deep learning
    displayName: deep learning vs machine learning, deep learning, vs, versus
    href: concept-deep-learning-vs-machine-learning.md
  - name: Git integration
    displayName: git github gitlab
    href: concept-train-model-git-integration.md
- name: How-to guides
  items:
  - name: Create & manage workspaces
    items:
    - name: Use Azure portal
      href: how-to-manage-workspace.md
    - name: Use Azure CLI
      href: how-to-manage-workspace-cli.md
    - name: Use Resource Manager template
      displayName: arm
      href: how-to-create-workspace-template.md
  - name: Set up your environment 
    items:
    - name: Set up dev environments
      displayName: local, remote, azure notebooks, notebook, Jupyter, dsvm, Databricks, ADB
      href: how-to-configure-environment.md
    - name: Set up software environments
      displayName: pip, Conda, anaconda
      href: how-to-use-environments.md
    - name: Enable logging
      displayName: troubleshoot, log, files, tracing
      href: how-to-enable-logging.md
    - name: Set input & output directories
      displayName: large data, write, experiment files, size limit
      href: how-to-save-write-experiment-files.md
    - name: Use VS Code extension
      displayName: Visual Studio Code, VSCode, tools, ai, vs
      href: how-to-vscode-tools.md
  - name: Work with data
    items:
    - name: Get data from a datastore
      displayName: blob, get, fileshare, access storage
      href: how-to-access-data.md
    - name: Add & register datasets
      displayName: data, dataset
      href: how-to-create-register-datasets.md
    - name: Train with datasets
      displayName: data, dataset
      href: how-to-train-with-datasets.md
    - name: Detect drift on datasets
      displayName: data, dataset
      href: how-to-monitor-datasets.md
  - name: Train models
    items:
    - name: Use the designer
      displayName: sample designer experiments
      items:
      - name: "Predict price"
        displayName: regression, studio
        href:  how-to-ui-sample-regression-predict-automobile-price-basic.md
      - name: "Predict price (advanced)"
        displayName: regression, studio
        href: how-to-ui-sample-regression-predict-automobile-price-compare-algorithms.md
      - name: "Predict credit risk"
        displayName: classification, studio
        href:  how-to-ui-sample-classification-predict-credit-risk-basic.md
      - name: "Predict credit risk (advanced)"
        displayName: classification, studio
        href: how-to-ui-sample-classification-predict-credit-risk-cost-sensitive.md
      - name: "Predict churn"
        displayName: classification, studio
        href:  how-to-ui-sample-classification-predict-churn.md
      - name: "Predict flight delays"
        displayName: classification, studio
        href:  how-to-ui-sample-classification-predict-flight-delay.md
    - name: Use estimators for ML
      items:
      - name: Create estimators in training
        href: how-to-train-ml-models.md
      - name: Set up training environments
        displayName: run config, compute target, dsvm, Data Science Virtual Machine, local, cluster, ACI, container instance, Databricks, data lake, lake, HDI, HDInsight
        href: how-to-set-up-training-targets.md
      - name: Tune hyperparameters
        displayName: parameter
        href: how-to-tune-hyperparameters.md
      - name: Use Key Vault when training
        displayName: secrets keyvault
        href: how-to-use-secrets-in-runs.md
    - name: Scikit-learn
      href: how-to-train-scikit-learn.md
    - name: TensorFlow
      href: how-to-train-tensorflow.md
    - name: Keras
      href: how-to-train-keras.md
    - name: PyTorch
      href: how-to-train-pytorch.md
    - name: Chainer
      href: how-to-train-chainer.md
  - name: Automate machine learning
    displayName: automl, auto ml
    items:
    - name: Use automated ML (Python)
      displayName: SDK automl
      href: how-to-configure-auto-train.md
    - name: Use automated ML (workspace landing page)
      href: how-to-create-portal-experiments.md
    - name: Use remote compute targets
      displayName: automl automated auto ml
      href: how-to-auto-train-remote.md
    - name: Auto-train a forecast model
      displayName: time series
      href: how-to-auto-train-forecast.md
    - name: Understand charts and metrics
      href: how-to-understand-automated-ml.md
  - name: Track & monitor experiments
    items:
    - name: Start, monitor or cancel runs
      displayName: cancel, fail, status, child run
      href: how-to-manage-runs.md
    - name: Log metrics for training runs
      href: how-to-track-experiments.md
    - name: Track experiments with MLflow
      displayName: log, monitor, metrics
      href: how-to-use-mlflow.md
    - name: Visualize runs with TensorBoard
      displayName: log, monitor, metrics
      href: how-to-monitor-tensorboard.md
  - name: Deploy & serve models
    items:
    - name: Where and how to deploy
      displayName: publish, web, service, operationalize, aks, kubernetes, aci, container, cli, consume, docker
      href: how-to-deploy-and-where.md
    - name: Azure Kubernetes Service
      displayName: aks, aad, authentication, azure active directory
      href: how-to-deploy-azure-kubernetes-service.md
    - name: Azure Container Instances
      displayName: aci
      href: how-to-deploy-azure-container-instance.md
    - name: IoT Edge
      href: /azure/iot-edge/tutorial-deploy-machine-learning?context=azure/machine-learning/service/context/ml-context
    - name: FPGA inference
      href: how-to-deploy-fpga-web-service.md
    - name: GPU inference
      href: how-to-deploy-inferencing-gpus.md
    - name: Azure App Service
      displayName: web app
      href: how-to-deploy-app-service.md
    - name: Compute instances
      href: how-to-deploy-local-container-notebook-vm.md
    - name: Use custom Docker image
      href: how-to-deploy-custom-docker-image.md
    - name: Use existing models
      displayName: publish existing model
      href: how-to-deploy-existing-model.md
    - name: Troubleshoot & debug
      href: how-to-troubleshoot-deployment.md
  - name: Consume web services
    items:
    - name: Consume in real-time
      displayName: create client consume request response synchronous
      href: how-to-consume-web-service.md
    - name: Run batch predictions
      displayName: score scoring asynchronous consume pipeline
      href: how-to-run-batch-predictions.md
    - name: Use the designer for batch predictions
      displayName: score scoring asynchronous consume pipeline
      href: how-to-run-batch-predictions-ui.md
  - name: Monitor models
    items:
    - name: Collect & evaluate model data
      displayName: track production
      href: how-to-enable-data-collection.md
    - name: Detect data drift
      href: how-to-monitor-data-drift.md
    - name: Monitor with Application Insights
      href: how-to-enable-app-insights.md
  - name: Build & use ML pipelines
    displayName: pipelines
    items:
    - name: Create ML pipelines (Python)
      href: how-to-create-your-first-pipeline.md
    - name: Schedule a pipeline (Python)
      href: how-to-schedule-pipelines.md
    - name: Debug & troubleshoot pipelines
      href: how-to-debug-pipelines.md
    - name: 'Azure Pipelines for CI/CD'
      displayName: continuous, integration, delivery
      href: /azure/devops/pipelines/targets/azure-machine-learning?context=azure/machine-learning/service/context/ml-context
  - name: Manage resource quotas
    displayName: limits
    href: how-to-manage-quotas.md
  - name: Export and delete data
    displayName: GDPR
    href: how-to-export-delete-data.md
- name: Reference
  items:
  - name: ML SDK (Python)
    displayName: api, core, package, python, class
    href: https://docs.microsoft.com/python/api/overview/azure/ml/intro?view=azure-ml-py
  - name: ML SDK (R)
    displayName: api, core, package, R, class
    href: https://azure.github.io/azureml-sdk-for-r/reference/index.html
  - name: Machine Learning CLI
    displayName: extension, command line, command-line, az, ci/cd, automate, automated
    href: reference-azure-machine-learning-cli.md
<<<<<<< HEAD
  - name: Monitor data reference
    href: monitor-resource-reference.md
  - name: Visual interface modules
=======
  - name: Designer modules
>>>>>>> eeaa6f2b
    displayName: module, reference, algorithm, studio
    items:
    - name: Module reference overview
      href: ../algorithm-module-reference/module-reference.md
    - name: Data format conversions
      items:
      - name: Convert to CSV
        href: ../algorithm-module-reference/convert-to-csv.md
      - name: Convert to Dataset
        href: ../algorithm-module-reference/convert-to-dataset.md
    - name: Data input & output
      items:
      - name: Import Data
        items: 
        - name: Import Data
          href: ../algorithm-module-reference/import-data.md
        - name: Import from Web URL via HTTP
          href: ../algorithm-module-reference/import-from-web-url-via-http.md
        - name: Import from Azure Blob Storage module
          href: ../algorithm-module-reference/import-from-azure-blob-storage.md
        - name: Import from Azure SQL Database
          href: ../algorithm-module-reference/import-from-azure-sql-database.md
      - name: Export Data
        href: ../algorithm-module-reference/export-data.md
      - name: Enter Data Manually
        href: ../algorithm-module-reference/enter-data-manually.md
    - name: Data transformations
      items:
      - name: Select Columns in Dataset
        href: ../algorithm-module-reference/select-columns-in-dataset.md
      - name: Select Columns Transform
        href: ../algorithm-module-reference/select-columns-transform.md
      - name: Edit Metadata
        href: ../algorithm-module-reference/edit-metadata.md
      - name: Clean Missing Data
        href: ../algorithm-module-reference/clean-missing-data.md
      - name: Feature Hashing
        href: ../algorithm-module-reference/feature-hashing.md
      - name: Permutation Feature Importance
        href: ../algorithm-module-reference/permutation-feature-importance.md
      - name: Filter Based Feature Selection
        href: ../algorithm-module-reference/filter-based-feature-selection.md
      - name: Extract N-Gram Features from Text
        href: ../algorithm-module-reference/extract-n-gram-features-from-text.md
      - name: Add Columns
        href: ../algorithm-module-reference/add-columns.md
      - name: Add Rows
        href: ../algorithm-module-reference/add-rows.md
      - name: Remove Duplicate Rows
        href: ../algorithm-module-reference/remove-duplicate-rows.md
      - name: Preprocess Text
        href: ../algorithm-module-reference/preprocess-text.md
      - name: Join Data
        href: ../algorithm-module-reference/join-data.md
      - name: Split Data
        href: ../algorithm-module-reference/split-data.md
      - name: Normalize Data
        href: ../algorithm-module-reference/normalize-data.md
      - name: SMOTE
        href: ../algorithm-module-reference/smote.md
      - name: Partition and Sample
        href: ../algorithm-module-reference/partition-and-sample.md
      - name: Clip Values
        href: ../algorithm-module-reference/clip-values.md
      - name: Apply SQL Transformation
        href: ../algorithm-module-reference/apply-sql-transformation.md
    - name: Machine learning
      items:
      - name: Score Model
        href: ../algorithm-module-reference/score-model.md
      - name: Score SVD Recommender
        href: ../algorithm-module-reference/score-svd-recommender.md
      - name: Assign Data To Clusters
        href: ../algorithm-module-reference/assign-data-to-clusters.md
      - name: Train Model
        href: ../algorithm-module-reference/train-model.md
      - name: Train Clustering Model
        href: ../algorithm-module-reference/train-clustering-model.md
      - name: Train SVD Recommender
        href: ../algorithm-module-reference/train-svd-recommender.md
      - name: Tune Model Hyperparameters
        href: ../algorithm-module-reference/tune-model-hyperparameters.md
      - name: Cross Validate Model
        href: ../algorithm-module-reference/cross-validate-model.md
      - name: Evaluate Model
        href: ../algorithm-module-reference/evaluate-model.md
      - name: Evaluate Recommender
        href: ../algorithm-module-reference/evaluate-recommender.md
      - name: Apply Transformation
        href: ../algorithm-module-reference/apply-transformation.md
      - name: Linear Regression
        href: ../algorithm-module-reference/linear-regression.md
      - name: Neural Network Regression
        href: ../algorithm-module-reference/neural-network-regression.md
      - name: Decision Forest Regression
        href: ../algorithm-module-reference/decision-forest-regression.md
      - name: Boosted Decision Tree Regression
        href: ../algorithm-module-reference/boosted-decision-tree-regression.md
      - name: Two-class Boosted Decision Tree
        href: ../algorithm-module-reference/two-class-boosted-decision-tree.md
      - name: Two-Class Logistic Regression
        href: ../algorithm-module-reference/two-class-logistic-regression.md
      - name: Multiclass Logistic Regression
        href: ../algorithm-module-reference/multiclass-logistic-regression.md
      - name: Multiclass Neural Network
        href: ../algorithm-module-reference/multiclass-neural-network.md
      - name: Multiclass Decision Forest
        href: ../algorithm-module-reference/multiclass-decision-forest.md
      - name: Multiclass Boosted Decision Tree
        href: ../algorithm-module-reference/multiclass-boosted-decision-tree.md
      - name: One vs. All Multiclass
        href: ../algorithm-module-reference/one-vs-all-multiclass.md
      - name: Two-Class Averaged Perceptron
        href: ../algorithm-module-reference/two-class-averaged-perceptron.md
      - name: Two-Class Decision Forest
        href: ../algorithm-module-reference/two-class-decision-forest.md
      - name: Two-Class Neural Network
        href: ../algorithm-module-reference/two-class-neural-network.md
      - name: Two-Class Support Vector Machine
        href: ../algorithm-module-reference/two-class-support-vector-machine.md
      - name: K-Means Clustering
        href: ../algorithm-module-reference/k-means-clustering.md
    - name: Python and R language modules
      items:
      - name: Execute Python Script
        href: ../algorithm-module-reference/execute-python-script.md
      - name: Create Python Model
        href: ../algorithm-module-reference/create-python-model.md
      - name: Execute R Script
        href: ../algorithm-module-reference/execute-r-script.md
    - name: Statistical Functions
      items: 
      - name: Apply Math Operation
        href: ../algorithm-module-reference/apply-math-operation.md
      - name: Summarize Data
        href: ../algorithm-module-reference/summarize-data.md
    - name: Error messages & codes
      href: ../algorithm-module-reference/machine-learning-module-error-codes.md
- name: Resources
  items:
  - name: Release notes
    displayName: what's, new, issues, bugs
    href: azure-machine-learning-release-notes.md
  - name: Azure roadmap
    href: https://azure.microsoft.com/roadmap/
  - name: Pricing
    href: https://azure.microsoft.com/pricing/details/machine-learning-services/
  - name: Regional availability
    href: https://azure.microsoft.com/regions/services/
  - name: Known issues
    displayName: bugs, errors, troubleshoot
    href: resource-known-issues.md
  - name: User forum
    href: https://aka.ms/aml-forum-service
  - name: Stack Overflow
    href: https://stackoverflow.com/questions/tagged/azure-machine-learning-service
  - name: Compare our ML products
    href: /azure/architecture/data-guide/technology-choices/data-science-and-machine-learning?context=azure/machine-learning/service/context/ml-context
  - name: What happened to Workbench
    displayName: desktop, ui, Workbench, upgrade, update, transfer
    href: overview-what-happened-to-workbench.md<|MERGE_RESOLUTION|>--- conflicted
+++ resolved
@@ -314,13 +314,9 @@
   - name: Machine Learning CLI
     displayName: extension, command line, command-line, az, ci/cd, automate, automated
     href: reference-azure-machine-learning-cli.md
-<<<<<<< HEAD
   - name: Monitor data reference
     href: monitor-resource-reference.md
-  - name: Visual interface modules
-=======
   - name: Designer modules
->>>>>>> eeaa6f2b
     displayName: module, reference, algorithm, studio
     items:
     - name: Module reference overview
