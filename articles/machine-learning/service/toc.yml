- name: Azure Machine Learning Documentation
  href: ../index.yml
- name: Overview
  expanded: true
  items:
  - name: What is Azure Machine Learning?
    displayName: AML, services, overview, introduction
    href: overview-what-is-azure-ml.md
  - name: Azure Machine Learning vs Studio
    displayName: AML, Studio, designer
    href: ../compare-azure-ml-to-studio-classic.md
  - name: Architecture & terms
    displayName: architecture, concepts, definitions, glossary
    href: concept-azure-machine-learning-architecture.md

- name: Tutorials
  items:
  - name: Python SDK
    items:
    - name: Create first ML experiment
      items:
      - name: 1. Set up workspace & dev environment
        href: tutorial-1st-experiment-sdk-setup.md
      - name: 2. Train your first model
        href: tutorial-1st-experiment-sdk-train.md
    - name: Image classification (MNIST data)
      items:
      - name: 1. Train a model
        displayName: build modeling
        href: tutorial-train-models-with-aml.md
      - name: 2. Deploy a model
        href: tutorial-deploy-models-with-aml.md
    - name: Regression with Automated ML (NYC Taxi data)
      items:
      - name: Auto-train an ML model
        displayName: automl, automated, auto ml,
        href: tutorial-auto-train-models.md
    - name: Machine Learning pipelines (advanced)
      items:
      - name: Batch score a classification model
        displayName: pipelines
        href: tutorial-pipeline-batch-scoring-classification.md
  - name: R SDK
    items:
    - name: Create first ML experiment (R)
      href: tutorial-1st-r-experiment.md
  - name: Designer
    items:
    - name: 1. Train regression model
      displayName: studio
      href: ui-tutorial-automobile-price-train-score.md
    - name: 2. Deploy regression model
      displayName: studio
      href: ui-tutorial-automobile-price-deploy.md
  - name: Automated ML (interface)
    displayName: automl, automated, auto ml, portal, ui
    href: tutorial-first-experiment-automated-ml.md
  - name: Machine Learning CLI
    href: tutorial-train-deploy-model-cli.md
- name: Samples
  items:
  - name: Notebooks
    displayName: example, examples, server, jupyter, azure notebooks, python, notebook, github
    href: samples-notebooks.md
  - name: Azure Open Datasets
    href: /azure/open-datasets/samples?context=azure/machine-learning/service/context/ml-context
- name: Concepts
  items:
  - name: Workspace
    href: concept-workspace.md
  - name: Model training
    displayName: run config, estimator, machine learning pipeline, ml pipeline, train model
    href: concept-train-machine-learning-model.md
  - name: Model management (MLOps)
    displayName: deploy, deployment, publish, production, operationalize, operationalization
    href: concept-model-management-and-deployment.md
  - name: Interpretability
    displayName: explainability
    href: machine-learning-interpretability-explainability.md
  - name: 'Designer: no-code ML'
    displayName: studio
    href: ui-concept-visual-interface.md
<<<<<<< HEAD
  - name: Algorithm cheat sheet
    href: /azure/machine-learning/algorithm-cheat-sheet?context=azure/machine-learning/service/context/ml-context   
  - name: Automated machine learning
=======
  - name: Automated ML
>>>>>>> 04c6df41
    displayName: automl, auto ml
    href: concept-automated-ml.md
  - name: Compute instance
    displayName: resource, dsvm, Data Science Virtual Machine
    href: concept-compute-instance.md
  - name: Compute target
    displayName: resource, dsvm, AKS, kubernetes, amlcompute, Data Science Virtual Machine, local, cluster, ACI, container instance, ADB, Databricks, data lake, lake, HDI, HDInsight
    href: concept-compute-target.md
  - name: ML pipelines
    href: concept-ml-pipelines.md
  - name: ONNX
    href: concept-onnx.md
  - name: Security
    items:
    - name: Enterprise security overview
      displayName: authorization authentication encryption aad azure active directory
      href: concept-enterprise-security.md
    - name: Manage users and roles
      href: how-to-assign-roles.md
    - name: Use virtual networks
      displayName: vnet
      href: how-to-enable-virtual-network.md
    - name: Secure web services with SSL
      href: how-to-secure-web-service.md
    - name: Regenerate storage access keys
      href: how-to-change-storage-access-key.md
  - name: Deep learning
    displayName: deep learning vs machine learning, deep learning, vs, versus
    href: concept-deep-learning-vs-machine-learning.md
  - name: Git integration
    displayName: git github gitlab
    href: concept-train-model-git-integration.md
- name: How-to guides
  items:
  - name: Create & manage workspaces
    items:
    - name: Use Azure portal
      href: how-to-manage-workspace.md
    - name: Use Azure CLI
      href: how-to-manage-workspace-cli.md
    - name: Use Resource Manager template
      displayName: arm
      href: how-to-create-workspace-template.md
  - name: Set up your environment 
    items:
    - name: Set up dev environments
      displayName: local, remote, azure notebooks, notebook, Jupyter, dsvm, Databricks, ADB
      href: how-to-configure-environment.md
    - name: Set up software environments
      displayName: pip, Conda, anaconda
      href: how-to-use-environments.md
    - name: Enable logging
      displayName: troubleshoot, log, files, tracing
      href: how-to-enable-logging.md
    - name: Set input & output directories
      displayName: large data, write, experiment files, size limit
      href: how-to-save-write-experiment-files.md
    - name: Use VS Code extension
      displayName: Visual Studio Code, VSCode, tools, ai, vs
      href: how-to-vscode-tools.md
  - name: Work with data
    items:
    - name: Get data from a datastore
      displayName: blob, get, fileshare, access storage
      href: how-to-access-data.md
    - name: Add & register datasets
      displayName: data, dataset
      href: how-to-create-register-datasets.md
    - name: Train with datasets
      displayName: data, dataset
      href: how-to-train-with-datasets.md
    - name: Detect drift on datasets
      displayName: data, dataset
      href: how-to-monitor-datasets.md
  - name: Train models
    items:
    - name: Use the designer
      displayName: sample designer experiments
      items:
      - name: "Predict price"
        displayName: regression, studio
        href:  how-to-ui-sample-regression-predict-automobile-price-basic.md
      - name: "Predict price (advanced)"
        displayName: regression, studio
        href: how-to-ui-sample-regression-predict-automobile-price-compare-algorithms.md
      - name: "Predict credit risk"
        displayName: classification, studio
        href:  how-to-ui-sample-classification-predict-credit-risk-basic.md
      - name: "Predict credit risk (advanced)"
        displayName: classification, studio
        href: how-to-ui-sample-classification-predict-credit-risk-cost-sensitive.md
      - name: "Predict churn"
        displayName: classification, studio
        href:  how-to-ui-sample-classification-predict-churn.md
      - name: "Predict flight delays"
        displayName: classification, studio
        href:  how-to-ui-sample-classification-predict-flight-delay.md
    - name: Use estimators for ML
      items:
      - name: Create estimators in training
        href: how-to-train-ml-models.md
      - name: Set up training environments
        displayName: run config, compute target, dsvm, Data Science Virtual Machine, local, cluster, ACI, container instance, Databricks, data lake, lake, HDI, HDInsight
        href: how-to-set-up-training-targets.md
      - name: Tune hyperparameters
        displayName: parameter
        href: how-to-tune-hyperparameters.md
      - name: Use Key Vault when training
        displayName: secrets keyvault
        href: how-to-use-secrets-in-runs.md
    - name: Scikit-learn
      href: how-to-train-scikit-learn.md
    - name: TensorFlow
      href: how-to-train-tensorflow.md
    - name: Keras
      href: how-to-train-keras.md
    - name: PyTorch
      href: how-to-train-pytorch.md
    - name: Chainer
      href: how-to-train-chainer.md
  - name: Automate machine learning
    displayName: automl, auto ml
    items:
    - name: Use automated ML (Python)
      displayName: SDK automl
      href: how-to-configure-auto-train.md
    - name: Use automated ML (workspace landing page)
      href: how-to-create-portal-experiments.md
    - name: Use remote compute targets
      displayName: automl automated auto ml
      href: how-to-auto-train-remote.md
    - name: Auto-train a forecast model
      displayName: time series
      href: how-to-auto-train-forecast.md
    - name: Understand charts and metrics
      href: how-to-understand-automated-ml.md
  - name: Track & monitor experiments
    items:
    - name: Start, monitor or cancel runs
      displayName: cancel, fail, status, child run
      href: how-to-manage-runs.md
    - name: Log metrics for training runs
      href: how-to-track-experiments.md
    - name: Track experiments with MLflow
      displayName: log, monitor, metrics
      href: how-to-use-mlflow.md
    - name: Visualize runs with TensorBoard
      displayName: log, monitor, metrics
      href: how-to-monitor-tensorboard.md
  - name: Deploy & serve models
    items:
    - name: Where and how to deploy
      displayName: publish, web, service, operationalize, aks, kubernetes, aci, container, cli, consume, docker
      href: how-to-deploy-and-where.md
    - name: Azure Kubernetes Service
      displayName: aks, aad, authentication, azure active directory
      href: how-to-deploy-azure-kubernetes-service.md
    - name: Azure Container Instances
      displayName: aci
      href: how-to-deploy-azure-container-instance.md
    - name: IoT Edge
      href: /azure/iot-edge/tutorial-deploy-machine-learning?context=azure/machine-learning/service/context/ml-context
    - name: FPGA inference
      href: how-to-deploy-fpga-web-service.md
    - name: GPU inference
      href: how-to-deploy-inferencing-gpus.md
    - name: Azure App Service
      displayName: web app
      href: how-to-deploy-app-service.md
    - name: Compute instances
      href: how-to-deploy-local-container-notebook-vm.md
    - name: Use custom Docker image
      href: how-to-deploy-custom-docker-image.md
    - name: Use existing models
      displayName: publish existing model
      href: how-to-deploy-existing-model.md
    - name: Troubleshoot & debug
      href: how-to-troubleshoot-deployment.md
  - name: Consume web services
    items:
    - name: Consume in real-time
      displayName: create client consume request response synchronous
      href: how-to-consume-web-service.md
    - name: Run batch predictions
      displayName: score scoring asynchronous consume pipeline
      href: how-to-run-batch-predictions.md
    - name: Use the designer for batch predictions
      displayName: score scoring asynchronous consume pipeline
      href: how-to-run-batch-predictions-ui.md
  - name: Monitor models
    items:
    - name: Collect & evaluate model data
      displayName: track production
      href: how-to-enable-data-collection.md
    - name: Detect data drift
      href: how-to-monitor-data-drift.md
    - name: Monitor with Application Insights
      href: how-to-enable-app-insights.md
  - name: Build & use ML pipelines
    displayName: pipelines
    items:
    - name: Create ML pipelines (Python)
      href: how-to-create-your-first-pipeline.md
    - name: Schedule a pipeline (Python)
      href: how-to-schedule-pipelines.md
    - name: Debug & troubleshoot pipelines
      href: how-to-debug-pipelines.md
    - name: 'Azure Pipelines for CI/CD'
      displayName: continuous, integration, delivery
      href: /azure/devops/pipelines/targets/azure-machine-learning?context=azure/machine-learning/service/context/ml-context
  - name: Manage resource quotas
    displayName: limits
    href: how-to-manage-quotas.md
  - name: Export and delete data
    displayName: GDPR
    href: how-to-export-delete-data.md
- name: Reference
  items:
  - name: ML SDK (Python)
    displayName: api, core, package, python, class
    href: https://docs.microsoft.com/python/api/overview/azure/ml/intro?view=azure-ml-py
  - name: ML SDK (R)
    displayName: api, core, package, R, class
    href: https://azure.github.io/azureml-sdk-for-r/reference/index.html
  - name: Machine Learning CLI
    displayName: extension, command line, command-line, az, ci/cd, automate, automated
    href: reference-azure-machine-learning-cli.md
  - name: Designer modules
    displayName: module, reference, algorithm, studio
    items:
    - name: Module reference overview
      href: ../algorithm-module-reference/module-reference.md
    - name: Data format conversions
      items:
      - name: Convert to CSV
        href: ../algorithm-module-reference/convert-to-csv.md
      - name: Convert to Dataset
        href: ../algorithm-module-reference/convert-to-dataset.md
    - name: Data input & output
      items:
      - name: Import Data
        items: 
        - name: Import Data
          href: ../algorithm-module-reference/import-data.md
        - name: Import from Web URL via HTTP
          href: ../algorithm-module-reference/import-from-web-url-via-http.md
        - name: Import from Azure Blob Storage module
          href: ../algorithm-module-reference/import-from-azure-blob-storage.md
        - name: Import from Azure SQL Database
          href: ../algorithm-module-reference/import-from-azure-sql-database.md
      - name: Export Data
        href: ../algorithm-module-reference/export-data.md
      - name: Enter Data Manually
        href: ../algorithm-module-reference/enter-data-manually.md
    - name: Data transformations
      items:
      - name: Select Columns in Dataset
        href: ../algorithm-module-reference/select-columns-in-dataset.md
      - name: Select Columns Transform
        href: ../algorithm-module-reference/select-columns-transform.md
      - name: Edit Metadata
        href: ../algorithm-module-reference/edit-metadata.md
      - name: Clean Missing Data
        href: ../algorithm-module-reference/clean-missing-data.md
      - name: Feature Hashing
        href: ../algorithm-module-reference/feature-hashing.md
      - name: Permutation Feature Importance
        href: ../algorithm-module-reference/permutation-feature-importance.md
      - name: Filter Based Feature Selection
        href: ../algorithm-module-reference/filter-based-feature-selection.md
      - name: Extract N-Gram Features from Text
        href: ../algorithm-module-reference/extract-n-gram-features-from-text.md
      - name: Add Columns
        href: ../algorithm-module-reference/add-columns.md
      - name: Add Rows
        href: ../algorithm-module-reference/add-rows.md
      - name: Remove Duplicate Rows
        href: ../algorithm-module-reference/remove-duplicate-rows.md
      - name: Preprocess Text
        href: ../algorithm-module-reference/preprocess-text.md
      - name: Join Data
        href: ../algorithm-module-reference/join-data.md
      - name: Split Data
        href: ../algorithm-module-reference/split-data.md
      - name: Normalize Data
        href: ../algorithm-module-reference/normalize-data.md
      - name: SMOTE
        href: ../algorithm-module-reference/smote.md
      - name: Partition and Sample
        href: ../algorithm-module-reference/partition-and-sample.md
      - name: Clip Values
        href: ../algorithm-module-reference/clip-values.md
      - name: Apply SQL Transformation
        href: ../algorithm-module-reference/apply-sql-transformation.md
    - name: Machine learning
      items:
      - name: Score Model
        href: ../algorithm-module-reference/score-model.md
      - name: Score SVD Recommender
        href: ../algorithm-module-reference/score-svd-recommender.md
      - name: Assign Data To Clusters
        href: ../algorithm-module-reference/assign-data-to-clusters.md
      - name: Train Model
        href: ../algorithm-module-reference/train-model.md
      - name: Train Clustering Model
        href: ../algorithm-module-reference/train-clustering-model.md
      - name: Train SVD Recommender
        href: ../algorithm-module-reference/train-svd-recommender.md
      - name: Tune Model Hyperparameters
        href: ../algorithm-module-reference/tune-model-hyperparameters.md
      - name: Cross Validate Model
        href: ../algorithm-module-reference/cross-validate-model.md
      - name: Evaluate Model
        href: ../algorithm-module-reference/evaluate-model.md
      - name: Evaluate Recommender
        href: ../algorithm-module-reference/evaluate-recommender.md
      - name: Apply Transformation
        href: ../algorithm-module-reference/apply-transformation.md
      - name: Linear Regression
        href: ../algorithm-module-reference/linear-regression.md
      - name: Neural Network Regression
        href: ../algorithm-module-reference/neural-network-regression.md
      - name: Decision Forest Regression
        href: ../algorithm-module-reference/decision-forest-regression.md
      - name: Boosted Decision Tree Regression
        href: ../algorithm-module-reference/boosted-decision-tree-regression.md
      - name: Two-class Boosted Decision Tree
        href: ../algorithm-module-reference/two-class-boosted-decision-tree.md
      - name: Two-Class Logistic Regression
        href: ../algorithm-module-reference/two-class-logistic-regression.md
      - name: Multiclass Logistic Regression
        href: ../algorithm-module-reference/multiclass-logistic-regression.md
      - name: Multiclass Neural Network
        href: ../algorithm-module-reference/multiclass-neural-network.md
      - name: Multiclass Decision Forest
        href: ../algorithm-module-reference/multiclass-decision-forest.md
      - name: Multiclass Boosted Decision Tree
        href: ../algorithm-module-reference/multiclass-boosted-decision-tree.md
      - name: One vs. All Multiclass
        href: ../algorithm-module-reference/one-vs-all-multiclass.md
      - name: Two-Class Averaged Perceptron
        href: ../algorithm-module-reference/two-class-averaged-perceptron.md
      - name: Two-Class Decision Forest
        href: ../algorithm-module-reference/two-class-decision-forest.md
      - name: Two-Class Neural Network
        href: ../algorithm-module-reference/two-class-neural-network.md
      - name: Two-Class Support Vector Machine
        href: ../algorithm-module-reference/two-class-support-vector-machine.md
      - name: K-Means Clustering
        href: ../algorithm-module-reference/k-means-clustering.md
    - name: Python and R language modules
      items:
      - name: Execute Python Script
        href: ../algorithm-module-reference/execute-python-script.md
      - name: Create Python Model
        href: ../algorithm-module-reference/create-python-model.md
      - name: Execute R Script
        href: ../algorithm-module-reference/execute-r-script.md
    - name: Statistical Functions
      items: 
      - name: Apply Math Operation
        href: ../algorithm-module-reference/apply-math-operation.md
      - name: Summarize Data
        href: ../algorithm-module-reference/summarize-data.md
    - name: Error messages & codes
      href: ../algorithm-module-reference/machine-learning-module-error-codes.md
- name: Resources
  items:
  - name: Release notes
    displayName: what's, new, issues, bugs
    href: azure-machine-learning-release-notes.md
  - name: Azure roadmap
    href: https://azure.microsoft.com/roadmap/
  - name: Pricing
    href: https://azure.microsoft.com/pricing/details/machine-learning-services/
  - name: Regional availability
    href: https://azure.microsoft.com/regions/services/
  - name: Known issues
    displayName: bugs, errors, troubleshoot
    href: resource-known-issues.md
  - name: User forum
    href: https://aka.ms/aml-forum-service
  - name: Stack Overflow
    href: https://stackoverflow.com/questions/tagged/azure-machine-learning-service
  - name: Compare our ML products
    href: /azure/architecture/data-guide/technology-choices/data-science-and-machine-learning?context=azure/machine-learning/service/context/ml-context
  - name: What happened to Workbench
    displayName: desktop, ui, Workbench, upgrade, update, transfer
    href: overview-what-happened-to-workbench.md<|MERGE_RESOLUTION|>--- conflicted
+++ resolved
@@ -80,13 +80,9 @@
   - name: 'Designer: no-code ML'
     displayName: studio
     href: ui-concept-visual-interface.md
-<<<<<<< HEAD
   - name: Algorithm cheat sheet
     href: /azure/machine-learning/algorithm-cheat-sheet?context=azure/machine-learning/service/context/ml-context   
   - name: Automated machine learning
-=======
-  - name: Automated ML
->>>>>>> 04c6df41
     displayName: automl, auto ml
     href: concept-automated-ml.md
   - name: Compute instance
