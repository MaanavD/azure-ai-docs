--- conflicted
+++ resolved
@@ -45,19 +45,15 @@
     - name: 2. Deploy regression model
       displayName: studio
       href: ui-tutorial-automobile-price-deploy.md
-<<<<<<< HEAD
-  - name: Machine Learning CLI
-    items:
-    - name: Train and deploy a model
-      href: tutorial-train-deploy-model-cli.md
-  - name: Automated machine learning
-=======
   - name: Automated ML (interface)
->>>>>>> 1f13819d
     items:
     - name: Classification (Bank data)
       displayName: automl, automated, auto ml, portal, ui
       href: tutorial-first-experiment-automated-ml.md
+  - name: Machine Learning CLI
+    items:
+    - name: Train and deploy a model
+      href: tutorial-train-deploy-model-cli.md
 - name: Samples
   items:
   - name: Notebooks
