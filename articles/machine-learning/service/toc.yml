- name: Azure Machine Learning Documentation
  href: ../index.yml
- name: Overview
  expanded: true
  items:
  - name: What is Azure Machine Learning?
    displayName: AML, services, overview, introduction
    href: overview-what-is-azure-ml.md
  - name: Azure Machine Learning vs Studio
    displayName: AML, Studio, designer
    href: ../compare-azure-ml-to-studio-classic.md
  - name: Architecture & terms
    displayName: architecture, concepts, definitions, glossary
    href: concept-azure-machine-learning-architecture.md

- name: Tutorials
  items:
  - name: Python SDK
    items:
    - name: Create first ML experiment
      items:
      - name: 1. Set up workspace & dev environment
        href: tutorial-1st-experiment-sdk-setup.md
      - name: 2. Train your first model
        href: tutorial-1st-experiment-sdk-train.md
    - name: Image classification (MNIST data)
      items:
      - name: 1. Train a model
        displayName: build modeling
        href: tutorial-train-models-with-aml.md
      - name: 2. Deploy a model
        href: tutorial-deploy-models-with-aml.md
    - name: Regression with Automated ML (NYC Taxi data)
      items:
      - name: Auto-train an ML model
        displayName: automl, automated, auto ml,
        href: tutorial-auto-train-models.md
    - name: Machine Learning pipelines (advanced)
      items:
      - name: Batch score a classification model
        displayName: pipelines
        href: tutorial-pipeline-batch-scoring-classification.md
  - name: R SDK
    items:
    - name: Create first ML experiment (R)
      href: tutorial-1st-r-experiment.md
  - name: Designer
    items:
    - name: 1. Train regression model
      displayName: studio
      href: ui-tutorial-automobile-price-train-score.md
    - name: 2. Deploy regression model
      displayName: studio
      href: ui-tutorial-automobile-price-deploy.md
  - name: Automated ML (interface)
    displayName: automl, automated, auto ml, portal, ui
    href: tutorial-first-experiment-automated-ml.md
  - name: Machine Learning CLI
    href: tutorial-train-deploy-model-cli.md
- name: Samples
  items:
  - name: Notebooks
    displayName: example, examples, server, jupyter, azure notebooks, python, notebook, github
    href: samples-notebooks.md
  - name: Azure Open Datasets
    href: /azure/open-datasets/samples?context=azure/machine-learning/service/context/ml-context
- name: Concepts
  items:
  - name: Workspace
    href: concept-workspace.md
<<<<<<< HEAD
  - name: Compute target
    displayName: resource, dsvm, AKS, kubernetes, amlcompute, Data Science Virtual Machine, local, cluster, ACI, container instance, ADB, Databricks, data lake, lake, HDI, HDInsight
    href: concept-compute-target.md
=======
>>>>>>> 33de1206
  - name: Model training
    displayName: run config, estimator, machine learning pipeline, ml pipeline, train model
    href: concept-train-machine-learning-model.md
  - name: Model management (MLOps)
    displayName: deploy, deployment, publish, production, operationalize, operationalization
    href: concept-model-management-and-deployment.md
  - name: Interpretability
    displayName: explainability
    href: machine-learning-interpretability-explainability.md
  - name: 'Designer: no-code ML'
    displayName: studio
    href: ui-concept-visual-interface.md
  - name: Automated ML
    displayName: automl, auto ml
    href: concept-automated-ml.md
  - name: Compute instance
    displayName: resource, dsvm, Data Science Virtual Machine
    href: concept-compute-instance.md
  - name: Compute target
    displayName: resource, dsvm, AKS, kubernetes, amlcompute, Data Science Virtual Machine, local, cluster, ACI, container instance, ADB, Databricks, data lake, lake, HDI, HDInsight
    href: concept-compute-target.md
  - name: ML pipelines
    href: concept-ml-pipelines.md
  - name: ONNX
    href: concept-onnx.md
  - name: Security
    items:
    - name: Enterprise security overview
      displayName: authorization authentication encryption aad azure active directory
      href: concept-enterprise-security.md
    - name: Manage users and roles
      href: how-to-assign-roles.md
    - name: Use virtual networks
      displayName: vnet
      href: how-to-enable-virtual-network.md
    - name: Secure web services with SSL
      href: how-to-secure-web-service.md
    - name: Regenerate storage access keys
      href: how-to-change-storage-access-key.md
  - name: Deep learning
    displayName: deep learning vs machine learning, deep learning, vs, versus
    href: concept-deep-learning-vs-machine-learning.md
  - name: Git integration
    displayName: git github gitlab
    href: concept-train-model-git-integration.md
- name: How-to guides
  items:
  - name: Create & manage workspaces
    items:
    - name: Use Azure portal
      href: how-to-manage-workspace.md
    - name: Use Azure CLI
      href: how-to-manage-workspace-cli.md
    - name: Use Resource Manager template
      displayName: arm
      href: how-to-create-workspace-template.md
  - name: Set up your environment 
    items:
    - name: Set up dev environments
      displayName: local, remote, azure notebooks, notebook, Jupyter, dsvm, Databricks, ADB
      href: how-to-configure-environment.md
    - name: Set up software environments
      displayName: pip, Conda, anaconda
      href: how-to-use-environments.md
    - name: Enable logging
      displayName: troubleshoot, log, files, tracing
      href: how-to-enable-logging.md
    - name: Set input & output directories
      displayName: large data, write, experiment files, size limit
      href: how-to-save-write-experiment-files.md
    - name: Use VS Code extension
      displayName: Visual Studio Code, VSCode, tools, ai, vs
      href: how-to-vscode-tools.md
  - name: Work with data
    items:
    - name: Get data from a datastore
      displayName: blob, get, fileshare, access storage
      href: how-to-access-data.md
    - name: Add & register datasets
      displayName: data, dataset
      href: how-to-create-register-datasets.md
    - name: Train with datasets
      displayName: data, dataset
      href: how-to-train-with-datasets.md
    - name: Detect drift on datasets
      displayName: data, dataset
      href: how-to-monitor-datasets.md
  - name: Train models
    items:
    - name: Use the designer
      displayName: sample designer experiments
      items:
      - name: "Predict price"
        displayName: regression, studio
        href:  how-to-ui-sample-regression-predict-automobile-price-basic.md
      - name: "Predict price (advanced)"
        displayName: regression, studio
        href: how-to-ui-sample-regression-predict-automobile-price-compare-algorithms.md
      - name: "Predict credit risk"
        displayName: classification, studio
        href:  how-to-ui-sample-classification-predict-credit-risk-basic.md
      - name: "Predict credit risk (advanced)"
        displayName: classification, studio
        href: how-to-ui-sample-classification-predict-credit-risk-cost-sensitive.md
      - name: "Predict churn"
        displayName: classification, studio
        href:  how-to-ui-sample-classification-predict-churn.md
      - name: "Predict flight delays"
        displayName: classification, studio
        href:  how-to-ui-sample-classification-predict-flight-delay.md
    - name: Use estimators for ML
      items:
      - name: Create estimators in training
        href: how-to-train-ml-models.md
      - name: Set up training environments
        displayName: run config, compute target, dsvm, Data Science Virtual Machine, local, cluster, ACI, container instance, Databricks, data lake, lake, HDI, HDInsight
        href: how-to-set-up-training-targets.md
      - name: Tune hyperparameters
        displayName: parameter
        href: how-to-tune-hyperparameters.md
      - name: Use Key Vault when training
        displayName: secrets keyvault
        href: how-to-use-secrets-in-runs.md
    - name: Scikit-learn
      href: how-to-train-scikit-learn.md
    - name: TensorFlow
      href: how-to-train-tensorflow.md
    - name: Keras
      href: how-to-train-keras.md
    - name: PyTorch
      href: how-to-train-pytorch.md
    - name: Chainer
      href: how-to-train-chainer.md
  - name: Automate machine learning
    displayName: automl, auto ml
    items:
    - name: Use automated ML (Python)
      displayName: SDK automl
      href: how-to-configure-auto-train.md
    - name: Use automated ML (workspace landing page)
      href: how-to-create-portal-experiments.md
    - name: Use remote compute targets
      displayName: automl automated auto ml
      href: how-to-auto-train-remote.md
    - name: Auto-train a forecast model
      displayName: time series
      href: how-to-auto-train-forecast.md
    - name: Understand charts and metrics
      href: how-to-understand-automated-ml.md
  - name: Track & monitor experiments
    items:
    - name: Start, monitor or cancel runs
      displayName: cancel, fail, status, child run
      href: how-to-manage-runs.md
    - name: Log metrics for training runs
      href: how-to-track-experiments.md
    - name: Track experiments with MLflow
      displayName: log, monitor, metrics
      href: how-to-use-mlflow.md
    - name: Visualize runs with TensorBoard
      displayName: log, monitor, metrics
      href: how-to-monitor-tensorboard.md
  - name: Deploy & serve models
    items:
    - name: Where and how to deploy
      displayName: publish, web, service, operationalize, aks, kubernetes, aci, container, cli, consume, docker
      href: how-to-deploy-and-where.md
    - name: Azure Kubernetes Service
      displayName: aks, aad, authentication, azure active directory
      href: how-to-deploy-azure-kubernetes-service.md
    - name: Azure Container Instances
      displayName: aci
      href: how-to-deploy-azure-container-instance.md
    - name: IoT Edge
      href: /azure/iot-edge/tutorial-deploy-machine-learning?context=azure/machine-learning/service/context/ml-context
    - name: FPGA inference
      href: how-to-deploy-fpga-web-service.md
    - name: GPU inference
      href: how-to-deploy-inferencing-gpus.md
    - name: Azure App Service
      displayName: web app
      href: how-to-deploy-app-service.md
    - name: Notebook VMs
      href: how-to-deploy-local-container-notebook-vm.md
    - name: Use custom Docker image
      href: how-to-deploy-custom-docker-image.md
    - name: Use existing models
      displayName: publish existing model
      href: how-to-deploy-existing-model.md
    - name: Troubleshoot & debug
      href: how-to-troubleshoot-deployment.md
  - name: Consume web services
    items:
    - name: Consume in real-time
      displayName: create client consume request response synchronous
      href: how-to-consume-web-service.md
    - name: Run batch predictions
      displayName: score scoring asynchronous consume pipeline
      href: how-to-run-batch-predictions.md
    - name: Use the designer for batch predictions
      displayName: score scoring asynchronous consume pipeline
      href: how-to-run-batch-predictions-ui.md
  - name: Monitor models
    items:
    - name: Collect & evaluate model data
      displayName: track production
      href: how-to-enable-data-collection.md
    - name: Detect data drift
      href: how-to-monitor-data-drift.md
    - name: Monitor with Application Insights
      href: how-to-enable-app-insights.md
  - name: Build & use ML pipelines
    displayName: pipelines
    items:
    - name: Create ML pipelines (Python)
      href: how-to-create-your-first-pipeline.md
    - name: Schedule a pipeline (Python)
      href: how-to-schedule-pipelines.md
    - name: Debug & troubleshoot pipelines
      href: how-to-debug-pipelines.md
    - name: 'Azure Pipelines for CI/CD'
      displayName: continuous, integration, delivery
      href: /azure/devops/pipelines/targets/azure-machine-learning?context=azure/machine-learning/service/context/ml-context
  - name: Manage resource quotas
    displayName: limits
    href: how-to-manage-quotas.md
  - name: Export and delete data
    displayName: GDPR
    href: how-to-export-delete-data.md
- name: Reference
  items:
  - name: ML SDK (Python)
    displayName: api, core, package, python, class
    href: https://docs.microsoft.com/python/api/overview/azure/ml/intro?view=azure-ml-py
  - name: ML SDK (R)
    displayName: api, core, package, R, class
    href: https://azure.github.io/azureml-sdk-for-r/reference/index.html
  - name: Machine Learning CLI
    displayName: extension, command line, command-line, az, ci/cd, automate, automated
    href: reference-azure-machine-learning-cli.md
  - name: Designer modules
    displayName: module, reference, algorithm, studio
    items:
    - name: Module reference overview
      href: ../algorithm-module-reference/module-reference.md
    - name: Data format conversions
      items:
      - name: Convert to CSV
        href: ../algorithm-module-reference/convert-to-csv.md
      - name: Convert to Dataset
        href: ../algorithm-module-reference/convert-to-dataset.md
    - name: Data input & output
      items:
      - name: Import Data
        items: 
        - name: Import Data
          href: ../algorithm-module-reference/import-data.md
        - name: Import from Web URL via HTTP
          href: ../algorithm-module-reference/import-from-web-url-via-http.md
        - name: Import from Azure Blob Storage module
          href: ../algorithm-module-reference/import-from-azure-blob-storage.md
        - name: Import from Azure SQL Database
          href: ../algorithm-module-reference/import-from-azure-sql-database.md
      - name: Export Data
        href: ../algorithm-module-reference/export-data.md
      - name: Enter Data Manually
        href: ../algorithm-module-reference/enter-data-manually.md
    - name: Data transformations
      items:
      - name: Select Columns in Dataset
        href: ../algorithm-module-reference/select-columns-in-dataset.md
      - name: Select Columns Transform
        href: ../algorithm-module-reference/select-columns-transform.md
      - name: Edit Metadata
        href: ../algorithm-module-reference/edit-metadata.md
      - name: Clean Missing Data
        href: ../algorithm-module-reference/clean-missing-data.md
      - name: Feature Hashing
        href: ../algorithm-module-reference/feature-hashing.md
      - name: Permutation Feature Importance
        href: ../algorithm-module-reference/permutation-feature-importance.md
      - name: Filter Based Feature Selection
        href: ../algorithm-module-reference/filter-based-feature-selection.md
      - name: Extract N-Gram Features from Text
        href: ../algorithm-module-reference/extract-n-gram-features-from-text.md
      - name: Add Columns
        href: ../algorithm-module-reference/add-columns.md
      - name: Add Rows
        href: ../algorithm-module-reference/add-rows.md
      - name: Remove Duplicate Rows
        href: ../algorithm-module-reference/remove-duplicate-rows.md
      - name: Preprocess Text
        href: ../algorithm-module-reference/preprocess-text.md
      - name: Join Data
        href: ../algorithm-module-reference/join-data.md
      - name: Split Data
        href: ../algorithm-module-reference/split-data.md
      - name: Normalize Data
        href: ../algorithm-module-reference/normalize-data.md
      - name: SMOTE
        href: ../algorithm-module-reference/smote.md
      - name: Partition and Sample
        href: ../algorithm-module-reference/partition-and-sample.md
      - name: Clip Values
        href: ../algorithm-module-reference/clip-values.md
      - name: Apply SQL Transformation
        href: ../algorithm-module-reference/apply-sql-transformation.md
    - name: Machine learning
      items:
      - name: Score Model
        href: ../algorithm-module-reference/score-model.md
      - name: Score SVD Recommender
        href: ../algorithm-module-reference/score-svd-recommender.md
      - name: Assign Data To Clusters
        href: ../algorithm-module-reference/assign-data-to-clusters.md
      - name: Train Model
        href: ../algorithm-module-reference/train-model.md
      - name: Train Clustering Model
        href: ../algorithm-module-reference/train-clustering-model.md
      - name: Train SVD Recommender
        href: ../algorithm-module-reference/train-svd-recommender.md
      - name: Tune Model Hyperparameters
        href: ../algorithm-module-reference/tune-model-hyperparameters.md
      - name: Cross Validate Model
        href: ../algorithm-module-reference/cross-validate-model.md
      - name: Evaluate Model
        href: ../algorithm-module-reference/evaluate-model.md
      - name: Evaluate Recommender
        href: ../algorithm-module-reference/evaluate-recommender.md
      - name: Apply Transformation
        href: ../algorithm-module-reference/apply-transformation.md
      - name: Linear Regression
        href: ../algorithm-module-reference/linear-regression.md
      - name: Neural Network Regression
        href: ../algorithm-module-reference/neural-network-regression.md
      - name: Decision Forest Regression
        href: ../algorithm-module-reference/decision-forest-regression.md
      - name: Boosted Decision Tree Regression
        href: ../algorithm-module-reference/boosted-decision-tree-regression.md
      - name: Two-class Boosted Decision Tree
        href: ../algorithm-module-reference/two-class-boosted-decision-tree.md
      - name: Two-Class Logistic Regression
        href: ../algorithm-module-reference/two-class-logistic-regression.md
      - name: Multiclass Logistic Regression
        href: ../algorithm-module-reference/multiclass-logistic-regression.md
      - name: Multiclass Neural Network
        href: ../algorithm-module-reference/multiclass-neural-network.md
      - name: Multiclass Decision Forest
        href: ../algorithm-module-reference/multiclass-decision-forest.md
      - name: Multiclass Boosted Decision Tree
        href: ../algorithm-module-reference/multiclass-boosted-decision-tree.md
      - name: One vs. All Multiclass
        href: ../algorithm-module-reference/one-vs-all-multiclass.md
      - name: Two-Class Averaged Perceptron
        href: ../algorithm-module-reference/two-class-averaged-perceptron.md
      - name: Two-Class Decision Forest
        href: ../algorithm-module-reference/two-class-decision-forest.md
      - name: Two-Class Neural Network
        href: ../algorithm-module-reference/two-class-neural-network.md
      - name: Two-Class Support Vector Machine
        href: ../algorithm-module-reference/two-class-support-vector-machine.md
      - name: K-Means Clustering
        href: ../algorithm-module-reference/k-means-clustering.md
    - name: Python and R language modules
      items:
      - name: Execute Python Script
        href: ../algorithm-module-reference/execute-python-script.md
      - name: Create Python Model
        href: ../algorithm-module-reference/create-python-model.md
      - name: Execute R Script
        href: ../algorithm-module-reference/execute-r-script.md
    - name: Statistical Functions
      items: 
      - name: Apply Math Operation
        href: ../algorithm-module-reference/apply-math-operation.md
      - name: Summarize Data
        href: ../algorithm-module-reference/summarize-data.md
    - name: Error messages & codes
      href: ../algorithm-module-reference/machine-learning-module-error-codes.md
- name: Resources
  items:
  - name: Release notes
    displayName: what's, new, issues, bugs
    href: azure-machine-learning-release-notes.md
  - name: Azure roadmap
    href: https://azure.microsoft.com/roadmap/
  - name: Pricing
    href: https://azure.microsoft.com/pricing/details/machine-learning-services/
  - name: Regional availability
    href: https://azure.microsoft.com/regions/services/
  - name: Known issues
    displayName: bugs, errors, troubleshoot
    href: resource-known-issues.md
  - name: User forum
    href: https://aka.ms/aml-forum-service
  - name: Stack Overflow
    href: https://stackoverflow.com/questions/tagged/azure-machine-learning-service
  - name: Compare our ML products
    href: /azure/architecture/data-guide/technology-choices/data-science-and-machine-learning?context=azure/machine-learning/service/context/ml-context
  - name: What happened to Workbench
    displayName: desktop, ui, Workbench, upgrade, update, transfer
    href: overview-what-happened-to-workbench.md<|MERGE_RESOLUTION|>--- conflicted
+++ resolved
@@ -68,12 +68,6 @@
   items:
   - name: Workspace
     href: concept-workspace.md
-<<<<<<< HEAD
-  - name: Compute target
-    displayName: resource, dsvm, AKS, kubernetes, amlcompute, Data Science Virtual Machine, local, cluster, ACI, container instance, ADB, Databricks, data lake, lake, HDI, HDInsight
-    href: concept-compute-target.md
-=======
->>>>>>> 33de1206
   - name: Model training
     displayName: run config, estimator, machine learning pipeline, ml pipeline, train model
     href: concept-train-machine-learning-model.md
@@ -89,9 +83,6 @@
   - name: Automated ML
     displayName: automl, auto ml
     href: concept-automated-ml.md
-  - name: Compute instance
-    displayName: resource, dsvm, Data Science Virtual Machine
-    href: concept-compute-instance.md
   - name: Compute target
     displayName: resource, dsvm, AKS, kubernetes, amlcompute, Data Science Virtual Machine, local, cluster, ACI, container instance, ADB, Databricks, data lake, lake, HDI, HDInsight
     href: concept-compute-target.md
