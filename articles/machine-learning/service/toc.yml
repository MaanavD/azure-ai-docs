--- conflicted
+++ resolved
@@ -79,15 +79,10 @@
     href: machine-learning-interpretability-explainability.md
   - name: 'Designer: no-code ML'
     displayName: studio
-<<<<<<< HEAD
     href: concept-designer.md
-  - name: Automated ML
-=======
-    href: ui-concept-visual-interface.md
   - name: Algorithm cheat sheet
     href: /azure/machine-learning/algorithm-cheat-sheet?context=azure/machine-learning/service/context/ml-context   
   - name: Automated machine learning
->>>>>>> a4b8de1b
     displayName: automl, auto ml
     href: concept-automated-ml.md
   - name: Compute instance
