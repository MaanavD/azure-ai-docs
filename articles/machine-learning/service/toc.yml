- name: Azure Machine Learning Documentation
  href: ../index.yml
- name: Overview
  expanded: true
  items:
  - name: What is Azure Machine Learning?
    displayName: AML, services, overview, introduction
    href: overview-what-is-azure-ml.md
  - name: Azure Machine Learning vs Studio
    displayName: AML, Studio, designer
    href: ../compare-azure-ml-to-studio-classic.md
  - name: Architecture & terms
    displayName: architecture, concepts, definitions, glossary
    href: concept-azure-machine-learning-architecture.md

- name: Tutorials
  items:
  - name: Python SDK
    items:
    - name: Create first ML experiment
      items:
      - name: 1. Set up workspace & dev environment
        href: tutorial-1st-experiment-sdk-setup.md
      - name: 2. Train your first model
        href: tutorial-1st-experiment-sdk-train.md
    - name: Image classification (MNIST data)
      items:
      - name: 1. Train a model
        displayName: build modeling
        href: tutorial-train-models-with-aml.md
      - name: 2. Deploy a model
        href: tutorial-deploy-models-with-aml.md
    - name: Regression with Automated ML (NYC Taxi data)
      items:
      - name: Auto-train an ML model
        displayName: automl, automated, auto ml,
        href: tutorial-auto-train-models.md
    - name: Machine Learning pipelines (advanced)
      items:
      - name: Batch score a classification model
        displayName: pipelines
        href: tutorial-pipeline-batch-scoring-classification.md
  - name: R SDK
    items:
    - name: Create first ML experiment (R)
      href: tutorial-1st-r-experiment.md
  - name: Designer
    items:
    - name: 1. Train regression model
      displayName: studio
      href: ui-tutorial-automobile-price-train-score.md
    - name: 2. Deploy regression model
      displayName: studio
      href: ui-tutorial-automobile-price-deploy.md
  - name: Automated ML (interface)
    displayName: automl, automated, auto ml, portal, ui
    href: tutorial-first-experiment-automated-ml.md
  - name: Machine Learning CLI
    href: tutorial-train-deploy-model-cli.md
- name: Samples
  items:
  - name: Notebooks
    displayName: example, examples, server, jupyter, azure notebooks, python, notebook, github
    href: samples-notebooks.md
  - name: Azure Open Datasets
    href: /azure/open-datasets/samples?context=azure/machine-learning/service/context/ml-context
- name: Concepts
  items:
  - name: Workspace
    href: concept-workspace.md
  - name: Model training
    displayName: run config, estimator, machine learning pipeline, ml pipeline, train model
    href: concept-train-machine-learning-model.md
  - name: Model management (MLOps)
    displayName: deploy, deployment, publish, production, operationalize, operationalization
    href: concept-model-management-and-deployment.md
  - name: Interpretability
    displayName: explainability
    href: machine-learning-interpretability-explainability.md
  - name: 'Designer: no-code ML'
    displayName: studio
    href: ui-concept-visual-interface.md
  - name: Automated ML
    displayName: automl, auto ml
    href: concept-automated-ml.md
  - name: Compute instance
    displayName: resource, dsvm, Data Science Virtual Machine
    href: concept-compute-instance.md
  - name: Compute target
    displayName: resource, dsvm, AKS, kubernetes, amlcompute, Data Science Virtual Machine, local, cluster, ACI, container instance, ADB, Databricks, data lake, lake, HDI, HDInsight
    href: concept-compute-target.md
  - name: ML pipelines
    href: concept-ml-pipelines.md
  - name: ONNX
    href: concept-onnx.md
  - name: Security
    items:
    - name: Enterprise security overview
      displayName: authorization authentication encryption aad azure active directory
      href: concept-enterprise-security.md
    - name: Manage users and roles
      href: how-to-assign-roles.md
    - name: Use virtual networks
      displayName: vnet
      href: how-to-enable-virtual-network.md
    - name: Secure web services with SSL
      href: how-to-secure-web-service.md
    - name: Regenerate storage access keys
      href: how-to-change-storage-access-key.md
  - name: Deep learning
    displayName: deep learning vs machine learning, deep learning, vs, versus
    href: concept-deep-learning-vs-machine-learning.md
  - name: Git integration
    displayName: git github gitlab
    href: concept-train-model-git-integration.md
- name: How-to guides
  items:
  - name: Create & manage workspaces
    items:
    - name: Use Azure portal
      href: how-to-manage-workspace.md
    - name: Use Azure CLI
      href: how-to-manage-workspace-cli.md
    - name: Use Resource Manager template
      displayName: arm
      href: how-to-create-workspace-template.md
  - name: Set up your environment 
    items:
    - name: Set up dev environments
      displayName: local, remote, azure notebooks, notebook, Jupyter, dsvm, Databricks, ADB
      href: how-to-configure-environment.md
    - name: Set up software environments
      displayName: pip, Conda, anaconda
      href: how-to-use-environments.md
    - name: Enable logging
      displayName: troubleshoot, log, files, tracing
      href: how-to-enable-logging.md
    - name: Set input & output directories
      displayName: large data, write, experiment files, size limit
      href: how-to-save-write-experiment-files.md
    - name: Use VS Code extension
      displayName: Visual Studio Code, VSCode, tools, ai, vs
      href: how-to-vscode-tools.md
  - name: Work with data
    items:
    - name: Get data from a datastore
      displayName: blob, get, fileshare, access storage
      href: how-to-access-data.md
    - name: Add & register datasets
      displayName: data, dataset
      href: how-to-create-register-datasets.md
    - name: Train with datasets
      displayName: data, dataset
      href: how-to-train-with-datasets.md
<<<<<<< HEAD
    - name: Detect drift on datasets
      displayName: data, dataset
      href: how-to-monitor-datasets.md
=======
    - name: Version & track datasets
      displayName: data, data set
      href: how-to-version-track-datasets.md      
>>>>>>> b6a55ced
  - name: Train models
    items:
    - name: Use the designer
      displayName: sample designer experiments
      items:
      - name: "Predict price"
        displayName: regression, studio
        href:  how-to-ui-sample-regression-predict-automobile-price-basic.md
      - name: "Predict price (advanced)"
        displayName: regression, studio
        href: how-to-ui-sample-regression-predict-automobile-price-compare-algorithms.md
      - name: "Predict credit risk"
        displayName: classification, studio
        href:  how-to-ui-sample-classification-predict-credit-risk-basic.md
      - name: "Predict credit risk (advanced)"
        displayName: classification, studio
        href: how-to-ui-sample-classification-predict-credit-risk-cost-sensitive.md
      - name: "Predict churn"
        displayName: classification, studio
        href:  how-to-ui-sample-classification-predict-churn.md
      - name: "Predict flight delays"
        displayName: classification, studio
        href:  how-to-ui-sample-classification-predict-flight-delay.md
    - name: Use estimators for ML
      items:
      - name: Create estimators in training
        href: how-to-train-ml-models.md
      - name: Set up training environments
        displayName: run config, compute target, dsvm, Data Science Virtual Machine, local, cluster, ACI, container instance, Databricks, data lake, lake, HDI, HDInsight
        href: how-to-set-up-training-targets.md
      - name: Tune hyperparameters
        displayName: parameter
        href: how-to-tune-hyperparameters.md
      - name: Use Key Vault when training
        displayName: secrets keyvault
        href: how-to-use-secrets-in-runs.md
    - name: Scikit-learn
      href: how-to-train-scikit-learn.md
    - name: TensorFlow
      href: how-to-train-tensorflow.md
    - name: Keras
      href: how-to-train-keras.md
    - name: PyTorch
      href: how-to-train-pytorch.md
    - name: Chainer
      href: how-to-train-chainer.md
  - name: Automate machine learning
    displayName: automl, auto ml
    items:
    - name: Use automated ML (Python)
      displayName: SDK automl
      href: how-to-configure-auto-train.md
    - name: Use automated ML (workspace landing page)
      href: how-to-create-portal-experiments.md
    - name: Use remote compute targets
      displayName: automl automated auto ml
      href: how-to-auto-train-remote.md
    - name: Auto-train a forecast model
      displayName: time series
      href: how-to-auto-train-forecast.md
    - name: Understand charts and metrics
      href: how-to-understand-automated-ml.md
  - name: Track & monitor experiments
    items:
    - name: Start, monitor or cancel runs
      displayName: cancel, fail, status, child run
      href: how-to-manage-runs.md
    - name: Log metrics for training runs
      href: how-to-track-experiments.md
    - name: Track experiments with MLflow
      displayName: log, monitor, metrics
      href: how-to-use-mlflow.md
    - name: Visualize runs with TensorBoard
      displayName: log, monitor, metrics
      href: how-to-monitor-tensorboard.md
  - name: Deploy & serve models
    items:
    - name: Where and how to deploy
      displayName: publish, web, service, operationalize, aks, kubernetes, aci, container, cli, consume, docker
      href: how-to-deploy-and-where.md
    - name: Azure Kubernetes Service
      displayName: aks, aad, authentication, azure active directory
      href: how-to-deploy-azure-kubernetes-service.md
    - name: Azure Container Instances
      displayName: aci
      href: how-to-deploy-azure-container-instance.md
    - name: IoT Edge
      href: /azure/iot-edge/tutorial-deploy-machine-learning?context=azure/machine-learning/service/context/ml-context
    - name: FPGA inference
      href: how-to-deploy-fpga-web-service.md
    - name: GPU inference
      href: how-to-deploy-inferencing-gpus.md
    - name: Azure App Service
      displayName: web app
      href: how-to-deploy-app-service.md
    - name: Compute instances
      href: how-to-deploy-local-container-notebook-vm.md
    - name: Use custom Docker image
      href: how-to-deploy-custom-docker-image.md
    - name: Use existing models
      displayName: publish existing model
      href: how-to-deploy-existing-model.md
    - name: Troubleshoot & debug
      href: how-to-troubleshoot-deployment.md
  - name: Consume web services
    items:
    - name: Consume in real-time
      displayName: create client consume request response synchronous
      href: how-to-consume-web-service.md
    - name: Run batch predictions
      displayName: score scoring asynchronous consume pipeline
      href: how-to-run-batch-predictions.md
    - name: Use the designer for batch predictions
      displayName: score scoring asynchronous consume pipeline
      href: how-to-run-batch-predictions-ui.md
  - name: Monitor models
    items:
    - name: Collect & evaluate model data
      displayName: track production
      href: how-to-enable-data-collection.md
    - name: Detect data drift
      href: how-to-monitor-data-drift.md
    - name: Monitor with Application Insights
      href: how-to-enable-app-insights.md
  - name: Build & use ML pipelines
    displayName: pipelines
    items:
    - name: Create ML pipelines (Python)
      href: how-to-create-your-first-pipeline.md
    - name: Schedule a pipeline (Python)
      href: how-to-schedule-pipelines.md
    - name: Debug & troubleshoot pipelines
      href: how-to-debug-pipelines.md
    - name: 'Azure Pipelines for CI/CD'
      displayName: continuous, integration, delivery
      href: /azure/devops/pipelines/targets/azure-machine-learning?context=azure/machine-learning/service/context/ml-context
  - name: Manage resource quotas
    displayName: limits
    href: how-to-manage-quotas.md
  - name: Export and delete data
    displayName: GDPR
    href: how-to-export-delete-data.md
- name: Reference
  items:
  - name: ML SDK (Python)
    displayName: api, core, package, python, class
    href: https://docs.microsoft.com/python/api/overview/azure/ml/intro?view=azure-ml-py
  - name: ML SDK (R)
    displayName: api, core, package, R, class
    href: https://azure.github.io/azureml-sdk-for-r/reference/index.html
  - name: Machine Learning CLI
    displayName: extension, command line, command-line, az, ci/cd, automate, automated
    href: reference-azure-machine-learning-cli.md
  - name: Machine learning pipeline YAML reference
    href: reference-pipeline-yaml.md
  - name: Designer modules
    displayName: module, reference, algorithm, studio
    items:
    - name: Module reference overview
      href: ../algorithm-module-reference/module-reference.md
    - name: Data format conversions
      items:
      - name: Convert to CSV
        href: ../algorithm-module-reference/convert-to-csv.md
      - name: Convert to Dataset
        href: ../algorithm-module-reference/convert-to-dataset.md
    - name: Data input & output
      items:
      - name: Import Data
        items: 
        - name: Import Data
          href: ../algorithm-module-reference/import-data.md
      - name: Export Data
        href: ../algorithm-module-reference/export-data.md
      - name: Enter Data Manually
        href: ../algorithm-module-reference/enter-data-manually.md
    - name: Data transformations
      items:
      - name: Select Columns in Dataset
        href: ../algorithm-module-reference/select-columns-in-dataset.md
      - name: Select Columns Transform
        href: ../algorithm-module-reference/select-columns-transform.md
      - name: Edit Metadata
        href: ../algorithm-module-reference/edit-metadata.md
      - name: Clean Missing Data
        href: ../algorithm-module-reference/clean-missing-data.md
      - name: Feature Hashing
        href: ../algorithm-module-reference/feature-hashing.md
      - name: Permutation Feature Importance
        href: ../algorithm-module-reference/permutation-feature-importance.md
      - name: Filter Based Feature Selection
        href: ../algorithm-module-reference/filter-based-feature-selection.md
      - name: Extract N-Gram Features from Text
        href: ../algorithm-module-reference/extract-n-gram-features-from-text.md
      - name: Add Columns
        href: ../algorithm-module-reference/add-columns.md
      - name: Add Rows
        href: ../algorithm-module-reference/add-rows.md
      - name: Remove Duplicate Rows
        href: ../algorithm-module-reference/remove-duplicate-rows.md
      - name: Preprocess Text
        href: ../algorithm-module-reference/preprocess-text.md
      - name: Join Data
        href: ../algorithm-module-reference/join-data.md
      - name: Split Data
        href: ../algorithm-module-reference/split-data.md
      - name: Normalize Data
        href: ../algorithm-module-reference/normalize-data.md
      - name: SMOTE
        href: ../algorithm-module-reference/smote.md
      - name: Partition and Sample
        href: ../algorithm-module-reference/partition-and-sample.md
      - name: Clip Values
        href: ../algorithm-module-reference/clip-values.md
      - name: Apply SQL Transformation
        href: ../algorithm-module-reference/apply-sql-transformation.md
    - name: Machine learning
      items:
      - name: Score Model
        href: ../algorithm-module-reference/score-model.md
      - name: Score SVD Recommender
        href: ../algorithm-module-reference/score-svd-recommender.md
      - name: Assign Data To Clusters
        href: ../algorithm-module-reference/assign-data-to-clusters.md
      - name: Train Model
        href: ../algorithm-module-reference/train-model.md
      - name: Train Clustering Model
        href: ../algorithm-module-reference/train-clustering-model.md
      - name: Train SVD Recommender
        href: ../algorithm-module-reference/train-svd-recommender.md
      - name: Tune Model Hyperparameters
        href: ../algorithm-module-reference/tune-model-hyperparameters.md
      - name: Cross Validate Model
        href: ../algorithm-module-reference/cross-validate-model.md
      - name: Evaluate Model
        href: ../algorithm-module-reference/evaluate-model.md
      - name: Evaluate Recommender
        href: ../algorithm-module-reference/evaluate-recommender.md
      - name: Apply Transformation
        href: ../algorithm-module-reference/apply-transformation.md
      - name: Linear Regression
        href: ../algorithm-module-reference/linear-regression.md
      - name: Neural Network Regression
        href: ../algorithm-module-reference/neural-network-regression.md
      - name: Decision Forest Regression
        href: ../algorithm-module-reference/decision-forest-regression.md
      - name: Boosted Decision Tree Regression
        href: ../algorithm-module-reference/boosted-decision-tree-regression.md
      - name: Two-class Boosted Decision Tree
        href: ../algorithm-module-reference/two-class-boosted-decision-tree.md
      - name: Two-Class Logistic Regression
        href: ../algorithm-module-reference/two-class-logistic-regression.md
      - name: Multiclass Logistic Regression
        href: ../algorithm-module-reference/multiclass-logistic-regression.md
      - name: Multiclass Neural Network
        href: ../algorithm-module-reference/multiclass-neural-network.md
      - name: Multiclass Decision Forest
        href: ../algorithm-module-reference/multiclass-decision-forest.md
      - name: Multiclass Boosted Decision Tree
        href: ../algorithm-module-reference/multiclass-boosted-decision-tree.md
      - name: One vs. All Multiclass
        href: ../algorithm-module-reference/one-vs-all-multiclass.md
      - name: Two-Class Averaged Perceptron
        href: ../algorithm-module-reference/two-class-averaged-perceptron.md
      - name: Two-Class Decision Forest
        href: ../algorithm-module-reference/two-class-decision-forest.md
      - name: Two-Class Neural Network
        href: ../algorithm-module-reference/two-class-neural-network.md
      - name: Two-Class Support Vector Machine
        href: ../algorithm-module-reference/two-class-support-vector-machine.md
      - name: K-Means Clustering
        href: ../algorithm-module-reference/k-means-clustering.md
    - name: Python and R language modules
      items:
      - name: Execute Python Script
        href: ../algorithm-module-reference/execute-python-script.md
      - name: Create Python Model
        href: ../algorithm-module-reference/create-python-model.md
      - name: Execute R Script
        href: ../algorithm-module-reference/execute-r-script.md
    - name: Statistical Functions
      items: 
      - name: Apply Math Operation
        href: ../algorithm-module-reference/apply-math-operation.md
      - name: Summarize Data
        href: ../algorithm-module-reference/summarize-data.md
    - name: Error messages & codes
      href: ../algorithm-module-reference/machine-learning-module-error-codes.md
- name: Resources
  items:
  - name: Release notes
    displayName: what's, new, issues, bugs
    href: azure-machine-learning-release-notes.md
  - name: Azure roadmap
    href: https://azure.microsoft.com/roadmap/
  - name: Pricing
    href: https://azure.microsoft.com/pricing/details/machine-learning-services/
  - name: Regional availability
    href: https://azure.microsoft.com/regions/services/
  - name: Known issues
    displayName: bugs, errors, troubleshoot
    href: resource-known-issues.md
  - name: User forum
    href: https://aka.ms/aml-forum-service
  - name: Stack Overflow
    href: https://stackoverflow.com/questions/tagged/azure-machine-learning-service
  - name: Compare our ML products
    href: /azure/architecture/data-guide/technology-choices/data-science-and-machine-learning?context=azure/machine-learning/service/context/ml-context
  - name: What happened to Workbench
    displayName: desktop, ui, Workbench, upgrade, update, transfer
    href: overview-what-happened-to-workbench.md<|MERGE_RESOLUTION|>--- conflicted
+++ resolved
@@ -152,15 +152,12 @@
     - name: Train with datasets
       displayName: data, dataset
       href: how-to-train-with-datasets.md
-<<<<<<< HEAD
     - name: Detect drift on datasets
       displayName: data, dataset
       href: how-to-monitor-datasets.md
-=======
     - name: Version & track datasets
       displayName: data, data set
       href: how-to-version-track-datasets.md      
->>>>>>> b6a55ced
   - name: Train models
     items:
     - name: Use the designer
