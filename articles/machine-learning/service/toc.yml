--- conflicted
+++ resolved
@@ -290,14 +290,10 @@
     - name: Azure App Service
       displayName: web app
       href: how-to-deploy-app-service.md
-<<<<<<< HEAD
-    - name: Compute instances
-=======
     - name: Azure Functions
       displayName: functions app
       href: how-to-deploy-functions.md
-    - name: Notebook VMs
->>>>>>> be175358
+    - name: Compute instances
       href: how-to-deploy-local-container-notebook-vm.md
     - name: Use custom Docker image
       href: how-to-deploy-custom-docker-image.md
