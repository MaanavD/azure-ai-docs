- name: Azure Machine Learning Documentation
  href: ../index.yml
- name: Overview
  expanded: true
  items:
  - name: What is Azure Machine Learning?
    displayName: AML, services, overview, introduction
    href: overview-what-is-azure-ml.md
  - name: Azure Machine Learning vs Studio
    displayName: AML, Studio, designer
    href: ../compare-azure-ml-to-studio-classic.md
  - name: Architecture & terms
    displayName: architecture, concepts, definitions, glossary
    href: concept-azure-machine-learning-architecture.md

- name: Tutorials
  items:
  - name: Python SDK
    items:
    - name: Create first ML experiment
      items:
      - name: 1. Set up workspace & dev environment
        href: tutorial-1st-experiment-sdk-setup.md
      - name: 2. Train your first model
        href: tutorial-1st-experiment-sdk-train.md
    - name: Image classification (MNIST data)
      items:
      - name: 1. Train a model
        displayName: build modeling
        href: tutorial-train-models-with-aml.md
      - name: 2. Deploy a model
        href: tutorial-deploy-models-with-aml.md
    - name: Regression with Automated ML (NYC Taxi data)
      items:
      - name: Auto-train an ML model
        displayName: automl, automated, auto ml,
        href: tutorial-auto-train-models.md
    - name: Machine Learning pipelines (advanced)
      items:
      - name: Batch score a classification model
        displayName: pipelines
        href: tutorial-pipeline-batch-scoring-classification.md
  - name: R SDK
    items:
    - name: Create first ML experiment (R)
      items:
      - name: 1. Set up a workspace & environment
        href: tutorial-1st-experiment-R-set-up.md
      - name: 2. Train your first model
        href: tutorial-1st-experiment-R-train-model.md
  - name: Designer
    items:
    - name: 1. Train regression model
      displayName: studio
      href: ui-tutorial-automobile-price-train-score.md
    - name: 2. Deploy regression model
      displayName: studio
      href: ui-tutorial-automobile-price-deploy.md
  - name: Automated ML (interface)
    displayName: automl, automated, auto ml, portal, ui
    href: tutorial-first-experiment-automated-ml.md
  - name: Machine Learning CLI
    href: tutorial-train-deploy-model-cli.md
- name: Samples
  items:
  - name: Notebooks
    displayName: example, examples, server, jupyter, azure notebooks, python, notebook, github
    href: samples-notebooks.md
  - name: Azure Open Datasets
    href: /azure/open-datasets/samples?context=azure/machine-learning/service/context/ml-context
- name: Concepts
  items:
  - name: Workspace
    href: concept-workspace.md
  - name: Model training
    displayName: run config, estimator, machine learning pipeline, ml pipeline, train model
    href: concept-train-machine-learning-model.md
  - name: Model management (MLOps)
    displayName: deploy, deployment, publish, production, operationalize, operationalization
    href: concept-model-management-and-deployment.md
  - name: Interpretability
    displayName: explainability
    href: machine-learning-interpretability-explainability.md
  - name: 'Designer: no-code ML'
    displayName: studio
    href: ui-concept-visual-interface.md
  - name: Automated ML
    displayName: automl, auto ml
    href: concept-automated-ml.md
  - name: Compute instance
    displayName: resource, dsvm, Data Science Virtual Machine
    href: concept-compute-instance.md
  - name: Compute target
    displayName: resource, dsvm, AKS, kubernetes, amlcompute, Data Science Virtual Machine, local, cluster, ACI, container instance, ADB, Databricks, data lake, lake, HDI, HDInsight
    href: concept-compute-target.md
  - name: ML pipelines
    href: concept-ml-pipelines.md
  - name: ONNX
    href: concept-onnx.md
  - name: Security
    items:
    - name: Enterprise security overview
      displayName: authorization authentication encryption aad azure active directory
      href: concept-enterprise-security.md
    - name: Manage users and roles
      href: how-to-assign-roles.md
    - name: Use virtual networks
      displayName: vnet
      href: how-to-enable-virtual-network.md
    - name: Secure web services with SSL
      href: how-to-secure-web-service.md
    - name: Regenerate storage access keys
      href: how-to-change-storage-access-key.md
  - name: Deep learning
    displayName: deep learning vs machine learning, deep learning, vs, versus
    href: concept-deep-learning-vs-machine-learning.md
  - name: Git integration
    displayName: git github gitlab
    href: concept-train-model-git-integration.md
- name: How-to guides
  items:
  - name: Create & manage workspaces
    items:
    - name: Use Azure portal
      href: how-to-manage-workspace.md
    - name: Use Azure CLI
      href: how-to-manage-workspace-cli.md
    - name: Use Resource Manager template
      displayName: arm
      href: how-to-create-workspace-template.md
  - name: Set up your environment 
    items:
    - name: Set up dev environments
      displayName: local, remote, azure notebooks, notebook, Jupyter, dsvm, Databricks, ADB
      href: how-to-configure-environment.md
    - name: Set up software environments
      displayName: pip, Conda, anaconda
      href: how-to-use-environments.md
    - name: Enable logging
      displayName: troubleshoot, log, files, tracing
      href: how-to-enable-logging.md
    - name: Set input & output directories
      displayName: large data, write, experiment files, size limit
      href: how-to-save-write-experiment-files.md
    - name: Use VS Code extension
      displayName: Visual Studio Code, VSCode, tools, ai, vs
      href: how-to-vscode-tools.md
  - name: Work with data
    items:
    - name: Get data from a datastore
      displayName: blob, get, fileshare, access storage
      href: how-to-access-data.md
    - name: Add & register datasets
      displayName: data, dataset
      href: how-to-create-register-datasets.md
    - name: Train with datasets
      displayName: data, dataset
      href: how-to-train-with-datasets.md
    - name: Detect drift on datasets
      displayName: data, dataset
      href: how-to-monitor-datasets.md
  - name: Train models
    items:
    - name: Use the designer
      displayName: sample designer experiments
      items:
      - name: "Predict price"
        displayName: regression, studio
        href:  how-to-ui-sample-regression-predict-automobile-price-basic.md
      - name: "Predict price (advanced)"
        displayName: regression, studio
        href: how-to-ui-sample-regression-predict-automobile-price-compare-algorithms.md
      - name: "Predict credit risk"
        displayName: classification, studio
        href:  how-to-ui-sample-classification-predict-credit-risk-basic.md
      - name: "Predict credit risk (advanced)"
        displayName: classification, studio
        href: how-to-ui-sample-classification-predict-credit-risk-cost-sensitive.md
      - name: "Predict churn"
        displayName: classification, studio
        href:  how-to-ui-sample-classification-predict-churn.md
      - name: "Predict flight delays"
        displayName: classification, studio
        href:  how-to-ui-sample-classification-predict-flight-delay.md
    - name: Use estimators for ML
      items:
      - name: Create estimators in training
        href: how-to-train-ml-models.md
      - name: Set up training environments
        displayName: run config, compute target, dsvm, Data Science Virtual Machine, local, cluster, ACI, container instance, Databricks, data lake, lake, HDI, HDInsight
        href: how-to-set-up-training-targets.md
      - name: Tune hyperparameters
        displayName: parameter
        href: how-to-tune-hyperparameters.md
      - name: Use Key Vault when training
        displayName: secrets keyvault
        href: how-to-use-secrets-in-runs.md
    - name: Scikit-learn
      href: how-to-train-scikit-learn.md
    - name: TensorFlow
      href: how-to-train-tensorflow.md
    - name: Keras
      href: how-to-train-keras.md
    - name: PyTorch
      href: how-to-train-pytorch.md
    - name: Chainer
      href: how-to-train-chainer.md
  - name: Automate machine learning
    displayName: automl, auto ml
    items:
    - name: Use automated ML (Python)
      displayName: SDK automl
      href: how-to-configure-auto-train.md
    - name: Use automated ML (workspace landing page)
      href: how-to-create-portal-experiments.md
    - name: Use remote compute targets
      displayName: automl automated auto ml
      href: how-to-auto-train-remote.md
    - name: Auto-train a forecast model
      displayName: time series
      href: how-to-auto-train-forecast.md
    - name: Understand charts and metrics
      href: how-to-understand-automated-ml.md
  - name: Track & monitor experiments
    items:
    - name: Start, monitor or cancel runs
      displayName: cancel, fail, status, child run
      href: how-to-manage-runs.md
    - name: Log metrics for training runs
      href: how-to-track-experiments.md
    - name: Track experiments with MLflow
      displayName: log, monitor, metrics
      href: how-to-use-mlflow.md
    - name: Visualize runs with TensorBoard
      displayName: log, monitor, metrics
      href: how-to-monitor-tensorboard.md
  - name: Deploy & serve models
    items:
    - name: Where and how to deploy
      displayName: publish, web, service, operationalize, aks, kubernetes, aci, container, cli, consume, docker
      href: how-to-deploy-and-where.md
    - name: Azure Kubernetes Service
      displayName: aks, aad, authentication, azure active directory
      href: how-to-deploy-azure-kubernetes-service.md
    - name: Azure Container Instances
      displayName: aci
      href: how-to-deploy-azure-container-instance.md
    - name: IoT Edge
      href: /azure/iot-edge/tutorial-deploy-machine-learning?context=azure/machine-learning/service/context/ml-context
    - name: FPGA inference
      href: how-to-deploy-fpga-web-service.md
    - name: GPU inference
      href: how-to-deploy-inferencing-gpus.md
    - name: Azure App Service
      displayName: web app
      href: how-to-deploy-app-service.md
    - name: Compute instances
      href: how-to-deploy-local-container-notebook-vm.md
    - name: Use custom Docker image
      href: how-to-deploy-custom-docker-image.md
    - name: Use existing models
      displayName: publish existing model
      href: how-to-deploy-existing-model.md
    - name: Troubleshoot & debug
      href: how-to-troubleshoot-deployment.md
  - name: Consume web services
    items:
    - name: Consume in real-time
      displayName: create client consume request response synchronous
      href: how-to-consume-web-service.md
    - name: Run batch predictions
      displayName: score scoring asynchronous consume pipeline
      href: how-to-run-batch-predictions.md
    - name: Use the designer for batch predictions
      displayName: score scoring asynchronous consume pipeline
      href: how-to-run-batch-predictions-ui.md
  - name: Monitor models
    items:
    - name: Collect & evaluate model data
      displayName: track production
      href: how-to-enable-data-collection.md
    - name: Detect data drift
      href: how-to-monitor-data-drift.md
    - name: Monitor with Application Insights
      href: how-to-enable-app-insights.md
  - name: Build & use ML pipelines
    displayName: pipelines
    items:
    - name: Create ML pipelines (Python)
      href: how-to-create-your-first-pipeline.md
    - name: Schedule a pipeline (Python)
      href: how-to-schedule-pipelines.md
    - name: Debug & troubleshoot pipelines
      href: how-to-debug-pipelines.md
    - name: 'Azure Pipelines for CI/CD'
      displayName: continuous, integration, delivery
      href: /azure/devops/pipelines/targets/azure-machine-learning?context=azure/machine-learning/service/context/ml-context
  - name: Manage resource quotas
    displayName: limits
    href: how-to-manage-quotas.md
  - name: Export and delete data
    displayName: GDPR
    href: how-to-export-delete-data.md
- name: Reference
  items:
  - name: ML SDK (Python)
    displayName: api, core, package, python, class
    href: https://docs.microsoft.com/python/api/overview/azure/ml/intro?view=azure-ml-py
  - name: ML SDK (R)
    displayName: api, core, package, R, class
    href: https://azure.github.io/azureml-sdk-for-r/reference/index.html
  - name: Machine Learning CLI
    displayName: extension, command line, command-line, az, ci/cd, automate, automated
    href: reference-azure-machine-learning-cli.md
<<<<<<< HEAD
  - name: Designer modules
=======
  - name: Machine learning pipeline YAML reference
    href: reference-pipeline-yaml.md
  - name: Visual interface modules
>>>>>>> 61e36f2e
    displayName: module, reference, algorithm, studio
    items:
    - name: Module reference overview
      href: ../algorithm-module-reference/module-reference.md
    - name: Data format conversions
      items:
      - name: Convert to CSV
        href: ../algorithm-module-reference/convert-to-csv.md
      - name: Convert to Dataset
        href: ../algorithm-module-reference/convert-to-dataset.md
    - name: Data input & output
      items:
      - name: Import Data
        items: 
        - name: Import Data
          href: ../algorithm-module-reference/import-data.md
        - name: Import from Web URL via HTTP
          href: ../algorithm-module-reference/import-from-web-url-via-http.md
        - name: Import from Azure Blob Storage module
          href: ../algorithm-module-reference/import-from-azure-blob-storage.md
        - name: Import from Azure SQL Database
          href: ../algorithm-module-reference/import-from-azure-sql-database.md
      - name: Export Data
        href: ../algorithm-module-reference/export-data.md
      - name: Enter Data Manually
        href: ../algorithm-module-reference/enter-data-manually.md
    - name: Data transformations
      items:
      - name: Select Columns in Dataset
        href: ../algorithm-module-reference/select-columns-in-dataset.md
      - name: Select Columns Transform
        href: ../algorithm-module-reference/select-columns-transform.md
      - name: Edit Metadata
        href: ../algorithm-module-reference/edit-metadata.md
      - name: Clean Missing Data
        href: ../algorithm-module-reference/clean-missing-data.md
      - name: Feature Hashing
        href: ../algorithm-module-reference/feature-hashing.md
      - name: Permutation Feature Importance
        href: ../algorithm-module-reference/permutation-feature-importance.md
      - name: Filter Based Feature Selection
        href: ../algorithm-module-reference/filter-based-feature-selection.md
      - name: Extract N-Gram Features from Text
        href: ../algorithm-module-reference/extract-n-gram-features-from-text.md
      - name: Add Columns
        href: ../algorithm-module-reference/add-columns.md
      - name: Add Rows
        href: ../algorithm-module-reference/add-rows.md
      - name: Remove Duplicate Rows
        href: ../algorithm-module-reference/remove-duplicate-rows.md
      - name: Preprocess Text
        href: ../algorithm-module-reference/preprocess-text.md
      - name: Join Data
        href: ../algorithm-module-reference/join-data.md
      - name: Split Data
        href: ../algorithm-module-reference/split-data.md
      - name: Normalize Data
        href: ../algorithm-module-reference/normalize-data.md
      - name: SMOTE
        href: ../algorithm-module-reference/smote.md
      - name: Partition and Sample
        href: ../algorithm-module-reference/partition-and-sample.md
      - name: Clip Values
        href: ../algorithm-module-reference/clip-values.md
      - name: Apply SQL Transformation
        href: ../algorithm-module-reference/apply-sql-transformation.md
    - name: Machine learning
      items:
      - name: Score Model
        href: ../algorithm-module-reference/score-model.md
      - name: Score SVD Recommender
        href: ../algorithm-module-reference/score-svd-recommender.md
      - name: Assign Data To Clusters
        href: ../algorithm-module-reference/assign-data-to-clusters.md
      - name: Train Model
        href: ../algorithm-module-reference/train-model.md
      - name: Train Clustering Model
        href: ../algorithm-module-reference/train-clustering-model.md
      - name: Train SVD Recommender
        href: ../algorithm-module-reference/train-svd-recommender.md
      - name: Tune Model Hyperparameters
        href: ../algorithm-module-reference/tune-model-hyperparameters.md
      - name: Cross Validate Model
        href: ../algorithm-module-reference/cross-validate-model.md
      - name: Evaluate Model
        href: ../algorithm-module-reference/evaluate-model.md
      - name: Evaluate Recommender
        href: ../algorithm-module-reference/evaluate-recommender.md
      - name: Apply Transformation
        href: ../algorithm-module-reference/apply-transformation.md
      - name: Linear Regression
        href: ../algorithm-module-reference/linear-regression.md
      - name: Neural Network Regression
        href: ../algorithm-module-reference/neural-network-regression.md
      - name: Decision Forest Regression
        href: ../algorithm-module-reference/decision-forest-regression.md
      - name: Boosted Decision Tree Regression
        href: ../algorithm-module-reference/boosted-decision-tree-regression.md
      - name: Two-class Boosted Decision Tree
        href: ../algorithm-module-reference/two-class-boosted-decision-tree.md
      - name: Two-Class Logistic Regression
        href: ../algorithm-module-reference/two-class-logistic-regression.md
      - name: Multiclass Logistic Regression
        href: ../algorithm-module-reference/multiclass-logistic-regression.md
      - name: Multiclass Neural Network
        href: ../algorithm-module-reference/multiclass-neural-network.md
      - name: Multiclass Decision Forest
        href: ../algorithm-module-reference/multiclass-decision-forest.md
      - name: Multiclass Boosted Decision Tree
        href: ../algorithm-module-reference/multiclass-boosted-decision-tree.md
      - name: One vs. All Multiclass
        href: ../algorithm-module-reference/one-vs-all-multiclass.md
      - name: Two-Class Averaged Perceptron
        href: ../algorithm-module-reference/two-class-averaged-perceptron.md
      - name: Two-Class Decision Forest
        href: ../algorithm-module-reference/two-class-decision-forest.md
      - name: Two-Class Neural Network
        href: ../algorithm-module-reference/two-class-neural-network.md
      - name: Two-Class Support Vector Machine
        href: ../algorithm-module-reference/two-class-support-vector-machine.md
      - name: K-Means Clustering
        href: ../algorithm-module-reference/k-means-clustering.md
    - name: Python and R language modules
      items:
      - name: Execute Python Script
        href: ../algorithm-module-reference/execute-python-script.md
      - name: Create Python Model
        href: ../algorithm-module-reference/create-python-model.md
      - name: Execute R Script
        href: ../algorithm-module-reference/execute-r-script.md
    - name: Statistical Functions
      items: 
      - name: Apply Math Operation
        href: ../algorithm-module-reference/apply-math-operation.md
      - name: Summarize Data
        href: ../algorithm-module-reference/summarize-data.md
    - name: Error messages & codes
      href: ../algorithm-module-reference/machine-learning-module-error-codes.md
- name: Resources
  items:
  - name: Release notes
    displayName: what's, new, issues, bugs
    href: azure-machine-learning-release-notes.md
  - name: Azure roadmap
    href: https://azure.microsoft.com/roadmap/
  - name: Pricing
    href: https://azure.microsoft.com/pricing/details/machine-learning-services/
  - name: Regional availability
    href: https://azure.microsoft.com/regions/services/
  - name: Known issues
    displayName: bugs, errors, troubleshoot
    href: resource-known-issues.md
  - name: User forum
    href: https://aka.ms/aml-forum-service
  - name: Stack Overflow
    href: https://stackoverflow.com/questions/tagged/azure-machine-learning-service
  - name: Compare our ML products
    href: /azure/architecture/data-guide/technology-choices/data-science-and-machine-learning?context=azure/machine-learning/service/context/ml-context
  - name: What happened to Workbench
    displayName: desktop, ui, Workbench, upgrade, update, transfer
    href: overview-what-happened-to-workbench.md<|MERGE_RESOLUTION|>--- conflicted
+++ resolved
@@ -312,13 +312,9 @@
   - name: Machine Learning CLI
     displayName: extension, command line, command-line, az, ci/cd, automate, automated
     href: reference-azure-machine-learning-cli.md
-<<<<<<< HEAD
-  - name: Designer modules
-=======
   - name: Machine learning pipeline YAML reference
     href: reference-pipeline-yaml.md
-  - name: Visual interface modules
->>>>>>> 61e36f2e
+  - name: Designer modules
     displayName: module, reference, algorithm, studio
     items:
     - name: Module reference overview
