- name: Azure Machine Learning Documentation
  href: ../index.yml
- name: Overview
  expanded: true
  items:
  - name: What is Azure Machine Learning?
    displayName: AML, services, overview, introduction
    href: overview-what-is-azure-ml.md
  - name: Azure Machine Learning vs Studio
    displayName: AML, Studio, designer
    href: ../compare-azure-ml-to-studio-classic.md
  - name: Architecture & terms
    displayName: architecture, concepts, definitions, glossary
    href: concept-azure-machine-learning-architecture.md

- name: Tutorials
  items:
  - name: Python SDK
    items:
    - name: Create first ML experiment
      items:
      - name: 1. Set up workspace & dev environment
        href: tutorial-1st-experiment-sdk-setup.md
      - name: 2. Train your first model
        href: tutorial-1st-experiment-sdk-train.md
    - name: Image classification (MNIST data)
      items:
      - name: 1. Train a model
        displayName: build modeling
        href: tutorial-train-models-with-aml.md
      - name: 2. Deploy a model
        href: tutorial-deploy-models-with-aml.md
    - name: Regression with Automated ML (NYC Taxi data)
      items:
      - name: Auto-train an ML model
        displayName: automl, automated, auto ml,
        href: tutorial-auto-train-models.md
    - name: Machine Learning pipelines (advanced)
      items:
      - name: Batch score a classification model
        displayName: pipelines
        href: tutorial-pipeline-batch-scoring-classification.md
  - name: R SDK
    items:
    - name: Create first ML experiment (R)
      href: tutorial-1st-r-experiment.md
  - name: Designer
    items:
    - name: 1. Train regression model
      displayName: studio
      href: ui-tutorial-automobile-price-train-score.md
    - name: 2. Deploy regression model
      displayName: studio
      href: ui-tutorial-automobile-price-deploy.md
  - name: Automated ML (interface)
    displayName: automl, automated, auto ml, portal, ui
    href: tutorial-first-experiment-automated-ml.md
  - name: Machine Learning CLI
    href: tutorial-train-deploy-model-cli.md
- name: Samples
  items:
  - name: Notebooks
    displayName: example, examples, server, jupyter, azure notebooks, python, notebook, github
    href: samples-notebooks.md
  - name: Azure Open Datasets
    href: /azure/open-datasets/samples?context=azure/machine-learning/service/context/ml-context
- name: Concepts
  items:
  - name: Workspace
    href: concept-workspace.md
  - name: Model training
    displayName: run config, estimator, machine learning pipeline, ml pipeline, train model
    href: concept-train-machine-learning-model.md
  - name: Model management (MLOps)
    displayName: deploy, deployment, publish, production, operationalize, operationalization
    href: concept-model-management-and-deployment.md
  - name: Interpretability
    displayName: explainability
    href: machine-learning-interpretability-explainability.md
  - name: 'Designer: no-code ML'
    displayName: studio
    href: ui-concept-visual-interface.md
  - name: Automated ML
    displayName: automl, auto ml
    href: concept-automated-ml.md
  - name: Compute instance
    displayName: resource, dsvm, Data Science Virtual Machine
    href: concept-compute-instance.md
  - name: Compute target
    displayName: resource, dsvm, AKS, kubernetes, amlcompute, Data Science Virtual Machine, local, cluster, ACI, container instance, ADB, Databricks, data lake, lake, HDI, HDInsight
    href: concept-compute-target.md
  - name: ML pipelines
    href: concept-ml-pipelines.md
  - name: ONNX
    href: concept-onnx.md
  - name: Enterprise readiness & security
    items:
      - name: Enterprise security
        items:
        - name: Enterprise security overview
          displayName: authorization authentication encryption aad azure active directory
          href: concept-enterprise-security.md
        - name: Manage users and roles
          href: how-to-assign-roles.md
        - name: Use virtual networks
          displayName: vnet
          href: how-to-enable-virtual-network.md
        - name: Secure web services with SSL
          href: how-to-secure-web-service.md
        - name: Regenerate storage access keys
          href: how-to-change-storage-access-key.md
      - name: Monitor Azure Machine Learning
        href: monitor-azure-machine-learning.md
  - name: Deep learning
    displayName: deep learning vs machine learning, deep learning, vs, versus
    href: concept-deep-learning-vs-machine-learning.md
  - name: Git integration
    displayName: git github gitlab
    href: concept-train-model-git-integration.md
- name: How-to guides
  items:
  - name: Create & manage workspaces
    items:
    - name: Use Azure portal
      href: how-to-manage-workspace.md
    - name: Use Azure CLI
      href: how-to-manage-workspace-cli.md
    - name: Use Resource Manager template
      displayName: arm
      href: how-to-create-workspace-template.md
  - name: Set up your environment 
    items:
    - name: Set up dev environments
      displayName: local, remote, azure notebooks, notebook, Jupyter, dsvm, Databricks, ADB
      href: how-to-configure-environment.md
    - name: Set up software environments
      displayName: pip, Conda, anaconda
      href: how-to-use-environments.md
    - name: Enable logging
      displayName: troubleshoot, log, files, tracing
      href: how-to-enable-logging.md
    - name: Set input & output directories
      displayName: large data, write, experiment files, size limit
      href: how-to-save-write-experiment-files.md
    - name: Use VS Code extension
      displayName: Visual Studio Code, VSCode, tools, ai, vs
      href: how-to-vscode-tools.md
  - name: Work with data
    items:
    - name: Get data from a datastore
      displayName: blob, get, fileshare, access storage
      href: how-to-access-data.md
    - name: Add & register datasets
      displayName: data, dataset
      href: how-to-create-register-datasets.md
    - name: Train with datasets
      displayName: data, dataset
      href: how-to-train-with-datasets.md
    - name: Detect drift on datasets
      displayName: data, dataset
      href: how-to-monitor-datasets.md
  - name: Train models
    items:
    - name: Use the designer
      displayName: sample designer experiments
      items:
      - name: "Predict price"
        displayName: regression, studio
        href:  how-to-ui-sample-regression-predict-automobile-price-basic.md
      - name: "Predict price (advanced)"
        displayName: regression, studio
        href: how-to-ui-sample-regression-predict-automobile-price-compare-algorithms.md
      - name: "Predict income"
        displayName: classification, studio
        href:  how-to-ui-sample-classification-predict-income.md
      - name: "Predict credit risk (advanced)"
        displayName: classification, studio
        href: how-to-ui-sample-classification-predict-credit-risk-cost-sensitive.md
      - name: "Predict churn"
        displayName: classification, studio
        href:  how-to-ui-sample-classification-predict-churn.md
      - name: "Predict flight delays"
        displayName: classification, studio
        href:  how-to-ui-sample-classification-predict-flight-delay.md
    - name: Use estimators for ML
      items:
      - name: Create estimators in training
        href: how-to-train-ml-models.md
      - name: Set up training environments
        displayName: run config, compute target, dsvm, Data Science Virtual Machine, local, cluster, ACI, container instance, Databricks, data lake, lake, HDI, HDInsight
        href: how-to-set-up-training-targets.md
      - name: Tune hyperparameters
        displayName: parameter
        href: how-to-tune-hyperparameters.md
      - name: Use Key Vault when training
        displayName: secrets keyvault
        href: how-to-use-secrets-in-runs.md
    - name: Scikit-learn
      href: how-to-train-scikit-learn.md
    - name: TensorFlow
      href: how-to-train-tensorflow.md
    - name: Keras
      href: how-to-train-keras.md
    - name: PyTorch
      href: how-to-train-pytorch.md
    - name: Chainer
      href: how-to-train-chainer.md
  - name: Automate machine learning
    displayName: automl, auto ml
    items:
    - name: Use automated ML (Python)
      displayName: SDK automl
      href: how-to-configure-auto-train.md
    - name: Use automated ML (workspace landing page)
      href: how-to-create-portal-experiments.md
    - name: Use remote compute targets
      displayName: automl automated auto ml
      href: how-to-auto-train-remote.md
    - name: Auto-train a forecast model
      displayName: time series
      href: how-to-auto-train-forecast.md
    - name: Understand charts and metrics
      href: how-to-understand-automated-ml.md
  - name: Track & monitor experiments
    items:
    - name: Start, monitor or cancel runs
      displayName: cancel, fail, status, child run
      href: how-to-manage-runs.md
    - name: Log metrics for training runs
      href: how-to-track-experiments.md
    - name: Track experiments with MLflow
      displayName: log, monitor, metrics
      href: how-to-use-mlflow.md
    - name: Visualize runs with TensorBoard
      displayName: log, monitor, metrics
      href: how-to-monitor-tensorboard.md
  - name: Deploy & serve models
    items:
    - name: Where and how to deploy
      displayName: publish, web, service, operationalize, aks, kubernetes, aci, container, cli, consume, docker
      href: how-to-deploy-and-where.md
    - name: Azure Kubernetes Service
      displayName: aks, aad, authentication, azure active directory
      href: how-to-deploy-azure-kubernetes-service.md
    - name: Azure Container Instances
      displayName: aci
      href: how-to-deploy-azure-container-instance.md
    - name: IoT Edge
      href: /azure/iot-edge/tutorial-deploy-machine-learning?context=azure/machine-learning/service/context/ml-context
    - name: FPGA inference
      href: how-to-deploy-fpga-web-service.md
    - name: GPU inference
      href: how-to-deploy-inferencing-gpus.md
    - name: Azure App Service
      displayName: web app
      href: how-to-deploy-app-service.md
    - name: Compute instances
      href: how-to-deploy-local-container-notebook-vm.md
    - name: Use custom Docker image
      href: how-to-deploy-custom-docker-image.md
    - name: Use existing models
      displayName: publish existing model
      href: how-to-deploy-existing-model.md
    - name: Troubleshoot & debug
      href: how-to-troubleshoot-deployment.md
  - name: Consume web services
    items:
    - name: Consume in real-time
      displayName: create client consume request response synchronous
      href: how-to-consume-web-service.md
    - name: Run batch predictions
      displayName: score scoring asynchronous consume pipeline
      href: how-to-run-batch-predictions.md
    - name: Use the designer for batch predictions
      displayName: score scoring asynchronous consume pipeline
      href: how-to-run-batch-predictions-ui.md
  - name: Monitor models
    items:
    - name: Collect & evaluate model data
      displayName: track production
      href: how-to-enable-data-collection.md
    - name: Detect data drift
      href: how-to-monitor-data-drift.md
    - name: Monitor with Application Insights
      href: how-to-enable-app-insights.md
  - name: Build & use ML pipelines
    displayName: pipelines
    items:
    - name: Create ML pipelines (Python)
      href: how-to-create-your-first-pipeline.md
    - name: Schedule a pipeline (Python)
      href: how-to-schedule-pipelines.md
    - name: Debug & troubleshoot pipelines
      href: how-to-debug-pipelines.md
    - name: 'Azure Pipelines for CI/CD'
      displayName: continuous, integration, delivery
      href: /azure/devops/pipelines/targets/azure-machine-learning?context=azure/machine-learning/service/context/ml-context
  - name: Manage resource quotas
    displayName: limits
    href: how-to-manage-quotas.md
  - name: Export and delete data
    displayName: GDPR
    href: how-to-export-delete-data.md
- name: Reference
  items:
  - name: ML SDK (Python)
    displayName: api, core, package, python, class
    href: https://docs.microsoft.com/python/api/overview/azure/ml/intro?view=azure-ml-py
  - name: ML SDK (R)
    displayName: api, core, package, R, class
    href: https://azure.github.io/azureml-sdk-for-r/reference/index.html
  - name: Machine Learning CLI
    displayName: extension, command line, command-line, az, ci/cd, automate, automated
    href: reference-azure-machine-learning-cli.md
<<<<<<< HEAD
  - name: Monitor data reference
    href: monitor-resource-reference.md
=======
  - name: Machine learning pipeline YAML reference
    href: reference-pipeline-yaml.md
>>>>>>> 1120c1ac
  - name: Designer modules
    displayName: module, reference, algorithm, studio
    items:
    - name: Module reference overview
      href: ../algorithm-module-reference/module-reference.md
    - name: Data format conversions
      items:
      - name: Convert to CSV
        href: ../algorithm-module-reference/convert-to-csv.md
      - name: Convert to Dataset
        href: ../algorithm-module-reference/convert-to-dataset.md
    - name: Data input & output
      items:
      - name: Import Data
        items: 
        - name: Import Data
          href: ../algorithm-module-reference/import-data.md
      - name: Export Data
        href: ../algorithm-module-reference/export-data.md
      - name: Enter Data Manually
        href: ../algorithm-module-reference/enter-data-manually.md
    - name: Data transformations
      items:
      - name: Select Columns in Dataset
        href: ../algorithm-module-reference/select-columns-in-dataset.md
      - name: Select Columns Transform
        href: ../algorithm-module-reference/select-columns-transform.md
      - name: Edit Metadata
        href: ../algorithm-module-reference/edit-metadata.md
      - name: Clean Missing Data
        href: ../algorithm-module-reference/clean-missing-data.md
      - name: Feature Hashing
        href: ../algorithm-module-reference/feature-hashing.md
      - name: Permutation Feature Importance
        href: ../algorithm-module-reference/permutation-feature-importance.md
      - name: Filter Based Feature Selection
        href: ../algorithm-module-reference/filter-based-feature-selection.md
      - name: Extract N-Gram Features from Text
        href: ../algorithm-module-reference/extract-n-gram-features-from-text.md
      - name: Add Columns
        href: ../algorithm-module-reference/add-columns.md
      - name: Add Rows
        href: ../algorithm-module-reference/add-rows.md
      - name: Remove Duplicate Rows
        href: ../algorithm-module-reference/remove-duplicate-rows.md
      - name: Preprocess Text
        href: ../algorithm-module-reference/preprocess-text.md
      - name: Join Data
        href: ../algorithm-module-reference/join-data.md
      - name: Split Data
        href: ../algorithm-module-reference/split-data.md
      - name: Normalize Data
        href: ../algorithm-module-reference/normalize-data.md
      - name: SMOTE
        href: ../algorithm-module-reference/smote.md
      - name: Partition and Sample
        href: ../algorithm-module-reference/partition-and-sample.md
      - name: Clip Values
        href: ../algorithm-module-reference/clip-values.md
      - name: Apply SQL Transformation
        href: ../algorithm-module-reference/apply-sql-transformation.md
    - name: Machine learning
      items:
      - name: Score Model
        href: ../algorithm-module-reference/score-model.md
      - name: Score SVD Recommender
        href: ../algorithm-module-reference/score-svd-recommender.md
      - name: Assign Data To Clusters
        href: ../algorithm-module-reference/assign-data-to-clusters.md
      - name: Train Model
        href: ../algorithm-module-reference/train-model.md
      - name: Train Clustering Model
        href: ../algorithm-module-reference/train-clustering-model.md
      - name: Train SVD Recommender
        href: ../algorithm-module-reference/train-svd-recommender.md
      - name: Tune Model Hyperparameters
        href: ../algorithm-module-reference/tune-model-hyperparameters.md
      - name: Cross Validate Model
        href: ../algorithm-module-reference/cross-validate-model.md
      - name: Evaluate Model
        href: ../algorithm-module-reference/evaluate-model.md
      - name: Evaluate Recommender
        href: ../algorithm-module-reference/evaluate-recommender.md
      - name: Apply Transformation
        href: ../algorithm-module-reference/apply-transformation.md
      - name: Linear Regression
        href: ../algorithm-module-reference/linear-regression.md
      - name: Neural Network Regression
        href: ../algorithm-module-reference/neural-network-regression.md
      - name: Decision Forest Regression
        href: ../algorithm-module-reference/decision-forest-regression.md
      - name: Boosted Decision Tree Regression
        href: ../algorithm-module-reference/boosted-decision-tree-regression.md
      - name: Two-class Boosted Decision Tree
        href: ../algorithm-module-reference/two-class-boosted-decision-tree.md
      - name: Two-Class Logistic Regression
        href: ../algorithm-module-reference/two-class-logistic-regression.md
      - name: Multiclass Logistic Regression
        href: ../algorithm-module-reference/multiclass-logistic-regression.md
      - name: Multiclass Neural Network
        href: ../algorithm-module-reference/multiclass-neural-network.md
      - name: Multiclass Decision Forest
        href: ../algorithm-module-reference/multiclass-decision-forest.md
      - name: Multiclass Boosted Decision Tree
        href: ../algorithm-module-reference/multiclass-boosted-decision-tree.md
      - name: One vs. All Multiclass
        href: ../algorithm-module-reference/one-vs-all-multiclass.md
      - name: Two-Class Averaged Perceptron
        href: ../algorithm-module-reference/two-class-averaged-perceptron.md
      - name: Two-Class Decision Forest
        href: ../algorithm-module-reference/two-class-decision-forest.md
      - name: Two-Class Neural Network
        href: ../algorithm-module-reference/two-class-neural-network.md
      - name: Two-Class Support Vector Machine
        href: ../algorithm-module-reference/two-class-support-vector-machine.md
      - name: K-Means Clustering
        href: ../algorithm-module-reference/k-means-clustering.md
    - name: Python and R language modules
      items:
      - name: Execute Python Script
        href: ../algorithm-module-reference/execute-python-script.md
      - name: Create Python Model
        href: ../algorithm-module-reference/create-python-model.md
      - name: Execute R Script
        href: ../algorithm-module-reference/execute-r-script.md
    - name: Statistical Functions
      items: 
      - name: Apply Math Operation
        href: ../algorithm-module-reference/apply-math-operation.md
      - name: Summarize Data
        href: ../algorithm-module-reference/summarize-data.md
    - name: Error messages & codes
      href: ../algorithm-module-reference/machine-learning-module-error-codes.md
- name: Resources
  items:
  - name: Release notes
    displayName: what's, new, issues, bugs
    href: azure-machine-learning-release-notes.md
  - name: Azure roadmap
    href: https://azure.microsoft.com/roadmap/
  - name: Pricing
    href: https://azure.microsoft.com/pricing/details/machine-learning-services/
  - name: Regional availability
    href: https://azure.microsoft.com/regions/services/
  - name: Known issues
    displayName: bugs, errors, troubleshoot
    href: resource-known-issues.md
  - name: User forum
    href: https://aka.ms/aml-forum-service
  - name: Stack Overflow
    href: https://stackoverflow.com/questions/tagged/azure-machine-learning-service
  - name: Compare our ML products
    href: /azure/architecture/data-guide/technology-choices/data-science-and-machine-learning?context=azure/machine-learning/service/context/ml-context
  - name: What happened to Workbench
    displayName: desktop, ui, Workbench, upgrade, update, transfer
    href: overview-what-happened-to-workbench.md<|MERGE_RESOLUTION|>--- conflicted
+++ resolved
@@ -312,13 +312,10 @@
   - name: Machine Learning CLI
     displayName: extension, command line, command-line, az, ci/cd, automate, automated
     href: reference-azure-machine-learning-cli.md
-<<<<<<< HEAD
   - name: Monitor data reference
     href: monitor-resource-reference.md
-=======
   - name: Machine learning pipeline YAML reference
     href: reference-pipeline-yaml.md
->>>>>>> 1120c1ac
   - name: Designer modules
     displayName: module, reference, algorithm, studio
     items:
