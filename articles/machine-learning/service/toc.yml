- name: Azure Machine Learning service Documentation
  href: index.yml
- name: Overview
  expanded: true
  items:
  - name: What is Azure Machine Learning service?
    displayName: AML services overview
    href: overview-what-is-azure-ml.md
  - name: How the service works
    displayName: architecture concepts definitions
    href: concept-azure-machine-learning-architecture.md
- name: Setup
  items:
  - name: Create a workspace
    displayName: install sdk workspace
    href: setup-create-workspace.md
- name: Quickstarts
  items:
  - name: Python SDK
    items:
    - name: Run experiment in the cloud
      displayName: workspace
      href: quickstart-run-cloud-notebook.md
    - name: Run experiment locally
      displayName: workspace, install, sdk
      href: quickstart-run-local-notebook.md
  - name: Visual interface
    items:
    - name: Prepare and visualize data
      displayName: experiment drag-and-drop
      href: ui-quickstart-run-experiment.md
- name: Tutorials
  items:
  - name: Python SDK
    items:
    - name: Create first ML experiment
      items:
      - name: 1. Setup workspace & dev environment
        href: tutorial-1st-experiment-sdk-setup.md
      - name: 2. Train your first model
        href: tutorial-1st-experiment-sdk-train.md
    - name: Image classification (MNIST data)
      items:
      - name: 1. Train a model
        displayName: build modeling
        href: tutorial-train-models-with-aml.md
      - name: 2. Deploy a model
        href: tutorial-deploy-models-with-aml.md
    - name: Regression (NYC Taxi data)
      items:
      - name: 1. Prepare data for modeling
        displayName: data prep
        href: tutorial-data-prep.md
      - name: 2. Auto-train an ML model
        displayName: automl, automated, auto ml,
        href: tutorial-auto-train-models.md
  - name: Visual interface
    items:
    - name: Train regression model
      displayName: experiment drag-and-drop visual interface Tutorial 1
      href: ui-tutorial-automobile-price-train-score.md
    - name: Deploy regression model
      displayName: experiment drag-and-drop visual interface Tutorial 2
      href: ui-tutorial-automobile-price-deploy.md
  - name: Automated machine learning
    items:
    - name: Classification (Bank data)
      displayName: automl, automated, auto ml, portal, ui
      href: tutorial-first-experiment-automated-ml.md
- name: Samples
  items:
  - name: Notebooks
    displayName: example, examples, jupyter, azure notebooks, python, notebook, github
    href: samples-notebooks.md
  - name: Visual interface experiments
    items:
    - name: "Predict price"
      displayName: Basic Sample, training, regression, sample 1
      href:  ui-sample-regression-predict-automobile-price-basic.md
    - name: "Predict price (advanced)"
      displayName: Advanced Sample, training, regression, sample 2
      href: ui-sample-regression-predict-automobile-price-compare-algorithms.md
    - name: "Predict credit risk"
      displayName: Basic Sample, training, classification, sample 3
      href:  ui-sample-classification-predict-credit-risk-basic.md
    - name: "Predict credit risk (advanced)"
      displayName: Advanced Sample, training, classification, sample 4
      href: ui-sample-classification-predict-credit-risk-cost-sensitive.md
    - name: "Predict churn"
      displayName: Basic Sample, training, classification, sample 5
      href:  ui-sample-classification-predict-churn.md
    - name: "Predict flight delays"
      displayName: Basic Sample, training, classification, sample 6
      href:  ui-sample-classification-predict-flight-delay.md
  - name: Azure Open Datasets
    href: /azure/open-datasets/samples?context=azure/machine-learning/service/context/ml-context
- name: Concepts
  items:
  - name: Workspace
    displayName: concept definitions architecture
    href: concept-workspace.md
  - name: Compute target
    displayName: concept definitions architecture
    href: concept-compute-target.md
  - name: Visual interface
    displayName: concept
    href: ui-concept-visual-interface.md
  - name: Automated ML
    displayName: automl, auto ml
    href: concept-automated-ml.md
  - name: Model management (MLOps)
    displayName: deploy, deployment, mlops, operationalize, operationalization
    href: concept-model-management-and-deployment.md
  - name: ML pipelines
    href: concept-ml-pipelines.md
  - name: Model interpretability
    displayName: explainability
    href: machine-learning-interpretability-explainability.md
  - name: FPGAs overview
    href: concept-accelerate-with-fpgas.md
  - name: ONNX and ONNX Runtime
    href: concept-onnx.md
  - name: Data drift monitoring
    href: concept-data-drift.md
  - name: Security
    items:
    - name: Enterprise security overview
      displayName: authorization authentication encryption
      href: concept-enterprise-security.md
    - name: Manage users and roles
      href: how-to-assign-roles.md
    - name: Use virtual networks
      displayName: vnet
      href: how-to-enable-virtual-network.md
    - name: Secure web services with SSL
      href: how-to-secure-web-service.md
    - name: Regenerate storage access keys
      href: how-to-change-storage-access-key.md
- name: How-to guides
  items:
  - name: Manage workspaces
    items:
    - name: Use portal for workspaces
      href: how-to-manage-workspace.md
    - name: Use a Resource Manager template
      displayName: arm
      href: how-to-create-workspace-template.md
  - name: Set up development environment 
    items:
    - name: Configure dev environments
      displayName: local, remote, azure notebooks, notebook, Jupyter, dsvm, Databricks, ADB
      href: how-to-configure-environment.md
    - name: Enable logging
      displayName: troubleshoot, log, files, tracing
      href: how-to-enable-logging.md
    - name: Set input & output directories
      displayName: large data, write, experiment files, size limit
      href: how-to-save-write-experiment-files.md
    - name: Use VS Code extension
      displayName: Visual Studio Code, VSCode, tools, ai, vs
      href: how-to-vscode-tools.md
  - name: Work with data
    items:
    - name: Add & register datasets
      displayName: data, dataset
      href: how-to-create-register-datasets.md
    - name: Explore data
      displayName: data, eda, exploratory, analysis, etl, dataset, summary statistics, profile, explore, data preparation, dataprep
      href: how-to-explore-prepare-data.md
    - name: Get data from a datastore
      displayName: blob get fileshare access storage
      href: how-to-access-data.md
    - name: 'Prepare with azureml.dataprep'
      items:
      - name: Load data
        displayName: data, etl, data prep, dataprep
        href: how-to-load-data.md
      - name: Transform data
        displayName: data, etl, dataprep, data prep
        href: how-to-transform-data.md
      - name: Write data
        displayName: data, etl, data prep, dataprep
        href: how-to-write-data.md
  - name: Train models
    items:
    - name: Set up training environments
      displayName: compute target, dsvm, Data Science Virtual Machine, local, cluster, ACI, container instance, Databricks, data lake, lake, HDI, HDInsight
      href: how-to-set-up-training-targets.md
    - name: Create estimators in training
      href: how-to-train-ml-models.md
    - name: Use Scikit-learn
      href: how-to-train-scikit-learn.md
    - name: Use TensorFlow
      href: how-to-train-tensorflow.md
    - name: Use Keras
      href: how-to-train-keras.md
    - name: Use PyTorch
      href: how-to-train-pytorch.md
    - name: Use Chainer
      href: how-to-train-chainer.md
    - name: Tune hyperparameters
      displayName: parameter
      href: how-to-tune-hyperparameters.md
  - name: Track & monitor experiments
    items:
    - name: Start, monitor or cancel runs
      displayName: cancel, fail, status, child run
      href: how-to-manage-runs.md
    - name: Log metrics for training runs
      href: how-to-track-experiments.md
    - name: Track experiments with MLflow
      displayName: log, monitor, metrics
      href: how-to-use-mlflow.md
    - name: Visualize runs with TensorBoard
      displayName: log, monitor, metrics
      href: how-to-monitor-tensorboard.md
  - name: Automate machine learning
    displayName: automl, auto ml
    items:
    - name: Use automated ML (Python)
      displayName: SDK automl
      href: how-to-configure-auto-train.md
    - name: Use automated ML (Azure portal)
      href: how-to-create-portal-experiments.md
    - name: Use remote compute targets
      displayName: automl automated auto ml
      href: how-to-auto-train-remote.md
    - name: Auto-train a forecast model
      displayName: time series
      href: how-to-auto-train-forecast.md
<<<<<<< HEAD
    - name: View accuracy metrics
      href: how-to-understand-accuracy-metrics.md
=======
    - name: Understand charts and metrics
      href: how-to-understand-automated-ml.md  
>>>>>>> 79cb8c76
  - name: Deploy & serve models
    items:
    - name: Where and how to deploy
      displayName: publish web service
      href: how-to-deploy-and-where.md
    - name: Azure Container Instances
      href: how-to-deploy-azure-container-instance.md
    - name: Azure Kubernetes Service
      href: how-to-deploy-azure-kubernetes-service.md
    - name: GPU inference
      href: how-to-deploy-inferencing-gpus.md
    - name: FPGAs inference
      href: how-to-deploy-fpga-web-service.md
    - name: IoT Edge
      href: /azure/iot-edge/tutorial-deploy-machine-learning?context=azure/machine-learning/service/context/ml-context
    - name: Azure App Service
      displayName: web app
      href: how-to-deploy-app-service.md
    - name: Custom Docker image
      href: how-to-deploy-custom-docker-image.md
    - name: Deploy existing models
      displayName: publish existing model
      href: how-to-deploy-existing-model.md
    - name: Troubleshoot & Debug
      href: how-to-troubleshoot-deployment.md
  - name: Consume web services
    items:
    - name: Consume in real-time
      displayName: create client consume request response synchronous
      href: how-to-consume-web-service.md
    - name: Run batch predictions
      displayName: score scoring asynchronous consume pipeline
      href: how-to-run-batch-predictions.md
  - name: Monitor models
    items:
    - name: Collect & evaluate model data
      displayName: track production
      href: how-to-enable-data-collection.md
    - name: Detect data drift
      href: how-to-monitor-data-drift.md
    - name: Monitor with Application Insights
      href: how-to-enable-app-insights.md
  - name: Create reusable workflows
    displayName: pipelines
    items:
    - name: Create an ML pipeline
      href: how-to-create-your-first-pipeline.md
    - name: 'CI/CD of ML workflows with Azure Pipelines'
      displayName: continuous, integration, delivery
      href: /azure/devops/pipelines/targets/azure-machine-learning?context=azure/machine-learning/service/context/ml-context
  - name: Manage resource quotas
    displayName: limits
    href: how-to-manage-quotas.md
  - name: Export and delete data
    displayName: GDPR
    href: how-to-export-delete-data.md
- name: Reference
  items:
  - name: Machine learning SDK
    displayName: api core package python data prep
    href: https://aka.ms/aml-sdk
  - name: Machine Learning CLI
    displayName: cli, extension, command line, command-line, az, ci/cd, automate, automated
    href: reference-azure-machine-learning-cli.md
  - name: Visual interface modules
    displayName: module reference
    items:
    - name: Module reference overview
      href: ../algorithm-module-reference/module-reference.md
    - name: Data format conversions
      items:
      - name: Convert to CSV
        href: ../algorithm-module-reference/convert-to-csv.md
    - name: Data input & output
      items:
      - name: Import Data
        href: ../algorithm-module-reference/import-data.md
      - name: Export Data
        href: ../algorithm-module-reference/export-data.md
      - name: Enter Data Manually
        href: ../algorithm-module-reference/enter-data-manually.md
    - name: Data transformations
      items:
      - name: Select Columns in Dataset
        href: ../algorithm-module-reference/select-columns-in-dataset.md
      - name: Edit Metadata
        href: ../algorithm-module-reference/edit-metadata.md
      - name: Clean Missing Data
        href: ../algorithm-module-reference/clean-missing-data.md
      - name: Add Columns
        href: ../algorithm-module-reference/add-columns.md
      - name: Add Rows
        href: ../algorithm-module-reference/add-rows.md
      - name: Remove Duplicate Rows
        href: ../algorithm-module-reference/remove-duplicate-rows.md
      - name: Join Data
        href: ../algorithm-module-reference/join-data.md
      - name: Split Data
        href: ../algorithm-module-reference/split-data.md
      - name: Normalize Data
        href: ../algorithm-module-reference/normalize-data.md
      - name: Partition and Sample
        href: ../algorithm-module-reference/partition-and-sample.md
    - name: Machine learning
      items:
      - name: Score Model
        href: ../algorithm-module-reference/score-model.md
      - name: Assign Data To Clusters
        href: ../algorithm-module-reference/assign-data-to-clusters.md
      - name: Train Model
        href: ../algorithm-module-reference/train-model.md
      - name: Train Clustering Model
        href: ../algorithm-module-reference/train-clustering-model.md
      - name: Evaluate Model
        href: ../algorithm-module-reference/evaluate-model.md
      - name: Apply Transformation
        href: ../algorithm-module-reference/apply-transformation.md
      - name: Linear Regression
        href: ../algorithm-module-reference/linear-regression.md
      - name: Neural Network Regression
        href: ../algorithm-module-reference/neural-network-regression.md
      - name: Decision Forest Regression
        href: ../algorithm-module-reference/decision-forest-regression.md
      - name: Boosted Decision Tree Regression
        href: ../algorithm-module-reference/boosted-decision-tree-regression.md
      - name: Two-class Boosted Decision Tree
        href: ../algorithm-module-reference/two-class-boosted-decision-tree.md
      - name: Two-Class Logistic Regression
        href: ../algorithm-module-reference/two-class-logistic-regression.md
      - name: Multiclass Logistic Regression
        href: ../algorithm-module-reference/multiclass-logistic-regression.md
      - name: Multiclass Neural Network
        href: ../algorithm-module-reference/multiclass-neural-network.md
      - name: Multiclass Decision Forest
        href: ../algorithm-module-reference/multiclass-decision-forest.md
      - name: Two-Class Averaged Perceptron
        href: ../algorithm-module-reference/two-class-averaged-perceptron.md
      - name: Two-Class Decision Forest
        href: ../algorithm-module-reference/two-class-decision-forest.md
      - name: Two-Class Neural Network
        href: ../algorithm-module-reference/two-class-neural-network.md
      - name: Two-Class Support Vector Machine
        href: ../algorithm-module-reference/two-class-support-vector-machine.md
      - name: K-Means Clustering
        href: ../algorithm-module-reference/k-means-clustering.md
    - name: Python and R language modules
      items:
      - name: Execute Python Script
        href: ../algorithm-module-reference/execute-python-script.md
      - name: Create Python Model
        href: ../algorithm-module-reference/create-python-model.md
      - name: Execute R Script
        href: ../algorithm-module-reference/execute-r-script.md
    - name: Error messages & codes
      href: ../algorithm-module-reference/machine-learning-module-error-codes.md
- name: Resources
  items:
  - name: Release notes
    displayName: what's new issues bugs
    href: azure-machine-learning-release-notes.md
  - name: Azure roadmap
    href: https://azure.microsoft.com/roadmap/
  - name: Pricing
    href: https://azure.microsoft.com/pricing/details/machine-learning-services/
  - name: Regional availability
    href: https://azure.microsoft.com/regions/services/
  - name: Known issues
    displayName: bugs errors troubleshoot
    href: resource-known-issues.md
  - name: User forum
    href: https://aka.ms/aml-forum-service
  - name: Stack Overflow
    href: https://stackoverflow.com/questions/tagged/azure-machine-learning
  - name: Compare our ML products
    href: /azure/architecture/data-guide/technology-choices/data-science-and-machine-learning?context=azure/machine-learning/service/context/ml-context
  - name: What happened to Workbench
    displayName: desktop ui Workbench upgrade update transfer
    href: overview-what-happened-to-workbench.md<|MERGE_RESOLUTION|>--- conflicted
+++ resolved
@@ -228,13 +228,8 @@
     - name: Auto-train a forecast model
       displayName: time series
       href: how-to-auto-train-forecast.md
-<<<<<<< HEAD
-    - name: View accuracy metrics
-      href: how-to-understand-accuracy-metrics.md
-=======
     - name: Understand charts and metrics
       href: how-to-understand-automated-ml.md  
->>>>>>> 79cb8c76
   - name: Deploy & serve models
     items:
     - name: Where and how to deploy
