- name: Azure Machine Learning Documentation
  href: ../index.yml
- name: Overview
  expanded: true
  items:
  - name: What is Azure Machine Learning?
    displayName: AML, services, overview, introduction
    href: overview-what-is-azure-ml.md
  - name: Azure Machine Learning vs Studio
    displayName: AML, Studio, designer
    href: ../compare-azure-ml-to-studio-classic.md
  - name: Architecture & terms
    displayName: architecture, concepts, definitions, glossary
    href: concept-azure-machine-learning-architecture.md

- name: Tutorials
  items:
  - name: Python SDK
    items:
    - name: Create first ML experiment
      items:
      - name: 1. Set up workspace & dev environment
        href: tutorial-1st-experiment-sdk-setup.md
      - name: 2. Train your first model
        href: tutorial-1st-experiment-sdk-train.md
    - name: Image classification (MNIST data)
      items:
      - name: 1. Train a model
        displayName: build modeling
        href: tutorial-train-models-with-aml.md
      - name: 2. Deploy a model
        href: tutorial-deploy-models-with-aml.md
    - name: Regression with Automated ML (NYC Taxi data)
      items:
      - name: Auto-train an ML model
        displayName: automl, automated, auto ml,
        href: tutorial-auto-train-models.md
    - name: Machine Learning pipelines (advanced)
      items:
      - name: Batch score a classification model
        displayName: pipelines
        href: tutorial-pipeline-batch-scoring-classification.md
  - name: R SDK
    items:
    - name: Create first ML experiment (R)
      href: tutorial-1st-r-experiment.md
  - name: Designer
    items:
    - name: 1. Train regression model
      displayName: studio
      href: ui-tutorial-automobile-price-train-score.md
    - name: 2. Deploy regression model
      displayName: studio
      href: ui-tutorial-automobile-price-deploy.md
  - name: Automated ML (interface)
    displayName: automl, automated, auto ml, portal, ui
    href: tutorial-first-experiment-automated-ml.md
  - name: Machine Learning CLI
    href: tutorial-train-deploy-model-cli.md
- name: Samples
  items:
  - name: Notebooks
    displayName: example, examples, server, jupyter, azure notebooks, python, notebook, github
    href: samples-notebooks.md
  - name: Azure Open Datasets
    href: /azure/open-datasets/samples?context=azure/machine-learning/service/context/ml-context
- name: Concepts
  items:
  - name: Workspace
    href: concept-workspace.md
  - name: Model training
    displayName: run config, estimator, machine learning pipeline, ml pipeline, train model
    href: concept-train-machine-learning-model.md
  - name: Model management (MLOps)
    displayName: deploy, deployment, publish, production, operationalize, operationalization
    href: concept-model-management-and-deployment.md
  - name: Interpretability
    displayName: explainability
    href: machine-learning-interpretability-explainability.md
  - name: 'Designer: no-code ML'
    displayName: studio
<<<<<<< HEAD
    href: ui-concept-visual-interface.md 
  - name: Automated machine learning
=======
    href: ui-concept-visual-interface.md
  - name: Automated ML
>>>>>>> c8e7326b
    displayName: automl, auto ml
    href: concept-automated-ml.md
  - name: Compute instance
    displayName: resource, dsvm, Data Science Virtual Machine
    href: concept-compute-instance.md
  - name: Compute target
    displayName: resource, dsvm, AKS, kubernetes, amlcompute, Data Science Virtual Machine, local, cluster, ACI, container instance, ADB, Databricks, data lake, lake, HDI, HDInsight
    href: concept-compute-target.md
  - name: ML pipelines
    href: concept-ml-pipelines.md
<<<<<<< HEAD
  - name: Model interpretability
    displayName: interpretability
    href: how-to-machine-learning-interpretability.md
=======
>>>>>>> c8e7326b
  - name: ONNX
    href: concept-onnx.md
  - name: Security
    items:
    - name: Enterprise security overview
      displayName: authorization authentication encryption aad azure active directory
      href: concept-enterprise-security.md
    - name: Manage users and roles
      href: how-to-assign-roles.md
    - name: Use virtual networks
      displayName: vnet
      href: how-to-enable-virtual-network.md
    - name: Secure web services with SSL
      href: how-to-secure-web-service.md
    - name: Regenerate storage access keys
      href: how-to-change-storage-access-key.md
  - name: Deep learning
    displayName: deep learning vs machine learning, deep learning, vs, versus
    href: concept-deep-learning-vs-machine-learning.md
  - name: Git integration
    displayName: git github gitlab
    href: concept-train-model-git-integration.md
- name: How-to guides
  items:
  - name: Create & manage workspaces
    items:
    - name: Use Azure portal
      href: how-to-manage-workspace.md
    - name: Use Azure CLI
      href: how-to-manage-workspace-cli.md
    - name: Use Resource Manager template
      displayName: arm
      href: how-to-create-workspace-template.md
  - name: Set up your environment 
    items:
    - name: Set up dev environments
      displayName: local, remote, azure notebooks, notebook, Jupyter, dsvm, Databricks, ADB
      href: how-to-configure-environment.md
    - name: Set up software environments
      displayName: pip, Conda, anaconda
      href: how-to-use-environments.md
    - name: Enable logging
      displayName: troubleshoot, log, files, tracing
      href: how-to-enable-logging.md
    - name: Set input & output directories
      displayName: large data, write, experiment files, size limit
      href: how-to-save-write-experiment-files.md
    - name: Use VS Code extension
      displayName: Visual Studio Code, VSCode, tools, ai, vs
      href: how-to-vscode-tools.md
  - name: Work with data
    items:
    - name: Get data from a datastore
      displayName: blob, get, fileshare, access storage
      href: how-to-access-data.md
    - name: Add & register datasets
      displayName: data, dataset
      href: how-to-create-register-datasets.md
    - name: Train with datasets
      displayName: data, dataset
      href: how-to-train-with-datasets.md
    - name: Detect drift on datasets
      displayName: data, dataset
      href: how-to-monitor-datasets.md
  - name: Train models
    items:
    - name: Use the designer
      displayName: sample designer experiments
      items:
      - name: "Predict price"
        displayName: regression, studio
        href:  how-to-ui-sample-regression-predict-automobile-price-basic.md
      - name: "Predict price (advanced)"
        displayName: regression, studio
        href: how-to-ui-sample-regression-predict-automobile-price-compare-algorithms.md
      - name: "Predict credit risk"
        displayName: classification, studio
        href:  how-to-ui-sample-classification-predict-credit-risk-basic.md
      - name: "Predict credit risk (advanced)"
        displayName: classification, studio
        href: how-to-ui-sample-classification-predict-credit-risk-cost-sensitive.md
      - name: "Predict churn"
        displayName: classification, studio
        href:  how-to-ui-sample-classification-predict-churn.md
      - name: "Predict flight delays"
        displayName: classification, studio
        href:  how-to-ui-sample-classification-predict-flight-delay.md
    - name: Use estimators for ML
      items:
      - name: Create estimators in training
        href: how-to-train-ml-models.md
      - name: Set up training environments
        displayName: run config, compute target, dsvm, Data Science Virtual Machine, local, cluster, ACI, container instance, Databricks, data lake, lake, HDI, HDInsight
        href: how-to-set-up-training-targets.md
      - name: Tune hyperparameters
        displayName: parameter
        href: how-to-tune-hyperparameters.md
      - name: Use Key Vault when training
        displayName: secrets keyvault
        href: how-to-use-secrets-in-runs.md
    - name: Scikit-learn
      href: how-to-train-scikit-learn.md
    - name: TensorFlow
      href: how-to-train-tensorflow.md
    - name: Keras
      href: how-to-train-keras.md
    - name: PyTorch
      href: how-to-train-pytorch.md
    - name: Chainer
      href: how-to-train-chainer.md
  - name: Interpret models
    displayName: interpretability
    items:
    - name: Interpret local and remote models
      displayName: SDK, interpret
      href: how-to-machine-learning-interpretability-aml.md
    - name: Interpret automated ML models
      displayName: SDK, interpret, automl
      href: how-to-machine-learning-interpretability-aml.md
  - name: Automate machine learning
    displayName: automl, auto ml
    items:
    - name: Use automated ML (Python)
      displayName: SDK automl
      href: how-to-configure-auto-train.md
    - name: Use automated ML (workspace landing page)
      href: how-to-create-portal-experiments.md
    - name: Use remote compute targets
      displayName: automl automated auto ml
      href: how-to-auto-train-remote.md
    - name: Auto-train a forecast model
      displayName: time series
      href: how-to-auto-train-forecast.md
    - name: Understand charts and metrics
      href: how-to-understand-automated-ml.md
  - name: Track & monitor experiments
    items:
    - name: Start, monitor or cancel runs
      displayName: cancel, fail, status, child run
      href: how-to-manage-runs.md
    - name: Log metrics for training runs
      href: how-to-track-experiments.md
    - name: Track experiments with MLflow
      displayName: log, monitor, metrics
      href: how-to-use-mlflow.md
    - name: Visualize runs with TensorBoard
      displayName: log, monitor, metrics
      href: how-to-monitor-tensorboard.md
  - name: Deploy & serve models
    items:
    - name: Where and how to deploy
      displayName: publish, web, service, operationalize, aks, kubernetes, aci, container, cli, consume, docker
      href: how-to-deploy-and-where.md
    - name: Azure Kubernetes Service
      displayName: aks, aad, authentication, azure active directory
      href: how-to-deploy-azure-kubernetes-service.md
    - name: Azure Container Instances
      displayName: aci
      href: how-to-deploy-azure-container-instance.md
    - name: IoT Edge
      href: /azure/iot-edge/tutorial-deploy-machine-learning?context=azure/machine-learning/service/context/ml-context
    - name: FPGA inference
      href: how-to-deploy-fpga-web-service.md
    - name: GPU inference
      href: how-to-deploy-inferencing-gpus.md
    - name: Azure App Service
      displayName: web app
      href: how-to-deploy-app-service.md
    - name: Compute instances
      href: how-to-deploy-local-container-notebook-vm.md
    - name: Use custom Docker image
      href: how-to-deploy-custom-docker-image.md
    - name: Use existing models
      displayName: publish existing model
      href: how-to-deploy-existing-model.md
    - name: Troubleshoot & debug
      href: how-to-troubleshoot-deployment.md
  - name: Consume web services
    items:
    - name: Consume in real-time
      displayName: create client consume request response synchronous
      href: how-to-consume-web-service.md
    - name: Run batch predictions
      displayName: score scoring asynchronous consume pipeline
      href: how-to-run-batch-predictions.md
    - name: Use the designer for batch predictions
      displayName: score scoring asynchronous consume pipeline
      href: how-to-run-batch-predictions-ui.md
  - name: Monitor models
    items:
    - name: Collect & evaluate model data
      displayName: track production
      href: how-to-enable-data-collection.md
    - name: Detect data drift
      href: how-to-monitor-data-drift.md
    - name: Monitor with Application Insights
      href: how-to-enable-app-insights.md
  - name: Build & use ML pipelines
    displayName: pipelines
    items:
    - name: Create ML pipelines (Python)
      href: how-to-create-your-first-pipeline.md
    - name: Schedule a pipeline (Python)
      href: how-to-schedule-pipelines.md
    - name: Debug & troubleshoot pipelines
      href: how-to-debug-pipelines.md
    - name: 'Azure Pipelines for CI/CD'
      displayName: continuous, integration, delivery
      href: /azure/devops/pipelines/targets/azure-machine-learning?context=azure/machine-learning/service/context/ml-context
  - name: Manage resource quotas
    displayName: limits
    href: how-to-manage-quotas.md
  - name: Export and delete data
    displayName: GDPR
    href: how-to-export-delete-data.md
- name: Reference
  items:
  - name: ML SDK (Python)
    displayName: api, core, package, python, class
    href: https://docs.microsoft.com/python/api/overview/azure/ml/intro?view=azure-ml-py
  - name: ML SDK (R)
    displayName: api, core, package, R, class
    href: https://azure.github.io/azureml-sdk-for-r/reference/index.html
  - name: Machine Learning CLI
    displayName: extension, command line, command-line, az, ci/cd, automate, automated
    href: reference-azure-machine-learning-cli.md
  - name: Machine learning pipeline YAML reference
    href: reference-pipeline-yaml.md
  - name: Designer modules
    displayName: module, reference, algorithm, studio
    items:
    - name: Module reference overview
      href: ../algorithm-module-reference/module-reference.md
    - name: Data format conversions
      items:
      - name: Convert to CSV
        href: ../algorithm-module-reference/convert-to-csv.md
      - name: Convert to Dataset
        href: ../algorithm-module-reference/convert-to-dataset.md
    - name: Data input & output
      items:
      - name: Import Data
        items: 
        - name: Import Data
          href: ../algorithm-module-reference/import-data.md
        - name: Import from Web URL via HTTP
          href: ../algorithm-module-reference/import-from-web-url-via-http.md
        - name: Import from Azure Blob Storage module
          href: ../algorithm-module-reference/import-from-azure-blob-storage.md
        - name: Import from Azure SQL Database
          href: ../algorithm-module-reference/import-from-azure-sql-database.md
      - name: Export Data
        href: ../algorithm-module-reference/export-data.md
      - name: Enter Data Manually
        href: ../algorithm-module-reference/enter-data-manually.md
    - name: Data transformations
      items:
      - name: Select Columns in Dataset
        href: ../algorithm-module-reference/select-columns-in-dataset.md
      - name: Select Columns Transform
        href: ../algorithm-module-reference/select-columns-transform.md
      - name: Edit Metadata
        href: ../algorithm-module-reference/edit-metadata.md
      - name: Clean Missing Data
        href: ../algorithm-module-reference/clean-missing-data.md
      - name: Feature Hashing
        href: ../algorithm-module-reference/feature-hashing.md
      - name: Permutation Feature Importance
        href: ../algorithm-module-reference/permutation-feature-importance.md
      - name: Filter Based Feature Selection
        href: ../algorithm-module-reference/filter-based-feature-selection.md
      - name: Extract N-Gram Features from Text
        href: ../algorithm-module-reference/extract-n-gram-features-from-text.md
      - name: Add Columns
        href: ../algorithm-module-reference/add-columns.md
      - name: Add Rows
        href: ../algorithm-module-reference/add-rows.md
      - name: Remove Duplicate Rows
        href: ../algorithm-module-reference/remove-duplicate-rows.md
      - name: Preprocess Text
        href: ../algorithm-module-reference/preprocess-text.md
      - name: Join Data
        href: ../algorithm-module-reference/join-data.md
      - name: Split Data
        href: ../algorithm-module-reference/split-data.md
      - name: Normalize Data
        href: ../algorithm-module-reference/normalize-data.md
      - name: SMOTE
        href: ../algorithm-module-reference/smote.md
      - name: Partition and Sample
        href: ../algorithm-module-reference/partition-and-sample.md
      - name: Clip Values
        href: ../algorithm-module-reference/clip-values.md
      - name: Apply SQL Transformation
        href: ../algorithm-module-reference/apply-sql-transformation.md
    - name: Machine learning
      items:
      - name: Score Model
        href: ../algorithm-module-reference/score-model.md
      - name: Score SVD Recommender
        href: ../algorithm-module-reference/score-svd-recommender.md
      - name: Assign Data To Clusters
        href: ../algorithm-module-reference/assign-data-to-clusters.md
      - name: Train Model
        href: ../algorithm-module-reference/train-model.md
      - name: Train Clustering Model
        href: ../algorithm-module-reference/train-clustering-model.md
      - name: Train SVD Recommender
        href: ../algorithm-module-reference/train-svd-recommender.md
      - name: Tune Model Hyperparameters
        href: ../algorithm-module-reference/tune-model-hyperparameters.md
      - name: Cross Validate Model
        href: ../algorithm-module-reference/cross-validate-model.md
      - name: Evaluate Model
        href: ../algorithm-module-reference/evaluate-model.md
      - name: Evaluate Recommender
        href: ../algorithm-module-reference/evaluate-recommender.md
      - name: Apply Transformation
        href: ../algorithm-module-reference/apply-transformation.md
      - name: Linear Regression
        href: ../algorithm-module-reference/linear-regression.md
      - name: Neural Network Regression
        href: ../algorithm-module-reference/neural-network-regression.md
      - name: Decision Forest Regression
        href: ../algorithm-module-reference/decision-forest-regression.md
      - name: Boosted Decision Tree Regression
        href: ../algorithm-module-reference/boosted-decision-tree-regression.md
      - name: Two-class Boosted Decision Tree
        href: ../algorithm-module-reference/two-class-boosted-decision-tree.md
      - name: Two-Class Logistic Regression
        href: ../algorithm-module-reference/two-class-logistic-regression.md
      - name: Multiclass Logistic Regression
        href: ../algorithm-module-reference/multiclass-logistic-regression.md
      - name: Multiclass Neural Network
        href: ../algorithm-module-reference/multiclass-neural-network.md
      - name: Multiclass Decision Forest
        href: ../algorithm-module-reference/multiclass-decision-forest.md
      - name: Multiclass Boosted Decision Tree
        href: ../algorithm-module-reference/multiclass-boosted-decision-tree.md
      - name: One vs. All Multiclass
        href: ../algorithm-module-reference/one-vs-all-multiclass.md
      - name: Two-Class Averaged Perceptron
        href: ../algorithm-module-reference/two-class-averaged-perceptron.md
      - name: Two-Class Decision Forest
        href: ../algorithm-module-reference/two-class-decision-forest.md
      - name: Two-Class Neural Network
        href: ../algorithm-module-reference/two-class-neural-network.md
      - name: Two-Class Support Vector Machine
        href: ../algorithm-module-reference/two-class-support-vector-machine.md
      - name: K-Means Clustering
        href: ../algorithm-module-reference/k-means-clustering.md
    - name: Python and R language modules
      items:
      - name: Execute Python Script
        href: ../algorithm-module-reference/execute-python-script.md
      - name: Create Python Model
        href: ../algorithm-module-reference/create-python-model.md
      - name: Execute R Script
        href: ../algorithm-module-reference/execute-r-script.md
    - name: Statistical Functions
      items: 
      - name: Apply Math Operation
        href: ../algorithm-module-reference/apply-math-operation.md
      - name: Summarize Data
        href: ../algorithm-module-reference/summarize-data.md
    - name: Error messages & codes
      href: ../algorithm-module-reference/machine-learning-module-error-codes.md
- name: Resources
  items:
  - name: Release notes
    displayName: what's, new, issues, bugs
    href: azure-machine-learning-release-notes.md
  - name: Azure roadmap
    href: https://azure.microsoft.com/roadmap/
  - name: Pricing
    href: https://azure.microsoft.com/pricing/details/machine-learning-services/
  - name: Regional availability
    href: https://azure.microsoft.com/regions/services/
  - name: Known issues
    displayName: bugs, errors, troubleshoot
    href: resource-known-issues.md
  - name: User forum
    href: https://aka.ms/aml-forum-service
  - name: Stack Overflow
    href: https://stackoverflow.com/questions/tagged/azure-machine-learning-service
  - name: Compare our ML products
    href: /azure/architecture/data-guide/technology-choices/data-science-and-machine-learning?context=azure/machine-learning/service/context/ml-context
  - name: What happened to Workbench
    displayName: desktop, ui, Workbench, upgrade, update, transfer
    href: overview-what-happened-to-workbench.md<|MERGE_RESOLUTION|>--- conflicted
+++ resolved
@@ -79,13 +79,8 @@
     href: machine-learning-interpretability-explainability.md
   - name: 'Designer: no-code ML'
     displayName: studio
-<<<<<<< HEAD
-    href: ui-concept-visual-interface.md 
-  - name: Automated machine learning
-=======
     href: ui-concept-visual-interface.md
   - name: Automated ML
->>>>>>> c8e7326b
     displayName: automl, auto ml
     href: concept-automated-ml.md
   - name: Compute instance
@@ -96,12 +91,6 @@
     href: concept-compute-target.md
   - name: ML pipelines
     href: concept-ml-pipelines.md
-<<<<<<< HEAD
-  - name: Model interpretability
-    displayName: interpretability
-    href: how-to-machine-learning-interpretability.md
-=======
->>>>>>> c8e7326b
   - name: ONNX
     href: concept-onnx.md
   - name: Security
