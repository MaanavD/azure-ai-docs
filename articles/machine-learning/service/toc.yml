- name: Azure Machine Learning service Documentation
  href: index.yml
- name: Overview
  expanded: true
  items:
  - name: What is Azure Machine Learning service?
    displayName: AML services overview
    href: overview-what-is-azure-ml.md
  - name: How the service works
    displayName: architecture concepts definitions
    href: concept-azure-machine-learning-architecture.md
- name: Setup
  items:
  - name: Create a workspace
    displayName: install sdk workspace
    href: setup-create-workspace.md
- name: Quickstarts
  items:
  - name: Python SDK
    items:
    - name: Run experiment in the cloud
      displayName: workspace
      href: quickstart-run-cloud-notebook.md
    - name: Run experiment locally
      displayName: workspace, install, sdk
      href: quickstart-run-local-notebook.md
  - name: Visual interface
    items:
    - name: Prepare and visualize data
      displayName: experiment drag-and-drop
      href: ui-quickstart-run-experiment.md
- name: Tutorials
  items:
  - name: Python SDK
    items:
    - name: Image classification (MNIST data)
      items:
      - name: 1. Train a model
        displayName: build modeling
        href: tutorial-train-models-with-aml.md
      - name: 2. Deploy a model
        href: tutorial-deploy-models-with-aml.md
    - name: Regression (NYC Taxi data)
      items:
      - name: 1. Prepare data for modeling
        displayName: data prep
        href: tutorial-data-prep.md
      - name: 2. Auto-train an ML model
        displayName: automl, automated, auto ml,
        href: tutorial-auto-train-models.md
  - name: Visual interface
    items:
    - name: Train regression model
      displayName: experiment drag-and-drop visual interface Tutorial 1
      href: ui-tutorial-automobile-price-train-score.md
    - name: Deploy regression model
      displayName: experiment drag-and-drop visual interface Tutorial 2
      href: ui-tutorial-automobile-price-deploy.md
- name: Samples
  items:
  - name: Notebooks
    displayName: example, examples, jupyter, azure notebooks, python, notebook, github
    href: samples-notebooks.md
  - name: Visual interface experiments
    items:
    - name: "Predict price"
      displayName: Basic Sample, training, regression, sample 1
      href:  ui-sample-regression-predict-automobile-price-basic.md
    - name: "Predict price (advanced)"
      displayName: Advanced Sample, training, regression, sample 2
      href: ui-sample-regression-predict-automobile-price-compare-algorithms.md
    - name: "Predict credit risk"
      displayName: Basic Sample, training, classification, sample 3
      href:  ui-sample-classification-predict-credit-risk-basic.md
    - name: "Predict credit risk (advanced)"
      displayName: Advanced Sample, training, classification, sample 4
      href: ui-sample-classification-predict-credit-risk-cost-sensitive.md
    - name: "Predict churn"
      displayName: Basic Sample, training, classification, sample 5
      href:  ui-sample-classification-predict-churn.md
    - name: "Predict flight delays"
      displayName: Basic Sample, training, classification, sample 6
      href:  ui-sample-classification-predict-flight-delay.md
  - name: Azure Open Datasets
    href: /azure/open-datasets/samples?context=azure/machine-learning/service/context/ml-context
- name: Concepts
  items:
  - name: Workspace
    displayName: concept definitions architecture
    href: concept-workspace.md
  - name: Compute target
    displayName: concept definitions architecture
    href: concept-compute-target.md
  - name: Visual interface
    displayName: concept
    href: ui-concept-visual-interface.md
  - name: Automated ML
    displayName: automl, auto ml
    href: concept-automated-ml.md
  - name: Model management (MLOps)
    displayName: deploy, deployment, mlops, operationalize, operationalization
    href: concept-model-management-and-deployment.md
  - name: ML pipelines
    href: concept-ml-pipelines.md
  - name: Model interpretability
    displayName: explainability
    href: machine-learning-interpretability-explainability.md
  - name: FPGAs overview
    href: concept-accelerate-with-fpgas.md
  - name: ONNX and ONNX Runtime
    href: concept-onnx.md
  - name: Data drift monitoring
    href: concept-data-drift.md
  - name: Security
    items:
    - name: Enterprise security overview
      displayName: authorization authentication encryption
      href: concept-enterprise-security.md
    - name: Manage users and roles
      href: how-to-assign-roles.md
    - name: Use virtual networks
      displayName: vnet
      href: how-to-enable-virtual-network.md
    - name: Secure web services with SSL
      href: how-to-secure-web-service.md
    - name: Regenerate storage access keys
      href: how-to-change-storage-access-key.md
- name: How-to guides
  items:
  - name: Manage workspaces
    items:
    - name: Use portal for workspaces
      href: how-to-manage-workspace.md
    - name: Use a Resource Manager template
      displayName: arm
      href: how-to-create-workspace-template.md
  - name: Set up development environment 
    items:
    - name: Configure dev environments
      displayName: local, remote, azure notebooks, notebook, Jupyter, dsvm, Databricks, ADB
      href: how-to-configure-environment.md
    - name: Enable logging
      displayName: troubleshoot, log, files, tracing
      href: how-to-enable-logging.md 
    - name: Set input & output directories
      displayName: large data, write, experiment files, size limit
      href: how-to-save-write-experiment-files.md 
    - name: Use VS Code extension
      displayName: Visual Studio Code, VSCode, tools, ai, vs
      href: how-to-vscode-tools.md
  - name: Work with data
    items:
    - name: Add & register datasets
      displayName: data, dataset
      href: how-to-create-register-datasets.md
    - name: Explore data
      displayName: data, eda, exploratory, analysis, etl, dataset, summary statistics, profile, explore, data preparation, dataprep
      href: how-to-explore-prepare-data.md
    - name: Get data from a datastore
      displayName: blob get fileshare access storage
      href: how-to-access-data.md
    - name: 'Prepare with azureml.dataprep'
      items:
      - name: Load data
        displayName: data, etl, data prep, dataprep
        href: how-to-load-data.md
      - name: Transform data
        displayName: data, etl, dataprep, data prep
        href: how-to-transform-data.md
      - name: Write data
        displayName: data, etl, data prep, dataprep
        href: how-to-write-data.md
  - name: Train models
    items:
    - name: Set up training environments
      displayName: compute target, dsvm, Data Science Virtual Machine, local, cluster, ACI, container instance, Databricks, data lake, lake, HDI, HDInsight
      href: how-to-set-up-training-targets.md
    - name: Create estimators in training
      href: how-to-train-ml-models.md
    - name: Use Scikit-learn
      href: how-to-train-scikit-learn.md  
    - name: Use TensorFlow
      href: how-to-train-tensorflow.md
    - name: Use Keras
      href: how-to-train-keras.md
    - name: Use PyTorch
      href: how-to-train-pytorch.md
    - name: Use Chainer
      href: how-to-train-chainer.md
    - name: Tune hyperparameters
      displayName: parameter
      href: how-to-tune-hyperparameters.md
  - name: Track & monitor experiments
    items:
    - name: Start, monitor or cancel runs
      displayName: cancel, fail, status, child run
      href: how-to-manage-runs.md
    - name: Log metrics for training runs
      href: how-to-track-experiments.md
    - name: Track experiments with MLflow
      displayName: log, monitor, metrics
      href: how-to-use-mlflow.md
    - name: Visualize runs with TensorBoard
      displayName: log, monitor, metrics
      href: how-to-monitor-tensorboard.md      
  - name: Automate machine learning
    displayName: automl, auto ml
    items:
    - name: Use automated ML (Python)
      displayName: SDK automl
      href: how-to-configure-auto-train.md
    - name: Use automated ML (Azure portal)
      href: how-to-create-portal-experiments.md
    - name: Use remote compute targets
      displayName: automl automated auto ml
      href: how-to-auto-train-remote.md
    - name: Auto-train a forecast model
      displayName: time series
      href: how-to-auto-train-forecast.md
    - name: View accuracy metrics
      href: how-to-understand-accuracy-metrics.md  
  - name: Deploy & serve models
    items:
    - name: Where and how to deploy
      displayName: publish azure kubernetes azure container instances
      href: how-to-deploy-and-where.md
<<<<<<< HEAD
    - name: Azure Kubernetes Service
      href: how-to-deploy-azure-kubernetes-service.md
    - name: GPUs
=======
    - name: GPU inference
>>>>>>> 78c7d7d9
      href: how-to-deploy-inferencing-gpus.md
    - name: FPGAs inference
      href: how-to-deploy-fpga-web-service.md
    - name: IoT Edge
      href: /azure/iot-edge/tutorial-deploy-machine-learning?context=azure/machine-learning/service/context/ml-context
    - name: Custom Docker image
      href: how-to-deploy-custom-docker-image.md
    - name: Deploy existing models
      displayName: publish existing model
      href: how-to-deploy-existing-model.md
    - name: Troubleshoot & Debug
      href: how-to-troubleshoot-deployment.md
  - name: Consume web services
    items:
    - name: Consume in real-time
      displayName: create client consume request response synchronous
      href: how-to-consume-web-service.md
    - name: Run batch predictions
      displayName: score scoring asynchronous consume pipeline
      href: how-to-run-batch-predictions.md
  - name: Monitor models
    items:
    - name: Collect & evaluate model data
      displayName: track production
      href: how-to-enable-data-collection.md
    - name: Detect data drift
      href: how-to-monitor-data-drift.md
    - name: Monitor with Application Insights
      href: how-to-enable-app-insights.md
  - name: Create reusable workflows
    displayName: pipelines
    items:
    - name: Create an ML pipeline
      href: how-to-create-your-first-pipeline.md  
    - name: 'CI/CD of ML workflows with Azure Pipelines'
      displayName: continuous, integration, delivery
      href: /azure/devops/pipelines/targets/azure-machine-learning?context=azure/machine-learning/service/context/ml-context
  - name: Manage resource quotas
    displayName: limits
    href: how-to-manage-quotas.md
  - name: Export and delete data
    displayName: GDPR
    href: how-to-export-delete-data.md
- name: Reference
  items:
  - name: Machine learning SDK
    displayName: api core package python data prep
    href: https://aka.ms/aml-sdk
  - name: Machine Learning CLI
    displayName: cli, extension, command line, command-line, az, ci/cd, automate, automated
    href: reference-azure-machine-learning-cli.md
  - name: Visual interface modules
    displayName: module reference
    items:
    - name: Module reference overview
      href: ../algorithm-module-reference/module-reference.md
    - name: Data format conversions
      items:
      - name: Convert to CSV
        href: ../algorithm-module-reference/convert-to-csv.md
    - name: Data input & output
      items:
      - name: Import Data
        href: ../algorithm-module-reference/import-data.md
      - name: Export Data
        href: ../algorithm-module-reference/export-data.md
      - name: Enter Data Manually
        href: ../algorithm-module-reference/enter-data-manually.md
    - name: Data transformations
      items:
      - name: Select Columns in Dataset
        href: ../algorithm-module-reference/select-columns-in-dataset.md
      - name: Edit Metadata
        href: ../algorithm-module-reference/edit-metadata.md
      - name: Clean Missing Data
        href: ../algorithm-module-reference/clean-missing-data.md
      - name: Add Columns
        href: ../algorithm-module-reference/add-columns.md
      - name: Add Rows
        href: ../algorithm-module-reference/add-rows.md
      - name: Remove Duplicate Rows
        href: ../algorithm-module-reference/remove-duplicate-rows.md
      - name: Join Data
        href: ../algorithm-module-reference/join-data.md
      - name: Split Data
        href: ../algorithm-module-reference/split-data.md
      - name: Normalize Data
        href: ../algorithm-module-reference/normalize-data.md
      - name: Partition and Sample
        href: ../algorithm-module-reference/partition-and-sample.md
    - name: Machine learning
      items:  
      - name: Score Model
        href: ../algorithm-module-reference/score-model.md
      - name: Assign Data To Clusters 
        href: ../algorithm-module-reference/assign-data-to-clusters.md
      - name: Train Model
        href: ../algorithm-module-reference/train-model.md
      - name: Train Clustering Model
        href: ../algorithm-module-reference/train-clustering-model.md
      - name: Evaluate Model
        href: ../algorithm-module-reference/evaluate-model.md
      - name: Apply Transformation
        href: ../algorithm-module-reference/apply-transformation.md
      - name: Linear Regression
        href: ../algorithm-module-reference/linear-regression.md
      - name: Neural Network Regression
        href: ../algorithm-module-reference/neural-network-regression.md
      - name: Decision Forest Regression
        href: ../algorithm-module-reference/decision-forest-regression.md
      - name: Boosted Decision Tree Regression
        href: ../algorithm-module-reference/boosted-decision-tree-regression.md
      - name: Two-class Boosted Decision Tree
        href: ../algorithm-module-reference/two-class-boosted-decision-tree.md
      - name: Two-Class Logistic Regression
        href: ../algorithm-module-reference/two-class-logistic-regression.md
      - name: Multiclass Logistic Regression
        href: ../algorithm-module-reference/multiclass-logistic-regression.md
      - name: Multiclass Neural Network
        href: ../algorithm-module-reference/multiclass-neural-network.md
      - name: Multiclass Decision Forest
        href: ../algorithm-module-reference/multiclass-decision-forest.md
      - name: Two-Class Averaged Perceptron
        href: ../algorithm-module-reference/two-class-averaged-perceptron.md
      - name: Two-Class Decision Forest
        href: ../algorithm-module-reference/two-class-decision-forest.md
      - name: Two-Class Neural Network
        href: ../algorithm-module-reference/two-class-neural-network.md
      - name: Two-Class Support Vector Machine
        href: ../algorithm-module-reference/two-class-support-vector-machine.md
      - name: K-Means Clustering
        href: ../algorithm-module-reference/k-means-clustering.md
    - name: Python and R language modules
      items:  
      - name: Execute Python Script
        href: ../algorithm-module-reference/execute-python-script.md
      - name: Create Python Model
        href: ../algorithm-module-reference/create-python-model.md
      - name: Execute R Script
        href: ../algorithm-module-reference/execute-r-script.md
    - name: Error messages & codes
      href: ../algorithm-module-reference/machine-learning-module-error-codes.md
- name: Resources
  items:
  - name: Release notes
    displayName: what's new issues bugs
    href: azure-machine-learning-release-notes.md
  - name: Azure roadmap
    href: https://azure.microsoft.com/roadmap/
  - name: Pricing
    href: https://azure.microsoft.com/pricing/details/machine-learning-services/
  - name: Regional availability
    href: https://azure.microsoft.com/regions/services/
  - name: Known issues
    displayName: bugs errors troubleshoot
    href: resource-known-issues.md
  - name: User forum
    href: https://aka.ms/aml-forum-service
  - name: Stack Overflow
    href: https://stackoverflow.com/questions/tagged/azure-machine-learning
  - name: Compare our ML products
    href: /azure/architecture/data-guide/technology-choices/data-science-and-machine-learning?context=azure/machine-learning/service/context/ml-context
  - name: What happened to Workbench
    displayName: desktop ui Workbench upgrade update transfer
    href: overview-what-happened-to-workbench.md<|MERGE_RESOLUTION|>--- conflicted
+++ resolved
@@ -224,13 +224,9 @@
     - name: Where and how to deploy
       displayName: publish azure kubernetes azure container instances
       href: how-to-deploy-and-where.md
-<<<<<<< HEAD
     - name: Azure Kubernetes Service
       href: how-to-deploy-azure-kubernetes-service.md
-    - name: GPUs
-=======
     - name: GPU inference
->>>>>>> 78c7d7d9
       href: how-to-deploy-inferencing-gpus.md
     - name: FPGAs inference
       href: how-to-deploy-fpga-web-service.md
