---
title: "Designer example #4: Classification to predict  credit risk (cost sensitive)"
titleSuffix: Azure Machine Learning
<<<<<<< HEAD
description: This article shows you how to build a complex machine learning pipeline using the visual interface. You'll learn how to implement custom Python scripts and compare multiple models to choose the best option.
=======
description: This article shows you how to build a complex machine learning experiment using the designer (preview). You'll learn how to implement custom Python scripts and compare multiple models to choose the best option.
>>>>>>> 50609c12
services: machine-learning
ms.service: machine-learning
ms.subservice: core
ms.topic: conceptual
author: xiaoharper
ms.author: zhanxia
ms.reviewer: sgilley
ms.date: 09/23/2019
---

# Sample 4 - Classification: Predict credit risk (cost sensitive)
[!INCLUDE [applies-to-skus](../../../includes/aml-applies-to-enterprise-sku.md)]

<<<<<<< HEAD
This article shows you how to build a complex machine learning pipeline using the visual interface. You'll learn how to implement custom logic using Python scripts and compare multiple models to choose the best option.
=======
This article shows you how to build a complex machine learning experiment using the designer (preview). You'll learn how to implement custom logic using Python scripts and compare multiple models to choose the best option.
>>>>>>> 50609c12

This sample trains a classifier to predict credit risk using credit application information such as credit history, age, and number of credit cards. However, you can apply the concepts in this article to tackle your own machine learning problems.

If you're just getting started with machine learning, you can take a look at the [basic classifier sample](how-to-ui-sample-classification-predict-credit-risk-basic.md) first.

Here's the completed graph for this pipeline:

[![Graph of the pipeline](media/how-to-ui-sample-classification-predict-credit-risk-cost-sensitive/graph.png)](media/how-to-ui-sample-classification-predict-credit-risk-cost-sensitive/graph.png#lightbox)

## Prerequisites

[!INCLUDE [aml-ui-prereq](../../../includes/aml-ui-prereq.md)]

4. Select the **Open** button for the Sample 4 pipeline:

    ![Open the pipeline](media/how-to-ui-sample-classification-predict-credit-risk-cost-sensitive/open-sample4.png)

## Data

This sample uses the German Credit Card dataset from the UC Irvine repository. It contains 1,000 samples with 20 features and 1 label. Each sample represents a person. The 20 features include numerical and categorical features. For more information about the dataset, see the [UCI website](https://archive.ics.uci.edu/ml/datasets/Statlog+%28German+Credit+Data%29). The last column is the label, which denotes the credit risk and has only two possible values: high credit risk = 2, and low credit risk = 1.

## Pipeline summary

In this pipeline, you compare two different approaches for generating models to solve this problem:

- Training with the original dataset.
- Training with a replicated dataset.

With both approaches, you evaluate the models by using the test dataset with replication to ensure that results are aligned with the cost function. Test two classifiers with both approaches: **Two-Class Support Vector Machine** and **Two-Class Boosted Decision Tree**.

The cost of misclassifying a low-risk example as high is 1, and the cost of misclassifying a high-risk example as low is 5. We use an **Execute Python Script** module to account for this misclassification cost.

Here's the graph of the pipeline:

[![Graph of the pipeline](media/how-to-ui-sample-classification-predict-credit-risk-cost-sensitive/graph.png)](media/how-to-ui-sample-classification-predict-credit-risk-cost-sensitive/graph.png#lightbox)

## Data processing

Start by using the **Metadata Editor** module to add column names to replace the default column names with more meaningful names, obtained from the dataset description on the UCI site. Provide the new column names as comma-separated values in the **New column** name field of the **Metadata Editor**.

Next, generate the training and test sets used to develop the risk prediction model. Split the original dataset into training and test sets of the same size by using the **Split Data** module. To create sets of equal size, set the **Fraction of rows in the first output dataset** option to 0.5.

### Generate the new dataset

Because the cost of underestimating risk is high, set the cost of misclassification like this:

- For high-risk cases misclassified as low risk: 5
- For low-risk cases misclassified as high risk: 1

To reflect this cost function, generate a new dataset. In the new dataset, each high-risk example is replicated five times, but the number of low-risk examples doesn't change. Split the data into training and test datasets before replication to prevent the same row from being in both sets.

To replicate the high-risk data, put this Python code into an **Execute Python Script** module:

```Python
import pandas as pd

def azureml_main(dataframe1 = None, dataframe2 = None):

    df_label_1 = dataframe1[dataframe1.iloc[:, 20] == 1]
    df_label_2 = dataframe1[dataframe1.iloc[:, 20] == 2]

    result = df_label_1.append([df_label_2] * 5, ignore_index=True)
    return result,
```

The **Execute Python Script** module replicates both the training and test datasets.

### Feature engineering

The **Two-Class Support Vector Machine** algorithm requires normalized data. So use the **Normalize Data** module to normalize the ranges of all numeric features with a `tanh` transformation. A `tanh` transformation converts all numeric features to values within a range of 0 and 1 while preserving the overall distribution of values.

The **Two-Class Support Vector Machine** module handles string features, converting them to categorical features and then to binary features with a value of 0 or 1. So you don't need to normalize these features.

## Models

Because you applied two classifiers, **Two-Class Support Vector Machine** (SVM) and **Two-Class Boosted Decision Tree**, and two datasets, you generate a total of four models:

- SVM trained with original data.
- SVM trained with replicated data.
- Boosted Decision Tree trained with original data.
- Boosted Decision Tree trained with replicated data.

This sample uses the standard data science workflow to create, train, and test the models:

1. Initialize the learning algorithms, using **Two-Class Support Vector Machine** and **Two-Class Boosted Decision Tree**.
1. Use **Train Model** to apply the algorithm to the data and create the actual model.
1. Use **Score Model** to produce scores by using the test examples.

The following diagram shows a portion of this pipeline, in which the original and replicated training sets are used to train two different SVM models. **Train Model** is connected to the training set, and **Score Model** is connected to the test set.

![Pipeline graph](media/how-to-ui-sample-classification-predict-credit-risk-cost-sensitive/score-part.png)

In the evaluation stage of the pipeline, you compute the accuracy of each of the four models. For this pipeline, use **Evaluate Model** to compare examples that have the same misclassification cost.

The **Evaluate Model** module can compute the performance metrics for as many as two scored models. So you can use one instance of **Evaluate Model** to evaluate the two SVM models and another instance of **Evaluate Model** to evaluate the two Boosted Decision Tree models.

Notice that the replicated test dataset is used as the input for **Score Model**. In other words, the final accuracy scores include the cost for getting the labels wrong.

## Combine multiple results

The **Evaluate Model** module produces a table with a single row that contains various metrics. To create a single set of accuracy results, we first use **Add Rows** to combine the results into a single table. We then use the following Python script in the **Execute Python Script** module to add the model name and training approach for each row in the table of results:

```Python
import pandas as pd

def azureml_main(dataframe1 = None, dataframe2 = None):

    new_cols = pd.DataFrame(
            columns=["Algorithm","Training"],
            data=[
                ["SVM", "weighted"],
                ["SVM", "unweighted"],
                ["Boosted Decision Tree","weighted"],
                ["Boosted Decision Tree","unweighted"]
            ])

    result = pd.concat([new_cols, dataframe1], axis=1)
    return result,
```

## Results

To view the results of the pipeline, you can right-click the Visualize output of the last **Select Columns in Dataset** module.

![Visualize output](media/how-to-ui-sample-classification-predict-credit-risk-cost-sensitive/result.png)

The first column lists the machine learning algorithm used to generate the model.

The second column indicates the type of the training set.

The third column contains the cost-sensitive accuracy value.

From these results, you can see that the best accuracy is provided by the model that was created with **Two-Class Support Vector Machine** and trained on the replicated training dataset.

## Clean up resources

[!INCLUDE [aml-ui-cleanup](../../../includes/aml-ui-cleanup.md)]

## Next steps

Explore the other samples available for the designer:

- [Sample 1 - Regression: Predict an automobile's price](how-to-ui-sample-regression-predict-automobile-price-basic.md)
- [Sample 2 - Regression: Compare algorithms for automobile price prediction](how-to-ui-sample-regression-predict-automobile-price-compare-algorithms.md)
- [Sample 3 - Classification: Predict credit risk](how-to-ui-sample-classification-predict-credit-risk-basic.md)
- [Sample 5 - Classification: Predict churn](how-to-ui-sample-classification-predict-churn.md)
- [Sample 6 - Classification: Predict flight delays](how-to-ui-sample-classification-predict-flight-delay.md)
- [Sample 7 - Text Classification: Books reviews](how-to-ui-sample-text-classification.md)<|MERGE_RESOLUTION|>--- conflicted
+++ resolved
@@ -1,11 +1,7 @@
 ---
 title: "Designer example #4: Classification to predict  credit risk (cost sensitive)"
 titleSuffix: Azure Machine Learning
-<<<<<<< HEAD
-description: This article shows you how to build a complex machine learning pipeline using the visual interface. You'll learn how to implement custom Python scripts and compare multiple models to choose the best option.
-=======
 description: This article shows you how to build a complex machine learning experiment using the designer (preview). You'll learn how to implement custom Python scripts and compare multiple models to choose the best option.
->>>>>>> 50609c12
 services: machine-learning
 ms.service: machine-learning
 ms.subservice: core
@@ -19,11 +15,7 @@
 # Sample 4 - Classification: Predict credit risk (cost sensitive)
 [!INCLUDE [applies-to-skus](../../../includes/aml-applies-to-enterprise-sku.md)]
 
-<<<<<<< HEAD
-This article shows you how to build a complex machine learning pipeline using the visual interface. You'll learn how to implement custom logic using Python scripts and compare multiple models to choose the best option.
-=======
 This article shows you how to build a complex machine learning experiment using the designer (preview). You'll learn how to implement custom logic using Python scripts and compare multiple models to choose the best option.
->>>>>>> 50609c12
 
 This sample trains a classifier to predict credit risk using credit application information such as credit history, age, and number of credit cards. However, you can apply the concepts in this article to tackle your own machine learning problems.
 
