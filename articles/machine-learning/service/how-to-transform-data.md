---
title: 'Transforms: data prep Python SDK'
titleSuffix: Azure Machine Learning service
description: Learn about transforming and cleaning data with Azure Machine Learning Data Prep SDK. Use transform methods to add columns, filter out unwanted rows or columns, and impute missing values.
services: machine-learning
ms.service: machine-learning
ms.subservice: core
ms.topic: conceptual
ms.author: sihhu
author: MayMSFT
manager: cgronlun
ms.reviewer: jmartens
ms.date: 05/02/2019
ms.custom: seodec18
---

# Transform data with the Azure Machine Learning Data Prep SDK

<<<<<<< HEAD
In this article, you learn different methods of transforming data using the `azureml-dataprep` package. The package offers functions that make it simple to add columns, filter out unwanted rows or columns, and impute missing values. See full reference documentation for the [azureml-dataprep package](https://aka.ms/data-prep-sdk).
=======
In this article, you learn different methods of transforming data using the Azure Machine Learning Data Prep SDK. The SDK offers functions that make it simple to add columns, filter out unwanted rows or columns, and impute missing values. 
>>>>>>> 3513ef2f

> [!Important]
> If you are building a new solution, try the [Azure Machine Learning Datasets](how-to-explore-prepare-data.md) (preview) to transform your data, snapshot data, and store versioned dataset definitions. Datasets is the next version of the data prep SDK, offering expanded functionality for managing datasets in AI solutions. 
> If you use the `azureml-dataprep` package to create a dataflow with your transformations instead of using the `azureml-datasets` package to create a dataset, you won't be able to use snapshots or versioned datasets later.

This how-to shows examples for the following tasks:

- Add column using an expression
- [Impute missing values](#impute-missing-values)
- [Derive column by example](#derive-column-by-example)
- [Filtering](#filtering)
- [Custom Python transforms](#custom-python-transforms)

## Add column using an expression

The Azure Machine Learning Data Prep SDK includes `substring` expressions you can use to calculate a value from existing columns, and then put that value in a new column. In this example, you load data and try to add columns to that input data.

```Python
import azureml.dataprep as dprep

# loading data
dflow = dprep.read_csv(path=r'data\crime0-10.csv')
dflow.head(3)
```

||ID|Case Number|Date|Block|IUCR|Primary Type|Description|Location Description|Arrest|Domestic|...|Ward|Community Area|FBI Code|X Coordinate|Y Coordinate|Year|Updated On|Latitude|Longitude|Location|
|-------|-------|-------|-------|-------|-------|-------|-------|-------|-------|-------|-------|-------|-------|-------|-------|-------|-------|-------|-------|-------|-------|
|0|10140490|HY329907|07/05/2015 11:50:00 PM|050XX N NEWLAND AVE|0820|THEFT|$500 AND UNDER|STREET|false|false|...|41|10|06|1129230|1933315|2015|07/12/2015 12:42:46 PM|41.973309466|-87.800174996|(41.973309466, -87.800174996)|
|1|10139776|HY329265|07/05/2015 11:30:00 PM|011XX W MORSE AVE|0460|BATTERY|SIMPLE|STREET|false|true|...|49|1|08B|1167370|1946271|2015|07/12/2015 12:42:46 PM|42.008124017|-87.65955018|(42.008124017, -87.65955018)|
|2|10140270|HY329253|07/05/2015 11:20:00 PM|121XX S FRONT AVE|0486|BATTERY|DOMESTIC BATTERY SIMPLE|STREET|false|true|...|9|53|08B|||2015|07/12/2015 12:42:46 PM|


Use the `substring(start, length)` expression to extract the prefix from the Case Number column and put that string in a new column, `Case Category`. Passing the `substring_expression` variable to the `expression` parameter creates a new calculated column that executes the expression on each record.

```Python
substring_expression = dprep.col('Case Number').substring(0, 2)
case_category = dflow.add_column(new_column_name='Case Category',
                                    prior_column='Case Number',
                                    expression=substring_expression)
case_category.head(3)
```

||ID|Case Number|Case Category|Date|Block|IUCR|Primary Type|Description|Location Description|Arrest|Domestic|...|Ward|Community Area|FBI Code|X Coordinate|Y Coordinate|Year|Updated On|Latitude|Longitude|Location|
|-------|-------|-------|-------|-------|-------|-------|-------|-------|-------|-------|-------|-------|-------|-------|-------|-------|-------|-------|-------|-------|-------|------|
|0|10140490|HY329907|HY|07/05/2015 11:50:00 PM|050XX N NEWLAND AVE|0820|THEFT|$500 AND UNDER|STREET|false|false|...|41|10|06|1129230|1933315|2015|07/12/2015 12:42:46 PM|41.973309466|-87.800174996|(41.973309466, -87.800174996)|
|1|10139776|HY329265|HY|07/05/2015 11:30:00 PM|011XX W MORSE AVE|0460|BATTERY|SIMPLE|STREET|false|true|...|49|1|08B|1167370|1946271|2015|07/12/2015 12:42:46 PM|42.008124017|-87.65955018|(42.008124017, -87.65955018)|
|2|10140270|HY329253|HY|07/05/2015 11:20:00 PM|121XX S FRONT AVE|0486|BATTERY|DOMESTIC BATTERY SIMPLE|STREET|false|true|...|9|53|08B|||2015|07/12/2015 12:42:46 PM|


Use the `substring(start)` expression to extract only the number from the Case Number column and create a new column. Convert it to a numeric data type using the `to_number()` function, and pass the string column name as a parameter.

```Python
substring_expression2 = dprep.col('Case Number').substring(2)
case_id = dflow.add_column(new_column_name='Case Id',
                              prior_column='Case Number',
                              expression=substring_expression2)
case_id = case_id.to_number('Case Id')
```

## Impute missing values

The SDK can impute missing values in specified columns. In this example, you load latitude and longitude values and then try to impute missing values in the input data.

```python
import azureml.dataprep as dprep

# loading input data
dflow = dprep.read_csv(r'data\crime0-10.csv')
dflow = dflow.keep_columns(['ID', 'Arrest', 'Latitude', 'Longitude'])
dflow = dflow.to_number(['Latitude', 'Longitude'])
dflow.head(3)
```

||ID|Arrest|Latitude|Longitude|
|-----|------|-----|------|-----|
|0|10140490|false|41.973309|-87.800175|
|1|10139776|false|42.008124|-87.659550|
|2|10140270|false|NaN|NaN|

The third record is missing latitude and longitude values. To impute those missing values, you use [`ImputeMissingValuesBuilder`](https://docs.microsoft.com/python/api/azureml-dataprep/azureml.dataprep.api.builders.imputemissingvaluesbuilder?view=azure-dataprep-py) to learn a fixed expression. It can impute the columns with either a calculated `MIN`, `MAX`, `MEAN` value, or a `CUSTOM` value. When `group_by_columns` is specified, missing values will be imputed by group with `MIN`, `MAX`, and `MEAN` calculated per group.

Check the `MEAN` value of the latitude column using the [`summarize()`](https://docs.microsoft.com/python/api/azureml-dataprep/azureml.dataprep.dataflow?view=azure-dataprep-py#summarize-summary-columns--typing-union-typing-list-azureml-dataprep-api-dataflow-summarycolumnsvalue---nonetype----none--group-by-columns--typing-union-typing-list-str---nonetype----none--join-back--bool---false--join-back-columns-prefix--typing-union-str--nonetype----none-----azureml-dataprep-api-dataflow-dataflow) function. This function accepts an array of columns in the `group_by_columns` parameter to specify the aggregation level. The `summary_columns` parameter accepts a `SummaryColumnsValue` call. This function call specifies the current column name, the new calculated field name, and the `SummaryFunction` to perform.

```python
dflow_mean = dflow.summarize(group_by_columns=['Arrest'],
                       summary_columns=[dprep.SummaryColumnsValue(column_id='Latitude',
                                                                 summary_column_name='Latitude_MEAN',
                                                                 summary_function=dprep.SummaryFunction.MEAN)])
dflow_mean = dflow_mean.filter(dprep.col('Arrest') == 'false')
dflow_mean.head(1)
```

||Arrest|Latitude_MEAN|
|-----|-----|----|
|0|false|41.878961|

The `MEAN` value of latitudes looks accurate, use the `ImputeColumnArguments` function to impute it. This function accepts a `column_id` string, and a `ReplaceValueFunction` to specify the impute type. For the missing longitude value, impute it with 42 based on external knowledge.

Impute steps can be chained together into a `ImputeMissingValuesBuilder` object, using the builder function `impute_missing_values()`. The `impute_columns` parameter accepts an array of `ImputeColumnArguments` objects. Call the `learn()` function to store the impute steps, and then apply to a dataflow object using `to_dataflow()`.

```python
# impute with MEAN
impute_mean = dprep.ImputeColumnArguments(column_id='Latitude',
                                          impute_function=dprep.ReplaceValueFunction.MEAN)
# impute with custom value 42
impute_custom = dprep.ImputeColumnArguments(column_id='Longitude',
                                            custom_impute_value=42)
# get instance of ImputeMissingValuesBuilder
impute_builder = dflow.builders.impute_missing_values(impute_columns=[impute_mean, impute_custom],
                                                   group_by_columns=['Arrest'])

impute_builder.learn()
dflow_imputed = impute_builder.to_dataflow()
dflow_imputed.head(3)
```

||ID|Arrest|Latitude|Longitude|
|-----|------|-----|------|-----|
|0|10140490|false|41.973309|-87.800175|
|1|10139776|false|42.008124|-87.659550|
|2|10140270|false|41.878961|42.000000|

As shown in the result above, the missing latitude was imputed with the `MEAN` value of `Arrest=='false'` group. The missing longitude was imputed with 42.

```python
imputed_longitude = dflow_imputed.to_pandas_dataframe()['Longitude'][2]
assert imputed_longitude == 42
```

## Derive column by example

One of the more advanced tools in the Azure Machine Learning Data Prep SDK is the ability to derive columns using examples of desired results. This lets you give the SDK an example so it can generate code to achieve the intended transformation.

```python
import azureml.dataprep as dprep
dflow = dprep.read_csv(path='https://dpreptestfiles.blob.core.windows.net/testfiles/BostonWeather.csv')
dflow.head(4)
```

||DATE|REPORTTPYE|HOURLYDRYBULBTEMPF|HOURLYRelativeHumidity|HOURLYWindSpeed|
|----|----|----|----|----|----|
|0|1/1/2015 0:54|FM-15|22|50|10|
|1|1/1/2015 1:00|FM-12|22|50|10|
|2|1/1/2015 1:54|FM-15|22|50|10|
|3|1/1/2015 2:54|FM-15|22|50|11|

Assume that you need to join this file with a dataset where date and time are in a format 'Mar 10, 2018 | 2AM-4AM'.

```python
builder = dflow.builders.derive_column_by_example(source_columns=['DATE'], new_column_name='date_timerange')
builder.add_example(source_data=dflow.iloc[1], example_value='Jan 1, 2015 12AM-2AM')
builder.preview(count=5) 
```

||DATE|date_timerange|
|----|----|----|
|0|1/1/2015 0:54|Jan 1, 2015 12AM-2AM|
|1|1/1/2015 1:00|Jan 1, 2015 12AM-2AM|
|2|1/1/2015 1:54|Jan 1, 2015 12AM-2AM|
|3|1/1/2015 2:54|Jan 1, 2015 2AM-4AM|
|4|1/1/2015 3:54|Jan 1, 2015 2AM-4AM|

The code above first creates a builder for the derived column. You provide an array of source columns to consider (`DATE`), and a name for the new column to be added. As the first example, you pass in the second row (index 1) and give an expected value for the derived column.

Finally, you call `builder.preview(skip=30, count=5)` and can see the derived column next to the source column. The format seems correct, but you only see values for the same date "Jan 1, 2015".

Now, pass in the number of rows you want to `skip` from the top to see rows further down.

> [!NOTE]
> The preview() function skips rows but does not re-number the output index. In the example below, the index 0 in the table corresponds to index 30 in the dataflow.

```python
builder.preview(skip=30, count=5)
```

||DATE|date_timerange|
|-----|-----|-----|
|0|1/1/2015 22:54|Jan 1, 2015 10PM-12AM|
|1|1/1/2015 23:54|Jan 1, 2015 10PM-12AM|
|2|1/1/2015 23:59|Jan 1, 2015 10PM-12AM|
|3|1/2/2015 0:54|Feb 1, 2015 12AM-2AM|
|4|1/2/2015 1:00|Feb 1, 2015 12AM-2AM|

Here you see an issue with the generated program. Based solely on the one example you provided above, the derive program chose to parse the date as "Day/Month/Year", which is not what you want in this case. To fix this issue, target a specific record index and provide another example using the `add_example()` function on the `builder` variable.

```python
builder.add_example(source_data=dflow.iloc[3], example_value='Jan 2, 2015 12AM-2AM')
builder.preview(skip=30, count=5)
```

||DATE|date_timerange|
|-----|-----|-----|
|0|1/1/2015 22:54|Jan 1, 2015 10PM-12AM|
|1|1/1/2015 23:54|Jan 1, 2015 10PM-12AM|
|2|1/1/2015 23:59|Jan 1, 2015 10PM-12AM|
|3|1/2/2015 0:54|Jan 2, 2015 12AM-2AM|
|4|1/2/2015 1:00|Jan 2, 2015 12AM-2AM|

Now rows correctly handle '1/2/2015' as 'Jan 2, 2015', but if you look beyond index 76 of the derived column, you see that values at the end have nothing in derived column.

```python
builder.preview(skip=75, count=5)
```


||DATE|date_timerange|
|-----|-----|-----|
|0|1/3/2015 7:00|Jan 3, 2015 6AM-8AM|
|1|1/3/2015 7:54|Jan 3, 2015 6AM-8AM|
|2|1/29/2015 6:54|None|
|3|1/29/2015 7:00|None|
|4|1/29/2015 7:54|None|

```python
builder.add_example(source_data=dflow.iloc[77], example_value='Jan 29, 2015 6AM-8AM')
builder.preview(skip=75, count=5)
```

||DATE|date_timerange|
|-----|-----|-----|
|0|1/3/2015 7:00|Jan 3, 2015 6AM-8AM|
|1|1/3/2015 7:54|Jan 3, 2015 6AM-8AM|
|2|1/29/2015 6:54|Jan 29, 2015 6AM-8AM|
|3|1/29/2015 7:00|Jan 29, 2015 6AM-8AM|
|4|1/29/2015 7:54|Jan 29, 2015 6AM-8AM|

 To see a list of current example derivations call `list_examples()` on the builder object.

```python
examples = builder.list_examples()
```

| |DATE|example|example_id|
| -------- | -------- | -------- | -------- |
|0|1/1/2015 1:00|Jan 1, 2015 12AM-2AM|-1|
|1|1/2/2015 0:54|Jan 2, 2015 12AM-2AM|-2|
|2|1/29/2015 20:54|Jan 29, 2015 8PM-10PM|-3|


In certain cases if you want to delete examples that are incorrect, you can pass in either `example_row` from the pandas DataFrame, or `example_id` value. For example, if you run `builder.delete_example(example_id=-1)`, it deletes the first transformation example.


Call `to_dataflow()` on the builder, which returns a data flow with the desired derived columns added.

```python
dflow = builder.to_dataflow()
df = dflow.to_pandas_dataframe()
```

## Filtering

The SDK includes the methods [`drop_columns()`](https://docs.microsoft.com/python/api/azureml-dataprep/azureml.dataprep.dataflow?view=azure-dataprep-py#drop-columns-columns--multicolumnselection-----azureml-dataprep-api-dataflow-dataflow) and [`filter()`](https://docs.microsoft.com/python/api/azureml-dataprep/azureml.dataprep.dataflow?view=azure-dataprep-py) to let you filter out columns or rows.

### Initial setup

```python
import azureml.dataprep as dprep
from datetime import datetime
dflow = dprep.read_csv(path='https://dprepdata.blob.core.windows.net/demo/green-small/*')
dflow.head(5)
```

||lpep_pickup_datetime|Lpep_dropoff_datetime|Store_and_fwd_flag|RateCodeID|Pickup_longitude|Pickup_latitude|Dropoff_longitude|Dropoff_latitude|Passenger_count|Trip_distance|Tip_amount|Tolls_amount|Total_amount|
|-----|-----|-----|-----|-----|-----|-----|-----|-----|-----|-----|-----|-----|-----|
|0|None|None|None|None|None|None|None|None|None|None|None|None|None|
|1|2013-08-01 08:14:37|2013-08-01 09:09:06|N|1|0|0|0|0|1|.00|0|0|21.25|
|2|2013-08-01 09:13:00|2013-08-01 11:38:00|N|1|0|0|0|0|2|.00|0|0|75|
|3|2013-08-01 09:48:00|2013-08-01 09:49:00|N|5|0|0|0|0|1|.00|0|1|2.1|
|4|2013-08-01 10:38:35|2013-08-01 10:38:51|N|1|0|0|0|0|1|.00|0|0|3.25|

### Filtering columns

To filter columns, use `drop_columns()`. This method takes a list of columns to drop or a more complex argument called [`ColumnSelector`](https://docs.microsoft.com/python/api/azureml-dataprep/azureml.dataprep.columnselector?view=azure-dataprep-py).

#### Filtering columns with list of strings

In this example, `drop_columns()` takes a list of strings. Each string should exactly match the desired column to drop.

```python
dflow = dflow.drop_columns(['Store_and_fwd_flag', 'RateCodeID'])
dflow.head(2)
```

||lpep_pickup_datetime|Lpep_dropoff_datetime|Pickup_longitude|Pickup_latitude|Dropoff_longitude|Dropoff_latitude|Passenger_count|Trip_distance|Tip_amount|Tolls_amount|Total_amount|
|-----|-----|-----|-----|-----|-----|-----|-----|-----|-----|-----|-----|
|0|None|None|None|None|None|None|None|None|None|None|None|
|1|2013-08-01 08:14:37|2013-08-01 09:09:06|0|0|0|0|1|.00|0|0|21.25|

#### Filtering columns with regex

Alternatively, use the `ColumnSelector` expression to drop columns that match a regex expression. In this example, you drop all the columns that match the expression `Column*|.*longitude|.*latitude`.

```python
dflow = dflow.drop_columns(dprep.ColumnSelector('Column*|.*longitud|.*latitude', True, True))
dflow.head(2)
```

||lpep_pickup_datetime|Lpep_dropoff_datetime|Passenger_count|Trip_distance|Tip_amount|Tolls_amount|Total_amount|
|-----|-----|-----|-----|-----|-----|-----|-----|
|0|None|None|None|None|None|None|None|
|1|2013-08-01 08:14:37|2013-08-01 09:09:06|1|.00|0|0|21.25|

## Filtering rows

To filter rows, use `filter()`. This method takes an Azure Machine Learning Data Prep SDK expression as an argument, and returns a new data flow with the rows that the expression evaluates as True. Expressions are built using expression builders (`col`, `f_not`, `f_and`, `f_or`) and regular operators (>, <, >=, <=, ==, !=).

### Filtering rows with simple Expressions

Use the expression builder `col`, specify the column name as a string argument `col('column_name')`. Use this expression in combination with one of the following standard operators >, <, >=, <=, ==, != to build an expression such as `col('Tip_amount') > 0`. Finally, pass the built expression into the `filter()` function.

In this example, `dflow.filter(col('Tip_amount') > 0)` returns a new data flow with the rows in which the value of `Tip_amount` is greater than 0.

> [!NOTE] 
> `Tip_amount` is first converted to numeric, which allows us to build an expression comparing it against other numeric values.

```python
dflow = dflow.to_number(['Tip_amount'])
dflow = dflow.filter(dprep.col('Tip_amount') > 0)
dflow.head(2)
```

||lpep_pickup_datetime|Lpep_dropoff_datetime|Passenger_count|Trip_distance|Tip_amount|Tolls_amount|Total_amount|
|-----|-----|-----|-----|-----|-----|-----|-----|
|0|2013-08-01 19:33:28|2013-08-01 19:35:21|5|.00|0.08|0|4.58|
|1|2013-08-05 13:16:38|2013-08-05 13:18:24|1|.00|0.30|0|3.8|

### Filtering rows with complex expressions

To filter using complex expressions, combine one or more simple expressions with the expression builders `f_not`, `f_and`, or `f_or`.

In this example, `dflow.filter()` returns a new data flow with the rows where `'Passenger_count'` is less than 5 and `'Tolls_amount'` is greater than 0.

```python
dflow = dflow.to_number(['Passenger_count', 'Tolls_amount'])
dflow = dflow.filter(dprep.f_and(dprep.col('Passenger_count') < 5, dprep.col('Tolls_amount') > 0))
dflow.head(2)
```

||lpep_pickup_datetime|Lpep_dropoff_datetime|Passenger_count|Trip_distance|Tip_amount|Tolls_amount|Total_amount|
|-----|-----|-----|-----|-----|-----|-----|-----|
|0|2013-08-08 12:16:00|2013-08-08 12:16:00|1.0|.00|2.25|5.00|19.75|
|1|2013-08-12 14:43:53|2013-08-12 15:04:50|1.0|5.28|6.46|5.33|32.29|

It is also possible to filter rows combining more than one expression builder to create a nested expression.

> [!NOTE]
> `lpep_pickup_datetime` and `Lpep_dropoff_datetime` are first converted to datetime, which allows us to build an expression comparing it against other datetime values.

```python
dflow = dflow.to_datetime(['lpep_pickup_datetime', 'Lpep_dropoff_datetime'], ['%Y-%m-%d %H:%M:%S'])
dflow = dflow.to_number(['Total_amount', 'Trip_distance'])
mid_2013 = datetime(2013,7,1)
dflow = dflow.filter(
    dprep.f_and(
        dprep.f_or(
            dprep.col('lpep_pickup_datetime') > mid_2013,
            dprep.col('Lpep_dropoff_datetime') > mid_2013),
        dprep.f_and(
            dprep.col('Total_amount') > 40,
            dprep.col('Trip_distance') < 10)))
dflow.head(2)
```

||lpep_pickup_datetime|Lpep_dropoff_datetime|Passenger_count|Trip_distance|Tip_amount|Tolls_amount|Total_amount|
|-----|-----|-----|-----|-----|-----|-----|-----|
|0|2013-08-13 06:11:06+00:00|2013-08-13 06:30:28+00:00|1.0|9.57|7.47|5.33|44.80|
|1|2013-08-23 12:28:20+00:00|2013-08-23 12:50:28+00:00|2.0|8.22|8.08|5.33|40.41|

## Custom Python transforms

There will always be scenarios when the easiest option for making a transformation is writing your own script. The SDK provides three extension points that you can use for custom Python scripts.

- New script column
- New script filter
- Transform partition

Each of the extensions is supported in both the scale-up and scale-out runtime. A key advantage of using these extension points is that you don't need to pull all of the data in order to create a data frame. Your custom Python code will run just like other transforms, at scale, by partition, and typically in parallel.

### Initial data preparation

Start by loading some data from Azure Blob.

```python
import azureml.dataprep as dprep
col = dprep.col

dflow = dprep.read_csv(path='https://dpreptestfiles.blob.core.windows.net/testfiles/read_csv_duplicate_headers.csv', skip_rows=1)
dflow.head(2)
```

| |stnam|fipst|leaid|leanm10|ncessch|MAM_MTH00numvalid_1011|
|-----|-------|---------| -------|------|-----|------|
|0|ALABAMA|1|101710|Hale County|10171002158| |
|1|ALABAMA|1|101710|Hale County|10171002162| |

Trim down the data set and do some basic transforms including removing columns, replacing values and converting types.

```python
dflow = dflow.keep_columns(['stnam', 'leanm10', 'ncessch', 'MAM_MTH00numvalid_1011'])
dflow = dflow.replace_na(columns=['leanm10', 'MAM_MTH00numvalid_1011'], custom_na_list='.')
dflow = dflow.to_number(['ncessch', 'MAM_MTH00numvalid_1011'])
dflow.head(2)
```

| |stnam|leanm10|ncessch|MAM_MTH00numvalid_1011|
|-----|-------|---------| -------|------|
|0|ALABAMA|Hale County|1.017100e+10|None|
|1|ALABAMA|Hale County|1.017100e+10|None|

Look for null values using the following filter.

```python
dflow.filter(col('MAM_MTH00numvalid_1011').is_null()).head(2)
```

| |stnam|leanm10|ncessch|MAM_MTH00numvalid_1011|
|-----|-------|---------| -------|------|
|0|ALABAMA|Hale County|1.017100e+10|None|
|1|ALABAMA|Hale County|1.017100e+10|None|

### Transform partition

Use [`transform_partition()`](https://docs.microsoft.com/python/api/azureml-dataprep/azureml.dataprep.dataflow?view=azure-dataprep-py#transform-partition-script--str-----azureml-dataprep-api-dataflow-dataflow)  to replace all null values with a 0. This code will be run by partition, not on the entire data set at one time. This means that on a large data set, this code may run in parallel as the runtime processes the data, partition by partition.

The Python script must define a function called `transform()` that takes two arguments, `df` and `index`. The `df` argument will be a pandas dataframe that contains the data for the partition and the `index` argument is a unique identifier of the partition. The transform function can fully edit the passed in dataframe, but must return a dataframe. Any libraries that the Python script imports must exist in the environment where the dataflow is run.

```python
df = df.transform_partition("""
def transform(df, index):
    df['MAM_MTH00numvalid_1011'].fillna(0,inplace=True)
    return df
""")
df.head(2)
```

||stnam|leanm10|ncessch|MAM_MTH00numvalid_1011|
|-----|-------|---------| -------|------|
|0|ALABAMA|Hale County|1.017100e+10|0.0|
|1|ALABAMA|Hale County|1.017100e+10|0.0|

### New script column

You can use a Python script to create a new column that has the county name and the state name, and also to capitalize the state name. To do this, use the [`new_script_column()`](https://docs.microsoft.com/python/api/azureml-dataprep/azureml.dataprep.dataflow?view=azure-dataprep-py#new-script-column-new-column-name--str--insert-after--str--script--str-----azureml-dataprep-api-dataflow-dataflow) method on the data flow.

The Python script must define a function called `newvalue()` that takes a single argument `row`. The `row` argument is a dict (`key`:column name, `val`: current value) and will be passed to this function for each row in the data set. This function must return a value to be used in the new column. Any libraries that the Python script imports must exist in the environment where the dataflow is run.

```python
dflow = dflow.new_script_column(new_column_name='county_state', insert_after='leanm10', script="""
def newvalue(row):
    return row['leanm10'] + ', ' + row['stnam'].title()
""")
dflow.head(2)
```

||stnam|leanm10|county_state|ncessch|MAM_MTH00numvalid_1011|
|-----|-------|---------| -------|------|-----|
|0|ALABAMA|Hale County|Hale County, Alabama|1.017100e+10|0.0|
|1|ALABAMA|Hale County|Hale County, Alabama|1.017100e+10|0.0|

### New Script Filter

Build a Python expression using [`new_script_filter()`](https://docs.microsoft.com/python/api/azureml-dataprep/azureml.dataprep.dataflow?view=azure-dataprep-py#new-script-filter-script--str-----azureml-dataprep-api-dataflow-dataflow) to filter the data set to only rows where 'Hale' is not in the new `county_state` column. The expression returns `True` if we want to keep the row, and `False` to drop the row.

```python
dflow = dflow.new_script_filter("""
def includerow(row):
    val = row['county_state']
    return 'Hale' not in val
""")
dflow.head(2)
```

||stnam|leanm10|county_state|ncessch|MAM_MTH00numvalid_1011|
|-----|-------|---------| -------|------|-----|
|0|ALABAMA|Jefferson County|Jefferson County, Alabama|1.019200e+10|1.0|
|1|ALABAMA|Jefferson County|Jefferson County, Alabama|1.019200e+10|0.0|

## Next steps

* See the Azure Machine Learning Data Prep SDK [tutorial](tutorial-data-prep.md) for an example of solving a specific scenario<|MERGE_RESOLUTION|>--- conflicted
+++ resolved
@@ -16,11 +16,7 @@
 
 # Transform data with the Azure Machine Learning Data Prep SDK
 
-<<<<<<< HEAD
 In this article, you learn different methods of transforming data using the `azureml-dataprep` package. The package offers functions that make it simple to add columns, filter out unwanted rows or columns, and impute missing values. See full reference documentation for the [azureml-dataprep package](https://aka.ms/data-prep-sdk).
-=======
-In this article, you learn different methods of transforming data using the Azure Machine Learning Data Prep SDK. The SDK offers functions that make it simple to add columns, filter out unwanted rows or columns, and impute missing values. 
->>>>>>> 3513ef2f
 
 > [!Important]
 > If you are building a new solution, try the [Azure Machine Learning Datasets](how-to-explore-prepare-data.md) (preview) to transform your data, snapshot data, and store versioned dataset definitions. Datasets is the next version of the data prep SDK, offering expanded functionality for managing datasets in AI solutions. 
