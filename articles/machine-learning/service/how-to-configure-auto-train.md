--- conflicted
+++ resolved
@@ -233,10 +233,10 @@
     * Numeric features with very few unique values transformed into categorical features.
     * Depending on cardinality of categorical features, perform label encoding or (hashing) one-hot encoding.
 
-<<<<<<< HEAD
+
 ## Ensemble Models
 Ensemble learning improves machine learning results and predictive performance by combing many models as opposed to using single models. When using automated machine learning, you can train ensemble models using the [Caruana ensemble selection algorithm with sorted Ensemble initialization](http://www.niculescu-mizil.org/papers/shotgun.icml04.revised.rev2.pdf). The ensemble iteration appears as the last iteration of your run.
-=======
+
 ## Time Series Forecasting
 For time series forecasting task type you have additional parameters to define.
 1. time_column_name - This is a required parameter which defines the name of the column in your training data containing date/time series. 
@@ -273,7 +273,6 @@
                              verbosity=logging.INFO,
                              **time_series_settings)
 ```
->>>>>>> cec4a656
 
 ## Run experiment
 
