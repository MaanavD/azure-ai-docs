---
title: How to deploy models to Notebook VMs
titleSuffix: Azure Machine Learning
description: 'Learn how to deploy your Azure Machine Learning models as a web service using Notebook VMs.'
services: machine-learning
ms.service: machine-learning
ms.subservice: core
ms.topic: conceptual
ms.author: mnark
author: MrudulaN
ms.reviewer: larryfr
ms.date: 10/25/2019
---

# Deploy a model to Azure Machine Learning Notebook VMs

[!INCLUDE [applies-to-skus](../../../includes/aml-applies-to-basic-enterprise-sku.md)]

<<<<<<< HEAD
Learn how to use Azure Machine Learning to deploy a model as a web service on your Azure Machine Learning Notebook VM. Use Notebook VMs if one of the following conditions is true:
=======
> [!NOTE]
> Compute instances are available only for workspaces with a region of **North Central US** or **UK South**.
>If your workspace is in any other region, you can continue to create and use a [Notebook VM](concept-compute-instance.md#notebookvm) instead.  You can deploy a model to either a compute instance or a Notebook VM using the steps in this article.

Learn how to use Azure Machine Learning to deploy a model as a web service on your Azure Machine Learning compute instance. Use compute instances if one of the following conditions is true:
>>>>>>> fcbcccdd

- You need to quickly deploy and validate your model.
- You are testing a model that is under development.

> [!TIP]
> Deploying a model from a Jupyter Notebook on a Notebook VM, to a web service on the same VM is a _local deployment_. In this case, the 'local' computer is the Notebook VM. For more information on deployments, see [Deploy models with Azure Machine Learning](how-to-deploy-and-where.md).

## Prerequisites

- An Azure Machine Learning workspace with a Notebook VM running. For more information, see [Setup environment and workspace](tutorial-1st-experiment-sdk-setup.md).

## Deploy to the Notebook VMs

An example notebook that demonstrates local deployments is included on your Notebook VM. Use the following steps to load the notebook and deploy the model as a web service on the VM:

1. From [Azure Machine Learning studio](https://ml.azure.com), select your Azure Machine Learning Notebook VMs.

1. Open the `samples-*` subdirectory, and then open `how-to-use-azureml/deploy-to-local/register-model-deploy-local.ipynb`. Once open, run the notebook.

    ![Screenshot of the running local service on notebook](media/how-to-deploy-local-container-notebookvm/deploy-local-service.png)

1. The notebook displays the URL and port that the service is running on. For example, `https://localhost:6789`. You can also run the cell containing `print('Local service port: {}'.format(local_service.port))` to display the port.

    ![Screenshot of the running local service port](media/how-to-deploy-local-container-notebookvm/deploy-local-service-port.png)

<<<<<<< HEAD
1. To test the service from the Notebook VM, use the `https://localhost:<local_service.port>` URL. To test from a remote client, get the public URL of the service running on the Notebook VM. The public URL can be determined use the following formula; `https://<notebookvm_name>-<local_service_port>.<azure_region_of_notebook>.notebooks.azureml.net/score`. For example, `https://mynotebookvm-6789.eastus2.notebooks.azureml.net/score`.
=======
1. To test the service from a compute instance, use the `https://localhost:<local_service.port>` URL. To test from a remote client, get the public URL of the service running on the compute instance. The public URL can be determined use the following formula; 
    * Notebook VM: `https://<vm_name>-<local_service_port>.<azure_region_of_workspace>.notebooks.azureml.net/score`. 
    * Compute instance: `https://<vm_name>-<local_service_port>.<azure_region_of_workspace>.instances.azureml.net/score`. 
    
    For example, 
    * Notebook VM: `https://vm-name-6789.northcentralus.notebooks.azureml.net/score` 
    * Compute instance: `https://vm-name-6789.northcentralus.instances.azureml.net/score`
>>>>>>> fcbcccdd

## Test the service

To submit sample data to the running service, use the following code. Replace the value of `service_url` with the URL of from the previous step:

```python
import requests
import json
test_sample = json.dumps({'data': [
    [1,2,3,4,5,6,7,8,9,10],
    [10,9,8,7,6,5,4,3,2,1]
]})
test_sample = bytes(test_sample,encoding = 'utf8')
access_token = "your bearer token"
headers = {'Content-Type':'application/json', 'Authorization': 'Bearer ' + access_token}
service_url = "https://vm-name-6789.northcentralus.notebooks.azureml.net/score"
# for a compute instance, the url would be https://vm-name-6789.northcentralus.instances.azureml.net/score
resp = requests.post(service_url, test_sample, headers=headers)
print("prediction:", resp.text)
```

## Next steps

* [How to deploy a model using a custom Docker image](how-to-deploy-custom-docker-image.md)
* [Deployment troubleshooting](how-to-troubleshoot-deployment.md)
* [Secure Azure Machine Learning web services with SSL](how-to-secure-web-service.md)
* [Consume a ML Model deployed as a web service](how-to-consume-web-service.md)
* [Monitor your Azure Machine Learning models with Application Insights](how-to-enable-app-insights.md)
* [Collect data for models in production](how-to-enable-data-collection.md)<|MERGE_RESOLUTION|>--- conflicted
+++ resolved
@@ -16,15 +16,7 @@
 
 [!INCLUDE [applies-to-skus](../../../includes/aml-applies-to-basic-enterprise-sku.md)]
 
-<<<<<<< HEAD
 Learn how to use Azure Machine Learning to deploy a model as a web service on your Azure Machine Learning Notebook VM. Use Notebook VMs if one of the following conditions is true:
-=======
-> [!NOTE]
-> Compute instances are available only for workspaces with a region of **North Central US** or **UK South**.
->If your workspace is in any other region, you can continue to create and use a [Notebook VM](concept-compute-instance.md#notebookvm) instead.  You can deploy a model to either a compute instance or a Notebook VM using the steps in this article.
-
-Learn how to use Azure Machine Learning to deploy a model as a web service on your Azure Machine Learning compute instance. Use compute instances if one of the following conditions is true:
->>>>>>> fcbcccdd
 
 - You need to quickly deploy and validate your model.
 - You are testing a model that is under development.
@@ -50,17 +42,7 @@
 
     ![Screenshot of the running local service port](media/how-to-deploy-local-container-notebookvm/deploy-local-service-port.png)
 
-<<<<<<< HEAD
 1. To test the service from the Notebook VM, use the `https://localhost:<local_service.port>` URL. To test from a remote client, get the public URL of the service running on the Notebook VM. The public URL can be determined use the following formula; `https://<notebookvm_name>-<local_service_port>.<azure_region_of_notebook>.notebooks.azureml.net/score`. For example, `https://mynotebookvm-6789.eastus2.notebooks.azureml.net/score`.
-=======
-1. To test the service from a compute instance, use the `https://localhost:<local_service.port>` URL. To test from a remote client, get the public URL of the service running on the compute instance. The public URL can be determined use the following formula; 
-    * Notebook VM: `https://<vm_name>-<local_service_port>.<azure_region_of_workspace>.notebooks.azureml.net/score`. 
-    * Compute instance: `https://<vm_name>-<local_service_port>.<azure_region_of_workspace>.instances.azureml.net/score`. 
-    
-    For example, 
-    * Notebook VM: `https://vm-name-6789.northcentralus.notebooks.azureml.net/score` 
-    * Compute instance: `https://vm-name-6789.northcentralus.instances.azureml.net/score`
->>>>>>> fcbcccdd
 
 ## Test the service
 
