---
title: Deploy a model for inference with GPU 
titleSuffix: Azure Machine Learning service
description: This article teaches you how to use the Azure Machine Learning service to deploy a GPU-enabled Tensorflow deep learning model as a web service.service and score inference requests.
services: machine-learning
ms.service: machine-learning
ms.subservice: core
ms.topic: conceptual
ms.author: vaidyas
author: csteegz
ms.reviewer: larryfr
ms.date: 06/01/2019
---

# Deploy a deep learning model for inference with GPU

This article teaches you how to use the Azure Machine Learning service to deploy a GPU-enabled Tensorflow deep learning model as a web service.

Deploy your model to an Azure Kubernetes Service (AKS) cluster to do GPU-enabled inferencing. Inferencing, or model scoring, is the phase where the deployed model is used for prediction. Using GPUs instead of CPUs offer performance advantages on highly parallelizable computation.

Although this sample uses a TensorFlow model, you can apply the following steps to any machine learning framework that supports GPUs by making small changes to the scoring file and the environment file. 

In this article, you take the following steps:

* Create a GPU-enabled AKS cluster
* Deploy a Tensorflow GPU model
* Issue a sample query to your deployed model

## Prerequisites

* An Azure Machine Learning services workspace.
* A Python distro.
* A registered Tensorflow saved model.
    * To learn how to register models, see [Deploy Models](../service/how-to-deploy-and-where.md#registermodel).

You can complete part one of this how-to series, [How to Train a TensorFlow Model](how-to-train-tensorflow.md), to fulfill the necessary prerequisites.

## Provision an AKS cluster with GPUs

Azure has many different GPU options. You can use any of them for inferencing. See [the list of N-series VMs](https://azure.microsoft.com/pricing/details/virtual-machines/linux/#n-series) for a full breakdown of capabilities and costs.

For more information on using AKS with Azure Machine Learning service, see [How to deploy and where](../service/how-to-deploy-and-where.md#deploy-aks).

```Python
# Choose a name for your cluster
aks_name = "aks-gpu"

# Check to see if the cluster already exists
try:
    compute_target = ComputeTarget(workspace=ws, name=aks_name)
    print('Found existing compute target')
except ComputeTargetException:
    print('Creating a new compute target...')
    # Provision AKS cluster with GPU machine
    prov_config = AksCompute.provisioning_configuration(vm_size="Standard_NC6")

    # Create the cluster
    aks_target = ComputeTarget.create(
        workspace=ws, name=aks_name, provisioning_configuration=prov_config
    )

    aks_target.wait_for_completion(show_output=True)
```

> [!IMPORTANT]
> Azure will bill you as long as the AKS cluster is provisioned. Make sure to delete your AKS cluster when you're done with it.

## Write the entry script

Save the following code to your working directory as `score.py`. This file scores images as they're sent to your service. It loads the TensorFlow saved model, passes the input image to the TensorFlow session on each POST request, and then returns the resulting scores. Other inferencing frameworks require different scoring files.

```python
import json
import numpy as np
import os
import tensorflow as tf

from azureml.core.model import Model


def init():
<<<<<<< HEAD
    global session
    global input_name
    global output_name

    session = tf.Session()

    model_path = Model.get_model_path('resnet50')
    model = tf.saved_model.loader.load(session, ['serve'], model_path)
    if len(model.signature_def['serving_default'].inputs) > 1:
        raise ValueError("This score.py only supports one input")
    input_name = [
        tensor.name for tensor in model.signature_def['serving_default'].inputs.values()][0]
    output_name = [
        tensor.name for tensor in model.signature_def['serving_default'].outputs.values()]


@rawhttp
def run(request):
    if request.method == 'POST':
        reqBody = request.get_data(False)
        resp = score(reqBody)
        return AMLResponse(resp, 200)
    if request.method == 'GET':
        respBody = str.encode("GET is not supported")
        return AMLResponse(respBody, 405)
    return AMLResponse("bad request", 500)


def score(data):
    result = session.run(output_name, {input_name: [data]})
    return ujson.dumps(result[1])


if __name__ == "__main__":
    init()
    with open("lynx.jpg", 'rb') as f:  # load file for testing locally
        content = f.read()
        print(score(content))
=======
    global X, output, sess
    tf.reset_default_graph()
    model_root = Model.get_model_path('tf-dnn-mnist')
    saver = tf.train.import_meta_graph(os.path.join(model_root, 'mnist-tf.model.meta'))
    X = tf.get_default_graph().get_tensor_by_name("network/X:0")
    output = tf.get_default_graph().get_tensor_by_name("network/output/MatMul:0")
    
    sess = tf.Session()
    saver.restore(sess, os.path.join(model_root, 'mnist-tf.model'))

def run(raw_data):
    data = np.array(json.loads(raw_data)['data'])
    # make prediction
    out = output.eval(session=sess, feed_dict={X: data})
    y_hat = np.argmax(out, axis=1)
    return y_hat.tolist()

>>>>>>> 5536d877
```
## Define the conda environment

Create a conda environment file named `myenv.yml` to specify the dependencies for your service. It's important to specify that you're using `tensorflow-gpu` to achieve accelerated performance.

```yaml
name: project_environment
dependencies:
  # The python interpreter version.
  # Currently Azure ML only supports 3.5.2 and later.
- python=3.6.2

- pip:
  - azureml-defaults==1.0.43.*
- numpy
- tensorflow-gpu=1.12
channels:
- conda-forge
```

## Define the GPU InferenceConfig class

Create an `InferenceConfig` object that enables the GPUs and ensures that CUDA is installed with your Docker image.

```python
from azureml.core.model import Model
from azureml.core.model import InferenceConfig

<<<<<<< HEAD
aks_service_name = 'gpu-rn'
gpu_aks_config = AksWebservice.deploy_configuration(autoscale_enabled=False,
                                                    num_replicas=3,
                                                    cpu_cores=2,
                                                    memory_gb=4)
model = Model(ws, "resnet50")
=======
aks_service_name ='aks-dnn-mnist'
gpu_aks_config = AksWebservice.deploy_configuration(autoscale_enabled = False, 
                                                    num_replicas = 3, 
                                                    cpu_cores=2, 
                                                    memory_gb=4)
model = Model(ws,"tf-dnn-mnist")
>>>>>>> 5536d877

inference_config = InferenceConfig(runtime="python",
                                   entry_script="score.py",
                                   conda_file="myenv.yml",
                                   enable_gpu=True)
```

For more information, see:

- [InferenceConfig class](https://docs.microsoft.com/python/api/azureml-core/azureml.core.model.inferenceconfig?view=azure-ml-py)
- [AksServiceDeploymentConfiguration class](https://docs.microsoft.com/python/api/azureml-core/azureml.core.webservice.aks.aksservicedeploymentconfiguration?view=azure-ml-py)

## Deploy the model

Deploy the model to your AKS cluster and wait for it to create your service.

```python
aks_service = Model.deploy(ws,
                           models=[model],
                           inference_config=inference_config,
                           deployment_config=gpu_aks_config,
                           deployment_target=aks_target,
                           name=aks_service_name)

aks_service.wait_for_deployment(show_output=True)
print(aks_service.state)
```

> [!NOTE]
> Azure Machine Learning service won't deploy a model with an `InferenceConfig` object that expects GPU to be enabled to a cluster that doesn't have a GPU.

For more information, see [Model class](https://docs.microsoft.com/python/api/azureml-core/azureml.core.model.model?view=azure-ml-py).

## Issue a sample query to your model

Send a test query to the deployed model. When you send a jpeg image to the model, it scores the image. The following code sample uses an external utility function  to load images. You can find the relevant code at pir [TensorFlow sample on GitHub](https://github.com/Azure/MachineLearningNotebooks/blob/master/how-to-use-azureml/training-with-deep-learning/train-hyperparameter-tune-deploy-with-tensorflow/utils.py). 

```python
# Used to test your webservice
from utils import load_data 

# Load test data from model training
X_test = load_data('./data/mnist/test-images.gz', False) / 255.0
y_test = load_data('./data/mnist/test-labels.gz', True).reshape(-1)

# send a random row from the test set to score
random_index = np.random.randint(0, len(X_test)-1)
input_data = "{\"data\": [" + str(list(X_test[random_index])) + "]}"

api_key = aks_service.get_keys()[0]
headers = {'Content-Type':'application/json', 'Authorization':('Bearer '+ api_key)}
resp = requests.post(aks_service.scoring_uri, input_data, headers=headers)

<<<<<<< HEAD
headers = {'Authorization': ('Bearer ' + api_key)}
img_data = read_image_from(IMAGEURL).read()
r = requests.post(scoring_url, data=img_data, headers=headers)
=======
print("POST to url", aks_service.scoring_uri)
#print("input data:", input_data)
print("label:", y_test[random_index])
print("prediction:", resp.text)
>>>>>>> 5536d877
```

> [!IMPORTANT]
> To minimize latency and optimize throughput, make sure your client is in the same Azure region as the endpoint. In this example, the APIs are created in the East US Azure region.

## Clean up the resources

Delete your resources after you're done with this example.

> [!IMPORTANT]
> Azure bills you based on how long the AKS cluster is deployed. Make sure to clean it up after you are done with it.

```python
aks_service.delete()
aks_target.delete()
```

## Next steps

* [Deploy model on FPGA](../service/how-to-deploy-fpga-web-service.md)
* [Deploy model with ONNX](../service/concept-onnx.md#deploy-onnx-models-in-azure)
* [Train Tensorflow DNN Models](../service/how-to-train-tensorflow.md)<|MERGE_RESOLUTION|>--- conflicted
+++ resolved
@@ -79,55 +79,17 @@
 
 
 def init():
-<<<<<<< HEAD
-    global session
-    global input_name
-    global output_name
-
-    session = tf.Session()
-
-    model_path = Model.get_model_path('resnet50')
-    model = tf.saved_model.loader.load(session, ['serve'], model_path)
-    if len(model.signature_def['serving_default'].inputs) > 1:
-        raise ValueError("This score.py only supports one input")
-    input_name = [
-        tensor.name for tensor in model.signature_def['serving_default'].inputs.values()][0]
-    output_name = [
-        tensor.name for tensor in model.signature_def['serving_default'].outputs.values()]
-
-
-@rawhttp
-def run(request):
-    if request.method == 'POST':
-        reqBody = request.get_data(False)
-        resp = score(reqBody)
-        return AMLResponse(resp, 200)
-    if request.method == 'GET':
-        respBody = str.encode("GET is not supported")
-        return AMLResponse(respBody, 405)
-    return AMLResponse("bad request", 500)
-
-
-def score(data):
-    result = session.run(output_name, {input_name: [data]})
-    return ujson.dumps(result[1])
-
-
-if __name__ == "__main__":
-    init()
-    with open("lynx.jpg", 'rb') as f:  # load file for testing locally
-        content = f.read()
-        print(score(content))
-=======
     global X, output, sess
     tf.reset_default_graph()
     model_root = Model.get_model_path('tf-dnn-mnist')
-    saver = tf.train.import_meta_graph(os.path.join(model_root, 'mnist-tf.model.meta'))
+    saver = tf.train.import_meta_graph(
+        os.path.join(model_root, 'mnist-tf.model.meta'))
     X = tf.get_default_graph().get_tensor_by_name("network/X:0")
     output = tf.get_default_graph().get_tensor_by_name("network/output/MatMul:0")
-    
+
     sess = tf.Session()
     saver.restore(sess, os.path.join(model_root, 'mnist-tf.model'))
+
 
 def run(raw_data):
     data = np.array(json.loads(raw_data)['data'])
@@ -135,8 +97,6 @@
     out = output.eval(session=sess, feed_dict={X: data})
     y_hat = np.argmax(out, axis=1)
     return y_hat.tolist()
-
->>>>>>> 5536d877
 ```
 ## Define the conda environment
 
@@ -165,21 +125,12 @@
 from azureml.core.model import Model
 from azureml.core.model import InferenceConfig
 
-<<<<<<< HEAD
-aks_service_name = 'gpu-rn'
+aks_service_name = 'aks-dnn-mnist'
 gpu_aks_config = AksWebservice.deploy_configuration(autoscale_enabled=False,
                                                     num_replicas=3,
                                                     cpu_cores=2,
                                                     memory_gb=4)
-model = Model(ws, "resnet50")
-=======
-aks_service_name ='aks-dnn-mnist'
-gpu_aks_config = AksWebservice.deploy_configuration(autoscale_enabled = False, 
-                                                    num_replicas = 3, 
-                                                    cpu_cores=2, 
-                                                    memory_gb=4)
-model = Model(ws,"tf-dnn-mnist")
->>>>>>> 5536d877
+model = Model(ws, "tf-dnn-mnist")
 
 inference_config = InferenceConfig(runtime="python",
                                    entry_script="score.py",
@@ -219,7 +170,7 @@
 
 ```python
 # Used to test your webservice
-from utils import load_data 
+from utils import load_data
 
 # Load test data from model training
 X_test = load_data('./data/mnist/test-images.gz', False) / 255.0
@@ -230,19 +181,14 @@
 input_data = "{\"data\": [" + str(list(X_test[random_index])) + "]}"
 
 api_key = aks_service.get_keys()[0]
-headers = {'Content-Type':'application/json', 'Authorization':('Bearer '+ api_key)}
+headers = {'Content-Type': 'application/json',
+           'Authorization': ('Bearer ' + api_key)}
 resp = requests.post(aks_service.scoring_uri, input_data, headers=headers)
 
-<<<<<<< HEAD
-headers = {'Authorization': ('Bearer ' + api_key)}
-img_data = read_image_from(IMAGEURL).read()
-r = requests.post(scoring_url, data=img_data, headers=headers)
-=======
 print("POST to url", aks_service.scoring_uri)
 #print("input data:", input_data)
 print("label:", y_test[random_index])
 print("prediction:", resp.text)
->>>>>>> 5536d877
 ```
 
 > [!IMPORTANT]
