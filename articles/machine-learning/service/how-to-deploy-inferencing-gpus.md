---
title: Deploy a model for GPU inferencing 
titleSuffix: Azure Machine Learning service
description: Learn how to deploy a deep learning model as a web service that uses a GPU for inferencing. In this article, a Tensorflow model is deployed to an Azure Kubernetes Service cluster. The cluster uses a GPU-enabled VM to host the web service and score inference requests.
services: machine-learning
ms.service: machine-learning
ms.subservice: core
ms.topic: conceptual
ms.author: vaidyas
author: csteegz
ms.reviewer: larryfr
ms.date: 05/02/2019
---

<<<<<<< HEAD
# Deploy a deep learning model for GPU inferencing

Learn how to run inference workloads on a GPU-enabled machine learning model deployed as a web service. This article teaches you how to use the Azure Machine Learning service to deploy an example Tensorflow deep learning model. You deploy the  model to an Azure Kubernetes Service (AKS) cluster hosted by a GPU-enabled virtual machine (VM). When requests are sent to the service, the model uses the GPU to perform inferencing.
=======
# Deploy a deep learning model for inference with GPU

Learn how to use GPU inference for a machine learning model deployed as a web service. Inference, or model scoring, is the phase where the deployed model is used for prediction, most commonly on production data.

In this article, you learn how to use the Azure Machine Learning service to deploy an example Tensorflow deep learning model to an Azure Kubernetes Service (AKS) cluster on a GPU-enabled VM. When requests are sent to the service, the model uses the GPU to perform inferencing.
>>>>>>> 96c290d7

GPUs offer performance advantages over CPUs on highly parallelizable computation. Excellent use cases for GPU-enabled VMs include deep learning model training and inference, especially for large batches of requests.

This example demonstrates how to deploy a TensorFlow saved model to Azure Machine Learning. You perform the following steps:

* Create a GPU-enabled AKS cluster
* Deploy a Tensorflow GPU model

## Prerequisites

* An Azure Machine Learning services workspace
* A Python distro
* A registered Tensorflow saved model. To learn how to register models, see [Deploy Models](../service/how-to-deploy-and-where.md#registermodel).

This article is based on the Jupyter notebook, [Deploying Tensorflow Models to AKS](https://github.com/Azure/MachineLearningNotebooks/blob/master/how-to-use-azureml/deployment/production-deploy-to-aks-gpu/production-deploy-to-aks-gpu.ipynb). The Jupyter notebook uses TensorFlow saved models and deploys them to an AKS cluster. You can also apply the notebook to any machine learning framework that supports GPUs by making small changes to the scoring file and the environment file.  

## Provision an AKS cluster with GPUs

Azure has many different GPU options. You can use any of them for inferencing. See [the list of N-series VMs](https://azure.microsoft.com/pricing/details/virtual-machines/linux/#n-series) for a full breakdown of capabilities and costs.

For more information on using AKS with Azure Machine Learning service, see [How to deploy and where](../service/how-to-deploy-and-where.md#deploy-aks).

```python
# Provision AKS cluster with GPU machine
prov_config = AksCompute.provisioning_configuration(vm_size="Standard_NC6")

# Create the cluster
aks_target = ComputeTarget.create(
    workspace=ws, name=aks_name, provisioning_configuration=prov_config
)

aks_target.wait_for_deployment()
```

> [!IMPORTANT]
> Azure will bill you as long as the AKS cluster is provisioned. Make sure to delete your AKS cluster when you're done with it.

## Write the entry script

Save the following code to your working directory as `score.py`. This file scores images as they're sent to your service. It also loads the TensorFlow saved model, passes the input image to the TensorFlow session on each POST request, and then returns the resulting scores. Other inferencing frameworks require different scoring files.

```python
import tensorflow as tf
import numpy as np
import ujson
from azureml.core.model import Model
from azureml.contrib.services.aml_request import AMLRequest, rawhttp
from azureml.contrib.services.aml_response import AMLResponse

def init():
    global session
    global input_name
    global output_name
    
    session = tf.Session()

    model_path = Model.get_model_path('resnet50')
    model = tf.saved_model.loader.load(session, ['serve'], model_path)
    if len(model.signature_def['serving_default'].inputs) > 1:
        raise ValueError("This score.py only supports one input")
    input_name = [tensor.name for tensor in model.signature_def['serving_default'].inputs.values()][0]
    output_name = [tensor.name for tensor in model.signature_def['serving_default'].outputs.values()]
    

@rawhttp
def run(request):
    if request.method == 'POST':
        reqBody = request.get_data(False)
        resp = score(reqBody)
        return AMLResponse(resp, 200)
    if request.method == 'GET':
        respBody = str.encode("GET is not supported")
        return AMLResponse(respBody, 405)
    return AMLResponse("bad request", 500)

def score(data):
    result = session.run(output_name, {input_name: [data]})
    return ujson.dumps(result[1])

if __name__ == "__main__":
    init()
    with open("lynx.jpg", 'rb') as f: #load file for testing locally
        content = f.read()
        print(score(content))

```

## Define the conda environment

Create a conda environment file named `myenv.yml` to specify the dependencies for your service. It's important to specify that you're using `tensorflow-gpu` to achieve accelerated performance.

```yaml
name: aml-accel-perf
channels:
  - defaults
dependencies:
  - tensorflow-gpu = 1.12
  - numpy
  - ujson
  - pip:
    - azureml-core
    - azureml-contrib-services
```

## Define the GPU InferenceConfig class

Create an `InferenceConfig` class that enables the GPUs and ensures that CUDA is installed with your VM image.

```python
from azureml.core.model import Model
from azureml.core.model import InferenceConfig

aks_service_name ='gpu-rn'
gpu_aks_config = AksWebservice.deploy_configuration(autoscale_enabled = False, 
                                                    num_replicas = 3, 
                                                    cpu_cores=2, 
                                                    memory_gb=4)
model = Model(ws,"resnet50")

inference_config = InferenceConfig(runtime= "python", 
                                   entry_script="score.py",
                                   conda_file="myenv.yml", 
                                   gpu_enabled=True)
```

For more information, see:
- [InferenceConfig class](https://docs.microsoft.com/python/api/azureml-core/azureml.core.model.inferenceconfig?view=azure-ml-py)
- [AksServiceDeploymentConfiguration class](https://docs.microsoft.com/python/api/azureml-core/azureml.core.webservice.aks.aksservicedeploymentconfiguration?view=azure-ml-py).

## Deploy the model

Deploy the model to your AKS cluster and wait for it to create your service.

```python
aks_service = Model.deploy(ws,
                           models=[model],
                           inference_config=inference_config, 
                           deployment_config=aks_config,
                           deployment_target=aks_target,
                           name=aks_service_name)

aks_service.wait_for_deployment(show_output = True)
print(aks_service.state)
```

> [!NOTE]
> Azure Machine Learning service won't deploy a model with an `InferenceConfig` class that expects GPU to be enabled to a cluster that doesn't have a GPU.

For more information, see [Model class](https://docs.microsoft.com/python/api/azureml-core/azureml.core.model.model?view=azure-ml-py).

## Issue a sample query to your deployed model

Send a test query to the deployed model. When you send a jpeg image to the model, it scores the image as a post request.

```python
scoring_url = aks_service.scoring_uri
api_key = aks_service.get_key()(0)
IMAGEURL = "https://upload.wikimedia.org/wikipedia/commons/thumb/6/68/Lynx_lynx_poing.jpg/220px-Lynx_lynx_poing.jpg"

headers = {'Authorization':('Bearer '+ api_key)}
img_data = read_image_from(IMAGEURL).read()
r = requests.post(scoring_url, data = img_data, headers=headers)
```

> [!IMPORTANT]
> To minimize latency and optimize throughput, make sure your client is in the same Azure region as the endpoint. The APIs are created in the East US Azure region.

## Clean up the resources

Delete your resources after you're done with this example.

> [!IMPORTANT]
> Azure bills you based on how long the AKS cluster is deployed. Make sure to clean it up after you are done with it.

```python
aks_service.delete()
aks_target.delete()
```

## Next steps

* [Deploy model on FPGA](../service/how-to-deploy-fpga-web-service.md)
* [Deploy model with ONNX](../service/concept-onnx.md#deploy-onnx-models-in-azure)
* [Train Tensorflow DNN Models](../service/how-to-train-tensorflow.md)<|MERGE_RESOLUTION|>--- conflicted
+++ resolved
@@ -1,7 +1,7 @@
 ---
-title: Deploy a model for GPU inferencing 
+title: Deploy a model for inference with GPU 
 titleSuffix: Azure Machine Learning service
-description: Learn how to deploy a deep learning model as a web service that uses a GPU for inferencing. In this article, a Tensorflow model is deployed to an Azure Kubernetes Service cluster. The cluster uses a GPU-enabled VM to host the web service and score inference requests.
+description: Learn how to deploy a deep learning model as a web service that uses a GPU for inference. In this article, a Tensorflow model is deployed to an Azure Kubernetes Service cluster. The cluster uses a GPU-enabled VM to host the web service and score inference requests.
 services: machine-learning
 ms.service: machine-learning
 ms.subservice: core
@@ -12,21 +12,15 @@
 ms.date: 05/02/2019
 ---
 
-<<<<<<< HEAD
-# Deploy a deep learning model for GPU inferencing
-
-Learn how to run inference workloads on a GPU-enabled machine learning model deployed as a web service. This article teaches you how to use the Azure Machine Learning service to deploy an example Tensorflow deep learning model. You deploy the  model to an Azure Kubernetes Service (AKS) cluster hosted by a GPU-enabled virtual machine (VM). When requests are sent to the service, the model uses the GPU to perform inferencing.
-=======
 # Deploy a deep learning model for inference with GPU
 
 Learn how to use GPU inference for a machine learning model deployed as a web service. Inference, or model scoring, is the phase where the deployed model is used for prediction, most commonly on production data.
 
-In this article, you learn how to use the Azure Machine Learning service to deploy an example Tensorflow deep learning model to an Azure Kubernetes Service (AKS) cluster on a GPU-enabled VM. When requests are sent to the service, the model uses the GPU to perform inferencing.
->>>>>>> 96c290d7
+This article teaches you how to use the Azure Machine Learning service to deploy an example Tensorflow deep learning model to an Azure Kubernetes Service (AKS) cluster on a GPU-enabled virtual machine (VM). When requests are sent to the service, the model uses the GPU to run the inference workloads.
 
 GPUs offer performance advantages over CPUs on highly parallelizable computation. Excellent use cases for GPU-enabled VMs include deep learning model training and inference, especially for large batches of requests.
 
-This example demonstrates how to deploy a TensorFlow saved model to Azure Machine Learning. You perform the following steps:
+This example demonstrates how to deploy a TensorFlow saved model to Azure Machine Learning. You take the following steps:
 
 * Create a GPU-enabled AKS cluster
 * Deploy a Tensorflow GPU model
@@ -62,7 +56,7 @@
 
 ## Write the entry script
 
-Save the following code to your working directory as `score.py`. This file scores images as they're sent to your service. It also loads the TensorFlow saved model, passes the input image to the TensorFlow session on each POST request, and then returns the resulting scores. Other inferencing frameworks require different scoring files.
+Save the following code to your working directory as `score.py`. This file scores images as they're sent to your service. It loads the TensorFlow saved model, passes the input image to the TensorFlow session on each POST request, and then returns the resulting scores. Other inferencing frameworks require different scoring files.
 
 ```python
 import tensorflow as tf
@@ -129,7 +123,7 @@
 
 ## Define the GPU InferenceConfig class
 
-Create an `InferenceConfig` class that enables the GPUs and ensures that CUDA is installed with your VM image.
+Create an `InferenceConfig` object that enables the GPUs and ensures that CUDA is installed with your Docker image.
 
 ```python
 from azureml.core.model import Model
@@ -149,8 +143,9 @@
 ```
 
 For more information, see:
+
 - [InferenceConfig class](https://docs.microsoft.com/python/api/azureml-core/azureml.core.model.inferenceconfig?view=azure-ml-py)
-- [AksServiceDeploymentConfiguration class](https://docs.microsoft.com/python/api/azureml-core/azureml.core.webservice.aks.aksservicedeploymentconfiguration?view=azure-ml-py).
+- [AksServiceDeploymentConfiguration class](https://docs.microsoft.com/python/api/azureml-core/azureml.core.webservice.aks.aksservicedeploymentconfiguration?view=azure-ml-py)
 
 ## Deploy the model
 
@@ -169,13 +164,13 @@
 ```
 
 > [!NOTE]
-> Azure Machine Learning service won't deploy a model with an `InferenceConfig` class that expects GPU to be enabled to a cluster that doesn't have a GPU.
+> Azure Machine Learning service won't deploy a model with an `InferenceConfig` object that expects GPU to be enabled to a cluster that doesn't have a GPU.
 
 For more information, see [Model class](https://docs.microsoft.com/python/api/azureml-core/azureml.core.model.model?view=azure-ml-py).
 
 ## Issue a sample query to your deployed model
 
-Send a test query to the deployed model. When you send a jpeg image to the model, it scores the image as a post request.
+Send a test query to the deployed model. When you send a jpeg image to the model, it scores the image.
 
 ```python
 scoring_url = aks_service.scoring_uri
@@ -188,7 +183,7 @@
 ```
 
 > [!IMPORTANT]
-> To minimize latency and optimize throughput, make sure your client is in the same Azure region as the endpoint. The APIs are created in the East US Azure region.
+> To minimize latency and optimize throughput, make sure your client is in the same Azure region as the endpoint. In this example, the APIs are created in the East US Azure region.
 
 ## Clean up the resources
 
