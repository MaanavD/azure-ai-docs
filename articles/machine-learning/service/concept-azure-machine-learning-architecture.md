--- conflicted
+++ resolved
@@ -41,33 +41,7 @@
 
 ## Workspace
 
-<<<<<<< HEAD
 [The workspace](concept-workspace.md) is the top-level resource for Azure Machine Learning service. It provides a centralized place to work with all the artifacts you create when you use Azure Machine Learning service.
-=======
-The workspace is the top-level resource for Azure Machine Learning service. It provides a centralized place to work with all the artifacts you create when you use Azure Machine Learning service.
-
-The workspace keeps a list of compute targets that you can use to train your model. It also keeps a history of the training runs, including logs, metrics, output, and a snapshot of your scripts. You use this information to determine which training run produces the best model.
-
-You register models with the workspace. You use a registered model and scoring scripts to deploy a model to Azure Container Instances, Azure Kubernetes Service, or to a field-programmable gate array (FPGA) as a REST-based HTTP endpoint. You can also deploy the image to an Azure IoT Edge device as a module. Internally, a docker image is created to host the deployed image. If needed, you can specify your own image.
-
-You can create multiple workspaces, and each workspace can be shared by multiple people. When you share a workspace, you can control access to it by assigning users to the following roles:
-
-* Owner
-* Contributor
-* Reader
-
-For more information on these roles, see the [Manage access to an Azure Machine Learning workspace](how-to-assign-roles.md) article.
-
-When you create a new workspace, it automatically creates several Azure resources that are used by the workspace:
-
-* [Azure Container Registry](https://azure.microsoft.com/services/container-registry/): Registers docker containers that you use during training and when you deploy a model.
-* [Azure storage account](https://azure.microsoft.com/services/storage/): Is used as the default datastore for the workspace.
-* [Azure Application Insights](https://azure.microsoft.com/services/application-insights/): Stores monitoring information about your models.
-* [Azure Key Vault](https://azure.microsoft.com/services/key-vault/): Stores secrets that are used by compute targets and other sensitive information that's needed by the workspace.
-
-> [!NOTE]
-> In addition to creating new versions, you can also use existing Azure services.
->>>>>>> aa787bcc
 
 A taxonomy of the workspace is illustrated in the following diagram:
 
