---
title: 'Architecture & key concepts'
titleSuffix: Azure Machine Learning
description: Learn about the architecture, terms, concepts, and workflows that make up Azure Machine Learning.
services: machine-learning
ms.service: machine-learning
ms.subservice: core
ms.topic: conceptual
ms.author: larryfr
author: Blackmist
ms.date: 10/16/2019
ms.custom: seoapril2019
# As a data scientist, I want to understand the big picture about how Azure Machine Learning works.
ms.custom: seodec18
---

# How Azure Machine Learning works: Architecture and concepts

Learn about the architecture, concepts, and workflow for Azure Machine Learning. The major components of the service and the general workflow for using the service are shown in the following diagram:

![Azure Machine Learning architecture and workflow](./media/concept-azure-machine-learning-architecture/workflow.png)

## Workflow

The machine learning model workflow generally follows this sequence:

1. **Train**
    + Develop machine learning training scripts in **Python** or with the visual designer.
    + Create and configure a **compute target**.
    + **Submit the scripts** to the configured compute target to run in that environment. During training, the scripts can read from or write to **datastore**. And the records of execution are saved as **runs** in the **workspace** and grouped under **experiments**.

1. **Package** - After a satisfactory run is found, register the persisted model in the **model registry**.

1. **Validate** - **Query the experiment** for logged metrics from the current and past runs. If the metrics don't indicate a desired outcome, loop back to step 1 and iterate on your scripts.

1. **Deploy** - Develop a scoring script that uses the model and **Deploy the model** as a **web service** in Azure, or to an **IoT Edge device**.

1. **Monitor** - Monitor for **data drift** between the training dataset and inference data of a deployed model. When necessary, loop back to step 1 to retrain the model with new training data.

## Tools for Azure Machine Learning

Use these tools for Azure Machine Learning:

+  Interact with the service in any Python environment with the [Azure Machine Learning SDK for Python](https://docs.microsoft.com/python/api/overview/azure/ml/intro?view=azure-ml-py).
+ Interact with the service in any R environment with the [Azure Machine Learning SDK for R](https://azure.github.io/azureml-sdk-for-r/reference/index.html).
+ Automate your machine learning activities with the [Azure Machine Learning CLI](https://docs.microsoft.com/azure/machine-learning/service/reference-azure-machine-learning-cli).
+ Write code in Visual Studio Code with [Azure Machine Learning VS Code extension](how-to-vscode-tools.md)
+ Use [Azure Machine Learning designer (preview)](ui-concept-visual-interface.md) to perform the workflow steps without writing code.


> [!NOTE]
> Although this article defines terms and concepts used by Azure Machine Learning, it does not define terms and concepts for the Azure platform. For more information about Azure platform terminology, see the [Microsoft Azure glossary](https://docs.microsoft.com/azure/azure-glossary-cloud-terminology).

## Glossary
+ <a href="#activities">Activity</a>
+ <a href="#compute-instance">Compute instance</a>
+ <a href="#compute-targets">Compute targets</a>
+ <a href="#datasets-and-datastores">Dataset & datastores</a>
+ <a href="#endpoints">Endpoints</a>
+ <a href="#environments">Environments</a>
+ [Estimators](#estimators)
+ <a href="#experiments">Experiments</a>
+ <a href="#github-tracking-and-integration">Git tracking</a>
+ <a href="#iot-module-endpoints">IoT modules</a>
+ <a href="#logging">Logging</a>
+ <a href="#ml-pipelines">ML pipelines</a>
+ <a href="#models">Models</a>
+ <a href="#runs">Run</a>
+ <a href="#run-configurations">Run Configuration</a>
+ <a href="#snapshots">Snapshot</a>
+ <a href="#training-scripts">Training script</a>
+ <a href="#web-service-endpoint">Web services</a>
+ <a href="#workspaces">Workspace</a>

### Activities

An activity represents a long running operation. The following operations are examples of activities:

* Creating or deleting a compute target
* Running a script on a compute target

Activities can provide notifications through the SDK or the web UI so that you can easily monitor the progress of these operations.

### Compute instance

An **Azure Machine Learning compute instance** (formerly Notebook VM) is a fully managed cloud-based workstation that includes multiple tools and environments installed for machine learning. Compute instances can be used as a compute target for smaller training and inferencing jobs. For large tasks, [Azure Machine Learning compute clusters](how-to-set-up-training-targets.md#amlcompute) with multi-node scaling capabilities is a better compute target choice.

Learn more about compute instances.

### Compute targets

A [compute target](concept-compute-target.md) lets you specify the compute resource where you run your training script or host your service deployment. This location may be your local machine or a cloud-based compute resource.

Learn more about the [available compute targets for training and deployment](concept-compute-target.md).

### Datasets and datastores

**Azure Machine Learning Datasets** (preview) make it easier to access and work with your data. Datasets manage data in various scenarios such as model training and pipeline creation. Using the Azure Machine Learning SDK, you can access underlying storage, explore data, and manage the life cycle of different Dataset definitions.

Datasets provide methods for working with data in popular formats, such as using `from_delimited_files()` or `to_pandas_dataframe()`.

For more information, see [Create and register Azure Machine Learning Datasets](how-to-create-register-datasets.md).  For more examples using Datasets, see the [sample notebooks](https://github.com/Azure/MachineLearningNotebooks/tree/master/how-to-use-azureml/work-with-data/datasets).

A **datastore** is a storage abstraction over an Azure storage account. The datastore can use either an Azure blob container or an Azure file share as the back-end storage. Each workspace has a default datastore, and you can register additional datastores. Use the Python SDK API or the Azure Machine Learning CLI to store and retrieve files from the datastore.

### Endpoints

An endpoint is an instantiation of your model into either a web service that can be hosted in the cloud or an IoT module for integrated device deployments.

#### Web service endpoint

When deploying a model as a web service the endpoint can be deployed on Azure Container Instances, Azure Kubernetes Service, or FPGAs. You create the service from your model, script, and associated files. These are placed into a base container image which contains the execution environment for the model. The image has a load-balanced, HTTP endpoint that receives scoring requests that are sent to the web service.

Azure helps you monitor your web service by collecting Application Insights telemetry or model telemetry, if you've chosen to enable this feature. The telemetry data is accessible only to you, and it's stored in your Application Insights and storage account instances.

If you've enabled automatic scaling, Azure automatically scales your deployment.

For an example of deploying a model as a web service , see [Deploy an image classification model in Azure Container Instances](tutorial-deploy-models-with-aml.md).

#### IoT module endpoints

A deployed IoT module endpoint is a Docker container that includes your model and associated script or application and any additional dependencies. You deploy these modules by using Azure IoT Edge on edge devices.

If you've enabled monitoring, Azure collects telemetry data from the model inside the Azure IoT Edge module. The telemetry data is accessible only to you, and it's stored in your storage account instance.

Azure IoT Edge ensures that your module is running, and it monitors the device that's hosting it.

### Environments

Azure ML Environments are used to specify the configuration (Docker / Python / Spark / etc.) used to create a reproducible environment for data preparation, model training and model serving. They are managed and versioned entities within your Azure Machine Learning workspace that enable reproducible, auditable, and portable machine learning workflows across different compute targets.

You can use an environment object on your local compute to develop your training script, reuse that same environment on Azure Machine Learning Compute for model training at scale, and even deploy your model with that same environment. 

Learn [how to create and manage a reusable ML environment](how-to-use-environments.md) for training and inference.

### Estimators

To facilitate model training with popular frameworks, the estimator class allows you to easily construct run configurations. You can create and use a generic [Estimator](https://docs.microsoft.com/python/api/azureml-train-core/azureml.train.estimator?view=azure-ml-py) to submit training scripts that use any learning framework you choose (such as scikit-learn).

For PyTorch, TensorFlow, and Chainer tasks, Azure Machine Learning also provides respective [PyTorch](https://docs.microsoft.com/python/api/azureml-train-core/azureml.train.dnn.pytorch?view=azure-ml-py), [TensorFlow](https://docs.microsoft.com/python/api/azureml-train-core/azureml.train.dnn.tensorflow?view=azure-ml-py), and [Chainer](https://docs.microsoft.com/python/api/azureml-train-core/azureml.train.dnn.chainer?view=azure-ml-py) estimators to simplify using these frameworks.

For more information, see the following articles:

* [Train ML Models with estimators](how-to-train-ml-models.md).
* [Train Pytorch deep learning models at scale with Azure Machine Learning](how-to-train-pytorch.md).
* [Train and register TensorFlow models at scale with Azure Machine Learning](how-to-train-tensorflow.md).
* [Train and register Chainer models at scale with Azure Machine Learning](how-to-train-chainer.md).

### Experiments

An experiment is a grouping of many runs from a specified script. It always belongs to a workspace. When you submit a run, you provide an experiment name. Information for the run is stored under that experiment. If you submit a run and specify an experiment name that doesn't exist, a new experiment with that newly specified name is automatically created.

For an example of using an experiment, see [Tutorial: Train your first model](tutorial-1st-experiment-sdk-train.md).


### GitHub tracking and integration

When you start a training run where the source directory is a local Git repository, information about the repository is stored in the run history. This works with runs submitted using an estimator, ML pipeline, or script run. It also works for runs submitted from the SDK or Machine Learning CLI.

<<<<<<< HEAD
=======
For more information, see [Git integration for Azure Machine Learning](concept-train-model-git-integration.md).

>>>>>>> 06b9d700
### Logging

When you develop your solution, use the Azure Machine Learning Python SDK in your Python script to log arbitrary metrics. After the run, query the metrics to determine whether the run has produced the model you want to deploy.

### ML Pipelines

You use machine learning pipelines to create and manage workflows that stitch together machine learning phases. For example, a pipeline might include data preparation, model training, model deployment, and inference/scoring phases. Each phase can encompass multiple steps, each of which can run unattended in various compute targets. 

Pipeline steps are reusable, and can be run without rerunning subsequent steps if the output of that step hasn't changed. For example, you can retrain a model without rerunning costly data preparation steps if the data hasn't changed. Pipelines also allow data scientists to collaborate while working on separate areas of a machine learning workflow.

For more information about machine learning pipelines with this service, see [Pipelines and Azure Machine Learning](concept-ml-pipelines.md).

### Models

At its simplest, a model is a piece of code that takes an input and produces output. Creating a machine learning model involves selecting an algorithm, providing it with data, and tuning hyperparameters. Training is an iterative process that produces a trained model, which encapsulates what the model learned during the training process.

A model is produced by a run in Azure Machine Learning. You can also use a model that's trained outside of Azure Machine Learning. You can register a model in an Azure Machine Learning workspace.

Azure Machine Learning is framework agnostic. When you create a model, you can use any popular machine learning framework, such as Scikit-learn, XGBoost, PyTorch, TensorFlow, and Chainer.

For an example of training a model using Scikit-learn and an estimator, see [Tutorial: Train an image classification model with Azure Machine Learning](tutorial-train-models-with-aml.md).

The **model registry** keeps track of all the models in your Azure Machine Learning workspace.

Models are identified by name and version. Each time you register a model with the same name as an existing one, the registry assumes that it's a new version. The version is incremented, and the new model is registered under the same name.

When you register the model, you can provide additional metadata tags and then use the tags when you search for models.

> [!TIP]
> A registered model is a logical container for one or more files that make up your model. For example, if you have a model that is stored in multiple files, you can register them as a single model in your Azure Machine Learning workspace. After registration, you can then download or deploy the registered model and receive all the files that were registered.

You can't delete a registered model that is being used by an active deployment.

For an example of registering a model, see [Train an image classification model with Azure Machine Learning](tutorial-train-models-with-aml.md).

### Runs

A run is a single execution of a training script. Azure Machine Learning records all runs and stores the following information:

* Metadata about the run (timestamp, duration, and so on)
* Metrics that are logged by your script
* Output files that are autocollected by the experiment or explicitly uploaded by you
* A snapshot of the directory that contains your scripts, prior to the run

You produce a run when you submit a script to train a model. A run can have zero or more child runs. For example, the top-level run might have two child runs, each of which might have its own child run.

### Run configurations

A run configuration is a set of instructions that defines how a script should be run in a specified compute target. The configuration includes a wide set of behavior definitions, such as whether to use an existing Python environment or to use a Conda environment that's built from a specification.

A run configuration can be persisted into a file inside the directory that contains your training script, or it can be constructed as an in-memory object and used to submit a run.

For example run configurations, see [Select and use a compute target to train your model](how-to-set-up-training-targets.md).
### Snapshots

When you submit a run, Azure Machine Learning compresses the directory that contains the script as a zip file and sends it to the compute target. The zip file is then extracted, and the script is run there. Azure Machine Learning also stores the zip file as a snapshot as part of the run record. Anyone with access to the workspace can browse a run record and download the snapshot.

> [!NOTE]
> To prevent unnecessary files from being included in the snapshot, make an ignore file (.gitignore or .amlignore). Place this file in the Snapshot directory and add the filenames to ignore in it. The .amlignore file uses the same [syntax and patterns as the .gitignore file](https://git-scm.com/docs/gitignore). If both files exist, the .amlignore file takes precedence.

### Training scripts

To train a model, you specify the directory that contains the training script and associated files. You also specify an experiment name, which is used to store information that's gathered during training. During training, the entire directory is copied to the training environment (compute target), and the script that's specified by the run configuration is started. A snapshot of the directory is also stored under the experiment in the workspace.

For an example, see [Tutorial: Train an image classification model with Azure Machine Learning](tutorial-train-models-with-aml.md).

### Workspaces

[The workspace](concept-workspace.md) is the top-level resource for Azure Machine Learning. It provides a centralized place to work with all the artifacts you create when you use Azure Machine Learning. You can share a workspace with others. For a detailed description of workspaces, see [What is an Azure Machine Learning workspace?](concept-workspace.md).

### Next steps

To get started with Azure Machine Learning, see:

* [What is Azure Machine Learning?](overview-what-is-azure-ml.md)
* [Create an Azure Machine Learning workspace](how-to-manage-workspace.md)
* [Tutorial (part 1): Train a model](tutorial-train-models-with-aml.md)<|MERGE_RESOLUTION|>--- conflicted
+++ resolved
@@ -157,11 +157,8 @@
 
 When you start a training run where the source directory is a local Git repository, information about the repository is stored in the run history. This works with runs submitted using an estimator, ML pipeline, or script run. It also works for runs submitted from the SDK or Machine Learning CLI.
 
-<<<<<<< HEAD
-=======
 For more information, see [Git integration for Azure Machine Learning](concept-train-model-git-integration.md).
 
->>>>>>> 06b9d700
 ### Logging
 
 When you develop your solution, use the Azure Machine Learning Python SDK in your Python script to log arbitrary metrics. After the run, query the metrics to determine whether the run has produced the model you want to deploy.
