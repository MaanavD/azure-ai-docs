---
title: Run batch inference on large amounts of data 
titleSuffix: Azure Machine Learning
description: Learn how to get inferences asynchronously on large amounts of data by using batch inference in Azure Machine Learning. Batch inference provides parallel processing capabilities out of the box and optimizes for high-throughput, fire-and-forget inference for big-data use cases.
services: machine-learning
ms.service: machine-learning
ms.subservice: core
ms.topic: tutorial

ms.reviewer: trbye, jmartens, larryfr
ms.author: tracych
author: tracych
ms.date: 10/01/2019
ms.custom: Ignite2019
---

# Run batch inference on large amounts of data by using Azure Machine Learning
[!INCLUDE [applies-to-skus](../../../includes/aml-applies-to-basic-enterprise-sku.md)]

<<<<<<< HEAD
In this tutorial, you will learn how to get inferences on large amounts of data asynchronously and in parallel by using Azure Machine Learning. The batch inference capability described here is in public preview. It's a high-performance and high-throughput way to generate inferences and processing data. It provides asynchronous capabilities out of the box.
=======
In this how-to, you learn how to get inferences on large amounts of data asynchronously and in parallel by using Azure Machine Learning. The batch inference capability described here is in public preview. It's a high-performance and high-throughput way to generate inferences and processing data. It provides asynchronous capabilities out of the box.
>>>>>>> f4b4b7b1

With batch inference, it's straightforward to scale offline inferences to large clusters of machines on terabytes of production data resulting in improved productivity and optimized cost.

<<<<<<< HEAD
In this tutorial, you will learn the following tasks:
=======
In this how-to, you learn the following tasks:
>>>>>>> f4b4b7b1

> * Create a remote compute resource.
> * Write a custom inference script.
> * Create a [machine learning pipeline](concept-ml-pipelines.md) to register a pre-trained image classification model based on the [MNIST](https://publicdataset.azurewebsites.net/dataDetail/mnist/) dataset. 
> * Use the model to run batch inference on sample images available in your Azure Blob storage account. 

## Prerequisites

* If you don’t have an Azure subscription, create a free account before you begin. Try the [free or paid version of the Azure Machine Learning](https://aka.ms/AMLFree).

* For a guided quickstart, complete the [setup tutorial](tutorial-1st-experiment-sdk-setup.md) if you don't already have an Azure Machine Learning workspace or notebook virtual machine. 

* To manage your own environment and dependencies, see the [how-to guide](how-to-configure-environment.md) on configuring your own environment. Run `pip install azureml-sdk[notebooks] azureml-pipeline-core azureml-contrib-pipeline-steps` in your environment to download the necessary dependencies.

## Set up machine learning resources

The following actions set up the resources that you need to run a batch inference pipeline:

- Create a datastore that points to a blob container that has images to inference.
- Set up data references as inputs and outputs for the batch inference pipeline step.
- Set up a compute cluster to run the batch inference step.

### Create a datastore with sample images

Get the MNIST evaluation set from the public blob container `sampledata` on an account named `pipelinedata`. Create a datastore with the name `mnist_datastore`, which points to this container. In the following call to `register_azure_blob_container`, setting the `overwrite` flag to `True` overwrites any datastore that was created previously with that name. 

You can change this step to point to your blob container by providing your own values for `datastore_name`, `container_name`, and `account_name`.

```python
from azureml.core import Datastore
from azureml.core import Workspace

# Load workspace authorization details from config.json
ws = Workspace.from_config()

mnist_blob = Datastore.register_azure_blob_container(ws, 
                      datastore_name="mnist_datastore", 
                      container_name="sampledata", 
                      account_name="pipelinedata",
                      overwrite=True)
```

Next, specify the workspace default datastore as the output datastore. You'll use it for inference output.

When you create your workspace, [Azure Files](https://docs.microsoft.com/azure/storage/files/storage-files-introduction) and [Blob storage](https://docs.microsoft.com/azure/storage/blobs/storage-blobs-introduction) are attached to the workspace by default. Azure Files is the default datastore for a workspace, but you can also use Blob storage as a datastore. For more information, see [Azure storage options](https://docs.microsoft.com/azure/storage/common/storage-decide-blobs-files-disks).

```python
def_data_store = ws.get_default_datastore()
```

### Configure data inputs and outputs

Now you need to configure data inputs and outputs, including:

- The directory that contains the input images.
- The directory where the pre-trained model is stored.
- The directory that contains the labels.
- The directory for output.

`Dataset` is a class for exploring, transforming, and managing data in Azure Machine Learning. This class has two types: `TabularDataset` and `FileDataset`. In this example, you'll use `FileDataset` as the inputs to the batch inference pipeline step. 

> [!NOTE] 
> `FileDataset` support in batch inference is restricted to Azure Blob storage for now. 

You can also reference other datasets in your custom inference script. For example, you can use it to access labels in your script for labeling images by using `Dataset.register` and `Dataset.get_by_name`.

For more information about Azure Machine Learning datasets, see [Create and access datasets (preview)](https://docs.microsoft.com/azure/machine-learning/service/how-to-create-register-datasets).

`PipelineData` objects are used for transferring intermediate data between pipeline steps. In this example, you use it for inference outputs.

```python
from azureml.core.dataset import Dataset

mnist_ds_name = 'mnist_sample_data'

path_on_datastore = mnist_blob.path('mnist/')
input_mnist_ds = Dataset.File.from_files(path=path_on_datastore, validate=False)
registered_mnist_ds = input_mnist_ds.register(ws, mnist_ds_name, create_new_version=True)
named_mnist_ds = registered_mnist_ds.as_named_input(mnist_ds_name)

output_dir = PipelineData(name="inferences", 
                          datastore=def_data_store, 
                          output_path_on_compute="mnist/results")
```

### Set up a compute target

In Azure Machine Learning, *compute* (or *compute target*) refers to the machines or clusters that perform the computational steps in your machine learning pipeline. Run the following code to create a CPU based [AmlCompute](https://docs.microsoft.com/python/api/azureml-core/azureml.core.compute.amlcompute.amlcompute?view=azure-ml-py) target.

```python
from azureml.core.compute import AmlCompute, ComputeTarget
from azureml.core.compute_target import ComputeTargetException

# choose a name for your cluster
compute_name = os.environ.get("AML_COMPUTE_CLUSTER_NAME", "cpu-cluster")
compute_min_nodes = os.environ.get("AML_COMPUTE_CLUSTER_MIN_NODES", 0)
compute_max_nodes = os.environ.get("AML_COMPUTE_CLUSTER_MAX_NODES", 4)

# This example uses CPU VM. For using GPU VM, set SKU to STANDARD_NC6
vm_size = os.environ.get("AML_COMPUTE_CLUSTER_SKU", "STANDARD_D2_V2")


if compute_name in ws.compute_targets:
    compute_target = ws.compute_targets[compute_name]
    if compute_target and type(compute_target) is AmlCompute:
        print('found compute target. just use it. ' + compute_name)
else:
    print('creating a new compute target...')
    provisioning_config = AmlCompute.provisioning_configuration(vm_size = vm_size,
                                                                min_nodes = compute_min_nodes, 
                                                                max_nodes = compute_max_nodes)

    # create the cluster
    compute_target = ComputeTarget.create(ws, compute_name, provisioning_config)
    
    # can poll for a minimum number of nodes and for a specific timeout. 
    # if no min node count is provided it will use the scale settings for the cluster
    compute_target.wait_for_completion(show_output=True, min_node_count=None, timeout_in_minutes=20)
    
     # For a more detailed view of current AmlCompute status, use get_status()
    print(compute_target.get_status().serialize())
```

## Prepare the model

[Download the pre-trained image classification model](https://pipelinedata.blob.core.windows.net/mnist-model/mnist-tf.tar.gz), and then extract it to the `models` directory.

```python
import os
import tarfile
import urllib.request

model_dir = 'models'
if not os.path.isdir(model_dir):
    os.mkdir(model_dir)

url="https://pipelinedata.blob.core.windows.net/mnist-model/mnist-tf.tar.gz"
response = urllib.request.urlretrieve(url, "model.tar.gz")
tar = tarfile.open("model.tar.gz", "r:gz")
tar.extractall(model_dir)
```

Then register the model with your workspace so it's available to your remote compute resource.

```python
from azureml.core.model import Model

# Register the downloaded model 
model = Model.register(model_path="models/",
                       model_name="mnist",
                       tags={'pretrained': "mnist"},
                       description="Mnist trained tensorflow model",
                       workspace=ws)
```

## Write your inference script

>[!Warning]
>The following code is only a sample that the [sample notebook](https://github.com/Azure/MachineLearningNotebooks/blob/master/how-to-use-azureml/machine-learning-pipelines/pipeline-batch-scoring/notebooks/contrib/batch_inferencing/file-dataset-image-inference-mnist.ipynb) uses. You’ll need to create your own script for your scenario.

The script *must contain* two functions:
- `init()`: Use this function for any costly or common preparation for later inference. For example, use it to load the model into a global object.
-  `run(mini_batch)`: The function will run for each `mini_batch` instance.
    -  `mini_batch`: Batch inference will invoke run method and pass either a list or Pandas DataFrame as an argument to the method. Each entry in min_batch will be - a filepath if input is a FileDataset, a Pandas DataFrame if input is a TabularDataset.
    -  `response`: run() method should return a Pandas DataFrame or an array. For append_row output_action, these returned elements are appended into the common output file. For summary_only, the contents of the elements are ignored. For all output actions, each returned output element indicates one successful inference of input element in the input mini-batch. User should make sure that enough data is included in inference result to map input to inference. Inference output will be written in output file and not guaranteed to be in order, user should use some key in the output to map it to input.

```python
# Snippets from a sample script.
# Refer to the accompanying digit_identification.py
# (https://github.com/Azure/MachineLearningNotebooks/blob/master/pipeline/digit_identification.py)
# for the implementation script.

import os
import numpy as np
import tensorflow as tf
from PIL import Image
from azureml.core import Model


def init():
    global g_tf_sess

    # Pull down the model from the workspace
    model_path = Model.get_model_path("mnist")

    # Construct a graph to execute
    tf.reset_default_graph()
    saver = tf.train.import_meta_graph(os.path.join(model_path, 'mnist-tf.model.meta'))
    g_tf_sess = tf.Session()
    saver.restore(g_tf_sess, os.path.join(model_path, 'mnist-tf.model'))


def run(mini_batch):
    print(f'run method start: {__file__}, run({mini_batch})')
    resultList = []
    in_tensor = g_tf_sess.graph.get_tensor_by_name("network/X:0")
    output = g_tf_sess.graph.get_tensor_by_name("network/output/MatMul:0")

    for image in mini_batch:
        # Prepare each image
        data = Image.open(image)
        np_im = np.array(data).reshape((1, 784))
        # Perform inference
        inference_result = output.eval(feed_dict={in_tensor: np_im}, session=g_tf_sess)
        # Find the best probability, and add it to the result list
        best_result = np.argmax(inference_result)
        resultList.append("{}: {}".format(os.path.basename(image), best_result))

    return resultList
```

## Build and run the batch inference pipeline

Now you have everything you need to build the pipeline.

### Prepare the run environment

First, specify the dependencies for your script. You use this object later when you create the pipeline step.

```python
from azureml.core import Environment
from azureml.core.conda_dependencies import CondaDependencies
from azureml.core.runconfig import DEFAULT_GPU_IMAGE

batch_conda_deps = CondaDependencies.create(pip_packages=["tensorflow==1.13.1", "pillow"])

batch_env = Environment(name="batch_environment")
batch_env.python.conda_dependencies = batch_conda_deps
batch_env.docker.enabled = True
batch_env.docker.base_image = DEFAULT_CPU_IMAGE
batch_env.spark.precache_packages = False
```

### Specify the parameters for your batch inference pipeline step

`ParallelRunConfig` is the major configuration for the newly introduced batch inference `ParallelRunStep` instance within the Azure Machine Learning pipeline. You use it to wrap your script and configure necessary parameters, including all of the following:
- `entry_script`: A user script as a local file path that will be run in parallel on multiple nodes. If `source_directly` is present, use a relative path. Otherwise, use any path that's accessible on the machine.
- `mini_batch_size`: The size of the mini-batch passed to a single `run()` call. (Optional; the default value is `1`.)
    - For `FileDataset`, it's the number of files with a minimum value of `1`. You can combine multiple files into one mini-batch.
    - For `TabularDataset`, it's the size of data. Example values are `1024`, `1024KB`, `10MB`, and `1GB`. The recommended value is `1MB`. Note that the mini-batch from `TabularDataset` will never cross file boundaries. For example, if you have .csv files with various sizes, the smallest file is 100 KB and the largest is 10 MB. If you set `mini_batch_size = 1MB`, then files with a size smaller than 1 MB will be treated as one mini-batch. Files with a size larger than 1 MB will be split into multiple mini-batches.
- `error_threshold`: The number of record failures for `TabularDataset` and file failures for `FileDataset` that should be ignored during processing. If the error count for the entire input goes above this value, the job will be stopped. The error threshold is for the entire input and not for individual mini-batches sent to the `run()` method. The range is `[-1, int.max]`. The `-1` part indicates ignoring all failures during processing.
- `output_action`: One of the following values indicates how the output will be organized:
    - `summary_only`: The user script will store the output. `ParallelRunStep` will use the output only for the error threshold calculation.
    - `append_row`: For all input files, only one file will be created in the output folder to append all outputs separated by line. The file name will be parallel_run_step.txt.
- `source_directory`: Paths to folders that contain all files to execute on the compute target (optional).
- `compute_target`: Only `AmlCompute` is supported.
- `node_count`: The number of compute nodes to be used for running the user script.
- `process_count_per_node`: The number of processes per node.
- `environment`: The Python environment definition. You can configure it to use an existing Python environment or to set up a temporary environment for the experiment. The definition is also responsible for setting the required application dependencies (optional).
- `logging_level`: Log verbosity. Values in increasing verbosity are: `WARNING`, `INFO`, and `DEBUG`. The default is `INFO` (optional).
- `run_invocation_timeout`: The `run()` method invocation timeout in seconds. The default value is `60`.

```python
from azureml.contrib.pipeline.steps import ParallelRunConfig

parallel_run_config = ParallelRunConfig(
    source_directory=scripts_folder,
    entry_script="digit_identification.py",
    mini_batch_size="5",
    error_threshold=10,
    output_action="append_row",
    environment=batch_env,
    compute_target=compute_target,
    node_count=4)
```

### Create the pipeline step

Create the pipeline step by using the script, environment configuration, and parameters. Specify the compute target that you already attached to your workspace as the target of execution for the script. Use `ParallelRunStep` to create the batch inference pipeline step, which takes all the following parameters:
- `name`: The name of the step, with the following naming restrictions: unique, 3-32 characters, and regex ^\[a-z\]([-a-z0-9]*[a-z0-9])?$.
- `models`: Zero or more model names already registered in the Azure Machine Learning model registry.
- `parallel_run_config`: A `ParallelRunConfig` object, as defined earlier.
- `inputs`: One or more single-typed Azure Machine Learning datasets.
- `output`: A `PipelineData` object that corresponds to the output directory.
- `arguments`: A list of arguments passed to the user script (optional).
- `allow_reuse`: Whether the step should reuse previous results when run with the same settings/inputs. If this parameter is `False`, a new run will always be generated for this step during pipeline execution. (Optional; the default value is `True`.)

```python
from azureml.contrib.pipeline.steps import ParallelRunStep

parallelrun_step = ParallelRunStep(
    name="batch-mnist",
    models=[model],
    parallel_run_config=parallel_run_config,
    inputs=[named_mnist_ds],
    output=output_dir,
    arguments=[],
    allow_reuse=True
)
```

### Run the pipeline

Now, run the pipeline. First, create a `Pipeline` object by using your workspace reference and the pipeline step that you created. The `steps` parameter is an array of steps. In this case, there's only one step for batch scoring. To build pipelines that have multiple steps, place the steps in order in this array.

Next, use the `Experiment.submit()` function to submit the pipeline for execution.

```python
from azureml.pipeline.core import Pipeline
from azureml.core.experiment import Experiment

pipeline = Pipeline(workspace=ws, steps=[parallelrun_step])
pipeline_run = Experiment(ws, 'digit_identification').submit(pipeline)
```

## Monitor the batch inference job

A batch inference job can take a long time to finish. This example monitors progress by using a Jupyter widget. You can also manage the job's progress by using:

* Azure Machine Learning Studio. 
* Console output from the [`PipelineRun`](https://docs.microsoft.com/python/api/azureml-pipeline-core/azureml.pipeline.core.run.pipelinerun?view=azure-ml-py) object.

```python
from azureml.widgets import RunDetails
RunDetails(pipeline_run).show()

pipeline_run.wait_for_completion(show_output=True)
```

## Next steps

To see this process working end to end, try the [batch inference notebook](https://github.com/Azure/MachineLearningNotebooks/blob/master/how-to-use-azureml/machine-learning-pipelines/). 

For debugging and troubleshooting guidance for pipelines, see the [how-to guide](how-to-debug-pipelines.md).

[!INCLUDE [aml-clone-in-azure-notebook](../../../includes/aml-clone-for-examples.md)]
<|MERGE_RESOLUTION|>--- conflicted
+++ resolved
@@ -10,26 +10,18 @@
 ms.reviewer: trbye, jmartens, larryfr
 ms.author: tracych
 author: tracych
-ms.date: 10/01/2019
+ms.date: 11/04/2019
 ms.custom: Ignite2019
 ---
 
 # Run batch inference on large amounts of data by using Azure Machine Learning
 [!INCLUDE [applies-to-skus](../../../includes/aml-applies-to-basic-enterprise-sku.md)]
 
-<<<<<<< HEAD
-In this tutorial, you will learn how to get inferences on large amounts of data asynchronously and in parallel by using Azure Machine Learning. The batch inference capability described here is in public preview. It's a high-performance and high-throughput way to generate inferences and processing data. It provides asynchronous capabilities out of the box.
-=======
 In this how-to, you learn how to get inferences on large amounts of data asynchronously and in parallel by using Azure Machine Learning. The batch inference capability described here is in public preview. It's a high-performance and high-throughput way to generate inferences and processing data. It provides asynchronous capabilities out of the box.
->>>>>>> f4b4b7b1
 
 With batch inference, it's straightforward to scale offline inferences to large clusters of machines on terabytes of production data resulting in improved productivity and optimized cost.
 
-<<<<<<< HEAD
-In this tutorial, you will learn the following tasks:
-=======
 In this how-to, you learn the following tasks:
->>>>>>> f4b4b7b1
 
 > * Create a remote compute resource.
 > * Write a custom inference script.
