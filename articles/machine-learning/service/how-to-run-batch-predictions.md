---
title: Run batch predictions on large data
titleSuffix: Azure Machine Learning service
description: Learn how to make batch predictions asynchronously on large amounts of data using Azure Machine Learning service.
services: machine-learning
ms.service: machine-learning
ms.subservice: core
ms.topic: conceptual
ms.reviewer: jmartens, garye
ms.author: jordane
author: jpe316
ms.date: 07/12/2019
---
# Run batch predictions on large data sets with Azure Machine Learning service

In this article, you learn how to make predictions on large quantities of data asynchronously using the Azure Machine Learning service.

Batch prediction (or batch scoring) provides cost-effective inference, with unparalleled throughput for asynchronous applications. Batch prediction pipelines can scale to perform inference on terabytes of production data. Batch prediction is optimized for high throughput, fire-and-forget predictions for a large collection of data.

>[!TIP]
> If your system requires low-latency processing (to process a single document or small set of documents quickly), use [real-time scoring](how-to-consume-web-service.md) instead of batch prediction.

In the following steps, you create a [machine learning pipeline](concept-ml-pipelines.md) to register a pre-trained computer vision model ([Inception-V3](https://arxiv.org/abs/1512.00567)). Then you use the pre-trained model to do batch scoring on images available in your Azure Blob storage account. These images used for scoring are unlabeled images from the [ImageNet](http://image-net.org/) dataset.

## Prerequisites

- If you don’t have an Azure subscription, create a free account before you begin. Try the [free or paid version of Azure Machine Learning service](https://aka.ms/AMLFree).

- Configure your development environment to install the Azure Machine Learning SDK. For more information, see [Configure a development environment for Azure Machine Learning](how-to-configure-environment.md).

- Create an Azure Machine Learning workspace that will hold all your pipeline resources. You can use the following code, or for more options, see [Create a workspace configuration file](how-to-configure-environment.md#workspace).

  ```python
  from azureml.core import Workspace
  ws = Workspace.create(name = '<workspace-name>',
                        subscription_id = '<subscription-id>',
                        resource_group = '<resource-group>',
                        location = '<workspace_region>',
                        exist_ok = True
                        )
  ```

## Set up machine learning resources

The following steps set up the resources you need to run a pipeline:

- Access the datastore that already has the pretrained model, input labels, and images to score (this is already set up for you).
- Set up a datastore to store your outputs.
- Configure `DataReference` objects to point to the data in the preceding datastores.
- Set up compute machines or clusters where the pipeline steps will run.

### Access the datastores

First, access the datastore that has the model, labels, and images.

Use a public blob container, named *sampledata*, in the *pipelinedata* account that holds images from the ImageNet evaluation set. The datastore name for this public container is
*images_datastore*. Register this datastore with your workspace:

```python
from azureml.core import Datastore

account_name = "pipelinedata"
<<<<<<< HEAD
datastore_name = "images_datastore"
container_name = "sampledata"
=======
datastore_name="images_datastore"
container_name="sampledata"
>>>>>>> 0ddd5347

batchscore_blob = Datastore.register_azure_blob_container(ws,
                                                          datastore_name=datastore_name,
                                                          container_name=container_name,
                                                          account_name=account_name,
                                                          overwrite=True)
```

Next, set up to use the default datastore for the outputs.

When you create your workspace, [Azure Files](https://docs.microsoft.com/azure/storage/files/storage-files-introduction) and [Blob storage](https://docs.microsoft.com/azure/storage/blobs/storage-blobs-introduction) are attached to the workspace by default. Azure Files is the default datastore for a workspace, but you can also use Blob storage as a datastore. For more information, see [Azure storage
options](https://docs.microsoft.com/azure/storage/common/storage-decide-blobs-files-disks).

```python
def_data_store = ws.get_default_datastore()
```

### Configure data references

Now, reference the data in your pipeline as inputs to pipeline steps.

A data source in a pipeline is represented by a [DataReference](https://docs.microsoft.com/python/api/azureml-core/azureml.data.data_reference.datareference) object. The `DataReference` object points to data that lives in, or is accessible from, a datastore. You need `DataReference` objects for the directory used for input images, the directory in which the pretrained model is stored, the directory for labels, and the output directory.

```python
<<<<<<< HEAD
=======
from azureml.data.data_reference import DataReference

>>>>>>> 0ddd5347
input_images = DataReference(datastore=batchscore_blob,
                             data_reference_name="input_images",
                             path_on_datastore="batchscoring/images",
                             mode="download")

model_dir = DataReference(datastore=batchscore_blob,
                          data_reference_name="input_model",
                          path_on_datastore="batchscoring/models",
                          mode="download")

label_dir = DataReference(datastore=batchscore_blob,
                          data_reference_name="input_labels",
                          path_on_datastore="batchscoring/labels",
                          mode="download")

output_dir = PipelineData(name="scores",
                          datastore=def_data_store,
                          output_path_on_compute="batchscoring/results")
```

### Set up compute target

In Azure Machine Learning, *compute* (or *compute target*) refers to the machines or clusters that perform the computational steps in your machine learning pipeline. For example, you can create an `Azure Machine Learning compute`.

```python
from azureml.core.compute import AmlCompute
from azureml.core.compute import ComputeTarget

compute_name = "gpucluster"
compute_min_nodes = 0
compute_max_nodes = 4
vm_size = "STANDARD_NC6"

if compute_name in ws.compute_targets:
    compute_target = ws.compute_targets[compute_name]
    if compute_target and type(compute_target) is AmlCompute:
        print('Found compute target. just use it. ' + compute_name)
else:
    print('Creating a new compute target...')
    provisioning_config = AmlCompute.provisioning_configuration(
<<<<<<< HEAD
        vm_size=vm_size,  # NC6 is GPU-enabled
        vm_priority='lowpriority',  # optional
        min_nodes=compute_min_nodes,
        max_nodes=compute_max_nodes)

    # create the cluster
    compute_target = ComputeTarget.create(ws,
                                          compute_name,
                                          provisioning_config)

    compute_target.wait_for_completion(
        show_output=True,
        min_node_count=None,
        timeout_in_minutes=20)
=======
                     vm_size = vm_size, # NC6 is GPU-enabled
                     vm_priority = 'lowpriority', # optional
                     min_nodes = compute_min_nodes,
                     max_nodes = compute_max_nodes)

    # create the cluster
    compute_target = ComputeTarget.create(ws,
                        compute_name,
                        provisioning_config)

    compute_target.wait_for_completion(
                     show_output=True,
                     min_node_count=None,
                     timeout_in_minutes=20)
>>>>>>> 0ddd5347
```

## Prepare the model

Before you can use the pretrained model, you'll need to download the model and register it with your workspace.

### Download the pretrained model

Download the pretrained computer vision model (InceptionV3) from <http://download.tensorflow.org/models/inception_v3_2016_08_28.tar.gz>. Then extract it to the `models` subfolder.

```python
import os
import tarfile
import urllib.request

model_dir = 'models'
if not os.path.isdir(model_dir):
    os.mkdir(model_dir)

url = "http://download.tensorflow.org/models/inception_v3_2016_08_28.tar.gz"
response = urllib.request.urlretrieve(url, "model.tar.gz")
tar = tarfile.open("model.tar.gz", "r:gz")
tar.extractall(model_dir)
```

### Register the model

Here's how to register the model:

```python
import shutil
from azureml.core.model import Model

# register downloaded model
model = Model.register(
    model_path="models/inception_v3.ckpt",
    model_name="inception",  # This is the name of the registered model
    tags={'pretrained': "inception"},
    description="Imagenet trained tensorflow inception",
    workspace=ws)
```

## Write your scoring script

>[!Warning]
>The following code is only a sample of what is contained in the [batch_score.py](https://github.com/Azure/MachineLearningNotebooks/blob/master/how-to-use-azureml/machine-learning-pipelines/pipeline-batch-scoring/batch_scoring.py) used by the [sample notebook](https://github.com/Azure/MachineLearningNotebooks/blob/master/how-to-use-azureml/machine-learning-pipelines/pipeline-batch-scoring/pipeline-batch-scoring.ipynb). You’ll need to create your own scoring script for your scenario.

The `batch_score.py` script takes input images in *dataset_path*, pretrained models in *model_dir,* and outputs *results-label.txt* to *output_dir*.

```python
# Snippets from a sample scoring script
# Refer to the accompanying batch-scoring Notebook
# https://github.com/Azure/MachineLearningNotebooks/blob/master/pipeline/pipeline-batch-scoring.ipynb
# for the implementation script

# Get labels
def get_class_label_dict(label_file):
  label = []
  proto_as_ascii_lines = tf.gfile.GFile(label_file).readlines()
  for l in proto_as_ascii_lines:
    label.append(l.rstrip())
  return label

class DataIterator:
  # Definition of the DataIterator here

def main(_):
    # Refer to batch-scoring Notebook for implementation.
    label_file_name = os.path.join(args.label_dir, "labels.txt")
    label_dict = get_class_label_dict(label_file_name)
    classes_num = len(label_dict)
    test_feeder = DataIterator(data_dir=args.dataset_path)
    total_size = len(test_feeder.labels)

    # get model from model registry
    model_path = Model.get_model_path(args.model_name)
    with tf.Session() as sess:
        test_images = test_feeder.input_pipeline(batch_size=args.batch_size)
        with slim.arg_scope(inception_v3.inception_v3_arg_scope()):
            input_images = tf.placeholder(tf.float32, [args.batch_size, image_size, image_size, num_channel])
            logits, _ = inception_v3.inception_v3(input_images,
                                                        num_classes=classes_num,
                                                        is_training=False)
            probabilities = tf.argmax(logits, 1)

        sess.run(tf.global_variables_initializer())
        sess.run(tf.local_variables_initializer())
        coord = tf.train.Coordinator()
        threads = tf.train.start_queue_runners(sess=sess, coord=coord)
        saver = tf.train.Saver()
        saver.restore(sess, model_path)
        out_filename = os.path.join(args.output_dir, "result-labels.txt")

        # copy the file to artifacts
        shutil.copy(out_filename, "./outputs/")
```

## Build and run the batch scoring pipeline

### Prepare the run environment

Specify the conda dependencies for your script. You'll need this object later, when you create the pipeline step.

```python
from azureml.core.runconfig import DEFAULT_GPU_IMAGE
from azureml.core.runconfig import RunConfiguration
from azureml.core.conda_dependencies import CondaDependencies

cd = CondaDependencies.create(
    pip_packages=["tensorflow-gpu==1.10.0", "azureml-defaults"])

# Runconfig
amlcompute_run_config = RunConfiguration(conda_dependencies=cd)
amlcompute_run_config.environment.docker.enabled = True
amlcompute_run_config.environment.docker.gpu_support = True
amlcompute_run_config.environment.docker.base_image = DEFAULT_GPU_IMAGE
amlcompute_run_config.environment.spark.precache_packages = False
```

### Specify the parameter for your pipeline

Create a pipeline parameter by using a [PipelineParameter](https://docs.microsoft.com/python/api/azureml-pipeline-core/azureml.pipeline.core.graph.pipelineparameter?view=azure-ml-py) object with a default value.

```python
from azureml.pipeline.core.graph import PipelineParameter
batch_size_param = PipelineParameter(
<<<<<<< HEAD
    name="param_batch_size",
    default_value=20)
=======
                    name="param_batch_size",
                    default_value=20)
>>>>>>> 0ddd5347
```

### Create the pipeline step

Create the pipeline step by using the script, environment configuration, and parameters. Specify the compute target you already attached to your workspace as the target of execution of the script. Use [PythonScriptStep](https://docs.microsoft.com/python/api/azureml-pipeline-steps/azureml.pipeline.steps.python_script_step.pythonscriptstep?view=azure-ml-py) to create the pipeline step.

```python
from azureml.pipeline.steps import PythonScriptStep
inception_model_name = "inception_v3.ckpt"

batch_score_step = PythonScriptStep(
    name="batch_scoring",
    script_name="batch_score.py",
    arguments=["--dataset_path", input_images,
               "--model_name", "inception",
               "--label_dir", label_dir,
               "--output_dir", output_dir,
               "--batch_size", batch_size_param],
    compute_target=compute_target,
    inputs=[input_images, label_dir],
    outputs=[output_dir],
    runconfig=amlcompute_run_config,
    source_directory=scripts_folder
```

### Run the pipeline

Now run the pipeline, and examine the output it produced. The output has a score corresponding to each input image.

```python
from azureml.pipeline.core import Pipeline

# Run the pipeline
import pandas as pd
pipeline = Pipeline(workspace=ws, steps=[batch_score_step])
pipeline_run = Experiment(ws, 'batch_scoring').submit(
    pipeline, pipeline_params={"param_batch_size": 20})

# Wait for the run to finish (this might take several minutes)
pipeline_run.wait_for_completion(show_output=True)

# Download and review the output
step_run = list(pipeline_run.get_children())[0]
step_run.download_file("./outputs/result-labels.txt")

df = pd.read_csv("result-labels.txt", delimiter=":", header=None)
df.columns = ["Filename", "Prediction"]
df.head()
```

## Publish the pipeline

After you're satisfied with the outcome of the run, publish the pipeline so you can run it with different input values later. When you publish a pipeline, you get a REST endpoint. This endpoint accepts invoking of the pipeline with the set of parameters you have already incorporated by using [PipelineParameter](https://docs.microsoft.com/python/api/azureml-pipeline-core/azureml.pipeline.core.graph.pipelineparameter?view=azure-ml-py).

```python
published_pipeline = pipeline_run.publish_pipeline(
    name="Inception_v3_scoring",
    description="Batch scoring using Inception v3 model",
    version="1.0")
```

## Rerun the pipeline by using the REST endpoint

To rerun the pipeline, you'll need an Azure Active Directory authentication header token, as described in [AzureCliAuthentication class](https://docs.microsoft.com/python/api/azureml-core/azureml.core.authentication.azurecliauthentication?view=azure-ml-py).

```python
from azureml.pipeline.core.run import PipelineRun
from azureml.pipeline.core import PublishedPipeline

rest_endpoint = published_pipeline.endpoint
# specify batch size when running the pipeline
response = requests.post(rest_endpoint,
<<<<<<< HEAD
                         headers=aad_token,
                         json={"ExperimentName": "batch_scoring",
                               "ParameterAssignments": {"param_batch_size": 50}})
=======
		headers=aad_token,
		json={"ExperimentName": "batch_scoring",
               "ParameterAssignments": {"param_batch_size": 50}})
>>>>>>> 0ddd5347

# Monitor the run
published_pipeline_run = PipelineRun(ws.experiments["batch_scoring"], run_id)

RunDetails(published_pipeline_run).show()
```

## Next steps

To see this working end-to-end, try the batch scoring notebook in [GitHub](https://github.com/Azure/MachineLearningNotebooks/blob/master/how-to-use-azureml/machine-learning-pipelines).

[!INCLUDE [aml-clone-in-azure-notebook](../../../includes/aml-clone-for-examples.md)]
<|MERGE_RESOLUTION|>--- conflicted
+++ resolved
@@ -60,13 +60,8 @@
 from azureml.core import Datastore
 
 account_name = "pipelinedata"
-<<<<<<< HEAD
 datastore_name = "images_datastore"
 container_name = "sampledata"
-=======
-datastore_name="images_datastore"
-container_name="sampledata"
->>>>>>> 0ddd5347
 
 batchscore_blob = Datastore.register_azure_blob_container(ws,
                                                           datastore_name=datastore_name,
@@ -91,11 +86,8 @@
 A data source in a pipeline is represented by a [DataReference](https://docs.microsoft.com/python/api/azureml-core/azureml.data.data_reference.datareference) object. The `DataReference` object points to data that lives in, or is accessible from, a datastore. You need `DataReference` objects for the directory used for input images, the directory in which the pretrained model is stored, the directory for labels, and the output directory.
 
 ```python
-<<<<<<< HEAD
-=======
 from azureml.data.data_reference import DataReference
 
->>>>>>> 0ddd5347
 input_images = DataReference(datastore=batchscore_blob,
                              data_reference_name="input_images",
                              path_on_datastore="batchscoring/images",
@@ -136,7 +128,6 @@
 else:
     print('Creating a new compute target...')
     provisioning_config = AmlCompute.provisioning_configuration(
-<<<<<<< HEAD
         vm_size=vm_size,  # NC6 is GPU-enabled
         vm_priority='lowpriority',  # optional
         min_nodes=compute_min_nodes,
@@ -151,22 +142,6 @@
         show_output=True,
         min_node_count=None,
         timeout_in_minutes=20)
-=======
-                     vm_size = vm_size, # NC6 is GPU-enabled
-                     vm_priority = 'lowpriority', # optional
-                     min_nodes = compute_min_nodes,
-                     max_nodes = compute_max_nodes)
-
-    # create the cluster
-    compute_target = ComputeTarget.create(ws,
-                        compute_name,
-                        provisioning_config)
-
-    compute_target.wait_for_completion(
-                     show_output=True,
-                     min_node_count=None,
-                     timeout_in_minutes=20)
->>>>>>> 0ddd5347
 ```
 
 ## Prepare the model
@@ -293,13 +268,8 @@
 ```python
 from azureml.pipeline.core.graph import PipelineParameter
 batch_size_param = PipelineParameter(
-<<<<<<< HEAD
     name="param_batch_size",
     default_value=20)
-=======
-                    name="param_batch_size",
-                    default_value=20)
->>>>>>> 0ddd5347
 ```
 
 ### Create the pipeline step
@@ -330,10 +300,10 @@
 Now run the pipeline, and examine the output it produced. The output has a score corresponding to each input image.
 
 ```python
+import pandas as pd
 from azureml.pipeline.core import Pipeline
 
 # Run the pipeline
-import pandas as pd
 pipeline = Pipeline(workspace=ws, steps=[batch_score_step])
 pipeline_run = Experiment(ws, 'batch_scoring').submit(
     pipeline, pipeline_params={"param_batch_size": 20})
@@ -372,15 +342,9 @@
 rest_endpoint = published_pipeline.endpoint
 # specify batch size when running the pipeline
 response = requests.post(rest_endpoint,
-<<<<<<< HEAD
                          headers=aad_token,
                          json={"ExperimentName": "batch_scoring",
                                "ParameterAssignments": {"param_batch_size": 50}})
-=======
-		headers=aad_token,
-		json={"ExperimentName": "batch_scoring",
-               "ParameterAssignments": {"param_batch_size": 50}})
->>>>>>> 0ddd5347
 
 # Monitor the run
 published_pipeline_run = PipelineRun(ws.experiments["batch_scoring"], run_id)
