--- conflicted
+++ resolved
@@ -9,15 +9,9 @@
 author: cforbe
 ms.date: 08/30/2018
 ---
-<<<<<<< HEAD
+
 # Writing data with the data preparation SDK
-It is possible to write out the data at any point in a Dataflow. These writes are added as steps to the resulting Dataflow and will be executed every time the Dataflow is executed. Since there are no limitations to how many write steps there are in a pipeline, this makes it easy to write out intermediate results for troubleshooting or to be picked up by other pipelines.
-=======
-# Writing Data with the data prep SDK
-It is possible to write out the data at any point in a Dataflow. These writes are added as steps to the resulting Dataflow and are run every time the Dataflow is. Since there are no limitations to how many write steps there are in a pipeline, this makes it easy to write out intermediate results for troubleshooting or to be picked up by other pipelines.
->>>>>>> 79a1c8c0
-
-It is important to note that the run of each write results in a full pull of the data in the Dataflow. A Dataflow with three write steps will, for example, read and process every record in the dataset three times.
+It is possible to write out the data at any point in a Dataflow. These writes are added as steps to the resulting Dataflow and will be executed every time the Dataflow is executed. Since there are no limitations to how many write steps there are in a pipeline, this makes it easy to write out intermediate results for troubleshooting or to be picked up by other pipelines. It is important to note that the run of each write results in a full pull of the data in the Dataflow. A Dataflow with three write steps will, for example, read and process every record in the dataset three times.
 
 ## Writing to files
 Data can be written to files in any of our supported locations (Local File System, Azure Blob Storage, and Azure Data Lake Storage). In order to parallelize the write, the data is written to multiple partition files. A sentinel file named SUCCESS is also output once the write has completed. This makes it possible to identify when an intermediate write has completed without having to wait for the whole pipeline to complete.
