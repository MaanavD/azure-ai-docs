---
title: Log metrics during training runs
titleSuffix: Azure Machine Learning service
description: You can track your experiments and monitor metrics to enhance the model creation process. Learn how to add logging to your training script, how to submit the experiment, how to check the progress of a running job, and how to view the results of a run.
services: machine-learning
author: heatherbshapiro
ms.author: hshapiro

ms.service: machine-learning
ms.subservice: core
ms.workload: data-services
ms.topic: conceptual
ms.date: 12/04/2018

ms.custom: seodec18
---

# Log metrics during training runs in Azure Machine Learning

In the Azure Machine Learning service, you can track your experiments and monitor metrics to enhance the model creation process. In this article, learn how to add logging to your training script, submit an experiment run, monitor the run, and view the results of a run.

## List of training metrics 

The following metrics can be added to a run while training an experiment. To view a more detailed list of what can be tracked on a run, see the [Run class reference documentation](https://docs.microsoft.com/python/api/azureml-core/azureml.core.run(class)?view=azure-ml-py).

|Type| Python function | Notes|
|----|:----|:----|
|Scalar values |Function:<br>`run.log(name, value, description='')`<br><br>Example:<br>run.log("accuracy", 0.95) |Log a numerical or string value to the run with the given name. Logging a metric to a run causes that metric to be stored in the run record in the experiment.  You can log the same metric multiple times within a run, the result being considered a vector of that metric.|
|Lists|Function:<br>`run.log_list(name, value, description='')`<br><br>Example:<br>run.log_list("accuracies", [0.6, 0.7, 0.87]) | Log a list of values to the run with the given name.|
|Row|Function:<br>`run.log_row(name, description=None, **kwargs)`<br>Example:<br>run.log_row("Y over X", x=1, y=0.4) | Using *log_row* creates a metric with multiple columns as described in kwargs. Each named parameter generates a column with the value specified.  *log_row* can be called once to log an arbitrary tuple, or multiple times in a loop to generate a complete table.|
|Table|Function:<br>`run.log_table(name, value, description='')`<br><br>Example:<br>run.log_table("Y over X", {"x":[1, 2, 3], "y":[0.6, 0.7, 0.89]}) | Log a dictionary object to the run with the given name. |
|Images|Function:<br>`run.log_image(name, path=None, plot=None)`<br><br>Example:<br>`run.log_image("ROC", plt)` | Log an image to the run record. Use log_image to log an image file or a matplotlib plot to the run.  These images will be visible and comparable in the run record.|
|Tag a run|Function:<br>`run.tag(key, value=None)`<br><br>Example:<br>run.tag("selected", "yes") | Tag the run with a string key and optional string value.|
|Upload file or directory|Function:<br>`run.upload_file(name, path_or_stream)`<br> <br> Example:<br>run.upload_file("best_model.pkl", "./model.pkl") | Upload a file to the run record. Runs automatically capture file in the specified output directory, which defaults to "./outputs" for most run types.  Use upload_file only when additional files need to be uploaded or an output directory is not specified. We suggest adding `outputs` to the name so that it gets uploaded to the outputs directory. You can list all of the files that are associated with this run record by called `run.get_file_names()`|

> [!NOTE]
> Metrics for scalars, lists, rows, and tables can have type: float, integer, or string.

## Start logging metrics

If you want to track or monitor your experiment, you must add code to start logging when you submit the run. The following are ways to trigger the run submission:
* __Run.start_logging__ - Add logging functions to your training script and start an interactive logging session in the specified experiment. **start_logging** creates an interactive run for use in scenarios such as notebooks. Any metrics that are logged during the session are added to the run record in the experiment.
* __ScriptRunConfig__ - Add logging functions to your training script and load the entire script folder with the run.  **ScriptRunConfig** is a class for setting up configurations for script runs. With this option, you can add monitoring code to be notified of completion or to get a visual widget to monitor.

## Set up the workspace
Before adding logging and submitting an experiment, you must set up the workspace.

1. Load the workspace. To learn more about setting the workspace configuration, follow the steps in [Create an Azure Machine Learning service workspace](setup-create-workspace.md#sdk).

   ```python
   from azureml.core import Experiment, Run, Workspace
   import azureml.core
  
   ws = Workspace(workspace_name = <<workspace_name>>,
               subscription_id = <<subscription_id>>,
               resource_group = <<resource_group>>)
   ```
  
## Option 1: Use start_logging

**start_logging** creates an interactive run for use in scenarios such as notebooks. Any metrics that are logged during the session are added to the run record in the experiment.

The following example trains a simple sklearn Ridge model locally in a local Jupyter notebook. To learn more about submitting experiments to different environments, see [Set up compute targets for model training with Azure Machine Learning service](https://docs.microsoft.com/azure/machine-learning/service/how-to-set-up-training-targets).

1. Create a training script in a local Jupyter notebook. 

   ``` python
   # load diabetes dataset, a well-known small dataset that comes with scikit-learn
   from sklearn.datasets import load_diabetes
   from sklearn.linear_model import Ridge
   from sklearn.metrics import mean_squared_error
   from sklearn.model_selection import train_test_split
   from sklearn.externals import joblib

   X, y = load_diabetes(return_X_y = True)
   columns = ['age', 'gender', 'bmi', 'bp', 's1', 's2', 's3', 's4', 's5', 's6']
   X_train, X_test, y_train, y_test = train_test_split(X, y, test_size = 0.2, random_state = 0)
   data = {
      "train":{"X": X_train, "y": y_train},        
      "test":{"X": X_test, "y": y_test}
   }
   reg = Ridge(alpha = 0.03)
   reg.fit(data['train']['X'], data['train']['y'])
   preds = reg.predict(data['test']['X'])
   print('Mean Squared Error is', mean_squared_error(preds, data['test']['y']))
   joblib.dump(value = reg, filename = 'model.pkl');
   ```

2. Add experiment tracking using the Azure Machine Learning service SDK, and upload a persisted model into the experiment run record. The following code adds tags, logs, and uploads a model file to the experiment run.

   ```python
   # Get an experiment object from Azure Machine Learning
   experiment = Experiment(workspace = ws, name = "train-within-notebook")
  
   # Create a run object in the experiment
   run = experiment.start_logging()# Log the algorithm parameter alpha to the run
   run.log('alpha', 0.03)

   # Create, fit, and test the scikit-learn Ridge regression model
   regression_model = Ridge(alpha=0.03)
   regression_model.fit(data['train']['X'], data['train']['y'])
   preds = regression_model.predict(data['test']['X'])

   # Output the Mean Squared Error to the notebook and to the run
   print('Mean Squared Error is', mean_squared_error(data['test']['y'], preds))
   run.log('mse', mean_squared_error(data['test']['y'], preds))

   # Save the model to the outputs directory for capture
   joblib.dump(value=regression_model, filename='outputs/model.pkl')

   # Take a snapshot of the directory containing this notebook
   run.take_snapshot('./')

   # Complete the run
   run.complete()
  
   ```

The script ends with ```run.complete()```, which marks the run as completed.  This function is typically used in interactive notebook scenarios.

## Option 2: Use ScriptRunConfig

[**ScriptRunConfig**](https://docs.microsoft.com/python/api/azureml-core/azureml.core.scriptrunconfig?view=azure-ml-py) is a class for setting up configurations for script runs. With this option, you can add monitoring code to be notified of completion or to get a visual widget to monitor.

This example expands on the basic sklearn Ridge model from above. It does a simple parameter sweep to sweep over alpha values of the model to capture metrics and trained models in runs under the experiment. The example runs locally against a user-managed environment. 

1. Create a training script `train.py`.

   ```python
   # train.py

   import os
   from sklearn.datasets import load_diabetes
   from sklearn.linear_model import Ridge
   from sklearn.metrics import mean_squared_error
   from sklearn.model_selection import train_test_split
   from azureml.core.run import Run
   from sklearn.externals import joblib

   import numpy as np

   #os.makedirs('./outputs', exist_ok = True)

   X, y = load_diabetes(return_X_y = True)

   run = Run.get_context()

   X_train, X_test, y_train, y_test = train_test_split(X, y, test_size = 0.2, random_state = 0)
   data = {"train": {"X": X_train, "y": y_train},
          "test": {"X": X_test, "y": y_test}}

   # list of numbers from 0.0 to 1.0 with a 0.05 interval
   alphas = mylib.get_alphas()

   for alpha in alphas:
      # Use Ridge algorithm to create a regression model
      reg = Ridge(alpha = alpha)
      reg.fit(data["train"]["X"], data["train"]["y"])

      preds = reg.predict(data["test"]["X"])
      mse = mean_squared_error(preds, data["test"]["y"])
      # log the alpha and mse values
      run.log('alpha', alpha)
      run.log('mse', mse)

      model_file_name = 'ridge_{0:.2f}.pkl'.format(alpha)
      # save model in the outputs folder so it automatically get uploaded
      with open(model_file_name, "wb") as file:
          joblib.dump(value = reg, filename = model_file_name)

      # upload the model file explicitly into artifacts 
      run.upload_file(name = model_file_name, path_or_stream = model_file_name)

      # register the model
      #run.register_model(file_name = model_file_name)

      print('alpha is {0:.2f}, and mse is {1:0.2f}'.format(alpha, mse))
  
   ```

2. The `train.py` script references `mylib.py` which allows you to get the list of alpha values to use in the ridge model.

   ```python
   # mylib.py
  
   import numpy as np

   def get_alphas():
      # list of numbers from 0.0 to 1.0 with a 0.05 interval
      return np.arange(0.0, 1.0, 0.05)
   ```

3. Configure a user-managed local environment.

   ```python
   from azureml.core.runconfig import RunConfiguration

   # Editing a run configuration property on-fly.
   run_config_user_managed = RunConfiguration()

   run_config_user_managed.environment.python.user_managed_dependencies = True

   # You can choose a specific Python environment by pointing to a Python path 
   #run_config.environment.python.interpreter_path = '/home/user/miniconda3/envs/sdk2/bin/python'
   ```

4. Submit the ```train.py``` script to run in the user-managed environment. This whole script folder is submitted for training, including the ```mylib.py``` file.

   ```python
   from azureml.core import ScriptRunConfig
  
   experiment = Experiment(workspace=ws, name="train-on-local")
   src = ScriptRunConfig(source_directory = './', script = 'train.py', run_config = run_config_user_managed)
   run = experiment.submit(src)
   ```

## Cancel a run
<<<<<<< HEAD
Alter a run is submitted, you can cancel it even if you have lost the object reference, as long as you know the experiment name and run ID. 
=======
After a run is submitted, you can cancel it even if you have lost the object reference, as long as you know the experiment name and run id. 
>>>>>>> 81113d03

```python
from azureml.core import Experiment
exp = Experiment(ws, "my-experiment-name")

# if you don't know the run id, you can list all runs under an experiment
for r in exp.get_runs():  
    print(r.id, r.get_status())

# if you know the run id, you can "rehydrate" the run
from azureml.core import get_run
r = get_run(experiment=exp, run_id="my_run_id", rehydrate=True)
  
# check the returned run type and status
print(type(r), r.get_status())

# you can cancel a run if it hasn't completed or failed
if r.get_status() not in ['Complete', 'Failed']:
    r.cancel()
```
Currently only ScriptRun and PipelineRun types support cancel operation.

Additionally, you can cancel a run through the CLI using the following command:
```shell
az ml run cancel -r <run_id> -p <project_path>
```


## View run details

### Monitor run with Jupyter notebook widgets
When you use the **ScriptRunConfig** method to submit runs, you can watch the progress of the run with a Jupyter notebook widget. Like the run submission, the widget is asynchronous and provides live updates every 10-15 seconds until the job completes.

1. View the Jupyter widget while waiting for the run to complete.

   ```python
   from azureml.widgets import RunDetails
   RunDetails(run).show()
   ```

   ![Screenshot of Jupyter notebook widget](./media/how-to-track-experiments/widgets.PNG)

2. **[For automated machine learning runs]** To access the charts from a previous run. Replace `<<experiment_name>>` with the appropriate experiment name:

   ``` 
   from azureml.widgets import RunDetails
   from azureml.core.run import Run

   experiment = Experiment (workspace, <<experiment_name>>)
   run_id = 'autoML_my_runID' #replace with run_ID
   run = Run(experiment, run_id)
   RunDetails(run).show()
   ```

   ![Jupyter notebook widget for Automated Machine Learning](./media/how-to-track-experiments/azure-machine-learning-auto-ml-widget.png)


To view further details of a pipeline click on the Pipeline you would like to explore in the table, and the charts will render in a pop-up from the Azure portal.

### Get log results upon completion

Model training and monitoring occur in the background so that you can run other tasks while you wait. You can also wait until the model has completed training before running more code. When you use **ScriptRunConfig**, you can use ```run.wait_for_completion(show_output = True)``` to show when the model training is complete. The ```show_output``` flag gives you verbose output. 
  
### Query run metrics

You can view the metrics of a trained model using ```run.get_metrics()```. You can now get all of the metrics that were logged in the  example above to determine the best model.

<a name="view-the-experiment-in-the-web-portal"></a>
## View the experiment in the Azure portal

When an experiment has finished running, you can browse to the recorded experiment run record. You can do access the history in two ways:

* Get the URL to the run directly ```print(run.get_portal_url())```
* View the run details by submitting the name of the run (in this case, ```run```). This way points you to the experiment name, ID, type, status, details page, a link to the Azure portal, and a link to documentation.

The link for the run brings you directly to the run details page in the Azure portal. Here you can see any properties, tracked metrics, images, and charts that are logged in the experiment. In this case, we logged MSE and the alpha values.

  ![Run details in the Azure portal](./media/how-to-track-experiments/run-details-page-web.PNG)

You can also view any outputs or logs for the run, or download the snapshot of the experiment you submitted so you can share the experiment folder with others.

### Viewing charts in run details

There are various ways to use the logging APIs to record different types of metrics during a run and view them as charts in the Azure portal. 

|Logged Value|Example code| View in portal|
|----|----|----|
|Log an array of numeric values| `run.log_list(name='Fibonacci', value=[0, 1, 1, 2, 3, 5, 8, 13, 21, 34, 55, 89])`|single-variable line chart|
|Log a single numeric value with the same metric name repeatedly used (like from within a for loop)| `for i in tqdm(range(-10, 10)):    run.log(name='Sigmoid', value=1 / (1 + np.exp(-i))) angle = i / 2.0`| Single-variable line chart|
|Log a row with 2 numerical columns repeatedly|`run.log_row(name='Cosine Wave', angle=angle, cos=np.cos(angle))   sines['angle'].append(angle)      sines['sine'].append(np.sin(angle))`|Two-variable line chart|
|Log table with 2 numerical columns|`run.log_table(name='Sine Wave', value=sines)`|Two-variable line chart|

<a name="auto"></a>
## Understanding automated ML charts

After submitting an automated ML job in a notebook, a history of these runs can be found in your machine learning service workspace. 

Learn more about:
+ [Charts and curves for classification models](#classification)
+ [Charts and graphs for regression models](#regression)
+ [Model explain ability](#model-explain-ability-and-feature-importance)


### View the run charts

1. Go to your workspace. 

1. Select **Experiments** in the leftmost panel of your workspace.

   ![Screenshot of experiment menu](./media/how-to-track-experiments/azure-machine-learning-auto-ml-experiment_menu.PNG)

1. Select the experiment you are interested in.

   ![Experiment list](./media/how-to-track-experiments/azure-machine-learning-auto-ml-experiment_list.PNG)

1. In the table, select the Run Number.

   ![Experiment run](./media/how-to-track-experiments/azure-machine-learning-auto-ml-experiment_run.PNG)

1. In the table, select the Iteration Number for the model that you would like to explore further.

   ![Experiment model](./media/how-to-track-experiments/azure-machine-learning-auto-ml-experiment_model.PNG)



### Classification

For every classification model that you build by using the automated machine learning capabilities of Azure Machine Learning, you can see the following charts: 
+ [Confusion matrix](#confusion-matrix)
+ [Precision-Recall chart](#precision-recall-chart)
+ [Receiver operating characteristics (or ROC)](#ROC)
+ [Lift curve](#lift-curve)
+ [Gains curve](#gains-curve)
+ [Calibration plot](#calibration-plot)

#### Confusion matrix

A confusion matrix is used to describe the performance of a classification model. Each row displays the instances of the true class, and each column represents the instances of the predicted class. The confusion matrix shows the correctly classified labels and the incorrectly classified labels for a given model.

For classification problems, Azure Machine Learning automatically provides a confusion matrix for each model that is built. For each confusion matrix, automated ML will show the correctly classified labels as green, and incorrectly classified labels as red. The size of the circle represents the number of samples in that bin. In addition, the frequency count of each predicted label and each true label is provided in the adjacent bar charts. 

Example 1: A classification model with poor accuracy
![A classification model with poor accuracy](./media/how-to-track-experiments/azure-machine-learning-auto-ml-confusion_matrix1.PNG)

Example 2: A classification model with high accuracy (ideal)
![A classification model with high accuracy](./media/how-to-track-experiments/azure-machine-learning-auto-ml-confusion_matrix2.PNG)


#### Precision-recall chart

With this chart, you can compare the precision-recall curves for each model to determine which model has an acceptable relationship between precision and recall for your particular business problem. This chart shows Macro Average Precision-Recall, Micro Average Precision-Recall, and the precision-recall associated with all classes for a model.

The term Precision represents that ability for a classifier to label all instances correctly. Recall represents the ability for a classifier to find all instances of a particular label. The precision-recall curve shows the relationship between these two concepts. Ideally, the model would have 100% precision and 100% accuracy.

Example 1: A classification model with low precision and low recall
![A classification model with low precision and low recall](./media/how-to-track-experiments/azure-machine-learning-auto-ml-precision_recall1.PNG)

Example 2: A classification model with ~100% precision and ~100% recall (ideal)
![A classification model high precision and recall](./media/how-to-track-experiments/azure-machine-learning-auto-ml-precision_recall2.PNG)

#### ROC

Receiver operating characteristic (or ROC) is a plot of the correctly classified labels vs. the incorrectly classified labels for a particular model. The ROC curve can be less informative when training models on datasets with high bias, as it will not show the false positive labels.

Example 1: A classification model with low true labels and high false labels
![Classification model with low true labels and high false labels](./media/how-to-track-experiments/azure-machine-learning-auto-ml-roc1.PNG)

Example 2: A classification model with high true labels and low false labels
![a classification model with high true labels and low false labels](./media/how-to-track-experiments/azure-machine-learning-auto-ml-roc2.PNG)

#### Lift curve

You can compare the lift of the model built automatically with Azure Machine Learning to the baseline in order to view the value gain of that particular model.

Lift charts are used to evaluate the performance of a classification model. It shows how much better you can expect to do with a model compared to without a model. 

Example 1: Model performs worse than a random selection model
![A classification model that does worse than a random selection model](./media/how-to-track-experiments/azure-machine-learning-auto-ml-lift_curve1.PNG)

Example 2: Model performs better than a random selection model
![A classification model that performs better](./media/how-to-track-experiments/azure-machine-learning-auto-ml-lift_curve2.PNG)

#### Gains curve

A gains chart evaluates the performance of a classification model by each portion of the data. It shows for each percentile of the data set, how much better you can expect to perform compared against a random selection model.

Use the cumulative gains chart to help you choose the classification cutoff using a percentage that corresponds to a desired gain from the model. This information provides another way of looking at the results in the accompanying lift chart.

Example 1: A classification model with minimal gain
![a classification model with minimal gain](./media/how-to-track-experiments/azure-machine-learning-auto-ml-gains_curve1.PNG)

Example 2: A classification model with significant gain
![A classification model with significant gain](./media/how-to-track-experiments/azure-machine-learning-auto-ml-gains_curve2.PNG)

#### Calibration plot

For all classification problems, you can review the calibration line for micro-average, macro-average, and each class in a given predictive model. 

A calibration plot is used to display the confidence of a predictive model. It does this by showing the relationship between the predicted probability and the actual probability, where “probability” represents the likelihood that a particular instance belongs under some label. A well calibrated model  aligns with the y=x line, where it is reasonably confident in its predictions. An over-confident model  aligns with the y=0 line, where the predicted probability is present but there is no actual probability.

Example 1: A more well-calibrated model
![ more well-calibrated model](./media/how-to-track-experiments/azure-machine-learning-auto-ml-calib_curve1.PNG)

Example 2: An over-confident model
![An over-confident model](./media/how-to-track-experiments/azure-machine-learning-auto-ml-calib_curve2.PNG)

### Regression
For every regression model, you build using the automated machine learning capabilities of Azure Machine Learning, you can see the following charts: 
+ [Predicted vs. True](#pvt)
+ [Histogram of residuals](#histo)

<a name="pvt"></a>

#### Predicted vs. True

Predicted vs. True shows the relationship between a predicted value and its correlating true value for a regression problem. This graph can be used to measure performance of a model as the closer to the y=x line the predicted values are, the better the accuracy of a predictive model.

After each run, you can see a predicted vs. true graph for each regression model. To protect data privacy, values are binned together and the size of each bin is shown as a bar graph on the bottom portion of the chart area. You can compare the predictive model, with the lighter shade area showing error margins, against the ideal value of where the model should be.

Example 1: A regression model with low accuracy in predictions
![A regression model with low accuracy in predictions](./media/how-to-track-experiments/azure-machine-learning-auto-ml-regression1.PNG)

Example 2: A regression model with high accuracy in its predictions
![A regression model with high accuracy in its predictions](./media/how-to-track-experiments/azure-machine-learning-auto-ml-regression2.PNG)

<a name="histo"></a>

#### Histogram of residuals

A residual represents an observed y – the predicted y. To show a margin of error with low bias, the histogram of residuals should be shaped as a bell curve, centered around 0. 

Example 1: A regression model with bias in its errors
![SA regression model with bias in its errors](./media/how-to-track-experiments/azure-machine-learning-auto-ml-regression3.PNG)

Example 2: A regression model with more even distribution of errors
![A regression model with more even distribution of errors](./media/how-to-track-experiments/azure-machine-learning-auto-ml-regression4.PNG)

### Model explain-ability and feature importance

Feature importance gives a score that indicates how valuable each feature was in the construction of a model. You can review the feature importance score for the model overall as well as per class on a predictive model. You can see per feature how the importance compares against each class and overall.

![Feature Explain ability](./media/how-to-track-experiments/azure-machine-learning-auto-ml-feature_explain1.PNG)

## Example notebooks
The following notebooks demonstrate concepts in this article:
* [how-to-use-azureml/training/train-within-notebook](https://github.com/Azure/MachineLearningNotebooks/blob/master/how-to-use-azureml/training/train-within-notebook)
* [how-to-use-azureml/training/train-on-local](https://github.com/Azure/MachineLearningNotebooks/blob/master/how-to-use-azureml/training/train-on-local)
* [how-to-use-azureml/training/logging-api/logging-api.ipynb](https://github.com/Azure/MachineLearningNotebooks/blob/master/how-to-use-azureml/training/logging-api)

[!INCLUDE [aml-clone-in-azure-notebook](../../../includes/aml-clone-for-examples.md)]

## Next steps

Try these next steps to learn how to use the Azure Machine Learning SDK for Python:

* See an example of how to register the best model and deploy it in the tutorial, [Train an image classification model with Azure Machine Learning](tutorial-train-models-with-aml.md).

* Learn how to [Train PyTorch Models with Azure Machine Learning](how-to-train-pytorch.md).<|MERGE_RESOLUTION|>--- conflicted
+++ resolved
@@ -215,11 +215,9 @@
    ```
 
 ## Cancel a run
-<<<<<<< HEAD
+
 Alter a run is submitted, you can cancel it even if you have lost the object reference, as long as you know the experiment name and run ID. 
-=======
-After a run is submitted, you can cancel it even if you have lost the object reference, as long as you know the experiment name and run id. 
->>>>>>> 81113d03
+
 
 ```python
 from azureml.core import Experiment
