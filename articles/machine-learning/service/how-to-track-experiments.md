--- conflicted
+++ resolved
@@ -1,23 +1,14 @@
 ---
-<<<<<<< HEAD
-title: Track experiments and training metrics in Azure Machine Learning
-description: How to track your experiments and training metrics in Azure Machine Learning service.
-services: machine-learning
-=======
 title: Track experiments and training metrics - Azure Machine Learning | Microsoft Docs
 description: With the Azure Machine Learning service, you can track your experiments and monitor metrics to enhance the model creation process. Learn how to add logging to your training script, how to submit the experiment, how to check the progress of a running job, and how to view the results of a run.
 services: machine-learning
 author: heatherbshapiro
 ms.author: hshapiro
 manager: cgronlun
->>>>>>> 744b5396
 ms.service: machine-learning
 ms.component: core
-ms.topic: conceptual
-manager: cgronlun
-ms.reviewer: jmartens
-author: heatherbshapiro
-ms.author: hshapiro
+ms.workload: data-services
+ms.topic: article
 ms.date: 09/24/2018
 ---
 
