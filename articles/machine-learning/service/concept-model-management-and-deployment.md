--- conflicted
+++ resolved
@@ -13,46 +13,26 @@
 ms.custom: seodec18
 ---
 
-<<<<<<< HEAD
 # MLOps: Model management, deployment and monitoring with Azure Machine Learning
-=======
-# MLOps: model management, deployment, and monitoring with Azure Machine Learning
->>>>>>> 8e68b20b
 
 In this article, learn about how to use Azure Machine Learning to manage the lifecycle of your models. Azure Machine Learning uses a Machine Learning Operations (MLOps) approach. MLOps improves the quality and consistency of your machine learning solutions. 
 
 Azure Machine Learning provides the following MLOps capabilities:
 
-<<<<<<< HEAD
-- **Deploy Machine Learning projects from anywhere**
-- **Monitor Machine Learning applications for operational and Machine Learning related issues** - compare model inputs between training and inference, explore model-specific metrics and provide monitoring and alerts on your Machine Learning infrastructure.
-- **Capture the data required for establishing an end to end audit trail of the Machine Learning lifecycle**, including who is publishing models, why changes are being made, and when models were deployed or used in production.
-- **Automate the end to end Machine Learning lifecycle with Azure Machine Learning and Azure DevOps** to frequently update models, test new models, and continuously roll out new Machine Learning models alongside your other applications and services.
-=======
 - **Create reproducible ML pipelines**. Pipelines allow you to define repeatable and reusable steps for your data preparation, training, and scoring processes.
 - **Register, package, and deploy models from anywhere** and track associated metadata required to use the model.
 - **Capture the governance data required for capturing the end-to-end ML lifecycle**, including who is publishing models, why changes are being made, and when models were deployed or used in production.
 - **Notify and alert on events in the ML lifecycle** such as experiment completion, model registration, model deployment, and data drift detection.
 - **Monitor ML applications for operational and ML-related issues**. Compare model inputs between training and inference, explore model-specific metrics, and provide monitoring and alerts on your ML infrastructure.
 - **Automate the end-to-end ML lifecycle with Azure Machine Learning and Azure DevOps** to frequently update models, test new models, and continuously roll out new ML models alongside your other applications and services.
->>>>>>> 8e68b20b
 
 ## Create reproducible ML pipelines
 
 Use ML pipelines from Azure Machine Learning to stitch together all of the steps involved in your model training process.
 
-<<<<<<< HEAD
-## Deploy Machine Learning projects from anywhere
-
-### Turn your training process into a reproducible pipeline
-Use Machine Learning pipelines from Azure Machine Learning to stitch together all of the steps involved in your model training process, from data preparation to feature extraction to hyperparameter tuning to model evaluation.
-
-For more information, see [Machine Learning pipelines](concept-ml-pipelines.md).
-=======
 An ML pipeline can contain steps from data preparation to feature extraction to hyperparameter tuning to model evaluation. For more information, see [ML pipelines](concept-ml-pipelines.md).
 
 ## Register, package, and deploy models from anywhere
->>>>>>> 8e68b20b
 
 ### Register and track Machine Learning models
 
@@ -131,10 +111,6 @@
 
 Microsoft Power BI supports using machine learning models for data analytics. For more information, see [Azure Machine Learning integration in Power BI (preview)](https://docs.microsoft.com/power-bi/service-machine-learning-integration).
 
-
-<<<<<<< HEAD
-## Monitor for operational and Machine Learning issues
-=======
 ## Capture the governance data required for capturing the end-to-end ML lifecycle
 
 Azure ML gives you the capability to track the end-to-end audit trail of all of your ML assets. Specifically:
@@ -148,7 +124,6 @@
 Azure ML publishes key events to Azure EventGrid, which can be used to notify and automate on events in the ML lifecycle. For more information, please see [this document](how-to-use-event-grid.md).
 
 ## Monitor for operational & ML issues
->>>>>>> 8e68b20b
 
 Monitoring enables you to understand what data is being sent to your model, and the predictions that it returns.
 
@@ -156,21 +131,7 @@
 
 For more information, see [How to enable model data collection](how-to-enable-data-collection.md).
 
-
-<<<<<<< HEAD
-## Audit trail of the Machine Learning lifecycle
-
-Azure Machine Learning gives you the capability to track the end to end audit trail of all of your Machine Learning assets. Specifically:
-
-- Azure Machine Learning [integrates with Git](how-to-set-up-training-targets.md#gitintegration) to track information which repository / branch / commit your code came from.
-- [Azure Machine Learning Datasets](how-to-create-register-datasets.md) help you track and version data.
-- Azure Machine Learning Run history stores a snapshot of the code, data and compute used to train a model.
-- The Azure Machine Learning Model Registry captures all of the metadata associated with your model (which experiment trained it, where it is being deployed, if its deployments are healthy).
-
-## Automate the Machine Learning lifecycle 
-=======
 ## Automate the ML lifecycle 
->>>>>>> 8e68b20b
 
 You can use GitHub and Azure Pipelines to create a continuous integration process that trains a model. In a typical scenario, when a Data Scientist checks a change into the Git repo for a project, the Azure Pipeline will start a training run. The results of the run can then be inspected to see the performance characteristics of the trained model. You can also create a pipeline that deploys the model as a web service.
 
