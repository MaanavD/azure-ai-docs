--- conflicted
+++ resolved
@@ -49,11 +49,7 @@
 Model registration allows you to store and version your models in the Azure cloud, in your workspace. The model registry makes it easy to organize and keep track of your trained models.
 
 > [!TIP]
-<<<<<<< HEAD
-> You can also register models trained outside the Azure Machine Learning service. For more information, see [How to use existing models](how-to-deploy-existing-model.md).
-=======
 > A registered model is a logical container for one or more files that make up your model. For example, if you have a model that is stored in multiple files, you can register them as a single model in your Azure Machine Learning workspace. After registration, you can then download or deploy the registered model and receive all the files that were registered.
->>>>>>> f87806bb
  
 Registered models are identified by name and version. Each time you register a model with the same name as an existing one, the registry increments the version. You can also provide additional metadata tags during registration that can be used when searching for models. The Azure Machine Learning service supports any model that can be loaded using Python 3.5.2 or higher.
 
