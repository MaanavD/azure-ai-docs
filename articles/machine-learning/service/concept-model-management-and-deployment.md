---
title: Manage and deploy models in Azure Machine Learning
description: Learn how to use Azure Machine Learning to deploy, manage, and monitor your models to continuously improve them. You can deploy the models you trained with Azure Machine Learning, on your local machine, or from other sources.  
services: machine-learning
ms.service: machine-learning
ms.component: core
ms.topic: conceptual
ms.reviewer: jmartens
author: hjerez
ms.author: hjerez
ms.date: 09/24/2018
---

# Manage, deploy, and monitor models with Azure Machine Learning

In this article, you can learn how to use Azure Machine Learning to deploy, manage, and monitor your models to continuously improve them. You can deploy the models you trained with Azure Machine Learning, on your local machine, or from other sources. 

<<<<<<< HEAD
The following diagram illustrates the complete deployment workflow:
[ ![Deployment workflow for Azure Machine Learning](media/concept-model-management-and-deployment/deployment-pipeline.png) ](media/concept-model-management-and-deployment/deployment-pipeline.png#lightbox)
=======
[!['Azure Machine Learning continuous integration/continuous deployment (CI/CD) cycle'](media/concept-model-management-and-deployment/model-ci-cd.png)](media/concept-model-management-and-deployment/model-ci-cd.png#lightbox)

## Deployment workflow
>>>>>>> f9764730

The deployment workflow includes the following steps:
1. **Register the model** in a registry hosted in your Azure Machine Learning workspace
1. **Register an image** that pairs a model with a scoring script and dependencies in a portable container 
1. **Deploy** the image as a web service in the cloud or to edge devices
1. **Monitor and collect data**

You can do each step independently or as part of a single deployment command. 

You can integrate deployment into a CI/CD workflow as well as illustrated in the following graphic.

[ !['Azure Machine Learning continuous integration/continuous deployment (CI/CD) cycle'](media/concept-model-management-and-deployment/model-ci-cd.png) ](media/concept-model-management-and-deployment/model-ci-cd.png#lightbox)

<<<<<<< HEAD
=======
[![Deployment pipeline](media/concept-model-management-and-deployment/deployment-pipeline.png)](media/concept-model-management-and-deployment/deployment-pipeline.png#lightbox)
>>>>>>> f9764730

## Step 1: Model registration

The model registry keeps track of all the models in your Azure Machine Learning workspace.
Models are identified by name and version. Each time you register a model with the same name as an existing one, the registry increments the version. You can also provide additional metadata tags during registration that can be used when searching for models.

You can't delete models that are being used by an image.

## Step 2: Image registration

Images allow for reliable model deployment, along with all components needed to use the model. An image contains the following items:

* The model
* The scoring engine
* The scoring file or application
* Any dependencies needed to score the model

The image can also include SDK components for logging and monitoring. The SDK logs data can be used to fine-tune or retrain your model, including the input and output of the model.

Azure Machine Learning supports the most popular frameworks, but in general any framework that can be pip installed can work.

When your workspace was created, so were other several other Azure resources used by that workspace.
All the objects used to create the image are stored in the Azure storage account in your workspace. The image is created and stored in the Azure Container Registry. You can provide additional metadata tags when creating the image, which are also stored by the image registry and can be queried to find your image.

## Step 3: Deployment

You can deploy registered images into the cloud or to edge devices. The deployment process creates all the resources needed to monitor, load-balance, and auto-scale your model. Access to the deployed services can be secured with certificate based authentication by providing the security assets during deployment. You can also upgrade an existing deployment to use a newer image.

Web service deployments are also searchable. For example, you can search for all deployments of a specific model or image.

<<<<<<< HEAD
[ ![Inferencing targets](media/concept-model-management-and-deployment/inferencing-targets.png) ](media/concept-model-management-and-deployment/inferencing-targets.png#lightbox)

You can deploy your images to the following [deployment targets](how-to-deploy-and-where.md) in the cloud:
=======
You can deploy your images to the following targets in the cloud:
>>>>>>> f9764730

* Azure Container Instance
* Azure Kubernetes Service
* Azure FPGA machines
* Azure IoT Edge devices

As your service is deployed, the inferencing request is automatically load-balanced and the cluster is scaled to satisfy any spikes on demand. [Telemetry about your service](https://docs.microsoft.com/python/api/azureml-telemetry/azureml.telemetry?view=azure-ml-py) can be captured into the Azure Application Insights service associated with your Workspace.

## Step 4: Monitoring models and data collection

An SDK for model logging and data capture is available so you can monitor input, output, and other relevant data from your model. The data is stored as a blob in the Azure Storage account for your workspace.

To use the SDK with your model, you import the SDK into your scoring script or application. You can then use the SDK to log data such as parameters, results, or input details.

If you decide to [enable model data collection](how-to-enable-data-collection.md) every time you deploy the image, the details needed to capture the data, such as the credentials to your personal blob store, are provisioned automatically.

> [!Important]
> Microsoft does not see the data you collect from your model. The data is sent directly to the Azure storage account for your workspace.

## Next steps

Learn more about [how and where you can deploy models](how-to-deploy-and-where.md) with the Azure Machine Learning service.<|MERGE_RESOLUTION|>--- conflicted
+++ resolved
@@ -15,14 +15,8 @@
 
 In this article, you can learn how to use Azure Machine Learning to deploy, manage, and monitor your models to continuously improve them. You can deploy the models you trained with Azure Machine Learning, on your local machine, or from other sources. 
 
-<<<<<<< HEAD
 The following diagram illustrates the complete deployment workflow:
 [ ![Deployment workflow for Azure Machine Learning](media/concept-model-management-and-deployment/deployment-pipeline.png) ](media/concept-model-management-and-deployment/deployment-pipeline.png#lightbox)
-=======
-[!['Azure Machine Learning continuous integration/continuous deployment (CI/CD) cycle'](media/concept-model-management-and-deployment/model-ci-cd.png)](media/concept-model-management-and-deployment/model-ci-cd.png#lightbox)
-
-## Deployment workflow
->>>>>>> f9764730
 
 The deployment workflow includes the following steps:
 1. **Register the model** in a registry hosted in your Azure Machine Learning workspace
@@ -30,25 +24,19 @@
 1. **Deploy** the image as a web service in the cloud or to edge devices
 1. **Monitor and collect data**
 
-You can do each step independently or as part of a single deployment command. 
-
-You can integrate deployment into a CI/CD workflow as well as illustrated in the following graphic.
+Each step can be performed independently or as part of a single deployment command. Additionally, you can integrate deployment into a **CI/CD workflow** as illustrated in this graphic.
 
 [ !['Azure Machine Learning continuous integration/continuous deployment (CI/CD) cycle'](media/concept-model-management-and-deployment/model-ci-cd.png) ](media/concept-model-management-and-deployment/model-ci-cd.png#lightbox)
 
-<<<<<<< HEAD
-=======
-[![Deployment pipeline](media/concept-model-management-and-deployment/deployment-pipeline.png)](media/concept-model-management-and-deployment/deployment-pipeline.png#lightbox)
->>>>>>> f9764730
 
-## Step 1: Model registration
+## Step 1: Register model
 
 The model registry keeps track of all the models in your Azure Machine Learning workspace.
 Models are identified by name and version. Each time you register a model with the same name as an existing one, the registry increments the version. You can also provide additional metadata tags during registration that can be used when searching for models.
 
 You can't delete models that are being used by an image.
 
-## Step 2: Image registration
+## Step 2: Register image
 
 Images allow for reliable model deployment, along with all components needed to use the model. An image contains the following items:
 
@@ -64,19 +52,15 @@
 When your workspace was created, so were other several other Azure resources used by that workspace.
 All the objects used to create the image are stored in the Azure storage account in your workspace. The image is created and stored in the Azure Container Registry. You can provide additional metadata tags when creating the image, which are also stored by the image registry and can be queried to find your image.
 
-## Step 3: Deployment
+## Step 3: Deploy image
 
 You can deploy registered images into the cloud or to edge devices. The deployment process creates all the resources needed to monitor, load-balance, and auto-scale your model. Access to the deployed services can be secured with certificate based authentication by providing the security assets during deployment. You can also upgrade an existing deployment to use a newer image.
 
 Web service deployments are also searchable. For example, you can search for all deployments of a specific model or image.
 
-<<<<<<< HEAD
 [ ![Inferencing targets](media/concept-model-management-and-deployment/inferencing-targets.png) ](media/concept-model-management-and-deployment/inferencing-targets.png#lightbox)
 
 You can deploy your images to the following [deployment targets](how-to-deploy-and-where.md) in the cloud:
-=======
-You can deploy your images to the following targets in the cloud:
->>>>>>> f9764730
 
 * Azure Container Instance
 * Azure Kubernetes Service
@@ -85,7 +69,7 @@
 
 As your service is deployed, the inferencing request is automatically load-balanced and the cluster is scaled to satisfy any spikes on demand. [Telemetry about your service](https://docs.microsoft.com/python/api/azureml-telemetry/azureml.telemetry?view=azure-ml-py) can be captured into the Azure Application Insights service associated with your Workspace.
 
-## Step 4: Monitoring models and data collection
+## Step 4: Monitor models and collect data
 
 An SDK for model logging and data capture is available so you can monitor input, output, and other relevant data from your model. The data is stored as a blob in the Azure Storage account for your workspace.
 
