---
title: 'MLOps: ML model management'
titleSuffix: Azure Machine Learning
description: 'Learn about model management with Azure Machine Learning (MLOps). Deploy, manage, and monitor your models to continuously improve them. '  
services: machine-learning
ms.service: machine-learning
ms.subservice: core
ms.topic: conceptual
ms.reviewer: jmartens
author: jpe316
ms.author:  jordane
ms.date: 11/04/2019
ms.custom: seodec18
---

# MLOps: model management, deployment and monitoring with Azure Machine Learning

In this article, learn about how to use Azure Machine Learning to manage the lifecycle of your models. Azure Machine Learning uses a Machine Learning Operations (MLOps) approach, which improves the quality and consistency of your machine learning solutions. 

Azure Machine Learning provides the following MLOps capabilities:
- **Create reproducible ML pipelines** which allow you to define repeatable / reusable steps for your data prepraration, training and scoring processes
- **Register, package, and deploy models from anywhere** and track associated metadata required to use the model
- **Capture the governance data required for capturing the end to end ML lifecycle**, including who is publishing models, why changes are being made, and when models were deployed or used in production.
- **Notify and alert on events in the ML lifecycle** such as experiment completion, model registration, model deployment and data drift detection.
- **Monitor ML applications for operational and ML related issues** - compare model inputs between training and inference, explore model-specific metrics and provide monitoring and alerts on your ML infrastructure.
- **Automate the end to end ML lifecycle with Azure Machine Learning and Azure DevOps** to frequently update models, test new models, and continuously roll out new ML models alongside your other applications and services.



## Create reproducible ML pipelines
Use ML pipelines from Azure Machine Learning to stitch together all of the steps involved in your model training process, from data preparation to feature extraction to hyperparameter tuning to model evaluation.

For more information, see [ML pipelines](concept-ml-pipelines.md).

## Register, package and deploy models from anywhere

### Register and track ML models

Model registration allows you to store and version your models in the Azure cloud, in your workspace. The model registry makes it easy to organize and keep track of your trained models.

> [!TIP]
> A registered model is a logical container for one or more files that make up your model. For example, if you have a model that is stored in multiple files, you can register them as a single model in your Azure Machine Learning workspace. After registration, you can then download or deploy the registered model and receive all the files that were registered.
 
Registered models are identified by name and version. Each time you register a model with the same name as an existing one, the registry increments the version. You can also provide additional metadata tags during registration that can be used when searching for models. Azure Machine Learning supports any model that can be loaded using Python 3.5.2 or higher.

> [!TIP]
> You can also register models trained outside Azure Machine Learning.

You can't delete a registered model that is being used in an active deployment.
For more information, see the register model section of [Deploy models](how-to-deploy-and-where.md#registermodel).

### Package and debug models

Before deploying a model into production, it is packaged into a Docker image. In most cases, image creation happens automatically in the background during deployment. For advanced scenarios, you can manually specify the image.

If you run into problems with the deployment, you can deploy on your local development environment for troubleshooting and debugging.

For more information, see [Deploy models](how-to-deploy-and-where.md#registermodel) and [Troubleshooting deployments](how-to-troubleshoot-deployment.md).

### Validate and profile models

Azure Machine Learning can use profiling to determine the ideal CPU and memory settings to use when deploying your model. Model validation happens as part of this process, using data that you supply for the profiling process.

### Convert and optimize models

Converting your model to [Open Neural Network Exchange](https://onnx.ai) (ONNX) may improve performance. On average, converting to ONNX can yield a 2x performance increase.

For more information on ONNX with Azure Machine Learning, see the [Create and accelerate ML models](concept-onnx.md) article.

### Use models

Trained machine learning models can be deployed as web services in the cloud or locally on your development environment. You can also deploy models to Azure IoT Edge devices. Deployments can use CPU, GPU, or field-programmable gate arrays (FPGA) for inferencing. You can also use models from Power BI.

When using a model as a web service or IoT Edge device, you provide the following items:

* The model(s) that are used to score data submitted to the service/device.
* An entry script. This script accepts requests, uses the model(s) to score the data, and return a response.
* A conda environment file that describes the dependencies required by the model(s) and entry script.
* Any additional assets such as text, data, etc. that are required by the model(s) and entry script.

You also provide the configuration of the target deployment platform. For example, the VM family type, available memory, and number of cores when deploying to Azure Kubernetes Service.

When the image is created, components required by Azure Machine Learning are also added. For example, assets needed to run the web service and interact with IoT Edge.

#### Batch scoring
Batch scoring is supported through ML pipelines. For more information see [this document](how-to-run-batch-predictions.md)

#### Real time web services

You can use your models in **web services** with the following compute targets:

* Azure Container Instance
* Azure Kubernetes Service
* Local development environment

To deploy the model as a web service, you must provide the following items:

* The model or ensemble of models.
* Dependencies required to use the model. For example, a script that accepts requests and invokes the model, conda dependencies, etc.
* Deployment configuration that describes how and where to deploy the model.

For more information, see [Deploy models](how-to-deploy-and-where.md).

#### IoT Edge devices

You can use models with IoT devices through **Azure IoT Edge modules**. IoT Edge modules are deployed to a hardware device, which enables inference, or model scoring, on the device.

For more information, see [Deploy models](how-to-deploy-and-where.md).

### Analytics

Microsoft Power BI supports using machine learning models for data analytics. For more information, see [Azure Machine Learning integration in Power BI (preview)](https://docs.microsoft.com/power-bi/service-machine-learning-integration).


## Capture the governance data required for capturing the end to end ML lifecycle

Azure ML gives you the capability to track the end to end audit trail of all of your ML assets. Specifically:

- Azure ML [integrates with Git](how-to-set-up-training-targets.md#gitintegration) to track information on which repository / branch / commit your code came from.
- [Azure ML Datasets](how-to-create-register-datasets.md) help you track, profile and version data. 
- Azure ML Run history stores a snapshot of the code, data and compute used to train a model.
- The Azure ML Model Registry captures all of the metadata associated with your model (which experiment trained it, where it is being deployed, if its deployments are healthy).

## Notify, automate and alert on events in the ML lifecycle
Azure ML publishes key events to Azure EventGrid which can be used to notify and automate on events in the ML lifecycle. For more information, please see [this document](how-to-use-event-grid.md).

## Monitor for operational & ML issues

Monitoring enables you to understand what data is being sent to your model, and the predictions that it returns.

This information helps you understand how your model is being used. The collected input data may also be useful in training future versions of the model.

For more information, see [How to enable model data collection](how-to-enable-data-collection.md).


## Automate the ML lifecycle 

You can use GitHub and Azure Pipelines to create a continuous integration process that trains a model. In a typical scenario, when a Data Scientist checks a change into the Git repo for a project, the Azure Pipeline will start a training run. The results of the run can then be inspected to see the performance characteristics of the trained model. You can also create a pipeline that deploys the model as a web service.

The [Azure Machine Learning extension](https://marketplace.visualstudio.com/items?itemName=ms-air-aiagility.vss-services-azureml) makes it easier to work with Azure Pipelines. It provides the following enhancements to Azure Pipelines:

* Enables workspace selection when defining a service connection.
* Enables release pipelines to be triggered by trained models created in a training pipeline.

For more information on using Azure Pipelines with Azure Machine Learning, see the [Continuous integration and deployment of ML models with Azure Pipelines](/azure/devops/pipelines/targets/azure-machine-learning) article and the [Azure Machine Learning MLOps](https://aka.ms/mlops) repository.

## Next steps

Learn more by reading and exploring the following resources:

+ [How & where to deploy models](how-to-deploy-and-where.md) with Azure Machine Learning

+ [Tutorial: Deploy an image classification model in ACI](tutorial-deploy-models-with-aml.md).

+ [End-to-end MLOps examples repo](https://github.com/microsoft/MLOps)

+ [CI/CD of ML models with Azure Pipelines](/azure/devops/pipelines/targets/azure-machine-learning)

+ Create clients that [consume a deployed model](how-to-consume-web-service.md)

<<<<<<< HEAD
+ [Machine learning at scale](/architecture/data-guide/big-data/machine-learning-at-scale)
=======
+ [Machine learning at scale](/azure/architecture/data-guide/big-data/machine-learning-at-scale)

+ [Azure AI reference architectures & best practices rep](https://github.com/microsoft/AI)
>>>>>>> b5737211
<|MERGE_RESOLUTION|>--- conflicted
+++ resolved
@@ -9,30 +9,30 @@
 ms.reviewer: jmartens
 author: jpe316
 ms.author:  jordane
-ms.date: 11/04/2019
+ms.date: 11/22/2019
 ms.custom: seodec18
 ---
 
-# MLOps: model management, deployment and monitoring with Azure Machine Learning
+# MLOps: model management, deployment, and monitoring with Azure Machine Learning
 
-In this article, learn about how to use Azure Machine Learning to manage the lifecycle of your models. Azure Machine Learning uses a Machine Learning Operations (MLOps) approach, which improves the quality and consistency of your machine learning solutions. 
+In this article, learn about how to use Azure Machine Learning to manage the lifecycle of your models. Azure Machine Learning uses a Machine Learning Operations (MLOps) approach. MLOps improves the quality and consistency of your machine learning solutions. 
 
 Azure Machine Learning provides the following MLOps capabilities:
-- **Create reproducible ML pipelines** which allow you to define repeatable / reusable steps for your data prepraration, training and scoring processes
+
+- **Create reproducible ML pipelines**. Pipelines allow you to define repeatable and reusable steps for your data preparation, training, and scoring processes
 - **Register, package, and deploy models from anywhere** and track associated metadata required to use the model
 - **Capture the governance data required for capturing the end to end ML lifecycle**, including who is publishing models, why changes are being made, and when models were deployed or used in production.
-- **Notify and alert on events in the ML lifecycle** such as experiment completion, model registration, model deployment and data drift detection.
-- **Monitor ML applications for operational and ML related issues** - compare model inputs between training and inference, explore model-specific metrics and provide monitoring and alerts on your ML infrastructure.
+- **Notify and alert on events in the ML lifecycle** such as experiment completion, model registration, model deployment, and data drift detection.
+- **Monitor ML applications for operational and ML-related issues**. Compare model inputs between training and inference, explore model-specific metrics, and provide monitoring and alerts on your ML infrastructure.
 - **Automate the end to end ML lifecycle with Azure Machine Learning and Azure DevOps** to frequently update models, test new models, and continuously roll out new ML models alongside your other applications and services.
 
+## Create reproducible ML pipelines
 
+Use ML pipelines from Azure Machine Learning to stitch together all of the steps involved in your model training process.
 
-## Create reproducible ML pipelines
-Use ML pipelines from Azure Machine Learning to stitch together all of the steps involved in your model training process, from data preparation to feature extraction to hyperparameter tuning to model evaluation.
+An ML pipeline can contain steps from data preparation to feature extraction to hyperparameter tuning to model evaluation. For more information, see [ML pipelines](concept-ml-pipelines.md).
 
-For more information, see [ML pipelines](concept-ml-pipelines.md).
-
-## Register, package and deploy models from anywhere
+## Register, package, and deploy models from anywhere
 
 ### Register and track ML models
 
@@ -40,8 +40,8 @@
 
 > [!TIP]
 > A registered model is a logical container for one or more files that make up your model. For example, if you have a model that is stored in multiple files, you can register them as a single model in your Azure Machine Learning workspace. After registration, you can then download or deploy the registered model and receive all the files that were registered.
- 
-Registered models are identified by name and version. Each time you register a model with the same name as an existing one, the registry increments the version. You can also provide additional metadata tags during registration that can be used when searching for models. Azure Machine Learning supports any model that can be loaded using Python 3.5.2 or higher.
+
+Registered models are identified by name and version. Each time you register a model with the same name as an existing one, the registry increments the version. Additional metadata tags can be provided during registration. These tags are then used when searching for a model. Azure Machine Learning supports any model that can be loaded using Python 3.5.2 or higher.
 
 > [!TIP]
 > You can also register models trained outside Azure Machine Learning.
@@ -51,7 +51,7 @@
 
 ### Package and debug models
 
-Before deploying a model into production, it is packaged into a Docker image. In most cases, image creation happens automatically in the background during deployment. For advanced scenarios, you can manually specify the image.
+Before deploying a model into production, it is packaged into a Docker image. In most cases, image creation happens automatically in the background during deployment. You can manually specify the image.
 
 If you run into problems with the deployment, you can deploy on your local development environment for troubleshooting and debugging.
 
@@ -69,7 +69,7 @@
 
 ### Use models
 
-Trained machine learning models can be deployed as web services in the cloud or locally on your development environment. You can also deploy models to Azure IoT Edge devices. Deployments can use CPU, GPU, or field-programmable gate arrays (FPGA) for inferencing. You can also use models from Power BI.
+Trained machine learning models are deployed as web services in the cloud or locally. You can also deploy models to Azure IoT Edge devices. Deployments use CPU, GPU, or field-programmable gate arrays (FPGA) for inferencing. You can also use models from Power BI.
 
 When using a model as a web service or IoT Edge device, you provide the following items:
 
@@ -83,9 +83,9 @@
 When the image is created, components required by Azure Machine Learning are also added. For example, assets needed to run the web service and interact with IoT Edge.
 
 #### Batch scoring
-Batch scoring is supported through ML pipelines. For more information see [this document](how-to-run-batch-predictions.md)
+Batch scoring is supported through ML pipelines. For more information, see [Batch predictions on big data](how-to-run-batch-predictions.md)
 
-#### Real time web services
+#### Real-time web services
 
 You can use your models in **web services** with the following compute targets:
 
@@ -117,12 +117,12 @@
 Azure ML gives you the capability to track the end to end audit trail of all of your ML assets. Specifically:
 
 - Azure ML [integrates with Git](how-to-set-up-training-targets.md#gitintegration) to track information on which repository / branch / commit your code came from.
-- [Azure ML Datasets](how-to-create-register-datasets.md) help you track, profile and version data. 
-- Azure ML Run history stores a snapshot of the code, data and compute used to train a model.
+- [Azure ML Datasets](how-to-create-register-datasets.md) help you track, profile, and version data. 
+- Azure ML Run history stores a snapshot of the code, data, and compute used to train a model.
 - The Azure ML Model Registry captures all of the metadata associated with your model (which experiment trained it, where it is being deployed, if its deployments are healthy).
 
-## Notify, automate and alert on events in the ML lifecycle
-Azure ML publishes key events to Azure EventGrid which can be used to notify and automate on events in the ML lifecycle. For more information, please see [this document](how-to-use-event-grid.md).
+## Notify, automate, and alert on events in the ML lifecycle
+Azure ML publishes key events to Azure EventGrid, which can be used to notify and automate on events in the ML lifecycle. For more information, please see [this document](how-to-use-event-grid.md).
 
 ## Monitor for operational & ML issues
 
@@ -158,10 +158,6 @@
 
 + Create clients that [consume a deployed model](how-to-consume-web-service.md)
 
-<<<<<<< HEAD
-+ [Machine learning at scale](/architecture/data-guide/big-data/machine-learning-at-scale)
-=======
 + [Machine learning at scale](/azure/architecture/data-guide/big-data/machine-learning-at-scale)
 
-+ [Azure AI reference architectures & best practices rep](https://github.com/microsoft/AI)
->>>>>>> b5737211
++ [Azure AI reference architectures & best practices rep](https://github.com/microsoft/AI)