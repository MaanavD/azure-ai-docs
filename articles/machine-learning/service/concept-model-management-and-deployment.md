--- conflicted
+++ resolved
@@ -5,10 +5,6 @@
 ms.service: machine-learning
 ms.component: core
 ms.topic: conceptual
-<<<<<<< HEAD
-
-=======
->>>>>>> d42f127f
 ms.reviewer: jmartens
 author: hjerez
 ms.author: hjerez
