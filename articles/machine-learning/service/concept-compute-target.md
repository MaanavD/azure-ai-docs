--- conflicted
+++ resolved
@@ -44,28 +44,10 @@
 
 A managed compute resource is created and managed by Azure Machine Learning. This compute is optimized for machine learning workloads. Azure Machine Learning compute clusters. Additional managed compute resources may be added in the future.
 
-<<<<<<< HEAD
 You can create Azure Machine Learning compute clusters in Azure Machine Learning studio, Azure portal, the SDK, a Resource Manager template, or the CLI.
 
 When created these compute resources are automatically part of your workspace unlike other kinds of compute targets.
 
-=======
-You can create Azure Machine Learning compute instances or compute clusters in:
-
-| | Azure Machine Learning studio | Azure portal | SDK | Resource Manager template | CLI |
-|---| ----- | ----- | ----- | ----- | ----- |
-| Compute instance | yes | yes | yes | yes |  |
-| Compute cluster | yes | yes | yes | yes | yes |
-
-When created these compute resources are automatically part of your workspace unlike other kinds of compute targets.
-
-> [!NOTE]
-> Compute instances are available only for workspaces with a region of **North Central US** or **UK South**.
->If your workspace is in any other region, you can continue to create and use a [Notebook VM](concept-compute-instance.md#notebookvm) instead. 
-
-### Compute clusters
-
->>>>>>> fcbcccdd
 You can use Azure Machine Learning compute clusters for training and for batch inferencing (preview).  With this compute resource, you have:
 
 * Single- or multi-node cluster
