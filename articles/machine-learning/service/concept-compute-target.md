--- conflicted
+++ resolved
@@ -29,34 +29,22 @@
 
 [!INCLUDE [aml-compute-target-train](../../../includes/aml-compute-target-train.md)]
 
-
-<<<<<<< HEAD
-## <a name="deploy"></a>Deployment compute targets
-=======
-* Learn more about [setting up and using a compute target for model training](how-to-set-up-training-targets.md).
+Learn more about [setting up and using a compute target for model training](how-to-set-up-training-targets.md).
 
 ## <a name="deploy"></a>Deployment targets
->>>>>>> 0f24acc3
 
 The following compute resources can be used to host your model deployment.
 
 [!INCLUDE [aml-compute-target-deploy](../../../includes/aml-compute-target-deploy.md)]
 
+Learn [where and how to deploy your model to a compute target](how-to-deploy-and-where.md).
+
 <a name="amlcompute"></a>
 ## Azure Machine Learning compute (managed)
 
-<<<<<<< HEAD
-A managed compute resource is created and managed by Azure Machine Learning service. This type of compute is optimized for machine learning workloads.  You can use Azure Machine Learning (managed) Compute for training and batch inferencing.  With this compute resource, you have:
-=======
-Learn [where and how to deploy your model to a compute target](how-to-deploy-and-where.md).
-## Managed compute
-
 A managed compute resource is created and managed by Azure Machine Learning service. This compute is optimized for machine learning workloads. Azure Machine Learning Compute is the only managed compute as of May 30, 2019. Additional managed compute resources may be added in the future.
 
-### <a name="amlcompute"></a> Azure Machine Learning Compute
-
 You can use Azure Machine Learning Compute for training and for batch inferencing (Preview).  With this compute resource, you have:
->>>>>>> 0f24acc3
 
 * Single- or multi-node cluster
 * Autoscales each time you submit a run 
