--- conflicted
+++ resolved
@@ -44,11 +44,7 @@
 
 1. On your workspace page, select **Notebook VMs** on the left.
 
-<<<<<<< HEAD
-1. Select **+ New** to create a notebook VM.
-=======
 1. Select **+New** to create a notebook VM.  
->>>>>>> 9fe1fe92
 
      ![Select New VM](./media/quickstart-run-cloud-notebook/add-workstation.png)
 
@@ -70,20 +66,12 @@
 
     ![Start the Jupyter notebook server](./media/quickstart-run-cloud-notebook/start-server.png)
 
-<<<<<<< HEAD
-    The link starts your notebook server and opens the Jupyter notebook webpage in a new browser tab. This link will work only for the person who creates the VM.
-=======
     The link starts your notebook server and opens the Jupyter notebook webpage in a new browser tab.  This link will only work for the person who creates the VM.  Each user of the workspace must create their own VM.
->>>>>>> 9fe1fe92
 
 1. On the Jupyter notebook webpage, the top folder's name is your username. Select this folder.
 
     > [!TIP]
-<<<<<<< HEAD
-    > This folder is located on the [storage container](concept-workspace.md#resources) in your workspace rather than on the notebook VM itself. You can delete the notebook VM and still keep all your work. When you create a new notebook VM later, it will load this same folder.
-=======
     > This folder is located on the [storage container](concept-workspace.md#resources) in your workspace rather than on the notebook VM itself.  You can delete the notebook VM and still keep all your work.  When you create a new notebook VM later, it will load  this same folder.  If you share your workspace with others, they will see your folder and you will see theirs. 
->>>>>>> 9fe1fe92
 
 1. The samples folder name includes a version number (**samples-1.0.33.1**, for example). Select the samples folder.
 
