--- conflicted
+++ resolved
@@ -56,12 +56,8 @@
 
 1. Wait approximately 4-5 minutes, until the status changes to **Running**.
 
-<<<<<<< HEAD
 
-## <a name="launch"></a> Launch Jupyter web interface
-=======
 ## Launch Jupyter web interface
->>>>>>> aa787bcc
 
 After your VM is running, use the **Notebook VMs** section to launch the Jupyter web interface.
 
