--- conflicted
+++ resolved
@@ -88,12 +88,8 @@
 service = Webservice.deploy_from_image(deployment_config=your_config,
                                        image=image,
                                        name="example-image",
-<<<<<<< HEAD
-                                       workspace=ws)
-=======
                                        workspace=ws
                                        )
->>>>>>> 0ddd5347
 
 service.wait_for_deployment(show_output=True)
 ```
