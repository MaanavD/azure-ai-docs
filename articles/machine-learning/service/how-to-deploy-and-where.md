---
title: How and where to deploy models 
titleSuffix: Azure Machine Learning
description: 'Learn how and where to deploy your Azure Machine Learning models, including Azure Container Instances, Azure Kubernetes Service, Azure IoT Edge, and field-programmable gate arrays.'
services: machine-learning
ms.service: machine-learning
ms.subservice: core
ms.topic: conceptual
ms.author: jordane
author: jpe316
ms.reviewer: larryfr
ms.date: 09/13/2019

ms.custom: seoapril2019
---

# Deploy models with Azure Machine Learning
[!INCLUDE [applies-to-skus](../../../includes/aml-applies-to-basic-enterprise-sku.md)]

Learn how to deploy your machine learning model as a web service in the Azure cloud or to Azure IoT Edge devices.

The workflow is similar no matter [where you deploy](#target) your model:

1. Register the model.
1. Prepare to deploy. (Specify assets, usage, compute target.)
1. Deploy the model to the compute target.
1. Test the deployed model, also called a web service.

For more information on the concepts involved in the deployment workflow, see [Manage, deploy, and monitor models with Azure Machine Learning](concept-model-management-and-deployment.md).

## Prerequisites

- An Azure Machine Learning workspace. For more information, see [Create an Azure Machine Learning workspace](how-to-manage-workspace.md).

- A model. If you don't have a trained model, you can use the model and dependency files provided in [this tutorial](https://aka.ms/azml-deploy-cloud).

- The [Azure CLI extension for the Machine Learning service](reference-azure-machine-learning-cli.md), the [Azure Machine Learning SDK for Python](https://docs.microsoft.com/python/api/overview/azure/ml/intro?view=azure-ml-py), or the [Azure Machine Learning Visual Studio Code extension](how-to-vscode-tools.md).

## Connect to your workspace

The following code shows how to connect to an Azure Machine Learning workspace by using information cached to the local development environment:

+ **Using the SDK**

   ```python
   from azureml.core import Workspace
   ws = Workspace.from_config(path=".file-path/ws_config.json")
   ```

  For more information on using the SDK to connect to a workspace, see the [Azure Machine Learning SDK for Python](https://docs.microsoft.com/python/api/overview/azure/ml/intro?view=azure-ml-py#workspace) documentation.

+ **Using the CLI**

   When using the CLI, use the `-w` or `--workspace-name` parameter to specify the workspace for the command.

+ **Using VS Code**

   When you use VS Code, you select the workspace by using a graphical interface. For more information, see [Deploy and manage models](how-to-vscode-tools.md#deploy-and-manage-models) in the VS Code extension documentation.

## <a id="registermodel"></a> Register your model

A registered model is a logical container for one or more files that make up your model. For example, if you have a model that's stored in multiple files, you can register them as a single model in the workspace. After you register the files, you can then download or deploy the registered model and receive all the files that you registered.

> [!TIP]
> When you register a model, you provide the path of either a cloud location (from a training run) or a local directory. This path is just to locate the files for upload as part of the registration process. It doesn't need to match the path used in the entry script. For more information, see [Locate model files in your entry script](#locate-model-files-in-your-entry-script).

Machine learning models are registered in your Azure Machine Learning workspace. The model can come from Azure Machine Learning or from somewhere else. The following examples demonstrate how to register a model.

### Register a model from an experiment run

The code snippets in this section demonstrate how to register a model from a training run:

> [!IMPORTANT]
> To use these snippets, you need to have previously performed a training run and you need to have access to the `Run` object (SDK example) or the run ID value (CLI example). For more information on training models, see [Set up compute targets for model training](how-to-set-up-training-targets.md).

+ **Using the SDK**

  When you use the SDK to train a model, you can receive either a [Run](https://review.docs.microsoft.com/python/api/azureml-core/azureml.core.run.run?view=azure-ml-py&branch=master) object or an [AutoMLRun](https://review.docs.microsoft.com/python/api/azureml-train-automl/azureml.train.automl.run.automlrun?view=azure-ml-py&branch=master) object, depending on how you trained the model. Each object can be used to register a model created by an experiment run.

  + Register a model from an `azureml.core.Run` object:
 
    ```python
    model = run.register_model(model_name='sklearn_mnist', model_path='outputs/sklearn_mnist_model.pkl')
    print(model.name, model.id, model.version, sep='\t')
    ```

    The `model_path` parameter refers to the cloud location of the model. In this example, the path of a single file is used. To include multiple files in the model registration, set `model_path` to the path of a folder that contains the files. For more information, see the [Run.register_model](https://review.docs.microsoft.com/python/api/azureml-core/azureml.core.run.run?view=azure-ml-py&branch=master#register-model-model-name--model-path-none--tags-none--properties-none--model-framework-none--model-framework-version-none--description-none--datasets-none----kwargs-) documentation.

  + Register a model from an `azureml.train.automl.run.AutoMLRun` object:

    ```python
        description = 'My AutoML Model'
        model = run.register_model(description = description)

        print(run.model_id)
    ```

    In this example, the `metric` and `iteration` parameters aren't specified, so the iteration with the best primary metric will be registered. The `model_id` value returned from the run is used instead of a model name.

    For more information, see the [AutoMLRun.register_model](https://review.docs.microsoft.com/python/api/azureml-train-automl/azureml.train.automl.run.automlrun?view=azure-ml-py&branch=master#register-model-description-none--tags-none--iteration-none--metric-none-) documentation.

+ **Using the CLI**

  ```azurecli-interactive
  az ml model register -n sklearn_mnist  --asset-path outputs/sklearn_mnist_model.pkl  --experiment-name myexperiment --run-id myrunid
  ```

  [!INCLUDE [install extension](../../../includes/machine-learning-service-install-extension.md)]

  The `--asset-path` parameter refers to the cloud location of the model. In this example, the path of a single file is used. To include multiple files in the model registration, set `--asset-path` to the path of a folder that contains the files.

+ **Using VS Code**

  Register models using any model files or folders by using the [VS Code](how-to-vscode-tools.md#deploy-and-manage-models) extension.

### Register a model from a local file

You can register a model by providing the local path of the model. You can provide the path of either a folder or a single file. You can use this method to register models trained with Azure Machine Learning and then downloaded. You can also use this method to register models trained outside of Azure Machine Learning.

[!INCLUDE [trusted models](../../../includes/machine-learning-service-trusted-model.md)]

+ **Using the SDK and ONNX**

    ```python
    import os
    import urllib.request
    from azureml.core.model import Model
    # Download model
    onnx_model_url = "https://www.cntk.ai/OnnxModels/mnist/opset_7/mnist.tar.gz"
    urllib.request.urlretrieve(onnx_model_url, filename="mnist.tar.gz")
    os.system('tar xvzf mnist.tar.gz')
    # Register model
    model = Model.register(workspace = ws,
                            model_path ="mnist/model.onnx",
                            model_name = "onnx_mnist",
                            tags = {"onnx": "demo"},
                            description = "MNIST image classification CNN from ONNX Model Zoo",)
    ```

  To include multiple files in the model registration, set `model_path` to the path of a folder that contains the files.

+ **Using the CLI**

  ```azurecli-interactive
  az ml model register -n onnx_mnist -p mnist/model.onnx
  ```

  To include multiple files in the model registration, set `-p` to the path of a folder that contains the files.

**Time estimate**: Approximately 10 seconds.

For more information, see the documentation for the [Model class](https://docs.microsoft.com/python/api/azureml-core/azureml.core.model.model?view=azure-ml-py).

For more information on working with models trained outside Azure Machine Learning, see [How to deploy an existing model](how-to-deploy-existing-model.md).

<a name="target"></a>

## Choose a compute target

You can use the following compute targets, or compute resources, to host your web service deployment:

[!INCLUDE [aml-compute-target-deploy](../../../includes/aml-compute-target-deploy.md)]

## Prepare to deploy

To deploy the model, you need the following items:

* **An entry script**. This script accepts requests, scores the requests by using the model, and returns the results.

    > [!IMPORTANT]
    > * The entry script is specific to your model. It must understand the format of the incoming request data, the format of the data expected by your model, and the format of the data returned to clients.
    >
    >   If the request data is in a format that's not usable by your model, the script can transform it into an acceptable format. It can also transform the response before returning it to the client.
    >
    > * The Azure Machine Learning SDK doesn't provide a way for web services or IoT Edge deployments to access your data store or datasets. If your deployed model needs to access data stored outside the deployment, like data in an Azure storage account, you must develop a custom code solution by using the relevant SDK. For example, the [Azure Storage SDK for Python](https://github.com/Azure/azure-storage-python).
    >
    >   An alternative that might work for your scenario is [batch prediction](how-to-run-batch-predictions.md), which does provide access to data stores during scoring.

* **Dependencies**, like helper scripts or Python/Conda packages required to run the entry script or model.

* **The deployment configuration** for the compute target that hosts the deployed model. This configuration describes things like memory and CPU requirements needed to run the model.

These items are encapsulated into an *inference configuration* and a *deployment configuration*. The inference configuration references the entry script and other dependencies. You define these configurations programmatically when you use the SDK to perform the deployment. You define them in JSON files when you use the CLI.

### <a id="script"></a> 1. Define your entry script and dependencies

The entry script receives data submitted to a deployed web service and passes it to the model. It then takes the response returned by the model and returns that to the client. *The script is specific to your model*. It must understand the data that the model expects and returns.

The script contains two functions that load and run the model:

* `init()`: Typically, this function loads the model into a global object. This function is run only once, when the Docker container for your web service is started.

* `run(input_data)`: This function uses the model to predict a value based on the input data. Inputs and outputs of the run typically use JSON for serialization and deserialization. You can also work with raw binary data. You can transform the data before sending it to the model or before returning it to the client.

#### Locate model files in your entry script

There are two ways to locate models in your entry script:
* `AZUREML_MODEL_DIR`: An environment variable containing the path to the model location.
* `Model.get_model_path`: An API that returns the path to model file using the registered model name.

##### AZUREML_MODEL_DIR

AZUREML_MODEL_DIR is an environment variable created during service deployment. You can use this environment variable to find the location of the deployed model(s).

The following table describes the value of AZUREML_MODEL_DIR depending on the number of models deployed:

| Deployment | Environment variable value |
| ----- | ----- |
| Single model | The path to the folder containing the model. |
| Multiple models | The path to the folder containing all models. Models are located by name and version in this folder (`$MODEL_NAME/$VERSION`) |

To get the path to a file in a model, combine the environment variable with the filename you're looking for.
The filenames of the model files are preserved during registration and deployment. 

**Single model example**
```python
model_path = os.path.join(os.getenv('AZUREML_MODEL_DIR'), 'sklearn_regression_model.pkl')
```

**Multiple model example**
```python
model_path = os.path.join(os.getenv('AZUREML_MODEL_DIR'), 'sklearn_model/1/sklearn_regression_model.pkl')
```

##### get_model_path

When you register a model, you provide a model name that's used for managing the model in the registry. You use this name with the [Model.get_model_path()](https://docs.microsoft.com/python/api/azureml-core/azureml.core.model.model?view=azure-ml-py#get-model-path-model-name--version-none---workspace-none-) method to retrieve the path of the model file or files on the local file system. If you register a folder or a collection of files, this API returns the path of the directory that contains those files.

When you register a model, you give it a name. The name corresponds to where the model is placed, either locally or during service deployment.

> [!IMPORTANT]
> If you used automated machine learning to train a model, a `model_id` value is used as the model name. For an example of registering and deploying a model trained with automated machine learning, see [Azure/MachineLearningNotebooks](https://github.com/Azure/MachineLearningNotebooks/tree/master/how-to-use-azureml/automated-machine-learning/classification-with-deployment) on GitHub.

The following example will return a path to a single file called `sklearn_mnist_model.pkl` (which was registered with the name `sklearn_mnist`):

```python
model_path = Model.get_model_path('sklearn_mnist')
```

<a id="schema"></a>

#### (Optional) Automatic schema generation

To automatically generate a schema for your web service, provide a sample of the input and/or output in the constructor for one of the defined type objects. The type and sample are used to automatically create the schema. Azure Machine Learning then creates an [OpenAPI](https://swagger.io/docs/specification/about/) (Swagger) specification for the web service during deployment.

These types are currently supported:

* `pandas`
* `numpy`
* `pyspark`
* Standard Python object

To use schema generation, include the `inference-schema` package in your Conda environment file. For more information on this package, see [https://github.com/Azure/InferenceSchema](https://github.com/Azure/InferenceSchema).

##### Example dependencies file

The following YAML is an example of a Conda dependencies file for inference:

```YAML
name: project_environment
dependencies:
  - python=3.6.2
  - scikit-learn=0.20.0
  - pip:
    - azureml-defaults
    - inference-schema[numpy-support]
```

> [!IMPORTANT]
> If your dependency is available through both Conda and pip (from PyPi), Microsoft recommends using the Conda version, as Conda packages typically come with pre-built binaries that make installation more reliable.
>
> For more information, see [Understanding Conda and Pip](https://www.anaconda.com/understanding-conda-and-pip/).
>
> To check if your dependency is available through Conda, use the `conda search <package-name>` command, or use the package indexes at [https://anaconda.org/anaconda/repo](https://anaconda.org/anaconda/repo) and [https://anaconda.org/conda-forge/repo](https://anaconda.org/conda-forge/repo).

If you want to use automatic schema generation, your entry script must import the `inference-schema` packages.

Define the input and output sample formats in the `input_sample` and `output_sample` variables, which represent the request and response formats for the web service. Use these samples in the input and output function decorators on the `run()` function. The following scikit-learn example uses schema generation.

##### Example entry script

The following example demonstrates how to accept and return JSON data:

```python
#Example: scikit-learn and Swagger
import json
import numpy as np
import os
from sklearn.externals import joblib
from sklearn.linear_model import Ridge

from inference_schema.schema_decorators import input_schema, output_schema
from inference_schema.parameter_types.numpy_parameter_type import NumpyParameterType


def init():
    global model
    # AZUREML_MODEL_DIR is an environment variable created during deployment. Join this path with the filename of the model file.
    # It holds the path to the directory that contains the deployed model (./azureml-models/$MODEL_NAME/$VERSION).
    # If there are multiple models, this value is the path to the directory containing all deployed models (./azureml-models).
    # Alternatively: model_path = Model.get_model_path('sklearn_mnist')
    model_path = os.path.join(os.getenv('AZUREML_MODEL_DIR'), 'sklearn_mnist_model.pkl')
    # Deserialize the model file back into a sklearn model
    model = joblib.load(model_path)


input_sample = np.array([[10, 9, 8, 7, 6, 5, 4, 3, 2, 1]])
output_sample = np.array([3726.995])


@input_schema('data', NumpyParameterType(input_sample))
@output_schema(NumpyParameterType(output_sample))
def run(data):
    try:
        result = model.predict(data)
        # You can return any data type, as long as it is JSON serializable.
        return result.tolist()
    except Exception as e:
        error = str(e)
        return error
```

The following example demonstrates how to define the input data as a `<key: value>` dictionary by using a DataFrame. This method is supported for consuming the deployed web service from Power BI. ([Learn more about how to consume the web service from Power BI](https://docs.microsoft.com/power-bi/service-machine-learning-integration).)

```python
import json
import pickle
import numpy as np
import pandas as pd
import azureml.train.automl
from sklearn.externals import joblib
from azureml.core.model import Model

from inference_schema.schema_decorators import input_schema, output_schema
from inference_schema.parameter_types.numpy_parameter_type import NumpyParameterType
from inference_schema.parameter_types.pandas_parameter_type import PandasParameterType


def init():
    global model
    # Replace filename if needed.
    model_path = os.path.join(os.getenv('AZUREML_MODEL_DIR'), 'model_file.pkl')
    # Deserialize the model file back into a sklearn model.
    model = joblib.load(model_path)


input_sample = pd.DataFrame(data=[{
    # This is a decimal type sample. Use the data type that reflects this column in your data.
    "input_name_1": 5.1,
    # This is a string type sample. Use the data type that reflects this column in your data.
    "input_name_2": "value2",
    # This is an integer type sample. Use the data type that reflects this column in your data.
    "input_name_3": 3
}])

# This is an integer type sample. Use the data type that reflects the expected result.
output_sample = np.array([0])


@input_schema('data', PandasParameterType(input_sample))
@output_schema(NumpyParameterType(output_sample))
def run(data):
    try:
        result = model.predict(data)
        # You can return any data type, as long as it is JSON serializable.
        return result.tolist()
    except Exception as e:
        error = str(e)
        return error
```

For more examples, see the following scripts:

* [PyTorch](https://github.com/Azure/MachineLearningNotebooks/blob/master/how-to-use-azureml/training-with-deep-learning/train-hyperparameter-tune-deploy-with-pytorch)
* [TensorFlow](https://github.com/Azure/MachineLearningNotebooks/tree/master/how-to-use-azureml/training-with-deep-learning/train-hyperparameter-tune-deploy-with-tensorflow)
* [Keras](https://github.com/Azure/MachineLearningNotebooks/tree/master/how-to-use-azureml/training-with-deep-learning/train-hyperparameter-tune-deploy-with-keras)
* [ONNX](https://github.com/Azure/MachineLearningNotebooks/blob/master/how-to-use-azureml/deployment/onnx/)

<a id="binary"></a>

#### Binary data

If your model accepts binary data, like an image, you must modify the `score.py` file used for your deployment to accept raw HTTP requests. To accept raw data, use the `AMLRequest` class in your entry script and add the `@rawhttp` decorator to the `run()` function.

Here's an example of a `score.py` that accepts binary data:

```python
from azureml.contrib.services.aml_request import AMLRequest, rawhttp
from azureml.contrib.services.aml_response import AMLResponse


def init():
    print("This is init()")


@rawhttp
def run(request):
    print("This is run()")
    print("Request: [{0}]".format(request))
    if request.method == 'GET':
        # For this example, just return the URL for GETs.
        respBody = str.encode(request.full_path)
        return AMLResponse(respBody, 200)
    elif request.method == 'POST':
        reqBody = request.get_data(False)
        # For a real-world solution, you would load the data from reqBody
        # and send it to the model. Then return the response.

        # For demonstration purposes, this example just returns the posted data as the response.
        return AMLResponse(reqBody, 200)
    else:
        return AMLResponse("bad request", 500)
```

> [!IMPORTANT]
> The `AMLRequest` class is in the `azureml.contrib` namespace. Entities in this namespace change frequently as we work to improve the service. Anything in this namespace should be considered a preview that's not fully supported by Microsoft.
>
> If you need to test this in your local development environment, you can install the components by using the following command:
>
> ```shell
> pip install azureml-contrib-services
> ```

<a id="cors"></a>

#### Cross-origin resource sharing (CORS)

Cross-origin resource sharing is a way to allow resources on a web page to be requested from another domain. CORS works via HTTP headers sent with the client request and returned with the service response. For more information on CORS and valid headers, see [Cross-origin resource sharing](https://en.wikipedia.org/wiki/Cross-origin_resource_sharing) in Wikipedia.

To configure your model deployment to support CORS, use the `AMLResponse` class in your entry script. This class allows you to set the headers on the response object.

The following example sets the `Access-Control-Allow-Origin` header for the response from the entry script:

```python
from azureml.contrib.services.aml_response import AMLResponse

def init():
    print("This is init()")

def run(request):
    print("This is run()")
    print("Request: [{0}]".format(request))
    if request.method == 'GET':
        # For this example, just return the URL for GETs.
        respBody = str.encode(request.full_path)
        return AMLResponse(respBody, 200)
    elif request.method == 'POST':
        reqBody = request.get_data(False)
        # For a real-world solution, you would load the data from reqBody
        # and send it to the model. Then return the response.

        # For demonstration purposes, this example
        # adds a header and returns the request body.
        resp = AMLResponse(reqBody, 200)
        resp.headers['Access-Control-Allow-Origin'] = "http://www.example.com"
        return resp
    else:
        return AMLResponse("bad request", 500)
```

> [!IMPORTANT]
> The `AMLResponse` class is in the `azureml.contrib` namespace. Entities in this namespace change frequently as we work to improve the service. Anything in this namespace should be considered a preview that's not fully supported by Microsoft.
>
> If you need to test this in your local development environment, you can install the components by using the following command:
>
> ```shell
> pip install azureml-contrib-services
> ```

### 2. Define your InferenceConfig

The inference configuration describes how to configure the model to make predictions. This configuration isn't part of your entry script. It references your entry script and is used to locate all the resources required by the deployment. It's used later, when you deploy the model.

Inference configuration can use Azure Machine Learning environments to define the software dependencies needed for your deployment. Environments allow you to create, manage, and reuse the software dependencies required for training and deployment. The following example demonstrates loading an environment from your workspace and then using it with the inference configuration:

```python
from azureml.core import Environment
from azureml.core.model import InferenceConfig

deploy_env = Environment.get(workspace=ws,name="myenv",version="1")
inference_config = InferenceConfig(entry_script="x/y/score.py",
                                   environment=deploy_env)
```

For more information on environments, see [Create and manage environments for training and deployment](how-to-use-environments.md).

You can also directly specify the dependencies without using an environment. The following example demonstrates how to create an inference configuration that loads software dependencies from a Conda file:

```python
from azureml.core.model import InferenceConfig

inference_config = InferenceConfig(runtime="python",
                                   entry_script="x/y/score.py",
                                   conda_file="env/myenv.yml")
```

For more information, see the [InferenceConfig](https://docs.microsoft.com/python/api/azureml-core/azureml.core.model.inferenceconfig?view=azure-ml-py) class documentation.

For information on using a custom Docker image with an inference configuration, see [How to deploy a model using a custom Docker image](how-to-deploy-custom-docker-image.md).

### CLI example of InferenceConfig

[!INCLUDE [inference config](../../../includes/machine-learning-service-inference-config.md)]

The following command demonstrates how to deploy a model by using the CLI:

```azurecli-interactive
az ml model deploy -n myservice -m mymodel:1 --ic inferenceconfig.json
```

In this example, the configuration specifies the following settings:

* That the model requires Python.
* The [entry script](#script), which is used to handle web requests sent to the deployed service.
* The Conda file that describes the Python packages needed for inference.

For information on using a custom Docker image with an inference configuration, see [How to deploy a model using a custom Docker image](how-to-deploy-custom-docker-image.md).

### 3. Define your deployment configuration

Before deploying your model, you must define the deployment configuration. *The deployment configuration is specific to the compute target that will host the web service.* For example, when you deploy a model locally, you must specify the port where the service accepts requests. The deployment configuration isn't part of your entry script. It's used to define the characteristics of the compute target that will host the model and entry script.

You might also need to create the compute resource, if, for example, you don't already have an Azure Kubernetes Service (AKS) instance associated with your workspace.

The following table provides an example of creating a deployment configuration for each compute target:

| Compute target | Deployment configuration example |
| ----- | ----- |
| Local | `deployment_config = LocalWebservice.deploy_configuration(port=8890)` |
| Azure Container Instances | `deployment_config = AciWebservice.deploy_configuration(cpu_cores = 1, memory_gb = 1)` |
| Azure Kubernetes Service | `deployment_config = AksWebservice.deploy_configuration(cpu_cores = 1, memory_gb = 1)` |

The classes for local, Azure Container Instances, and AKS web services can be imported from `azureml.core.webservice`:

```python
from azureml.core.webservice import AciWebservice, AksWebservice, LocalWebservice
```

#### Profiling

Before you deploy your model as a service, you might want to profile it to determine optimal CPU and memory requirements. You can use either the SDK or the CLI to profile your model. The following examples show how to profile a model by using the SDK.

> [!IMPORTANT]
> When you use profiling, the inference configuration that you provide can't reference an Azure Machine Learning environment. Instead, define the software dependencies by using the `conda_file` parameter of the `InferenceConfig` object.

```python
import json
test_sample = json.dumps({'data': [
    [1,2,3,4,5,6,7,8,9,10]
]})

profile = Model.profile(ws, "profilemymodel", [model], inference_config, test_data)
profile.wait_for_profiling(True)
profiling_results = profile.get_results()
print(profiling_results)
```

This code displays a result similar to the following output:

```python
{'cpu': 1.0, 'memoryInGB': 0.5}
```

Model profiling results are emitted as a `Run` object.

For information on using profiling from the CLI, see [az ml model profile](https://docs.microsoft.com/cli/azure/ext/azure-cli-ml/ml/model?view=azure-cli-latest#ext-azure-cli-ml-az-ml-model-profile).

For more information, see these documents:

* [ModelProfile](https://docs.microsoft.com/python/api/azureml-core/azureml.core.profile.modelprofile?view=azure-ml-py)
* [profile()](/python/api/azureml-core/azureml.core.model.model?view=azure-ml-py#profile-workspace--profile-name--models--inference-config--input-data-)
* [Inference configuration file schema](reference-azure-machine-learning-cli.md#inference-configuration-schema)

## Deploy to target

Deployment uses the inference configuration deployment configuration to deploy the models. The deployment process is similar regardless of the compute target. Deploying to AKS is slightly different because you must provide a reference to the AKS cluster.

### <a id="local"></a> Local deployment

To deploy a model locally, you need to have Docker installed on your local machine.

#### Using the SDK

```python
from azureml.core.webservice import LocalWebservice, Webservice

deployment_config = LocalWebservice.deploy_configuration(port=8890)
service = Model.deploy(ws, "myservice", [model], inference_config, deployment_config)
service.wait_for_deployment(show_output = True)
print(service.state)
```

For more information, see the documentation for [LocalWebservice](https://docs.microsoft.com/python/api/azureml-core/azureml.core.webservice.local.localwebservice?view=azure-ml-py), [Model.deploy()](https://docs.microsoft.com/python/api/azureml-core/azureml.core.model.model?view=azure-ml-py#deploy-workspace--name--models--inference-config--deployment-config-none--deployment-target-none-), and [Webservice](https://docs.microsoft.com/python/api/azureml-core/azureml.core.webservice.webservice?view=azure-ml-py).

#### Using the CLI

To deploy a model by using the CLI, use the following command. Replace `mymodel:1` with the name and version of the registered model:

```azurecli-interactive
az ml model deploy -m mymodel:1 --ic inferenceconfig.json --dc deploymentconfig.json
```

[!INCLUDE [aml-local-deploy-config](../../../includes/machine-learning-service-local-deploy-config.md)]

For more information, see the [az ml model deploy](https://docs.microsoft.com/cli/azure/ext/azure-cli-ml/ml/model?view=azure-cli-latest#ext-azure-cli-ml-az-ml-model-deploy) documentation.

### <a id="notebookvm"></a> Notebook VM web service (dev/test)

See [Deploy a model to Azure Machine Learning Notebook VM](how-to-deploy-local-container-notebook-vm.md).

### <a id="aci"></a> Azure Container Instances (dev/test)

See [Deploy to Azure Container Instances](how-to-deploy-azure-container-instance.md).

### <a id="aks"></a>Azure Kubernetes Service (dev/test and production)

See [Deploy to Azure Kubernetes Service](how-to-deploy-azure-kubernetes-service.md).

## Consume web services

Every deployed web service provides a REST API, so you can create client applications in a variety of programming languages.
If you've enabled key authentication for your service, you need to provide a service key as a token in your request header.
If you've enabled token authentication for your service, you need to provide an Azure Machine Learning JWT token as a bearer token in your request header.

> [!TIP]
> You can retrieve the schema JSON document after you deploy the service. Use the [swagger_uri property](https://docs.microsoft.com/python/api/azureml-core/azureml.core.webservice.local.localwebservice?view=azure-ml-py#swagger-uri) from the deployed web service (for example, `service.swagger_uri`) to get the URI to the local web service's Swagger file.

### Request-response consumption

Here's an example of how to invoke your service in Python:
```python
import requests
import json

headers = {'Content-Type': 'application/json'}

if service.auth_enabled:
    headers['Authorization'] = 'Bearer '+service.get_keys()[0]
elif service.token_auth_enabled:
    headers['Authorization'] = 'Bearer '+service.get_token()[0]

print(headers)

test_sample = json.dumps({'data': [
    [1, 2, 3, 4, 5, 6, 7, 8, 9, 10],
    [10, 9, 8, 7, 6, 5, 4, 3, 2, 1]
]})

response = requests.post(
    service.scoring_uri, data=test_sample, headers=headers)
print(response.status_code)
print(response.elapsed)
print(response.json())
```

For more information, see [Create client applications to consume web services](how-to-consume-web-service.md).

### Web service schema (OpenAPI specification)

If you used automatic schema generation with your deployment, you can get the address of the OpenAPI specification for the service by using the [swagger_uri property](https://docs.microsoft.com/python/api/azureml-core/azureml.core.webservice.local.localwebservice?view=azure-ml-py#swagger-uri). (For example, `print(service.swagger_uri)`.) Use a GET request or open the URI in a browser to retrieve the specification.

The following JSON document is an example of a schema (OpenAPI specification) generated for a deployment:

```json
{
    "swagger": "2.0",
    "info": {
        "title": "myservice",
        "description": "API specification for Azure Machine Learning myservice",
        "version": "1.0"
    },
    "schemes": [
        "https"
    ],
    "consumes": [
        "application/json"
    ],
    "produces": [
        "application/json"
    ],
    "securityDefinitions": {
        "Bearer": {
            "type": "apiKey",
            "name": "Authorization",
            "in": "header",
            "description": "For example: Bearer abc123"
        }
    },
    "paths": {
        "/": {
            "get": {
                "operationId": "ServiceHealthCheck",
                "description": "Simple health check endpoint to ensure the service is up at any given point.",
                "responses": {
                    "200": {
                        "description": "If service is up and running, this response will be returned with the content 'Healthy'",
                        "schema": {
                            "type": "string"
                        },
                        "examples": {
                            "application/json": "Healthy"
                        }
                    },
                    "default": {
                        "description": "The service failed to execute due to an error.",
                        "schema": {
                            "$ref": "#/definitions/ErrorResponse"
                        }
                    }
                }
            }
        },
        "/score": {
            "post": {
                "operationId": "RunMLService",
                "description": "Run web service's model and get the prediction output",
                "security": [
                    {
                        "Bearer": []
                    }
                ],
                "parameters": [
                    {
                        "name": "serviceInputPayload",
                        "in": "body",
                        "description": "The input payload for executing the real-time machine learning service.",
                        "schema": {
                            "$ref": "#/definitions/ServiceInput"
                        }
                    }
                ],
                "responses": {
                    "200": {
                        "description": "The service processed the input correctly and provided a result prediction, if applicable.",
                        "schema": {
                            "$ref": "#/definitions/ServiceOutput"
                        }
                    },
                    "default": {
                        "description": "The service failed to execute due to an error.",
                        "schema": {
                            "$ref": "#/definitions/ErrorResponse"
                        }
                    }
                }
            }
        }
    },
    "definitions": {
        "ServiceInput": {
            "type": "object",
            "properties": {
                "data": {
                    "type": "array",
                    "items": {
                        "type": "array",
                        "items": {
                            "type": "integer",
                            "format": "int64"
                        }
                    }
                }
            },
            "example": {
                "data": [
                    [ 10, 9, 8, 7, 6, 5, 4, 3, 2, 1 ]
                ]
            }
        },
        "ServiceOutput": {
            "type": "array",
            "items": {
                "type": "number",
                "format": "double"
            },
            "example": [
                3726.995
            ]
        },
        "ErrorResponse": {
            "type": "object",
            "properties": {
                "status_code": {
                    "type": "integer",
                    "format": "int32"
                },
                "message": {
                    "type": "string"
                }
            }
        }
    }
}
```

For more information, see [OpenAPI specification](https://swagger.io/specification/).

For a utility that can create client libraries from the specification, see [swagger-codegen](https://github.com/swagger-api/swagger-codegen).

### <a id="azuremlcompute"></a> Batch inference
Azure Machine Learning Compute targets are created and managed by Azure Machine Learning. They can be used for batch prediction from Azure Machine Learning pipelines.

For a walkthrough of batch inference with Azure Machine Learning Compute, see [How to run batch predictions](tutorial-pipeline-batch-scoring-classification.md).

### <a id="iotedge"></a> IoT Edge inference
Support for deploying to the edge is in preview. For more information, see [Deploy Azure Machine Learning as an IoT Edge module](https://docs.microsoft.com/azure/iot-edge/tutorial-deploy-machine-learning).


## <a id="update"></a> Update web services

[!INCLUDE [aml-update-web-service](../../../includes/machine-learning-update-web-service.md)]

## Continuously deploy models

You can continuously deploy models by using the Machine Learning extension for [Azure DevOps](https://azure.microsoft.com/services/devops/). You can use the Machine Learning extension for Azure DevOps to trigger a deployment pipeline when a new machine learning model is registered in an Azure Machine Learning workspace.

1. Sign up for [Azure Pipelines](https://docs.microsoft.com/azure/devops/pipelines/get-started/pipelines-sign-up?view=azure-devops), which makes continuous integration and delivery of your application to any platform or cloud possible. (Note that Azure Pipelines isn't the same as [Machine Learning pipelines](concept-ml-pipelines.md#compare).)

1. [Create an Azure DevOps project.](https://docs.microsoft.com/azure/devops/organizations/projects/create-project?view=azure-devops)

1. Install the [Machine Learning extension for Azure Pipelines](https://marketplace.visualstudio.com/items?itemName=ms-air-aiagility.vss-services-azureml&targetId=6756afbe-7032-4a36-9cb6-2771710cadc2&utm_source=vstsproduct&utm_medium=ExtHubManageList).

1. Use service connections to set up a service principal connection to your Azure Machine Learning workspace so you can access your artifacts. Go to project settings, select **Service connections**, and then select **Azure Resource Manager**:

    [![Select Azure Resource Manager](media/how-to-deploy-and-where/view-service-connection.png)](media/how-to-deploy-and-where/view-service-connection-expanded.png)

1. In the **Scope level** list, select **AzureMLWorkspace**, and then enter the rest of the values:

    ![Select AzureMLWorkspace](media/how-to-deploy-and-where/resource-manager-connection.png)

1. To continuously deploy your machine learning model by using Azure Pipelines, under pipelines, select **release**. Add a new artifact, and then select the **AzureML Model** artifact and the service connection that you created earlier. Select the model and version to trigger a deployment:

    [![Select AzureML Model](media/how-to-deploy-and-where/enable-modeltrigger-artifact.png)](media/how-to-deploy-and-where/enable-modeltrigger-artifact-expanded.png)

1. Enable the model trigger on your model artifact. When you turn on the trigger, every time the specified version (that is, the newest version) of that model is registered in your workspace, an Azure DevOps release pipeline is triggered.

    [![Enable the model trigger](media/how-to-deploy-and-where/set-modeltrigger.png)](media/how-to-deploy-and-where/set-modeltrigger-expanded.png)

For more sample projects and examples, see these sample repos in GitHub:

* [Microsoft/MLOps](https://github.com/Microsoft/MLOps)
* [Microsoft/MLOpsPython](https://github.com/microsoft/MLOpsPython)

## Download a model
If you want to download your model to use it in your own execution environment, you can do so with the following SDK / CLI commands:

SDK:
```python
model_path = Model(ws,'mymodel').download()
```

CLI:
```azurecli-interactive
az ml model download --model-id mymodel:1 --target-dir model_folder
```

## (Preview) No-code model deployment

No-code model deployment is currently in preview and supports the following machine learning frameworks:

### Tensorflow SavedModel format

```python
from azureml.core import Model

model = Model.register(workspace=ws,
                       model_name='flowers',                        # Name of the registered model in your workspace.
                       model_path='./flowers_model',                # Local Tensorflow SavedModel folder to upload and register as a model.
                       model_framework=Model.Framework.TENSORFLOW,  # Framework used to create the model.
                       model_framework_version='1.14.0',            # Version of Tensorflow used to create the model.
                       description='Flowers model')

service_name = 'tensorflow-flower-service'
service = Model.deploy(ws, service_name, [model])
```

### ONNX models

ONNX model registration and deployment is supported for any ONNX inference graph. Preprocess and postprocess steps are not currently supported.

Here is an example of how to register and deploy an MNIST ONNX model:

```python
from azureml.core import Model

model = Model.register(workspace=ws,
                       model_name='mnist-sample',                  # Name of the registered model in your workspace.
                       model_path='mnist-model.onnx',              # Local ONNX model to upload and register as a model.
                       model_framework=Model.Framework.ONNX ,      # Framework used to create the model.
                       model_framework_version='1.3',              # Version of ONNX used to create the model.
                       description='Onnx MNIST model')

service_name = 'onnx-mnist-service'
service = Model.deploy(ws, service_name, [model])
```

### Scikit-learn models

No code model deployment is supported for all built-in scikit-learn model types.

Here is an example of how to register and deploy a sklearn model with no extra code:

```python
from azureml.core import Model
from azureml.core.resource_configuration import ResourceConfiguration

model = Model.register(workspace=ws,
                       model_name='my-sklearn-model',                # Name of the registered model in your workspace.
                       model_path='./sklearn_regression_model.pkl',  # Local file to upload and register as a model.
                       model_framework=Model.Framework.SCIKITLEARN,  # Framework used to create the model.
                       model_framework_version='0.19.1',             # Version of scikit-learn used to create the model.
                       resource_configuration=ResourceConfiguration(cpu=1, memory_in_gb=0.5),
                       description='Ridge regression model to predict diabetes progression.',
                       tags={'area': 'diabetes', 'type': 'regression'})
                       
service_name = 'my-sklearn-service'
service = Model.deploy(ws, service_name, [model])
```

NOTE: These dependencies are included in the prebuilt sklearn inference container:

```yaml
    - azureml-defaults
    - inference-schema[numpy-support]
    - scikit-learn
    - numpy
```

## Package models

In some cases, you might want to create a Docker image without deploying the model (if, for example, you plan to [deploy to Azure App Service](how-to-deploy-app-service.md)). Or you might want to download the image and run it on a local Docker installation. You might even want to download the files used to build the image, inspect them, modify them, and build the image manually.

Model packaging enables you to do these things. It packages all the assets needed to host a model as a web service and allows you to download either a fully built Docker image or the files needed to build one. There are two ways to use model packaging:

**Download a packaged model:** Download a Docker image that contains the model and other files needed to host it as a web service.

**Generate a Dockerfile:** Download the Dockerfile, model, entry script, and other assets needed to build a Docker image. You can then inspect the files or make changes before you build the image locally.

Both packages can be used to get a local Docker image.

> [!TIP]
> Creating a package is similar to deploying a model. You use a registered model and an inference configuration.

> [!IMPORTANT]
> To download a fully built image or build an image locally, you need to have [Docker](https://www.docker.com) installed in your development environment.

### Download a packaged model

The following example builds an image, which is registered in the Azure container registry for your workspace:

```python
package = Model.package(ws, [model], inference_config)
package.wait_for_creation(show_output=True)
```

After you create a package, you can use `package.pull()` to pull the image to your local Docker environment. The output of this command will display the name of the image. For example: 

`Status: Downloaded newer image for myworkspacef78fd10.azurecr.io/package:20190822181338`. 

After you download the model, use the `docker images` command to list the local images:

```text
REPOSITORY                               TAG                 IMAGE ID            CREATED             SIZE
myworkspacef78fd10.azurecr.io/package    20190822181338      7ff48015d5bd        4 minutes ago       1.43GB
```

To start a local container based on this image, use the following command to start a named container from the shell or command line. Replace the `<imageid>` value with the image ID returned by the `docker images` command.

```bash
docker run -p 6789:5001 --name mycontainer <imageid>
```

This command starts the latest version of the image named `myimage`. It maps local port 6789 to the port in the container on which the web service is listening (5001). It also assigns the name `mycontainer` to the container, which makes the container easier to stop. After the container is started, you can submit requests to `http://localhost:6789/score`.

### Generate a Dockerfile and dependencies

The following example shows how to download the Dockerfile, model, and other assets needed to build an image locally. The `generate_dockerfile=True` parameter indicates that you want the files, not a fully built image.

```python
package = Model.package(ws, [model], inference_config, generate_dockerfile=True)
package.wait_for_creation(show_output=True)
# Download the package.
package.save("./imagefiles")
# Get the Azure container registry that the model/Dockerfile uses.
acr=package.get_container_registry()
print("Address:", acr.address)
print("Username:", acr.username)
print("Password:", acr.password)
```

This code downloads the files needed to build the image to the `imagefiles` directory. The Dockerfile included in the saved files references a base image stored in an Azure container registry. When you build the image on your local Docker installation, you need to use the address, user name, and password to authenticate to the registry. Use the following steps to build the image by using a local Docker installation:

1. From a shell or command-line session, use the following command to authenticate Docker with the Azure container registry. Replace `<address>`, `<username>`, and `<password>` with the values retrieved by `package.get_container_registry()`.

    ```bash
    docker login <address> -u <username> -p <password>
    ```

2. To build the image, use the following command. Replace `<imagefiles>` with the path of the directory where `package.save()` saved the files.

    ```bash
    docker build --tag myimage <imagefiles>
    ```

    This command sets the image name to `myimage`.

To verify that the image is built, use the `docker images` command. You should see the `myimage` image in the list:

```text
REPOSITORY      TAG                 IMAGE ID            CREATED             SIZE
<none>          <none>              2d5ee0bf3b3b        49 seconds ago      1.43GB
myimage         latest              739f22498d64        3 minutes ago       1.43GB
```

To start a new container based on this image, use the following command:

```bash
docker run -p 6789:5001 --name mycontainer myimage:latest
```

This command starts the latest version of the image named `myimage`. It maps local port 6789 to the port in the container on which the web service is listening (5001). It also assigns the name `mycontainer` to the container, which makes the container easier to stop. After the container is started, you can submit requests to `http://localhost:6789/score`.

### Example client to test the local container

The following code is an example of a Python client that can be used with the container:

```python
import requests
import json

# URL for the web service.
scoring_uri = 'http://localhost:6789/score'

# Two sets of data to score, so we get two results back.
data = {"data":
        [
            [ 1,2,3,4,5,6,7,8,9,10 ],
            [ 10,9,8,7,6,5,4,3,2,1 ]
        ]
        }
# Convert to JSON string.
input_data = json.dumps(data)

# Set the content type.
headers = {'Content-Type': 'application/json'}

# Make the request and display the response.
resp = requests.post(scoring_uri, input_data, headers=headers)
print(resp.text)
```

For example clients in other programming languages, see [Consume models deployed as web services](how-to-consume-web-service.md).

### Stop the Docker container

To stop the container, use the following command from a different shell or command line:

```bash
docker kill mycontainer
```

<<<<<<< HEAD
## (Preview) No-code model deployment

No-code model deployment is currently in preview and supports the following machine learning frameworks:

### Tensorflow SavedModel format

```python
from azureml.core import Model

model = Model.register(workspace=ws,
                       model_name='flowers',                        # Name of the registered model in your workspace.
                       model_path='./flowers_model',                # Local Tensorflow SavedModel folder to upload and register as a model.
                       model_framework=Model.Framework.TENSORFLOW,  # Framework used to create the model.
                       model_framework_version='1.14.0',            # Version of Tensorflow used to create the model.
                       description='Flowers model')

service_name = 'tensorflow-flower-service'
service = Model.deploy(ws, service_name, [model])
```

### ONNX models

ONNX model registration and deployment is supported for any ONNX inference graph. Preprocess and postprocess steps are not currently supported.

Here is an example of how to register and deploy an MNIST ONNX model:

```python
from azureml.core import Model

model = Model.register(workspace=ws,
                       model_name='mnist-sample',                  # Name of the registered model in your workspace.
                       model_path='mnist-model.onnx',              # Local ONNX model to upload and register as a model.
                       model_framework=Model.Framework.ONNX ,      # Framework used to create the model.
                       model_framework_version='1.3',              # Version of ONNX used to create the model.
                       description='Onnx MNIST model')

service_name = 'onnx-mnist-service'
service = Model.deploy(ws, service_name, [model])
```

### Scikit-learn models

No code model deployment is supported for all built-in scikit-learn model types.

Here is an example of how to register and deploy a sklearn model with no extra code:

```python
from azureml.core import Model
from azureml.core.resource_configuration import ResourceConfiguration

model = Model.register(workspace=ws,
                       model_name='my-sklearn-model',                # Name of the registered model in your workspace.
                       model_path='./sklearn_regression_model.pkl',  # Local file to upload and register as a model.
                       model_framework=Model.Framework.SCIKITLEARN,  # Framework used to create the model.
                       model_framework_version='0.19.1',             # Version of scikit-learn used to create the model.
                       resource_configuration=ResourceConfiguration(cpu=1, memory_in_gb=0.5),
                       description='Ridge regression model to predict diabetes progression.',
                       tags={'area': 'diabetes', 'type': 'regression'})
                       
service_name = 'my-sklearn-service'
service = Model.deploy(ws, service_name, [model])
```

NOTE: These dependencies are included in the prebuilt sklearn inference container:

```yaml
    - azureml-defaults
    - inference-schema[numpy-support]
    - scikit-learn
    - numpy
```

=======
>>>>>>> 66cc8a9b
## Clean up resources

To delete a deployed web service, use `service.delete()`.
To delete a registered model, use `model.delete()`.

For more information, see the documentation for [WebService.delete()](https://docs.microsoft.com/python/api/azureml-core/azureml.core.webservice(class)?view=azure-ml-py#delete--) and [Model.delete()](https://docs.microsoft.com/python/api/azureml-core/azureml.core.model.model?view=azure-ml-py#delete--).

## Next steps

* [How to deploy a model using a custom Docker image](how-to-deploy-custom-docker-image.md)
* [Deployment troubleshooting](how-to-troubleshoot-deployment.md)
* [Secure Azure Machine Learning web services with SSL](how-to-secure-web-service.md)
* [Consume an Azure Machine Learning model deployed as a web service](how-to-consume-web-service.md)
* [Monitor your Azure Machine Learning models with Application Insights](how-to-enable-app-insights.md)
* [Collect data for models in production](how-to-enable-data-collection.md)
<|MERGE_RESOLUTION|>--- conflicted
+++ resolved
@@ -1059,7 +1059,6 @@
 docker kill mycontainer
 ```
 
-<<<<<<< HEAD
 ## (Preview) No-code model deployment
 
 No-code model deployment is currently in preview and supports the following machine learning frameworks:
@@ -1132,8 +1131,6 @@
     - numpy
 ```
 
-=======
->>>>>>> 66cc8a9b
 ## Clean up resources
 
 To delete a deployed web service, use `service.delete()`.
