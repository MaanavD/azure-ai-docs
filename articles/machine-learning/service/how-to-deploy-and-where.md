---
title: How and where to deploy models 
titleSuffix: Azure Machine Learning service
description: 'Learn how and where to deploy your Azure Machine Learning service models including: Azure Container Instances, Azure Kubernetes Service, Azure IoT Edge, and Field-programmable gate arrays.'
services: machine-learning
ms.service: machine-learning
ms.subservice: core
ms.topic: conceptual
ms.author: jordane
author: jpe316
ms.reviewer: larryfr
ms.date: 05/21/2019

ms.custom: seoapril2019
---

# Deploy models with the Azure Machine Learning service

Learn how to deploy your machine learning model as a web service in the Azure cloud, or to IoT Edge devices. 

The workflow is similar regardless of [where you deploy](#target) your model:

1. Register the model.
1. Prepare to deploy (specify assets, usage, compute target)
1. Deploy the model to the compute target.
1. Test the deployed model, also called web service.

For more information on the concepts involved in the deployment workflow, see [Manage, deploy, and monitor models with Azure Machine Learning Service](concept-model-management-and-deployment.md).

## Prerequisites

- A model. If you do not have a trained model, you can use the model & dependency files provided in [this tutorial](https://aka.ms/azml-deploy-cloud).

- The [Azure CLI extension for Machine Learning service](reference-azure-machine-learning-cli.md), [Azure Machine Learning Python SDK](https://aka.ms/aml-sdk), or the [Azure Machine Learning Visual Studio Code extension](how-to-vscode-tools.md).

## <a id="registermodel"></a> Register your model

<<<<<<< HEAD
The model registry is a way to store and organize your trained models in the Azure cloud. Models are registered in your Azure Machine Learning service workspace. The model can be trained using Azure Machine Learning, or imported from a model trained elsewhere.

The following examples demonstrate how to register a model from file:

### Register a model from an Experiment Run

**Scikit-Learn example with the CLI**

```azurecli-interactive
az ml model register -n sklearn_mnist  --asset-path outputs/sklearn_mnist_model.pkl  --experiment-name myexperiment
```

**Using the SDK**

```python
model = run.register_model(model_name='sklearn_mnist', model_path='outputs/sklearn_mnist_model.pkl')
print(model.name, model.id, model.version, sep='\t')
```
=======
Register your machine learning models in your Azure Machine Learning workspace. The model can come from Azure Machine Learning or can come from somewhere else. The following examples demonstrate how to register a model from file:

### Register a model from an Experiment Run

+ **Scikit-Learn example using the SDK**
  ```python
  model = run.register_model(model_name='sklearn_mnist', model_path='outputs/sklearn_mnist_model.pkl')
  print(model.name, model.id, model.version, sep='\t')
  ```
+ **Using the CLI**
  ```azurecli-interactive
  az ml model register -n sklearn_mnist  --asset-path outputs/sklearn_mnist_model.pkl  --experiment-name myexperiment
  ```
>>>>>>> 4579e0e8

**Using VS Code**

Register models using any model files or folders with the [VS Code](how-to-vscode-tools.md#deploy-and-manage-models) extension.

### Register an externally created model

[!INCLUDE [trusted models](../../../includes/machine-learning-service-trusted-model.md)]

You can register an externally created model by providing a **local path** to the model. You can provide either a folder or a single file.

+ **ONNX example with the Python SDK:**
  ```python
  onnx_model_url = "https://www.cntk.ai/OnnxModels/mnist/opset_7/mnist.tar.gz"
  urllib.request.urlretrieve(onnx_model_url, filename="mnist.tar.gz")
  !tar xvzf mnist.tar.gz
  
  model = Model.register(workspace = ws,
                         model_path ="mnist/model.onnx",
                         model_name = "onnx_mnist",
                         tags = {"onnx": "demo"},
                         description = "MNIST image classification CNN from ONNX Model Zoo",)
  ```

+ **Using the CLI**
  ```azurecli-interactive
  az ml model register -n onnx_mnist -p mnist/model.onnx
  ```

**Time estimate**: Approximately 10 seconds.

For more information, see the reference documentation for the [Model class](https://docs.microsoft.com/python/api/azureml-core/azureml.core.model.model?view=azure-ml-py).

<a name="target"></a>

## Choose a compute target

The following compute targets, or compute resources, can be used to host your web service deployment. 

| Compute target | Usage | Description |
| ----- | ----- | ----- |
| [Local web service](#local) | Testing/debug | Good for limited testing and troubleshooting.
| [Azure Kubernetes Service (AKS)](#aks) | Real-time inference | Good for high-scale production deployments. Provides autoscaling, and fast response times. |
| [Azure Container Instances (ACI)](#aci) | Testing | Good for low scale, CPU-based workloads. |
| [Azure Machine Learning Compute](how-to-run-batch-predictions.md) | (Preview) Batch inference | Run batch scoring on serverless compute. Supports normal and low-priority VMs. |
| [Azure IoT Edge](#iotedge) | (Preview) IoT module | Deploy & serve ML models on IoT devices. |


## Prepare to deploy

To deploy as a web service, you must create an inference configuration (`InferenceConfig`) and a deployment configuration. Inference, or model scoring, is the phase where the deployed model is used for prediction, most commonly on production data. In the inference config, you specify the scripts and dependencies needed to serve your model. In the deployment config you specify details of how to serve the model on the compute target.


### <a id="script"></a> 1. Define your entry script & dependencies

The entry script receives data submitted to a deployed web service, and passes it to the model. It then takes the response returned by the model and returns that to the client. **The script is specific to your model**; it must understand the data that the model expects and returns.

The script contains two functions that load and run the model:

* `init()`: Typically this function loads the model into a global object. This function is run only once when the Docker container for your web service is started.

* `run(input_data)`: This function uses the model to predict a value based on the input data. Inputs and outputs to the run typically use JSON for serialization and de-serialization. You can also work with raw binary data. You can transform the data before sending to the model, or before returning to the client.

#### (Optional) Automatic Swagger schema generation

To automatically generate a schema for your web service, provide a sample of the input and/or output in the constructor for one of the defined type objects, and the type and sample are used to automatically create the schema. Azure Machine Learning service then creates an [OpenAPI](https://swagger.io/docs/specification/about/) (Swagger) specification for the web service during deployment.

The following types are currently supported:

* `pandas`
* `numpy`
* `pyspark`
* standard Python object

To use schema generation, include the `inference-schema` package in your conda environment file. The following example uses `[numpy-support]` since the entry script uses a numpy parameter type: 

#### Example dependencies file
The following is an example of a Conda dependencies file for inference.
```python
name: project_environment
dependencies:
  - python=3.6.2
  - pip:
    - azureml-defaults
    - scikit-learn==0.20.0
    - inference-schema[numpy-support]
```

If you want to use automatic schema generation, your entry script **must** import the `inference-schema` packages. 

Define the input and output sample formats in the `input_sample` and `output_sample` variables, which represent the request and response formats for the web service. Use these samples in the input and output function decorators on the `run()` function. The scikit-learn example below uses schema generation.

> [!TIP]
> After deploying the service, use the `swagger_uri` property to retrieve the schema JSON document.

#### Example entry script

The following example demonstrates how to accept and return JSON data:

```python
#example: scikit-learn and Swagger
import json
import numpy as np
from sklearn.externals import joblib
from sklearn.linear_model import Ridge
from azureml.core.model import Model

from inference_schema.schema_decorators import input_schema, output_schema
from inference_schema.parameter_types.numpy_parameter_type import NumpyParameterType

def init():
    global model
    # note here "sklearn_regression_model.pkl" is the name of the model registered under
    # this is a different behavior than before when the code is run locally, even though the code is the same.
    model_path = Model.get_model_path('sklearn_regression_model.pkl')
    # deserialize the model file back into a sklearn model
    model = joblib.load(model_path)

input_sample = np.array([[10,9,8,7,6,5,4,3,2,1]])
output_sample = np.array([3726.995])

@input_schema('data', NumpyParameterType(input_sample))
@output_schema(NumpyParameterType(output_sample))
def run(data):
    try:
        result = model.predict(data)
        # you can return any datatype as long as it is JSON-serializable
        return result.tolist()
    except Exception as e:
        error = str(e)
        return error
```

For more example scripts, see the following examples:

* Pytorch: [https://github.com/Azure/MachineLearningNotebooks/blob/master/how-to-use-azureml/training-with-deep-learning/train-hyperparameter-tune-deploy-with-pytorch](https://github.com/Azure/MachineLearningNotebooks/blob/master/how-to-use-azureml/training-with-deep-learning/train-hyperparameter-tune-deploy-with-pytorch)
* TensorFlow: [https://github.com/Azure/MachineLearningNotebooks/tree/master/how-to-use-azureml/training-with-deep-learning/train-hyperparameter-tune-deploy-with-tensorflow](https://github.com/Azure/MachineLearningNotebooks/tree/master/how-to-use-azureml/training-with-deep-learning/train-hyperparameter-tune-deploy-with-tensorflow)
* Keras: [https://github.com/Azure/MachineLearningNotebooks/tree/master/how-to-use-azureml/training-with-deep-learning/train-hyperparameter-tune-deploy-with-keras](https://github.com/Azure/MachineLearningNotebooks/tree/master/how-to-use-azureml/training-with-deep-learning/train-hyperparameter-tune-deploy-with-keras)
* ONNX: [https://github.com/Azure/MachineLearningNotebooks/blob/master/how-to-use-azureml/deployment/onnx/](https://github.com/Azure/MachineLearningNotebooks/blob/master/how-to-use-azureml/deployment/onnx/)
* Scoring against binary data: [How to consume a web service](how-to-consume-web-service.md)

### 2. Define your InferenceConfig

The inference configuration describes how to configure the model to make predictions. The following example demonstrates how to create an inference configuration:

```python
inference_config = InferenceConfig(source_directory="C:/abc",
                                   runtime= "python",
                                   entry_script="x/y/score.py",
                                   conda_file="env/myenv.yml")
```

In this example, the configuration contains the following items:

* A directory that contains assets needed to inference
* That this model requires Python
* The [entry script](#script), which is used to handle web requests sent to the deployed service
* The conda file that describes the Python packages needed to inference

For information on InferenceConfig functionality, see the [Advanced configuration](#advanced-config) section.

### 3. Define your Deployment configuration

Before deploying, you must define the deployment configuration. The deployment configuration is specific to the compute target that will host the web service. For example, when deploying locally you must specify the port where the service accepts requests.

You may also need to create the compute resource. For example, if you do not already have an Azure Kubernetes Service associated with your workspace.

The following table provides an example of creating a deployment configuration for each compute target:

| Compute target | Deployment configuration example |
| ----- | ----- |
| Local | `deployment_config = LocalWebservice.deploy_configuration(port=8890)` |
| Azure Container Instance | `deployment_config = AciWebservice.deploy_configuration(cpu_cores = 1, memory_gb = 1)` |
| Azure Kubernetes Service | `deployment_config = AksWebservice.deploy_configuration(cpu_cores = 1, memory_gb = 1)` |

The following sections demonstrate how to create the deployment configuration, and then use it to deploy the web service.

## Deploy to target

### <a id="local"></a> Local deployment

To deploy locally, you need to have **Docker installed** on your local machine.

The examples in this section use [deploy_from_image](https://docs.microsoft.com/python/api/azureml-core/azureml.core.webservice(class)?view=azure-ml-py#deploy-from-model-workspace--name--models--image-config--deployment-config-none--deployment-target-none-), which requires you to register the model and image before doing a deployment. For more information on other deployment methods, see [deploy](https://docs.microsoft.com/python/api/azureml-core/azureml.core.webservice(class)?view=azure-ml-py#deploy-workspace--name--model-paths--image-config--deployment-config-none--deployment-target-none-) and [deploy_from_model](https://docs.microsoft.com/python/api/azureml-core/azureml.core.webservice(class)?view=azure-ml-py#deploy-from-model-workspace--name--models--image-config--deployment-config-none--deployment-target-none-).


+ **Using the SDK**

  ```python
  deployment_config = LocalWebservice.deploy_configuration(port=8890)
  service = Model.deploy(ws, "myservice", [model], inference_config, deployment_config)
  service.wait_for_deployment(show_output = True)
  print(service.state)
  ```

+ **Using the CLI**

  ```azurecli-interactive
  az ml model deploy -m sklearn_mnist:1 -ic inferenceconfig.json -dc deploymentconfig.json
  ```

### <a id="aci"></a> Azure Container Instances (DEVTEST)

Use Azure Container Instances for deploying your models as a web service if one or more of the following conditions is true:
- You need to quickly deploy and validate your model.
- You are testing a model that is under development. 

To see quota and region availability for ACI, see the [Quotas and region availability for Azure Container Instances](https://docs.microsoft.com/azure/container-instances/container-instances-quotas) article.

+ **Using the SDK**

  ```python
  deployment_config = AciWebservice.deploy_configuration(cpu_cores = 1, memory_gb = 1)
  service = Model.deploy(ws, "aciservice", [model], inference_config, deployment_config)
  service.wait_for_deployment(show_output = True)
  print(service.state)
  ```

+ **Using the CLI**

  ```azurecli-interactive
  az ml model deploy -m sklearn_mnist:1 -n aciservice -ic inferenceconfig.json -dc deploymentconfig.json
  ```

For more information, see the reference documentation for the [AciWebservice](https://docs.microsoft.com/python/api/azureml-core/azureml.core.webservice.aciwebservice?view=azure-ml-py) and [Webservice](https://docs.microsoft.com/python/api/azureml-core/azureml.core.webservice.webservice?view=azure-ml-py) classes.

<<<<<<< HEAD
**Using VS Code**

To [deploy your models with VS Code](how-to-vscode-tools.md#deploy-and-manage-models) you don't need to create an ACI container to test in advance, because ACI containers are created on the fly.

### <a id="aks"></a> Deploy to Azure Kubernetes Service (PRODUCTION)
=======
### <a id="aks"></a>Azure Kubernetes Service (PRODUCTION)
>>>>>>> 4579e0e8

You can use an existing AKS cluster or create a new one using the Azure Machine Learning SDK, CLI, or the Azure portal.

<a id="deploy-aks"></a>

If you already have an AKS cluster attached, you can deploy to it. If you haven't created or attached an AKS cluster, follow the process to <a href="#create-attach-aks">create a new AKS cluster</a>.


+ **Using the SDK**

  ```python
  aks_target = AksCompute(ws,"myaks")
  deployment_config = AksWebservice.deploy_configuration(cpu_cores = 1, memory_gb = 1)
  service = Model.deploy(ws, "aksservice", [model], inference_config, deployment_config, aks_target)
  service.wait_for_deployment(show_output = True)
  print(service.state)
  print(service.get_logs())
  ```

<<<<<<< HEAD
You can also [deploy to AKS via the VS Code extension](how-to-vscode-tools.md#deploy-and-manage-models), but you'll need to configure AKS clusters in advance.

For more information on configuring your AKS deployment, including autoscale, see the [AksWebservice.deploy_configuration](https://docs.microsoft.com/python/api/azureml-core/azureml.core.webservice.akswebservice) reference.
=======
  Learn more about AKS deployment and autoscale in the [AksWebservice.deploy_configuration](https://docs.microsoft.com/python/api/azureml-core/azureml.core.webservice.akswebservice) reference.
>>>>>>> 4579e0e8

+ **Using the CLI**

  ```azurecli-interactive
  az ml model deploy -ct myaks -m mymodel:1 -n aksservice -ic inferenceconfig.json -dc deploymentconfig.json
  ```

#### Create a new AKS cluster<a id="create-attach-aks"></a>
**Time estimate:** Approximately 5 minutes.

> [!IMPORTANT]
> Creating or attaching an AKS cluster is a one time process for your workspace. You can reuse this cluster for multiple deployments. If you delete the cluster or the resource group that contains it, you must create a new cluster the next time you need to deploy.

For more information on setting `autoscale_target_utilization`, `autoscale_max_replicas`, and `autoscale_min_replicas`, see the [AksWebservice.deploy_configuration](https://docs.microsoft.com/python/api/azureml-core/azureml.core.webservice.akswebservice?view=azure-ml-py#deploy-configuration-autoscale-enabled-none--autoscale-min-replicas-none--autoscale-max-replicas-none--autoscale-refresh-seconds-none--autoscale-target-utilization-none--collect-model-data-none--auth-enabled-none--cpu-cores-none--memory-gb-none--enable-app-insights-none--scoring-timeout-ms-none--replica-max-concurrent-requests-none--max-request-wait-time-none--num-replicas-none--primary-key-none--secondary-key-none--tags-none--properties-none--description-none-) reference.
The following example demonstrates how to create a new Azure Kubernetes Service cluster:

```python
from azureml.core.compute import AksCompute, ComputeTarget

# Use the default configuration (you can also provide parameters to customize this)
prov_config = AksCompute.provisioning_configuration()

aks_name = 'myaks'
# Create the cluster
aks_target = ComputeTarget.create(workspace = ws,
                                    name = aks_name,
                                    provisioning_configuration = prov_config)

# Wait for the create process to complete
aks_target.wait_for_completion(show_output = True)
```

For more information on creating an AKS cluster outside of the Azure Machine Learning SDK, see the following articles:
* [Create an AKS cluster](https://docs.microsoft.com/cli/azure/aks?toc=%2Fazure%2Faks%2FTOC.json&bc=%2Fazure%2Fbread%2Ftoc.json&view=azure-cli-latest#az-aks-create)
* [Create an AKS cluster (portal)](https://docs.microsoft.com/azure/aks/kubernetes-walkthrough-portal?view=azure-cli-latest)


> [!IMPORTANT]
> For [`provisioning_configuration()`](https://docs.microsoft.com/python/api/azureml-core/azureml.core.compute.akscompute?view=azure-ml-py), if you pick custom values for agent_count and vm_size, then you need to make sure agent_count multiplied by vm_size is greater than or equal to 12 virtual CPUs. For example, if you use a vm_size of "Standard_D3_v2", which has 4 virtual CPUs, then you should pick an agent_count of 3 or greater.

**Time estimate**: Approximately 20 minutes.

#### Attach an existing AKS cluster

If you already have AKS cluster in your Azure subscription, and it is version 1.12.## and has at least 12 virtual CPUs, you can use it to deploy your image. The following code demonstrates how to attach an existing AKS 1.12.## cluster to your workspace:

```python
from azureml.core.compute import AksCompute, ComputeTarget
# Set the resource group that contains the AKS cluster and the cluster name
resource_group = 'myresourcegroup'
cluster_name = 'mycluster'

# Attach the cluster to your workgroup
attach_config = AksCompute.attach_configuration(resource_group = resource_group,
                                         cluster_name = cluster_name)
aks_target = ComputeTarget.attach(ws, 'mycompute', attach_config)
```

## Consume web services

Every deployed web service provides a REST API, so you can create client applications in a variety of programming languages. 
If you have enabled authentication for your service, you need to provide a service key as a token in your request header.

### Request-response consumption

Here is an example of how to invoke your service in Python:
```python
import requests
import json

headers = {'Content-Type':'application/json'}

if service.auth_enabled:
    headers['Authorization'] = 'Bearer '+service.get_keys()[0]

print(headers)
    
test_sample = json.dumps({'data': [
    [1,2,3,4,5,6,7,8,9,10], 
    [10,9,8,7,6,5,4,3,2,1]
]})

response = requests.post(service.scoring_uri, data=test_sample, headers=headers)
print(response.status_code)
print(response.elapsed)
print(response.json())
```

For more information, see [Create client applications to consume webservices](how-to-consume-web-service.md).


### <a id="azuremlcompute"></a> Batch consumption
Azure Machine Learning Compute targets are created and managed by the Azure Machine Learning service. They can be used for batch prediction from Azure Machine Learning Pipelines.

For a walkthrough of batch inference with Azure Machine Learning Compute, read the [How to Run Batch Predictions](how-to-run-batch-predictions.md) article.

### <a id="iotedge"></a> IoT Edge inference
Support for deploying to the edge is in preview. For more information, see the  [Deploy Azure Machine Learning as an IoT Edge module](https://docs.microsoft.com/azure/iot-edge/tutorial-deploy-machine-learning) article.


## <a id="update"></a> Update web services

When you create a new model, you must manually update each service that you want to use the new model. To update the web service, use the `update` method. The following code demonstrates how to update the web service to use a new model:

```python
from azureml.core.webservice import Webservice
from azureml.core.model import Model

# register new model
new_model = Model.register(model_path = "outputs/sklearn_mnist_model.pkl",
                       model_name = "sklearn_mnist",
                       tags = {"key": "0.1"},
                       description = "test",
                       workspace = ws)

service_name = 'myservice'
# Retrieve existing service
service = Webservice(name = service_name, workspace = ws)

# Update to new model(s)
service.update(models = [new_model])
print(service.state)
print(service.get_logs())
```

<a id="advanced-config"></a>

## Advanced settings 

**<a id="customimage"></a> Use a custom base image**

Internally, InferenceConfig creates a Docker image that contains the model and other assets needed by the service. If not specified, a default base image is used.

When creating an image to use with your inference configuration, the image must meet the following requirements:

* Ubuntu 16.04 or greater.
* Conda 4.5.# or greater.
* Python 3.5.# or 3.6.#.

To use a custom image, set the `base_image` property of the inference configuration to the address of the image. The following example demonstrates how to use an image from both a public and private Azure Container Registry:

```python
# use an image available in public Container Registry without authentication
inference_config.base_image = "mcr.microsoft.com/azureml/o16n-sample-user-base/ubuntu-miniconda"

# or, use an image available in a private Container Registry
inference_config.base_image = "myregistry.azurecr.io/mycustomimage:1.0"
inference_config.base_image_registry.address = "myregistry.azurecr.io"
inference_config.base_image_registry.username = "username"
inference_config.base_image_registry.password = "password"
```

The following image URIs are for images provided by Microsoft, and can be used without providing a user name or password value:

* `mcr.microsoft.com/azureml/o16n-sample-user-base/ubuntu-miniconda`
* `mcr.microsoft.com/azureml/onnxruntime:v0.4.0`
* `mcr.microsoft.com/azureml/onnxruntime:v0.4.0-cuda10.0-cudnn7`
* `mcr.microsoft.com/azureml/onnxruntime:v0.4.0-tensorrt19.03`

To use these images, set the `base_image` to the URI from the list above. Set `base_image_registry.address` to `mcr.microsoft.com`.

> [!IMPORTANT]
> Microsoft images that use CUDA or TensorRT must be used on Microsoft Azure Services only.

For more information on uploading your own images to an Azure Container Registry, see [Push your first image to a private Docker container registry](https://docs.microsoft.com/azure/container-registry/container-registry-get-started-docker-cli).

If your model is trained on Azure Machine Learning Compute, using __version 1.0.22 or greater__ of the Azure Machine Learning SDK, an image is created during training. The following example demonstrates how to use this image:

```python
# Use an image built during training with SDK 1.0.22 or greater
image_config.base_image = run.properties["AzureML.DerivedImageName"]
```

## Clean up resources
To delete a deployed web service, use `service.delete()`.
To delete a registered model, use `model.delete()`.

For more information, see the reference documentation for [WebService.delete()](https://docs.microsoft.com/python/api/azureml-core/azureml.core.webservice(class)?view=azure-ml-py#delete--), and [Model.delete()](https://docs.microsoft.com/python/api/azureml-core/azureml.core.model.model?view=azure-ml-py#delete--).

## Next steps
* [Deployment troubleshooting](how-to-troubleshoot-deployment.md)
* [Secure Azure Machine Learning web services with SSL](how-to-secure-web-service.md)
* [Consume a ML Model deployed as a web service](how-to-consume-web-service.md)
* [Monitor your Azure Machine Learning models with Application Insights](how-to-enable-app-insights.md)
* [Collect data for models in production](how-to-enable-data-collection.md)
<|MERGE_RESOLUTION|>--- conflicted
+++ resolved
@@ -35,26 +35,6 @@
 
 ## <a id="registermodel"></a> Register your model
 
-<<<<<<< HEAD
-The model registry is a way to store and organize your trained models in the Azure cloud. Models are registered in your Azure Machine Learning service workspace. The model can be trained using Azure Machine Learning, or imported from a model trained elsewhere.
-
-The following examples demonstrate how to register a model from file:
-
-### Register a model from an Experiment Run
-
-**Scikit-Learn example with the CLI**
-
-```azurecli-interactive
-az ml model register -n sklearn_mnist  --asset-path outputs/sklearn_mnist_model.pkl  --experiment-name myexperiment
-```
-
-**Using the SDK**
-
-```python
-model = run.register_model(model_name='sklearn_mnist', model_path='outputs/sklearn_mnist_model.pkl')
-print(model.name, model.id, model.version, sep='\t')
-```
-=======
 Register your machine learning models in your Azure Machine Learning workspace. The model can come from Azure Machine Learning or can come from somewhere else. The following examples demonstrate how to register a model from file:
 
 ### Register a model from an Experiment Run
@@ -68,11 +48,11 @@
   ```azurecli-interactive
   az ml model register -n sklearn_mnist  --asset-path outputs/sklearn_mnist_model.pkl  --experiment-name myexperiment
   ```
->>>>>>> 4579e0e8
-
-**Using VS Code**
-
-Register models using any model files or folders with the [VS Code](how-to-vscode-tools.md#deploy-and-manage-models) extension.
+
+
++ **Using VS Code**
+
+  Register models using any model files or folders with the [VS Code](how-to-vscode-tools.md#deploy-and-manage-models) extension.
 
 ### Register an externally created model
 
@@ -295,15 +275,12 @@
 
 For more information, see the reference documentation for the [AciWebservice](https://docs.microsoft.com/python/api/azureml-core/azureml.core.webservice.aciwebservice?view=azure-ml-py) and [Webservice](https://docs.microsoft.com/python/api/azureml-core/azureml.core.webservice.webservice?view=azure-ml-py) classes.
 
-<<<<<<< HEAD
-**Using VS Code**
-
-To [deploy your models with VS Code](how-to-vscode-tools.md#deploy-and-manage-models) you don't need to create an ACI container to test in advance, because ACI containers are created on the fly.
-
-### <a id="aks"></a> Deploy to Azure Kubernetes Service (PRODUCTION)
-=======
+
++ **Using VS Code**
+
+  To [deploy your models with VS Code](how-to-vscode-tools.md#deploy-and-manage-models) you don't need to create an ACI container to test in advance, because ACI containers are created on the fly.
+
 ### <a id="aks"></a>Azure Kubernetes Service (PRODUCTION)
->>>>>>> 4579e0e8
 
 You can use an existing AKS cluster or create a new one using the Azure Machine Learning SDK, CLI, or the Azure portal.
 
@@ -322,20 +299,16 @@
   print(service.state)
   print(service.get_logs())
   ```
-
-<<<<<<< HEAD
-You can also [deploy to AKS via the VS Code extension](how-to-vscode-tools.md#deploy-and-manage-models), but you'll need to configure AKS clusters in advance.
-
-For more information on configuring your AKS deployment, including autoscale, see the [AksWebservice.deploy_configuration](https://docs.microsoft.com/python/api/azureml-core/azureml.core.webservice.akswebservice) reference.
-=======
-  Learn more about AKS deployment and autoscale in the [AksWebservice.deploy_configuration](https://docs.microsoft.com/python/api/azureml-core/azureml.core.webservice.akswebservice) reference.
->>>>>>> 4579e0e8
-
 + **Using the CLI**
 
   ```azurecli-interactive
   az ml model deploy -ct myaks -m mymodel:1 -n aksservice -ic inferenceconfig.json -dc deploymentconfig.json
   ```
++ **Using VS Code** 
+
+  You can also [deploy to AKS via the VS Code extension](how-to-vscode-tools.md#deploy-and-manage-models), but you'll need to configure AKS clusters in advance.
+
+  Learn more about AKS deployment and autoscale in the [AksWebservice.deploy_configuration](https://docs.microsoft.com/python/api/azureml-core/azureml.core.webservice.akswebservice) reference.
 
 #### Create a new AKS cluster<a id="create-attach-aks"></a>
 **Time estimate:** Approximately 5 minutes.
