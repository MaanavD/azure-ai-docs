--- conflicted
+++ resolved
@@ -224,11 +224,8 @@
 
 When you register a model, you provide a model name that's used for managing the model in the registry. You use this name with the [Model.get_model_path()](https://docs.microsoft.com/python/api/azureml-core/azureml.core.model.model?view=azure-ml-py#get-model-path-model-name--version-none---workspace-none-) method to retrieve the path of the model file or files on the local file system. If you register a folder or a collection of files, this API returns the path of the directory that contains those files.
 
-<<<<<<< HEAD
-=======
 When you register a model, you give it a name. The name corresponds to where the model is placed, either locally or during service deployment.
 
->>>>>>> 6619422c
 > [!IMPORTANT]
 > If you used automated machine learning to train a model, a `model_id` value is used as the model name. For an example of registering and deploying a model trained with automated machine learning, see [Azure/MachineLearningNotebooks](https://github.com/Azure/MachineLearningNotebooks/tree/master/how-to-use-azureml/automated-machine-learning/classification-with-deployment) on GitHub.
 
