---
title: How and where to deploy models 
titleSuffix: Azure Machine Learning service
description: 'Learn how and where to deploy your Azure Machine Learning service models including: Azure Container Instances, Azure Kubernetes Service, Azure IoT Edge, and Field-programmable gate arrays.'
services: machine-learning
ms.service: machine-learning
ms.subservice: core
ms.topic: conceptual
ms.author: jordane
author: jpe316
ms.reviewer: larryfr
ms.date: 05/31/2019

ms.custom: seoapril2019
---

# Deploy models with the Azure Machine Learning service

Learn how to deploy your machine learning model as a web service in the Azure cloud, or to IoT Edge devices. 

The workflow is similar regardless of [where you deploy](#target) your model:

1. Register the model.
1. Prepare to deploy (specify assets, usage, compute target)
1. Deploy the model to the compute target.
1. Test the deployed model, also called web service.

For more information on the concepts involved in the deployment workflow, see [Manage, deploy, and monitor models with Azure Machine Learning Service](concept-model-management-and-deployment.md).

## Prerequisites

- A model. If you do not have a trained model, you can use the model & dependency files provided in [this tutorial](https://aka.ms/azml-deploy-cloud).

- The [Azure CLI extension for Machine Learning service](reference-azure-machine-learning-cli.md), [Azure Machine Learning Python SDK](https://aka.ms/aml-sdk), or the [Azure Machine Learning Visual Studio Code extension](how-to-vscode-tools.md).

## <a id="registermodel"></a> Register your model

A registered model logical container for one or more files that make up your model. For example, if you have a model that is stored in multiple files, you can register them as a single model in the workspace. After registration, you can then download or deploy the registered model and receive all the files that were registered.

Machine learning models are registered in your Azure Machine Learning workspace. The model can come from Azure Machine Learning or can come from somewhere else. The following examples demonstrate how to register a model from file:

### Register a model from an Experiment Run

+ **Scikit-Learn example using the SDK**
  ```python
  model = run.register_model(model_name='sklearn_mnist', model_path='outputs/sklearn_mnist_model.pkl')
  print(model.name, model.id, model.version, sep='\t')
  ```

  > [!TIP]
  > To include multiple files in the model registration, set `model_path` to the directory that contains the files.

+ **Using the CLI**

  ```azurecli-interactive
  az ml model register -n sklearn_mnist  --asset-path outputs/sklearn_mnist_model.pkl  --experiment-name myexperiment
  ```

  > [!TIP]
  > To include multiple files in the model registration, set `--asset-path` to the directory that contains the files.

+ **Using VS Code**

  Register models using any model files or folders with the [VS Code](how-to-vscode-tools.md#deploy-and-manage-models) extension.

### Register an externally created model

[!INCLUDE [trusted models](../../../includes/machine-learning-service-trusted-model.md)]

You can register an externally created model by providing a **local path** to the model. You can provide either a folder or a single file.

+ **ONNX example with the Python SDK:**
  ```python
  onnx_model_url = "https://www.cntk.ai/OnnxModels/mnist/opset_7/mnist.tar.gz"
  urllib.request.urlretrieve(onnx_model_url, filename="mnist.tar.gz")
  !tar xvzf mnist.tar.gz
  
  model = Model.register(workspace = ws,
                         model_path ="mnist/model.onnx",
                         model_name = "onnx_mnist",
                         tags = {"onnx": "demo"},
                         description = "MNIST image classification CNN from ONNX Model Zoo",)
  ```

  > [!TIP]
  > To include multiple files in the model registration, set `model_path` to the directory that contains the files.

+ **Using the CLI**
  ```azurecli-interactive
  az ml model register -n onnx_mnist -p mnist/model.onnx
  ```

  > [!TIP]
  > To include multiple files in the model registration, set `-p` to the directory that contains the files.

**Time estimate**: Approximately 10 seconds.

For more information, see the reference documentation for the [Model class](https://docs.microsoft.com/python/api/azureml-core/azureml.core.model.model?view=azure-ml-py).

For more information on working with models trained outside Azure Machine Learning service, see [How to deploy an existing model](how-to-deploy-existing-model.md).

<a name="target"></a>

## Choose a compute target

The following compute targets, or compute resources, can be used to host your web service deployment. 

[!INCLUDE [aml-compute-target-deploy](../../../includes/aml-compute-target-deploy.md)]

## Prepare to deploy

To deploy as a web service, you must create an inference configuration (`InferenceConfig`) and a deployment configuration. Inference, or model scoring, is the phase where the deployed model is used for prediction, most commonly on production data. In the inference config, you specify the scripts and dependencies needed to serve your model. In the deployment config you specify details of how to serve the model on the compute target.


### <a id="script"></a> 1. Define your entry script & dependencies

The entry script receives data submitted to a deployed web service, and passes it to the model. It then takes the response returned by the model and returns that to the client. **The script is specific to your model**; it must understand the data that the model expects and returns.

The script contains two functions that load and run the model:

* `init()`: Typically this function loads the model into a global object. This function is run only once when the Docker container for your web service is started.

* `run(input_data)`: This function uses the model to predict a value based on the input data. Inputs and outputs to the run typically use JSON for serialization and de-serialization. You can also work with raw binary data. You can transform the data before sending to the model, or before returning to the client.

#### What is get_model_path?
<<<<<<< HEAD
When you register a model, you provide a model name used for managing the model in the registry. You use this name in the get_model_path API, which returns the path of the model file(s) on the local file system. If you register a folder or a collection of files, this API returns the path to the directory that contains the files.

When you register a model, you give it a name that corresponds to where the model is placed, either locally or during service deployment.
=======

When you register a model, you provide a model name used for managing the model in the registry. You use this name with the [Model.get_model_path()](https://docs.microsoft.com/python/api/azureml-core/azureml.core.model.model?view=azure-ml-py#get-model-path-model-name--version-none---workspace-none-) to retrieve the path of the model file(s) on the local file system. If you register a folder or a collection of files, this API returns the path to the directory that contains those files.
>>>>>>> 18874f1a

When you register a model, you give it a name, which corresponds to where the model is placed, either locally or during service deployment.

The below example will return a path to a single file called `sklearn_mnist_model.pkl` (which was registered with the name `sklearn_mnist`):

```python
model_path = Model.get_model_path('sklearn_mnist')
``` 

#### (Optional) Automatic Swagger schema generation

To automatically generate a schema for your web service, provide a sample of the input and/or output in the constructor for one of the defined type objects, and the type and sample are used to automatically create the schema. Azure Machine Learning service then creates an [OpenAPI](https://swagger.io/docs/specification/about/) (Swagger) specification for the web service during deployment.

The following types are currently supported:

* `pandas`
* `numpy`
* `pyspark`
* standard Python object

To use schema generation, include the `inference-schema` package in your conda environment file. The following example uses `[numpy-support]` since the entry script uses a numpy parameter type: 

#### Example dependencies file
The following YAML is an example of a Conda dependencies file for inference.

```YAML
name: project_environment
dependencies:
  - python=3.6.2
  - pip:
    - azureml-defaults
    - scikit-learn==0.20.0
    - inference-schema[numpy-support]
```

If you want to use automatic schema generation, your entry script **must** import the `inference-schema` packages. 

Define the input and output sample formats in the `input_sample` and `output_sample` variables, which represent the request and response formats for the web service. Use these samples in the input and output function decorators on the `run()` function. The scikit-learn example below uses schema generation.

> [!TIP]
> After deploying the service, use the `swagger_uri` property to retrieve the schema JSON document.

#### Example entry script

The following example demonstrates how to accept and return JSON data:

```python
#example: scikit-learn and Swagger
import json
import numpy as np
from sklearn.externals import joblib
from sklearn.linear_model import Ridge
from azureml.core.model import Model

from inference_schema.schema_decorators import input_schema, output_schema
from inference_schema.parameter_types.numpy_parameter_type import NumpyParameterType

def init():
    global model
    # note here "sklearn_regression_model.pkl" is the name of the model registered under
    # this is a different behavior than before when the code is run locally, even though the code is the same.
    model_path = Model.get_model_path('sklearn_regression_model.pkl')
    # deserialize the model file back into a sklearn model
    model = joblib.load(model_path)

input_sample = np.array([[10,9,8,7,6,5,4,3,2,1]])
output_sample = np.array([3726.995])

@input_schema('data', NumpyParameterType(input_sample))
@output_schema(NumpyParameterType(output_sample))
def run(data):
    try:
        result = model.predict(data)
        # you can return any datatype as long as it is JSON-serializable
        return result.tolist()
    except Exception as e:
        error = str(e)
        return error
```

#### Example script with dictionary input (Support consumption from Power BI)

The following example demonstrates how to define input data as <key: value> dictionary, using Dataframe. This method is supported for consuming the deployed web service from Power BI ([learn more on how to consume the web service from Power BI](https://docs.microsoft.com/power-bi/service-machine-learning-integration)):

```python
import json
import pickle
import numpy as np
import pandas as pd
import azureml.train.automl
from sklearn.externals import joblib
from azureml.core.model import Model

from inference_schema.schema_decorators import input_schema, output_schema
from inference_schema.parameter_types.numpy_parameter_type import NumpyParameterType
from inference_schema.parameter_types.pandas_parameter_type import PandasParameterType

def init():
    global model
    model_path = Model.get_model_path('model_name')   # replace model_name with your actual model name, if needed
    # deserialize the model file back into a sklearn model
    model = joblib.load(model_path)

input_sample = pd.DataFrame(data=[{
              "input_name_1": 5.1,         # This is a decimal type sample. Use the data type that reflects this column in your data
              "input_name_2": "value2",    # This is a string type sample. Use the data type that reflects this column in your data
              "input_name_3": 3            # This is a integer type sample. Use the data type that reflects this column in your data
            }])

output_sample = np.array([0])              # This is a integer type sample. Use the data type that reflects the expected result

@input_schema('data', PandasParameterType(input_sample))
@output_schema(NumpyParameterType(output_sample))
def run(data):
    try:
        result = model.predict(data)
        # you can return any datatype as long as it is JSON-serializable
        return result.tolist()
    except Exception as e:
        error = str(e)
        return error
```
For more example scripts, see the following examples:

* Pytorch: [https://github.com/Azure/MachineLearningNotebooks/blob/master/how-to-use-azureml/training-with-deep-learning/train-hyperparameter-tune-deploy-with-pytorch](https://github.com/Azure/MachineLearningNotebooks/blob/master/how-to-use-azureml/training-with-deep-learning/train-hyperparameter-tune-deploy-with-pytorch)
* TensorFlow: [https://github.com/Azure/MachineLearningNotebooks/tree/master/how-to-use-azureml/training-with-deep-learning/train-hyperparameter-tune-deploy-with-tensorflow](https://github.com/Azure/MachineLearningNotebooks/tree/master/how-to-use-azureml/training-with-deep-learning/train-hyperparameter-tune-deploy-with-tensorflow)
* Keras: [https://github.com/Azure/MachineLearningNotebooks/tree/master/how-to-use-azureml/training-with-deep-learning/train-hyperparameter-tune-deploy-with-keras](https://github.com/Azure/MachineLearningNotebooks/tree/master/how-to-use-azureml/training-with-deep-learning/train-hyperparameter-tune-deploy-with-keras)
* ONNX: [https://github.com/Azure/MachineLearningNotebooks/blob/master/how-to-use-azureml/deployment/onnx/](https://github.com/Azure/MachineLearningNotebooks/blob/master/how-to-use-azureml/deployment/onnx/)
* Scoring against binary data: [How to consume a web service](how-to-consume-web-service.md)

### 2. Define your InferenceConfig

The inference configuration describes how to configure the model to make predictions. The following example demonstrates how to create an inference configuration. This configuration specifies the runtime, the entry script, and (optionally) the conda environment file:

```python
inference_config = InferenceConfig(runtime= "python",
                                   entry_script="x/y/score.py",
                                   conda_file="env/myenv.yml")
```

For more information, see the [InferenceConfig](https://docs.microsoft.com/python/api/azureml-core/azureml.core.model.inferenceconfig?view=azure-ml-py) class reference.

For information on using a custom Docker image with inference configuration, see [How to deploy a model using a custom Docker image](how-to-deploy-custom-docker-image.md).

### CLI example of InferenceConfig

The following JSON document is an example inference configuration for use with the machine learning CLI:

```JSON
{
   "entryScript": "x/y/score.py",
   "runtime": "python",
   "condaFile": "env/myenv.yml",
   "sourceDirectory":"C:/abc",
}
```

The following entities are valid in this file:

* __entryScript__: Path to local file that contains the code to run for the image.
* __runtime__: Which runtime to use for the image. Current supported runtimes are 'spark-py' and 'python'.
* __condaFile__ (optional): Path to local file containing a conda environment definition to use for the image.
* __extraDockerFileSteps__ (optional): Path to local file containing additional Docker steps to run when setting up image.
* __sourceDirectory__ (optional): Path to folders that contains all files to create the image.
* __enableGpu__ (optional): Whether or not to enable GPU support in the image. The GPU image must be used on Microsoft Azure Services such as Azure Container Instances, Azure Machine Learning Compute, Azure Virtual Machines, and Azure Kubernetes Service. Defaults to False.
* __baseImage__ (optional): A custom image to be used as base image. If no base image is given, then the base image will be used based off of given runtime parameter.
* __baseImageRegistry__ (optional): Image registry that contains the base image.
* __cudaVersion__ (optional): Version of CUDA to install for images that need GPU support. The GPU image must be used on Microsoft Azure Services such as Azure Container Instances, Azure Machine Learning Compute, Azure Virtual Machines, and Azure Kubernetes Service. Supported versions are 9.0, 9.1, and 10.0. If 'enable_gpu' is set, defaults to '9.1'.

These map to the parameters for the [InferenceConfig](https://docs.microsoft.com/python/api/azureml-core/azureml.core.model.inferenceconfig?view=azure-ml-py) class.

Thee following command demonstrates how to deploy a model using the CLI:

```azurecli-interactive
az ml model deploy -n myservice -m mymodel:1 --ic inferenceconfig.json
```

In this example, the configuration contains the following items:

* A directory that contains assets needed to inference
* That this model requires Python
* The [entry script](#script), which is used to handle web requests sent to the deployed service
* The conda file that describes the Python packages needed to inference

For information on using a custom Docker image with inference configuration, see [How to deploy a model using a custom Docker image](how-to-deploy-custom-docker-image.md).

### 3. Define your Deployment configuration

Before deploying, you must define the deployment configuration. The deployment configuration is specific to the compute target that will host the web service. For example, when deploying locally you must specify the port where the service accepts requests.

You may also need to create the compute resource. For example, if you do not already have an Azure Kubernetes Service associated with your workspace.

The following table provides an example of creating a deployment configuration for each compute target:

| Compute target | Deployment configuration example |
| ----- | ----- |
| Local | `deployment_config = LocalWebservice.deploy_configuration(port=8890)` |
| Azure Container Instance | `deployment_config = AciWebservice.deploy_configuration(cpu_cores = 1, memory_gb = 1)` |
| Azure Kubernetes Service | `deployment_config = AksWebservice.deploy_configuration(cpu_cores = 1, memory_gb = 1)` |

The following sections demonstrate how to create the deployment configuration, and then use it to deploy the web service.

### Optional: Profile your model
Prior to deploying your model as a service, you may want to profile it to determine optimal CPU and memory requirements.
<<<<<<< HEAD
You can perform profiling using either the SDK or CLI.
=======

You can do profile your model using either the SDK or CLI.
>>>>>>> 18874f1a

For more information, you can check out our SDK documentation here: 
https://docs.microsoft.com/python/api/azureml-core/azureml.core.model.model?view=azure-ml-py#profile-workspace--profile-name--models--inference-config--input-data-

Model profiling results are emitted as a Run object.
Specifics on the Model Profile schema can be found here:
https://docs.microsoft.com/python/api/azureml-core/azureml.core.profile.modelprofile?view=azure-ml-py

## Deploy to target

### <a id="local"></a> Local deployment

To deploy locally, you need to have **Docker installed** on your local machine.

+ **Using the SDK**

  ```python
  deployment_config = LocalWebservice.deploy_configuration(port=8890)
  service = Model.deploy(ws, "myservice", [model], inference_config, deployment_config)
  service.wait_for_deployment(show_output = True)
  print(service.state)
  ```

+ **Using the CLI**

  ```azurecli-interactive
  az ml model deploy -m sklearn_mnist:1 -ic inferenceconfig.json -dc deploymentconfig.json
  ```

### <a id="aci"></a> Azure Container Instances (DEVTEST)

Use Azure Container Instances for deploying your models as a web service if one or more of the following conditions is true:
- You need to quickly deploy and validate your model.
- You are testing a model that is under development. 

To see quota and region availability for ACI, see the [Quotas and region availability for Azure Container Instances](https://docs.microsoft.com/azure/container-instances/container-instances-quotas) article.

+ **Using the SDK**

  ```python
  deployment_config = AciWebservice.deploy_configuration(cpu_cores = 1, memory_gb = 1)
  service = Model.deploy(ws, "aciservice", [model], inference_config, deployment_config)
  service.wait_for_deployment(show_output = True)
  print(service.state)
  ```

+ **Using the CLI**

  ```azurecli-interactive
  az ml model deploy -m sklearn_mnist:1 -n aciservice -ic inferenceconfig.json -dc deploymentconfig.json
  ```


+ **Using VS Code**

  To [deploy your models with VS Code](how-to-vscode-tools.md#deploy-and-manage-models) you don't need to create an ACI container to test in advance, because ACI containers are created on the fly.

For more information, see the reference documentation for the [AciWebservice](https://docs.microsoft.com/python/api/azureml-core/azureml.core.webservice.aciwebservice?view=azure-ml-py) and [Webservice](https://docs.microsoft.com/python/api/azureml-core/azureml.core.webservice.webservice?view=azure-ml-py) classes.

### <a id="aks"></a>Azure Kubernetes Service (DEVTEST & PRODUCTION)

You can use an existing AKS cluster or create a new one using the Azure Machine Learning SDK, CLI, or the Azure portal.

<a id="deploy-aks"></a>

If you already have an AKS cluster attached, you can deploy to it. If you haven't created or attached an AKS cluster, follow the process to <a href="#create-attach-aks">create a new AKS cluster</a>.

+ **Using the SDK**

  ```python
  aks_target = AksCompute(ws,"myaks")
  # If deploying to a cluster configured for dev/test, ensure that it was created with enough
  # cores and memory to handle this deployment configuration. Note that memory is also used by
  # things such as dependencies and AML components.
  deployment_config = AksWebservice.deploy_configuration(cpu_cores = 1, memory_gb = 1)
  service = Model.deploy(ws, "aksservice", [model], inference_config, deployment_config, aks_target)
  service.wait_for_deployment(show_output = True)
  print(service.state)
  print(service.get_logs())
  ```

+ **Using the CLI**

  ```azurecli-interactive
  az ml model deploy -ct myaks -m mymodel:1 -n aksservice -ic inferenceconfig.json -dc deploymentconfig.json
  ```

+ **Using VS Code**

  You can also [deploy to AKS via the VS Code extension](how-to-vscode-tools.md#deploy-and-manage-models), but you'll need to configure AKS clusters in advance.

Learn more about AKS deployment and autoscale in the [AksWebservice.deploy_configuration](https://docs.microsoft.com/python/api/azureml-core/azureml.core.webservice.akswebservice) reference.

#### Create a new AKS cluster<a id="create-attach-aks"></a>
**Time estimate**: Approximately 20 minutes.

Creating or attaching an AKS cluster is a one time process for your workspace. You can reuse this cluster for multiple deployments. If you delete the cluster or the resource group that contains it, you must create a new cluster the next time you need to deploy. You can have multiple AKS clusters attached to your workspace.

If you want to create an AKS cluster for development, validation, and testing, you set `cluster_purpose = AksCompute.ClusterPurpose.DEV_TEST` when using [`provisioning_configuration()`](https://docs.microsoft.com/python/api/azureml-core/azureml.core.compute.akscompute?view=azure-ml-py). A cluster created with this setting will only have one node.

> [!IMPORTANT]
> Setting `cluster_purpose = AksCompute.ClusterPurpose.DEV_TEST` creates an AKS cluster that is not suitable for handling production traffic. Inference times may be longer than on a cluster created for production. Fault tolerance is also not guaranteed for dev/test clusters.
>
> We recommend that clusters created for dev/test use at least two virtual CPUs.

The following example demonstrates how to create a new Azure Kubernetes Service cluster:

```python
from azureml.core.compute import AksCompute, ComputeTarget

# Use the default configuration (you can also provide parameters to customize this).
# For example, to create a dev/test cluster, use:
# prov_config = AksCompute.provisioning_configuration(cluster_purpose = AksComputee.ClusterPurpose.DEV_TEST)
prov_config = AksCompute.provisioning_configuration()

aks_name = 'myaks'
# Create the cluster
aks_target = ComputeTarget.create(workspace = ws,
                                    name = aks_name,
                                    provisioning_configuration = prov_config)

# Wait for the create process to complete
aks_target.wait_for_completion(show_output = True)
```

For more information on creating an AKS cluster outside of the Azure Machine Learning SDK, see the following articles:
* [Create an AKS cluster](https://docs.microsoft.com/cli/azure/aks?toc=%2Fazure%2Faks%2FTOC.json&bc=%2Fazure%2Fbread%2Ftoc.json&view=azure-cli-latest#az-aks-create)
* [Create an AKS cluster (portal)](https://docs.microsoft.com/azure/aks/kubernetes-walkthrough-portal?view=azure-cli-latest)

For more information on the `cluster_purpose` parameter, see the [AksCompute.ClusterPurpose](https://docs.microsoft.com/python/api/azureml-core/azureml.core.compute.aks.akscompute.clusterpurpose?view=azure-ml-py) reference.

> [!IMPORTANT]
> For [`provisioning_configuration()`](https://docs.microsoft.com/python/api/azureml-core/azureml.core.compute.akscompute?view=azure-ml-py), if you pick custom values for agent_count and vm_size, then you need to make sure agent_count multiplied by vm_size is greater than or equal to 12 virtual CPUs. For example, if you use a vm_size of "Standard_D3_v2", which has 4 virtual CPUs, then you should pick an agent_count of 3 or greater.
>
> The Azure Machine Learning SDK does not provide support scaling an AKS cluster. To scale the nodes in the cluster, use the UI for your AKS cluster in the Azure portal. You can only change the node count, not the VM size of the cluster.

#### Attach an existing AKS cluster
**Time estimate:** Approximately 5 minutes.

If you already have AKS cluster in your Azure subscription, and it is version 1.12.##, you can use it to deploy your image.

> [!WARNING]
> When attaching an AKS cluster to a workspace, you can define how you will use the cluster by setting the `cluster_purpose` parameter.
>
> If you do not set the `cluster_purpose` parameter, or set `cluster_purpose = AksCompute.ClusterPurpose.FAST_PROD`, then the cluster must have at least 12 virtual CPUs available.
>
> If you set `cluster_purpose = AksCompute.ClusterPurpose.DEV_TEST`, then the cluster does not need to have 12 virtual CPUs. However a cluster that is configured for dev/test will not be suitable for production level traffic and may increase inference times.

The following code demonstrates how to attach an existing AKS 1.12.## cluster to your workspace:

```python
from azureml.core.compute import AksCompute, ComputeTarget
# Set the resource group that contains the AKS cluster and the cluster name
resource_group = 'myresourcegroup'
cluster_name = 'mycluster'

# Attach the cluster to your workgroup. If the cluster has less than 12 virtual CPUs, use the following instead:
# attach_config = AksCompute.attach_configuration(resource_group = resource_group,
#                                         cluster_name = cluster_name,
#                                         cluster_purpose = AksCompute.ClusterPurpose.DEV_TEST)
attach_config = AksCompute.attach_configuration(resource_group = resource_group,
                                         cluster_name = cluster_name)
aks_target = ComputeTarget.attach(ws, 'mycompute', attach_config)
```

For more information on `attack_configuration()`, see the [AksCompute.attach_configuration()](https://docs.microsoft.com/python/api/azureml-core/azureml.core.compute.akscompute?view=azure-ml-py#attach-configuration-resource-group-none--cluster-name-none--resource-id-none--cluster-purpose-none-) reference.

For more information on the `cluster_purpose` parameter, see the [AksCompute.ClusterPurpose](https://docs.microsoft.com/python/api/azureml-core/azureml.core.compute.aks.akscompute.clusterpurpose?view=azure-ml-py) reference.

## Consume web services

Every deployed web service provides a REST API, so you can create client applications in a variety of programming languages. 
If you have enabled authentication for your service, you need to provide a service key as a token in your request header.

### Request-response consumption

Here is an example of how to invoke your service in Python:
```python
import requests
import json

headers = {'Content-Type':'application/json'}

if service.auth_enabled:
    headers['Authorization'] = 'Bearer '+service.get_keys()[0]

print(headers)
    
test_sample = json.dumps({'data': [
    [1,2,3,4,5,6,7,8,9,10], 
    [10,9,8,7,6,5,4,3,2,1]
]})

response = requests.post(service.scoring_uri, data=test_sample, headers=headers)
print(response.status_code)
print(response.elapsed)
print(response.json())
```

For more information, see [Create client applications to consume webservices](how-to-consume-web-service.md).


### <a id="azuremlcompute"></a> Batch inference
Azure Machine Learning Compute targets are created and managed by the Azure Machine Learning service. They can be used for batch prediction from Azure Machine Learning Pipelines.

For a walkthrough of batch inference with Azure Machine Learning Compute, read the [How to Run Batch Predictions](how-to-run-batch-predictions.md) article.

### <a id="iotedge"></a> IoT Edge inference
Support for deploying to the edge is in preview. For more information, see the  [Deploy Azure Machine Learning as an IoT Edge module](https://docs.microsoft.com/azure/iot-edge/tutorial-deploy-machine-learning) article.


## <a id="update"></a> Update web services

When you create a new model, you must manually update each service that you want to use the new model. To update the web service, use the `update` method. The following code demonstrates how to update the web service to use a new model:

```python
from azureml.core.webservice import Webservice
from azureml.core.model import Model

# register new model
new_model = Model.register(model_path = "outputs/sklearn_mnist_model.pkl",
                       model_name = "sklearn_mnist",
                       tags = {"key": "0.1"},
                       description = "test",
                       workspace = ws)

service_name = 'myservice'
# Retrieve existing service
service = Webservice(name = service_name, workspace = ws)

# Update to new model(s)
service.update(models = [new_model])
print(service.state)
print(service.get_logs())
```

<<<<<<< HEAD
<a id="advanced-config"></a>

## Advanced settings 

**<a id="customimage"></a> Use a custom base image**

Internally, InferenceConfig creates a Docker image that contains the model and other assets needed by the service. If not specified, a default base image is used.

When creating an image to use with your inference configuration, the image must meet the following requirements:

* Ubuntu 16.04 or greater.
* Conda 4.5.# or greater.
* Python 3.5.# or 3.6.#.

To use a custom image, set the `base_image` property of the inference configuration to the address of the image. The following example demonstrates how to use an image from both a public and private Azure Container Registry:

```python
# use an image available in public Container Registry without authentication
inference_config.base_image = "mcr.microsoft.com/azureml/o16n-sample-user-base/ubuntu-miniconda"

# or, use an image available in a private Container Registry
inference_config.base_image = "myregistry.azurecr.io/mycustomimage:1.0"
inference_config.base_image_registry.address = "myregistry.azurecr.io"
inference_config.base_image_registry.username = "username"
inference_config.base_image_registry.password = "password"
```

The following image URIs are for images provided by Microsoft, and can be used without providing a user name or password value:

* `mcr.microsoft.com/azureml/o16n-sample-user-base/ubuntu-miniconda`
* `mcr.microsoft.com/azureml/onnxruntime:v0.4.0`
* `mcr.microsoft.com/azureml/onnxruntime:v0.4.0-cuda10.0-cudnn7`
* `mcr.microsoft.com/azureml/onnxruntime:v0.4.0-tensorrt19.03`

To use these images, set the `base_image` to the URI from the list above. Set `base_image_registry.address` to `mcr.microsoft.com`.

> [!IMPORTANT]
> Microsoft images that use CUDA or TensorRT must be used on Microsoft Azure Services only.

For more information on uploading your own images to an Azure Container Registry, see [Push your first image to a private Docker container registry](https://docs.microsoft.com/azure/container-registry/container-registry-get-started-docker-cli).

If your model is trained on Azure Machine Learning Compute, using __version 1.0.22 or greater__ of the Azure Machine Learning SDK, an image is created during training. The following example demonstrates how to use this image:

```python
# Use an image built during training with SDK 1.0.22 or greater
image_config.base_image = run.properties["AzureML.DerivedImageName"]
```

## Continuous model deployment 

You can continuously deploy models using the Machine Learning extension for [Azure DevOps](https://azure.microsoft.com/services/devops/). By using the Machine Learning extension for Azure DevOps, you can trigger a deployment pipeline when a new machine learning model is registered in Azure Machine Learning service workspace. 

1. Sign up for [Azure Pipelines](https://docs.microsoft.com/azure/devops/pipelines/get-started/pipelines-sign-up?view=azure-devops), which makes continuous integration and delivery of your application to any platform/any cloud possible. Azure Pipelines [differs from ML pipelines](concept-ml-pipelines.md#compare). 

1. [Create an Azure DevOps project.](https://docs.microsoft.com/azure/devops/organizations/projects/create-project?view=azure-devops)

1. Install the [Machine Learning extension for Azure Pipelines](https://marketplace.visualstudio.com/items?itemName=ms-air-aiagility.vss-services-azureml&targetId=6756afbe-7032-4a36-9cb6-2771710cadc2&utm_source=vstsproduct&utm_medium=ExtHubManageList) 

1. Use __service Connections__ to set up a service principal connection to your Azure Machine Learning service workspace to access all your artifacts. Go to project settings, click on service connections, and select Azure Resource Manager.

    ![view-service-connection](media/how-to-deploy-and-where/view-service-connection.png) 

1. Define AzureMLWorkspace as the __scope level__ and fill in the subsequent parameters.

    ![view-azure-resource-manager](media/how-to-deploy-and-where/resource-manager-connection.png)

1. Next, to continuously deploy your machine learning model using the Azure Pipelines, under pipelines select __release__. Add a new artifact, select AzureML Model artifact and the service connection that was created in the earlier step. Select the model and version to trigger a deployment. 

    ![select-AzureMLmodel-artifact](media/how-to-deploy-and-where/enable-modeltrigger-artifact.png)

1. Enable the model trigger on your model artifact. By turning on the trigger, every time the specified version (i.e the newest version) of that model is register in your workspace, an Azure DevOps release pipeline is triggered. 

    ![enable-model-trigger](media/how-to-deploy-and-where/set-modeltrigger.png)

For sample projects and examples, check out [the MLOps repository](https://github.com/Microsoft/MLOps)


=======
>>>>>>> 18874f1a
## Clean up resources
To delete a deployed web service, use `service.delete()`.
To delete a registered model, use `model.delete()`.

For more information, see the reference documentation for [WebService.delete()](https://docs.microsoft.com/python/api/azureml-core/azureml.core.webservice(class)?view=azure-ml-py#delete--), and [Model.delete()](https://docs.microsoft.com/python/api/azureml-core/azureml.core.model.model?view=azure-ml-py#delete--).

## Next steps
* [How to deploy a model using a custom Docker image](how-to-deploy-custom-docker-image.md)
* [Deployment troubleshooting](how-to-troubleshoot-deployment.md)
* [Secure Azure Machine Learning web services with SSL](how-to-secure-web-service.md)
* [Consume a ML Model deployed as a web service](how-to-consume-web-service.md)
* [Monitor your Azure Machine Learning models with Application Insights](how-to-enable-app-insights.md)
* [Collect data for models in production](how-to-enable-data-collection.md)
<|MERGE_RESOLUTION|>--- conflicted
+++ resolved
@@ -123,14 +123,8 @@
 * `run(input_data)`: This function uses the model to predict a value based on the input data. Inputs and outputs to the run typically use JSON for serialization and de-serialization. You can also work with raw binary data. You can transform the data before sending to the model, or before returning to the client.
 
 #### What is get_model_path?
-<<<<<<< HEAD
-When you register a model, you provide a model name used for managing the model in the registry. You use this name in the get_model_path API, which returns the path of the model file(s) on the local file system. If you register a folder or a collection of files, this API returns the path to the directory that contains the files.
-
-When you register a model, you give it a name that corresponds to where the model is placed, either locally or during service deployment.
-=======
 
 When you register a model, you provide a model name used for managing the model in the registry. You use this name with the [Model.get_model_path()](https://docs.microsoft.com/python/api/azureml-core/azureml.core.model.model?view=azure-ml-py#get-model-path-model-name--version-none---workspace-none-) to retrieve the path of the model file(s) on the local file system. If you register a folder or a collection of files, this API returns the path to the directory that contains those files.
->>>>>>> 18874f1a
 
 When you register a model, you give it a name, which corresponds to where the model is placed, either locally or during service deployment.
 
@@ -300,7 +294,7 @@
 * __baseImageRegistry__ (optional): Image registry that contains the base image.
 * __cudaVersion__ (optional): Version of CUDA to install for images that need GPU support. The GPU image must be used on Microsoft Azure Services such as Azure Container Instances, Azure Machine Learning Compute, Azure Virtual Machines, and Azure Kubernetes Service. Supported versions are 9.0, 9.1, and 10.0. If 'enable_gpu' is set, defaults to '9.1'.
 
-These map to the parameters for the [InferenceConfig](https://docs.microsoft.com/python/api/azureml-core/azureml.core.model.inferenceconfig?view=azure-ml-py) class.
+These entities map to the parameters for the [InferenceConfig](https://docs.microsoft.com/python/api/azureml-core/azureml.core.model.inferenceconfig?view=azure-ml-py) class.
 
 Thee following command demonstrates how to deploy a model using the CLI:
 
@@ -334,13 +328,7 @@
 The following sections demonstrate how to create the deployment configuration, and then use it to deploy the web service.
 
 ### Optional: Profile your model
-Prior to deploying your model as a service, you may want to profile it to determine optimal CPU and memory requirements.
-<<<<<<< HEAD
-You can perform profiling using either the SDK or CLI.
-=======
-
-You can do profile your model using either the SDK or CLI.
->>>>>>> 18874f1a
+Prior to deploying your model as a service, you may want to profile it to determine optimal CPU and memory requirements. You can do profile your model using either the SDK or CLI.
 
 For more information, you can check out our SDK documentation here: 
 https://docs.microsoft.com/python/api/azureml-core/azureml.core.model.model?view=azure-ml-py#profile-workspace--profile-name--models--inference-config--input-data-
@@ -577,55 +565,6 @@
 print(service.get_logs())
 ```
 
-<<<<<<< HEAD
-<a id="advanced-config"></a>
-
-## Advanced settings 
-
-**<a id="customimage"></a> Use a custom base image**
-
-Internally, InferenceConfig creates a Docker image that contains the model and other assets needed by the service. If not specified, a default base image is used.
-
-When creating an image to use with your inference configuration, the image must meet the following requirements:
-
-* Ubuntu 16.04 or greater.
-* Conda 4.5.# or greater.
-* Python 3.5.# or 3.6.#.
-
-To use a custom image, set the `base_image` property of the inference configuration to the address of the image. The following example demonstrates how to use an image from both a public and private Azure Container Registry:
-
-```python
-# use an image available in public Container Registry without authentication
-inference_config.base_image = "mcr.microsoft.com/azureml/o16n-sample-user-base/ubuntu-miniconda"
-
-# or, use an image available in a private Container Registry
-inference_config.base_image = "myregistry.azurecr.io/mycustomimage:1.0"
-inference_config.base_image_registry.address = "myregistry.azurecr.io"
-inference_config.base_image_registry.username = "username"
-inference_config.base_image_registry.password = "password"
-```
-
-The following image URIs are for images provided by Microsoft, and can be used without providing a user name or password value:
-
-* `mcr.microsoft.com/azureml/o16n-sample-user-base/ubuntu-miniconda`
-* `mcr.microsoft.com/azureml/onnxruntime:v0.4.0`
-* `mcr.microsoft.com/azureml/onnxruntime:v0.4.0-cuda10.0-cudnn7`
-* `mcr.microsoft.com/azureml/onnxruntime:v0.4.0-tensorrt19.03`
-
-To use these images, set the `base_image` to the URI from the list above. Set `base_image_registry.address` to `mcr.microsoft.com`.
-
-> [!IMPORTANT]
-> Microsoft images that use CUDA or TensorRT must be used on Microsoft Azure Services only.
-
-For more information on uploading your own images to an Azure Container Registry, see [Push your first image to a private Docker container registry](https://docs.microsoft.com/azure/container-registry/container-registry-get-started-docker-cli).
-
-If your model is trained on Azure Machine Learning Compute, using __version 1.0.22 or greater__ of the Azure Machine Learning SDK, an image is created during training. The following example demonstrates how to use this image:
-
-```python
-# Use an image built during training with SDK 1.0.22 or greater
-image_config.base_image = run.properties["AzureML.DerivedImageName"]
-```
-
 ## Continuous model deployment 
 
 You can continuously deploy models using the Machine Learning extension for [Azure DevOps](https://azure.microsoft.com/services/devops/). By using the Machine Learning extension for Azure DevOps, you can trigger a deployment pipeline when a new machine learning model is registered in Azure Machine Learning service workspace. 
@@ -654,9 +593,6 @@
 
 For sample projects and examples, check out [the MLOps repository](https://github.com/Microsoft/MLOps)
 
-
-=======
->>>>>>> 18874f1a
 ## Clean up resources
 To delete a deployed web service, use `service.delete()`.
 To delete a registered model, use `model.delete()`.
