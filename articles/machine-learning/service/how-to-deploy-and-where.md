---
title: How and where to deploy models 
titleSuffix: Azure Machine Learning service
description: 'Learn how and where to deploy your Azure Machine Learning service models including: Azure Container Instances, Azure Kubernetes Service, Azure IoT Edge, and Field-programmable gate arrays.'
services: machine-learning
ms.service: machine-learning
ms.subservice: core
ms.topic: conceptual
ms.author: jordane
author: jpe316
ms.reviewer: larryfr
ms.date: 05/31/2019

ms.custom: seoapril2019
---

# Deploy models with the Azure Machine Learning service

Learn how to deploy your machine learning model as a web service in the Azure cloud, or to IoT Edge devices. 

The workflow is similar regardless of [where you deploy](#target) your model:

1. Register the model.
1. Prepare to deploy (specify assets, usage, compute target)
1. Deploy the model to the compute target.
1. Test the deployed model, also called web service.

For more information on the concepts involved in the deployment workflow, see [Manage, deploy, and monitor models with Azure Machine Learning Service](concept-model-management-and-deployment.md).

## Prerequisites

- A model. If you do not have a trained model, you can use the model & dependency files provided in [this tutorial](https://aka.ms/azml-deploy-cloud).

- The [Azure CLI extension for Machine Learning service](reference-azure-machine-learning-cli.md), [Azure Machine Learning Python SDK](https://aka.ms/aml-sdk), or the [Azure Machine Learning Visual Studio Code extension](how-to-vscode-tools.md).

## <a id="registermodel"></a> Register your model

A registered model logical container for one or more files that make up your model. For example, if you have a model that is stored in multiple files, you can register them as a single model in the workspace. After registration, you can then download or deploy the registered model and receive all the files that were registered.

Machine learning models are registered in your Azure Machine Learning workspace. The model can come from Azure Machine Learning or can come from somewhere else. The following examples demonstrate how to register a model from file:

### Register a model from an Experiment Run

+ **Scikit-Learn example using the SDK**
  ```python
  model = run.register_model(model_name='sklearn_mnist', model_path='outputs/sklearn_mnist_model.pkl')
  print(model.name, model.id, model.version, sep='\t')
  ```

  > [!TIP]
  > To include multiple files in the model registration, set `model_path` to the directory that contains the files.

+ **Using the CLI**

  ```azurecli-interactive
  az ml model register -n sklearn_mnist  --asset-path outputs/sklearn_mnist_model.pkl  --experiment-name myexperiment
  ```

  > [!TIP]
  > To include multiple files in the model registration, set `--asset-path` to the directory that contains the files.

+ **Using VS Code**

  Register models using any model files or folders with the [VS Code](how-to-vscode-tools.md#deploy-and-manage-models) extension.

### Register an externally created model

[!INCLUDE [trusted models](../../../includes/machine-learning-service-trusted-model.md)]

You can register an externally created model by providing a **local path** to the model. You can provide either a folder or a single file.

+ **ONNX example with the Python SDK:**
  ```python
  onnx_model_url = "https://www.cntk.ai/OnnxModels/mnist/opset_7/mnist.tar.gz"
  urllib.request.urlretrieve(onnx_model_url, filename="mnist.tar.gz")
  !tar xvzf mnist.tar.gz
  
  model = Model.register(workspace = ws,
                         model_path ="mnist/model.onnx",
                         model_name = "onnx_mnist",
                         tags = {"onnx": "demo"},
                         description = "MNIST image classification CNN from ONNX Model Zoo",)
  ```

  > [!TIP]
  > To include multiple files in the model registration, set `model_path` to the directory that contains the files.

+ **Using the CLI**
  ```azurecli-interactive
  az ml model register -n onnx_mnist -p mnist/model.onnx
  ```

  > [!TIP]
  > To include multiple files in the model registration, set `-p` to the directory that contains the files.

**Time estimate**: Approximately 10 seconds.

For more information, see the reference documentation for the [Model class](https://docs.microsoft.com/python/api/azureml-core/azureml.core.model.model?view=azure-ml-py).

For more information on working with models trained outside Azure Machine Learning service, see [How to deploy an existing model](how-to-deploy-existing-model.md).

<a name="target"></a>

## Choose a compute target

The following compute targets, or compute resources, can be used to host your web service deployment. 

[!INCLUDE [aml-compute-target-deploy](../../../includes/aml-compute-target-deploy.md)]

## Prepare to deploy

To deploy as a web service, you must create an inference configuration (`InferenceConfig`) and a deployment configuration. Inference, or model scoring, is the phase where the deployed model is used for prediction, most commonly on production data. In the inference config, you specify the scripts and dependencies needed to serve your model. In the deployment config you specify details of how to serve the model on the compute target.


### <a id="script"></a> 1. Define your entry script & dependencies

The entry script receives data submitted to a deployed web service, and passes it to the model. It then takes the response returned by the model and returns that to the client. **The script is specific to your model**; it must understand the data that the model expects and returns.

The script contains two functions that load and run the model:

* `init()`: Typically this function loads the model into a global object. This function is run only once when the Docker container for your web service is started.

* `run(input_data)`: This function uses the model to predict a value based on the input data. Inputs and outputs to the run typically use JSON for serialization and de-serialization. You can also work with raw binary data. You can transform the data before sending to the model, or before returning to the client.

#### What is get_model_path?

When you register a model, you provide a model name used for managing the model in the registry. You use this name with the [Model.get_model_path()](https://docs.microsoft.com/python/api/azureml-core/azureml.core.model.model?view=azure-ml-py#get-model-path-model-name--version-none---workspace-none-) to retrieve the path of the model file(s) on the local file system. If you register a folder or a collection of files, this API returns the path to the directory that contains those files.

When you register a model, you give it a name, which corresponds to where the model is placed, either locally or during service deployment.

The below example will return a path to a single file called `sklearn_mnist_model.pkl` (which was registered with the name `sklearn_mnist`):

```python
model_path = Model.get_model_path('sklearn_mnist')
``` 

#### (Optional) Automatic Swagger schema generation

To automatically generate a schema for your web service, provide a sample of the input and/or output in the constructor for one of the defined type objects, and the type and sample are used to automatically create the schema. Azure Machine Learning service then creates an [OpenAPI](https://swagger.io/docs/specification/about/) (Swagger) specification for the web service during deployment.

The following types are currently supported:

* `pandas`
* `numpy`
* `pyspark`
* standard Python object

To use schema generation, include the `inference-schema` package in your conda environment file. The following example uses `[numpy-support]` since the entry script uses a numpy parameter type: 

#### Example dependencies file
The following YAML is an example of a Conda dependencies file for inference.

```YAML
name: project_environment
dependencies:
  - python=3.6.2
  - pip:
    - azureml-defaults
    - scikit-learn==0.20.0
    - inference-schema[numpy-support]
```

If you want to use automatic schema generation, your entry script **must** import the `inference-schema` packages. 

Define the input and output sample formats in the `input_sample` and `output_sample` variables, which represent the request and response formats for the web service. Use these samples in the input and output function decorators on the `run()` function. The scikit-learn example below uses schema generation.

> [!TIP]
> After deploying the service, use the `swagger_uri` property to retrieve the schema JSON document.

#### Example entry script

The following example demonstrates how to accept and return JSON data:

```python
#example: scikit-learn and Swagger
import json
import numpy as np
from sklearn.externals import joblib
from sklearn.linear_model import Ridge
from azureml.core.model import Model

from inference_schema.schema_decorators import input_schema, output_schema
from inference_schema.parameter_types.numpy_parameter_type import NumpyParameterType


def init():
    global model
    # note here "sklearn_regression_model.pkl" is the name of the model registered under
    # this is a different behavior than before when the code is run locally, even though the code is the same.
    model_path = Model.get_model_path('sklearn_regression_model.pkl')
    # deserialize the model file back into a sklearn model
    model = joblib.load(model_path)


input_sample = np.array([[10, 9, 8, 7, 6, 5, 4, 3, 2, 1]])
output_sample = np.array([3726.995])


@input_schema('data', NumpyParameterType(input_sample))
@output_schema(NumpyParameterType(output_sample))
def run(data):
    try:
        result = model.predict(data)
        # you can return any datatype as long as it is JSON-serializable
        return result.tolist()
    except Exception as e:
        error = str(e)
        return error
```

#### Example script with dictionary input (Support consumption from Power BI)

The following example demonstrates how to define input data as <key: value> dictionary, using Dataframe. This method is supported for consuming the deployed web service from Power BI ([learn more on how to consume the web service from Power BI](https://docs.microsoft.com/power-bi/service-machine-learning-integration)):

```python
import json
import pickle
import numpy as np
import pandas as pd
import azureml.train.automl
from sklearn.externals import joblib
from azureml.core.model import Model

from inference_schema.schema_decorators import input_schema, output_schema
from inference_schema.parameter_types.numpy_parameter_type import NumpyParameterType
from inference_schema.parameter_types.pandas_parameter_type import PandasParameterType


def init():
    global model
    # replace model_name with your actual model name, if needed
    model_path = Model.get_model_path('model_name')
    # deserialize the model file back into a sklearn model
    model = joblib.load(model_path)


input_sample = pd.DataFrame(data=[{
    # This is a decimal type sample. Use the data type that reflects this column in your data
    "input_name_1": 5.1,
    # This is a string type sample. Use the data type that reflects this column in your data
    "input_name_2": "value2",
    # This is a integer type sample. Use the data type that reflects this column in your data
    "input_name_3": 3
}])

# This is a integer type sample. Use the data type that reflects the expected result
output_sample = np.array([0])


@input_schema('data', PandasParameterType(input_sample))
@output_schema(NumpyParameterType(output_sample))
def run(data):
    try:
        result = model.predict(data)
        # you can return any datatype as long as it is JSON-serializable
        return result.tolist()
    except Exception as e:
        error = str(e)
        return error
```
For more example scripts, see the following examples:

* Pytorch: [https://github.com/Azure/MachineLearningNotebooks/blob/master/how-to-use-azureml/training-with-deep-learning/train-hyperparameter-tune-deploy-with-pytorch](https://github.com/Azure/MachineLearningNotebooks/blob/master/how-to-use-azureml/training-with-deep-learning/train-hyperparameter-tune-deploy-with-pytorch)
* TensorFlow: [https://github.com/Azure/MachineLearningNotebooks/tree/master/how-to-use-azureml/training-with-deep-learning/train-hyperparameter-tune-deploy-with-tensorflow](https://github.com/Azure/MachineLearningNotebooks/tree/master/how-to-use-azureml/training-with-deep-learning/train-hyperparameter-tune-deploy-with-tensorflow)
* Keras: [https://github.com/Azure/MachineLearningNotebooks/tree/master/how-to-use-azureml/training-with-deep-learning/train-hyperparameter-tune-deploy-with-keras](https://github.com/Azure/MachineLearningNotebooks/tree/master/how-to-use-azureml/training-with-deep-learning/train-hyperparameter-tune-deploy-with-keras)
* ONNX: [https://github.com/Azure/MachineLearningNotebooks/blob/master/how-to-use-azureml/deployment/onnx/](https://github.com/Azure/MachineLearningNotebooks/blob/master/how-to-use-azureml/deployment/onnx/)
* Scoring against binary data: [How to consume a web service](how-to-consume-web-service.md)

### 2. Define your InferenceConfig

The inference configuration describes how to configure the model to make predictions. The following example demonstrates how to create an inference configuration. This configuration specifies the runtime, the entry script, and (optionally) the conda environment file:

```python
<<<<<<< HEAD
inference_config = InferenceConfig(source_directory="C:/abc",
                                   runtime="python",
=======
inference_config = InferenceConfig(runtime= "python",
>>>>>>> 9b850c7f
                                   entry_script="x/y/score.py",
                                   conda_file="env/myenv.yml")
```

For more information, see the [InferenceConfig](https://docs.microsoft.com/python/api/azureml-core/azureml.core.model.inferenceconfig?view=azure-ml-py) class reference.

For information on using a custom Docker image with inference configuration, see [How to deploy a model using a custom Docker image](how-to-deploy-custom-docker-image.md).

### CLI example of InferenceConfig

The following JSON document is an example inference configuration for use with the machine learning CLI:

```JSON
{
   "entryScript": "x/y/score.py",
   "runtime": "python",
   "condaFile": "env/myenv.yml",
   "sourceDirectory":"C:/abc",
}
```

The following entities are valid in this file:

* __entryScript__: Path to local file that contains the code to run for the image.
* __runtime__: Which runtime to use for the image. Current supported runtimes are 'spark-py' and 'python'.
* __condaFile__ (optional): Path to local file containing a conda environment definition to use for the image.
* __extraDockerFileSteps__ (optional): Path to local file containing additional Docker steps to run when setting up image.
* __sourceDirectory__ (optional): Path to folders that contains all files to create the image.
* __enableGpu__ (optional): Whether or not to enable GPU support in the image. The GPU image must be used on Microsoft Azure Services such as Azure Container Instances, Azure Machine Learning Compute, Azure Virtual Machines, and Azure Kubernetes Service. Defaults to False.
* __baseImage__ (optional): A custom image to be used as base image. If no base image is given, then the base image will be used based off of given runtime parameter.
* __baseImageRegistry__ (optional): Image registry that contains the base image.
* __cudaVersion__ (optional): Version of CUDA to install for images that need GPU support. The GPU image must be used on Microsoft Azure Services such as Azure Container Instances, Azure Machine Learning Compute, Azure Virtual Machines, and Azure Kubernetes Service. Supported versions are 9.0, 9.1, and 10.0. If 'enable_gpu' is set, defaults to '9.1'.

These map to the parameters for the [InferenceConfig](https://docs.microsoft.com/python/api/azureml-core/azureml.core.model.inferenceconfig?view=azure-ml-py) class.

Thee following command demonstrates how to deploy a model using the CLI:

```azurecli-interactive
az ml model deploy -n myservice -m mymodel:1 --ic inferenceconfig.json
```

In this example, the configuration contains the following items:

* A directory that contains assets needed to inference
* That this model requires Python
* The [entry script](#script), which is used to handle web requests sent to the deployed service
* The conda file that describes the Python packages needed to inference

For information on using a custom Docker image with inference configuration, see [How to deploy a model using a custom Docker image](how-to-deploy-custom-docker-image.md).

### 3. Define your Deployment configuration

Before deploying, you must define the deployment configuration. The deployment configuration is specific to the compute target that will host the web service. For example, when deploying locally you must specify the port where the service accepts requests.

You may also need to create the compute resource. For example, if you do not already have an Azure Kubernetes Service associated with your workspace.

The following table provides an example of creating a deployment configuration for each compute target:

| Compute target | Deployment configuration example |
| ----- | ----- |
| Local | `deployment_config = LocalWebservice.deploy_configuration(port=8890)` |
| Azure Container Instance | `deployment_config = AciWebservice.deploy_configuration(cpu_cores = 1, memory_gb = 1)` |
| Azure Kubernetes Service | `deployment_config = AksWebservice.deploy_configuration(cpu_cores = 1, memory_gb = 1)` |

The following sections demonstrate how to create the deployment configuration, and then use it to deploy the web service.

### Optional: Profile your model
Prior to deploying your model as a service, you may want to profile it to determine optimal CPU and memory requirements.

You can do profile your model using either the SDK or CLI.

For more information, you can check out our SDK documentation here: 
https://docs.microsoft.com/python/api/azureml-core/azureml.core.model.model?view=azure-ml-py#profile-workspace--profile-name--models--inference-config--input-data-

Model profiling results are emitted as a Run object.
Specifics on the Model Profile schema can be found here:
https://docs.microsoft.com/python/api/azureml-core/azureml.core.profile.modelprofile?view=azure-ml-py

## Deploy to target

### <a id="local"></a> Local deployment

To deploy locally, you need to have **Docker installed** on your local machine.

+ **Using the SDK**

  ```python
  deployment_config = LocalWebservice.deploy_configuration(port=8890)
  service = Model.deploy(ws, "myservice", [model], inference_config, deployment_config)
  service.wait_for_deployment(show_output = True)
  print(service.state)
  ```

+ **Using the CLI**

  ```azurecli-interactive
  az ml model deploy -m sklearn_mnist:1 -ic inferenceconfig.json -dc deploymentconfig.json
  ```

### <a id="aci"></a> Azure Container Instances (DEVTEST)

Use Azure Container Instances for deploying your models as a web service if one or more of the following conditions is true:
- You need to quickly deploy and validate your model.
- You are testing a model that is under development. 

To see quota and region availability for ACI, see the [Quotas and region availability for Azure Container Instances](https://docs.microsoft.com/azure/container-instances/container-instances-quotas) article.

+ **Using the SDK**

  ```python
  deployment_config = AciWebservice.deploy_configuration(cpu_cores = 1, memory_gb = 1)
  service = Model.deploy(ws, "aciservice", [model], inference_config, deployment_config)
  service.wait_for_deployment(show_output = True)
  print(service.state)
  ```

+ **Using the CLI**

  ```azurecli-interactive
  az ml model deploy -m sklearn_mnist:1 -n aciservice -ic inferenceconfig.json -dc deploymentconfig.json
  ```


+ **Using VS Code**

  To [deploy your models with VS Code](how-to-vscode-tools.md#deploy-and-manage-models) you don't need to create an ACI container to test in advance, because ACI containers are created on the fly.

For more information, see the reference documentation for the [AciWebservice](https://docs.microsoft.com/python/api/azureml-core/azureml.core.webservice.aciwebservice?view=azure-ml-py) and [Webservice](https://docs.microsoft.com/python/api/azureml-core/azureml.core.webservice.webservice?view=azure-ml-py) classes.

### <a id="aks"></a>Azure Kubernetes Service (DEVTEST & PRODUCTION)

You can use an existing AKS cluster or create a new one using the Azure Machine Learning SDK, CLI, or the Azure portal.

<a id="deploy-aks"></a>

If you already have an AKS cluster attached, you can deploy to it. If you haven't created or attached an AKS cluster, follow the process to <a href="#create-attach-aks">create a new AKS cluster</a>.

+ **Using the SDK**

  ```python
  aks_target = AksCompute(ws,"myaks")
  # If deploying to a cluster configured for dev/test, ensure that it was created with enough
  # cores and memory to handle this deployment configuration. Note that memory is also used by
  # things such as dependencies and AML components.
  deployment_config = AksWebservice.deploy_configuration(cpu_cores = 1, memory_gb = 1)
  service = Model.deploy(ws, "aksservice", [model], inference_config, deployment_config, aks_target)
  service.wait_for_deployment(show_output = True)
  print(service.state)
  print(service.get_logs())
  ```

+ **Using the CLI**

  ```azurecli-interactive
  az ml model deploy -ct myaks -m mymodel:1 -n aksservice -ic inferenceconfig.json -dc deploymentconfig.json
  ```

+ **Using VS Code**

  You can also [deploy to AKS via the VS Code extension](how-to-vscode-tools.md#deploy-and-manage-models), but you'll need to configure AKS clusters in advance.

Learn more about AKS deployment and autoscale in the [AksWebservice.deploy_configuration](https://docs.microsoft.com/python/api/azureml-core/azureml.core.webservice.akswebservice) reference.

#### Create a new AKS cluster<a id="create-attach-aks"></a>
**Time estimate**: Approximately 20 minutes.

Creating or attaching an AKS cluster is a one time process for your workspace. You can reuse this cluster for multiple deployments. If you delete the cluster or the resource group that contains it, you must create a new cluster the next time you need to deploy. You can have multiple AKS clusters attached to your workspace.

If you want to create an AKS cluster for development, validation, and testing, you set `cluster_purpose = AksCompute.ClusterPurpose.DEV_TEST` when using [`provisioning_configuration()`](https://docs.microsoft.com/python/api/azureml-core/azureml.core.compute.akscompute?view=azure-ml-py). A cluster created with this setting will only have one node.

> [!IMPORTANT]
> Setting `cluster_purpose = AksCompute.ClusterPurpose.DEV_TEST` creates an AKS cluster that is not suitable for handling production traffic. Inference times may be longer than on a cluster created for production. Fault tolerance is also not guaranteed for dev/test clusters.
>
> We recommend that clusters created for dev/test use at least two virtual CPUs.

The following example demonstrates how to create a new Azure Kubernetes Service cluster:

```python
from azureml.core.compute import AksCompute, ComputeTarget

# Use the default configuration (you can also provide parameters to customize this).
# For example, to create a dev/test cluster, use:
# prov_config = AksCompute.provisioning_configuration(cluster_purpose = AksComputee.ClusterPurpose.DEV_TEST)
prov_config = AksCompute.provisioning_configuration()

aks_name = 'myaks'
# Create the cluster
aks_target = ComputeTarget.create(workspace=ws,
                                  name=aks_name,
                                  provisioning_configuration=prov_config)

# Wait for the create process to complete
aks_target.wait_for_completion(show_output=True)
```

For more information on creating an AKS cluster outside of the Azure Machine Learning SDK, see the following articles:
* [Create an AKS cluster](https://docs.microsoft.com/cli/azure/aks?toc=%2Fazure%2Faks%2FTOC.json&bc=%2Fazure%2Fbread%2Ftoc.json&view=azure-cli-latest#az-aks-create)
* [Create an AKS cluster (portal)](https://docs.microsoft.com/azure/aks/kubernetes-walkthrough-portal?view=azure-cli-latest)

For more information on the `cluster_purpose` parameter, see the [AksCompute.ClusterPurpose](https://docs.microsoft.com/python/api/azureml-core/azureml.core.compute.aks.akscompute.clusterpurpose?view=azure-ml-py) reference.

> [!IMPORTANT]
> For [`provisioning_configuration()`](https://docs.microsoft.com/python/api/azureml-core/azureml.core.compute.akscompute?view=azure-ml-py), if you pick custom values for agent_count and vm_size, then you need to make sure agent_count multiplied by vm_size is greater than or equal to 12 virtual CPUs. For example, if you use a vm_size of "Standard_D3_v2", which has 4 virtual CPUs, then you should pick an agent_count of 3 or greater.
>
> The Azure Machine Learning SDK does not provide support scaling an AKS cluster. To scale the nodes in the cluster, use the UI for your AKS cluster in the Azure portal. You can only change the node count, not the VM size of the cluster.

#### Attach an existing AKS cluster
**Time estimate:** Approximately 5 minutes.

If you already have AKS cluster in your Azure subscription, and it is version 1.12.##, you can use it to deploy your image.

> [!WARNING]
> When attaching an AKS cluster to a workspace, you can define how you will use the cluster by setting the `cluster_purpose` parameter.
>
> If you do not set the `cluster_purpose` parameter, or set `cluster_purpose = AksCompute.ClusterPurpose.FAST_PROD`, then the cluster must have at least 12 virtual CPUs available.
>
> If you set `cluster_purpose = AksCompute.ClusterPurpose.DEV_TEST`, then the cluster does not need to have 12 virtual CPUs. However a cluster that is configured for dev/test will not be suitable for production level traffic and may increase inference times.

The following code demonstrates how to attach an existing AKS 1.12.## cluster to your workspace:

```python
from azureml.core.compute import AksCompute, ComputeTarget
# Set the resource group that contains the AKS cluster and the cluster name
resource_group = 'myresourcegroup'
cluster_name = 'mycluster'

# Attach the cluster to your workgroup. If the cluster has less than 12 virtual CPUs, use the following instead:
# attach_config = AksCompute.attach_configuration(resource_group = resource_group,
#                                         cluster_name = cluster_name,
#                                         cluster_purpose = AksCompute.ClusterPurpose.DEV_TEST)
attach_config = AksCompute.attach_configuration(resource_group=resource_group,
                                                cluster_name=cluster_name)
aks_target = ComputeTarget.attach(ws, 'mycompute', attach_config)
```

For more information on `attack_configuration()`, see the [AksCompute.attach_configuration()](https://docs.microsoft.com/python/api/azureml-core/azureml.core.compute.akscompute?view=azure-ml-py#attach-configuration-resource-group-none--cluster-name-none--resource-id-none--cluster-purpose-none-) reference.

For more information on the `cluster_purpose` parameter, see the [AksCompute.ClusterPurpose](https://docs.microsoft.com/python/api/azureml-core/azureml.core.compute.aks.akscompute.clusterpurpose?view=azure-ml-py) reference.

## Consume web services

Every deployed web service provides a REST API, so you can create client applications in a variety of programming languages. 
If you have enabled authentication for your service, you need to provide a service key as a token in your request header.

### Request-response consumption

Here is an example of how to invoke your service in Python:
```python
import requests
import json

headers = {'Content-Type': 'application/json'}

if service.auth_enabled:
    headers['Authorization'] = 'Bearer '+service.get_keys()[0]

print(headers)

test_sample = json.dumps({'data': [
    [1, 2, 3, 4, 5, 6, 7, 8, 9, 10],
    [10, 9, 8, 7, 6, 5, 4, 3, 2, 1]
]})

response = requests.post(
    service.scoring_uri, data=test_sample, headers=headers)
print(response.status_code)
print(response.elapsed)
print(response.json())
```

For more information, see [Create client applications to consume webservices](how-to-consume-web-service.md).


### <a id="azuremlcompute"></a> Batch inference
Azure Machine Learning Compute targets are created and managed by the Azure Machine Learning service. They can be used for batch prediction from Azure Machine Learning Pipelines.

For a walkthrough of batch inference with Azure Machine Learning Compute, read the [How to Run Batch Predictions](how-to-run-batch-predictions.md) article.

### <a id="iotedge"></a> IoT Edge inference
Support for deploying to the edge is in preview. For more information, see the  [Deploy Azure Machine Learning as an IoT Edge module](https://docs.microsoft.com/azure/iot-edge/tutorial-deploy-machine-learning) article.


## <a id="update"></a> Update web services

When you create a new model, you must manually update each service that you want to use the new model. To update the web service, use the `update` method. The following code demonstrates how to update the web service to use a new model:

```python
from azureml.core.webservice import Webservice
from azureml.core.model import Model

# register new model
new_model = Model.register(model_path="outputs/sklearn_mnist_model.pkl",
                           model_name="sklearn_mnist",
                           tags={"key": "0.1"},
                           description="test",
                           workspace=ws)

service_name = 'myservice'
# Retrieve existing service
service = Webservice(name=service_name, workspace=ws)

# Update to new model(s)
service.update(models=[new_model])
print(service.state)
print(service.get_logs())
```

## Clean up resources
To delete a deployed web service, use `service.delete()`.
To delete a registered model, use `model.delete()`.

For more information, see the reference documentation for [WebService.delete()](https://docs.microsoft.com/python/api/azureml-core/azureml.core.webservice(class)?view=azure-ml-py#delete--), and [Model.delete()](https://docs.microsoft.com/python/api/azureml-core/azureml.core.model.model?view=azure-ml-py#delete--).

## Next steps
* [How to deploy a model using a custom Docker image](how-to-deploy-custom-docker-image.md)
* [Deployment troubleshooting](how-to-troubleshoot-deployment.md)
* [Secure Azure Machine Learning web services with SSL](how-to-secure-web-service.md)
* [Consume a ML Model deployed as a web service](how-to-consume-web-service.md)
* [Monitor your Azure Machine Learning models with Application Insights](how-to-enable-app-insights.md)
* [Collect data for models in production](how-to-enable-data-collection.md)
<|MERGE_RESOLUTION|>--- conflicted
+++ resolved
@@ -132,7 +132,7 @@
 
 ```python
 model_path = Model.get_model_path('sklearn_mnist')
-``` 
+```
 
 #### (Optional) Automatic Swagger schema generation
 
@@ -271,12 +271,7 @@
 The inference configuration describes how to configure the model to make predictions. The following example demonstrates how to create an inference configuration. This configuration specifies the runtime, the entry script, and (optionally) the conda environment file:
 
 ```python
-<<<<<<< HEAD
-inference_config = InferenceConfig(source_directory="C:/abc",
-                                   runtime="python",
-=======
-inference_config = InferenceConfig(runtime= "python",
->>>>>>> 9b850c7f
+inference_config = InferenceConfig(runtime="python",
                                    entry_script="x/y/score.py",
                                    conda_file="env/myenv.yml")
 ```
