---
title: What is Azure Machine Learning
description: Overview of Azure Machine Learning - An integrated, end-to-end data science solution for professional data scientists to develop, experiment, and deploy advanced analytics applications at cloud scale.
services: machine-learning
ms.service: machine-learning
ms.subservice: core
ms.topic: overview
author: j-martens
ms.author: jmartens
ms.date: 10/21/2019
ms.custom: seodec18
---

# What is Azure Machine Learning?

Azure Machine Learning is a cloud service that you use to train, deploy, automate, and manage machine learning models, all at the broad scale that the cloud provides.

> [!VIDEO https://channel9.msdn.com/Events/Connect/Microsoft-Connect--2018/D240/player]

> [!Tip]
> **Free trial!**  If you don’t have an Azure subscription, create a free account before you begin. Try the [free or paid version of Azure Machine Learning](https://aka.ms/AMLFree) today. You get credits to spend on Azure services. After they're used up, you can keep the account and use [free Azure services](https://azure.microsoft.com/free/). Your credit card is never charged unless you explicitly change your settings and ask to be charged.


## What is machine learning?

Machine learning is a data science technique that allows computers to use existing data to forecast future behaviors, outcomes, and trends. By using machine learning, computers learn without being explicitly programmed.

Forecasts or predictions from machine learning can make apps and devices smarter. For example, when you shop online, machine learning helps recommend other products you might want based on what you've bought. Or when your credit card is swiped, machine learning compares the transaction to a database of transactions and helps detect fraud. And when your robot vacuum cleaner vacuums a room, machine learning helps it decide whether the job is done.

## About Azure Machine Learning

Azure Machine Learning provides a cloud-based environment you can use to train, deploy, automate, manage, and track ML models. Start training on your local machine and then scale out to the cloud.


The service fully supports open-source technologies such as PyTorch, TensorFlow, and scikit-learn and can be used for any kind of machine learning, from classical ml to deep learning, supervised and unsupervised learning.

Train, test, and deploy your models with rich tools such as:
+ The [Azure Machine Learning designer](ui-tutorial-automobile-price-train-score.md) (preview): drag-n-drop modules to build your experiments and then deploy models
+ Jupyter notebooks: use our [example notebooks](https://aka.ms/aml-notebooks) or create your own notebooks to leverage our Python SDK samples for your machine learning. 
+ R scripts or notebooks in which you use the [R SDK](https://azure.github.io/azureml-sdk-for-r/reference/index.html) to write your own code, or use the R modules in the designer.
+ [Visual Studio Code extension](how-to-vscode-tools.md)
+ [Machine learning CLI](reference-azure-machine-learning-cli.md)

<<<<<<< HEAD
## What can I do with the service?

Use the <a href="https://docs.microsoft.com/python/api/overview/azure/ml/intro?view=azure-ml-py" target="_blank">Azure Machine Learning Python SDK</a> with open-source Python packages, or use the [designer to build and train highly accurate machine learning and deep-learning models yourself in an Azure Machine Learning Workspace.
=======
## What can I do with Azure Machine Learning service?

Use the <a href="https://docs.microsoft.com/python/api/overview/azure/ml/intro?view=azure-ml-py" target="_blank">Azure Machine Learning Python SDK</a> with open-source Python packages, or use the [visual interface (preview)](ui-tutorial-automobile-price-train-score.md) to build and train highly accurate machine learning and deep-learning models yourself in an Azure Machine Learning service Workspace.
>>>>>>> 06b9d700

Azure Machine Learning provides all the tools you need for your machine learning workflow such as Azure Machine Learning <a href="https://docs.microsoft.com/python/api/overview/azure/ml/intro?view=azure-ml-py" target="_blank">SDK for Python</a> and <a href="https://azure.github.io/azureml-sdk-for-r/reference/index.html on" target="_blank">SDK for R</a>. The service also interoperates with popular open-source tools, such as <a href="https://scikit-learn.org/stable/" target="_blank">Scikit-learn</a>, <a href="https://www.tensorflow.org" target="_blank">Tensorflow</a>, and <a href="https://pytorch.org" target="_blank">PyTorch</a>.  You can even use [MLflow to track metrics and deploy models](how-to-use-mlflow.md) or Kubeflow to [build end-to-end workflow pipelines](https://www.kubeflow.org/docs/azure/).

Whether you write code or use the [designer](ui-tutorial-automobile-price-train-score.md), you can build, train and track highly accurate machine learning and deep-learning models in an Azure Machine Learning Workspace.

### Code-first experience

Start training on your local machine using the <a href="https://docs.microsoft.com/python/api/overview/azure/ml/intro?view=azure-ml-py" target="_blank">Azure Machine Learning Python SDK</a> and then scale out to the cloud. With many available [compute targets](how-to-set-up-training-targets.md), like Azure Machine Learning Compute and [Azure Databricks](/azure/azure-databricks/what-is-azure-databricks), and with [advanced hyperparameter tuning services](how-to-tune-hyperparameters.md), you can build better models faster by using the power of the cloud.

You can also [automate model training and tuning](tutorial-auto-train-models.md) using the SDK.

### UI-based, low-code experience

For code-free training and deployment, try:

+ **Azure Machine Learning designer (preview)**

  Use the designer to prep data, train, test, deploy, manage, and track machine learning models without writing any code. There is no programming required, you visually connect datasets and modules to construct your model.   Try out the [designer tutorial](ui-tutorial-automobile-price-train-score.md).

  Learn more in [the Azure Machine Learning designer overview article](ui-concept-visual-interface.md). 

  ![Azure Machine Learning designer](media/overview-what-is-azure-ml/designer.png)

+ **Automated machine learning UI**

  Learn how to create [automated ML experiments](tutorial-first-experiment-automated-ml.md) in the easy-to-use interface. 

  [![Azure Machine Learning studio navigation pane](media/overview-what-is-azure-ml/azure-machine-learning-automated-ml-ui.jpg)](media/overview-what-is-azure-ml/azure-machine-learning-automated-ml-ui.jpg)


### Deploy & operationalize (MLOps)

When you have the right model, you can easily use it in a web service, on an IoT device, or from Power BI. For more information, see the article on [how to deploy and where](how-to-deploy-and-where.md).

Then you can manage your deployed models by using the [Azure Machine Learning SDK for Python](https://aka.ms/aml-sdk), [Azure Machine Learning studio](https://ml.azure.com), or the [machine learning CLI](reference-azure-machine-learning-cli.md).

These models can be consumed and return predictions in [real time](how-to-consume-web-service.md) or [asynchronously](how-to-run-batch-predictions.md) on large quantities of data.

And with advanced [machine learning pipelines](concept-ml-pipelines.md), you can collaborate on each step from data preparation, model training and evaluation, through deployment. Pipelines allow you to:

* Automate the end-to-end machine learning process in the cloud
* Reuse components and only re-run steps when needed
* Use different compute resources in each step
* Run batch scoring tasks

If you want to use scripts to automate your machine learning workflow, the [machine learning CLI](reference-azure-machine-learning-cli.md) provides command-line tools that perform common tasks, such as submitting a training run or deploying a model.

To get started using Azure Machine Learning, see [Next steps](#next-steps).

<<<<<<< HEAD
## <a name="sku"></a>Basic & Enterprise editions
=======
|| Machine Learning Studio | Azure Machine Learning:<br/>Visual interface|
|---| --- | --- |
|| Generally available (GA) | In preview|
|Drag-and-drop interface| Yes | Yes|
|Experiment| Scale (10GB training data limit) | Scale with compute target|
|Modules for interface| Many | Initial set of popular modules|
|Training compute targets| Proprietary compute target, CPU only|AML Compute(GPU/CPU)<br/> Notebook VMs |
|Inferencing compute targets| Proprietary web service format, not customizable | Azure Kubernetes Service(real-time inferencing) <br/>AML Compute(batch inferencing) |
|ML Pipeline| Not supported | Pipeline authoring <br/> Published pipeline <br/> Pipeline endpoint <br/> [Learn more about ML pipeline](concept-ml-pipelines.md)|
|ML Ops| Basic model management and deployment | Configurable deployment, model and pipeline versioning|
|Model| Proprietary format. Can not be used outside of Studio | Standard format, various depends on the training job|
|Automated model training and hyperparameter tuning | No | Not yet in visual interface. <br/> (Supported in the Python SDK and workspace landing page.) |
>>>>>>> 06b9d700

Azure Machine Learning offers two editions tailored for your machine learning needs:
+ Basic (generally available)
+ Enterprise (preview)

These editions determine which machine learning tools are available to developers and data scientists from their workspace.   

Basic workspaces allow you to continue using Azure Machine Learning and pay for only the Azure resources consumed during the machine learning process. Enterprise edition workspaces will be charged only for their Azure consumption while the edition is in preview. Learn more about what's available in the Azure Machine Learning [edition overview & pricing page](https://azure.microsoft.com/pricing/details/machine-learning/). 

You assign the edition whenever you create a workspace. And, pre-existing workspaces have been converted to the Basic edition for you. Basic edition includes all features that were already generally available as of October 2019. Any experiments in those workspaces that were built using Enterprise edition features will continue to be available to you in read-only until you upgrade to Enterprise. Learn how to [upgrade a Basic workspace to Enterprise edition](how-to-manage-workspace.md#upgrade). 

Customers are responsible for costs incurred on compute and other Azure resources during this time.

## Next steps

- Create your first experiment with your preferred method:
  + [Use Python notebooks to train & deploy ML models](tutorial-1st-experiment-sdk-setup.md)
  + [Use R Markdown to train & deploy ML models](tutorial-1st-experiment-r-set-up.md) 
  + [Use automated machine learning to train & deploy ML models](ui-tutorial-automobile-price-train-score.md) 
  + [Use the designer's drag & drop capabilities to train & deploy](tutorial-first-experiment-automated-ml.md) 
  + [Use the machine learning CLI to train and deploy a model](tutorial-train-deploy-model-cli.md)

- Learn about [machine learning pipelines](/azure/machine-learning/service/concept-ml-pipelines) to build, optimize, and manage your machine learning scenarios.

- Read the in-depth [Azure Machine Learning architecture and concepts](concept-azure-machine-learning-architecture.md) article.<|MERGE_RESOLUTION|>--- conflicted
+++ resolved
@@ -41,15 +41,9 @@
 + [Visual Studio Code extension](how-to-vscode-tools.md)
 + [Machine learning CLI](reference-azure-machine-learning-cli.md)
 
-<<<<<<< HEAD
 ## What can I do with the service?
 
 Use the <a href="https://docs.microsoft.com/python/api/overview/azure/ml/intro?view=azure-ml-py" target="_blank">Azure Machine Learning Python SDK</a> with open-source Python packages, or use the [designer to build and train highly accurate machine learning and deep-learning models yourself in an Azure Machine Learning Workspace.
-=======
-## What can I do with Azure Machine Learning service?
-
-Use the <a href="https://docs.microsoft.com/python/api/overview/azure/ml/intro?view=azure-ml-py" target="_blank">Azure Machine Learning Python SDK</a> with open-source Python packages, or use the [visual interface (preview)](ui-tutorial-automobile-price-train-score.md) to build and train highly accurate machine learning and deep-learning models yourself in an Azure Machine Learning service Workspace.
->>>>>>> 06b9d700
 
 Azure Machine Learning provides all the tools you need for your machine learning workflow such as Azure Machine Learning <a href="https://docs.microsoft.com/python/api/overview/azure/ml/intro?view=azure-ml-py" target="_blank">SDK for Python</a> and <a href="https://azure.github.io/azureml-sdk-for-r/reference/index.html on" target="_blank">SDK for R</a>. The service also interoperates with popular open-source tools, such as <a href="https://scikit-learn.org/stable/" target="_blank">Scikit-learn</a>, <a href="https://www.tensorflow.org" target="_blank">Tensorflow</a>, and <a href="https://pytorch.org" target="_blank">PyTorch</a>.  You can even use [MLflow to track metrics and deploy models](how-to-use-mlflow.md) or Kubeflow to [build end-to-end workflow pipelines](https://www.kubeflow.org/docs/azure/).
 
@@ -99,22 +93,7 @@
 
 To get started using Azure Machine Learning, see [Next steps](#next-steps).
 
-<<<<<<< HEAD
 ## <a name="sku"></a>Basic & Enterprise editions
-=======
-|| Machine Learning Studio | Azure Machine Learning:<br/>Visual interface|
-|---| --- | --- |
-|| Generally available (GA) | In preview|
-|Drag-and-drop interface| Yes | Yes|
-|Experiment| Scale (10GB training data limit) | Scale with compute target|
-|Modules for interface| Many | Initial set of popular modules|
-|Training compute targets| Proprietary compute target, CPU only|AML Compute(GPU/CPU)<br/> Notebook VMs |
-|Inferencing compute targets| Proprietary web service format, not customizable | Azure Kubernetes Service(real-time inferencing) <br/>AML Compute(batch inferencing) |
-|ML Pipeline| Not supported | Pipeline authoring <br/> Published pipeline <br/> Pipeline endpoint <br/> [Learn more about ML pipeline](concept-ml-pipelines.md)|
-|ML Ops| Basic model management and deployment | Configurable deployment, model and pipeline versioning|
-|Model| Proprietary format. Can not be used outside of Studio | Standard format, various depends on the training job|
-|Automated model training and hyperparameter tuning | No | Not yet in visual interface. <br/> (Supported in the Python SDK and workspace landing page.) |
->>>>>>> 06b9d700
 
 Azure Machine Learning offers two editions tailored for your machine learning needs:
 + Basic (generally available)
