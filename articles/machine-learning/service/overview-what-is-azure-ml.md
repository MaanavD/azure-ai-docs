--- conflicted
+++ resolved
@@ -38,7 +38,6 @@
 
 > [!VIDEO https://channel9.msdn.com/Events/Connect/Microsoft-Connect--2018/D240/player]
 
-<<<<<<< HEAD
 ## <a name="sku"></a>Basic vs Enterprise edition
 
 Azure Machine Learning offers two editions tailored for your machine learning needs:
@@ -53,9 +52,6 @@
 You can [upgrade existing workspaces from Basic to Enterprise edition](how-to-manage-workspace.md#upgrade). 
 
 ## What can I do with the service?
-=======
-## What can I do with Azure Machine Learning?
->>>>>>> 4b424599
 
 Use the <a href="https://docs.microsoft.com/python/api/overview/azure/ml/intro?view=azure-ml-py" target="_blank">Azure Machine Learning Python SDK</a> with open-source Python packages, or use the [designer to build and train highly accurate machine learning and deep-learning models yourself in an Azure Machine Learning Workspace.
 
