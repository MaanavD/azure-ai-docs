---
title: What is Azure Machine Learning
description: Overview of Azure Machine Learning - An integrated, end-to-end data science solution for professional data scientists to develop, experiment, and deploy advanced analytics applications at cloud scale.
services: machine-learning
ms.service: machine-learning
ms.subservice: core
ms.topic: overview
author: j-martens
ms.author: jmartens
ms.date: 10/21/2019
ms.custom: seodec18
---

# What is Azure Machine Learning?

Azure Machine Learning is a cloud service that you use to train, deploy, automate, and manage machine learning models, all at the broad scale that the cloud provides.

## What is machine learning?

Machine learning is a data science technique that allows computers to use existing data to forecast future behaviors, outcomes, and trends. By using machine learning, computers learn without being explicitly programmed.

Forecasts or predictions from machine learning can make apps and devices smarter. For example, when you shop online, machine learning helps recommend other products you might want based on what you've bought. Or when your credit card is swiped, machine learning compares the transaction to a database of transactions and helps detect fraud. And when your robot vacuum cleaner vacuums a room, machine learning helps it decide whether the job is done.

## About Azure Machine Learning

Azure Machine Learning provides a cloud-based environment you can use to train, deploy, automate, manage, and track ML models. Start training on your local machine and then scale out to the cloud.

> [!VIDEO https://channel9.msdn.com/Events/Connect/Microsoft-Connect--2018/D240/player]

The service fully supports open-source technologies such as PyTorch, TensorFlow, and scikit-learn and can be used for any kind of machine learning, from classical ml to deep learning, supervised and unsupervised learning.

Train, test, and deploy your models with rich tools such as:
+ The [Azure Machine Learning designer](ui-tutorial-automobile-price-train-score.md) (preview): drag-n-drop modules to build your experiments and then deploy models
+ Jupyter notebooks: use our [example notebooks](https://aka.ms/aml-notebooks) or create your own notebooks to leverage our Python SDK samples for your machine learning. 
+ R scripts or notebooks in which you use the [R SDK](https://azure.github.io/azureml-sdk-for-r/reference/index.html) to write your own code
+ [Visual Studio Code extension](how-to-vscode-tools.md)
+ [Machine learning CLI](reference-azure-machine-learning-cli.md)

## What can I do with the service?

Use the <a href="https://docs.microsoft.com/python/api/overview/azure/ml/intro?view=azure-ml-py" target="_blank">Azure Machine Learning Python SDK</a> with open-source Python packages, or use the [designer to build and train highly accurate machine learning and deep-learning models yourself in an Azure Machine Learning Workspace.

Azure Machine Learning provides all the tools you need for your machine learning workflow such as Azure Machine Learning <a href="https://docs.microsoft.com/python/api/overview/azure/ml/intro?view=azure-ml-py" target="_blank">SDK for Python</a> and <a href="https://azure.github.io/azureml-sdk-for-r/reference/index.html on" target="_blank">SDK for R</a>. The service also interoperates with popular open-source tools, such as <a href="https://scikit-learn.org/stable/" target="_blank">Scikit-learn</a>, <a href="https://www.tensorflow.org" target="_blank">Tensorflow</a>, and <a href="https://pytorch.org" target="_blank">PyTorch</a>.  You can even use [MLflow to track metrics and deploy models](how-to-use-mlflow.md) or Kubeflow to [build end-to-end workflow pipelines](https://www.kubeflow.org/docs/azure/).

Whether you write code or use the [designer](ui-tutorial-automobile-price-train-score.md), you can build, train and track highly accurate machine learning and deep-learning models in an Azure Machine Learning Workspace.

### Code-first experience

Start training on your local machine using the <a href="https://docs.microsoft.com/python/api/overview/azure/ml/intro?view=azure-ml-py" target="_blank">Azure Machine Learning Python SDK</a> and then scale out to the cloud. With many available [compute targets](how-to-set-up-training-targets.md), like Azure Machine Learning Compute and [Azure Databricks](/azure/azure-databricks/what-is-azure-databricks), and with [advanced hyperparameter tuning services](how-to-tune-hyperparameters.md), you can build better models faster by using the power of the cloud.

You can also [automate model training and tuning](tutorial-auto-train-models.md) using the SDK.

### UI-based, low-code experience

For code-free training, try:

+ **Azure Machine Learning designer (preview)**

  Use the designer to prep data, train, test, deploy, manage, and track machine learning models without writing any code. There is no programming required, you visually connect datasets and modules to construct your model.   Try out the [designer tutorial](ui-tutorial-automobile-price-train-score.md).

  Learn more in [the Azure Machine Learning designer overview article](ui-concept-visual-interface.md). 

  ![Azure Machine Learning designer](media/overview-what-is-azure-ml/designer.png)

+ **Automated machine learning UI**

  Learn how to create [automated ML experiments](tutorial-first-experiment-automated-ml.md) in the easy-to-use interface. 

  [![Azure Machine Learning studio navigation pane](media/how-to-create-portal-experiments/nav-pane.png)](media/how-to-create-portal-experiments/nav-pane-expanded.png)


### Deploy & operationalize (MLOps)

When you have the right model, you can easily use it in a web service, on an IoT device, or from Power BI. For more information, see the article on [how to deploy and where](how-to-deploy-and-where.md).

Then you can manage your deployed models by using the [Azure Machine Learning SDK for Python](https://aka.ms/aml-sdk), [Azure Machine Learning studio](https://ml.azure.com), or the [machine learning CLI](reference-azure-machine-learning-cli.md).

These models can be consumed and return predictions in [real time](how-to-consume-web-service.md) or [asynchronously](how-to-run-batch-predictions.md) on large quantities of data.

And with advanced [machine learning pipelines](concept-ml-pipelines.md), you can collaborate on each step from data preparation, model training and evaluation, through deployment. Pipelines allow you to:

* Automate the end-to-end machine learning process in the cloud
* Reuse components and only re-run steps when needed
* Use different compute resources in each step
* Run batch scoring tasks

If you want to use scripts to automate your machine learning workflow, the [machine learning CLI](reference-azure-machine-learning-cli.md) provides command-line tools that perform common tasks, such as submitting a training run or deploying a model.

To get started using Azure Machine Learning, see [Next steps](#next-steps).

## <a name="sku"></a>Basic & enterprise editions

Azure Machine Learning offers two editions tailored for your machine learning needs:
+ Basic (generally available)
+ Enterprise (preview)

These editions determine which machine learning tools are available to developers and data scientists from their workspace.   

Basic workspaces allow you to continue using Azure Machine Learning and pay for only the Azure resources consumed during the machine learning process. Enterprise edition workspaces will be charged only for their Azure consumption while the edition is in preview. Learn more about what's available in the Azure Machine Learning [edition overview & pricing page](https://azure.microsoft.com/pricing/details/machine-learning/). 

You assign the edition whenever you create a workspace. And, pre-existing workspaces have been converted to the Basic edition for you. Basic edition includes all features that were already generally available as of October 2019. Any experiments in those workspaces that were built using Enterprise edition features will continue to be available to you in read-only until you upgrade to Enterprise. Learn how to [upgrade a Basic workspace to Enterprise edition](how-to-manage-workspace.md#upgrade). 

Customers are responsible for costs incurred on underlying compute during this time. 

## Free trial

If you don’t have an Azure subscription, create a free account before you begin. Try the [free or paid version of Azure Machine Learning](https://aka.ms/AMLFree) today.

You get credits to spend on Azure services. After they're used up, you can keep the account and use [free Azure services](https://azure.microsoft.com/free/). Your credit card is never charged unless you explicitly change your settings and ask to be charged. Or [activate MSDN subscriber benefits](https://azure.microsoft.com/pricing/member-offers/msdn-benefits-details/?WT.mc_id=A261C142F), which give you credits every month that you can use for paid Azure services.

## How does Azure Machine Learning differ from Studio?

<<<<<<< HEAD
[Machine Learning Studio (classic)](../studio/what-is-ml-studio.md) is a collaborative, drag-and-drop visual workspace where you can build, test, and deploy machine learning solutions without needing to write code. It uses prebuilt and preconfigured machine learning algorithms and data-handling modules as well as a proprietary compute platform.
=======
[ML Studio (classic](../studio/what-is-ml-studio.md) is a collaborative, drag-and-drop visual workspace where you can build, test, and deploy machine learning solutions without needing to write code. It uses prebuilt and preconfigured machine learning algorithms and data-handling modules as well as a proprietary compute platform.
>>>>>>> a43c6441

Azure Machine Learning provides both a web interface called the designer (preview) and several SDKs and CLI to quickly prep data, train and deploy machine learning models. The designer provides a similar drag-and-drop experience to Studio (classic). However, unlike the proprietary compute platform of Studio (classic), the designer uses your own compute resources, is scalable, and is fully integrated into Azure Machine Learning.

Here is a quick comparison.

<<<<<<< HEAD
|| Machine Learning Studio (classic) | Azure Machine Learning:<br/>The designer|
=======
|| Studio (classic) | Azure Machine Learning designer|
>>>>>>> a43c6441
|---| --- | --- |
|| Generally available (GA) | In preview|
|Drag-and-drop interface| Yes | Yes|
|Experiment| Scale (10GB training data limit) | Scale with compute target|
|Modules for interface| Many | Many popular modules|
|Training compute targets| Proprietary compute target, CPU only|AML Compute(GPU/CPU)<br/> Notebook VMs |
|Inferencing compute targets| Proprietary web service format, not customizable | Azure Kubernetes Service(real-time inferencing) <br/>AML Compute(batch inferencing) |
|ML Pipeline| Not supported | Pipeline authoring <br/> Published pipeline <br/> Pipeline endpoint <br/> [Learn more about ML pipeline](concept-ml-pipelines.md)|
|ML Ops| Basic model management and deployment | Configurable deployment, model and pipeline versioning|
|Model| Proprietary format. Can not be used outside of Studio | Standard format, various depends on the training job|
|Automated model training and hyperparameter tuning | No | Not yet in visual interface. <br/> (Supported in the Python SDK and workspace landing page.) |

Try out the designer (preview) with [Tutorial: Predict automobile price with the visual interface](ui-tutorial-automobile-price-train-score.md).

> [!NOTE]
<<<<<<< HEAD
> Models created in Studio (classic) can't be deployed or managed by Azure Machine Learning. However, models created and deployed in the designer can be managed through the Azure Machine Learning workspace.

=======
> Models created in ML Studio (classic) can't be deployed or managed by Azure Machine Learning. However, models created and deployed in the designer can be managed through the Azure Machine Learning workspace.
>>>>>>> a43c6441

## Next steps

- Create your first experiment with your preferred method:
  + [Use Python notebooks to train & deploy ML models](tutorial-1st-experiment-sdk-setup.md)
  + [Use R Markdown to train & deploy ML models](tutorial-1st-experiment-r-set-up.md) 
  + [Use automated machine learning to train & deploy ML models](ui-tutorial-automobile-price-train-score.md) 
  + [Use the designer's drag & drop capabilities to train & deploy](tutorial-first-experiment-automated-ml.md) 
  + [Use the machine learning CLI to train and deploy a model](tutorial-train-deploy-model-cli.md)

- Learn about [machine learning pipelines](/azure/machine-learning/service/concept-ml-pipelines) to build, optimize, and manage your machine learning scenarios.

- Read the in-depth [Azure Machine Learning architecture and concepts](concept-azure-machine-learning-architecture.md) article.

- Learn about the [machine learning CLI](reference-azure-machine-learning-cli.md).<|MERGE_RESOLUTION|>--- conflicted
+++ resolved
@@ -110,21 +110,15 @@
 
 ## How does Azure Machine Learning differ from Studio?
 
-<<<<<<< HEAD
-[Machine Learning Studio (classic)](../studio/what-is-ml-studio.md) is a collaborative, drag-and-drop visual workspace where you can build, test, and deploy machine learning solutions without needing to write code. It uses prebuilt and preconfigured machine learning algorithms and data-handling modules as well as a proprietary compute platform.
-=======
 [ML Studio (classic](../studio/what-is-ml-studio.md) is a collaborative, drag-and-drop visual workspace where you can build, test, and deploy machine learning solutions without needing to write code. It uses prebuilt and preconfigured machine learning algorithms and data-handling modules as well as a proprietary compute platform.
->>>>>>> a43c6441
 
 Azure Machine Learning provides both a web interface called the designer (preview) and several SDKs and CLI to quickly prep data, train and deploy machine learning models. The designer provides a similar drag-and-drop experience to Studio (classic). However, unlike the proprietary compute platform of Studio (classic), the designer uses your own compute resources, is scalable, and is fully integrated into Azure Machine Learning.
 
 Here is a quick comparison.
 
-<<<<<<< HEAD
-|| Machine Learning Studio (classic) | Azure Machine Learning:<br/>The designer|
-=======
+
 || Studio (classic) | Azure Machine Learning designer|
->>>>>>> a43c6441
+
 |---| --- | --- |
 || Generally available (GA) | In preview|
 |Drag-and-drop interface| Yes | Yes|
@@ -140,12 +134,8 @@
 Try out the designer (preview) with [Tutorial: Predict automobile price with the visual interface](ui-tutorial-automobile-price-train-score.md).
 
 > [!NOTE]
-<<<<<<< HEAD
-> Models created in Studio (classic) can't be deployed or managed by Azure Machine Learning. However, models created and deployed in the designer can be managed through the Azure Machine Learning workspace.
 
-=======
 > Models created in ML Studio (classic) can't be deployed or managed by Azure Machine Learning. However, models created and deployed in the designer can be managed through the Azure Machine Learning workspace.
->>>>>>> a43c6441
 
 ## Next steps
 
