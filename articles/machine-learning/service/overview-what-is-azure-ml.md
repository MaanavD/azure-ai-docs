--- conflicted
+++ resolved
@@ -61,11 +61,7 @@
 
 When you have the right model, you can easily use it in a web service, on an IoT device, or from Power BI. For more information, see the article on [how to deploy and where](how-to-deploy-and-where.md).
 
-<<<<<<< HEAD
 Then you can manage your deployed models by using the [Azure Machine Learning SDK for Python](https://aka.ms/aml-sdk), the [Azure portal](https://portal.azure.com/) or your [workspace landing page (preview)](https://ml.azure.com).
-=======
-Then you can manage your deployed models by using the [Azure Machine Learning SDK for Python](https://docs.microsoft.com/python/api/overview/azure/ml/intro?view=azure-ml-py) or the [Azure portal](https://portal.azure.com/).
->>>>>>> 2dd1e875
 
 These models can be consumed and return predictions in [real time](how-to-consume-web-service.md) or [asynchronously](how-to-run-batch-predictions.md) on large quantities of data.
 
