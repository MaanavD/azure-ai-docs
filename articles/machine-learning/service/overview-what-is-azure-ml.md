--- conflicted
+++ resolved
@@ -28,6 +28,17 @@
 Forecasts or predictions from machine learning can make apps and devices smarter. For example, when you shop online, machine learning helps recommend other products you might want based on what you've bought. Or when your credit card is swiped, machine learning compares the transaction to a database of transactions and helps detect fraud. And when your robot vacuum cleaner vacuums a room, machine learning helps it decide whether the job is done.
 
 ## Machine learning tools to fit each task 
+Azure Machine Learning provides a cloud-based environment you can use to train, deploy, automate, manage, and track ML models. Start training on your local machine and then scale out to the cloud.
+
+
+The service fully supports open-source technologies such as PyTorch, TensorFlow, and scikit-learn and can be used for any kind of machine learning, from classical ml to deep learning, supervised and unsupervised learning.
+
+Train, test, and deploy your models with rich tools such as:
++ The [Azure Machine Learning designer](ui-tutorial-automobile-price-train-score.md) (preview): drag-n-drop modules to build your experiments and then deploy models
++ Jupyter notebooks: use our [example notebooks](https://aka.ms/aml-notebooks) or create your own notebooks to leverage our Python SDK samples for your machine learning. 
++ R scripts or notebooks in which you use the [R SDK](https://azure.github.io/azureml-sdk-for-r/reference/index.html) to write your own code, or use the R modules in the designer.
++ [Visual Studio Code extension](how-to-vscode-tools.md)
++ [Machine learning CLI](reference-azure-machine-learning-cli.md)
 
 ## Build ML models in Python or R
 
@@ -73,20 +84,6 @@
 
 To get started using Azure Machine Learning, see [Next steps](#next-steps).
 
-## About Azure Machine Learning
-
-Azure Machine Learning provides a cloud-based environment you can use to train, deploy, automate, manage, and track ML models. Start training on your local machine and then scale out to the cloud.
-
-
-The service fully supports open-source technologies such as PyTorch, TensorFlow, and scikit-learn and can be used for any kind of machine learning, from classical ml to deep learning, supervised and unsupervised learning.
-
-Train, test, and deploy your models with rich tools such as:
-+ The [Azure Machine Learning designer](ui-tutorial-automobile-price-train-score.md) (preview): drag-n-drop modules to build your experiments and then deploy models
-+ Jupyter notebooks: use our [example notebooks](https://aka.ms/aml-notebooks) or create your own notebooks to leverage our Python SDK samples for your machine learning. 
-+ R scripts or notebooks in which you use the [R SDK](https://azure.github.io/azureml-sdk-for-r/reference/index.html) to write your own code, or use the R modules in the designer.
-+ [Visual Studio Code extension](how-to-vscode-tools.md)
-+ [Machine learning CLI](reference-azure-machine-learning-cli.md)
-
 ## What can I do with the service?
 
 Use the <a href="https://docs.microsoft.com/python/api/overview/azure/ml/intro?view=azure-ml-py" target="_blank">Azure Machine Learning Python SDK</a> with open-source Python packages, or use the [designer to build and train highly accurate machine learning and deep-learning models yourself in an Azure Machine Learning Workspace.
@@ -95,28 +92,6 @@
 
 Whether you write code or use the [designer](ui-tutorial-automobile-price-train-score.md), you can build, train and track highly accurate machine learning and deep-learning models in an Azure Machine Learning Workspace.
 
-<<<<<<< HEAD
-=======
-
-### UI-based, low-code experience
-
-For code-free training and deployment, try:
-
-+ **Azure Machine Learning designer (preview)**
-
-  Use the designer to prep data, train, test, deploy, manage, and track machine learning models without writing any code. There is no programming required, you visually connect datasets and modules to construct your model.   Try out the [designer tutorial](ui-tutorial-automobile-price-train-score.md).
-
-  Learn more in [the Azure Machine Learning designer overview article](ui-concept-visual-interface.md). 
-
-  ![Azure Machine Learning designer](media/concept-ml-pipelines/visual-design-surface.gif)
-
-+ **Automated machine learning UI**
-
-  Learn how to create [automated ML experiments](tutorial-first-experiment-automated-ml.md) in the easy-to-use interface. 
-
-  [![Azure Machine Learning studio navigation pane](media/overview-what-is-azure-ml/azure-machine-learning-automated-ml-ui.jpg)](media/overview-what-is-azure-ml/azure-machine-learning-automated-ml-ui.jpg)
-
->>>>>>> 7c4f4364
 ## <a name="sku"></a>Basic & Enterprise editions
 
 Azure Machine Learning offers two editions tailored for your machine learning needs:
