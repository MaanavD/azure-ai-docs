---
title: What is Azure Machine Learning
description: Overview of Azure Machine Learning - An integrated, end-to-end data science solution for professional data scientists to develop, experiment, and deploy advanced analytics applications at cloud scale.
services: machine-learning
ms.service: machine-learning
ms.subservice: core
ms.topic: overview
author: j-martens
ms.author: jmartens
ms.date: 10/20/2019
ms.custom: seodec18
---

# What is Azure Machine Learning?

Azure Machine Learning is a cloud service that you use to train, deploy, automate, and manage machine learning models, all at the broad scale that the cloud provides.

## What is machine learning?

Machine learning is a data science technique that allows computers to use existing data to forecast future behaviors, outcomes, and trends. By using machine learning, computers learn without being explicitly programmed.

Forecasts or predictions from machine learning can make apps and devices smarter. For example, when you shop online, machine learning helps recommend other products you might want based on what you've bought. Or when your credit card is swiped, machine learning compares the transaction to a database of transactions and helps detect fraud. And when your robot vacuum cleaner vacuums a room, machine learning helps it decide whether the job is done.

## About Azure Machine Learning

Azure Machine Learning provides a cloud-based environment you can use to train, deploy, automate, manage, and track ML models. Start training on your local machine and then scale out to the cloud. 

The service fully supports open-source technologies such as PyTorch, TensorFlow, and scikit-learn and can be used for any kind of machine learning, from classical ml to deep learning, supervised and unsupervised learning.

<<<<<<< HEAD
=======
This service fully supports open-source technologies such as PyTorch, TensorFlow, and scikit-learn and can be used for any kind of machine learning, from classical machine learnign to deep learning, supervised and unsupervised learning.

>>>>>>> 7ec0e385
Train, test, and deploy your models with rich tools such as:
+ The [Azure Machine Learning designer](ui-tutorial-automobile-price-train-score.md): drag-n-drop modules to build your experiments and then deploy models
+ Jupyter notebooks: use our [example notebooks](https://aka.ms/aml-notebooks) or create your own notebooks to leverage our Python SDK samples for your machine learning. 
+ R scripts or notebooks in which you use the [R SDK](https://azure.github.io/azureml-sdk-for-r/reference/index.html) to write your own code
+ [Visual Studio Code extension](how-to-vscode-tools.md)


<<<<<<< HEAD

> [!VIDEO https://channel9.msdn.com/Events/Connect/Microsoft-Connect--2018/D240/player]

## <a name="sku"></a>Basic vs Enterprise edition

Azure Machine Learning offers two editions tailored for your machine learning needs:
+ Basic (generally available)
+ Enterprise (preview)

These editions make it easy for developers and data scientists to accelerate their end-to-end machine learning lifecycle. You assign the edition when you create a workspace and it determines the functionality to which you have access. 

Learn more about what's available in each edition on the [pricing page](https://azure.microsoft.com/pricing/details/machine-learning/). 
Customers are responsible for costs incurred on underlying compute during this time. 

You can [upgrade existing workspaces from Basic to Enterprise edition](how-to-manage-workspace.md#upgrade). 

=======
>>>>>>> 7ec0e385
## What can I do with the service?

Use the <a href="https://docs.microsoft.com/python/api/overview/azure/ml/intro?view=azure-ml-py" target="_blank">Azure Machine Learning Python SDK</a> with open-source Python packages, or use the [designer to build and train highly accurate machine learning and deep-learning models yourself in an Azure Machine Learning Workspace.

Azure Machine Learning provides all the tools you need for your machine learning workflow such as Azure Machine Learning <a href="https://docs.microsoft.com/python/api/overview/azure/ml/intro?view=azure-ml-py" target="_blank">SDK for Python</a> and <a href="https://azure.github.io/azureml-sdk-for-r/reference/index.html on" target="_blank">SDK for R</a>. The service also interoperates with popular open-source tools, such as <a href="https://scikit-learn.org/stable/" target="_blank">Scikit-learn</a>, <a href="https://www.tensorflow.org" target="_blank">Tensorflow</a>, and <a href="https://pytorch.org" target="_blank">PyTorch</a>.  You can even use [MLflow to track metrics and deploy models](how-to-use-mlflow.md) or Kubeflow to [build end-to-end workflow pipelines](https://www.kubeflow.org/docs/azure/).

Whether you write code or use the [designer](ui-tutorial-automobile-price-train-score.md), you can build, train and track highly accurate machine learning and deep-learning models in an Azure Machine Learning Workspace.

### Code-first experience

Start training on your local machine using the <a href="https://docs.microsoft.com/python/api/overview/azure/ml/intro?view=azure-ml-py" target="_blank">Azure Machine Learning Python SDK</a> and then scale out to the cloud. With many available [compute targets](how-to-set-up-training-targets.md), like Azure Machine Learning Compute and [Azure Databricks](/azure/azure-databricks/what-is-azure-databricks), and with [advanced hyperparameter tuning services](how-to-tune-hyperparameters.md), you can build better models faster by using the power of the cloud.

You can also [automate model training and tuning](tutorial-auto-train-models.md) using the SDK.

### UI-based, low-code experience

For code-free training, try:

+ **Azure Machine Learning designer**

  Use the designer to prep data, train, test, deploy, manage, and track machine learning models without writing any code. There is no programming required, you visually connect datasets and modules to construct your model.   Try out the [designer tutorial](ui-tutorial-automobile-price-train-score.md).

  Learn more in [the Azure Machine Learning designer overview article](ui-concept-visual-interface.md). 

  ![Azure Machine Learning designer](media/overview-what-is-azure-ml/visual-interface.png)

+ **Automated machine learning UI**

  Learn how to create [automated ML experiments](tutorial-first-experiment-automated-ml.md) in the easy-to-use interface. 

  [![Azure Machine Learning studio navigation pane](media/how-to-create-portal-experiments/nav-pane.png)](media/how-to-create-portal-experiments/nav-pane-expanded.png)


### Deploy & operationalize (MLOps)

When you have the right model, you can easily use it in a web service, on an IoT device, or from Power BI. For more information, see the article on [how to deploy and where](how-to-deploy-and-where.md).

Then you can manage your deployed models by using the [Azure Machine Learning SDK for Python](https://aka.ms/aml-sdk) or [Azure Machine Learning studio](https://ml.azure.com).

These models can be consumed and return predictions in [real time](how-to-consume-web-service.md) or [asynchronously](how-to-run-batch-predictions.md) on large quantities of data.

And with advanced [machine learning pipelines](concept-ml-pipelines.md), you can collaborate on each step from data preparation, model training and evaluation, through deployment. Pipelines allow you to:

* Automate the end-to-end machine learning process in the cloud
* Reuse components and only re-run steps when needed
* Use different compute resources in each step
* Run batch scoring tasks

To get started using Azure Machine Learning, see [Next steps](#next-steps).

## <a name="sku"></a>Basic vs enterprise editions

Azure Machine Learning offers two editions tailored for your machine learning needs:
+ Basic (generally available)
+ Enterprise (preview)

These editions determine which machine learning tools are available to developers and data scientists from their workspace.   

Basic workspaces allow you to continue using Azure Machine Learning and pay for only the Azure resources consumed during the machine learning process. Enterprise edition workspaces will be charged only for their Azure consumption while the edition is in preview. Learn more about what's available in the Azure Machine Learning [edition overview & pricing page](https://azure.microsoft.com/pricing/details/machine-learning/). 

You assign the edition whenever you create a workspace. And, pre-existing workspaces have been converted to the Basic edition for you. Basic edition includes all features that were already generally available as of October 2019. Any experiments in those workspaces that were built using Enterprise edition features will continue to be available to you in read-only until you upgrade to Enterprise. Learn how to [upgrade a Basic workspace to Enterprise edition](how-to-manage-workspace.md#upgrade). 

Customers are responsible for costs incurred on underlying compute during this time. 

## Free trial

If you don’t have an Azure subscription, create a free account before you begin. Try the [free or paid version of Azure Machine Learning](https://aka.ms/AMLFree) today.

You get credits to spend on Azure services. After they're used up, you can keep the account and use [free Azure services](https://azure.microsoft.com/free/). Your credit card is never charged unless you explicitly change your settings and ask to be charged. Or [activate MSDN subscriber benefits](https://azure.microsoft.com/pricing/member-offers/msdn-benefits-details/?WT.mc_id=A261C142F), which give you credits every month that you can use for paid Azure services.

## How does Azure Machine Learning differ from Studio?

[Machine Learning Studio](../studio/what-is-ml-studio.md) is a collaborative, drag-and-drop visual workspace where you can build, test, and deploy machine learning solutions without needing to write code. It uses prebuilt and preconfigured machine learning algorithms and data-handling modules as well as a proprietary compute platform.

Azure Machine Learning provides both SDKs **-and-** the designer, to quickly prep data, train and deploy machine learning models. The designer provides a similar drag-and-drop experience to Studio. However, unlike the proprietary compute platform of Studio, the designer uses your own compute resources and is fully integrated into Azure Machine Learning.

Here is a quick comparison.

|| Machine Learning Studio | Azure Machine Learning:<br/>The designer|
|---| --- | --- |
|| Generally available (GA) | In preview|
|Modules for interface| Many | Initial set of popular modules|
|Training compute targets| Proprietary compute target, CPU support only| Supports Azure Machine Learning compute, GPU or CPU.<br/>(Other computes supported in SDK)|
|Deployment compute targets| Proprietary web service format, not customizable | Enterprise security options  & Azure Kubernetes Service. <br/>([Other computes](how-to-deploy-and-where.md) supported in SDK) |
|Automated model training and hyperparameter tuning | No | Not yet in the designer. <br/> (Supported in the SDK and Azure Machine Learning studio.) |

Try out the designer with [Tutorial: Predict automobile price with the designer](ui-tutorial-automobile-price-train-score.md).

> [!NOTE]
> Models created in Studio can't be deployed or managed by Azure Machine Learning. However, models created and deployed in the designer can be managed through the Azure Machine Learning workspace.


## Next steps

- Create your first experiment with your preferred method:
  + [Use Python notebooks to train & deploy ML models](tutorial-1st-experiment-sdk-setup.md)
  + [Use Rmarkdown to train & deploy ML models](tutorial-1st-experiment-r-set-up.md) 
  + [Use automated machine learning to train & deploy ML models](ui-tutorial-automobile-price-train-score.md) 
  + [Use the designer's drag & drop capabilities to train & deploy](tutorial-first-experiment-automated-ml.md) 



- Learn about [machine learning pipelines](/azure/machine-learning/service/concept-ml-pipelines) to build, optimize, and manage your machine learning scenarios.

- Read the in-depth [Azure Machine Learning architecture and concepts](concept-azure-machine-learning-architecture.md) article.<|MERGE_RESOLUTION|>--- conflicted
+++ resolved
@@ -25,39 +25,16 @@
 
 Azure Machine Learning provides a cloud-based environment you can use to train, deploy, automate, manage, and track ML models. Start training on your local machine and then scale out to the cloud. 
 
+> [!VIDEO https://channel9.msdn.com/Events/Connect/Microsoft-Connect--2018/D240/player]
+
 The service fully supports open-source technologies such as PyTorch, TensorFlow, and scikit-learn and can be used for any kind of machine learning, from classical ml to deep learning, supervised and unsupervised learning.
 
-<<<<<<< HEAD
-=======
-This service fully supports open-source technologies such as PyTorch, TensorFlow, and scikit-learn and can be used for any kind of machine learning, from classical machine learnign to deep learning, supervised and unsupervised learning.
-
->>>>>>> 7ec0e385
 Train, test, and deploy your models with rich tools such as:
 + The [Azure Machine Learning designer](ui-tutorial-automobile-price-train-score.md): drag-n-drop modules to build your experiments and then deploy models
 + Jupyter notebooks: use our [example notebooks](https://aka.ms/aml-notebooks) or create your own notebooks to leverage our Python SDK samples for your machine learning. 
 + R scripts or notebooks in which you use the [R SDK](https://azure.github.io/azureml-sdk-for-r/reference/index.html) to write your own code
 + [Visual Studio Code extension](how-to-vscode-tools.md)
 
-
-<<<<<<< HEAD
-
-> [!VIDEO https://channel9.msdn.com/Events/Connect/Microsoft-Connect--2018/D240/player]
-
-## <a name="sku"></a>Basic vs Enterprise edition
-
-Azure Machine Learning offers two editions tailored for your machine learning needs:
-+ Basic (generally available)
-+ Enterprise (preview)
-
-These editions make it easy for developers and data scientists to accelerate their end-to-end machine learning lifecycle. You assign the edition when you create a workspace and it determines the functionality to which you have access. 
-
-Learn more about what's available in each edition on the [pricing page](https://azure.microsoft.com/pricing/details/machine-learning/). 
-Customers are responsible for costs incurred on underlying compute during this time. 
-
-You can [upgrade existing workspaces from Basic to Enterprise edition](how-to-manage-workspace.md#upgrade). 
-
-=======
->>>>>>> 7ec0e385
 ## What can I do with the service?
 
 Use the <a href="https://docs.microsoft.com/python/api/overview/azure/ml/intro?view=azure-ml-py" target="_blank">Azure Machine Learning Python SDK</a> with open-source Python packages, or use the [designer to build and train highly accurate machine learning and deep-learning models yourself in an Azure Machine Learning Workspace.
@@ -108,7 +85,7 @@
 
 To get started using Azure Machine Learning, see [Next steps](#next-steps).
 
-## <a name="sku"></a>Basic vs enterprise editions
+## <a name="sku"></a>Basic & enterprise editions
 
 Azure Machine Learning offers two editions tailored for your machine learning needs:
 + Basic (generally available)
@@ -159,7 +136,6 @@
   + [Use the designer's drag & drop capabilities to train & deploy](tutorial-first-experiment-automated-ml.md) 
 
 
-
 - Learn about [machine learning pipelines](/azure/machine-learning/service/concept-ml-pipelines) to build, optimize, and manage your machine learning scenarios.
 
 - Read the in-depth [Azure Machine Learning architecture and concepts](concept-azure-machine-learning-architecture.md) article.