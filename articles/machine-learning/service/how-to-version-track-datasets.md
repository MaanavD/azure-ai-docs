---
title: Dataset versioning
titleSuffix: Azure Machine Learning service
description: Learn how to best version your datasets and how versioning works with machine learning pipelines.
services: machine-learning
ms.service: machine-learning
ms.subservice: core
ms.topic: conceptual
ms.author: sihhu
author: sihhu
ms.reviewer: nibaccam
ms.date: 11/04/2019
ms.custom: 

# Customer intent: As a data scientist, I want to version and track datasets so I can use and share them across multiple machine learning experiments.
---

# Version and track datasets in experiments
[!INCLUDE [applies-to-skus](../../../includes/aml-applies-to-basic-enterprise-sku.md)]

In this how-to, you'll learn how to version and track Azure Machine Learning datasets for reproducibility. Dataset versioning is a way to bookmark the state of your data so that you can apply a specific version of the dataset for future experiments.

Typical versioning scenarios:

* When new data is available for retraining
<<<<<<< HEAD
* When you're applying different data preparation or feature engineering approaches
=======
* When you are applying different data preparation or feature engineering approaches
>>>>>>> 1ef2bbcb

## Prerequisites

For this how-to, you need:

- To have the [Azure Machine Learning SDK for Python installed](https://docs.microsoft.com/python/api/overview/azure/ml/install?view=azure-ml-py). This SDK includes the [azureml-datasets](https://docs.microsoft.com/python/api/azureml-core/azureml.core.dataset?view=azure-ml-py) package.
    
- An [Azure Machine Learning workspace](concept-workspace.md). Retrieve an existing one by running the following code, or [create a new workspace](how-to-manage-workspace.md).

    ```Python
    import azureml.core
    from azureml.core import Workspace
    
    ws = Workspace.from_config()
    ```
- An [Azure Machine Learning dataset](how-to-create-register-datasets.md).

<a name="register"></a>

## Register and retrieve dataset versions

By registering a dataset, you can version, reuse, and share it across experiments and with colleagues. You can register multiple datasets under the same name and retrieve a specific version by name and version number.

### Register a dataset version

The following code registers a new version of the `titanic_ds` dataset by setting the `create_new_version` parameter to `True`. If there's no existing `titanic_ds` dataset registered with the workspace, the code creates a new dataset with the name `titanic_ds` and sets its version to 1.

```Python
titanic_ds = titanic_ds.register(workspace = workspace,
                                 name = 'titanic_ds',
                                 description = 'titanic training data',
                                 create_new_version = True)
```

### Retrieve a dataset by name

By default, the [get_by_name()](https://docs.microsoft.com/python/api/azureml-core/azureml.core.dataset.dataset?view=azure-ml-py#get-by-name-workspace--name--version--latest--) method on the `Dataset` class returns the latest version of the dataset registered with the workspace. 

The following code gets version 1 of the `titanic_ds` dataset.

```Python
from azureml.core import Dataset
# Get a dataset by name and version number
titanic_ds = Dataset.get_by_name(workspace = workspace,
                                 name = 'titanic_ds', 
                                 version = 1)
```

<a name="best-practice"></a>

## Versioning best practice

When you create a dataset version, you're *not* creating an extra copy of data with the workspace. Because datasets are references to the data in your storage service, you have a single source of truth, managed by your storage service.

>[!IMPORTANT]
> If the data referenced by your dataset is overwritten or deleted, calling a specific version of the dataset does *not* revert the change.

When you load data from a dataset, the current data content referenced by the dataset is always loaded. If you want to make sure that each dataset version is reproducible, we recommend that you not modify data content referenced by the dataset version. When new data comes in, save new data files into a separate data folder and then create a new dataset version to include data from that new folder.

The following image and sample code show the recommended way to structure your data folders and to create dataset versions that reference those folders:

![Folder structure](media/how-to-version-datasets/folder-image.png)

```Python
from azureml.core import Dataset

# get the default datastore of the workspace
datastore = workspace.get_default_datastore()

# create & register weather_ds version 1 pointing to all files in the folder of week 27
datastore_path1 = [(datastore, 'Weather/week 27')]
dataset1 = Dataset.File.from_files(path=datastore_path1)
dataset1.register(workspace = workspace,
                  name = 'weather_ds',
                  description = 'weather data in week 27',
                  create_new_version = True)

# create & register weather_ds version 2 pointing to all files in the folder of week 27 and 28
datastore_path2 = [(datastore, 'Weather/week 27'), (datastore, 'Weather/week 28')]
dataset2 = Dataset.File.from_files(path = datastore_path2)
dataset2.register(workspace = workspace,
                  name = 'weather_ds',
                  description = 'weather data in week 27, 28',
                  create_new_version = True)

```

<a name="pipeline"></a>

## Version a pipeline output dataset

You can use a dataset as the input and output of each Machine Learning pipeline step. When you rerun pipelines, the output of each pipeline step is registered as a new dataset version.

Because Machine Learning pipelines populate the output of each step into a new folder every time the pipeline reruns, the versioned output datasets are reproducible.

```Python
from azureml.core import Dataset
from azureml.pipeline.steps import PythonScriptStep
from azureml.pipeline.core import Pipeline, PipelineData

# get input dataset 
input_ds = Dataset.get_by_name(workspace, 'weather_ds')

# register pipeline output as dataset
output_ds = PipelineData('prepared_weather_ds', datastore=datastore).as_dataset()
output_ds = output_ds.register(name='prepared_weather_ds', create_new_version=True)

# configure pipeline step to use dataset as the input and output
prep_step = PythonScriptStep(script_name="prepare.py",
                             inputs=[input_ds.as_named_input('weather_ds')],
                             outputs=[output_ds],
                             compute_target=compute_target,
                             source_directory=project_folder)
```

<a name="track"></a>

## Track datasets in experiments

For each Machine Learning experiment, you can easily trace the datasets used as the input through the registered model's  `Run` object.

Use the following code to register models with datasets:

```Python
model = run.register_model(model_name='keras-mlp-mnist',
                           model_path=model_path,
                           datasets =[('training data',train_dataset)])
```

<<<<<<< HEAD
After registration, you can see the list of models registered with the dataset by using Python or the [workspace landing page](https://ml.azure.com/).
=======
After registration, you're able to see the list of models registered with the dataset using Python or the [Azure Machine Learning studio](https://ml.azure.com/).
>>>>>>> 1ef2bbcb

The following code uses the [`get_details()`](https://docs.microsoft.com/python/api/azureml-core/azureml.core.run.run?view=azure-ml-py#get-details--) method to track which input datasets were used with the experiment run:

```Python
# get input datasets
inputs = run.get_details()['inputDatasets']
train_dataset = inputs[0]['dataset']

# list the files referenced by train_dataset
train_dataset.to_path()
```

<<<<<<< HEAD
You can also find the `input_datasets` from experiments by using the [workspace landing page (preview)](https://ml.azure.com/). 

The following image shows where to find the input dataset of an experiment on the workspace landing page. In this example, 
go to the **Experiments** pane and open the **Properties** tab for a specific run of your experiment, `keras-mnist`. 

![Input datasets](media/how-to-version-datasets/input-datasets.png)

You can also find the models that used your dataset through the workspace landing page. The following view is from the **Datasets** blade under **Assets**. Select the dataset and select the **Models** tab to see a list of models that use that dataset. 
=======
You can also find the `input_datasets` from experiments using the [Azure Machine Learning studio](https://ml.azure.com/). 

The following image shows where to find the input dataset of an experiment on the Azure Machine Learning studio. For this example, 
navigate to your **Experiments** pane, and open the **Properties** tab for a specific run of your experiment, `keras-mnist`. 

![Input datasets](media/how-to-version-datasets/input-datasets.png)

You can also find the models that used your dataset. The following view is from the Datasets blade under Assets. Select the dataset and navigate to the Models tab for a list of the models using that dataset. 
>>>>>>> 1ef2bbcb

![Input datasets models](media/how-to-version-datasets/dataset-models.png)

## Next steps

* [Train with datasets](how-to-train-with-datasets.md)
* [More sample dataset notebooks](https://aka.ms/dataset-tutorial)<|MERGE_RESOLUTION|>--- conflicted
+++ resolved
@@ -23,11 +23,7 @@
 Typical versioning scenarios:
 
 * When new data is available for retraining
-<<<<<<< HEAD
 * When you're applying different data preparation or feature engineering approaches
-=======
-* When you are applying different data preparation or feature engineering approaches
->>>>>>> 1ef2bbcb
 
 ## Prerequisites
 
@@ -157,11 +153,7 @@
                            datasets =[('training data',train_dataset)])
 ```
 
-<<<<<<< HEAD
-After registration, you can see the list of models registered with the dataset by using Python or the [workspace landing page](https://ml.azure.com/).
-=======
-After registration, you're able to see the list of models registered with the dataset using Python or the [Azure Machine Learning studio](https://ml.azure.com/).
->>>>>>> 1ef2bbcb
+After registration, you can see the list of models registered with the dataset using Python or the [Azure Machine Learning studio](https://ml.azure.com/).
 
 The following code uses the [`get_details()`](https://docs.microsoft.com/python/api/azureml-core/azureml.core.run.run?view=azure-ml-py#get-details--) method to track which input datasets were used with the experiment run:
 
@@ -174,25 +166,14 @@
 train_dataset.to_path()
 ```
 
-<<<<<<< HEAD
-You can also find the `input_datasets` from experiments by using the [workspace landing page (preview)](https://ml.azure.com/). 
+You can also find the `input_datasets` from experiments using the [Azure Machine Learning studio](https://ml.azure.com/). 
 
-The following image shows where to find the input dataset of an experiment on the workspace landing page. In this example, 
-go to the **Experiments** pane and open the **Properties** tab for a specific run of your experiment, `keras-mnist`. 
+The following image shows where to find the input dataset of an experiment on the Azure Machine Learning studio. For this example, 
+go to your **Experiments** pane and open the **Properties** tab for a specific run of your experiment, `keras-mnist`. 
 
 ![Input datasets](media/how-to-version-datasets/input-datasets.png)
 
-You can also find the models that used your dataset through the workspace landing page. The following view is from the **Datasets** blade under **Assets**. Select the dataset and select the **Models** tab to see a list of models that use that dataset. 
-=======
-You can also find the `input_datasets` from experiments using the [Azure Machine Learning studio](https://ml.azure.com/). 
-
-The following image shows where to find the input dataset of an experiment on the Azure Machine Learning studio. For this example, 
-navigate to your **Experiments** pane, and open the **Properties** tab for a specific run of your experiment, `keras-mnist`. 
-
-![Input datasets](media/how-to-version-datasets/input-datasets.png)
-
-You can also find the models that used your dataset. The following view is from the Datasets blade under Assets. Select the dataset and navigate to the Models tab for a list of the models using that dataset. 
->>>>>>> 1ef2bbcb
+You can also find the models that used your dataset. The following view is from the **Datasets** blade under **Assets**. Select the dataset and then select the **Models** tab for a list of the models using that dataset. 
 
 ![Input datasets models](media/how-to-version-datasets/dataset-models.png)
 
