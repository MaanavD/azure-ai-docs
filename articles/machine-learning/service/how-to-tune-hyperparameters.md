--- conflicted
+++ resolved
@@ -263,12 +263,7 @@
 max_concurrent_runs=4
 ```
 
-<<<<<<< HEAD
-## Configure your hyperparameter tuning experiment
-You can configure your hyperparameter tuning experiment using the defined hyperpameter search space, early termination policy, primary metric and resource allocation from the sections above. Additionally, you will need to provide an `estimator` that will be called with the sampled hyperparameters. The `estimator` describes the training script you run, the resources per job (single or multi-gpu), and the compute target to use. Since concurrency for your hyperparameter tuning experiment is gated on the resources available, you will need to ensure that your compute target specified in the `estimator` has sufficient resources for desired concurrency. (See [how to train models](how-to-train-ml-models.md) for more information on estimators).
-=======
 This code configures the hyperparameter tuning experiment to use a maximum of 20 total runs, running 4 configurations at a time.
->>>>>>> a75aa1c2
 
 ## Configure experiment
 
