--- conflicted
+++ resolved
@@ -1,178 +1,160 @@
----
-title: Machine learning CLI extension
-titleSuffix: Azure Machine Learning service
-description: Learn about the Azure Machine Learning CLI extension for the Azure CLI. The Azure CLI is a cross-platform command-line utility that enables you to work with resources in the Azure cloud. The Machine Learning extension enables you to work with the Azure Machine Learning Service. 
-services: machine-learning
-ms.service: machine-learning
-ms.subservice: core
-ms.topic: conceptual
-
-ms.reviewer: jmartens
-ms.author: jordane
-author: jpe316
-ms.date: 05/02/2019
-ms.custom: seodec18
----
-
-# Use the CLI extension for Azure Machine Learning service
-
-The Azure Machine Learning CLI is an extension to the [Azure CLI](https://docs.microsoft.com/cli/azure/?view=azure-cli-latest), a cross-platform command-line interface for the Azure platform. This extension provides commands for working with the Azure Machine Learning service. It allows you to automate your machine learning activities. The following list provides some example actions that you can do with the CLI extension:
-
-+ Run experiments to create machine learning models
-
-+ Register machine learning models for customer usage
-
-+ Package, deploy, and track the lifecycle of your machine learning models
-
-The CLI is not a replacement for the Azure Machine Learning SDK. It is a complementary tool that is optimized to handle highly parameterized tasks which suit themselves well to automation.
-
-## Prerequisites
-
-* To use the CLI, you must have an Azure subscription. If you don’t have an Azure subscription, create a free account before you begin. Try the [free or paid version of Azure Machine Learning service](https://aka.ms/AMLFree) today.
-
-* The [Azure CLI](https://docs.microsoft.com/cli/azure/?view=azure-cli-latest).
-
-## Install the extension
-
-To install the Machine Learning CLI extension, use the following command:
-
-```azurecli-interactive
-az extension add -n azure-cli-ml
-```
-
-> [!TIP]
-> Example files you can use with the commands below can be found [here](http://aka.ms/azml-deploy-cloud).
-
-When prompted, select `y` to install the extension.
-
-To verify that the extension has been installed, use the following command to display a list of ML-specific subcommands:
-
-```azurecli-interactive
-az ml -h
-```
-
-## Remove the extension
-
-To remove the CLI extension, use the following command:
-
-```azurecli-interactive
-az extension remove -n azure-cli-ml
-```
-
-## Resource management
-
-The following commands demonstrate how to use the CLI to manage resources used by Azure Machine Learning.
-
-+ If you do not already have one, create a resource group:
-
-    ```azurecli-interactive
-    az group create -n myresourcegroup -l westus2
-    ```
-
-+ Create an Azure Machine Learning service workspace:
-
-    ```azurecli-interactive
-    az ml workspace create -w myworkspace -g myresourcegroup
-    ```
-
-    For more information, see [az ml workspace create](https://docs.microsoft.com/cli/azure/ext/azure-cli-ml/ml/workspace?view=azure-cli-latest#ext-azure-cli-ml-az-ml-workspace-create).
-
-+ Attach a workspace configuration to a folder to enable CLI contextual awareness.
-    ```azurecli-interactive
-    az ml folder attach -w myworkspace -g myresourcegroup
-    ```
-
-    For more information, see [az ml folder attach](https://docs.microsoft.com/cli/azure/ext/azure-cli-ml/ml/folder?view=azure-cli-latest#ext-azure-cli-ml-az-ml-folder-attach).
-
-+ Attach an Azure blob container as a Datastore.
-
-    ```azurecli-interactive
-    az ml datastore attach-blob  -n datastorename -a accountname -c containername
-    ```
-<<<<<<< HEAD
-
-    For more information, see [az ml datastore attach-blob](https://docs.microsoft.com/cli/azure/ext/azure-cli-ml/ml/datastore?view=azure-cli-latest#ext-azure-cli-ml-az-ml-datastore-attach-blob).
-
-=======
-    
->>>>>>> 1931b91c
-+ Attach an AKS cluster as a Compute Target.
-
-    ```azurecli-interactive
-    az ml computetarget attach aks -n myaks -i myaksresourceid -g myrg -w myworkspace
-    ```
-
-<<<<<<< HEAD
-    For more information, see [az ml computetarget attach aks](https://docs.microsoft.com/cli/azure/ext/azure-cli-ml/ml/computetarget/attach?view=azure-cli-latest#ext-azure-cli-ml-az-ml-computetarget-attach-aks)
-
-+ Create a new AMLcompute target
-
-    ```azurecli-interactive
-    az ml computetarget create amlcompute -n cpu --min-nodes 1 --max-nodes 1 -s STANDARD_D3_V2
-    ```
-
-    For more information, see [az ml computetarget create amlcompute](https://docs.microsoft.com/cli/azure/ext/azure-cli-ml/ml/computetarget/create?view=azure-cli-latest#ext-azure-cli-ml-az-ml-computetarget-create-amlcompute)
-    
-## <a id="experiments"></a>Run experiments
-
-+ Attach a workspace configuration to a folder to enable CLI contextual awareness.
-
-    ```azurecli-interactive
-    az ml folder attach -w myworkspace -g myresourcegroup
-    ```
-
-    For more information, see [az ml folder attach](https://docs.microsoft.com/cli/azure/ext/azure-cli-ml/ml/folder?view=azure-cli-latest#ext-azure-cli-ml-az-ml-folder-attach).
-
-=======
-## <a id="experiments"></a>Run experiments
-
->>>>>>> 1931b91c
-* Start a run of your experiment. When using this command, specify the name of the runconfig file (the text before \*.runconfig if you are looking at your file system) against the -c parameter.
-
-    ```azurecli-interactive
-    az ml run submit-script -c sklearn -e testexperiment train.py
-    ```
-
-    For more information, see [az ml run submit-script](https://docs.microsoft.com/cli/azure/ext/azure-cli-ml/ml/run?view=azure-cli-latest#ext-azure-cli-ml-az-ml-run-submit-script).
-
-* View a list of experiments:
-
-    ```azurecli-interactive
-    az ml experiment list
-    ```
-
-<<<<<<< HEAD
-    For more information, see [az ml experiment list](https://docs.microsoft.com/cli/azure/ext/azure-cli-ml/ml/experiment?view=azure-cli-latest#ext-azure-cli-ml-az-ml-experiment-list).
-
-## Model registration, profiling, deployment
-=======
-## Model registration, profiling & deployment
->>>>>>> 1931b91c
-
-The following commands demonstrate how to register a trained model, and then deploy it as a production service:
-
-+ Register a model with Azure Machine Learning:
-
-    ```azurecli-interactive
-    az ml model register -n mymodel -p sklearn_regression_model.pkl
-    ```
-
-    For more information, see [az ml model register](https://docs.microsoft.com/cli/azure/ext/azure-cli-ml/ml/model?view=azure-cli-latest#ext-azure-cli-ml-az-ml-model-register).
-
-+ **OPTIONAL** Profile your model to get optimal CPU and memory values for deployment.
-    ```azurecli-interactive
-    az ml model profile -n myprofile -m mymodel:1 --ic inferenceconfig.json -d "{\"data\": [[1,2,3,4,5,6,7,8,9,10],[10,9,8,7,6,5,4,3,2,1]]}" -t myprofileresult.json
-    ```
-
-+ Deploy your model to AKS
-
-    ```azurecli-interactive
-    az ml model deploy -n myservice -m mymodel:1 --ic inferenceconfig.json --dc deploymentconfig.json
-    ```
-
-    For more information, see [az ml model deploy](https://docs.microsoft.com/cli/azure/ext/azure-cli-ml/ml/model?view=azure-cli-latest#ext-azure-cli-ml-az-ml-model-deploy).
-
-
-## Next steps
-
+---
+title: Machine learning CLI extension
+titleSuffix: Azure Machine Learning service
+description: Learn about the Azure Machine Learning CLI extension for the Azure CLI. The Azure CLI is a cross-platform command-line utility that enables you to work with resources in the Azure cloud. The Machine Learning extension enables you to work with the Azure Machine Learning Service. 
+services: machine-learning
+ms.service: machine-learning
+ms.subservice: core
+ms.topic: conceptual
+
+ms.reviewer: jmartens
+ms.author: jordane
+author: jpe316
+ms.date: 05/02/2019
+ms.custom: seodec18
+---
+
+# Use the CLI extension for Azure Machine Learning service
+
+The Azure Machine Learning CLI is an extension to the [Azure CLI](https://docs.microsoft.com/cli/azure/?view=azure-cli-latest), a cross-platform command-line interface for the Azure platform. This extension provides commands for working with the Azure Machine Learning service. It allows you to automate your machine learning activities. The following list provides some example actions that you can do with the CLI extension:
+
++ Run experiments to create machine learning models
+
++ Register machine learning models for customer usage
+
++ Package, deploy, and track the lifecycle of your machine learning models
+
+The CLI is not a replacement for the Azure Machine Learning SDK. It is a complementary tool that is optimized to handle highly parameterized tasks which suit themselves well to automation.
+
+## Prerequisites
+
+* To use the CLI, you must have an Azure subscription. If you don’t have an Azure subscription, create a free account before you begin. Try the [free or paid version of Azure Machine Learning service](https://aka.ms/AMLFree) today.
+
+* The [Azure CLI](https://docs.microsoft.com/cli/azure/?view=azure-cli-latest).
+
+## Install the extension
+
+To install the Machine Learning CLI extension, use the following command:
+
+```azurecli-interactive
+az extension add -n azure-cli-ml
+```
+
+> [!TIP]
+> Example files you can use with the commands below can be found [here](http://aka.ms/azml-deploy-cloud).
+
+When prompted, select `y` to install the extension.
+
+To verify that the extension has been installed, use the following command to display a list of ML-specific subcommands:
+
+```azurecli-interactive
+az ml -h
+```
+
+## Remove the extension
+
+To remove the CLI extension, use the following command:
+
+```azurecli-interactive
+az extension remove -n azure-cli-ml
+```
+
+## Resource management
+
+The following commands demonstrate how to use the CLI to manage resources used by Azure Machine Learning.
+
++ If you do not already have one, create a resource group:
+
+    ```azurecli-interactive
+    az group create -n myresourcegroup -l westus2
+    ```
+
++ Create an Azure Machine Learning service workspace:
+
+    ```azurecli-interactive
+    az ml workspace create -w myworkspace -g myresourcegroup
+    ```
+
+    For more information, see [az ml workspace create](https://docs.microsoft.com/cli/azure/ext/azure-cli-ml/ml/workspace?view=azure-cli-latest#ext-azure-cli-ml-az-ml-workspace-create).
+
++ Attach a workspace configuration to a folder to enable CLI contextual awareness.
+    ```azurecli-interactive
+    az ml folder attach -w myworkspace -g myresourcegroup
+    ```
+
+    For more information, see [az ml folder attach](https://docs.microsoft.com/cli/azure/ext/azure-cli-ml/ml/folder?view=azure-cli-latest#ext-azure-cli-ml-az-ml-folder-attach).
+
++ Attach an Azure blob container as a Datastore.
+
+    ```azurecli-interactive
+    az ml datastore attach-blob  -n datastorename -a accountname -c containername
+    ```
+
+    For more information, see [az ml datastore attach-blob](https://docs.microsoft.com/cli/azure/ext/azure-cli-ml/ml/datastore?view=azure-cli-latest#ext-azure-cli-ml-az-ml-datastore-attach-blob).
+
+    
++ Attach an AKS cluster as a Compute Target.
+
+    ```azurecli-interactive
+    az ml computetarget attach aks -n myaks -i myaksresourceid -g myresourcegroup -w myworkspace
+    ```
+
+    For more information, see [az ml computetarget attach aks](https://docs.microsoft.com/cli/azure/ext/azure-cli-ml/ml/computetarget/attach?view=azure-cli-latest#ext-azure-cli-ml-az-ml-computetarget-attach-aks)
+
++ Create a new AMLcompute target
+
+    ```azurecli-interactive
+    az ml computetarget create amlcompute -n cpu --min-nodes 1 --max-nodes 1 -s STANDARD_D3_V2
+    ```
+
+    For more information, see [az ml computetarget create amlcompute](https://docs.microsoft.com/cli/azure/ext/azure-cli-ml/ml/computetarget/create?view=azure-cli-latest#ext-azure-cli-ml-az-ml-computetarget-create-amlcompute)
+
+## <a id="experiments"></a>Run experiments
+
+* Start a run of your experiment. When using this command, specify the name of the runconfig file (the text before \*.runconfig if you are looking at your file system) against the -c parameter.
+
+    ```azurecli-interactive
+    az ml run submit-script -c sklearn -e testexperiment train.py
+    ```
+
+    For more information, see [az ml run submit-script](https://docs.microsoft.com/cli/azure/ext/azure-cli-ml/ml/run?view=azure-cli-latest#ext-azure-cli-ml-az-ml-run-submit-script).
+
+* View a list of experiments:
+
+    ```azurecli-interactive
+    az ml experiment list
+    ```
+
+    For more information, see [az ml experiment list](https://docs.microsoft.com/cli/azure/ext/azure-cli-ml/ml/experiment?view=azure-cli-latest#ext-azure-cli-ml-az-ml-experiment-list).
+
+## Model registration, profiling, deployment
+
+The following commands demonstrate how to register a trained model, and then deploy it as a production service:
+
++ Register a model with Azure Machine Learning:
+
+    ```azurecli-interactive
+    az ml model register -n mymodel -p sklearn_regression_model.pkl
+    ```
+
+    For more information, see [az ml model register](https://docs.microsoft.com/cli/azure/ext/azure-cli-ml/ml/model?view=azure-cli-latest#ext-azure-cli-ml-az-ml-model-register).
+
++ **OPTIONAL** Profile your model to get optimal CPU and memory values for deployment.
+    ```azurecli-interactive
+    az ml model profile -n myprofile -m mymodel:1 --ic inferenceconfig.json -d "{\"data\": [[1,2,3,4,5,6,7,8,9,10],[10,9,8,7,6,5,4,3,2,1]]}" -t myprofileresult.json
+    ```
+
+    For more information, see [az ml model profile](https://docs.microsoft.com/en-us/cli/azure/ext/azure-cli-ml/ml/model?view=azure-cli-latest#ext-azure-cli-ml-az-ml-model-profile).
+
++ Deploy your model to AKS
+
+    ```azurecli-interactive
+    az ml model deploy -n myservice -m mymodel:1 --ic inferenceconfig.json --dc deploymentconfig.json
+    ```
+
+    For more information, see [az ml model deploy](https://docs.microsoft.com/cli/azure/ext/azure-cli-ml/ml/model?view=azure-cli-latest#ext-azure-cli-ml-az-ml-model-deploy).
+
+
+## Next steps
+
 * [Command reference for the Machine Learning CLI extension](https://docs.microsoft.com/cli/azure/ext/azure-cli-ml/ml?view=azure-cli-latest).