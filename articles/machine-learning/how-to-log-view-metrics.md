--- conflicted
+++ resolved
@@ -16,7 +16,6 @@
 
 # Log & view metrics and log files
 
-<<<<<<< HEAD
 > [!div class="op_single_selector" title1="Select the version of Azure Machine Learning Python SDK you are using:"]
 > * [v1](./v1/how-to-log-view-metrics.md)
 > * [v2 (preview)](how-to-log-view-metrics.md)
@@ -25,11 +24,6 @@
 
 > [!IMPORTANT]
 > Unlike the Azure Machine Learning SDK v1, there is no logging functionality in the SDK v2 preview.
-=======
-[!INCLUDE [sdk v1](../../includes/machine-learning-sdk-v1.md)]
-
-Log real-time information using both the default Python logging package and Azure Machine Learning Python SDK-specific functionality. You can log locally and send logs to your workspace in the portal.
->>>>>>> 2e51b143
 
 Logs can help you diagnose errors and warnings, or track performance metrics like parameters and model performance. In this article, you learn how to enable logging in the following scenarios:
 
