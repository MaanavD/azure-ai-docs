--- conflicted
+++ resolved
@@ -37,12 +37,6 @@
 * Or, you may enter the job creation from the left pane. Click **+New** and select **Job**. 
 [![Azure Machine Learning studio left navigation](media/how-to-train-with-ui/left-nav-entry.png)](media/how-to-train-with-ui/left-nav-entry.png)
 
-<<<<<<< HEAD
-* Or, if you're in the **Jobs** page, you may go to the **All jobs** tab and click **Create job**. 
-[![Experiment page entry for job creation UI](media/how-to-train-with-ui/experiment-entry.png)](media/how-to-train-with-ui/experiment-entry.png)
-
-=======
->>>>>>> 1376b5c9
 These options will all take you to the job creation panel, which has a wizard for configuring and creating a training job. 
 
 ## Select compute resources
