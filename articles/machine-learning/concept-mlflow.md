---
title: MLflow and Azure Machine Learning
titleSuffix: Azure Machine Learning
description: Learn about how Azure Machine Learning uses MLflow to log metrics and artifacts from machine learning models, and to deploy your machine learning models to an endpoint.
services: machine-learning
author: abeomor
ms.author: osomorog
ms.service: machine-learning
ms.subservice: mlops
ms.date: 08/15/2022
ms.topic: conceptual
ms.custom: devx-track-python, cliv2, sdkv2, event-tier1-build-2022
---

# MLflow and Azure Machine Learning

[!INCLUDE [dev v2](../../includes/machine-learning-dev-v2.md)]

> [!div class="op_single_selector" title1="Select the version of the Azure Machine Learning developer platform that you're using:"]
> * [v1](v1/concept-mlflow-v1.md)
> * [v2 (current version)](concept-mlflow.md)

[MLflow](https://www.mlflow.org) is an open-source framework that's designed to manage the complete machine learning lifecycle. Its ability to train and serve models on different platforms allows you to use a consistent set of tools regardless of where your experiments are running: locally on your computer, on a remote compute target, on a virtual machine, or on an Azure Machine Learning compute instance.

> [!TIP]
> Azure Machine Learning workspaces are MLflow-compatible, which means you can use Azure Machine Learning workspaces in the same way that you use an MLflow tracking server. Such compatibility has the following advantages:
> * You can use Azure Machine Learning workspaces as your tracking server for any experiment you're running with MLflow, whether it runs on Azure Machine Learning or not. You only need to configure MLflow to point to the workspace where the tracking should happen.
> * You can run any training routine that uses MLflow in Azure Machine Learning without changes. MLflow also supports model management and model deployment capabilities.

MLflow can manage the complete machine learning lifecycle by using four core capabilities:

* [Tracking](https://mlflow.org/docs/latest/quickstart.html#using-the-tracking-api) is a component of MLflow that logs and tracks your training job metrics, parameters, and model artifacts. It doesn't matter where your experiment's environment is--locally on your computer, on a remote compute target, on a virtual machine, or on an Azure Machine Learning compute instance.
* [Model Registry](https://mlflow.org/docs/latest/model-registry.html) is a component of MLflow that manages a model's versions in a centralized repository.
* [Model deployment](https://mlflow.org/docs/latest/models.html#deploy-a-python-function-model-on-microsoft-azure-ml) is a capability of MLflow that deploys models registered through the MLflow format to compute targets. Because of how MLflow models are stored, there's no need to provide scoring scripts for models in such a format.
* [Project](https://mlflow.org/docs/latest/projects.html) is a format for packaging data science code in a reusable and reproducible way, based primarily on conventions. It's supported in preview on Azure Machine Learning.


## Tracking with MLflow

Azure Machine Learning uses MLflow Tracking for metric logging and artifact storage for your experiments, whether you created the experiments via the Azure Machine Learning Python SDK, the Azure Machine Learning CLI, or Azure Machine Learning studio. We recommend using MLflow for tracking experiments. To get started, see [Log metrics, parameters, and files with MLflow](how-to-log-view-metrics.md).

> [!NOTE]
> Unlike the Azure Machine Learning SDK v1, there's no logging functionality in the SDK v2 (preview). We recommend that you use MLflow for logging.

With MLflow Tracking, you can connect Azure Machine Learning as the back end of your MLflow experiments. The workspace provides a centralized, secure, and scalable location to store training metrics and models. Capabilities include:

* [Track machine learning experiments and models running locally or in the cloud](how-to-use-mlflow-cli-runs.md) with MLflow in Azure Machine Learning.
* [Track Azure Databricks machine learning experiments](how-to-use-mlflow-azure-databricks.md) with MLflow in Azure Machine Learning.
* [Track Azure Synapse Analytics machine learning experiments](how-to-use-mlflow-azure-databricks.md) with MLflow in Azure Machine Learning.

> [!IMPORTANT]
> - MLflow in R support is limited to tracking an experiment's metrics, parameters, and models on Azure Machine Learning jobs. RStudio or Jupyter Notebooks with R kernels are not supported. Model registries are not supported if you're using the MLflow R SDK. As an alternative, use the Azure Machine Learning CLI or Azure Machine Learning studio for model registration and management. View an [R example about using the MLflow tracking client with Azure Machine Learning](https://github.com/Azure/azureml-examples/tree/main/cli/jobs/single-step/r).
> - MLflow in Java support is limited to tracking an experiment's metrics and parameters on Azure Machine Learning jobs. Artifacts and models can't be tracked via the MLflow Java SDK. View a [Java example about using the MLflow tracking client with Azure Machine Learning](https://github.com/Azure/azureml-examples/tree/main/cli/jobs/single-step/java/iris).

To learn how to use MLflow to query experiments and runs in Azure Machine Learning, see [Manage experiments and runs with MLflow](how-to-track-experiments-mlflow.md).

## Model registries with MLflow

Azure Machine Learning supports MLflow for model management. This support represents a convenient way to support the entire model lifecycle for users who are familiar with the MLflow client.

To learn more about how to manage models by using the MLflow API in Azure Machine Learning, view [Manage model registries in Azure Machine Learning with MLflow](how-to-manage-models-mlflow.md).

## Model deployments of MLflow models

You can [deploy MLflow models to Azure Machine Learning](how-to-deploy-mlflow-models.md) so that you can apply the model management capabilities and no-code deployment offering in Azure Machine Learning. Azure Machine Learning supports deploying models to both real-time and batch endpoints. You can use the `azureml-mlflow` MLflow plug-in, the Azure Machine Learning CLI v2, and the user interface in Azure Machine Learning studio.

Learn more at [Deploy MLflow models to Azure Machine Learning](how-to-deploy-mlflow-models.md).

## Training MLflow projects (preview)

[!INCLUDE [preview disclaimer](../../includes/machine-learning-preview-generic-disclaimer.md)]

You can submit training jobs to Azure Machine Learning by using [MLflow projects](https://www.mlflow.org/docs/latest/projects.html) (preview). You can submit jobs locally with Azure Machine Learning tracking or migrate your jobs to the cloud via [Azure Machine Learning compute](./how-to-create-attach-compute-cluster.md).

Learn more at [Train machine learning models with MLflow projects and Azure Machine Learning (preview)](how-to-train-mlflow-projects.md).

## MLflow SDK, Azure Machine Learning v2, and Azure Machine Learning studio capabilities

The following table shows which operations are supported by each of the tools available in the machine learning lifecycle.

| Feature | MLflow SDK | Azure Machine Learning v2 (CLI/SDK) | Azure Machine Learning studio |
| :- | :-: | :-: | :-: |
| Track and log metrics, parameters, and models | **&check;** | | |
| Retrieve metrics, parameters, and models | **&check;**<sup>1</sup> | <sup>2</sup> | **&check;** |
| Submit training jobs with MLflow projects | **&check;** |  |  |
<<<<<<< HEAD
| Submit training jobs with inputs and outputs |  | **&check;** | |
| Submit training pipelines | | **&check;** | |
=======
| Submit training jobs with inputs and outputs |  | **&check;** | **&check;** |
| Submit training jobs using ML pipelines | | **&check;** | |
>>>>>>> a8a459c8
| Manage experiments and runs | **&check;**<sup>1</sup> | **&check;** | **&check;** |
| Manage MLflow models | **&check;**<sup>3</sup> | **&check;** | **&check;** |
| Manage non-MLflow models | | **&check;** | **&check;** |
| Deploy MLflow models to Azure Machine Learning | **&check;**<sup>4</sup> | **&check;** | **&check;** |
| Deploy non-MLflow models to Azure Machine Learning | | **&check;** | **&check;** |

> [!NOTE]
> - <sup>1</sup> View [Manage experiments and runs with MLflow](how-to-track-experiments-mlflow.md) for details.
> - <sup>2</sup> Only artifacts and models can be downloaded.
> - <sup>3</sup> View [Manage model registries in Azure Machine Learning with MLflow](how-to-manage-models-mlflow.md) for details.
> - <sup>4</sup> View [Deploy MLflow models to Azure Machine Learning](how-to-deploy-mlflow-models.md) for details. Deployment of MLflow models to batch inference by using the MLflow SDK is not possible at the moment.

## Example notebooks

If you're getting started with MLflow in Azure Machine Learning, we recommend that you explore the [notebook examples about how to use MLflow](https://github.com/Azure/azureml-examples/blob/main/notebooks/using-mlflow/readme.md):

* [Training and tracking an XGBoost classifier with MLflow](https://github.com/Azure/azureml-examples/blob/main/notebooks/using-mlflow/train-with-mlflow/xgboost_classification_mlflow.ipynb): Demonstrates how to track experiments by using MLflow, log models, and combine multiple flavors into pipelines.
* [Training and tracking an XGBoost classifier with MLflow using service principal authentication](https://github.com/Azure/azureml-examples/blob/main/notebooks/using-mlflow/train-with-mlflow/xgboost_service_principal.ipynb): Demonstrates how to track experiments by using MLflow from compute that's running outside Azure Machine Learning. It shows how to authenticate against Azure Machine Learning services by using a service principal.
* [Hyper-parameter optimization using Hyperopt and nested runs in MLflow](https://github.com/Azure/azureml-examples/blob/main/notebooks/using-mlflow/train-with-mlflow/xgboost_nested_runs.ipynb): Demonstrates how to use child runs in MLflow to do hyper-parameter optimization for models by using the popular library Hyperopt. It shows how to transfer metrics, parameters, and artifacts from child runs to parent runs.
* [Logging models with MLflow](https://github.com/Azure/azureml-examples/blob/main/notebooks/using-mlflow/logging-models/logging_model_with_mlflow.ipynb): Demonstrates how to use the concept of models instead of artifacts with MLflow, including how to construct custom models.
* [Manage runs and experiments with MLflow](https://github.com/Azure/azureml-examples/blob/main/notebooks/using-mlflow/run-history/run_history.ipynb): Demonstrates how to query experiments, runs, metrics, parameters, and artifacts from Azure Machine Learning by using MLflow.
* [Manage model registries with MLflow](https://github.com/Azure/azureml-examples/blob/main/notebooks/using-mlflow/model-management/model_management.ipynb): Demonstrates how to manage models in registries by using MLflow.
* [Deploying models with MLflow](https://github.com/Azure/azureml-examples/blob/main/notebooks/using-mlflow/no-code-deployment/deploying_with_mlflow.ipynb): Demonstrates how to deploy no-code models in MLflow format to a deployment target in Azure Machine Learning.
* [Training models in Azure Databricks and deploying them on Azure Machine Learning](https://github.com/Azure/azureml-examples/blob/main/notebooks/using-mlflow/no-code-deployment/track_with_databricks_deploy_aml.ipynb): Demonstrates how to train models in Azure Databricks and deploy them in Azure Machine Learning. It also includes how to handle cases where you also want to track the experiments with the MLflow instance in Azure Databricks.
* [Migrating models with a scoring script to MLflow](https://github.com/Azure/azureml-examples/blob/main/notebooks/using-mlflow/migrating-scoring-to-mlflow/scoring_to_mlmodel.ipynb): Demonstrates how to migrate models with scoring scripts to no-code deployment with MLflow.
* [Using MLflow REST with Azure Machine Learning](https://github.com/Azure/azureml-examples/blob/main/notebooks/using-mlflow/using-rest-api/using_mlflow_rest_api.ipynb): Demonstrates how to work with the MLflow REST API when you're connected to Azure Machine Learning.<|MERGE_RESOLUTION|>--- conflicted
+++ resolved
@@ -83,13 +83,8 @@
 | Track and log metrics, parameters, and models | **&check;** | | |
 | Retrieve metrics, parameters, and models | **&check;**<sup>1</sup> | <sup>2</sup> | **&check;** |
 | Submit training jobs with MLflow projects | **&check;** |  |  |
-<<<<<<< HEAD
-| Submit training jobs with inputs and outputs |  | **&check;** | |
-| Submit training pipelines | | **&check;** | |
-=======
 | Submit training jobs with inputs and outputs |  | **&check;** | **&check;** |
-| Submit training jobs using ML pipelines | | **&check;** | |
->>>>>>> a8a459c8
+| Submit training jobs by using machine learning pipelines | | **&check;** | |
 | Manage experiments and runs | **&check;**<sup>1</sup> | **&check;** | **&check;** |
 | Manage MLflow models | **&check;**<sup>3</sup> | **&check;** | **&check;** |
 | Manage non-MLflow models | | **&check;** | **&check;** |
