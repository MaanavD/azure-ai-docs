--- conflicted
+++ resolved
@@ -9,15 +9,8 @@
 author: blackmist
 ms.date: 10/21/2021
 ms.topic: how-to
-<<<<<<< HEAD
-ms.custom: synapse-azureml, sdkv1
-
-# Customer intent: As a user of both Azure Machine Learning pipelines and Azure Synapse Analytics, I'd like to use Apache Spark for the data preparation of my pipeline
-
-=======
 ms.custom: synapse-azureml, sdkv1, event-tier1-build-2022
 #Customer intent: As a user of both Azure Machine Learning pipelines and Azure Synapse Analytics, I'd like to use Apache Spark for the data preparation of my pipeline
->>>>>>> c30c2e11
 ---
 
 # How to use Apache Spark (powered by Azure Synapse Analytics) in your machine learning pipeline (preview)
