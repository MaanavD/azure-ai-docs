---
title: "Tutorial: Train and deploy an example in Jupyter Notebook"
titleSuffix: Azure Machine Learning
description: Use Azure Machine Learning to train and deploy an image classification model with scikit-learn in a cloud-based Python Jupyter Notebook. 
services: machine-learning
ms.service: machine-learning
ms.subservice: core
ms.topic: tutorial
author: sdgilley
ms.author: sgilley
ms.date: 01/05/2022
<<<<<<< HEAD
ms.custom: sdkv1
#Customer intent: As a professional data scientist, I can build an image classification model with Azure Machine Learning by using Python in a Jupyter Notebook. 
=======
ms.custom: sdkv1, event-tier1-build-2022
#Customer intent: As a professional data scientist, I can build an image classification model with Azure Machine Learning by using Python in a Jupyter Notebook.
>>>>>>> c30c2e11
---

# Tutorial: Train and deploy an image classification model with an example Jupyter Notebook

[!INCLUDE [sdk v1](../../includes/machine-learning-sdk-v1.md)]

In this tutorial, you train a machine learning model on remote compute resources. You'll use the training and deployment workflow for Azure Machine Learning in a Python Jupyter Notebook.  You can then use the notebook as a template to train your own machine learning model with your own data. 

This tutorial trains a simple logistic regression by using the [MNIST](http://yann.lecun.com/exdb/mnist/) dataset and [scikit-learn](https://scikit-learn.org) with Azure Machine Learning. MNIST is a popular dataset consisting of 70,000 grayscale images. Each image is a handwritten digit of 28 x 28 pixels, representing a number from zero to nine. The goal is to create a multi-class classifier to identify the digit a given image represents.

Learn how to take the following actions:

> [!div class="checklist"]
> * Download a dataset and look at the data.
> * Train an image classification model and log metrics using MLflow.
> * Deploy the model to do real-time inference.


## Prerequisites

* Complete the [Quickstart: Get started with Azure Machine Learning](quickstart-create-resources.md) to:
    * Create a workspace.
    * Create a cloud-based compute instance to use for your development environment.

## <a name="azure"></a>Run a notebook from your workspace

Azure Machine Learning includes a cloud notebook server in your workspace for an install-free and pre-configured experience. Use [your own environment](how-to-configure-environment.md#local) if you prefer to have control over your environment, packages, and dependencies.

 Follow along with this video or use the detailed steps to clone and run the tutorial notebook from your workspace.

> [!VIDEO https://www.microsoft.com/en-us/videoplayer/embed/RE4mTUr]

> [!NOTE]
> The video helps you understand the process, but shows opening a different file.  For this tutorial, once you've cloned the **tutorials** folder, use [instructions below to open the cloned notebook](#open).

## <a name="clone"></a> Clone a notebook folder

You complete the following experiment setup and run steps in Azure Machine Learning studio. This consolidated interface includes machine learning tools to perform data science scenarios for data science practitioners of all skill levels.

1. Sign in to [Azure Machine Learning studio](https://ml.azure.com/).

1. Select your subscription and the workspace you created.

1. On the left, select **Notebooks**.

1. At the top, select the **Samples** tab.

1. Open the **Python** folder.

1. Open the folder with a version number on it. This number represents the current release for the Python SDK.

1. Select the **...** button at the right of the **tutorials** folder, and then select **Clone**.

    :::image type="content" source="media/tutorial-1st-experiment-sdk-setup/clone-tutorials.png" alt-text="Screenshot that shows the Clone tutorials folder.":::

1. A list of folders shows each user who accesses the workspace. Select your folder to clone the **tutorials**  folder there.

## <a name="open"></a> Open the cloned notebook

1. Open the **tutorials** folder that was cloned into your **User files** section.

    > [!IMPORTANT]
    > You can view notebooks in the **samples** folder but you can't run a notebook from there. To run a notebook, make sure you open the cloned version of the notebook in the **User Files** section.
    
1. Select the **quickstart-azureml-in-10mins.ipynb** file from your **compute-instance-quickstarts/quickstart-azureml-in-10mins** folder. 

    :::image type="content" source="media/tutorial-train-deploy-notebook/expand-folder.png" alt-text="Screenshot shows the Open tutorials folder.":::

1. On the top bar, select the compute instance you created during the  [Quickstart: Get started with Azure Machine Learning](quickstart-create-resources.md)  to use for running the notebook.

This tutorial and accompanying **utils.py** file is also available on [GitHub](https://github.com/Azure/MachineLearningNotebooks/tree/master/tutorials) if you wish to use it on your own [local environment](how-to-configure-environment.md#local). If you aren't using the compute instance, run `pip install azureml-sdk[notebooks] azureml-opendatasets matplotlib` to install dependencies for this tutorial. 

> [!Important]
> The rest of this article contains the same content as you see in the notebook.  
>
> Switch to the Jupyter Notebook now if you want to run the code while you read along.
> To run a single code cell in a notebook, click the code cell and hit **Shift+Enter**. Or, run the entire notebook by choosing **Run all** from the top toolbar.

## Import data

Before you train a model, you need to understand the data you're using to train it. In this section, learn how to:

* Download the MNIST dataset
* Display some sample images

You'll use Azure Open Datasets to get the raw MNIST data files. Azure Open Datasets are curated public datasets that you can use to add scenario-specific features to machine learning solutions for better models. Each dataset has a corresponding class, `MNIST` in this case, to retrieve the data in different ways.


```python
import os
from azureml.opendatasets import MNIST

data_folder = os.path.join(os.getcwd(), "/tmp/qs_data")
os.makedirs(data_folder, exist_ok=True)

mnist_file_dataset = MNIST.get_file_dataset()
mnist_file_dataset.download(data_folder, overwrite=True)
```

### Take a look at the data

Load the compressed files into `numpy` arrays. Then use `matplotlib` to plot 30 random images from the dataset with their labels above them. 

Note this step requires a `load_data` function that's included in an `utils.py` file. This file is placed in the same folder as this notebook. The `load_data` function simply parses the compressed files into numpy arrays.


```python
from utils import load_data
import matplotlib.pyplot as plt
import numpy as np
import glob


# note we also shrink the intensity values (X) from 0-255 to 0-1. This helps the model converge faster.
X_train = (
    load_data(
        glob.glob(
            os.path.join(data_folder, "**/train-images-idx3-ubyte.gz"), recursive=True
        )[0],
        False,
    )
    / 255.0
)
X_test = (
    load_data(
        glob.glob(
            os.path.join(data_folder, "**/t10k-images-idx3-ubyte.gz"), recursive=True
        )[0],
        False,
    )
    / 255.0
)
y_train = load_data(
    glob.glob(
        os.path.join(data_folder, "**/train-labels-idx1-ubyte.gz"), recursive=True
    )[0],
    True,
).reshape(-1)
y_test = load_data(
    glob.glob(
        os.path.join(data_folder, "**/t10k-labels-idx1-ubyte.gz"), recursive=True
    )[0],
    True,
).reshape(-1)


# now let's show some randomly chosen images from the traininng set.
count = 0
sample_size = 30
plt.figure(figsize=(16, 6))
for i in np.random.permutation(X_train.shape[0])[:sample_size]:
    count = count + 1
    plt.subplot(1, sample_size, count)
    plt.axhline("")
    plt.axvline("")
    plt.text(x=10, y=-10, s=y_train[i], fontsize=18)
    plt.imshow(X_train[i].reshape(28, 28), cmap=plt.cm.Greys)
plt.show()
```
The code above displays a random set of images with their labels, similar to this:

:::image type="content" source="media/tutorial-train-deploy-notebook/image-data-with-labels.png" alt-text="Sample images with their labels.":::

## Train model and log metrics with MLflow

You'll train the model using the code below. Note that you are using MLflow autologging to track metrics and log model artifacts.

You'll be using the [LogisticRegression](https://scikit-learn.org/stable/modules/generated/sklearn.linear_model.LogisticRegression.html) classifier from the [SciKit Learn framework](https://scikit-learn.org/) to classify the data.

> [!NOTE]
> The model training takes approximately 2 minutes to complete.**


```python
# create the model
import mlflow
import numpy as np
from sklearn.linear_model import LogisticRegression
from azureml.core import Workspace

# connect to your workspace
ws = Workspace.from_config()

# create experiment and start logging to a new run in the experiment
experiment_name = "azure-ml-in10-mins-tutorial"

# set up MLflow to track the metrics
mlflow.set_tracking_uri(ws.get_mlflow_tracking_uri())
mlflow.set_experiment(experiment_name)
mlflow.autolog()

# set up the Logistic regression model
reg = 0.5
clf = LogisticRegression(
    C=1.0 / reg, solver="liblinear", multi_class="auto", random_state=42
)

# train the model
with mlflow.start_run() as run:
    clf.fit(X_train, y_train)
```

## View experiment

In the left-hand menu in Azure Machine Learning Studio, select __Experiments__ and then select your experiment (__azure-ml-in10-mins-tutorial__). An experiment is a grouping of many runs from a specified script or piece of code. Information for the run is stored under that experiment. If the name doesn't exist when you submit an experiment, if you select your run you will see various tabs containing metrics, logs, explanations, etc.

## Version control your models with the model registry

You can use model registration to store and version your models in your workspace. Registered models are identified by name and version. Each time you register a model with the same name as an existing one, the registry increments the version. The code below registers and versions the model you trained above. Once you have executed the code cell below you will be able to see the model in the registry by selecting __Models__ in the left-hand menu in Azure Machine Learning Studio.

```python
# register the model
model_uri = "runs:/{}/model".format(run.info.run_id)
model = mlflow.register_model(model_uri, "sklearn_mnist_model")
```

## Deploy the model for real-time inference

In this section you learn how to deploy a model so that an application can consume (inference) the model over REST.

### Create deployment configuration

The code cell gets a _curated environment_, which specifies all the dependencies required to host the model (for example, the packages like scikit-learn). Also, you create a _deployment configuration_, which specifies the amount of compute required to host the model. In this case, the compute will have 1CPU and 1GB memory.


```python
# create environment for the deploy
from azureml.core.environment import Environment
from azureml.core.conda_dependencies import CondaDependencies
from azureml.core.webservice import AciWebservice

# get a curated environment
env = Environment.get(
    workspace=ws, 
    name="AzureML-sklearn-0.24.1-ubuntu18.04-py37-cpu-inference",
    version=1
)
env.inferencing_stack_version='latest'

# create deployment config i.e. compute resources
aciconfig = AciWebservice.deploy_configuration(
    cpu_cores=1,
    memory_gb=1,
    tags={"data": "MNIST", "method": "sklearn"},
    description="Predict MNIST with sklearn",
)
```

### Deploy model

This next code cell deploys the model to Azure Container Instance.

> [!NOTE]
> The deployment takes approximately 3 minutes to complete.**


```python
%%time
import uuid
from azureml.core.model import InferenceConfig
from azureml.core.environment import Environment
from azureml.core.model import Model

# get the registered model
model = Model(ws, "sklearn_mnist_model")

# create an inference config i.e. the scoring script and environment
inference_config = InferenceConfig(entry_script="score.py", environment=env)

# deploy the service
service_name = "sklearn-mnist-svc-" + str(uuid.uuid4())[:4]
service = Model.deploy(
    workspace=ws,
    name=service_name,
    models=[model],
    inference_config=inference_config,
    deployment_config=aciconfig,
)

service.wait_for_deployment(show_output=True)
```

The scoring script file referenced in the code above can be found in the same folder as this notebook, and has two functions:

1. An `init` function that executes once when the service starts - in this function you normally get the model from the registry and set global variables
1. A `run(data)` function that executes each time a call is made to the service. In this function, you normally format the input data, run a prediction, and output the predicted result.

### View endpoint

Once the model has been successfully deployed, you can view the endpoint by navigating to __Endpoints__ in the left-hand menu in Azure Machine Learning Studio. You will be able to see the state of the endpoint (healthy/unhealthy), logs, and consume (how applications can consume the model).

## Test the model service

You can test the model by sending a raw HTTP request to test the web service.


```python
# send raw HTTP request to test the web service.
import requests

# send a random row from the test set to score
random_index = np.random.randint(0, len(X_test) - 1)
input_data = '{"data": [' + str(list(X_test[random_index])) + "]}"

headers = {"Content-Type": "application/json"}

resp = requests.post(service.scoring_uri, input_data, headers=headers)

print("POST to url", service.scoring_uri)
print("label:", y_test[random_index])
print("prediction:", resp.text)
```

## Clean up resources

If you're not going to continue to use this model, delete the Model service using:

```python
# if you want to keep workspace and only delete endpoint (it will incur cost while running)
service.delete()
```

If you want to control cost further, stop the compute instance by selecting the "Stop compute" button next to the **Compute** dropdown.  Then start the compute instance again the next time you need it.

### Delete everything

Use these steps to delete your Azure Machine Learning workspace and all compute resources.

[!INCLUDE [aml-delete-resource-group](../../includes/aml-delete-resource-group.md)]


## Next steps

+ Learn about all of the [deployment options for Azure Machine Learning](how-to-deploy-and-where.md).
+ Learn how to [create clients for the web service](how-to-consume-web-service.md).
+ [Make predictions on large quantities of data](./tutorial-pipeline-batch-scoring-classification.md) asynchronously.
+ Monitor your Azure Machine Learning models with [Application Insights](how-to-enable-app-insights.md).
+ Try out the [automatic algorithm selection](tutorial-auto-train-models.md) tutorial.<|MERGE_RESOLUTION|>--- conflicted
+++ resolved
@@ -9,13 +9,8 @@
 author: sdgilley
 ms.author: sgilley
 ms.date: 01/05/2022
-<<<<<<< HEAD
-ms.custom: sdkv1
-#Customer intent: As a professional data scientist, I can build an image classification model with Azure Machine Learning by using Python in a Jupyter Notebook. 
-=======
 ms.custom: sdkv1, event-tier1-build-2022
 #Customer intent: As a professional data scientist, I can build an image classification model with Azure Machine Learning by using Python in a Jupyter Notebook.
->>>>>>> c30c2e11
 ---
 
 # Tutorial: Train and deploy an image classification model with an example Jupyter Notebook
