--- conflicted
+++ resolved
@@ -363,13 +363,8 @@
 
 ## Next steps
 
-<<<<<<< HEAD
-+ Learn about all of the [deployment options for Azure Machine Learning](how-to-deploy-and-where.md).
-+ Learn how to [create clients for the web service](v1/how-to-consume-web-service.md).
-=======
 + Learn about all of the [deployment options for Azure Machine Learning](how-to-deploy-managed-online-endpoints.md).
-+ Learn how to [create clients for the web service](how-to-consume-web-service.md).
->>>>>>> e8980afc
++ Learn how to [authenticate to the deployed model](how-to-authenticate-online-endpoint.md).
 + [Make predictions on large quantities of data](./tutorial-pipeline-batch-scoring-classification.md) asynchronously.
 + Monitor your Azure Machine Learning models with [Application Insights](./v1/how-to-enable-app-insights.md).
 + Try out the [automatic algorithm selection](tutorial-auto-train-models.md) tutorial.