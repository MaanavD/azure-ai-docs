--- conflicted
+++ resolved
@@ -150,32 +150,7 @@
 pip install -U mltable azureml-dataprep[pandas]
 ```
 
-<<<<<<< HEAD
-> [!NOTE]
-> - MLTable is a separate library from `azure-ai-ml`.
-> - If you use a Compute Instance/Spark/DSVM, we recommend that you keep the package up-to-date with `pip install -U mltable`
-> - MLTable can be used totally 'disconnected' to Azure Machine Learning (and the cloud). You can use MLTable anywhere you can get a Python session – for example: locally, Cloud VM, Databricks, Synapse, On-prem server, etc.
-
-## The `MLTable` file
-
-The `MLTable` file is a YAML-based file that defines the materialization blueprint. In the `MLTable` file, you can specify:
-
-- The data storage location(s), which can be local, in the cloud, or on a public http(s) server. *Globbing* patterns are also supported. This way, wildcard characters (`*`, `?`, `[abc]`, `[a-z]`) can specify sets of filenames.
-- *read transformation* - for example, the file format type (delimited text, Parquet, Delta, json), delimiters, headers, etc.
-- Column type conversions (enforce schema).
-- New columns, using folder structure information - for example, create a year and month column using the `{year}/{month}` folder structure in the path.
-- *Subsets of data* to materialize - for example, filter rows, keep/drop columns, take random samples.
-
-### File Naming
-While the `MLTable` file contains YAML, it needs the **exact** `MLTable` name (no filename extensions).
-
-> [!CAUTION]
-> Filename extensions of **yaml** or **yml**, as seen in `MLTable.yaml` or `MLTable.yml`, will cause an `MLTable file not found` error when loading. The MLTable file needs the exact `MLTable` name.
-
-### Authoring `MLTable` files
-=======
 ### Author an MLTable file
->>>>>>> aa4e1857
 
 Use the `mltable` Python SDK to create an MLTable file, to document the data loading blueprint. For this, copy-and-paste the following code into your Notebook/Script, and then execute that code:
 
