<properties
	pageTitle="Create features for Azure blob storage data using Panda | Microsoft Azure"
	description="How to create features for data that is stored in Azure blob container with the Panda Python package."
	services="machine-learning,storage"
	documentationCenter=""
	authors="bradsev"
	manager="jhubbard"
	editor="cgronlun" />

<tags
	ms.service="machine-learning"
	ms.workload="data-services"
	ms.tgt_pltfrm="na"
	ms.devlang="na"
	ms.topic="article"
	ms.date="09/19/2016"
	ms.author="bradsev;garye" />

#Create features for Azure blob storage data using Panda

This document shows how to create features for data that is stored in Azure blob container using the [Pandas](http://pandas.pydata.org/) Python package. After outlining how to load the data into a Panda data frame, it shows how to generate categorical features using Python scripts with indicator values and binning features.

[AZURE.INCLUDE [cap-create-features-data-selector](../../includes/cap-create-features-selector.md)]
This **menu** links to topics that describe how to create features for data in various environments. This task is a step in the [Team Data Science Process (TDSP)](https://azure.microsoft.com/documentation/learning-paths/cortana-analytics-process/).


## Prerequisites
<<<<<<< HEAD
This article assumes that you have created an Azure blob storage account and have stored your data there. If you need instructions to set up an account, see [About Azure storage accounts](../storage/storage-create-storage-account.md).
=======
This article assumes that you have created an Azure blob storage account and have stored your data there. If you need instructions to set up an account, see [Create an Azure Storage account](../storage/storage-create-storage-account.md#create-a-storage-account)
>>>>>>> e550274d


## Load the data into a Pandas data frame
In order to do explore and manipulate a dataset, it must be downloaded from the blob source to a local file which can then be loaded in a Pandas data frame. Here are the steps to follow for this procedure:

1. Download the data from Azure blob with the following sample Python code using blob service. Replace the variable in the code below with your specific values:

	    from azure.storage.blob import BlobService
    	import tables

		STORAGEACCOUNTNAME= <storage_account_name>
		STORAGEACCOUNTKEY= <storage_account_key>
		LOCALFILENAME= <local_file_name>		
		CONTAINERNAME= <container_name>
		BLOBNAME= <blob_name>

    	#download from blob
    	t1=time.time()
    	blob_service=BlobService(account_name=STORAGEACCOUNTNAME,account_key=STORAGEACCOUNTKEY)
    	blob_service.get_blob_to_path(CONTAINERNAME,BLOBNAME,LOCALFILENAME)
    	t2=time.time()
    	print(("It takes %s seconds to download "+blobname) % (t2 - t1))


2. Read the data into a Pandas data-frame from the downloaded file.

	    #LOCALFILE is the file path
    	dataframe_blobdata = pd.read_csv(LOCALFILE)

Now you are ready to explore the data and generate features on this dataset.

##<a name="blob-featuregen"></a>Feature Generation

The next two sections show how to generate categorical features with indicator values and binning features using Python scripts.

###<a name="blob-countfeature"></a>Indicator value based Feature Generation

Categorical features can be created as follows:

1. Inspect the distribution of the categorical column:

		dataframe_blobdata['<categorical_column>'].value_counts()

2. Generate indicator values for each of the column values

		#generate the indicator column
		dataframe_blobdata_identity = pd.get_dummies(dataframe_blobdata['<categorical_column>'], prefix='<categorical_column>_identity')

3. Join the indicator column with the original data frame

			#Join the dummy variables back to the original data frame
			dataframe_blobdata_with_identity = dataframe_blobdata.join(dataframe_blobdata_identity)

4. Remove the original variable itself:

		#Remove the original column rate_code in df1_with_dummy
		dataframe_blobdata_with_identity.drop('<categorical_column>', axis=1, inplace=True)

###<a name="blob-binningfeature"></a>Binning Feature Generation

For generating binned features, we proceed as follows:

1. Add a sequence of columns to bin a numeric column

		bins = [0, 1, 2, 4, 10, 40]
		dataframe_blobdata_bin_id = pd.cut(dataframe_blobdata['<numeric_column>'], bins)

2. Convert binning to a sequence of boolean variables

		dataframe_blobdata_bin_bool = pd.get_dummies(dataframe_blobdata_bin_id, prefix='<numeric_column>')

3. Finally, Join the dummy variables back to the original data frame

		dataframe_blobdata_with_bin_bool = dataframe_blobdata.join(dataframe_blobdata_bin_bool)

##<a name="sql-featuregen"></a>Writing data back to Azure blob and consuming in Azure Machine Learning

After you have explored the data and created the necessary features, you can upload the data (sampled or featurized) to an Azure blob and consume it in Azure Machine Learning using the following steps:
Note that additional features can be created in the Azure Machine Learning Studio as well.
1. Write the data frame to local file

		dataframe.to_csv(os.path.join(os.getcwd(),LOCALFILENAME), sep='\t', encoding='utf-8', index=False)

2. Upload the data to Azure blob as follows:

		from azure.storage.blob import BlobService
    	import tables

		STORAGEACCOUNTNAME= <storage_account_name>
		LOCALFILENAME= <local_file_name>
		STORAGEACCOUNTKEY= <storage_account_key>
		CONTAINERNAME= <container_name>
		BLOBNAME= <blob_name>

	    output_blob_service=BlobService(account_name=STORAGEACCOUNTNAME,account_key=STORAGEACCOUNTKEY)    
	    localfileprocessed = os.path.join(os.getcwd(),LOCALFILENAME) #assuming file is in current working directory

	    try:

	    #perform upload
	    output_blob_service.put_block_blob_from_path(CONTAINERNAME,BLOBNAME,localfileprocessed)

	    except:	        
		    print ("Something went wrong with uploading blob:"+BLOBNAME)

3. Now the data can be read from the blob using the Azure Machine Learning [Import Data](https://msdn.microsoft.com/library/azure/4e1b0fe6-aded-4b3f-a36f-39b8862b9004/) module as shown in the screen below:

![reader blob](./media/machine-learning-data-science-process-data-blob/reader_blob.png)
<|MERGE_RESOLUTION|>--- conflicted
+++ resolved
@@ -1,140 +1,137 @@
-<properties
-	pageTitle="Create features for Azure blob storage data using Panda | Microsoft Azure"
-	description="How to create features for data that is stored in Azure blob container with the Panda Python package."
-	services="machine-learning,storage"
-	documentationCenter=""
-	authors="bradsev"
-	manager="jhubbard"
-	editor="cgronlun" />
-
-<tags
-	ms.service="machine-learning"
-	ms.workload="data-services"
-	ms.tgt_pltfrm="na"
-	ms.devlang="na"
-	ms.topic="article"
-	ms.date="09/19/2016"
-	ms.author="bradsev;garye" />
-
-#Create features for Azure blob storage data using Panda
-
-This document shows how to create features for data that is stored in Azure blob container using the [Pandas](http://pandas.pydata.org/) Python package. After outlining how to load the data into a Panda data frame, it shows how to generate categorical features using Python scripts with indicator values and binning features.
-
-[AZURE.INCLUDE [cap-create-features-data-selector](../../includes/cap-create-features-selector.md)]
-This **menu** links to topics that describe how to create features for data in various environments. This task is a step in the [Team Data Science Process (TDSP)](https://azure.microsoft.com/documentation/learning-paths/cortana-analytics-process/).
-
-
-## Prerequisites
-<<<<<<< HEAD
-This article assumes that you have created an Azure blob storage account and have stored your data there. If you need instructions to set up an account, see [About Azure storage accounts](../storage/storage-create-storage-account.md).
-=======
-This article assumes that you have created an Azure blob storage account and have stored your data there. If you need instructions to set up an account, see [Create an Azure Storage account](../storage/storage-create-storage-account.md#create-a-storage-account)
->>>>>>> e550274d
-
-
-## Load the data into a Pandas data frame
-In order to do explore and manipulate a dataset, it must be downloaded from the blob source to a local file which can then be loaded in a Pandas data frame. Here are the steps to follow for this procedure:
-
-1. Download the data from Azure blob with the following sample Python code using blob service. Replace the variable in the code below with your specific values:
-
-	    from azure.storage.blob import BlobService
-    	import tables
-
-		STORAGEACCOUNTNAME= <storage_account_name>
-		STORAGEACCOUNTKEY= <storage_account_key>
-		LOCALFILENAME= <local_file_name>		
-		CONTAINERNAME= <container_name>
-		BLOBNAME= <blob_name>
-
-    	#download from blob
-    	t1=time.time()
-    	blob_service=BlobService(account_name=STORAGEACCOUNTNAME,account_key=STORAGEACCOUNTKEY)
-    	blob_service.get_blob_to_path(CONTAINERNAME,BLOBNAME,LOCALFILENAME)
-    	t2=time.time()
-    	print(("It takes %s seconds to download "+blobname) % (t2 - t1))
-
-
-2. Read the data into a Pandas data-frame from the downloaded file.
-
-	    #LOCALFILE is the file path
-    	dataframe_blobdata = pd.read_csv(LOCALFILE)
-
-Now you are ready to explore the data and generate features on this dataset.
-
-##<a name="blob-featuregen"></a>Feature Generation
-
-The next two sections show how to generate categorical features with indicator values and binning features using Python scripts.
-
-###<a name="blob-countfeature"></a>Indicator value based Feature Generation
-
-Categorical features can be created as follows:
-
-1. Inspect the distribution of the categorical column:
-
-		dataframe_blobdata['<categorical_column>'].value_counts()
-
-2. Generate indicator values for each of the column values
-
-		#generate the indicator column
-		dataframe_blobdata_identity = pd.get_dummies(dataframe_blobdata['<categorical_column>'], prefix='<categorical_column>_identity')
-
-3. Join the indicator column with the original data frame
-
-			#Join the dummy variables back to the original data frame
-			dataframe_blobdata_with_identity = dataframe_blobdata.join(dataframe_blobdata_identity)
-
-4. Remove the original variable itself:
-
-		#Remove the original column rate_code in df1_with_dummy
-		dataframe_blobdata_with_identity.drop('<categorical_column>', axis=1, inplace=True)
-
-###<a name="blob-binningfeature"></a>Binning Feature Generation
-
-For generating binned features, we proceed as follows:
-
-1. Add a sequence of columns to bin a numeric column
-
-		bins = [0, 1, 2, 4, 10, 40]
-		dataframe_blobdata_bin_id = pd.cut(dataframe_blobdata['<numeric_column>'], bins)
-
-2. Convert binning to a sequence of boolean variables
-
-		dataframe_blobdata_bin_bool = pd.get_dummies(dataframe_blobdata_bin_id, prefix='<numeric_column>')
-
-3. Finally, Join the dummy variables back to the original data frame
-
-		dataframe_blobdata_with_bin_bool = dataframe_blobdata.join(dataframe_blobdata_bin_bool)
-
-##<a name="sql-featuregen"></a>Writing data back to Azure blob and consuming in Azure Machine Learning
-
-After you have explored the data and created the necessary features, you can upload the data (sampled or featurized) to an Azure blob and consume it in Azure Machine Learning using the following steps:
-Note that additional features can be created in the Azure Machine Learning Studio as well.
-1. Write the data frame to local file
-
-		dataframe.to_csv(os.path.join(os.getcwd(),LOCALFILENAME), sep='\t', encoding='utf-8', index=False)
-
-2. Upload the data to Azure blob as follows:
-
-		from azure.storage.blob import BlobService
-    	import tables
-
-		STORAGEACCOUNTNAME= <storage_account_name>
-		LOCALFILENAME= <local_file_name>
-		STORAGEACCOUNTKEY= <storage_account_key>
-		CONTAINERNAME= <container_name>
-		BLOBNAME= <blob_name>
-
-	    output_blob_service=BlobService(account_name=STORAGEACCOUNTNAME,account_key=STORAGEACCOUNTKEY)    
-	    localfileprocessed = os.path.join(os.getcwd(),LOCALFILENAME) #assuming file is in current working directory
-
-	    try:
-
-	    #perform upload
-	    output_blob_service.put_block_blob_from_path(CONTAINERNAME,BLOBNAME,localfileprocessed)
-
-	    except:	        
-		    print ("Something went wrong with uploading blob:"+BLOBNAME)
-
-3. Now the data can be read from the blob using the Azure Machine Learning [Import Data](https://msdn.microsoft.com/library/azure/4e1b0fe6-aded-4b3f-a36f-39b8862b9004/) module as shown in the screen below:
-
-![reader blob](./media/machine-learning-data-science-process-data-blob/reader_blob.png)
+<properties
+	pageTitle="Create features for Azure blob storage data using Panda | Microsoft Azure"
+	description="How to create features for data that is stored in Azure blob container with the Panda Python package."
+	services="machine-learning,storage"
+	documentationCenter=""
+	authors="bradsev"
+	manager="jhubbard"
+	editor="cgronlun" />
+
+<tags
+	ms.service="machine-learning"
+	ms.workload="data-services"
+	ms.tgt_pltfrm="na"
+	ms.devlang="na"
+	ms.topic="article"
+	ms.date="09/19/2016"
+	ms.author="bradsev;garye" />
+
+#Create features for Azure blob storage data using Panda
+
+This document shows how to create features for data that is stored in Azure blob container using the [Pandas](http://pandas.pydata.org/) Python package. After outlining how to load the data into a Panda data frame, it shows how to generate categorical features using Python scripts with indicator values and binning features.
+
+[AZURE.INCLUDE [cap-create-features-data-selector](../../includes/cap-create-features-selector.md)]
+This **menu** links to topics that describe how to create features for data in various environments. This task is a step in the [Team Data Science Process (TDSP)](https://azure.microsoft.com/documentation/learning-paths/cortana-analytics-process/).
+
+
+## Prerequisites
+
+This article assumes that you have created an Azure blob storage account and have stored your data there. If you need instructions to set up an account, see [Create an Azure Storage account](../storage/storage-create-storage-account.md#create-a-storage-account)
+
+
+## Load the data into a Pandas data frame
+In order to do explore and manipulate a dataset, it must be downloaded from the blob source to a local file which can then be loaded in a Pandas data frame. Here are the steps to follow for this procedure:
+
+1. Download the data from Azure blob with the following sample Python code using blob service. Replace the variable in the code below with your specific values:
+
+	    from azure.storage.blob import BlobService
+    	import tables
+
+		STORAGEACCOUNTNAME= <storage_account_name>
+		STORAGEACCOUNTKEY= <storage_account_key>
+		LOCALFILENAME= <local_file_name>		
+		CONTAINERNAME= <container_name>
+		BLOBNAME= <blob_name>
+
+    	#download from blob
+    	t1=time.time()
+    	blob_service=BlobService(account_name=STORAGEACCOUNTNAME,account_key=STORAGEACCOUNTKEY)
+    	blob_service.get_blob_to_path(CONTAINERNAME,BLOBNAME,LOCALFILENAME)
+    	t2=time.time()
+    	print(("It takes %s seconds to download "+blobname) % (t2 - t1))
+
+
+2. Read the data into a Pandas data-frame from the downloaded file.
+
+	    #LOCALFILE is the file path
+    	dataframe_blobdata = pd.read_csv(LOCALFILE)
+
+Now you are ready to explore the data and generate features on this dataset.
+
+##<a name="blob-featuregen"></a>Feature Generation
+
+The next two sections show how to generate categorical features with indicator values and binning features using Python scripts.
+
+###<a name="blob-countfeature"></a>Indicator value based Feature Generation
+
+Categorical features can be created as follows:
+
+1. Inspect the distribution of the categorical column:
+
+		dataframe_blobdata['<categorical_column>'].value_counts()
+
+2. Generate indicator values for each of the column values
+
+		#generate the indicator column
+		dataframe_blobdata_identity = pd.get_dummies(dataframe_blobdata['<categorical_column>'], prefix='<categorical_column>_identity')
+
+3. Join the indicator column with the original data frame
+
+			#Join the dummy variables back to the original data frame
+			dataframe_blobdata_with_identity = dataframe_blobdata.join(dataframe_blobdata_identity)
+
+4. Remove the original variable itself:
+
+		#Remove the original column rate_code in df1_with_dummy
+		dataframe_blobdata_with_identity.drop('<categorical_column>', axis=1, inplace=True)
+
+###<a name="blob-binningfeature"></a>Binning Feature Generation
+
+For generating binned features, we proceed as follows:
+
+1. Add a sequence of columns to bin a numeric column
+
+		bins = [0, 1, 2, 4, 10, 40]
+		dataframe_blobdata_bin_id = pd.cut(dataframe_blobdata['<numeric_column>'], bins)
+
+2. Convert binning to a sequence of boolean variables
+
+		dataframe_blobdata_bin_bool = pd.get_dummies(dataframe_blobdata_bin_id, prefix='<numeric_column>')
+
+3. Finally, Join the dummy variables back to the original data frame
+
+		dataframe_blobdata_with_bin_bool = dataframe_blobdata.join(dataframe_blobdata_bin_bool)
+
+##<a name="sql-featuregen"></a>Writing data back to Azure blob and consuming in Azure Machine Learning
+
+After you have explored the data and created the necessary features, you can upload the data (sampled or featurized) to an Azure blob and consume it in Azure Machine Learning using the following steps:
+Note that additional features can be created in the Azure Machine Learning Studio as well.
+1. Write the data frame to local file
+
+		dataframe.to_csv(os.path.join(os.getcwd(),LOCALFILENAME), sep='\t', encoding='utf-8', index=False)
+
+2. Upload the data to Azure blob as follows:
+
+		from azure.storage.blob import BlobService
+    	import tables
+
+		STORAGEACCOUNTNAME= <storage_account_name>
+		LOCALFILENAME= <local_file_name>
+		STORAGEACCOUNTKEY= <storage_account_key>
+		CONTAINERNAME= <container_name>
+		BLOBNAME= <blob_name>
+
+	    output_blob_service=BlobService(account_name=STORAGEACCOUNTNAME,account_key=STORAGEACCOUNTKEY)    
+	    localfileprocessed = os.path.join(os.getcwd(),LOCALFILENAME) #assuming file is in current working directory
+
+	    try:
+
+	    #perform upload
+	    output_blob_service.put_block_blob_from_path(CONTAINERNAME,BLOBNAME,localfileprocessed)
+
+	    except:	        
+		    print ("Something went wrong with uploading blob:"+BLOBNAME)
+
+3. Now the data can be read from the blob using the Azure Machine Learning [Import Data](https://msdn.microsoft.com/library/azure/4e1b0fe6-aded-4b3f-a36f-39b8862b9004/) module as shown in the screen below:
+
+![reader blob](./media/machine-learning-data-science-process-data-blob/reader_blob.png)