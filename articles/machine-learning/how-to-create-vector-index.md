---
title: Create a vector index in an Azure Machine Learning prompt flow (preview)
titleSuffix: Azure Machine Learning
description: Learn how to create a vector index in Azure Machine Learning and use it in a prompt flow.
services: machine-learning
ms.author: balapv
author: balapv
ms.reviewer: ssalgado
ms.service: machine-learning
ms.subservice: core
ms.date: 01/22/2024
ms.topic: how-to
ms.custom:
  - prompt-flow
  - ignite-2023
---

# Create a vector index in an Azure Machine Learning prompt flow (preview)

You can use Azure Machine Learning to create a vector index from files or folders on your machine, a location in cloud storage, an Azure Machine Learning data asset, a Git repository, or a SQL database. Azure Machine Learning can currently process .txt, .md, .pdf, .xls, and .docx files. You can also reuse an existing Azure AI Search (formerly Cognitive Search) index instead of creating a new index.

When you create a vector index, Azure Machine Learning chunks the data, creates embeddings, and stores the embeddings in a Faiss index or Azure AI Search index. In addition, Azure Machine Learning creates:

* Test data for your data source.

* A sample prompt flow, which uses the vector index that you created. Features of the sample prompt flow include:

  * Automatically generated prompt variants.
  * Evaluation of each prompt variant by using the [generated test data](https://aka.ms/prompt_flow_blog).
  * Metrics against each prompt variant to help you choose the best variant to run.

  You can use this sample to continue developing your prompt.

[!INCLUDE [machine-learning-preview-generic-disclaimer](includes/machine-learning-preview-generic-disclaimer.md)]

## Prerequisites

* An Azure subscription. If you don't have an Azure subscription, create a [free account](https://azure.microsoft.com/free/).

* Access to Azure OpenAI Service.

* Prompt flows enabled in your Azure Machine Learning workspace. You can enable prompt flows by turning on **Build AI solutions with Prompt flow** on the **Manage preview features** panel.

## Create a vector index by using Machine Learning studio

1. Select **Prompt flow** on the left menu.

    :::image type="content" source="media/how-to-create-vector-index/prompt.png" alt-text="Screenshot that shows the location of prompt flow on the left menu.":::

1. Select the **Vector Index** tab.

    :::image type="content" source="./media/how-to-create-vector-index/vector-index.png" alt-text="Screenshot that shows the tab for vector index.":::

1. Select **Create**.

1. When the form for creating a vector index opens, provide a name for your vector index.

    :::image type="content" source="media/how-to-create-vector-index/new-vector-creation.png" alt-text="Screenshot that shows basic settings for creating a vector index.":::

1. Select your data source type.

1. Based on the chosen type, provide the location details of your source. Then, select **Next**.

1. Review the details of your vector index, and then select the **Create** button.

1. On the overview page that appears, you can track and view the status of creating your vector index. The process might take a while, depending on the size of your data.

## Add a vector index to a prompt flow

After you create a vector index, you can add it to a prompt flow from the prompt flow canvas.

1. Open an existing prompt flow.

1. On the top menu of the prompt flow designer, select **More tools**, and then select **Index Lookup**.

    :::image type="content" source="media/how-to-create-vector-index/vector-lookup.png" alt-text="Screenshot that shows the list of available tools.":::

   The Index Lookup tool is added to the canvas. If you don't see the tool immediately, scroll to the bottom of the canvas.

    :::image type="content" source="media/how-to-create-vector-index/vector-index-lookup-tool.png" alt-text="Screenshot that shows the Vector Index Lookup tool.":::

1. Select the **mlindex_content** value box, and select your index. The tool should detect the index created in the the "Create a vector index" section of the tutorial. After filling in all the necessary information, select save to close the generate drawer.

1. Enter the queries and query_types to be performed against the index. 
<<<<<<< HEAD
   
   An example of a plain string you can input in this case would be: `How to use SDK V2?'. Here is an example of an embedding as an input: `${embed_the_question.output}`. Passing a plain string will only work when the Vector Index is getting used on the workspace which created it.
=======
>>>>>>> 1092c906

## Supported File Types

Supported file types for creating a vector index job: `.txt`, `.md`, `.html`, `.htm`, `.py`, `.pdf`, `.ppt`, `.pptx`, `.doc`, `.docx`, `.xls`, `.xlsx`. Any other file types will be ignored during creation.

## Next steps

[Get started with RAG by using a prompt flow sample (preview)](how-to-use-pipelines-prompt-flow.md)

[Use vector stores with Azure Machine Learning (preview)](concept-vector-stores.md)<|MERGE_RESOLUTION|>--- conflicted
+++ resolved
@@ -82,11 +82,9 @@
 1. Select the **mlindex_content** value box, and select your index. The tool should detect the index created in the the "Create a vector index" section of the tutorial. After filling in all the necessary information, select save to close the generate drawer.
 
 1. Enter the queries and query_types to be performed against the index. 
-<<<<<<< HEAD
    
    An example of a plain string you can input in this case would be: `How to use SDK V2?'. Here is an example of an embedding as an input: `${embed_the_question.output}`. Passing a plain string will only work when the Vector Index is getting used on the workspace which created it.
-=======
->>>>>>> 1092c906
+
 
 ## Supported File Types
 
