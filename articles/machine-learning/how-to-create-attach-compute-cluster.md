---
title: Create compute clusters
titleSuffix: Azure Machine Learning
description: Learn how to create compute clusters in your Azure Machine Learning workspace. Use the compute cluster as a compute target for training or inference.
services: machine-learning
ms.service: machine-learning
ms.subservice: core
ms.topic: how-to
ms.custom: devx-track-azurecli, cliv2, sdkv1, event-tier1-build-2022
ms.author: sgilley
author: sdgilley
ms.reviewer: sgilley
ms.date: 09/20/2022
---

# Create an Azure Machine Learning compute cluster

[!INCLUDE [dev v2](../../includes/machine-learning-dev-v2.md)]

> [!div class="op_single_selector" title1="Select the Azure Machine Learning CLI or SDK version you are using:"]
> * [v1](v1/how-to-create-attach-compute-cluster.md)
> * [v2 (current version)](how-to-create-attach-compute-cluster.md)

Learn how to create and manage a [compute cluster](concept-compute-target.md#azure-machine-learning-compute-managed) in your Azure Machine Learning workspace.

You can use Azure Machine Learning compute cluster to distribute a training or batch inference process across a cluster of CPU or GPU compute nodes in the cloud. For more information on the VM sizes that include GPUs, see [GPU-optimized virtual machine sizes](../virtual-machines/sizes-gpu.md). 

In this article, learn how to:

* Create a compute cluster
* Lower your compute cluster cost
* Set up a [managed identity](../active-directory/managed-identities-azure-resources/overview.md) for the cluster

## Prerequisites

* An Azure Machine Learning workspace. For more information, see [Create an Azure Machine Learning workspace](how-to-manage-workspace.md).

* The [Azure CLI extension for Machine Learning service (v2)](reference-azure-machine-learning-cli.md), [Azure Machine Learning Python SDK](/python/api/overview/azure/ml/intro), or the [Azure Machine Learning Visual Studio Code extension](how-to-setup-vs-code.md).

* If using the Python SDK, [set up your development environment with a workspace](how-to-configure-environment.md).  Once your environment is set up, attach to the workspace in your Python script:

    [!INCLUDE [connect ws v2](../../includes/machine-learning-connect-ws-v2.md)]


## What is a compute cluster?

Azure Machine Learning compute cluster is a managed-compute infrastructure that allows you to easily create a single or multi-node compute. The compute cluster is a resource that can be shared with other users in your workspace. The compute scales up automatically when a job is submitted, and can be put in an Azure Virtual Network. Compute cluster supports **no public IP (preview)** deployment as well in virtual network. The compute executes in a containerized environment and packages your model dependencies in a [Docker container](https://www.docker.com/why-docker).

Compute clusters can run jobs securely in a [virtual network environment](how-to-secure-training-vnet.md), without requiring enterprises to open up SSH ports. The job executes in a containerized environment and packages your model dependencies in a Docker container. 

## Limitations

* Some of the scenarios listed in this document are marked as __preview__. Preview functionality is provided without a service level agreement, and it's not recommended for production workloads. Certain features might not be supported or might have constrained capabilities. For more information, see [Supplemental Terms of Use for Microsoft Azure Previews](https://azure.microsoft.com/support/legal/preview-supplemental-terms/).

* Compute clusters can be created in a different region than your workspace. This functionality is in __preview__, and is only available for __compute clusters__, not compute instances. This preview isn't available if you're using a private endpoint-enabled workspace. 

    > [!WARNING]
    > When using a compute cluster in a different region than your workspace or datastores, you may see increased network latency and data transfer costs. The latency and costs can occur when creating the cluster, and when running jobs on it.

* We currently support only creation (and not updating) of clusters through [ARM templates](/azure/templates/microsoft.machinelearningservices/workspaces/computes). For updating compute, we recommend using the SDK, Azure CLI or UX for now.

* Azure Machine Learning Compute has default limits, such as the number of cores that can be allocated. For more information, see [Manage and request quotas for Azure resources](how-to-manage-quotas.md).

* Azure allows you to place _locks_ on resources, so that they can't be deleted or are read only. __Do not apply resource locks to the resource group that contains your workspace__. Applying a lock to the resource group that contains your workspace will prevent scaling operations for Azure ML compute clusters. For more information on locking resources, see [Lock resources to prevent unexpected changes](../azure-resource-manager/management/lock-resources.md).

> [!TIP]
> Clusters can generally scale up to 100 nodes as long as you have enough quota for the number of cores required. By default clusters are setup with inter-node communication enabled between the nodes of the cluster to support MPI jobs for example. However you can scale your clusters to 1000s of nodes by simply [raising a support ticket](https://portal.azure.com/#blade/Microsoft_Azure_Support/HelpAndSupportBlade/newsupportrequest), and requesting to allow list your subscription, or workspace, or a specific cluster for disabling inter-node communication.

## Create

**Time estimate**: Approximately 5 minutes.

Azure Machine Learning Compute can be reused across runs. The compute can be shared with other users in the workspace and is retained between runs, automatically scaling nodes up or down based on the number of runs submitted, and the max_nodes set on your cluster. The min_nodes setting controls the minimum nodes available.

The dedicated cores per region per VM family quota and total regional quota, which applies to compute cluster creation, is unified and shared with Azure Machine Learning training compute instance quota. 

[!INCLUDE [min-nodes-note](../../includes/machine-learning-min-nodes.md)]

The compute autoscales down to zero nodes when it isn't used.   Dedicated VMs are created to run your jobs as needed.
    
# [Python SDK](#tab/python)

To create a persistent Azure Machine Learning Compute resource in Python, specify the **size** and **max_instances** properties. Azure Machine Learning then uses smart defaults for the other properties.
    
* *size**: The VM family of the nodes created by Azure Machine Learning Compute.
* **max_instances*: The max number of nodes to autoscale up to when you run a job on Azure Machine Learning Compute.

[!INCLUDE [sdk v2](../../includes/machine-learning-sdk-v2.md)]

[!notebook-python[](~/azureml-examples-main/sdk/resources/compute/compute.ipynb?name=cluster_basic)]

You can also configure several advanced properties when you create Azure Machine Learning Compute. The properties allow you to create a persistent cluster of fixed size, or within an existing Azure Virtual Network in your subscription.  See the [AmlCompute class](/python/api/azureml-core/azureml.core.compute.amlcompute.amlcompute) for details.

> [!WARNING]
> When setting the `location` parameter, if it is a different region than your workspace or datastores you may see increased network latency and data transfer costs. The latency and costs can occur when creating the cluster, and when running jobs on it.

# [Azure CLI](#tab/azure-cli)

[!INCLUDE [cli v2](../../includes/machine-learning-cli-v2.md)]

```azurecli
az ml compute create -f create-cluster.yml
```

Where the file *create-cluster.yml* is:

:::code language="yaml" source="~/azureml-examples-main/cli/resources/compute/cluster-location.yml":::


> [!WARNING]
> When using a compute cluster in a different region than your workspace or datastores, you may see increased network latency and data transfer costs. The latency and costs can occur when creating the cluster, and when running jobs on it.


# [Studio](#tab/azure-studio)

Create a single- or multi- node compute cluster for your training, batch inferencing or reinforcement learning workloads. 

1. Navigate to [Azure Machine Learning studio](https://ml.azure.com).
 
1. Under __Manage__, select __Compute__.
1. If you have no compute resources, select  **Create** in the middle of the page.
  
    :::image type="content" source="media/how-to-create-attach-studio/create-compute-target.png" alt-text="Screenshot that shows creating a compute target":::

1. If you see a list of compute resources, select **+New** above the list.

    :::image type="content" source="media/how-to-create-attach-studio/select-new.png" alt-text="Select new":::

1. In the tabs at the top, select __Compute cluster__

1. Fill out the form as follows:

    |Field  |Description  |
    |---------|---------|
    | Location | The Azure region where the compute cluster will be created. By default, this is the same location as the workspace. Setting the location to a different region than the workspace is in __preview__, and is only available for __compute clusters__, not compute instances.</br>When using a different region than your workspace or datastores, you may see increased network latency and data transfer costs. The latency and costs can occur when creating the cluster, and when running jobs on it. |
    |Virtual machine type |  Choose CPU or GPU. This type can't be changed after creation     |
    |Virtual machine priority | Choose **Dedicated** or **Low priority**.  Low priority virtual machines are cheaper but don't guarantee the compute nodes. Your job may be preempted.
    |Virtual machine size     |  Supported virtual machine sizes might be restricted in your region. Check the [availability list](https://azure.microsoft.com/global-infrastructure/services/?products=virtual-machines)     |

1. Select **Next** to proceed to **Advanced Settings** and fill out the form as follows:

    |Field  |Description  |
    |---------|---------|
    |Compute name     | * Name is required and must be between 3 to 24 characters long.<br><br> * Valid characters are upper and lower case letters, digits, and the  **-** character.<br><br> * Name must start with a letter<br><br> * Name needs to be unique across all existing computes within an Azure region. You'll see an alert if the name you choose isn't unique<br><br> * If **-**  character is used, then it needs to be followed by at least one letter later in the name    |
    |Minimum number of nodes | Minimum number of nodes that you want to provision. If you want a dedicated number of nodes, set that count here. Save money by setting the minimum to 0, so you won't pay for any nodes when the cluster is idle. |
    |Maximum number of nodes | Maximum number of nodes that you want to provision. The compute will autoscale to a maximum of this node count when a job is submitted. |
    | Idle seconds before scale down | Idle time before scaling the cluster down to the minimum node count. |
    | Enable SSH access | Use the same instructions as [Enable SSH access](#enable-ssh-access) for a compute instance (above). |
    |Advanced settings     |  Optional. Configure a virtual network. Specify the **Resource group**, **Virtual network**, and **Subnet** to create the compute instance inside an Azure Virtual Network (vnet). For more information, see these [network requirements](./how-to-secure-training-vnet.md) for vnet.   Also attach [managed identities](#set-up-managed-identity) to grant access to resources.

1. Select __Create__.


### Enable SSH access

SSH access is disabled by default.  SSH access can't be changed after creation. Make sure to enable access if you plan to debug interactively with [VS Code Remote](how-to-set-up-vs-code-remote.md).  

[!INCLUDE [enable-ssh](../../includes/machine-learning-enable-ssh.md)]

### Connect with SSH access

[!INCLUDE [ssh-access](../../includes/machine-learning-ssh-access.md)]

---

 ## Lower your compute cluster cost

You may also choose to use [low-priority VMs](how-to-manage-optimize-cost.md#low-pri-vm) to run some or all of your workloads. These VMs don't have guaranteed availability and may be preempted while in use. You'll have to restart a preempted job. 

Use any of these ways to specify a low-priority VM:
    
# [Python SDK](#tab/python)

[!INCLUDE [sdk v2](../../includes/machine-learning-sdk-v1.md)]

[!notebook-python[](~/azureml-examples-main/sdk/resources/compute/compute.ipynb?name=cluster_low_pri)]
    
# [Azure CLI](#tab/azure-cli)

[!INCLUDE [cli v2](../../includes/machine-learning-cli-v2.md)]

Set the `vm-priority`:
    
```azurecli
az ml compute create -f create-cluster.yml
```

Where the file *create-cluster.yml* is:

:::code language="yaml" source="~/azureml-examples-main/cli/resources/compute/cluster-low-priority.yml":::

# [Studio](#tab/azure-studio)

In the studio, choose **Low Priority** when you create a VM.

--- 

## Set up managed identity

[!INCLUDE [aml-clone-in-azure-notebook](../../includes/aml-managed-identity-intro.md)]

<<<<<<< HEAD
For information on how to configure a managed identity with your compute cluster, see [Set up authentication between Azure Machine Learning and other services](how-to-identity-based-service-authentication.md#compute-cluster).
=======
# [Python SDK](#tab/python)


# [Azure CLI](#tab/azure-cli)

[!INCLUDE [cli v2](../../includes/machine-learning-cli-v2.md)]


### Create a new managed compute cluster with managed identity

Use this command:

```azurecli
az ml compute create -f create-cluster.yml
```

Where the contents of *create-cluster.yml* are as follows: 

* User-assigned managed identity

    :::code language="yaml" source="~/azureml-examples-main/cli/resources/compute/cluster-user-identity.yml":::

* System-assigned managed identity

    :::code language="yaml" source="~/azureml-examples-main/cli/resources/compute/cluster-system-identity.yml":::

### Add a managed identity to an existing cluster

To update an existing cluster:

* User-assigned managed identity

    :::code language="azurecli" source="~/azureml-examples-main/cli/deploy-mlcompute-update-to-user-identity.sh":::

* System-assigned managed identity

    :::code language="azurecli" source="~/azureml-examples-main/cli/deploy-mlcompute-update-to-system-identity.sh":::


# [Studio](#tab/azure-studio)

During cluster creation or when editing compute cluster details, in the **Advanced settings**, toggle **Assign a managed identity** and specify a system-assigned identity or user-assigned identity.

---

[!INCLUDE [aml-clone-in-azure-notebook](../../includes/aml-managed-identity-note.md)]

### Managed identity usage

[!INCLUDE [aml-clone-in-azure-notebook](../../includes/aml-managed-identity-default.md)]
>>>>>>> e6bebf5e

## Troubleshooting

There's a chance that some users who created their Azure Machine Learning workspace from the Azure portal before the GA release might not be able to create AmlCompute in that workspace. You can either raise a support request against the service or create a new workspace through the portal or the SDK to unblock yourself immediately.

### Stuck at resizing

If your Azure Machine Learning compute cluster appears stuck at resizing (0 -> 0) for the node state, this may be caused by Azure resource locks.

[!INCLUDE [resource locks](../../includes/machine-learning-resource-lock.md)]

## Next steps

Use your compute cluster to:

* [Submit a training run](./how-to-train-sdk.md) 
* [Run batch inference](./tutorial-pipeline-batch-scoring-classification.md).<|MERGE_RESOLUTION|>--- conflicted
+++ resolved
@@ -10,7 +10,7 @@
 ms.author: sgilley
 author: sdgilley
 ms.reviewer: sgilley
-ms.date: 09/20/2022
+ms.date: 09/21/2022
 ---
 
 # Create an Azure Machine Learning compute cluster
@@ -199,60 +199,7 @@
 
 [!INCLUDE [aml-clone-in-azure-notebook](../../includes/aml-managed-identity-intro.md)]
 
-<<<<<<< HEAD
 For information on how to configure a managed identity with your compute cluster, see [Set up authentication between Azure Machine Learning and other services](how-to-identity-based-service-authentication.md#compute-cluster).
-=======
-# [Python SDK](#tab/python)
-
-
-# [Azure CLI](#tab/azure-cli)
-
-[!INCLUDE [cli v2](../../includes/machine-learning-cli-v2.md)]
-
-
-### Create a new managed compute cluster with managed identity
-
-Use this command:
-
-```azurecli
-az ml compute create -f create-cluster.yml
-```
-
-Where the contents of *create-cluster.yml* are as follows: 
-
-* User-assigned managed identity
-
-    :::code language="yaml" source="~/azureml-examples-main/cli/resources/compute/cluster-user-identity.yml":::
-
-* System-assigned managed identity
-
-    :::code language="yaml" source="~/azureml-examples-main/cli/resources/compute/cluster-system-identity.yml":::
-
-### Add a managed identity to an existing cluster
-
-To update an existing cluster:
-
-* User-assigned managed identity
-
-    :::code language="azurecli" source="~/azureml-examples-main/cli/deploy-mlcompute-update-to-user-identity.sh":::
-
-* System-assigned managed identity
-
-    :::code language="azurecli" source="~/azureml-examples-main/cli/deploy-mlcompute-update-to-system-identity.sh":::
-
-
-# [Studio](#tab/azure-studio)
-
-During cluster creation or when editing compute cluster details, in the **Advanced settings**, toggle **Assign a managed identity** and specify a system-assigned identity or user-assigned identity.
-
----
-
-[!INCLUDE [aml-clone-in-azure-notebook](../../includes/aml-managed-identity-note.md)]
-
-### Managed identity usage
-
-[!INCLUDE [aml-clone-in-azure-notebook](../../includes/aml-managed-identity-default.md)]
->>>>>>> e6bebf5e
 
 ## Troubleshooting
 
