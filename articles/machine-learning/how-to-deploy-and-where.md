---
title: How and where to deploy models 
titleSuffix: Azure Machine Learning
description: 'Learn how and where to deploy your Azure Machine Learning models, including Azure Container Instances, Azure Kubernetes Service, Azure IoT Edge, and field-programmable gate arrays.'
services: machine-learning
ms.service: machine-learning
ms.subservice: core
ms.author: gopalv
author: gvashishtha
ms.reviewer: larryfr
ms.date: 07/08/2020
ms.topic: conceptual
<<<<<<< HEAD
ms.custom: how-to, devx-track-python

=======
ms.custom: how-to, tracking-python
zone_pivot_groups: aml-control-methods
>>>>>>> 94413d53
---

# Deploy models with Azure Machine Learning
[!INCLUDE [applies-to-skus](../../includes/aml-applies-to-basic-enterprise-sku.md)]

Learn how to deploy your machine learning model as a web service in the Azure cloud or to Azure IoT Edge devices.

The workflow is similar no matter where you deploy your model:

1. Register the model.
1. Prepare an inference configuration
1. Prepare an entry script (unless using [no-code deployment](how-to-deploy-no-code-deployment.md))
1. Deploy the model to the compute target.
1. Test the deployed model, also called a web service.

For more information on the concepts involved in the deployment workflow, see [Manage, deploy, and monitor models with Azure Machine Learning](concept-model-management-and-deployment.md).


 
::: zone pivot="cli"
[!INCLUDE [CLI quickstart](../../includes/machine-learning-how-to-deploy-and-where-cli.md)]
::: zone-end

::: zone pivot="py-sdk"
[!INCLUDE [SDK quickstart](../../includes/machine-learning-how-to-deploy-and-where-sdk.md)]
::: zone-end


### Understanding service state

During model deployment, you may see the service state change while it fully deploys.

The following table describes the different service states:

| Webservice state | Description | Final state?
| ----- | ----- | ----- |
| Transitioning | The service is in the process of deployment. | No |
| Unhealthy | The service has deployed but is currently unreachable.  | No |
| Unschedulable | The service cannot be deployed at this time due to lack of resources. | No |
| Failed | The service has failed to deploy due to an error or crash. | Yes |
| Healthy | The service is healthy and the endpoint is available. | Yes |


### <a id="azuremlcompute"></a> Batch inference
Azure Machine Learning Compute targets are created and managed by Azure Machine Learning. They can be used for batch prediction from Azure Machine Learning pipelines.

For a walkthrough of batch inference with Azure Machine Learning Compute, see [How to run batch predictions](tutorial-pipeline-batch-scoring-classification.md).

### <a id="iotedge"></a> IoT Edge inference
Support for deploying to the edge is in preview. For more information, see [Deploy Azure Machine Learning as an IoT Edge module](https://docs.microsoft.com/azure/iot-edge/tutorial-deploy-machine-learning).


## Next steps

* [Troubleshoot a failed deployment](how-to-troubleshoot-deployment.md)
* [Deploy to Azure Kubernetes Service](how-to-deploy-azure-kubernetes-service.md)
* [Create client applications to consume web services](how-to-consume-web-service.md)
* [Update web service](how-to-deploy-update-web-service.md)
* [How to deploy a model using a custom Docker image](how-to-deploy-custom-docker-image.md)
* [Use TLS to secure a web service through Azure Machine Learning](how-to-secure-web-service.md)
* [Monitor your Azure Machine Learning models with Application Insights](how-to-enable-app-insights.md)
* [Collect data for models in production](how-to-enable-data-collection.md)
* [Create event alerts and triggers for model deployments](how-to-use-event-grid.md)
<|MERGE_RESOLUTION|>--- conflicted
+++ resolved
@@ -10,13 +10,8 @@
 ms.reviewer: larryfr
 ms.date: 07/08/2020
 ms.topic: conceptual
-<<<<<<< HEAD
 ms.custom: how-to, devx-track-python
-
-=======
-ms.custom: how-to, tracking-python
 zone_pivot_groups: aml-control-methods
->>>>>>> 94413d53
 ---
 
 # Deploy models with Azure Machine Learning
