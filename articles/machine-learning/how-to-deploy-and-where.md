--- conflicted
+++ resolved
@@ -318,11 +318,7 @@
         return error
 ```
 
-<<<<<<< HEAD
-##### Generating a Power BI compatible inference endpoint
-=======
 ##### Power BI compatible endpoint
->>>>>>> f3e5088b
 
 The following example demonstrates how to define the input data as a `<key: value>` dictionary by using a DataFrame. This method is supported for consuming the deployed web service from Power BI. ([Learn more about how to consume the web service from Power BI](https://docs.microsoft.com/power-bi/service-machine-learning-integration).)
 
@@ -360,13 +356,8 @@
 # This is an integer type sample. Use the data type that reflects the expected result.
 output_sample = np.array([0])
 
-<<<<<<< HEAD
-# When we decorate the schema for the run function here, we are setting enforce_shape=False to indicate that we support a variable length of data inputs to the model
-
-=======
 # To indicate that we support a variable length of data input,
 # set enforce_shape=False
->>>>>>> f3e5088b
 @input_schema('data', PandasParameterType(input_sample, enforce_shape=False))
 @output_schema(NumpyParameterType(output_sample))
 def run(data):
