--- conflicted
+++ resolved
@@ -770,13 +770,7 @@
 
 ## Orchestrate training, inference, and evaluation with components and pipelines
 
-<<<<<<< HEAD
-[!INCLUDE [preview v2](includes/machine-learning-preview-generic-disclaimer.md)]
-
 Your machine learning workflow likely requires more than just training. Inference, or retrieving model predictions on newer data, and evaluation of model accuracy on a test set with known target values are other common tasks that you can orchestrate in Azure Machine Learning along with training jobs. To support inference and evaluation tasks, Azure Machine Learning provides [components](concept-component.md), which are self-contained pieces of code that do one step in an Azure Machine Learning [pipeline](concept-ml-pipelines.md).
-=======
-Your ML workflow likely requires more than just training. Inference, or retrieving model predictions on newer data, and evaluation of model accuracy on a test set with known target values are other common tasks that you can orchestrate in Azure Machine Learning along with training jobs. To support inference and evaluation tasks, Azure Machine Learning provides [components](concept-component.md), which are self-contained pieces of code that do one step in an Azure Machine Learning [pipeline](concept-ml-pipelines.md).
->>>>>>> 6e56f6e0
 
 # [Python SDK](#tab/python)
 
@@ -1320,27 +1314,16 @@
 
 For a more detailed example, see the [demand forecasting with many models notebook](https://github.com/Azure/azureml-examples/blob/main/sdk/python/jobs/pipelines/1k_demand_forecast_pipeline/aml-demand-forecast-mm-pipeline/aml-demand-forecast-mm-pipeline.ipynb).
 
+#### Training considerations for a many models run
+
+The many models training and inference components conditionally partition your data according to the `partition_column_names` setting so each partition is in its own file. This process can be very slow or fail when data is very large. The recommendation is to partition your data manually before you run many models training or inference.
+
 > [!NOTE]
-<<<<<<< HEAD
-> The many models training and inference components conditionally partition your data according to the `partition_column_names` setting so each partition is in its own file. This process can be very slow or fail when data is very large. The recommendation is to partition your data manually before you run many models training or inference.
-=======
-> The many models training and inference components conditionally partition your data according to the `partition_column_names` setting so that each partition is in its own file. This process can be very slow or fail when data is very large. In this case, we recommend partitioning your data manually before running many models training or inference.  
-
-> [!NOTE]
-> The default parallelism limit for a many models run within a subscription is set to 320. If your workload requires a higher limit, please don't hesitate to reach out to us.
-
-<a name="forecasting-at-scale-hierarchical-time-series"></a>
->>>>>>> 6e56f6e0
+> The default parallelism limit for a many models run within a subscription is set to 320. If your workload requires a higher limit, you can contact Microsoft support.
 
 ## Forecast at scale: Hierarchical time series
 
-<<<<<<< HEAD
-[!INCLUDE [preview v2](includes/machine-learning-preview-generic-disclaimer.md)]
-
 The hierarchical time series (HTS) components in AutoML enable you to train a large number of models on data with hierarchical structure. For more information, see [Hierarchical time series forecasting](concept-automl-forecasting-at-scale.md#hierarchical-time-series-forecasting).
-=======
-The hierarchical time series (HTS) components in AutoML enable you to train a large number of models on data with hierarchical structure. For more information, see the [HTS article section](concept-automl-forecasting-at-scale.md#hierarchical-time-series-forecasting).
->>>>>>> 6e56f6e0
 
 ### HTS training configuration
 
@@ -1609,19 +1592,16 @@
 
 For a more detailed example, see the [demand forecasting with hierarchical time series notebook](https://github.com/Azure/azureml-examples/blob/main/sdk/python/jobs/pipelines/1k_demand_forecast_pipeline/aml-demand-forecast-hts-pipeline/aml-demand-forecast-hts.ipynb).
 
+#### Training considerations for an HTS run
+
+The HTS training and inference components conditionally partition your data according to the `hierarchy_column_names` setting so each partition is in its own file. This process can be very slow or fail when data is very large. The recommended approach is to partition your data manually before you run HTS training or inference.
+
 > [!NOTE]
-> The HTS training and inference components conditionally partition your data according to the `hierarchy_column_names` setting so each partition is in its own file. This process can be very slow or fail when data is very large. The recommended approach is to partition your data manually before you run HTS training or inference.
+> The default parallelism limit for an HTS run within a subscription is set to 320. If your workload requires a higher limit, you can contact Microsoft support.
 
 ## Forecast at scale: Distributed DNN training
 
-<<<<<<< HEAD
 As described earlier in this article, you can [enable learning for deep neural networks (DNN)](#enable-learning-for-deep-neural-networks). To learn how distributed training works for DNN forecasting tasks, see [Distributed deep neural network training (preview)](concept-automl-forecasting-at-scale.md#distributed-dnn-training-preview). 
-=======
-> [!NOTE]
-> The default parallelism limit for a hierarchical time series run within a subscription is set to 320. If your workload requires a higher limit, please don't hesitate to reach out to us.
-
-## Forecast at scale: distributed DNN training
->>>>>>> 6e56f6e0
 
 For scenarios with large data requirements, distributed training with AutoML is available for a limited set of models. You can find more information and code samples in [AutoML at scale: Distributed training](how-to-configure-auto-train.md#automl-at-scale-distributed-training).
 
