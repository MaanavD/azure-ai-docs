--- conflicted
+++ resolved
@@ -410,7 +410,6 @@
 > [!NOTE]
 > In-sample predictions are not supported for forecasting with automated ML when `target_lags` and/or `target_rolling_window_size` are enabled.
 
-<<<<<<< HEAD
 ## Forecasting at scale 
 
 There are scenarios where a single machine learning model is insufficient and multiple machine learning models are needed. For instance, predicting sales for each individual store for a brand, predictive maintenance models for hundreds of oil wells, or tailoring an experience to individual users. Building a model for each instance can lead to improved results on many machine learning problems. 
@@ -499,8 +498,7 @@
     enable_engineered_explanations=engineered_explanations
 )
 ```
-=======
->>>>>>> bb84da9f
+
 ## Example notebooks
 
 See the [forecasting sample notebooks](https://github.com/Azure/MachineLearningNotebooks/tree/master/how-to-use-azureml/automated-machine-learning) for detailed code examples of advanced forecasting configuration including:
