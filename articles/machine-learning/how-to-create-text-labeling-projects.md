---
title: Set up text labeling project
titleSuffix: Azure Machine Learning
description: Create a project to label text using the data labeling tool. Specify either a single label or multiple labels to be applied to each piece of text.
author: sdgilley
ms.author: sgilley
ms.service: machine-learning
ms.subservice: mldata
ms.topic: how-to
ms.date: 09/24/2021
ms.custom: data4ml
---

# Create a text labeling project and export labels (preview)

Learn how to create and run data labeling projects to label text data in Azure Machine Learning.  Specify either a single label or multiple labels to be applied to each piece of text.

You can also use the data labeling tool to [create an image labeling project](how-to-create-image-labeling-projects.md).

> [!IMPORTANT]
> Text labeling is currently in public preview.
> The preview version is provided without a service level agreement, and it's not recommended for production workloads. Certain features might not be supported or might have constrained capabilities.
> For more information, see [Supplemental Terms of Use for Microsoft Azure Previews](https://azure.microsoft.com/support/legal/preview-supplemental-terms/).

## Text labeling capabilities

Azure Machine Learning data labeling is a central place to create, manage, and monitor data labeling projects:

- Coordinate data, labels, and team members to efficiently manage labeling tasks. 
- Tracks progress and maintains the queue of incomplete labeling tasks.
- Start and stop the project and control the labeling progress.
- Review the labeled data and export labeled as an Azure Machine Learning dataset.

> [!Important]
> Text data must be available in an Azure blob datastore. (If you do not have an existing datastore, you may upload files during project creation.)

Text data can be either ".txt" or ".csv" files.

* For ".txt" files, each file represents one item to be labeled.
* For ".csv" files, each row represents one item presented to the labeler.  You can display one or more columns to use when labeling that row.

## Prerequisites

[!INCLUDE [prerequisites](../../includes/machine-learning-data-labeling-prerequisites.md)]

## Create a text labeling project

[!INCLUDE [start](../../includes/machine-learning-data-labeling-start.md)]

1. To create a project, select **Add project**. Give the project an appropriate name. The project name cannot be reused, even if the project is deleted in future.

1. Select **Text** to create a text labeling project.

    :::image type="content" source="media/how-to-create-labeling-projects/text-labeling-creation-wizard.png" alt-text="Labeling project creation for text labeling":::

    * Choose **Text Classification Multi-class (Preview)** for projects when you want to apply only a *single label* from a set of labels to each piece of text.
    * Choose **Text Classification Multi-label (Preview)** for projects when you want to apply *one or more* labels from a set of labels to each piece of text.

1. Select **Next** when you're ready to continue.

## Add workforce (optional)

[!INCLUDE [outsource](../../includes/machine-learning-data-labeling-outsource.md)]

## Specify the data to label

If you already created a dataset that contains your data, select it from the **Select an existing dataset** drop-down list. Or, select **Create a dataset** to use an existing Azure datastore or to upload local files.

> [!NOTE]
> A project cannot contain more than 500,000 files.  If your dataset has more, only the first 500,000 files will be loaded.  

### Create a dataset from an Azure datastore

In many cases, it's fine to just upload local files. But [Azure Storage Explorer](https://azure.microsoft.com/features/storage-explorer/) provides a faster and more robust way to transfer a large amount of data. We recommend Storage Explorer as the default way to move files.

To create a dataset from data that you've already stored in Azure Blob storage:

1. Select **Create a dataset** > **From datastore**.
1. Assign a **Name** to your dataset.
1. Choose the **Dataset type**:
    * Select **Tabular** if you are using a .csv file, where each row contains a response.
    * Select **File** if you are using separate .txt files for each response.
1. (Optional) Provide a description for your dataset.
1. Select **Next**.
1. Select the datastore.
1. If your data is in a subfolder within your blob storage, choose **Browse** to select the path.
    * Append "/**" to the path to include all the files in subfolders of the selected path.
    * Append "**/*.*" to include all the data in the current container and its subfolders.
1. Select **Next**.
1. Confirm the details. Select **Back** to modify the settings or **Create** to create the dataset.

### Create a dataset from uploaded data

To directly upload your data:

1. Select **Create a dataset** > **From local files**.
1. Assign a **Name** to your dataset.
1. Choose the **Dataset type**.
    * Select **Tabular** if you are using a .csv file, where each row is a response.
    * Select **File** if you are using separate .txt files for each response.
1. (Optional) Provide a description of your dataset.
1. Select **Next**
1. (Optional) Select or create a datastore. Or keep the default to upload to the default blob store ("workspaceblobstore") of your Machine Learning workspace.
1. Select **Upload** to select the local file(s) or folder(s) to upload.
1. Select **Next**.
1. If uploading .csv files:
    * Confirm the settings and preview, select **Next**.
    * Include all columns of text you'd like the labeler to see when classifying that row.
    * Select **Next**.
1.  Confirm the details. Select **Back** to modify the settings or **Create** to create the dataset.


## <a name="incremental-refresh"> </a> Configure incremental refresh

[!INCLUDE [refresh](../../includes/machine-learning-data-labeling-refresh.md)]

## Specify label classes

[!INCLUDE [classes](../../includes/machine-learning-data-labeling-classes.md)]

## Describe the text labeling task

[!INCLUDE [describe](../../includes/machine-learning-data-labeling-describe.md)]

>[!NOTE]
> Be sure to note that the labelers will be able to select the first 9 labels by using number keys 1-9.

## Use ML-assisted data labeling

The **ML-assisted labeling** page lets you trigger automatic machine learning models to accelerate labeling tasks. ML-assisted labeling is available for both file (.txt) and tabular (.csv) text data inputs.

To use **ML-assisted labeling**:

* Select *Enable ML assisted labeling*.
<<<<<<< HEAD
* Specify a compute target to use. If you don't have one in your workspace, a GPU cluster will be created for you and added to your workspace.   The cluster is created with a minimum of 0 nodes, which means it doesn't cost anything when it's not in use.
=======
* Specify a GPU to use. If you don't have one in your workspace, a GPU cluster will be created for you and added to your workspace.   The cluster is created with a minimum of 0 nodes, which means it doesn't cost anything when it's not in use.
>>>>>>> 8b79fbb4
* Select the **Dataset language** for the project.

At the beginning of your labeling project, the items are shuffled into a random order to reduce potential bias. However, any biases that are present in the dataset will be reflected in the trained model. For example, if 80% of your items are of a single class, then approximately 80% of the data used to train the model will be of that class. This training does not include active learning.

The exact number of labeled data necessary to start assisted labeling is not a fixed number.  This can vary significantly from one labeling project to another, depending on the number of labels in the project.

Since the final labels still rely on input from the labeler, this technology is sometimes called *human in the loop* labeling.

> [!NOTE]
> ML assisted data labeling does not support default storage accounts secured behind a [virtual network](how-to-network-security-overview.md). You must use a non-default storage account for ML assisted data labelling. The non-default storage account can be secured behind the virtual network.

### Prelabeling

After enough labels are submitted, a classification model is used to predict tags. The labeler now sees pages that contain predicted labels already present on each item. The task is then to review these predictions and correct any mis-labeled items before submitting the page.  

Once a machine learning model has been trained on your manually labeled data, the model is evaluated on a test set of manually labeled items to determine its accuracy at different confidence thresholds. This evaluation process is used to determine a confidence threshold above which the model is accurate enough to show pre-labels. The model is then evaluated against unlabeled data. Items with predictions more confident than this threshold are used for pre-labeling.

## Initialize the text labeling project

[!INCLUDE [initialize](../../includes/machine-learning-data-labeling-initialize.md)]

## Run and monitor the project

[!INCLUDE [run](../../includes/machine-learning-data-labeling-run.md)]

### Dashboard


The **Dashboard** tab shows the progress of the labeling task.

:::image type="content" source="./media/how-to-create-labeling-projects/text-labeling-dashboard.png" alt-text="Text data labeling dashboard":::


The progress chart shows how many items have been labeled, skipped, in need of review, or not yet done.  Hover over the chart to see the number of item in each section.

The middle section shows the queue of tasks yet to be assigned. 


On the right side is a distribution of the labels for those tasks that are complete.  Remember that in some project types, an item can have multiple labels, in which case the total number of labels can be greater than the total number items.

### Data tab

On the **Data** tab, you can see your dataset and review labeled data. Scroll through the labeled data to see the labels. If you see incorrectly labeled data, select it and choose **Reject**, which will remove the labels and put the data back into the unlabeled queue.

### Details tab

View details of your project.  In this tab you can:

* View project details and input datasets
* Enable incremental refresh
* View details of the storage container used to store labeled outputs in your project
* Add labels to your project
* Edit instructions you give to your labels

### Access for labelers

[!INCLUDE [access](../../includes/machine-learning-data-labeling-access.md)]

## Add new label class to a project

[!INCLUDE [add-label](../../includes/machine-learning-data-labeling-add-label.md)]

## Export the labels
 
Use the **Export** button on the **Project details** page of your labeling project. You can export the label data for Machine Learning experimentation at any time.

You can export:

* A CSV file. The CSV file is created in the default blob store of the Azure Machine Learning workspace in a folder within *Labeling/export/csv*. 
* An [Azure Machine Learning dataset with labels](how-to-use-labeled-dataset.md). 

Access exported Azure Machine Learning datasets in the **Datasets** section of Machine Learning. The dataset details page also provides sample code to access your labels from Python.

![Exported dataset](./media/how-to-create-labeling-projects/exported-dataset.png)

## Troubleshooting

[!INCLUDE [troubleshooting](../../includes/machine-learning-data-labeling-troubleshooting.md)]


## Next steps

* [How to tag text](how-to-label-data.md#label-text)
<|MERGE_RESOLUTION|>--- conflicted
+++ resolved
@@ -132,11 +132,8 @@
 To use **ML-assisted labeling**:
 
 * Select *Enable ML assisted labeling*.
-<<<<<<< HEAD
 * Specify a compute target to use. If you don't have one in your workspace, a GPU cluster will be created for you and added to your workspace.   The cluster is created with a minimum of 0 nodes, which means it doesn't cost anything when it's not in use.
-=======
 * Specify a GPU to use. If you don't have one in your workspace, a GPU cluster will be created for you and added to your workspace.   The cluster is created with a minimum of 0 nodes, which means it doesn't cost anything when it's not in use.
->>>>>>> 8b79fbb4
 * Select the **Dataset language** for the project.
 
 At the beginning of your labeling project, the items are shuffled into a random order to reduce potential bias. However, any biases that are present in the dataset will be reflected in the trained model. For example, if 80% of your items are of a single class, then approximately 80% of the data used to train the model will be of that class. This training does not include active learning.
