---
title: "Tutorial: Hello world"
titleSuffix: Azure Machine Learning
description: Part 2 of the Azure ML Get Started series shows how to  submit a trivial "hello world" python script to the cloud.
services: machine-learning
ms.service: machine-learning
ms.subservice: core
ms.topic: tutorial
author: aminsaied
ms.author: amsaied
ms.reviewer: sgilley
ms.date: 09/09/2020
ms.custom: devx-track-python
---

# Tutorial: Submit a "Hello World" script to a compute cluster with Azure Machine Learning  (Part 2 of 5)

In **part 2 of this get started series**, you will submit a trivial "hello world" python script to the cloud by:

> [!div class="checklist"]
> * Running Python code in the cloud with Azure Machine Learning SDK
> * Switching between debugging locally on (say) your laptop
> * Submitting remote runs in the cloud
> * Monitoring and recording runs in the Azure Machine Learning studio

This tutorial is part of a **four-part tutorial series** in which you learn the fundamentals of Azure Machine Learning and complete simple jobs-based machine learning tasks in the Azure cloud. It builds off the work you completed in [Tutorial part 1: set up your local machine for Azure Machine Learning](
tutorial-1st-experiment-sdk-setup-local.md).

This tutorial introduces you to the core Azure Machine Learning concepts needed to run your code in the cloud:

> [!div class="checklist"]
> - [Workspace](https://docs.microsoft.com/python/api/azureml-core/azureml.core.workspace.workspace?view=azure-ml-py&preserve-view=true)
> - [Experiment](https://docs.microsoft.com/python/api/azureml-core/azureml.core.experiment.experiment?view=azure-ml-py&preserve-view=true)
> - [Run](https://docs.microsoft.com/python/api/azureml-core/azureml.core.run(class)?view=azure-ml-py&preserve-view=true)
> - [ScriptRunConfig](https://docs.microsoft.com/python/api/azureml-core/azureml.core.scriptrunconfig?view=azure-ml-py&preserve-view=true)
> - [ComputeTarget](https://docs.microsoft.com/python/api/azureml-core/azureml.core.computetarget?view=azure-ml-py&preserve-view=true)

## Prerequisites

- Complete [Part 1 of the tutorial on local machine setup](tutorial-1st-experiment-sdk-setup-local.md) if you don't already have an Azure Machine Learning workspace or [notebook virtual machine](tutorial-1st-experiment-sdk-setup.md).
- Familiarity with Python and Machine Learning concepts.
- A local development environment - a laptop with Python installed and your favorite IDE (for example: VSCode, Pycharm, Jupyter, and so on).

## Create `hello.py`

Create a new subdirectory called `src` under the `tutorial` directory to store code that you want to process on an Azure Machine Learning compute cluster. In the `src` subdirectory create your hello world script `hello.py`:

```python
# src/hello.py
print("Hello world!")
```

Your project directory structure will now look like:

```Bash
tutorial
└──.azureml
|  └──config.json
└──src
|  └──hello.py
└──01-create-workspace.py
└──02-create-compute.py
```

## Test your script locally

You can run your code locally, which has the benefit of interactive debugging of code, by using your favorite IDE or via a terminal:

```bash
cd <path/to/tutorial>
python ./src/hello.py
```

## Create a control script

A *control script* allows you to run your `hello.py` script in the cloud.  The control script lets you control how and where your machine learning code is run.  

In your tutorial directory, create a new python file called `03-run-hello.py` and copy-and-paste the code below into that file:

```python
# tutorial/03-run-hello.py
from azureml.core import Workspace, Experiment, Environment, ScriptRunConfig

ws = Workspace.from_config()
experiment = Experiment(workspace=ws, name='hello-world')

config = ScriptRunConfig(source_directory='./src', script='hello.py', compute_target='cpu-cluster')

run = experiment.submit(config)
aml_url = run.get_portal_url()
print(aml_url)
```

### Understanding the code

<<<<<<< HEAD
- **`ws = Workspace.from_config()`** connect to the Azure Machine Learning workspace. The `Workspace` class allows you to communicate with your Azure Machine Learning resources. For example, to manage your compute infrastructure, models, data, and much more!
- **`experiment = Experiment(workspace=ws, name='hello-world')`** Experiments provide a simple way to organize multiple runs under a single name. Later you can see how experiments make it easy to compare metrics between dozens of runs (for example: when hyperparameter tuning).
- **`config = ScriptRunConfig(source_directory='./src', script='hello.py', compute_target='cpu-cluster')`** To create a run in an experiment, you need the `ScriptRunConfig` class to wrap your `hello.py` code and pass it to Azure Machine Learning. As the name suggests, you can use this class to _configure_ how we want our _script_ to _run_ in Azure Machine Learning. You can see the compute target is defined to run on the compute cluster you created in the [setup tutorial](tutorial-1st-experiment-sdk-setup-local.md).
- **`config.run_config.environment = env`** Binds the environment to the script run configuration.
- **`run = experiment.submit(config)`** Submits your script. We refer to such a submission as a **run**, which encapsulates a single execution of your code. A run can be used to monitor the script progress, capture the output, analyze the results, visualize metrics and more!
- **`aml_url = run.get_portal_url()`** The `run` object provides a handle on the execution of our code. We can monitor its progress
from the Azure Machine Learning Studio with the URL that is printed from the python script.
=======
Here's a description of how the control script works:

:::row:::
   :::column span="":::
      `ws = Workspace.from_config()`
   :::column-end:::
   :::column span="2":::
      [Workspace](https://docs.microsoft.com/python/api/azureml-core/azureml.core.workspace.workspace?view=azure-ml-py&preserve-view=true) connects to your Azure Machine Learning workspace, so that you can communicate with your Azure Machine Learning resources.
   :::column-end:::
:::row-end:::
:::row:::
   :::column span="":::
      `experiment =  Experiment( ... )`
   :::column-end:::
   :::column span="2":::
      [Experiment](https://docs.microsoft.com/python/api/azureml-core/azureml.core.experiment.experiment?view=azure-ml-py&preserve-view=true) provides a simple way to organize multiple runs under a single name. Later you can see how experiments make it easy to compare metrics between dozens of runs.
   :::column-end:::
:::row-end:::
:::row:::
   :::column span="":::
      `config = ScriptRunConfig( ... )` 
   :::column-end:::
   :::column span="2":::
      [ScriptRunConfig](https://docs.microsoft.com/python/api/azureml-core/azureml.core.scriptrunconfig?view=azure-ml-py&preserve-view=true) wraps your `hello.py` code and passes it to your workspace. As the name suggests, you can use this class to _configure_ how you want your _script_ to _run_ in Azure Machine Learning. Also specifies what compute target the script will run on.  In this code, the target is the compute cluster you created in the [setup tutorial](tutorial-1st-experiment-sdk-setup-local.md).
   :::column-end:::
:::row-end:::
:::row:::
   :::column span="":::
      `run = experiment.submit(config)`
   :::column-end:::
   :::column span="2":::
       Submits your script. This submission is called a [Run](https://docs.microsoft.com/python/api/azureml-core/azureml.core.run(class)?view=azure-ml-py&preserve-view=true).  A run encapsulates a single execution of your code. Use a run to monitor the script progress, capture the output, analyze the results, visualize metrics and more.
   :::column-end:::
:::row-end:::
:::row:::
   :::column span="":::
      `aml_url = run.get_portal_url()` 
   :::column-end:::
   :::column span="2":::
        The `run` object provides a handle on the execution of your code. Monitor its progress from the Azure Machine Learning Studio with the URL that is printed from the python script.  
   :::column-end:::
:::row-end:::
>>>>>>> 22142574

## Submit a run to Azure Machine Learning

Run your control script, which in turn runs `hello.py` on the compute cluster you created in the [setup tutorial](tutorial-1st-experiment-sdk-setup-local.md).

```bash
python 03-run-hello.py
```

The output will contain a link to the Azure ML Studio that looks something like this:
`https://ml.azure.com/experiments/hello-world/runs/<run-id>?wsid=/subscriptions/<subscription-id>/resourcegroups/<resource-group>/workspaces/<workspace-name>`.

Follow the link and navigate to the **Outputs + logs** tab. There you can see a file
`70_driver_log.txt` like this:

```txt
 1: [2020-08-04T22:15:44.407305] Entering context manager injector.
 2: [context_manager_injector.py] Command line Options: Namespace(inject=['ProjectPythonPath:context_managers.ProjectPythonPath', 'RunHistory:context_managers.RunHistory', 'TrackUserError:context_managers.TrackUserError', 'UserExceptions:context_managers.UserExceptions'], invocation=['hello.py'])
 3: Starting the daemon thread to refresh tokens in background for process with pid = 31263
 4: Entering Run History Context Manager.
 5: Preparing to call script [ hello.py ] with arguments: []
 6: After variable expansion, calling script [ hello.py ] with arguments: []
 7:
 8: Hello world!
 9: Starting the daemon thread to refresh tokens in background for process with pid = 31263
10:
11:
12: The experiment completed successfully. Finalizing run...
13: Logging experiment finalizing status in history service.
14: [2020-08-04T22:15:46.541334] TimeoutHandler __init__
15: [2020-08-04T22:15:46.541396] TimeoutHandler __enter__
16: Cleaning up all outstanding Run operations, waiting 300.0 seconds
17: 1 items cleaning up...
18: Cleanup took 0.1812913417816162 seconds
19: [2020-08-04T22:15:47.040203] TimeoutHandler __exit__
```

On line 8, you see the "Hello world!" output.

> [!TIP]
> The 70_driver_log.txt file contains the standard output from run and can be useful
> when debugging remote runs in the cloud.

## Next steps

In this tutorial, you took a simple "hello world" script and ran it on Azure. You saw how to connect to your Azure Machine Learning workspace, create an Experiment, and submit your `hello.py` code to the cloud.

In the next tutorial, you build on these learnings by running something more interesting than `print("Hello world!")`.

> [!div class="nextstepaction"]
> [Tutorial: Train a model](tutorial-1st-experiment-sdk-train.md)

>[!NOTE] If you want to finish the tutorial series here and not progress to the next step, please remember to [clean up your resources](tutorial-1st-experiment-cleanup.md)
<|MERGE_RESOLUTION|>--- conflicted
+++ resolved
@@ -93,15 +93,6 @@
 
 ### Understanding the code
 
-<<<<<<< HEAD
-- **`ws = Workspace.from_config()`** connect to the Azure Machine Learning workspace. The `Workspace` class allows you to communicate with your Azure Machine Learning resources. For example, to manage your compute infrastructure, models, data, and much more!
-- **`experiment = Experiment(workspace=ws, name='hello-world')`** Experiments provide a simple way to organize multiple runs under a single name. Later you can see how experiments make it easy to compare metrics between dozens of runs (for example: when hyperparameter tuning).
-- **`config = ScriptRunConfig(source_directory='./src', script='hello.py', compute_target='cpu-cluster')`** To create a run in an experiment, you need the `ScriptRunConfig` class to wrap your `hello.py` code and pass it to Azure Machine Learning. As the name suggests, you can use this class to _configure_ how we want our _script_ to _run_ in Azure Machine Learning. You can see the compute target is defined to run on the compute cluster you created in the [setup tutorial](tutorial-1st-experiment-sdk-setup-local.md).
-- **`config.run_config.environment = env`** Binds the environment to the script run configuration.
-- **`run = experiment.submit(config)`** Submits your script. We refer to such a submission as a **run**, which encapsulates a single execution of your code. A run can be used to monitor the script progress, capture the output, analyze the results, visualize metrics and more!
-- **`aml_url = run.get_portal_url()`** The `run` object provides a handle on the execution of our code. We can monitor its progress
-from the Azure Machine Learning Studio with the URL that is printed from the python script.
-=======
 Here's a description of how the control script works:
 
 :::row:::
@@ -144,7 +135,6 @@
         The `run` object provides a handle on the execution of your code. Monitor its progress from the Azure Machine Learning Studio with the URL that is printed from the python script.  
    :::column-end:::
 :::row-end:::
->>>>>>> 22142574
 
 ## Submit a run to Azure Machine Learning
 
