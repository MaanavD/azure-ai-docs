---
title: 'What is a workspace?'
titleSuffix: Azure Machine Learning
description: The workspace is the top-level resource for Azure Machine Learning. It keeps a history of all training runs, with logs, metrics, output, and a snapshot of your scripts. 
services: machine-learning
ms.service: machine-learning
ms.subservice: core
ms.custom: event-tier1-build-2022, ignite-2022
ms.topic: conceptual
ms.author: deeikele
author: deeikele
ms.reviewer: sgilley
ms.date: 03/13/2023
monikerRange: 'azureml-api-2 || azureml-api-1'
#Customer intent: As a data scientist, I want to understand the purpose of a workspace for Azure Machine Learning.
---


# What is an Azure Machine Learning workspace?

Workspaces are places to collaborate with colleagues to create machine learning artifacts and group related work. For example, experiments, jobs, datasets, models, components, and inference endpoints. This article describes workspaces, how to manage access to them, and how to use them to organize your work.

Ready to get started? [Create a workspace](#create-a-workspace).

:::image type="content" source="./media/concept-workspace/workspace.png" alt-text="Screenshot of the Azure Machine Learning workspace.":::

## Working with workspaces

For machine learning teams, the workspace is a place to organize their work. To administrators, workspaces serve as containers for access management, cost management and data isolation. Below are some tips for working with workspaces:

+ **Use [user roles](how-to-assign-roles.md)** for permission management in the workspace between users. For example a data scientist, a machine learning engineer or an admin.
+ **Assign access to user groups**: By using Azure Active Directory user groups you don't have to add individual users to each workspace and other resources the same group of users requires access to.
+ **Create a workspace per project**: While a workspace can be used for multiple projects, limiting it to one project per workspace allows for cost reporting accrued to a project level. It also allows you to manage configurations like datastores in the scope of each project.
+ **Share Azure resources**: Workspaces require you to create a number of [associated resources](#associated-resources). Share these resources between workspaces to save repetitive set up steps.
+ **Enable self-serve**: Pre-create and secure [associated resources](#associated-resources) as an IT admin, and use [user roles](how-to-assign-roles.md) to let data scientists create workspaces on their own.
+ **Share assets**: You can share assets between workspaces using [Azure Machine Learning registries (preview)](how-to-share-models-pipelines-across-workspaces-with-registries.md).

## What content is stored in a workspace?

<<<<<<< HEAD
Your workspace keeps a history of all training runs, with logs, metrics, output, lineage metadata, and a snapshot of your scripts. When performing tasks in Azure Machine Learning, artifacts are generated. Their metadata and data are stored in the workspace and on its [associated resources](#associated-resources).  
=======
+ Run an experiment to train a model - writes job run results to the workspace.
+ Use automated ML to train a model - writes training results to the workspace.
+ Register a model in the workspace.
+ Deploy a model - uses the registered model to create a deployment.
+ Create and run reusable workflows.
+ View machine learning artifacts such as jobs, pipelines, models, deployments.
+ Track and monitor models.
:::moniker range="azureml-api-2"
+ You can share assets between workspaces using [Azure Machine Learning registries (preview)](how-to-share-models-pipelines-across-workspaces-with-registries.md).
:::moniker-end
>>>>>>> d584d1b8

## Tasks performed within a workspace 

The following constructs you can find and manage within the workspace boundary. 

+ [Compute targets](concept-compute-target.md) are used to run your experiments.
+ Jobs are training runs you use to build your models. You can organize your jobs into Experiments.
+ [Pipelines](concept-ml-pipelines.md) are reusable workflows for training and retraining your model.
+ [Data assets](concept-data.md) aid in management of the data you use for model training and pipeline creation.
+ Once you have a model you want to deploy, you create a registered model.
:::moniker range="azureml-api-2"
+ Use the registered model and a scoring script to create an [online endpoint](concept-endpoints.md).
:::moniker-end
:::moniker range="azureml-api-1"
+ Use the registered model and a scoring script to [deploy the model](./v1/how-to-deploy-and-where.md)
:::moniker-end

## Tools for workspace interaction

You can interact with your workspace in the following ways:

+ On the web:
    + [Azure Machine Learning studio ](https://ml.azure.com) 
    + [Azure Machine Learning designer](concept-designer.md) 
:::moniker range="azureml-api-2"
+ In any Python environment with the [Azure Machine Learning SDK v2 for Python](https://aka.ms/sdk-v2-install).
+ On the command line using the Azure Machine Learning [CLI extension v2](how-to-configure-cli.md)
:::moniker-end
:::moniker range="azureml-api-1"
+ In any Python environment with the [Azure Machine Learning SDK v1 for Python](/python/api/overview/azure/ml/)
+ On the command line using the Azure Machine Learning [CLI extension v1](./v1/reference-azure-machine-learning-cli.md)
:::moniker-end
+ [Azure Machine Learning VS Code Extension](how-to-manage-resources-vscode.md#workspaces)

## Workspace management

You can also perform the following workspace management tasks:

| Workspace management task           | Portal      | Studio      | Python SDK  | Azure CLI   | VS Code     |
|-------------------------------------|-------------|-------------|-------------|-------------|-------------|
| Create a workspace                  | **&check;** | **&check;** | **&check;** | **&check;** | **&check;** |
| Manage workspace access             | **&check;** |             |             | **&check;** |             |
| Create and manage compute resources | **&check;** | **&check;** | **&check;** | **&check;** | **&check;** |
| Create a compute instance           |             | **&check;** | **&check;** | **&check;** | **&check;** |

> [!WARNING]
> Moving your Azure Machine Learning workspace to a different subscription, or moving the owning subscription to a new tenant, is not supported. Doing so may cause errors.

## Create a workspace

There are multiple ways to create a workspace:  

* Use [Azure Machine Learning studio](quickstart-create-resources.md) to quickly create a workspace with default settings.
* Use the [Azure portal](how-to-manage-workspace.md?tabs=azure-portal#create-a-workspace) for a point-and-click interface with more options. 
* Use the [Azure Machine Learning SDK for Python](how-to-manage-workspace.md?tabs=python#create-a-workspace) to create a workspace on the fly from Python scripts or Jupyter notebooks.
:::moniker range="azureml-api-2"
* Use an [Azure Resource Manager template](how-to-create-workspace-template.md) or the [Azure Machine Learning CLI](how-to-configure-cli.md) when you need to automate or customize the creation with corporate security standards.
:::moniker-end
:::moniker range="azureml-api-1"
* Use an [Azure Resource Manager template](how-to-create-workspace-template.md) or the [Azure Machine Learning CLI](./v1/reference-azure-machine-learning-cli.md) when you need to automate or customize the creation with corporate security standards.
:::moniker-end
* If you work in Visual Studio Code, use the [VS Code extension](how-to-manage-resources-vscode.md#create-a-workspace).

> [!NOTE]
> The workspace name is case-insensitive.

## Sub resources

These sub resources are the main resources that are made in the Azure Machine Learning workspace.

* VMs: provide computing power for your Azure Machine Learning workspace and are an integral part in deploying and training models.
* Load Balancer: a network load balancer is created for each compute instance and compute cluster to manage traffic even while the compute instance/cluster is stopped.
* Virtual Network: these help Azure resources communicate with one another, the internet, and other on-premises networks.
* Bandwidth: encapsulates all outbound data transfers across regions.

## Associated resources

When you create a new workspace, you are required to bring a number of additional Azure resources to store your data:

+ [Azure Storage account](https://azure.microsoft.com/services/storage/): Is used as the default datastore for the workspace.  Jupyter notebooks that are used with your Azure Machine Learning compute instances are stored here as well. 
  
  > [!IMPORTANT]
  > By default, the storage account is a general-purpose v1 account. You can [upgrade this to general-purpose v2](../storage/common/storage-account-upgrade.md) after the workspace has been created. 
  > Do not enable hierarchical namespace on the storage account after upgrading to general-purpose v2.

  To use an existing Azure Storage account, it can't be of type BlobStorage or a premium account (Premium_LRS and Premium_GRS). It also can't have a hierarchical namespace (used with Azure Data Lake Storage Gen2). Neither premium storage nor hierarchical namespaces are supported with the _default_ storage account of the workspace. You can use premium storage or hierarchical namespace with _non-default_ storage accounts.
  
+ [Azure Container Registry](https://azure.microsoft.com/services/container-registry/) (ACR): When you build custom docker containers via Azure Machine Learning. For example in the following scenarios:
    * [Azure Machine Learning environments](concept-environments.md) when training and deploying models
    :::moniker range="azureml-api-2"
    * [AutoML](concept-automated-ml.md) when deploying
    :::moniker-end
    :::moniker range="azureml-api-1"
    * [AutoML](./v1/concept-automated-ml-v1.md) when deploying
    * [Data profiling](v1/how-to-connect-data-ui.md#data-preview-and-profile)
    :::moniker-end

    > [!NOTE] 
    > Workspaces can be created without Azure Container Registry as a dependency if you do not have a need to build custom docker containers. To read container images, Azure Machine Learning also works with external container registries. Azure Container Registry is automatically provisioned when you build customer docker images. Use Azure RBAC to prevent customer docker containers from being build. 

    > [!NOTE]
    > If your subscription setting requires adding tags to resources under it, Azure Container Registry (ACR) created by Azure Machine Learning will fail, since we cannot set tags to ACR.

+ [Azure Application Insights](https://azure.microsoft.com/services/application-insights/): Stores monitoring and diagnostics information. 
    :::moniker range="azureml-api-2"
    For more information, see [Monitor online endpoints](how-to-monitor-online-endpoints.md).
    :::moniker-end

    > [!NOTE]
    > You can delete the Application Insights instance after cluster creation if you want. Deleting it limits the information gathered from the workspace, and may make it more difficult to troubleshoot problems. __If you delete the Application Insights instance created by the workspace, you cannot re-create it without deleting and recreating the workspace__.

+ [Azure Key Vault](https://azure.microsoft.com/services/key-vault/): Stores secrets that are used by compute targets and other sensitive information that's needed by the workspace.

> [!NOTE]
> You can instead use existing Azure resource instances when you create the workspace with the [Python SDK](how-to-manage-workspace.md?tabs=python#create-a-workspace) or the Azure Machine Learning CLI [using an ARM template](how-to-create-workspace-template.md).

## Next steps

To learn more about planning a workspace for your organization's requirements, see [Organize and set up Azure Machine Learning](/azure/cloud-adoption-framework/ready/azure-best-practices/ai-machine-learning-resource-organization).

To get started with Azure Machine Learning, see:

+ [What is Azure Machine Learning?](overview-what-is-azure-machine-learning.md)
+ [Create and manage a workspace](how-to-manage-workspace.md)
+ [Recover a workspace after deletion (soft-delete)](concept-soft-delete.md)
+ [Tutorial: Get started with Azure Machine Learning](quickstart-create-resources.md)
+ [Tutorial: Create your first classification model with automated machine learning](tutorial-first-experiment-automated-ml.md) 
+ [Tutorial: Predict automobile price with the designer](tutorial-designer-automobile-price-train-score.md)<|MERGE_RESOLUTION|>--- conflicted
+++ resolved
@@ -37,20 +37,7 @@
 
 ## What content is stored in a workspace?
 
-<<<<<<< HEAD
 Your workspace keeps a history of all training runs, with logs, metrics, output, lineage metadata, and a snapshot of your scripts. When performing tasks in Azure Machine Learning, artifacts are generated. Their metadata and data are stored in the workspace and on its [associated resources](#associated-resources).  
-=======
-+ Run an experiment to train a model - writes job run results to the workspace.
-+ Use automated ML to train a model - writes training results to the workspace.
-+ Register a model in the workspace.
-+ Deploy a model - uses the registered model to create a deployment.
-+ Create and run reusable workflows.
-+ View machine learning artifacts such as jobs, pipelines, models, deployments.
-+ Track and monitor models.
-:::moniker range="azureml-api-2"
-+ You can share assets between workspaces using [Azure Machine Learning registries (preview)](how-to-share-models-pipelines-across-workspaces-with-registries.md).
-:::moniker-end
->>>>>>> d584d1b8
 
 ## Tasks performed within a workspace 
 
