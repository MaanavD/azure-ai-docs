---
title: 'What is a workspace'
titleSuffix: Azure Machine Learning
description: The workspace is the top-level resource for Azure Machine Learning. It keeps a history of all training runs, including logs, metrics, output, and a snapshot of your scripts. You use this information to determine which training run produces the best model
services: machine-learning
ms.service: machine-learning
ms.subservice: core
ms.topic: conceptual
ms.author: sgilley
author: sdgilley
ms.date: 09/22/2020
# As a data scientist, I want to understand the purpose of a workspace for Azure Machine Learning.
---


# What is an Azure Machine Learning workspace?

The workspace is the top-level resource for Azure Machine Learning, providing a centralized place to work with all the artifacts you create when you use Azure Machine Learning.  The workspace keeps a history of all training runs, including logs, metrics, output, and a snapshot of your scripts. You use this information to determine which training run produces the best model.  

Once you have a model you like, you register it with the workspace. You then use the registered model and scoring scripts to deploy to Azure Container Instances, Azure Kubernetes Service, or to a field-programmable gate array (FPGA) as a REST-based HTTP endpoint. You can also deploy the model to an Azure IoT Edge device as a module.

## Taxonomy 

A taxonomy of the workspace is illustrated in the following diagram:

[![Workspace taxonomy](./media/concept-workspace/azure-machine-learning-taxonomy.png)](./media/concept-workspace/azure-machine-learning-taxonomy.png#lightbox)

The diagram shows the following components of a workspace:

+ A workspace can contain [Azure Machine Learning compute instances](concept-compute-instance.md), cloud resources configured with the Python environment necessary to run Azure Machine Learning.

+ [User roles](how-to-assign-roles.md) enable you to share your workspace with other users, teams, or projects.
+ [Compute targets](concept-azure-machine-learning-architecture.md#compute-targets) are used to run your experiments.
+ When you create the workspace, [associated resources](#resources) are also created for you.
+ [Experiments](concept-azure-machine-learning-architecture.md#experiments) are training runs you use to build your models.  
+ [Pipelines](concept-azure-machine-learning-architecture.md#ml-pipelines) are reusable workflows for training and retraining your model.
+ [Datasets](concept-azure-machine-learning-architecture.md#datasets-and-datastores) aid in management of the data you use for model training and pipeline creation.
+ Once you have a model you want to deploy, you create a registered model.
+ Use the registered model and a scoring script to create a [deployment endpoint](concept-azure-machine-learning-architecture.md#endpoints).

## Tools for workspace interaction

You can interact with your workspace in the following ways:

> [!IMPORTANT]
> Tools marked (preview) below are currently in public preview.
> The preview version is provided without a service level agreement, and it's not recommended for production workloads. Certain features might not be supported or might have constrained capabilities. 
> For more information, see [Supplemental Terms of Use for Microsoft Azure Previews](https://azure.microsoft.com/support/legal/preview-supplemental-terms/).

+ On the web:
    + [Azure Machine Learning studio ](https://ml.azure.com) 
    + [Azure Machine Learning designer](concept-designer.md) 
+ In any Python environment with the [Azure Machine Learning SDK for Python](https://docs.microsoft.com/python/api/overview/azure/ml/intro?view=azure-ml-py).
+ In any R environment with the [Azure Machine Learning SDK for R (preview)](https://azure.github.io/azureml-sdk-for-r/reference/index.html).
+ On the command line using the Azure Machine Learning [CLI extension](https://docs.microsoft.com/azure/machine-learning/reference-azure-machine-learning-cli)
+ [Azure Machine Learning VS Code Extension](how-to-manage-resources-vscode.md#workspaces)


## Machine learning with a workspace

Machine learning tasks read and/or write artifacts to your workspace.

+ Run an experiment to train a model - writes experiment run results to the workspace.
+ Use automated ML to train a model - writes training results to the workspace.
+ Register a model in the workspace.
+ Deploy a model - uses the registered model to create a deployment.
+ Create and run reusable workflows.
+ View machine learning artifacts such as experiments, pipelines, models, deployments.
+ Track and monitor models.

## Workspace management

You can also perform the following workspace management tasks:

| Workspace management task   | Portal              | Studio | Python SDK / R SDK       | CLI        | VS Code
|---------------------------|---------|---------|------------|------------|------------|
| Create a workspace        | **&check;**     | | **&check;** | **&check;** | **&check;** |
| Manage workspace access    | **&check;**   || |  **&check;**    ||
| Create and manage compute resources    | **&check;**   | **&check;** | **&check;** |  **&check;**   ||
| Create a Notebook VM |   | **&check;** | |     ||

> [!WARNING]
> Moving your Azure Machine Learning workspace to a different subscription, or moving the owning subscription to a new tenant, is not supported. Doing so may cause errors.

## <a name='create-workspace'></a> Create a workspace

There are multiple ways to create a workspace:  

* Use the [Azure portal](how-to-manage-workspace.md) for a point-and-click interface to walk you through each step.
* Use the [Azure Machine Learning SDK for Python](https://docs.microsoft.com/python/api/overview/azure/ml/intro?view=azure-ml-py#workspace) to create a workspace on the fly from Python scripts or Jupiter notebooks
* Use an [Azure Resource Manager template](how-to-create-workspace-template.md) or the [Azure Machine Learning CLI](reference-azure-machine-learning-cli.md) when you need to automate or customize the creation with corporate security standards.
* If you work in Visual Studio Code, use the [VS Code extension](how-to-manage-resources-vscode.md#create-a-workspace).

> [!NOTE]
> The workspace name is case-insensitive.

## <a name="resources"></a> Associated resources

When you create a new workspace, it automatically creates several Azure resources that are used by the workspace:

+ [Azure Storage account](https://azure.microsoft.com/services/storage/): Is used as the default datastore for the workspace.  Jupyter notebooks that are used with your Azure Machine Learning compute instances are stored here as well. 
  
  > [!IMPORTANT]
  > By default, the storage account is a general-purpose v1 account. You can [upgrade this to general-purpose v2](https://docs.microsoft.com/azure/storage/common/storage-account-upgrade) after the workspace has been created. 
  > Do not enable hierarchical namespace on the storage account after upgrading to general-purpose v2.

  To use an existing Azure Storage account, it cannot be a premium account (Premium_LRS and Premium_GRS). It also cannot have a hierarchical namespace (used with Azure Data Lake Storage Gen2). Neither premium storage or hierarchical namespaces are supported with the _default_ storage account of the workspace. You can use premium storage or hierarchical namespace with _non-default_ storage accounts.
  
+ [Azure Container Registry](https://azure.microsoft.com/services/container-registry/): Registers docker containers that you use during training and when you deploy a model. To minimize costs, ACR is **lazy-loaded** until deployment images are created.

+ [Azure Application Insights](https://azure.microsoft.com/services/application-insights/): Stores monitoring information about your models.

+ [Azure Key Vault](https://azure.microsoft.com/services/key-vault/): Stores secrets that are used by compute targets and other sensitive information that's needed by the workspace.

> [!NOTE]
> In addition to creating new versions, you can also use existing Azure services.

<<<<<<< HEAD
<a name="wheres-enterprise">
=======
### Azure storage account

The Azure Storage account created by default with the workspace is a general-purpose v1 account. You can upgrade this to general-purpose v2 after the workspace has been created by following the steps in the [Upgrade to a general-purpose v2 storage account](https://docs.microsoft.com/azure/storage/common/storage-account-upgrade) article.

> [!IMPORTANT]
> Do not enable hierarchical namespace on the storage account after upgrading to general-purpose v2.

If you want to use an existing Azure Storage account, it cannot be a premium account (Premium_LRS and Premium_GRS). It also cannot have a hierarchical namespace (used with Azure Data Lake Storage Gen2). Neither premium storage or hierarchical namespaces are supported with the _default_ storage account of the workspace. You can use premium storage or hierarchical namespace with _non-default_ storage accounts.

<a name="wheres-enterprise"></a>
>>>>>>> 2d6a6dfa

## What happened to enterprise

In September 2020, all capabilities accessible in "enterprise edition" workspaces are now also available in Basic Edition workspaces. 
New Enterprise workspaces can no longer be created.  Any SDK, CLI, or Azure Resource Manager calls that use the SKU parameter will continue to work but a Basic workspace will be provisioned.

In late December, all Enterprise Edition workspaces will be automatically migrated to Basic Edition. No downtime will occur during this process. This migration work will be automatic and seamless (customers will not experience downtime). On January 1, 2021, Enterprise Edition will be retired. 

In either editions, customers are responsible for the costs of Azure Resources consumed and will not need to pay any additional charges for Azure Machine Learning. Please refer to the [Azure Machine Learning pricing page](https://azure.microsoft.com/pricing/details/machine-learning/) for more details.

## Next steps

To get started with Azure Machine Learning, see:

+ [Azure Machine Learning overview](overview-what-is-azure-ml.md)
+ [Create a workspace](how-to-manage-workspace.md)
+ [Manage a workspace](how-to-manage-workspace.md)
+ [Tutorial: Get started creating your first ML experiment with the Python SDK](tutorial-1st-experiment-sdk-setup.md)
+ [Tutorial: Get started with Azure Machine Learning with the R SDK](tutorial-1st-r-experiment.md)
+ [Tutorial: Create your first classification model with automated machine learning](tutorial-first-experiment-automated-ml.md) 
+ [Tutorial: Predict automobile price with the designer](tutorial-designer-automobile-price-train-score.md)<|MERGE_RESOLUTION|>--- conflicted
+++ resolved
@@ -115,20 +115,7 @@
 > [!NOTE]
 > In addition to creating new versions, you can also use existing Azure services.
 
-<<<<<<< HEAD
-<a name="wheres-enterprise">
-=======
-### Azure storage account
-
-The Azure Storage account created by default with the workspace is a general-purpose v1 account. You can upgrade this to general-purpose v2 after the workspace has been created by following the steps in the [Upgrade to a general-purpose v2 storage account](https://docs.microsoft.com/azure/storage/common/storage-account-upgrade) article.
-
-> [!IMPORTANT]
-> Do not enable hierarchical namespace on the storage account after upgrading to general-purpose v2.
-
-If you want to use an existing Azure Storage account, it cannot be a premium account (Premium_LRS and Premium_GRS). It also cannot have a hierarchical namespace (used with Azure Data Lake Storage Gen2). Neither premium storage or hierarchical namespaces are supported with the _default_ storage account of the workspace. You can use premium storage or hierarchical namespace with _non-default_ storage accounts.
-
 <a name="wheres-enterprise"></a>
->>>>>>> 2d6a6dfa
 
 ## What happened to enterprise
 
