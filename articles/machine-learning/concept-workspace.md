--- conflicted
+++ resolved
@@ -87,11 +87,7 @@
 There are multiple ways to create a workspace:  
 
 * Use the [Azure portal](how-to-manage-workspace.md?tabs=azure-portal#create-a-workspace) for a point-and-click interface to walk you through each step.
-<<<<<<< HEAD
 * Use the [Azure Machine Learning SDK for Python](how-to-manage-workspace.md?tabs=python#create-a-workspace) to create a workspace on the fly from Python scripts or Jupyter notebooks
-=======
-* Use the [Azure Machine Learning SDK for Python](how-to-manage-workspace.md?tabs=python#create-a-workspace) to create a workspace on the fly from Python scripts or jupyter  notebooks
->>>>>>> e9879a11
 * Use an [Azure Resource Manager template](how-to-create-workspace-template.md) or the [Azure Machine Learning CLI](reference-azure-machine-learning-cli.md) when you need to automate or customize the creation with corporate security standards.
 * If you work in Visual Studio Code, use the [VS Code extension](how-to-manage-resources-vscode.md#create-a-workspace).
 
