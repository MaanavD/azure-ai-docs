--- conflicted
+++ resolved
@@ -8,11 +8,7 @@
 ms.service: machine-learning
 ms.subservice: automl
 ms.topic: how-to
-<<<<<<< HEAD
-ms.custom: devplatv2, sdkv2, cliv2
-=======
 ms.custom: devplatv2, sdkv2, cliv2, event-tier1-build-2022
->>>>>>> c30c2e11
 ms.date: 03/15/2022
 #Customer intent: I'm a data scientist with ML knowledge in the natural language processing space, looking to build ML models using language specific data in Azure Machine Learning with full control of the model algorithm, hyperparameters, and training and deployment environments.
 ---
@@ -237,7 +233,6 @@
 [!INCLUDE [cli v2](../../includes/machine-learning-cli-v2.md)]
 
 You can specify your dataset language in the featurization section of your configuration YAML file. BERT is also used in the featurization process of automated ML experiment training, learn more about [BERT integration and featurization in automated ML](how-to-configure-auto-features.md#bert-integration-in-automated-ml).
-<<<<<<< HEAD
 
 ```azurecli
 featurization:
@@ -254,24 +249,6 @@
 text_classification_job.set_featurization(dataset_language='eng')
 ```
 
-=======
-
-```azurecli
-featurization:
-   dataset_language: "eng"
-```
-
-# [Python SDK v2 (preview)](#tab/SDK-v2)
-
-[!INCLUDE [preview disclaimer](../../includes/machine-learning-preview-generic-disclaimer.md)]
-
-You can specify your dataset language with the `set_featurization()` method. BERT is also used in the featurization process of automated ML experiment training, learn more about [BERT integration and featurization in automated ML](how-to-configure-auto-features.md#bert-integration-in-automated-ml).
-
-```python
-text_classification_job.set_featurization(dataset_language='eng')
-```
-
->>>>>>> c30c2e11
 ---
 
 ## Distributed training
