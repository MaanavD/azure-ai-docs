---
title: Set up AutoML for NLP 
titleSuffix: Azure Machine Learning
description: Set up Azure Machine Learning automated ML to train natural language processing models with the Azure Machine Learning Python SDK or the Azure Machine Learning CLI.
services: machine-learning
author: wenxwei
ms.author: wenxwei
ms.service: machine-learning
ms.subservice: automl
ms.topic: how-to
ms.custom: devplatv2, sdkv2, cliv2, event-tier1-build-2022
ms.date: 03/15/2022
#Customer intent: I'm a data scientist with ML knowledge in the natural language processing space, looking to build ML models using language specific data in Azure Machine Learning with full control of the model algorithm, hyperparameters, and training and deployment environments.
---

# Set up AutoML to train a natural language processing model (preview)

[!INCLUDE [dev v2](../../includes/machine-learning-dev-v2.md)]
> [!div class="op_single_selector" title1="Select the version of the developer platform of Azure Machine Learning  you are using:"]
> * [v1](./v1/how-to-auto-train-nlp-models-v1.md)
> * [v2 (current version)](how-to-auto-train-nlp-models.md)
 
[!INCLUDE [preview disclaimer](../../includes/machine-learning-preview-generic-disclaimer.md)]

In this article, you learn how to train natural language processing (NLP) models with [automated ML](concept-automated-ml.md) in Azure Machine Learning. You can create NLP models with automated ML via the Azure Machine Learning Python SDK v2 or the Azure Machine Learning CLI v2. 

Automated ML supports NLP which allows ML professionals and data scientists to bring their own text data and build custom models for tasks such as, multi-class text classification, multi-label text classification, and named entity recognition (NER).  

You can seamlessly integrate with the [Azure Machine Learning data labeling](how-to-create-text-labeling-projects.md) capability to label your text data or bring your existing labeled data. Automated ML provides the option to use distributed training on multi-GPU compute clusters for faster model training. The resulting model can be operationalized at scale by leveraging Azure ML’s MLOps capabilities. 

## Prerequisites

# [Azure CLI](#tab/cli)

[!INCLUDE [cli v2](../../includes/machine-learning-cli-v2.md)]

* Azure subscription. If you don't have an Azure subscription, sign up to try the [free or paid version of Azure Machine Learning](https://azure.microsoft.com/free/) today.

* An Azure Machine Learning workspace with a GPU training compute. To create the workspace, see [Create workspace resources](quickstart-create-resources.md). See [GPU optimized virtual machine sizes](../virtual-machines/sizes-gpu.md) for more details of GPU instances provided by Azure.

    > [!WARNING]
    > Support for multilingual models and the use of models with longer max sequence length is necessary for several NLP use cases, such as non-english datasets and longer range documents. As a result, these scenarios may require higher GPU memory for model training to succeed, such as the NC_v3 series or the ND series. 
  
* The Azure Machine Learning CLI v2 installed. For guidance to update and install the latest version, see the [Install and set up CLI (v2)](how-to-configure-cli.md).

* This article assumes some familiarity with setting up an automated machine learning experiment. Follow the [how-to](how-to-configure-auto-train.md) to see the main automated machine learning experiment design patterns.

# [Python SDK](#tab/python)

 [!INCLUDE [sdk v2](../../includes/machine-learning-sdk-v2.md)]

[!INCLUDE [preview disclaimer](../../includes/machine-learning-preview-generic-disclaimer.md)]

* Azure subscription. If you don't have an Azure subscription, sign up to try the [free or paid version of Azure Machine Learning](https://azure.microsoft.com/free/) today.

* An Azure Machine Learning workspace with a GPU training compute. To create the workspace, see [Create workspace resources](quickstart-create-resources.md). See [GPU optimized virtual machine sizes](../virtual-machines/sizes-gpu.md) for more details of GPU instances provided by Azure.

   > [!WARNING]
   > Support for multilingual models and the use of models with longer max sequence length is necessary for several NLP use cases, such as non-english datasets and longer range documents. As a result, these scenarios may require higher GPU memory for model training to succeed, such as the NC_v3 series or the ND series. 
  
* The Azure Machine Learning Python SDK v2 installed. 

    To install the SDK you can either, 
    * Create a compute instance, which automatically installs the SDK and is pre-configured for ML workflows. See [Create and manage an Azure Machine Learning compute instance](how-to-create-manage-compute-instance.md) for more information. 

    * [Install the `automl` package yourself](https://github.com/Azure/azureml-examples/blob/v2samplesreorg/v1/python-sdk/tutorials/automl-with-azureml/README.md#setup-using-a-local-conda-environment), which includes the [default installation](/python/api/overview/azure/ml/install#default-install) of the SDK.

    [!INCLUDE [automl-sdk-version](../../includes/machine-learning-automl-sdk-version.md)]

* This article assumes some familiarity with setting up an automated machine learning experiment. Follow the [how-to](how-to-configure-auto-train.md) to see the main automated machine learning experiment design patterns.

---

## Select your NLP task 

Determine what NLP task you want to accomplish. Currently, automated ML supports the follow deep neural network NLP tasks. 

Task |AutoML job syntax| Description 
----|----|---
Multi-class text classification | CLI v2: `text_classification`  <br> SDK v2 (preview): `text_classification()`| There are multiple possible classes and each sample can be classified as exactly one class. The task is to predict the correct class for each sample. <br> <br> For example, classifying a movie script as "Comedy" or "Romantic". 
Multi-label text classification |  CLI v2: `text_classification_multilabel`  <br> SDK v2 (preview): `text_classification_multilabel()`| There are multiple possible classes and each sample can be assigned any number of classes. The task is to predict all the classes for each sample<br> <br> For example, classifying a movie script as "Comedy", or "Romantic", or "Comedy and Romantic". 
Named Entity Recognition (NER)|  CLI v2:`text_ner` <br> SDK v2 (preview): `text_ner()`| There are multiple possible tags for tokens in sequences. The task is to predict the tags for all the tokens for each sequence. <br> <br> For example, extracting domain-specific entities from unstructured text, such as contracts or financial documents.

## Thresholding

Thresholding is the multi-label feature that allows users to pick the threshold above which the predicted probabilities will lead to a positive label. Lower values allow for more labels, which is better when users care more about recall, but this option could lead to more false positives. Higher values allow fewer labels and hence better for users who care about precision, but this option could lead to more false negatives.

## Preparing data

For NLP experiments in automated ML, you can bring your data in `.csv` format for multi-class and multi-label classification tasks. For NER tasks, two-column `.txt` files that use a space as the separator and adhere to the CoNLL format are supported. The following sections provide additional detail for the data format accepted for each task. 

### Multi-class

For multi-class classification, the dataset can contain several text columns and exactly one label column. The following example has only one text column.

```
text,labels
"I love watching Chicago Bulls games.","NBA"
"Tom Brady is a great player.","NFL"
"There is a game between Yankees and Orioles tonight","MLB"
"Stephen Curry made the most number of 3-Pointers","NBA"
```

### Multi-label

For multi-label classification, the dataset columns would be the same as multi-class, however there are special format requirements for data in the label column. The two accepted formats and examples are in the following table. 

|Label column format options |Multiple labels| One label | No labels
|---|---|---|---
|Plain text|`"label1, label2, label3"`| `"label1"`|  `""`
|Python list with quotes| `"['label1','label2','label3']"`| `"['label1']"`|`"[]"`

> [!IMPORTANT]
> Different parsers are used to read labels for these formats. If you are using the plain text format, only use alphabetical, numerical and `'_'` in your labels. All other characters are recognized as the separator of labels. 
>
> For example, if your label is `"cs.AI"`, it's read as `"cs"` and `"AI"`. Whereas with the Python list format, the label would be `"['cs.AI']"`, which is read as `"cs.AI"` .


Example data for multi-label in plain text format. 

```
text,labels
"I love watching Chicago Bulls games.","basketball"
"The four most popular leagues are NFL, MLB, NBA and NHL","football,baseball,basketball,hockey"
"I like drinking beer.",""
```

Example data for multi-label in Python list with quotes format. 

``` python
text,labels
"I love watching Chicago Bulls games.","['basketball']"
"The four most popular leagues are NFL, MLB, NBA and NHL","['football','baseball','basketball','hockey']"
"I like drinking beer.","[]"
```

### Named entity recognition (NER)

Unlike multi-class or multi-label, which takes `.csv` format datasets, named entity recognition requires CoNLL format. The file must contain exactly two columns and in each row, the token and the label is separated by a single space. 

For example,

``` 
Hudson B-loc
Square I-loc
is O
a O
famous O
place O
in O
New B-loc
York I-loc
City I-loc

Stephen B-per
Curry I-per
got O
three O
championship O
rings O
```

### Data validation

Before training, automated ML applies data validation checks on the input data to ensure that the data can be preprocessed correctly. If any of these checks fail, the run fails with the relevant error message. The following are the requirements to pass data validation checks for each task.

> [!Note]
> Some data validation checks are applicable to both the training and the validation set, whereas others are applicable only to the training set. If the test dataset could not pass the data validation, that means that automated ML couldn't capture it and there is a possibility of model inference failure, or a decline in model performance.

Task | Data validation check
---|---
All tasks | At least 50 training samples are required 
Multi-class and Multi-label | The training data and validation data must have <br> - The same set of columns <br>- The same order of columns from left to right <br>- The same data type for columns with the same name <br>- At least two unique labels <br>  - Unique column names within each dataset (For example, the training set can't have multiple columns named **Age**)
Multi-class only | None
Multi-label only | - The label column format must be in [accepted format](#multi-label) <br> - At least one sample should have 0 or 2+ labels, otherwise it should be a `multiclass` task <br> - All labels should be in `str` or `int` format, with no overlapping. You should not have both label `1` and label `'1'`
NER only | - The file should not start with an empty line <br> - Each line must be an empty line, or follow format `{token} {label}`, where there is exactly one space between the token and the label and no white space after the label <br> - All labels must start with `I-`, `B-`, or be exactly `O`. Case sensitive <br> -  Exactly one empty line between two samples <br> - Exactly one empty line at the end of the file
   
## Configure experiment

Automated ML's NLP capability is triggered through task specific `automl` type jobs, which is the same workflow for submitting automated ML experiments for classification, regression and forecasting tasks. You would set parameters as you would for those experiments, such as `experiment_name`, `compute_name` and data inputs. 

However, there are key differences: 
* You can ignore `primary_metric`, as it is only for reporting purposes. Currently, automated ML only trains one model per run for NLP and there is no model selection.
* The `label_column_name` parameter is only required for multi-class and multi-label text classification tasks.
* If more than 10% of the samples in your dataset contain more than 128 tokens, it's considered long range. 
   * In order to use the long range text feature, you should use a NC6 or higher/better SKUs for GPU such as: [NCv3](../virtual-machines/ncv3-series.md) series or [ND](../virtual-machines/nd-series.md) series.

# [Azure CLI](#tab/cli)

[!INCLUDE [cli v2](../../includes/machine-learning-cli-v2.md)]

For CLI v2 AutoML jobs you configure your experiment in a YAML file like the following. 



# [Python SDK](#tab/python)

 [!INCLUDE [sdk v2](../../includes/machine-learning-sdk-v2.md)]

[!INCLUDE [preview disclaimer](../../includes/machine-learning-preview-generic-disclaimer.md)]

For AutoML jobs via the SDK, you configure the job with the specific NLP task function. The following example demonstrates the configuration for `text_classification`.

```Python
# general job parameters
compute_name = "gpu-cluster"
exp_name = "dpv2-nlp-text-classification-experiment"

# Create the AutoML job with the related factory-function.
text_classification_job = automl.text_classification(
    compute=compute_name,
    # name="dpv2-nlp-text-classification-multiclass-job-01",
    experiment_name=exp_name,
    training_data=my_training_data_input,
    validation_data=my_validation_data_input,
    target_column_name="Sentiment",
    primary_metric="accuracy",
    tags={"my_custom_tag": "My custom value"},
)

text_classification_job.set_limits(timeout=120)

```
---

### Language settings

As part of the NLP functionality, automated ML supports 104 languages leveraging language specific and multilingual pre-trained text DNN models, such as the BERT family of models. Currently, language selection defaults to English. 

The following table summarizes what model is applied based on task type and language. See  the full list of [supported languages and their codes](/python/api/azureml-automl-core/azureml.automl.core.constants.textdnnlanguages#azureml-automl-core-constants-textdnnlanguages-supported).

 Task type |Syntax for `dataset_language` | Text model algorithm
----|----|---
Multi-label text classification|`"eng"` <br>  `"deu"` <br> `"mul"`|  English&nbsp;BERT&nbsp;[uncased](https://huggingface.co/bert-base-uncased) <br>  [German BERT](https://huggingface.co/bert-base-german-cased)<br>  [Multilingual BERT](https://huggingface.co/bert-base-multilingual-cased) <br><br>For all other languages, automated ML applies multilingual BERT
Multi-class text classification|`"eng"` <br>  `"deu"` <br> `"mul"`|  English&nbsp;BERT&nbsp;[cased](https://huggingface.co/bert-base-cased)<br>  [Multilingual BERT](https://huggingface.co/bert-base-multilingual-cased) <br><br>For all other languages, automated ML applies multilingual BERT
Named entity recognition (NER)|`"eng"` <br>  `"deu"` <br> `"mul"`|  English&nbsp;BERT&nbsp;[cased](https://huggingface.co/bert-base-cased) <br>  [German BERT](https://huggingface.co/bert-base-german-cased)<br>  [Multilingual BERT](https://huggingface.co/bert-base-multilingual-cased) <br><br>For all other languages, automated ML applies multilingual BERT

# [Azure CLI](#tab/cli)

[!INCLUDE [cli v2](../../includes/machine-learning-cli-v2.md)]

You can specify your dataset language in the featurization section of your configuration YAML file. BERT is also used in the featurization process of automated ML experiment training, learn more about [BERT integration and featurization in automated ML](how-to-configure-auto-features.md#bert-integration-in-automated-ml).

```azurecli
featurization:
   dataset_language: "eng"
```

# [Python SDK](#tab/python)

 [!INCLUDE [sdk v2](../../includes/machine-learning-sdk-v2.md)]

[!INCLUDE [preview disclaimer](../../includes/machine-learning-preview-generic-disclaimer.md)]

You can specify your dataset language with the `set_featurization()` method. BERT is also used in the featurization process of automated ML experiment training, learn more about [BERT integration and featurization in automated ML](how-to-configure-auto-features.md#bert-integration-in-automated-ml).

```python
text_classification_job.set_featurization(dataset_language='eng')
```

---

## Distributed training

You can also run your NLP experiments with distributed training on an Azure ML compute cluster. 

# [Azure CLI](#tab/cli)

[!INCLUDE [cli v2](../../includes/machine-learning-cli-v2.md)]


# [Python SDK](#tab/python)

 [!INCLUDE [sdk v2](../../includes/machine-learning-sdk-v2.md)]

[!INCLUDE [preview disclaimer](../../includes/machine-learning-preview-generic-disclaimer.md)]

This is handled automatically by automated ML when the parameters `max_concurrent_iterations = number_of_vms` and `enable_distributed_dnn_training = True` are provided in your `AutoMLConfig` during experiment setup. Doing so, schedules distributed training of the NLP models and automatically scales to every GPU on your virtual machine or cluster of virtual machines. The max number of virtual machines allowed is 32. The training is scheduled with number of virtual machines that is in powers of two.

```python
max_concurrent_iterations = number_of_vms
enable_distributed_dnn_training = True
```

In AutoML NLP only hold-out validation is supported and it requires a validation dataset.

---

## Submit the AutoML job

# [Azure CLI](#tab/cli)

[!INCLUDE [cli v2](../../includes/machine-learning-cli-v2.md)]

To submit your AutoML job, you can run the following CLI v2 command with the path to your .yml file, workspace name, resource group and subscription ID.

```azurecli

az ml job create --file ./hello-automl-job-basic.yml --workspace-name [YOUR_AZURE_WORKSPACE] --resource-group [YOUR_AZURE_RESOURCE_GROUP] --subscription [YOUR_AZURE_SUBSCRIPTION]
```

# [Python SDK](#tab/python)

 [!INCLUDE [sdk v2](../../includes/machine-learning-sdk-v2.md)]

[!INCLUDE [preview disclaimer](../../includes/machine-learning-preview-generic-disclaimer.md)]

With the `MLClient` created earlier, you can run this `CommandJob` in the workspace.

```python
returned_job = ml_client.jobs.create_or_update(
    text_classification_job
)  # submit the job to the backend

print(f"Created job: {returned_job}")
ml_client.jobs.stream(returned_job.name)
```

---

## Code examples

# [Azure CLI](#tab/cli)

 [!INCLUDE [cli v2](../../includes/machine-learning-cli-v2.md)]


See the following sample YAML files for each NLP task.

* [Multi-class text classification](https://github.com/Azure/azureml-examples/blob/main/cli/jobs/automl-standalone-jobs/cli-automl-text-classification-newsgroup/cli-automl-text-classification-newsgroup.yml)
* [Multi-label text classification](https://github.com/Azure/azureml-examples/blob/main/cli/jobs/automl-standalone-jobs/cli-automl-text-classification-multilabel-paper-cat/cli-automl-text-classification-multilabel-paper-cat.yml)
* [Named entity recognition](https://github.com/Azure/azureml-examples/blob/main/cli/jobs/automl-standalone-jobs/cli-automl-text-ner-conll/cli-automl-text-ner-conll2003.yml)

# [Python SDK](#tab/python)

 [!INCLUDE [sdk v2](../../includes/machine-learning-sdk-v2.md)]

[!INCLUDE [preview disclaimer](../../includes/machine-learning-preview-generic-disclaimer.md)]

See the sample notebooks for detailed code examples for each NLP task. 

* [Multi-class text classification](https://github.com/Azure/azureml-examples/blob/v2samplesreorg/sdk/python/jobs/automl-standalone-jobs/automl-nlp-text-classification-multiclass-task-sentiment-analysis/automl-nlp-text-classification-multiclass-task-sentiment.ipynb)
* [Multi-label text classification](
https://github.com/Azure/azureml-examples/blob/v2samplesreorg/sdk/python/jobs/automl-standalone-jobs/automl-nlp-text-classification-multilabel-task-paper-categorization/automl-nlp-text-classification-multilabel-task-paper-cat.ipynb)
* [Named entity recognition](https://github.com/Azure/azureml-examples/blob/v2samplesreorg/sdk/python/jobs/automl-standalone-jobs/automl-nlp-text-named-entity-recognition-task/automl-nlp-text-ner-task.ipynb)

---

<<<<<<< HEAD
## Model sweeping and hyperparameter tuning (preview) 

AutoML NLP allows you to provide a list of models and combinations of hyperparameters, via the hyperparameter search space in the config. Hyperdrive generates several child runs, each of which is a fine-tuning run for a given NLP model and set of hyperparameter values that were chosen and swept over based on the provided search space.

## Supported model algorithms  

All the pre-trained text DNN models currently available in AutoML NLP for fine-tuning are listed below: 

* bert_base_cased 
* bert_large_uncased 
* bert_base_multilingual_cased 
* bert_base_german_cased 
* bert_large_cased 
* distilbert_base_cased 
* distilbert_base_uncased 
* roberta_base 
* roberta_large 
* distilroberta_base 
* xlm_roberta_base 
* xlm_roberta_large 
* xlnet_base_cased 
* xlnet_large_cased 

Note that the large models are significantly larger than their base counterparts. They are typically more performant, but they take up more GPU memory and time for training. As such, their SKU requirements are more stringent: we recommend running on ND-series VMs for the best results. 

## Supported hyperparameters 

The following table describes the hyperparameters that AutoML NLP supports. 

| Parameter name | Description | Syntax |
|-------|---------|---------| 
| gradient_accumulation_steps | The number of backward operations whose gradients are to be summed up before performing one step of gradient descent by calling the optimizer’s step function. <br><br> This is leveraged to use an effective batch size which is gradient_accumulation_steps times larger than the maximum size that fits the GPU. | Must be a positive integer.
| learning_rate | Initial learning rate. | Must be a float in the range (0, 1). |
| learning_rate_scheduler |Type of learning rate scheduler. | Must choose from `linear, cosine, cosine_with_restarts, polynomial, constant, constant_with_warmup`.  |
| model_name | Name of one of the supported models.  | Must choose from `bert_base_cased, bert_base_uncased, bert_base_multilingual_cased, bert_base_german_cased, bert_large_cased, bert_large_uncased, distilbert_base_cased, distilbert_base_uncased, roberta_base, roberta_large, distilroberta_base, xlm_roberta_base, xlm_roberta_large, xlnet_base_cased, xlnet_large_cased`. |
| number_of_epochs | Number of training epochs. | Must be a positive integer. |
| training_batch_size | Training batch size. | Must be a positive integer. |
| validation_batch_size | Validation batch size. | Must be a positive integer. |
| warmup_ratio | Ratio of total training steps used for a linear warmup from 0 to learning_rate.  | Must be a float in the range [0, 1]. |
| weight_decay | Value of weight decay when optimizer is sgd, adam, or adamw. | Must be a float in the range [0, 1]. |

All discrete hyperparameters only allow choice distributions, such as the integer-typed `training_batch_size` and the string-typed `model_name` hyperparameters. All continuous hyperparameters like `learning_rate` support all distributions. 

## Configure your sweep settings 

You can configure all the sweep-related parameters. Multiple model subspaces can be constructed with hyperparameters conditional to the respective model, as seen below in each example.   

The same discrete and continuous distribution options that are available for general HyperDrive jobs are supported here. See all nine options in [Hyperparameter tuning a model](how-to-tune-hyperparameters.md#define-the-search-space)


# [Azure CLI](#tab/cli)

[!INCLUDE [cli v2](../../includes/machine-learning-cli-v2.md)]

```yaml
limits: 
  timeout_minutes: 120  
  max_trials: 4 
  max_concurrent_trials: 2 

sweep: 
  sampling_algorithm: grid 
  early_termination: 
    type: bandit 
    evaluation_interval: 10 
    slack_factor: 0.2 

search_space: 
  - model_name: 
      type: choice 
      values: [bert_base_cased, roberta_base] 
    number_of_epochs: 
      type: choice 
      values: [3, 4] 
  - model_name: 
      type: choice 
      values: [distilbert_base_cased] 
    learning_rate: 
      type: uniform 
      min_value: 0.000005 
      max_value: 0.00005 
```

# [Python SDK](#tab/python)

 [!INCLUDE [sdk v2](../../includes/machine-learning-sdk-v2.md)]

[!INCLUDE [preview disclaimer](../../includes/machine-learning-preview-generic-disclaimer.md)]

You can set the limits for your model sweeping job: 

```python
text_ner_job.set_limits( 
                        timeout_minutes=120, 
                        trial_timeout_minutes=20, 
                        max_trials=4, 
                        max_concurrent_trials=2, 
                        max_nodes=4) 
```

You can define a search space with customized settings:

```python 
text_ner_job.extend_search_space( 
    [ 
        SearchSpace( 
            model_name=Choice([NlpModels.BERT_BASE_CASED, NlpModels.ROBERTA_BASE]) 
        ), 
        SearchSpace( 
            model_name=Choice([NlpModels.DISTILROBERTA_BASE]), 
            learning_rate_scheduler=Choice([NlpLearningRateScheduler.LINEAR,  
                                            NlpLearningRateScheduler.COSINE]), 
            learning_rate=Uniform(5e-6, 5e-5) 
        ) 
    ] 
) 
 ```

You can configure the sweep procedure via sampling algorithm early termination: 
```python
text_ner_job.set_sweep( 
    sampling_algorithm="Random", 
    early_termination=BanditPolicy( 
        evaluation_interval=2, slack_factor=0.05, delay_evaluation=6 
    ) 
) 
```

---

### Sampling methods for the sweep 

When sweeping hyperparameters, you need to specify the sampling method to use for sweeping over the defined parameter space. Currently, the following sampling methods are supported with the `sampling_algorithm` parameter:

| Sampling type | AutoML Job syntax |
|-------|---------|
|[Random Sampling](how-to-tune-hyperparameters.md#random-sampling)| `random` |
|[Grid Sampling](how-to-tune-hyperparameters.md#grid-sampling)| `grid` |
|[Bayesian Sampling](how-to-tune-hyperparameters.md#bayesian-sampling)| `bayesian` |

### Experiment budget 

You can optionally specify the experiment budget for your AutoML NLP training job using the `timeout_minutes` parameter in the `limits` - the amount of time in minutes before the experiment terminates. If none specified, the default experiment timeout is seven days (maximum 60 days).  

AutoML NLP also supports `trial_timeout_minutes`, the maximum amount of time in minutes an individual trial can run before being terminated, and `max_nodes`, the maximum number of nodes from the backing compute cluster to leverage for the job. These parameters also belong to the `limits` section.  



 [!INCLUDE [cli v2](../../includes/machine-learning-cli-v2.md)]

```yaml
limits: 
  timeout_minutes: 60 
  trial_timeout_minutes: 20 
  max_nodes: 2 
```

---

### Early termination policies  

You can automatically end poorly performing runs with an early termination policy. Early termination improves computational efficiency, saving compute resources that would have been otherwise spent on less promising configurations. AutoML NLP supports early termination policies using the `early_termination` parameter. If no termination policy is specified, all configurations are run to completion. 

Learn more about [how to configure the early termination policy for your hyperparameter sweep.](how-to-tune-hyperparameters.md#early-termination) 

### Resources for the sweep

You can control the resources spent on your hyperparameter sweep by specifying the `max_trials` and the `max_concurrent_trials` for the sweep.

Parameter | Detail
-----|----
`max_trials` |  Required parameter for maximum number of configurations to sweep. Must be an integer between 1 and 1000. When exploring just the default hyperparameters for a given model algorithm, set this parameter to 1.
`max_concurrent_trials`| Maximum number of runs that can run concurrently. If not specified, all runs launch in parallel. If specified, must be an integer between 1 and 100.  <br><br> **NOTE:** The number of concurrent runs is gated on the resources available in the specified compute target. Ensure that the compute target has the available resources for the desired concurrency.

You can configure all the sweep related parameters as shown in the example below.


[!INCLUDE [cli v2](../../includes/machine-learning-cli-v2.md)]

```yaml
sweep:
  limits:
    max_trials: 10
    max_concurrent_trials: 2
  sampling_algorithm: random
  early_termination:
    type: bandit
    evaluation_interval: 2
    slack_factor: 0.2
    delay_evaluation: 6
```

---

=======
## Known Issues

Dealing with very low scores, or higher loss values: 

For certain datasets, regardless of the NLP task, the scores produced may be very low, sometimes even zero. This would be accompanied by higher loss values implying that the neural network failed to converge. This can happen more frequently on certain GPU SKUs.

While such cases are uncommon, they're possible and the best way to handle it is to leverage hyperparameter tuning and provide a wider range of values, especially for hyperparameters like learning rates. Until our hyperparameter tuning capability is available in production we recommend users, who face such issues, to leverage the NC6 or ND6 compute clusters, where we've found training outcomes to be fairly stable.
>>>>>>> 52741dfd

## Next steps

+ [Deploy AutoML models to an online (real-time inference) endpoint](how-to-deploy-automl-endpoint.md)
+ [Troubleshoot automated ML experiments](how-to-troubleshoot-auto-ml.md)<|MERGE_RESOLUTION|>--- conflicted
+++ resolved
@@ -346,7 +346,6 @@
 
 ---
 
-<<<<<<< HEAD
 ## Model sweeping and hyperparameter tuning (preview) 
 
 AutoML NLP allows you to provide a list of models and combinations of hyperparameters, via the hyperparameter search space in the config. Hyperdrive generates several child runs, each of which is a fine-tuning run for a given NLP model and set of hyperparameter values that were chosen and swept over based on the provided search space.
@@ -495,7 +494,7 @@
 
 
 
- [!INCLUDE [cli v2](../../includes/machine-learning-cli-v2.md)]
+[!INCLUDE [cli v2](../../includes/machine-learning-cli-v2.md)]
 
 ```yaml
 limits: 
@@ -504,7 +503,6 @@
   max_nodes: 2 
 ```
 
----
 
 ### Early termination policies  
 
@@ -539,9 +537,7 @@
     delay_evaluation: 6
 ```
 
----
-
-=======
+
 ## Known Issues
 
 Dealing with very low scores, or higher loss values: 
@@ -549,7 +545,6 @@
 For certain datasets, regardless of the NLP task, the scores produced may be very low, sometimes even zero. This would be accompanied by higher loss values implying that the neural network failed to converge. This can happen more frequently on certain GPU SKUs.
 
 While such cases are uncommon, they're possible and the best way to handle it is to leverage hyperparameter tuning and provide a wider range of values, especially for hyperparameters like learning rates. Until our hyperparameter tuning capability is available in production we recommend users, who face such issues, to leverage the NC6 or ND6 compute clusters, where we've found training outcomes to be fairly stable.
->>>>>>> 52741dfd
 
 ## Next steps
 
