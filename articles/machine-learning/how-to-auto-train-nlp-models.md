--- conflicted
+++ resolved
@@ -77,11 +77,6 @@
 
 Task |AutoML job syntax| Description 
 ----|----|---
-<<<<<<< HEAD
-Multi-class text classification | CLI v2: `text_classification`  <br> SDK v2: `text_classification()`| There are multiple possible classes and each sample can be classified as exactly one class. The task is to predict the correct class for each sample. <br> <br> For example, classifying a movie script as "Comedy" or "Romantic". 
-Multi-label text classification |  CLI v2: `text_classification_multilabel`  <br> SDK v2: `text_classification_multilabel()`| There are multiple possible classes and each sample can be assigned any number of classes. The task is to predict all the classes for each sample<br> <br> For example, classifying a movie script as "Comedy", or "Romantic", or "Comedy and Romantic". 
-Named Entity Recognition (NER)|  CLI v2:`text_ner` <br> SDK v2: `text_ner()`| There are multiple possible tags for tokens in sequences. The task is to predict the tags for all the tokens for each sequence. <br> <br> For example, extracting domain-specific entities from unstructured text, such as contracts or financial documents
-=======
 Multi-class text classification | CLI v2: `text_classification`  <br> SDK v2 (preview): `text_classification()`| There are multiple possible classes and each sample can be classified as exactly one class. The task is to predict the correct class for each sample. <br> <br> For example, classifying a movie script as "Comedy" or "Romantic". 
 Multi-label text classification |  CLI v2: `text_classification_multilabel`  <br> SDK v2 (preview): `text_classification_multilabel()`| There are multiple possible classes and each sample can be assigned any number of classes. The task is to predict all the classes for each sample<br> <br> For example, classifying a movie script as "Comedy", or "Romantic", or "Comedy and Romantic". 
 Named Entity Recognition (NER)|  CLI v2:`text_ner` <br> SDK v2 (preview): `text_ner()`| There are multiple possible tags for tokens in sequences. The task is to predict the tags for all the tokens for each sequence. <br> <br> For example, extracting domain-specific entities from unstructured text, such as contracts or financial documents.
@@ -89,7 +84,6 @@
 ## Thresholding
 
 Thresholding is the multi-label feature that allows users to pick the threshold above which the predicted probabilities will lead to a positive label. Lower values allow for more labels, which is better when users care more about recall, but this option could lead to more false positives. Higher values allow fewer labels and hence better for users who care about precision, but this option could lead to more false negatives.
->>>>>>> ccacc408
 
 ## Preparing data
 
