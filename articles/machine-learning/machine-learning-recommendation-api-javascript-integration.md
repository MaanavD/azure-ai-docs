<properties 
	pageTitle="Machine Learning Recommendations: JavaScript Integration | Microsoft Azure" 
	description="Azure Machine Learning Recommendations - JavaScript Integration – documentation" 
	services="machine-learning" 
	documentationCenter="" 
	authors="LuisCabrer" 
	manager="paulettm" 
	editor="cgronlun"/>

<tags 
	ms.service="machine-learning" 
	ms.workload="data-services" 
	ms.tgt_pltfrm="na" 
	ms.devlang="javascript" 
	ms.topic="article" 
<<<<<<< HEAD
	ms.date="08/24/2016" 
=======
	ms.date="09/08/2016" 
>>>>>>> 2a00fecd
	ms.author="luisca"/>

# Azure Machine Learning Recommendations - JavaScript Integration

<<<<<<< HEAD
> This is documentation for the old recommendations API in the data-market, which will be deprecated by 12/31/2016.   
> You should now move to use the [Recommendations API Cognitive Service](https://www.microsoft.com/cognitive-services/en-us/recommendations-api).  

=======
>[AZURE.NOTE] You should start using the Recommendations API Cognitive Service instead of this
> version. The Recommendations Cognitive Service will be replacing this service, and all the new 
> features will be developed there. It has new capabilities like batching support, a better API Explorer,
> a cleaner API surface, more consistent signup/billing experience, etc.
> Learn more about [Migrating to the new Cognitive Service](http://aka.ms/recomigrate)
>>>>>>> 2a00fecd

This document depict how to integrate your site using JavaScript. The JavaScript enables you to send Data Acquisition events and to consume recommendations once you build a recommendation model. All operations done via JS can be also done from server side.

[AZURE.INCLUDE [machine-learning-free-trial](../../includes/machine-learning-free-trial.md)]

##1. General Overview
Integrating your site with Azure ML Recommendations consist on 2 Phases:

1.	Send Events into Azure ML Recommendations. This will enable to build a recommendation model.
2.	Consume the recommendations. After the model is built you can consume the recommendations. (This document does not explain how to build a model, read the quick start guide to get more information on how).


<ins>Phase I</ins>

In the first phase you insert into your html pages a small JavaScript library that enables the page to send events as they occur on the html page into Azure ML Recommendations servers (via Data Market):

![Drawing1][1]

<ins>Phase II</ins>

In the second phase when you want to show the recommendations on the page you select one of the following options:

1.Your server (on the phase of page rendering) calls Azure ML Recommendations Server (via Data Market) to get recommendations. The results include a list of items id. Your server needs to enrich the results with the items Meta data (e.g. images, description) and send the created page to the browser.

![Drawing2][2]

2.The other option is to use the small JavaScript file from phase one to get a simple list of recommended items. The data received here is leaner than the one in the first option.

![Drawing3][3]

##2. Prerequisites

1. Create a new model using the APIs. See the Quick start guide on how to do it.
2. Encode your &lt;dataMarketUser&gt;:&lt;dataMarketKey&gt; with base64. (This will be used for the basic authentication to enable the JS code to call the APIs).


##3. Send Data Acquisition events using JavaScript
The following steps facilitate sending events:

1.	Include JQuery library in your code. You can download it from nuget in the following URL.

		http://www.nuget.org/packages/jQuery/1.8.2
2.	Include the Recommendations Java Script library from the following URL: http://aka.ms/RecoJSLib1

3.	Initialize Azure ML Recommendations library with the appropriate parameters.

		<script>
			AzureMLRecommendationsStart("<base64encoding of username:key>",
			"<model_id>");
		</script>

4.	Send the appropriate event. See detailed section below on all type of events (example of click event)

		<script>
			if (typeof AzureMLRecommendationsEvent=="undefined") { 		
        	        	AzureMLRecommendationsEvent = [];
	                }
			AzureMLRecommendationsEvent.push({ event: "click", item: "18321116" });
		</script>


###3.1.	Limitations and Browser Support
This is a reference implementation and it is given as is. It should support all major browsers.

###3.2.	Type of Events
There are 5 types of event that the library supports: Click, Recommendation Click, Add to Shop Cart, Remove from Shop Cart and Purchase. There is an additional event that is used to set the user context called Login.

####3.2.1. Click Event
This event should be used any time a user clicked on an item. Usually when user clicks on an item a new page is opened with the item details; in this page this event should be triggered.

Parameters:
- event (string, mandatory) – “click”
- item (string, mandatory) – Unique identifier of the item
- itemName (string, optional) – the name of the item
- itemDescription (string, optional) – the description of the item
- itemCategory (string, optional) – the category of the item
		
		<script>
			if (typeof AzureMLRecommendationsEvent == "undefined") { AzureMLRecommendationsEvent = []; }
			AzureMLRecommendationsEvent.push({ event: "click", item: "3111718" });
		</script>

Or with optional data:

		<script>
			if (typeof AzureMLRecommendationsEvent === "undefined") { AzureMLRecommendationsEvent = []; }
			AzureMLRecommendationsEvent.push({event: "click", item: "3111718", itemName: "Plane", itemDescription: "It is a big plane", itemCategory: "Aviation"});
		</script>


####3.2.2. Recommendation Click Event
This event should be used any time a user clicked on an item that was received from Azure ML Recommendations as a recommended item. Usually when user clicks on an item a new page is opened with the item details; in this page this event should be triggered.

Parameters:
- event (string, mandatory) – “recommendationclick”
- item (string, mandatory) – Unique identifier of the item
- itemName (string, optional) – the name of the item
- itemDescription (string, optional) – the description of the item
- itemCategory (string, optional) – the category of the item
- seeds (string array, optional) – the seeds that generated the recommendation query.
- recoList (string array, optional) – the result of the recommendation request that generated the item that was clicked.
		
		<script>
			if (typeof AzureMLRecommendationsEvent=="undefined") { AzureMLRecommendationsEvent = []; }
			AzureMLRecommendationsEvent.push({event: "recommendationclick", item: "18899918" });
		</script>

Or with optional data:

		<script>
			if (typeof AzureMLRecommendationsEvent == "undefined") { AzureMLRecommendationsEvent = []; }
			AzureMLRecommendationsEvent.push({ event: eventName, item: "198", itemName: "Plane2", itemDescription: "It is a big plane2", itemCategory: "Default2", seeds: ["Seed1", "Seed2"], recoList: ["199", "198", "197"] 				});
		</script>


####3.2.3. Add Shopping Cart Event
This event should be used when the user add an item to the shopping cart.
Parameters:
* event (string, mandatory) – “addshopcart”
* item (string, mandatory) – Unique identifier of the item
* itemName (string, optional) – the name of the item
* itemDescription (string, optional) – the description of the item
* itemCategory (string, optional) – the category of the item
		
		<script>
			if (typeof AzureMLRecommendationsEvent == "undefined") { AzureMLRecommendationsEvent = []; }
			AzureMLRecommendationsEvent.push({event: "addshopcart", item: "13221118" });
		</script>

####3.2.4. Remove Shopping Cart Event
This event should be used when the user removes an item to the shopping cart.

Parameters:
* event (string, mandatory) – “removeshopcart”
* item (string, mandatory) – Unique identifier of the item
* itemName (string, optional) – the name of the item
* itemDescription (string, optional) – the description of the item
* itemCategory (string, optional) – the category of the item
		
		<script>
			if (typeof AzureMLRecommendationsEvent=="undefined") { AzureMLRecommendationsEvent = []; }
			AzureMLRecommendationsEvent.push({ event: "removeshopcart", item: "111118" });
		</script>

####3.2.5. Purchase Event
This event should be used when the user purchased his shopping cart.

Parameters:
* event (string) – “purchase”
* items ( Purchased[] ) – Array holding an entry for each item purchased.<br><br>
Purchased format:
	* item (string) - Unique identifier of the item.
	* count (int or string) – number of items that were purchased.
	* price (float or string) – optional field – the price of the item.

The example below shows purchase of 3 items (33, 34, 35), two with all fields populated (item, count, price) and one (item 34) without a price.

		<script>
			if ( typeof AzureMLRecommendationsEvent == "undefined"){ AzureMLRecommendationsEvent = []; }
			AzureMLRecommendationsEvent.push({ event: "purchase", items: [{ item: "33", count: "1", price: "10" }, { item: "34", count: "2" }, { item: "35", count: "1", price: "210" }] });
		</script>

####3.2.6. User Login Event
Azure ML Recommendations Event library creates and use a cookie in order to identify events that came from the same browser. In order to improve the model results Azure ML Recommendations enables to set a user unique identification that will override the cookie usage.

This event should be used after the user login to your site.

Parameters:
* event (string) – “userlogin”
* user (string) – unique identification of the user.
		<script>
			if (typeof AzureMLRecommendationsEvent=="undefined") { AzureMLRecommendationsEvent = []; }
			AzureMLRecommendationsEvent.push({event: "userlogin", user: “ABCD10AA” });
		</script>

##4. Consume Recommendations via JavaScript
The code that consumes the recommendation is triggered by some JavaScript event by the client’s webpage. The recommendation response includes the recommended items Ids, their names and their ratings. It’s best to use this option only for a list display of the recommended items – more complex handling (such as adding the item’s metadata) should be done on the server side integration.

###4.1 Consume Recommendations
To consume recommendations you need to include the required JavaScript libraries in your page and to call AzureMLRecommendationsStart. See section 2.

To consume recommendations for one or more items you need to call a method called: AzureMLRecommendationsGetI2IRecommendation.

Parameters:
* items (array of strings) – One or more items to get recommendations for. If you consume an Fbt build then you can set here only one item.
* numberOfResults (int) – number of required results.
* includeMetadata (boolean, optional) – if set to ‘true’ indicates that the metadata field must be populated in the result.
* Processing function – a function that will handle the recommendations returned. The data is returned as an array of:
	* Item – item unique id
	* name – item name (if exist in catalog)
	* rating – recommendation rating
	* metadata – a string that represents the metadata of the item

Example: The following code requests 8 recommendations for item "64f6eb0d-947a-4c18-a16c-888da9e228ba" (and by not specifying includeMetadata – it implicitly says that no metadata is required), it then concatenate the results into a buffer.

		<script>
 			var reco = AzureMLRecommendationsGetI2IRecommendation(["64f6eb0d-947a-4c18-a16c-888da9e228ba"], 8, false, function (reco) {
 				var buff = "";
 				for (var ii = 0; ii < reco.length; ii++) {
   					buff += reco[ii].item + "," + reco[ii].name + "," + reco[ii].rating + "\n";
 				}
 				alert(buff);
			});
		</script>


[1]: ./media/machine-learning-recommendation-api-javascript-integration/Drawing1.png
[2]: ./media/machine-learning-recommendation-api-javascript-integration/Drawing2.png
[3]: ./media/machine-learning-recommendation-api-javascript-integration/Drawing3.png
 
<|MERGE_RESOLUTION|>--- conflicted
+++ resolved
@@ -1,245 +1,236 @@
-<properties 
-	pageTitle="Machine Learning Recommendations: JavaScript Integration | Microsoft Azure" 
-	description="Azure Machine Learning Recommendations - JavaScript Integration – documentation" 
-	services="machine-learning" 
-	documentationCenter="" 
-	authors="LuisCabrer" 
-	manager="paulettm" 
-	editor="cgronlun"/>
-
-<tags 
-	ms.service="machine-learning" 
-	ms.workload="data-services" 
-	ms.tgt_pltfrm="na" 
-	ms.devlang="javascript" 
-	ms.topic="article" 
-<<<<<<< HEAD
-	ms.date="08/24/2016" 
-=======
-	ms.date="09/08/2016" 
->>>>>>> 2a00fecd
-	ms.author="luisca"/>
-
-# Azure Machine Learning Recommendations - JavaScript Integration
-
-<<<<<<< HEAD
-> This is documentation for the old recommendations API in the data-market, which will be deprecated by 12/31/2016.   
-> You should now move to use the [Recommendations API Cognitive Service](https://www.microsoft.com/cognitive-services/en-us/recommendations-api).  
-
-=======
->[AZURE.NOTE] You should start using the Recommendations API Cognitive Service instead of this
-> version. The Recommendations Cognitive Service will be replacing this service, and all the new 
-> features will be developed there. It has new capabilities like batching support, a better API Explorer,
-> a cleaner API surface, more consistent signup/billing experience, etc.
-> Learn more about [Migrating to the new Cognitive Service](http://aka.ms/recomigrate)
->>>>>>> 2a00fecd
-
-This document depict how to integrate your site using JavaScript. The JavaScript enables you to send Data Acquisition events and to consume recommendations once you build a recommendation model. All operations done via JS can be also done from server side.
-
-[AZURE.INCLUDE [machine-learning-free-trial](../../includes/machine-learning-free-trial.md)]
-
-##1. General Overview
-Integrating your site with Azure ML Recommendations consist on 2 Phases:
-
-1.	Send Events into Azure ML Recommendations. This will enable to build a recommendation model.
-2.	Consume the recommendations. After the model is built you can consume the recommendations. (This document does not explain how to build a model, read the quick start guide to get more information on how).
-
-
-<ins>Phase I</ins>
-
-In the first phase you insert into your html pages a small JavaScript library that enables the page to send events as they occur on the html page into Azure ML Recommendations servers (via Data Market):
-
-![Drawing1][1]
-
-<ins>Phase II</ins>
-
-In the second phase when you want to show the recommendations on the page you select one of the following options:
-
-1.Your server (on the phase of page rendering) calls Azure ML Recommendations Server (via Data Market) to get recommendations. The results include a list of items id. Your server needs to enrich the results with the items Meta data (e.g. images, description) and send the created page to the browser.
-
-![Drawing2][2]
-
-2.The other option is to use the small JavaScript file from phase one to get a simple list of recommended items. The data received here is leaner than the one in the first option.
-
-![Drawing3][3]
-
-##2. Prerequisites
-
-1. Create a new model using the APIs. See the Quick start guide on how to do it.
-2. Encode your &lt;dataMarketUser&gt;:&lt;dataMarketKey&gt; with base64. (This will be used for the basic authentication to enable the JS code to call the APIs).
-
-
-##3. Send Data Acquisition events using JavaScript
-The following steps facilitate sending events:
-
-1.	Include JQuery library in your code. You can download it from nuget in the following URL.
-
-		http://www.nuget.org/packages/jQuery/1.8.2
-2.	Include the Recommendations Java Script library from the following URL: http://aka.ms/RecoJSLib1
-
-3.	Initialize Azure ML Recommendations library with the appropriate parameters.
-
-		<script>
-			AzureMLRecommendationsStart("<base64encoding of username:key>",
-			"<model_id>");
-		</script>
-
-4.	Send the appropriate event. See detailed section below on all type of events (example of click event)
-
-		<script>
-			if (typeof AzureMLRecommendationsEvent=="undefined") { 		
-        	        	AzureMLRecommendationsEvent = [];
-	                }
-			AzureMLRecommendationsEvent.push({ event: "click", item: "18321116" });
-		</script>
-
-
-###3.1.	Limitations and Browser Support
-This is a reference implementation and it is given as is. It should support all major browsers.
-
-###3.2.	Type of Events
-There are 5 types of event that the library supports: Click, Recommendation Click, Add to Shop Cart, Remove from Shop Cart and Purchase. There is an additional event that is used to set the user context called Login.
-
-####3.2.1. Click Event
-This event should be used any time a user clicked on an item. Usually when user clicks on an item a new page is opened with the item details; in this page this event should be triggered.
-
-Parameters:
-- event (string, mandatory) – “click”
-- item (string, mandatory) – Unique identifier of the item
-- itemName (string, optional) – the name of the item
-- itemDescription (string, optional) – the description of the item
-- itemCategory (string, optional) – the category of the item
-		
-		<script>
-			if (typeof AzureMLRecommendationsEvent == "undefined") { AzureMLRecommendationsEvent = []; }
-			AzureMLRecommendationsEvent.push({ event: "click", item: "3111718" });
-		</script>
-
-Or with optional data:
-
-		<script>
-			if (typeof AzureMLRecommendationsEvent === "undefined") { AzureMLRecommendationsEvent = []; }
-			AzureMLRecommendationsEvent.push({event: "click", item: "3111718", itemName: "Plane", itemDescription: "It is a big plane", itemCategory: "Aviation"});
-		</script>
-
-
-####3.2.2. Recommendation Click Event
-This event should be used any time a user clicked on an item that was received from Azure ML Recommendations as a recommended item. Usually when user clicks on an item a new page is opened with the item details; in this page this event should be triggered.
-
-Parameters:
-- event (string, mandatory) – “recommendationclick”
-- item (string, mandatory) – Unique identifier of the item
-- itemName (string, optional) – the name of the item
-- itemDescription (string, optional) – the description of the item
-- itemCategory (string, optional) – the category of the item
-- seeds (string array, optional) – the seeds that generated the recommendation query.
-- recoList (string array, optional) – the result of the recommendation request that generated the item that was clicked.
-		
-		<script>
-			if (typeof AzureMLRecommendationsEvent=="undefined") { AzureMLRecommendationsEvent = []; }
-			AzureMLRecommendationsEvent.push({event: "recommendationclick", item: "18899918" });
-		</script>
-
-Or with optional data:
-
-		<script>
-			if (typeof AzureMLRecommendationsEvent == "undefined") { AzureMLRecommendationsEvent = []; }
-			AzureMLRecommendationsEvent.push({ event: eventName, item: "198", itemName: "Plane2", itemDescription: "It is a big plane2", itemCategory: "Default2", seeds: ["Seed1", "Seed2"], recoList: ["199", "198", "197"] 				});
-		</script>
-
-
-####3.2.3. Add Shopping Cart Event
-This event should be used when the user add an item to the shopping cart.
-Parameters:
-* event (string, mandatory) – “addshopcart”
-* item (string, mandatory) – Unique identifier of the item
-* itemName (string, optional) – the name of the item
-* itemDescription (string, optional) – the description of the item
-* itemCategory (string, optional) – the category of the item
-		
-		<script>
-			if (typeof AzureMLRecommendationsEvent == "undefined") { AzureMLRecommendationsEvent = []; }
-			AzureMLRecommendationsEvent.push({event: "addshopcart", item: "13221118" });
-		</script>
-
-####3.2.4. Remove Shopping Cart Event
-This event should be used when the user removes an item to the shopping cart.
-
-Parameters:
-* event (string, mandatory) – “removeshopcart”
-* item (string, mandatory) – Unique identifier of the item
-* itemName (string, optional) – the name of the item
-* itemDescription (string, optional) – the description of the item
-* itemCategory (string, optional) – the category of the item
-		
-		<script>
-			if (typeof AzureMLRecommendationsEvent=="undefined") { AzureMLRecommendationsEvent = []; }
-			AzureMLRecommendationsEvent.push({ event: "removeshopcart", item: "111118" });
-		</script>
-
-####3.2.5. Purchase Event
-This event should be used when the user purchased his shopping cart.
-
-Parameters:
-* event (string) – “purchase”
-* items ( Purchased[] ) – Array holding an entry for each item purchased.<br><br>
-Purchased format:
-	* item (string) - Unique identifier of the item.
-	* count (int or string) – number of items that were purchased.
-	* price (float or string) – optional field – the price of the item.
-
-The example below shows purchase of 3 items (33, 34, 35), two with all fields populated (item, count, price) and one (item 34) without a price.
-
-		<script>
-			if ( typeof AzureMLRecommendationsEvent == "undefined"){ AzureMLRecommendationsEvent = []; }
-			AzureMLRecommendationsEvent.push({ event: "purchase", items: [{ item: "33", count: "1", price: "10" }, { item: "34", count: "2" }, { item: "35", count: "1", price: "210" }] });
-		</script>
-
-####3.2.6. User Login Event
-Azure ML Recommendations Event library creates and use a cookie in order to identify events that came from the same browser. In order to improve the model results Azure ML Recommendations enables to set a user unique identification that will override the cookie usage.
-
-This event should be used after the user login to your site.
-
-Parameters:
-* event (string) – “userlogin”
-* user (string) – unique identification of the user.
-		<script>
-			if (typeof AzureMLRecommendationsEvent=="undefined") { AzureMLRecommendationsEvent = []; }
-			AzureMLRecommendationsEvent.push({event: "userlogin", user: “ABCD10AA” });
-		</script>
-
-##4. Consume Recommendations via JavaScript
-The code that consumes the recommendation is triggered by some JavaScript event by the client’s webpage. The recommendation response includes the recommended items Ids, their names and their ratings. It’s best to use this option only for a list display of the recommended items – more complex handling (such as adding the item’s metadata) should be done on the server side integration.
-
-###4.1 Consume Recommendations
-To consume recommendations you need to include the required JavaScript libraries in your page and to call AzureMLRecommendationsStart. See section 2.
-
-To consume recommendations for one or more items you need to call a method called: AzureMLRecommendationsGetI2IRecommendation.
-
-Parameters:
-* items (array of strings) – One or more items to get recommendations for. If you consume an Fbt build then you can set here only one item.
-* numberOfResults (int) – number of required results.
-* includeMetadata (boolean, optional) – if set to ‘true’ indicates that the metadata field must be populated in the result.
-* Processing function – a function that will handle the recommendations returned. The data is returned as an array of:
-	* Item – item unique id
-	* name – item name (if exist in catalog)
-	* rating – recommendation rating
-	* metadata – a string that represents the metadata of the item
-
-Example: The following code requests 8 recommendations for item "64f6eb0d-947a-4c18-a16c-888da9e228ba" (and by not specifying includeMetadata – it implicitly says that no metadata is required), it then concatenate the results into a buffer.
-
-		<script>
- 			var reco = AzureMLRecommendationsGetI2IRecommendation(["64f6eb0d-947a-4c18-a16c-888da9e228ba"], 8, false, function (reco) {
- 				var buff = "";
- 				for (var ii = 0; ii < reco.length; ii++) {
-   					buff += reco[ii].item + "," + reco[ii].name + "," + reco[ii].rating + "\n";
- 				}
- 				alert(buff);
-			});
-		</script>
-
-
-[1]: ./media/machine-learning-recommendation-api-javascript-integration/Drawing1.png
-[2]: ./media/machine-learning-recommendation-api-javascript-integration/Drawing2.png
-[3]: ./media/machine-learning-recommendation-api-javascript-integration/Drawing3.png
- 
+﻿<properties 
+	pageTitle="Machine Learning Recommendations: JavaScript Integration | Microsoft Azure" 
+	description="Azure Machine Learning Recommendations - JavaScript Integration – documentation" 
+	services="machine-learning" 
+	documentationCenter="" 
+	authors="LuisCabrer" 
+	manager="paulettm" 
+	editor="cgronlun"/>
+
+<tags 
+	ms.service="machine-learning" 
+	ms.workload="data-services" 
+	ms.tgt_pltfrm="na" 
+	ms.devlang="javascript" 
+	ms.topic="article" 
+	ms.date="09/08/2016" 
+	ms.author="luisca"/>
+
+# Azure Machine Learning Recommendations - JavaScript Integration
+
+>[AZURE.NOTE] You should start using the Recommendations API Cognitive Service instead of this
+> version. The Recommendations Cognitive Service will be replacing this service, and all the new 
+> features will be developed there. It has new capabilities like batching support, a better API Explorer,
+> a cleaner API surface, more consistent signup/billing experience, etc.
+> Learn more about [Migrating to the new Cognitive Service](http://aka.ms/recomigrate)
+
+
+This document depict how to integrate your site using JavaScript. The JavaScript enables you to send Data Acquisition events and to consume recommendations once you build a recommendation model. All operations done via JS can be also done from server side.
+
+[AZURE.INCLUDE [machine-learning-free-trial](../../includes/machine-learning-free-trial.md)]
+
+##1. General Overview
+Integrating your site with Azure ML Recommendations consist on 2 Phases:
+
+1.	Send Events into Azure ML Recommendations. This will enable to build a recommendation model.
+2.	Consume the recommendations. After the model is built you can consume the recommendations. (This document does not explain how to build a model, read the quick start guide to get more information on how).
+
+
+<ins>Phase I</ins>
+
+In the first phase you insert into your html pages a small JavaScript library that enables the page to send events as they occur on the html page into Azure ML Recommendations servers (via Data Market):
+
+![Drawing1][1]
+
+<ins>Phase II</ins>
+
+In the second phase when you want to show the recommendations on the page you select one of the following options:
+
+1.Your server (on the phase of page rendering) calls Azure ML Recommendations Server (via Data Market) to get recommendations. The results include a list of items id. Your server needs to enrich the results with the items Meta data (e.g. images, description) and send the created page to the browser.
+
+![Drawing2][2]
+
+2.The other option is to use the small JavaScript file from phase one to get a simple list of recommended items. The data received here is leaner than the one in the first option.
+
+![Drawing3][3]
+
+##2. Prerequisites
+
+1. Create a new model using the APIs. See the Quick start guide on how to do it.
+2. Encode your &lt;dataMarketUser&gt;:&lt;dataMarketKey&gt; with base64. (This will be used for the basic authentication to enable the JS code to call the APIs).
+
+
+##3. Send Data Acquisition events using JavaScript
+The following steps facilitate sending events:
+
+1.	Include JQuery library in your code. You can download it from nuget in the following URL.
+
+		http://www.nuget.org/packages/jQuery/1.8.2
+2.	Include the Recommendations Java Script library from the following URL: http://aka.ms/RecoJSLib1
+
+3.	Initialize Azure ML Recommendations library with the appropriate parameters.
+
+		<script>
+			AzureMLRecommendationsStart("<base64encoding of username:key>",
+			"<model_id>");
+		</script>
+
+4.	Send the appropriate event. See detailed section below on all type of events (example of click event)
+
+		<script>
+			if (typeof AzureMLRecommendationsEvent=="undefined") { 		
+        	        	AzureMLRecommendationsEvent = [];
+	                }
+			AzureMLRecommendationsEvent.push({ event: "click", item: "18321116" });
+		</script>
+
+
+###3.1.	Limitations and Browser Support
+This is a reference implementation and it is given as is. It should support all major browsers.
+
+###3.2.	Type of Events
+There are 5 types of event that the library supports: Click, Recommendation Click, Add to Shop Cart, Remove from Shop Cart and Purchase. There is an additional event that is used to set the user context called Login.
+
+####3.2.1. Click Event
+This event should be used any time a user clicked on an item. Usually when user clicks on an item a new page is opened with the item details; in this page this event should be triggered.
+
+Parameters:
+- event (string, mandatory) – “click”
+- item (string, mandatory) – Unique identifier of the item
+- itemName (string, optional) – the name of the item
+- itemDescription (string, optional) – the description of the item
+- itemCategory (string, optional) – the category of the item
+		
+		<script>
+			if (typeof AzureMLRecommendationsEvent == "undefined") { AzureMLRecommendationsEvent = []; }
+			AzureMLRecommendationsEvent.push({ event: "click", item: "3111718" });
+		</script>
+
+Or with optional data:
+
+		<script>
+			if (typeof AzureMLRecommendationsEvent === "undefined") { AzureMLRecommendationsEvent = []; }
+			AzureMLRecommendationsEvent.push({event: "click", item: "3111718", itemName: "Plane", itemDescription: "It is a big plane", itemCategory: "Aviation"});
+		</script>
+
+
+####3.2.2. Recommendation Click Event
+This event should be used any time a user clicked on an item that was received from Azure ML Recommendations as a recommended item. Usually when user clicks on an item a new page is opened with the item details; in this page this event should be triggered.
+
+Parameters:
+- event (string, mandatory) – “recommendationclick”
+- item (string, mandatory) – Unique identifier of the item
+- itemName (string, optional) – the name of the item
+- itemDescription (string, optional) – the description of the item
+- itemCategory (string, optional) – the category of the item
+- seeds (string array, optional) – the seeds that generated the recommendation query.
+- recoList (string array, optional) – the result of the recommendation request that generated the item that was clicked.
+		
+		<script>
+			if (typeof AzureMLRecommendationsEvent=="undefined") { AzureMLRecommendationsEvent = []; }
+			AzureMLRecommendationsEvent.push({event: "recommendationclick", item: "18899918" });
+		</script>
+
+Or with optional data:
+
+		<script>
+			if (typeof AzureMLRecommendationsEvent == "undefined") { AzureMLRecommendationsEvent = []; }
+			AzureMLRecommendationsEvent.push({ event: eventName, item: "198", itemName: "Plane2", itemDescription: "It is a big plane2", itemCategory: "Default2", seeds: ["Seed1", "Seed2"], recoList: ["199", "198", "197"] 				});
+		</script>
+
+
+####3.2.3. Add Shopping Cart Event
+This event should be used when the user add an item to the shopping cart.
+Parameters:
+* event (string, mandatory) – “addshopcart”
+* item (string, mandatory) – Unique identifier of the item
+* itemName (string, optional) – the name of the item
+* itemDescription (string, optional) – the description of the item
+* itemCategory (string, optional) – the category of the item
+		
+		<script>
+			if (typeof AzureMLRecommendationsEvent == "undefined") { AzureMLRecommendationsEvent = []; }
+			AzureMLRecommendationsEvent.push({event: "addshopcart", item: "13221118" });
+		</script>
+
+####3.2.4. Remove Shopping Cart Event
+This event should be used when the user removes an item to the shopping cart.
+
+Parameters:
+* event (string, mandatory) – “removeshopcart”
+* item (string, mandatory) – Unique identifier of the item
+* itemName (string, optional) – the name of the item
+* itemDescription (string, optional) – the description of the item
+* itemCategory (string, optional) – the category of the item
+		
+		<script>
+			if (typeof AzureMLRecommendationsEvent=="undefined") { AzureMLRecommendationsEvent = []; }
+			AzureMLRecommendationsEvent.push({ event: "removeshopcart", item: "111118" });
+		</script>
+
+####3.2.5. Purchase Event
+This event should be used when the user purchased his shopping cart.
+
+Parameters:
+* event (string) – “purchase”
+* items ( Purchased[] ) – Array holding an entry for each item purchased.<br><br>
+Purchased format:
+	* item (string) - Unique identifier of the item.
+	* count (int or string) – number of items that were purchased.
+	* price (float or string) – optional field – the price of the item.
+
+The example below shows purchase of 3 items (33, 34, 35), two with all fields populated (item, count, price) and one (item 34) without a price.
+
+		<script>
+			if ( typeof AzureMLRecommendationsEvent == "undefined"){ AzureMLRecommendationsEvent = []; }
+			AzureMLRecommendationsEvent.push({ event: "purchase", items: [{ item: "33", count: "1", price: "10" }, { item: "34", count: "2" }, { item: "35", count: "1", price: "210" }] });
+		</script>
+
+####3.2.6. User Login Event
+Azure ML Recommendations Event library creates and use a cookie in order to identify events that came from the same browser. In order to improve the model results Azure ML Recommendations enables to set a user unique identification that will override the cookie usage.
+
+This event should be used after the user login to your site.
+
+Parameters:
+* event (string) – “userlogin”
+* user (string) – unique identification of the user.
+		<script>
+			if (typeof AzureMLRecommendationsEvent=="undefined") { AzureMLRecommendationsEvent = []; }
+			AzureMLRecommendationsEvent.push({event: "userlogin", user: “ABCD10AA” });
+		</script>
+
+##4. Consume Recommendations via JavaScript
+The code that consumes the recommendation is triggered by some JavaScript event by the client’s webpage. The recommendation response includes the recommended items Ids, their names and their ratings. It’s best to use this option only for a list display of the recommended items – more complex handling (such as adding the item’s metadata) should be done on the server side integration.
+
+###4.1 Consume Recommendations
+To consume recommendations you need to include the required JavaScript libraries in your page and to call AzureMLRecommendationsStart. See section 2.
+
+To consume recommendations for one or more items you need to call a method called: AzureMLRecommendationsGetI2IRecommendation.
+
+Parameters:
+* items (array of strings) – One or more items to get recommendations for. If you consume an Fbt build then you can set here only one item.
+* numberOfResults (int) – number of required results.
+* includeMetadata (boolean, optional) – if set to ‘true’ indicates that the metadata field must be populated in the result.
+* Processing function – a function that will handle the recommendations returned. The data is returned as an array of:
+	* Item – item unique id
+	* name – item name (if exist in catalog)
+	* rating – recommendation rating
+	* metadata – a string that represents the metadata of the item
+
+Example: The following code requests 8 recommendations for item "64f6eb0d-947a-4c18-a16c-888da9e228ba" (and by not specifying includeMetadata – it implicitly says that no metadata is required), it then concatenate the results into a buffer.
+
+		<script>
+ 			var reco = AzureMLRecommendationsGetI2IRecommendation(["64f6eb0d-947a-4c18-a16c-888da9e228ba"], 8, false, function (reco) {
+ 				var buff = "";
+ 				for (var ii = 0; ii < reco.length; ii++) {
+   					buff += reco[ii].item + "," + reco[ii].name + "," + reco[ii].rating + "\n";
+ 				}
+ 				alert(buff);
+			});
+		</script>
+
+
+[1]: ./media/machine-learning-recommendation-api-javascript-integration/Drawing1.png
+[2]: ./media/machine-learning-recommendation-api-javascript-integration/Drawing2.png
+[3]: ./media/machine-learning-recommendation-api-javascript-integration/Drawing3.png
+ 