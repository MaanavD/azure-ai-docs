---
title: How to run and deploy locally 
titleSuffix: Azure Machine Learning
description: 'This article describes how to use your local computer as a target for training, debugging, or deploying models created in Azure Machine Learning.'
services: machine-learning
ms.service: machine-learning
ms.subservice: core
ms.author: ssalgado
author: ssalgadodev
ms.date: 11/20/2020
ms.topic: how-to
<<<<<<< HEAD
ms.custom: deploy, sdkv1
=======
ms.custom: deploy, sdkv1, event-tier1-build-2022
>>>>>>> d07bf32a
---

# Deploy models trained with Azure Machine Learning on your local machines 

[!INCLUDE [sdk v1](../../includes/machine-learning-sdk-v1.md)]

This article describes how to use your local computer as a target for training or deploying models created in Azure Machine Learning. Azure Machine Learning is flexible enough to work with most Python machine learning frameworks. Machine learning solutions generally have complex dependencies that can be difficult to duplicate. This article will show you how to balance total control with ease of use.

Scenarios for local deployment include:

* Quickly iterating data, scripts, and models early in a project.
* Debugging and troubleshooting in later stages.
* Final deployment on user-managed hardware.

## Prerequisites

- An Azure Machine Learning workspace. For more information, see [Create an Azure Machine Learning workspace](how-to-manage-workspace.md).
- A model and an environment. If you don't have a trained model, you can use the model and dependency files provided in [this tutorial](tutorial-train-deploy-notebook.md).
- The [Azure Machine Learning SDK for Python](/python/api/overview/azure/ml/intro).
- A conda manager, like Anaconda or Miniconda, if you want to mirror Azure Machine Learning package dependencies.
- Docker, if you want to use a containerized version of the Azure Machine Learning environment.

## Prepare your local machine

The most reliable way to locally run an Azure Machine Learning model is with a Docker image. A Docker image provides an isolated, containerized experience that duplicates, except for hardware issues, the Azure execution environment. For more information on installing and configuring Docker for development scenarios, see [Overview of Docker remote development on Windows](/windows/dev-environment/docker/overview).

It's possible to attach a debugger to a process running in Docker. (See [Attach to a running container](https://code.visualstudio.com/docs/remote/attach-container).) But you might prefer to debug and iterate your Python code without involving Docker. In this scenario, it's important that your local machine uses the same libraries that are used when you run your experiment in Azure Machine Learning. To manage Python dependencies, Azure uses [conda](https://docs.conda.io/). You can re-create the environment by using other package managers, but installing and configuring conda on your local machine is the easiest way to synchronize. 

> [!IMPORTANT]
> GPU base images can't be used for local deployment, unless the local deployment is on an Azure Machine Learning compute instance.  GPU base images are supported only on Microsoft Azure Services such as Azure Machine Learning compute clusters and instances, Azure Container Instance (ACI), Azure VMs, or Azure Kubernetes Service (AKS).

## Prepare your entry script

Even if you use Docker to manage the model and dependencies, the Python scoring script must be local. The script must have two methods:

- An `init()` method that takes no arguments and returns nothing 
- A `run()` method that takes a JSON-formatted string and returns a JSON-serializable object

The argument to the `run()` method will be in this form: 

```json
{
    "data": <model-specific-data-structure>
}
```

The object you return from the `run()` method must implement `toJSON() -> string`.

The following example demonstrates how to load a registered scikit-learn model and score it by using NumPy data. This example is based on the model and dependencies of [this tutorial](tutorial-train-deploy-notebook.md).

```python
import json
import numpy as np
import os
import pickle
import joblib

def init():
    global model
    # AZUREML_MODEL_DIR is an environment variable created during deployment.
    # It's the path to the model folder (./azureml-models/$MODEL_NAME/$VERSION).
    # For multiple models, it points to the folder containing all deployed models (./azureml-models).
    model_path = os.path.join(os.getenv('AZUREML_MODEL_DIR'), 'sklearn_mnist_model.pkl')
    model = joblib.load(model_path)

def run(raw_data):
    data = np.array(json.loads(raw_data)['data'])
    # Make prediction.
    y_hat = model.predict(data)
    # You can return any data type as long as it's JSON-serializable.
    return y_hat.tolist()
```

For more advanced examples, including automatic Swagger schema generation and scoring binary data (for example, images), see [Advanced entry script authoring](how-to-deploy-advanced-entry-script.md). 

## Deploy as a local web service by using Docker

The easiest way to replicate the environment used by Azure Machine Learning is to deploy a web service by using Docker. With Docker running on your local machine, you will:

1. Connect to the Azure Machine Learning workspace in which your model is registered.
1. Create a `Model` object that represents the model.
1. Create an `Environment` object that contains the dependencies and defines the software environment in which your code will run.
1. Create an `InferenceConfig` object that associates the entry script with the `Environment`.
1. Create a `DeploymentConfiguration` object of the subclass `LocalWebserviceDeploymentConfiguration`.
1. Use `Model.deploy()` to create a `Webservice` object. This method downloads the Docker image and associates it with the `Model`, `InferenceConfig`, and `DeploymentConfiguration`.
1. Activate the `Webservice` by using `Webservice.wait_for_deployment()`.

The following code shows these steps:

```python
from azureml.core.webservice import LocalWebservice
from azureml.core.model import InferenceConfig
from azureml.core.environment import Environment
from azureml.core import Workspace
from azureml.core.model import Model

ws = Workspace.from_config()
model = Model(ws, 'sklearn_mnist')


myenv = Environment.get(workspace=ws, name="tutorial-env", version="1")
inference_config = InferenceConfig(entry_script="score.py", environment=myenv)

deployment_config = LocalWebservice.deploy_configuration(port=6789)

local_service = Model.deploy(workspace=ws, 
                       name='sklearn-mnist-local', 
                       models=[model], 
                       inference_config=inference_config, 
                       deployment_config = deployment_config)

local_service.wait_for_deployment(show_output=True)
print(f"Scoring URI is : {local_service.scoring_uri}")
```

The call to `Model.deploy()` can take a few minutes. After you've initially deployed the web service, it's more efficient to use the `update()` method rather than starting from scratch. See [Update a deployed web service](how-to-deploy-update-web-service.md).


### Test your local deployment

When you run the previous deployment script, it will output the URI to which you can POST data for scoring (for example, `http://localhost:6789/score`). The following sample shows a script that scores sample data by using the `"sklearn-mnist-local"` locally deployed model. The model, if properly trained, infers that `normalized_pixel_values` should be interpreted as a "2". 

```python
import requests

normalized_pixel_values = "[\
0.0, 0.0, 0.0, 0.0, 0.0, 0.0, 0.0, 0.0, 0.0, 0.0, 0.0, 0.0, 0.0, 0.0, 0.0, 0.0, 0.0, 0.0, 0.0, 0.0, 0.0, 0.0, 0.0, 0.0, 0.0, 0.0, 0.0, 0.0, \
0.0, 0.0, 0.0, 0.0, 0.0, 0.0, 0.0, 0.0, 0.0, 0.0, 0.0, 0.0, 0.0, 0.0, 0.0, 0.0, 0.0, 0.0, 0.0, 0.0, 0.0, 0.0, 0.0, 0.0, 0.0, 0.0, 0.0, 0.0, \
0.0, 0.0, 0.0, 0.0, 0.0, 0.0, 0.0, 0.0, 0.0, 0.0, 0.0, 0.0, 0.0, 0.0, 0.0, 0.0, 0.0, 0.0, 0.0, 0.0, 0.0, 0.0, 0.0, 0.0, 0.0, 0.0, 0.0, 0.0, \
0.0, 0.0, 0.0, 0.0, 0.0, 0.0, 0.0, 0.0, 0.0, 0.0, 0.0, 0.0, 0.0, 0.5, 0.5, 0.7, 1.0, 1.0, 0.6, 0.4, 0.0, 0.0, 0.0, 0.0, 0.0, 0.0, 0.0, 0.0, \
0.0, 0.0, 0.0, 0.0, 0.0, 0.0, 0.0, 0.0, 0.0, 0.0, 0.0, 0.0, 0.0, 0.7, 1.0, 1.0, 1.0, 1.0, 1.0, 1.0, 0.9, 0.1, 0.0, 0.0, 0.0, 0.0, 0.0, 0.0, \
0.0, 0.0, 0.0, 0.0, 0.0, 0.0, 0.0, 0.0, 0.0, 0.0, 0.0, 0.0, 0.0, 0.7, 1.0, 1.0, 1.0, 0.8, 0.6, 0.7, 1.0, 1.0, 0.5, 0.0, 0.0, 0.0, 0.0, 0.0, \
0.0, 0.0, 0.0, 0.0, 0.0, 0.0, 0.0, 0.0, 0.0, 0.0, 0.0, 0.0, 0.0, 0.2, 1.0, 1.0, 0.8, 0.1, 0.0, 0.0, 0.0, 0.8, 1.0, 0.5, 0.0, 0.0, 0.0, 0.0, \
0.0, 0.0, 0.0, 0.0, 0.0, 0.0, 0.0, 0.0, 0.0, 0.0, 0.0, 0.0, 0.0, 0.0, 0.3, 1.0, 0.8, 0.1, 0.0, 0.0, 0.0, 0.5, 1.0, 1.0, 0.3, 0.0, 0.0, 0.0, \
0.0, 0.0, 0.0, 0.0, 0.0, 0.0, 0.0, 0.0, 0.0, 0.0, 0.0, 0.0, 0.0, 0.0, 0.0, 0.0, 0.1, 0.1, 0.0, 0.0, 0.0, 0.0, 0.8, 1.0, 1.0, 0.3, 0.0, 0.0, \
0.0, 0.0, 0.0, 0.0, 0.0, 0.0, 0.0, 0.0, 0.0, 0.0, 0.0, 0.0, 0.0, 0.0, 0.0, 0.0, 0.0, 0.0, 0.0, 0.0, 0.0, 0.0, 0.5, 1.0, 1.0, 0.8, 0.0, 0.0, \
0.0, 0.0, 0.0, 0.0, 0.0, 0.0, 0.0, 0.0, 0.0, 0.0, 0.0, 0.0, 0.0, 0.0, 0.0, 0.0, 0.0, 0.0, 0.0, 0.0, 0.0, 0.0, 0.3, 1.0, 1.0, 0.9, 0.2, 0.0, \
0.0, 0.0, 0.0, 0.0, 0.0, 0.0, 0.0, 0.0, 0.0, 0.0, 0.0, 0.0, 0.0, 0.0, 0.0, 0.0, 0.0, 0.0, 0.0, 0.0, 0.0, 0.0, 0.0, 0.5, 1.0, 1.0, 0.6, 0.0, \
0.0, 0.0, 0.0, 0.0, 0.0, 0.0, 0.0, 0.0, 0.0, 0.0, 0.0, 0.0, 0.0, 0.0, 0.0, 0.0, 0.0, 0.0, 0.0, 0.0, 0.0, 0.0, 0.0, 0.7, 1.0, 1.0, 0.6, 0.0, \
0.0, 0.0, 0.0, 0.0, 0.0, 0.0, 0.0, 0.0, 0.0, 0.0, 0.0, 0.0, 0.0, 0.0, 0.0, 0.0, 0.0, 0.0, 0.0, 0.0, 0.0, 0.0, 0.0, 0.1, 0.9, 1.0, 0.9, 0.1, \
0.1, 0.0, 0.0, 0.0, 0.0, 0.0, 0.0, 0.0, 0.0, 0.0, 0.0, 0.0, 0.0, 0.0, 0.0, 0.0, 0.0, 0.0, 0.0, 0.0, 0.0, 0.0, 0.0, 0.0, 0.8, 1.0, 1.0, 0.6, \
0.6, 0.0, 0.0, 0.0, 0.0, 0.0, 0.0, 0.0, 0.0, 0.0, 0.0, 0.0, 0.0, 0.0, 0.0, 0.0, 0.0, 0.0, 0.0, 0.0, 0.0, 0.0, 0.0, 0.0, 0.3, 1.0, 1.0, 0.7, \
0.7, 0.0, 0.0, 0.0, 0.0, 0.0, 0.0, 0.0, 0.0, 0.0, 0.0, 0.0, 0.0, 0.0, 0.0, 0.0, 0.0, 0.0, 0.0, 0.0, 0.0, 0.0, 0.0, 0.0, 0.1, 0.8, 1.0, 1.0, \
1.0, 0.6, 0.0, 0.0, 0.0, 0.0, 0.0, 0.0, 0.0, 0.0, 0.0, 0.0, 0.0, 0.0, 0.0, 0.0, 0.0, 0.0, 0.0, 0.0, 0.0, 0.0, 0.0, 0.0, 0.0, 0.5, 1.0, 1.0, \
1.0, 0.7, 0.0, 0.0, 0.0, 0.0, 0.0, 0.0, 0.0, 0.0, 0.0, 0.0, 0.0, 0.0, 0.0, 0.0, 0.0, 0.0, 0.0, 0.0, 0.0, 0.0, 0.0, 0.0, 0.0, 0.0, 1.0, 1.0, \
1.0, 1.0, 0.1, 0.0, 0.0, 0.0, 0.0, 0.0, 0.0, 0.0, 0.0, 0.0, 0.0, 0.0, 0.0, 0.0, 0.0, 0.0, 0.0, 0.0, 0.0, 0.0, 0.0, 0.0, 0.0, 0.0, 0.0, 1.0, \
1.0, 1.0, 1.0, 0.2, 0.1, 0.1, 0.1, 0.1, 0.0, 0.0, 0.0, 0.1, 0.1, 0.1, 0.6, 0.6, 0.6, 0.6, 0.0, 0.0, 0.0, 0.0, 0.0, 0.0, 0.0, 0.0, 0.0, 0.0, \
0.0, 1.0, 1.0, 1.0, 1.0, 1.0, 1.0, 1.0, 1.0, 0.7, 0.6, 0.7, 1.0, 1.0, 1.0, 1.0, 1.0, 1.0, 1.0, 0.5, 0.0, 0.0, 0.0, 0.0, 0.0, 0.0, 0.0, 0.0, \
0.0, 0.0, 0.7, 1.0, 1.0, 1.0, 1.0, 1.0, 1.0, 1.0, 1.0, 1.0, 1.0, 1.0, 1.0, 1.0, 1.0, 0.7, 0.5, 0.5, 0.2, 0.0, 0.0, 0.0, 0.0, 0.0, 0.0, 0.0, \
0.0, 0.0, 0.0, 0.0, 0.5, 0.5, 0.5, 0.5, 0.7, 1.0, 1.0, 1.0, 0.6, 0.5, 0.5, 0.2, 0.0, 0.0, 0.0, 0.0, 0.0, 0.0, 0.0, 0.0, 0.0, 0.0, 0.0, 0.0, \
0.0, 0.0, 0.0, 0.0, 0.0, 0.0, 0.0, 0.0, 0.0, 0.0, 0.0, 0.0, 0.0, 0.0, 0.0, 0.0, 0.0, 0.0, 0.0, 0.0, 0.0, 0.0, 0.0, 0.0, 0.0, 0.0, 0.0, 0.0, \
0.0, 0.0, 0.0, 0.0, 0.0, 0.0, 0.0, 0.0, 0.0, 0.0, 0.0, 0.0, 0.0, 0.0, 0.0, 0.0, 0.0, 0.0, 0.0, 0.0, 0.0, 0.0, 0.0, 0.0, 0.0, 0.0, 0.0, 0.0, \
0.0, 0.0, 0.0, 0.0, 0.0, 0.0, 0.0, 0.0, 0.0, 0.0, 0.0, 0.0, 0.0, 0.0, 0.0, 0.0, 0.0, 0.0, 0.0, 0.0, 0.0, 0.0, 0.0, 0.0, 0.0, 0.0, 0.0, 0.0, \
0.0, 0.0, 0.0, 0.0, 0.0, 0.0, 0.0, 0.0, 0.0, 0.0, 0.0, 0.0, 0.0, 0.0, 0.0, 0.0, 0.0, 0.0, 0.0, 0.0, 0.0, 0.0, 0.0, 0.0, 0.0, 0.0, 0.0, 0.0]"

input_data = "{\"data\": [" + normalized_pixel_values + "]}"

headers = {'Content-Type': 'application/json'}

scoring_uri = "http://localhost:6789/score"
resp = requests.post(scoring_uri, input_data, headers=headers)

print("Should be predicted as '2'")
print("prediction:", resp.text)
```

## Download and run your model directly

Using Docker to deploy your model as a web service is the most common option. But you might want to run your code directly by using local Python scripts. You'll need two important components: 

- The model itself
- The dependencies upon which the model relies 

You can download the model:  

- From the portal, by selecting the **Models** tab, selecting the desired model, and on the **Details** page, selecting **Download**.
- From the command line, by using `az ml model download`. (See [model download.](/cli/azure/ml/model#az-ml-model-download))
- By using the Python SDK `Model.download()` method. (See [Model class.](/python/api/azureml-core/azureml.core.model.model#download-target-dir------exist-ok-false--exists-ok-none-))

An Azure model may be in whatever form your framework uses but is generally one or more serialized Python objects, packaged as a Python pickle file (.pkl extension). The contents of the pickle file depend on the machine learning library or technique used to train the model. For example, if you're using the model from the tutorial, you might load the model with:

```python
import pickle

with open('sklearn_mnist_model.pkl', 'rb') as f : 
    logistic_model = pickle.load(f, encoding='latin1')
```

Dependencies are always tricky to get right, especially with machine learning, where there can often be a dizzying web of specific version requirements. You can re-create an Azure Machine Learning environment on your local machine either as a complete conda environment or as a Docker image by using the `build_local()` method of the `Environment` class: 

```python
ws = Workspace.from_config()
myenv = Environment.get(workspace=ws, name="tutorial-env", version="1")
myenv.build_local(workspace=ws, useDocker=False) #Creates conda environment.
```

If you set the `build_local()` `useDocker` argument to `True`, the function will create a Docker image rather than a conda environment. If you want more control, you can use the `save_to_directory()` method of `Environment`, which writes conda_dependencies.yml and azureml_environment.json definition files that you can fine-tune and use as the basis for extension. 

The `Environment` class has a number of other methods for synchronizing environments across your compute hardware, your Azure workspace, and Docker images. For more information, see [Environment class](/python/api/azureml-core/azureml.core.environment(class)).

After you download the model and resolve its dependencies, there are no Azure-defined restrictions on how you perform scoring, fine-tune the model, use transfer learning, and so forth. 

## Upload a retrained model to Azure Machine Learning

If you have a locally trained or retrained model, you can register it with Azure. After it's registered, you can continue tuning it by using Azure compute or deploy it by using Azure facilities like [Azure Kubernetes Service](v1/how-to-deploy-azure-kubernetes-service.md) or [Triton Inference Server (Preview)](how-to-deploy-with-triton.md).

To be used with the Azure Machine Learning Python SDK, a model must be stored as a serialized Python object in pickle format (a .pkl file). It must also implement a `predict(data)` method that returns a JSON-serializable object. For example, you might store a locally trained scikit-learn diabetes model with: 

```python
import joblib

from sklearn.datasets import load_diabetes
from sklearn.linear_model import Ridge

dataset_x, dataset_y = load_diabetes(return_X_y=True)

sk_model = Ridge().fit(dataset_x, dataset_y)

joblib.dump(sk_model, "sklearn_regression_model.pkl")
```

To make the model available in Azure, you can then use the `register()` method of the `Model` class:

```python
from azureml.core.model import Model

model = Model.register(model_path="sklearn_regression_model.pkl",
                       model_name="sklearn_regression_model",
                       tags={'area': "diabetes", 'type': "regression"},
                       description="Ridge regression model to predict diabetes",
                       workspace=ws)
```

You can then find your newly registered model on the Azure Machine Learning **Model** tab:

:::image type="content" source="media/how-to-deploy-local/registered-model.png" alt-text="Screenshot of Azure Machine Learning Model tab, showing an uploaded model.":::

For more information on uploading and updating models and environments, see [Register model and deploy locally with advanced usages](https://github.com/Azure/MachineLearningNotebooks/blob/master/how-to-use-azureml/deployment/deploy-to-local/register-model-deploy-local-advanced.ipynb).

## Next steps

- For information on using VS Code with Azure Machine Learning, see [Connect to compute instance in Visual Studio Code (preview)](how-to-set-up-vs-code-remote.md)
- For more information on managing environments, see [Create & use software environments in Azure Machine Learning](how-to-use-environments.md).
- To learn about accessing data from your datastore, see [Connect to storage services on Azure](how-to-access-data.md).<|MERGE_RESOLUTION|>--- conflicted
+++ resolved
@@ -9,11 +9,7 @@
 author: ssalgadodev
 ms.date: 11/20/2020
 ms.topic: how-to
-<<<<<<< HEAD
-ms.custom: deploy, sdkv1
-=======
 ms.custom: deploy, sdkv1, event-tier1-build-2022
->>>>>>> d07bf32a
 ---
 
 # Deploy models trained with Azure Machine Learning on your local machines 
