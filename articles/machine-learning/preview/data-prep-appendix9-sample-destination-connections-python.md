---
title: Example destinations/outputs possible with Azure Machine Learning Data Preparation  | Microsoft Docs
description: This document provides a a set of examples of custom data destinations/outputs with Azure ML data prep
services: machine-learning
author: euangMS
ms.author: euang
manager: lanceo
ms.reviewer: 
ms.service: machine-learning
ms.workload: data-services
ms.custom: 
ms.devlang: 
ms.topic: article
ms.date: 09/11/2017
---


# Sample of destination connections (Python) 
Before reading this appendix read [Python Extensibility Overview](data-prep-python-extensibility-overview.md)

<<<<<<< HEAD
### Write to Excel 
=======
>>>>>>> 02f190a0

Writing to Excel requires an additional library, adding new libraries is documented in the extensibility overview. `openpyxl` is the library that needs added.

Before writing, some other changes might be needed. Some of the datatypes used in Data Prep are not supported in some destination formats. As an example if "Error" objects exist, these will not serialize correctly to Excel. Thus a "Replace Error Values" transform, that removes Errors from any columns, is needed before attempting to write to Excel.

Assuming all of the above work has been completed, the following line writes the data table to a single sheet in an Excel document. Add a Write DataFlow (Script) transform and enter the following code in an expression section:

<<<<<<< HEAD
#### On Windows 
=======
## On Windows 
>>>>>>> 02f190a0
```python
df.to_excel('c:\dev\data\Output\Customer.xlsx', sheet_name='Sheet1')
```

<<<<<<< HEAD
#### On macOS/OS X ###
=======
## On macOS/OS X 
>>>>>>> 02f190a0
```python
df.to_excel('c:/dev/data/Output/Customer.xlsx', sheet_name='Sheet1')
```<|MERGE_RESOLUTION|>--- conflicted
+++ resolved
@@ -18,10 +18,9 @@
 # Sample of destination connections (Python) 
 Before reading this appendix read [Python Extensibility Overview](data-prep-python-extensibility-overview.md)
 
-<<<<<<< HEAD
+
 ### Write to Excel 
-=======
->>>>>>> 02f190a0
+
 
 Writing to Excel requires an additional library, adding new libraries is documented in the extensibility overview. `openpyxl` is the library that needs added.
 
@@ -29,20 +28,13 @@
 
 Assuming all of the above work has been completed, the following line writes the data table to a single sheet in an Excel document. Add a Write DataFlow (Script) transform and enter the following code in an expression section:
 
-<<<<<<< HEAD
+
 #### On Windows 
-=======
-## On Windows 
->>>>>>> 02f190a0
 ```python
 df.to_excel('c:\dev\data\Output\Customer.xlsx', sheet_name='Sheet1')
 ```
 
-<<<<<<< HEAD
 #### On macOS/OS X ###
-=======
-## On macOS/OS X 
->>>>>>> 02f190a0
 ```python
 df.to_excel('c:/dev/data/Output/Customer.xlsx', sheet_name='Sheet1')
 ```