--- conflicted
+++ resolved
@@ -126,13 +126,8 @@
 ## Step 6. Use the master branch
 One way to avoid accidentally losing your current project state is to commit the project to the master branch of the Git repo (or to any branch that you created yourself). You can use Git from the command line or from your favorite Git client tool to operate on the master branch. For example:
 
-<<<<<<< HEAD
-```
+```sh
 # Check status to make sure you are on the master branch (or branch of your choice).
-=======
-```sh
-# check status to make sure you are on the master branch (or branch of your choice)
->>>>>>> d8d85ed3
 $ git status
 
 # Stage all changes.
