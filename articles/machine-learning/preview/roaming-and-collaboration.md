---
title: Roaming and collaboration in Azure Machine Learning Workbench | Microsoft Docs
description: Learn how to set up roaming and collaboration in Machine Learning Workbench.
services: machine-learning
author: hning86
ms.author: haining
manager: mwinkle
ms.reviewer: garyericson, jasonwhowell, mldocs
ms.service: machine-learning
ms.workload: data-services
ms.topic: article
ms.date: 11/16/2017 
---

# Roaming and collaboration in Azure Machine Learning Workbench
This article describes how you can use Azure Machine Learning Workbench to set up projects for roaming between computers and collaborate with team members. 

When you create an Azure Machine Learning project that has a remote Git repository (repo) link, the project metadata and snapshots are stored in the cloud. You can use the cloud link to access the project from a different computer (roaming). You can also collaborate with team members by giving them access to the project. 

## Prerequisites
1. Install the Machine Learning Workbench app. Ensure that you have access to an Azure Machine Learning Experimentation account. For more information, see the [installation guide](quickstart-installation.md).

2. Access [Visual Studio Team Services](https://www.visualstudio.com) (Team Services), and then create a repo to link your project to. For more information, see [Using a Git repo with a Machine Learning Workbench project](using-git-ml-project.md).

## Create a new Machine Learning project
Open Machine Learning Workbench, and then create a new project (for example, a project named iris). In the **Visualstudio.com GIT Repository URL** box, enter a valid URL for a Team Services Git repo. 

> [!IMPORTANT]
> If you choose the blank project template, the Git repo you choose to use might already have a master branch. Machine Learning simply clones the master branch locally. It adds the aml_config folder and other project metadata files to the local project folder. 
>
> If you choose any other project template, your Git repo *cannot* already have a master branch. If it does, you see an error. The alternative is to use the `az ml project create` command to create the project, with a `--force` switch. This deletes the files in the original master branch and replaces them with the new files in the template that you choose.

After the project is created, submit a few runs on any scripts that are in the project. This action commits the project state to the remote Git repo's run history branch. 

> [!NOTE] 
> Only script runs trigger commits to the run history branch. Data prep execution and Notebook runs don't trigger project snapshots in the run history branch.

If you have set up Git authentication, you can also operate in the master branch. Or, you can create a new branch. 

Example: 
```
# Check current repo status.
$ git status

# Stage all changes in the current repo.
$ git add -A

# Commit changes.
$ git commit -m "my commit fixes this weird bug!"

# Push to the remote repo.
$ git push origin master
```

## Roaming
<a name="roaming"></a>

### Open Machine Learning Workbench on a second computer
After the Team Services Git repo is linked with your project, you can access the iris project from any computer that has Machine Learning Workbench installed. 

To access the iris project on another computer, you must sign in to the app by using the same credentials that you used to create the project. You also need to be in the same Machine Learning Experimentation account and workspace. The iris project is alphabetically listed with other projects in the workspace. 

### Download the project on a second computer
When the workspace is open on the second computer, the icon adjacent to the iris project is different from the typical folder icon. The download icon indicates that the contents of the project are in the cloud, and that the project is ready to be downloaded to the current computer. 

![Create project](./media/roaming-and-collaboration/downloadable-project.png)

Select the iris project to begin a download. When the download is finished, the project is ready to be accessed on the second computer. 

On Windows, the project is located at C:\Users\\<username\>\Documents\AzureML.

On macOS, the project is located at /home/\<username\>/Documents/AzureML.

In a future release, we plan to enhance functionality so that you can select a destination folder. 

> [!NOTE]
> If you have a folder in the Machine Learning directory that has the exact same name as the project, the download fails. To work around this issue, temporarily rename the existing folder.


### Work on the downloaded project 
The newly downloaded project reflects the project state at the last run in the project. A snapshot of the project state is automatically committed to the run history branch in the Team Services Git repo every time you submit a run. The snapshot that is associated with the latest run is used to instantiate the project on the second computer. 
 

## Collaboration
You can collaborate with team members on projects that are linked to a Team Services Git repo. You can assign permissions to users for the Machine Learning Experimentation account, workspace, and project. Currently, you can perform Azure Resource Manager commands by using Azure CLI. You can also use the [Azure portal](https://portal.azure.com). For more information, see [Use the Azure portal to add users](#portal).    

### Use the command line to add users
As an example, Alice is the Owner of the iris project. Alice wants to share access to the project with Bob. 

Alice selects the **File** menu, and then selects the **Command Prompt** menu item. The Command Prompt window opens with the iris project. Alice can then decide what level of access she wants to give to Bob. She grants permissions by executing the following commands:  

```azurecli
# Find the Resource Manager ID of the Experimentation account.
az ml account experimentation show --query "id"

# Add Bob to the Experimentation account as a Contributor.
# Bob now has read/write access to all workspaces and projects under the account by inheritance.
az role assignment create --assignee bob@contoso.com --role Contributor --scope <Experimentation account Resource Manager ID>

# Find the Resource Manager ID of the workspace.
az ml workspace show --query "id"

# Add Bob to the workspace as an Owner.
# Bob now has read/write access to all projects under the workspace by inheritance. Bob can invite or remove other users.
az role assignment create --assignee bob@contoso.com --role Owner --scope <workspace Resource Manager ID>
```

After role assignment, either directly or by inheritance, Bob can see the project in the Machine Learning Workbench project list. Bob might need to restart the application to see the project. Bob can then download the project as described in [Roaming](#roaming), and begin to collaborate with Alice. 

The run history for all users that collaborate on a project is committed to the same remote Git repo. When Alice executes a run, Bob can see the run in the run history section of the project in the Machine Learning Workbench app. Bob can also restore the project to the state of any run, including runs that Alice started. 

By sharing a remote Git repo for the project, Alice and Bob can also collaborate in the master branch. If needed, they can also create personal branches and use Git pull requests and merges to collaborate. 

### Use the Azure portal to add users
<a name="portal"></a>

Machine Learning Experimentation accounts, workspaces, and projects are Azure Resource Manager resources. To assign roles, you can use the **Access Control** link in the [Azure portal](https://portal.azure.com). 

Find the resource that you want to add users to by using the **All Resources** view. Select the **Access control (IAM)** link, and then select **Add users**. 

<img src="./media/roaming-and-collaboration/iam.png" width="320px">

## Sample collaboration workflow
To illustrate the collaboration workflow, let's walk through an example. Contoso employees Alice and Bob want to collaborate on a data science project by using Machine Learning Workbench. Their identities belong to the same Contoso Azure Active Directory (Azure AD) tenant. Here are the steps Alice and Bob take:

1. Alice creates an empty Git repo in a Team Services project. The Team Services project should be in an Azure subscription that is created under the Contoso Azure AD tenant. 

2. Alice creates a Machine Learning Experimentation account, a workspace, and a Machine Learning Workbench project on her computer. When she creates the project, she enters the Team Services Git repo URL.

3. Alice starts to work on the project. She creates some scripts and executes a few runs. For each run, a snapshot of the entire project folder is automatically pushed as a commit to a run history branch of the Team Services Git repo that Machine Learning Workbench creates.

4. Alice is happy with the work in progress. She wants to commit her changes in the local master branch and then push them to the Team Services Git repo master branch. With the project open, in Machine Learning Workbench, she opens the Command Prompt window, and then enters these commands:
    
    ```sh
    # Verify that the Git remote is pointing to the Team Services Git repo.
    $ git remote -v

    # Verify that the current branch is master.
    $ git branch

    # Stage all changes.
    $ git add -A

    # Commit changes with a comment.
    $ git commit -m "this is a good milestone"

    # Push the commit to the master branch of the remote Git repo in Team Services.
    $ git push
    ```

5. Alice adds Bob to the workspace as a Contributor. She can do this in the Azure portal, or by using the `az role assignment` command, as demonstrated earlier. Alice also grants Bob read/write permissions to the Team Services Git repo.

6. Bob signs in to Machine Learning Workbench on his computer. He can see the workspace that Alice shared with him. He can see the iris project listed under that workspace. 

7. Bob selects the project name. The project is downloaded to his computer.
    
<<<<<<< HEAD
    a. The downloaded project files are clones of the snapshot of the latest run that's recorded in the run history. They are not the last commit on the master branch.
    
    b. The local project folder is set to the master branch, with unstaged changes.
=======
    a. The downloaded project files are a copy of the snapshot of the latest run recorded in the run history. They are not the last commit on the master branch.
    
    b. The local project folder is set on _master_ branch with the above unstaged changes.
>>>>>>> 7854c636

8. Bob can browse runs that were executed by Alice. He can restore snapshots of any earlier runs.

9. Bob wants to get the latest changes that Alice pushed, and then start working in a different branch. In Machine Learning Workbench, Bob opens a Command Prompt window and executes the following commands:

    ```sh
    # Verify that the Git remote is pointing to the Team Services Git repo.
    $ git remote -v

    # Verify that the current branch is master.
    $ git branch

    # Get the latest commit in the Team Services Git master branch and overwrite current files.
    $ git pull --force

    # Create a new local branch named "bob" so that Bob's work is done in the "bob" branch
    $ git checkout -b bob
    ```

10. Bob modifies the project and submits new runs. The changes are made on the bob branch. Bob's runs also become visible to Alice.

11. Bob is ready to push his changes to the remote Git repo. To avoid conflict with the master branch, where Alice is working, Bob pushes his work to a new remote branch, which is also named bob.

    ```sh
    # Verify that the current branch is "bob," and that it has unstaged changes.
    $ git status
    
    # Stage all changes.
    $ git add -A

    # Commit the changes with a comment.
    $ git commit -m "I found a cool new trick."

    # Create a new branch on the remote Team Services Git repo, and then push the changes.
    $ git push origin bob
    ```

12. To tell Alice about the cool new trick in his code, Bob creates a pull request on the remote Git repo from the bob branch to the master branch. Alice can then merge the pull request into master branch.

## Next steps
- Learn more about [using a Git repo with a Machine Learning Workbench project](using-git-ml-project.md).<|MERGE_RESOLUTION|>--- conflicted
+++ resolved
@@ -153,16 +153,8 @@
 6. Bob signs in to Machine Learning Workbench on his computer. He can see the workspace that Alice shared with him. He can see the iris project listed under that workspace. 
 
 7. Bob selects the project name. The project is downloaded to his computer.
-    
-<<<<<<< HEAD
-    a. The downloaded project files are clones of the snapshot of the latest run that's recorded in the run history. They are not the last commit on the master branch.
-    
-    b. The local project folder is set to the master branch, with unstaged changes.
-=======
-    a. The downloaded project files are a copy of the snapshot of the latest run recorded in the run history. They are not the last commit on the master branch.
-    
-    b. The local project folder is set on _master_ branch with the above unstaged changes.
->>>>>>> 7854c636
+    * The downloaded project files are a copy of the snapshot of the latest run that's recorded in the run history. They are not the last commit on the master branch.
+    * The local project folder is set to the master branch, with the unstaged changes.
 
 8. Bob can browse runs that were executed by Alice. He can restore snapshots of any earlier runs.
 
