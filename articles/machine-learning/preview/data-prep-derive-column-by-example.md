--- conflicted
+++ resolved
@@ -13,12 +13,9 @@
 ms.date: 09/14/2017
 ---
 
-<<<<<<< HEAD
+
 # Derive column by example transformation
-=======
-# Derive Column by Example Transformation
-
->>>>>>> fbfa38ba
+
 The **Derive Column by Example** transform enables users to create a derivative of one or more existing columns using user provided examples of the derived result. The derivative can be any combination of the supported String, Date, and Number transformations. 
 
 Following String, Date, and Number transformations are supported:
@@ -74,13 +71,10 @@
 
 ## Examples of string transformations by example
 
-<<<<<<< HEAD
+
 >[!NOTE] 
 >Values in **bold** represent the examples that were provided in order to complete the transformation in the shown dataset.
-=======
-> [!NOTE]
-> Values in **bold** represent the examples that were provided in order to complete the transformation in the shown dataset.
->>>>>>> fbfa38ba
+
 
 ### S1. Extracting file names from file paths
 
@@ -199,13 +193,9 @@
 
 ## Examples of number transformations by example
 
-<<<<<<< HEAD
 >[!NOTE] 
 >Values in **bold** represent the examples that were provided in order to complete the transformation in the shown dataset.
-=======
-> [!NOTE]
-> Values in **bold** represent the examples that were provided in order to complete the transformation in the shown dataset.
->>>>>>> fbfa38ba
+
 
 ### N1. Rounding to nearest 10
 
@@ -285,13 +275,9 @@
 
 ## Examples of date transformations by example
 
-<<<<<<< HEAD
 >[!NOTE] 
 >Values in **bold** represent the examples that were provided in order to complete the transformation in the shown dataset.
-=======
-> [!NOTE]
-> Values in **bold** represent the examples that were provided in order to complete the transformation in the shown dataset.
->>>>>>> fbfa38ba
+
 
 ### D1. Extracting date parts
 
