--- conflicted
+++ resolved
@@ -14,7 +14,6 @@
 # Persisting Changes & Dealing with Large Files
 
 ## Execution Isolation, Portability, and Reproducibility
-<<<<<<< HEAD
 Azure ML Experimentation Service allows you to configure different execution targets, some are local -- such as local computer or a Docker container on a local computer, some are remote -- such as a Docker container in a remote machine, or an HDInsight cluster. Reference the [Configuration Experimentation Execution](experiment-execution-configuration.md) article for more details. Before any execution can happen, the project folder is copied into that compute target. This is true even in case of a local execution where a local temp folder is used for this purpose. 
 
 The purpose of this design is to ensure execution isolation, reproducibility, and portability. If you execute the same script twice, in the same compute target or a different compute target, you are guaranteed to receive the same results. The changes made by the first execution shouldn't affect the second execution. With this design, we can treat compute targets as stateless computation resources with no affinity to the jobs executed after they are finished.
@@ -23,14 +22,6 @@
 With the benefits of portability and repeatability, this design also brings some unique challenges:
 ### Persisting state changes
 If your script modifies state on the compute context, the changes are not persisted for your next execution, nor are they propagated back to the client machine automatically. 
-=======
-Azure ML Experimentation Service allows you to configure different execution targets, some are local -- such as local computer or a Docker container on a local computer, some are remote -- such as a Docker container in a remote machine, or HDI cluster. Before any execution can happen, the project folder is copied into that compute target. This is true even in the case of a local execution where a local temp folder is used for this purpose. 
-
-The purpose of this design is to ensure execution isolation, reproducibility, and portability. If you execute the same script twice, in the same compute target or a different compute target, you are guaranteed to receive the same results. This is because changes made by the first execution don't affect the second execution. This way we can treat compute targets as purely stateless computation resources with no affinity to the jobs executed after they are finished.
-
-## Challenges of Persisting Files
-The preceding design philosophy means if your script changes state on the compute context, these changes are not persisted on the compute context itself. Nor are they propagated back to the client machine, or more materially, the project folder. 
->>>>>>> a6a2ac93
 
 More concretely, if your script creates a sub folder, or writes out a file, you will not find such folder or file in your project directory post execution. They are left in a temp folder on the compute target environment wherever it happens to be. They might be used for debugging purposes, but you can never take dependencies on their existence.
 
@@ -48,30 +39,22 @@
 import os
 import pickle
 
-<<<<<<< HEAD
 # m is a scikit-learn model. 
 # we serialize it into a mode.plk file under the ./outputs folder.
 with open(os.path.join('.', 'outputs', 'model.pkl'), 'wb') as f:    
     pickle.dump(m, f)
 ```
 You can download any _artifact_ by browsing to the **Output Files** section of the run detail page of a particular run in Azure ML Workbench, select it, and click on the **Download** button. Or, you can use the `az ml asset download` command from the CLI window.
-=======
-To see a more complete example, follow the [Classifying Iris tutorial](quick-start-iris.md), and pay special attention to [Step 8](#step-8-obtain-the-pickled-model). 
->>>>>>> a6a2ac93
 
 To see a more complete example, please see the `iris_sklearn.py` Python script in the _Classifying Iris_ sample project.
 
 ## Option 2: Use the Shared Folder
-<<<<<<< HEAD
 Using a shared folder that can be accessed across independent runs can be a gerat option for the following scenarios, as long as you don't need to keep a history of these files for each run: 
 - Your script needs to load data from local files, such as csv files or a directory of text or image files, as training or test data. 
 - Your script processes raw data, and writes out intermediate results, such as featurized training data from text/image files, that are used in a subsequest training run. 
 - Your script spits out a model, and your subsequent scoring script needs to pick up the model and use it for evaluation. 
 
 An important caveat is that the shared folder lives locally on the same compute target you choose. Hence this only works if all your script runs referencing this shared folder are executed on the same compute target, and the compute target is not recycled between runs.
-=======
-Using the _output_ folder in Option 1 means copying files into a Blob store after each run. It certainly carries overhead particularly when the files are large. If you don't need the lineage through run tracking, and you are OK with executing always against the same compute context, you can take advantage of the shared folder feature.
->>>>>>> a6a2ac93
 
 Fhe shared folder feature allows you to read from or write to a special folder identified by an environment variable, `AZUREML_NATIVE_SHARE_DIRECTORY`. 
 
@@ -89,31 +72,19 @@
     text = file.read()
 ```
 
-<<<<<<< HEAD
-For a more complete example, please see the `iris_sklearn_share_folder.py` file in the _Classifying Iris_ sample project.
-=======
-For a more complete example, see the _iris_sklearn_share_folder.py_ file in the Classifying Iris sample project.
->>>>>>> a6a2ac93
+For a more complete example, please see the `iris_sklearn_shared_folder.py` file in the _Classifying Iris_ sample project.
 
 Before you can use this feature, you have to set some simple configurations in the `.compute` file representing the targeted execution context in the `aml_config` folder. The actual path to this folder can vary depending on the compute target you choose and the value you configure.
 
 ### Configure Local Compute Context
-<<<<<<< HEAD
-To enable this feature on a local compute context, simply add the following line to the your `.compute` file representing _local_ environment (typically named `local.compute`).
-=======
-To enable this feature on a local compute context, simply add the following line to your local _.compute_ file.
->>>>>>> a6a2ac93
+To enable this feature on a local compute context, simply add the following line to your `.compute` file representing _local_ environment (typically named `local.compute`).
 ```
 # local.runconfig
 ...
 nativeSharedDirectory: ~/.azureml/share
 ...
 ```
-<<<<<<< HEAD
 The `~/.azureml/share` is the default base folder path. You can change it to any local absolute path accessible by the script run. Experimentation account name, Workspace name and Project name are automatically appended to the base directory, which make up the full path of the shared directory. For example, the files can be written to (and retrieved from) the following path if you use the above default value:
-=======
-The _~/.azureml/share_ is the default base folder and it is configurable. You can use any local absolute path accessible by the script run. Experimentation Account name, Workspace name, and Project name are automatically appended to the base directory, which makes up the full path of the shared directory. For example, the files are written to (and retrieved from) the following path if you use the preceding default value:
->>>>>>> a6a2ac93
 
 ```
 # on Windows
