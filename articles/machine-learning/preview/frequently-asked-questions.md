---
title: Azure Machine Learning 2017 Preview FAQ | Microsoft Docs
description: This article contains commonly asked questions and answers for Azure Machine Learning preview features
services: machine-learning
author: serinakaye
ms.author: serinak
manager: mwinkle
ms.reviewer: jmartens, jasonwhowell, mldocs
ms.service: machine-learning
ms.workload: data-services
ms.topic: article
ms.date: 08/30/2017 
---
# Azure Machine Learning frequently asked questions

## General product questions

**What is Azure Machine Learning?**

Azure Machine Learning is a fully managed Azure service that allows you to create, test, manage, and deploy machine learning and AI models. Our new services and downloadable application offer a code-first approach that leverages the cloud, on-premises, and edge to provide the train, deploy, manage, and monitor models with power, speed, and flexibility. Alternatively, Azure Machine Learning Studio offers a browser-based, visual drag-and-drop authoring environment where no coding is required. 

**In which regions are the new services be available?**

Look for supported Azure regions for experimentation and model management service under Azure Machine Learning on the [Azure Products by region](https://azure.microsoft.com/regions/services/) page.

More regions will be added as we develop the product.  You can help us prioritize which regions to deploy to on our [Azure Machine Learning Feedback](https://feedback.azure.com/forums/257792-machine-learning) site. 

**What other Azure services are required?**

<<<<<<< HEAD
To fully experience all capabilities of Azure Machine Learning, Azure Machine Learning uses a Visual Studio VSTS account, Azure Blob Storage, Azure Container Registry, Data Science VM or HDInsight compute, and Azure Container Service.
=======
Azure Blob Storage and Azure Container Registry are used by Azure Machine Learning. In addition, you will need to provision compute resources such as a Data Science VM or HDInsight cluster. Compute and hosting are also required when deploying your web services, such as [Azure Container Service](https://docs.microsoft.com/azure/aks).
>>>>>>> 36a35088

**How does Azure Machine Learning relate to Microsoft Machine Learning Services in SQL Server 2017?**	

Machine Learning Services in SQL Server 2017 is an extensible, scalable platform for integrating machine learning tasks into database workflows. It is a perfect fit for scenarios where an on-premise solution is required, for example where data movement is expensive or untenable. In contrast, cloud or hybrid workloads are a great fit for our new Azure services. 

**Do you support both Python and R? What about other programming languages like C++**

We currently support Python only. We are working on R integration and expect to have it available soon. 

**How does Azure Machine Learning relate to Microsoft Machine Learning for Spark?**

MMLSpark provides deep learning and data science tools for Apache Spark, with emphasis on productivity, ease of experimentation and state-of-the-art algorithms. MMLSpark offers integration of Spark Machine Learning pipelines with the Microsoft Cognitive Toolkit and OpenCV. You can create powerful, highly scalable predictive, and analytical models for image and text data. MMLSpark is available under an open-source license and is included in AML Workbench as a set of consumable models and algorithms. For more information on MMLSpark, visit our product documentation. 

**Which versions of Spark are supported by the new tools and services?**

Workbench currently includes and supports MMLSpark version 0.8, which is compatible with Apache Spark 2.1. You also have an option to use GPU-enabled Docker image of MMLSpark 0.8 on Linux virtual machines.

## Experimentation Service

**What is the Azure Machine Learning Experimentation Service?**

The Experimentation Service is a managed Azure service that takes machine learning experimentation to the next level. Experiments can be built locally or in the cloud. Rapidly prototype on a desktop, then scale to virtual machines or Spark clusters. Azure VMs with the latest GPU technology allow you to engage in deep learning quickly and effectively. We’ve also included deep integration with Git so you can plug easily into existing workflows for code tracking, configuration, and collaboration. 

**How will I be charged for the Experimentation Service?**

The first two users associated with your Azure Machine Learning Experimentation Service are free. Additional users will be charged at the Public Preview rate of $50 / month. For more information on pricing and billing, visit our Pricing page.

**Will I be charged based on how many experiments I run?**

No, the Experimentation Service allows as many experiments as you need and charges only based on the number of users. Experimentation compute resources are charged separately. We encourage you to perform multiple experiments so you can find the best fitting model for your solution.   

**What specific kinds of compute and storage resources can I use?**

The Experimentation service can execute your experiments on local machines (direct or Docker-based), [Azure Virtual Machines](https://azure.microsoft.com/services/virtual-machines/), and [HDInsight](https://azure.microsoft.com/services/hdinsight/). The service also accesses an [Azure Storage](https://azure.microsoft.com/services/storage/) account for storing execution outputs and can leverage a [Visual Studio Team Service](https://azure.microsoft.com/services/visual-studio-team-services/) account for version-control and Git storage. Note that you will be billed independently for any consumed compute and storage resources, based upon their individual pricing.  


## Model Management

**What is Azure Machine Learning Model Management?**

Azure Machine Learning Model Management is a managed Azure service that allows data scientists and dev-ops teams to deploy predictive models reliably into a wide variety of environments. Git repositories and Docker containers provide traceability and repeatability. Models can be deployed reliably in the cloud, on-premises, or edge. Once in production, you can manage model performance, then proactively retrain if performance degrades. You can deploy models on local machines, to [Azure VMs](https://azure.microsoft.com/services/virtual-machines/), Spark on [HDInsight](https://azure.microsoft.com/services/hdinsight/) or Kubernetes-orchestrated [Azure Container Service](https://azure.microsoft.com/services/container-service/) clusters.  

**What is a "model"?**

A model is the output of an experimentation run that has been promoted for model management. A model that is registered in the hosting account is counted against your plan, including models updated through retraining or version iteration.

**What is a "managed model?"**

A model is the output of a training process and is the application of a machine learning algorithm to training data. Model Management enables you to deploy models as web services, manage various versions of your models, and monitor their performance and metrics. "Managed" models have been registered with an Azure Machine Learning Model Management account. As an example, consider a scenario where you are trying to forecast sales. During the experimentation phase, you generate many models by using different data sets or algorithms. You have generated four models with varying accuracies but choose to register only the model with the highest accuracy. The model that is registered becomes your first managed model.
 
**What is a "deployment?"**

Model Management allows you to deploy models as packaged web service containers in Azure. These web services can be invoked using REST APIs. Each web service is counted as a single deployment, and the total number of active deployments are counted towards your plan. Using the sales forecasting example, when you deploy your best performing model, your plan is incremented by one deployment. If you then retrain and deploy another version, you have two deployments. If you determine that the newer model is better, and delete the original, your deployment count is decremented by one.  

**What specific compute resources are available for my deployments?** 

Model Management can run your deployments as Docker containers registered to [Azure Container Service](https://azure.microsoft.com/services/container-service/), as [Azure Virtual Machines](https://azure.microsoft.com/services/virtual-machines/), or on local machines. Additional deployment targets will be added shortly. Note that you will be billed independently for any consumed compute resources, based upon their individual pricing.     

**Can I use the Azure Machine Learning Model Management to deploy models built using tools other than the Experimentation Service?**

You get the best experience when you deploy models created using the Experimentation Service. However, you can deploy models built using other frameworks and tools. We support a variety of models including  MMLSpark, TensorFlow, Microsoft Cognitive Toolkit, scikit-learn, Keras, etc. 

**Can I use my own Azure resources?**

Yes, the Experimentation Service and Model Management work in conjunction with multiple Azure data stores, compute workloads, and other services. Refer to our technical documentation for further details on required Azure services.

**Do you support both on-premises and cloud deployment scenarios?**

Yes. We support on-premises and cloud deployment scenarios via Docker containers. Local execution targets include: single-node Docker deployments, [Microsoft SQL Server with ML Services](https://docs.microsoft.com/sql/advanced-analytics/r/r-services), Hadoop, or Spark. We also support cloud deployments via Docker, including: clustered deployments via Azure Container Service and Kubernetes, HDInsight, or Spark clusters. Edge scenarios are supported via Docker containers and Azure IOT Edge. 

**Can I run a Docker image that was created using the Azure Machine Learning CLI on another host?**

Yes. You can use the image as a web service on any docker host as long as host has sufficient compute resources for hosting the docker image.

**Do you support retraining of deployed models?**

Yes, you can deploy multiple versions of the same model. Model Management will support  service updates for all updated models and images.

## Workbench

**What is the Azure Machine Learning Workbench?**

The Azure Machine Learning Workbench is a companion application built for professional data scientists. Available for Windows and Mac, the Machine Learning Workbench provides overview, management, and control for machine learning solutions. The Machine Learning Workbench includes access to cutting edge AI frameworks from both Microsoft and the open source community. We've included the most popular data science toolkits, including TensorFlow, Microsoft Cognitive Toolkit, Spark ML, scikit-learn and more. We’ve also enabled integration with popular data science IDEs such as Jupyter notebooks, PyCharm, and Visual Studio Code. The Machine Learning Workbench has built-in data preparation capabilities to rapidly sample, understand, and prepare data, whether structured or unstructured. Our new data preparation tool, called [PROSE](https://microsoft.github.io/prose/), is built on cutting-edge technology from Microsoft Research.  

**Is Workbench an IDE?**

No. The Machine Learning Workbench has been designed as a companion to popular IDEs such as Jupyter Notebooks, Visual Studio Code, and PyCharm but it is not a fully functional IDE. The Machine Learning Workbench offers some basic text editing capabilities, but debugging, intellisense and other commonly used IDE capabilities are not supported. We recommend that you use your favorite IDE for code development, editing and debugging. You may also wish to try [Visual Studio Code Tools for AI](https://www.visualstudio.com/downloads/ai-tools-vscode).

**Is there a charge for using the Azure Machine Learning Workbench?**

No. Azure Machine Learning Workbench is a free application. You can download it on as many machines, and for as many users, as you need. In order to use the Azure Machine Learning Workbench, you must have an Experimentation account. .  

**Do you support command-line capabilities?**

Yes, Azure Machine Learning offers a full CLI interface. The Machine Learning CLI is installed by default with the Azure Machine Learning Workbench. It is also provided as part of the Linux Data Science virtual machine on Azure and will be integrated into the [Azure CLI](https://docs.microsoft.com/cli/azure?view=azure-cli-latest)


**Can I use Jupyter Notebooks with Workbench?**

Yes! You can run Jupyter notebooks in Workbench, with Workbench as the client hosting application, just as you would use a browser as a client. 

**Which Jupyter Notebook kernels are supported?**

The current version of Jupyter included with Workbench launches a Python 3 kernel, and an additional kernel for each "runconfig" file in your aml_config folder. Supported configurations include:
- Local Python
- Python in local or remote Docker

## Data formats and capabilities

**Which file formats are currently supported for data ingestion in Workbench?**

The data preparation tools in Workbench currently support ingestion from the following formats: 
- Delimited files such as CSV, TSV, etc.  
- Fixed width files
- Plain text files
- Excel (.xls/xlsx)
- JSON files
- Parquet files 
- Custom files (scripts)
If your solution requires data ingestion from additional sources, Python code can be used to... 

**Which data storage locations are currently supported?**

For public preview, Workbench supports data ingestion from: 
- Local hard drive or mapped network storage location
- Azure BLOB or Azure Storage (requires an Azure subscription)
- Azure SQL Server
- Microsoft SQL Server


**What kinds of data wrangling, preparation, and transformations are available?**

For public preview, Workbench supports “Derive Column by Example”, “Split Column by Example”, “Text Clustering”, “Handle Missing Values” and many others.  Workbench also supports data type conversion, data aggregation (COUNT, MEAN, VARIANCE, etc.), and complex data joins. For a full list of supported capabilities, visit our product documentation. 

**Are there any data size limits enforced by Azure Machine Learning Workbench, Experimentation, or Model Management?**

No, the new services do not impose any data limitations. However, there are limitations introduced by the environment in which you are performing your data preparation, model training, experimentation, or deployment. For example, if you are targeting a local environment for training, you are limited by the available space in your hard drive. Alternatively, if you are targeting HDInsight, you are limited by any associated size or compute restraints. 

## Algorithms and libraries

**What algorithms are supported in Azure Machine Learning Workbench?**

Our preview products and services include the best of the open source community. We support a wide range of algorithms and libraries including TensorFlow, scikit-learn, Apache Spark, and the Microsoft Cognitive Toolkit. The Azure Machine Learning Workbench also packages the [Microsoft revoscalepy](https://docs.microsoft.com/sql/advanced-analytics/python/what-is-revoscalepy) package.

**How does Azure Machine Learning relate to the Microsoft Cognitive Toolkit?**

The [Microsoft Cognitive Toolkit](https://www.microsoft.com/cognitive-toolkit/) is one of many frameworks supported by our new tools and services. The Cognitive Toolkit is a unified deep-learning toolkit that allows you to consume and combine popular machine learning models including Feed-Forward Deep Neural Networks, Convolutional Nets, Sequence-to-Sequence, and Recurrent Networks. For more information on Microsoft Cognitive Toolkit, visit our [product documentation](https://docs.microsoft.com/cognitive-toolkit/). <|MERGE_RESOLUTION|>--- conflicted
+++ resolved
@@ -27,11 +27,7 @@
 
 **What other Azure services are required?**
 
-<<<<<<< HEAD
-To fully experience all capabilities of Azure Machine Learning, Azure Machine Learning uses a Visual Studio VSTS account, Azure Blob Storage, Azure Container Registry, Data Science VM or HDInsight compute, and Azure Container Service.
-=======
 Azure Blob Storage and Azure Container Registry are used by Azure Machine Learning. In addition, you will need to provision compute resources such as a Data Science VM or HDInsight cluster. Compute and hosting are also required when deploying your web services, such as [Azure Container Service](https://docs.microsoft.com/azure/aks).
->>>>>>> 36a35088
 
 **How does Azure Machine Learning relate to Microsoft Machine Learning Services in SQL Server 2017?**	
 
