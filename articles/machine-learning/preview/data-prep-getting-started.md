--- conflicted
+++ resolved
@@ -24,13 +24,9 @@
 
 Navigate to the Data section of the project by selecting the Data icon ![data source icon](media/data-prep-getting-started/data-source-icon.png) on the left of the screen.  Click "+" again to **Add a Data Source**. The Data Source Wizard should launch and adds a **Data Source** (.dsource) file to the project after completing the wizard. By default, the view of the data is the grid. Above the grid, it is also possible to select Metrics view. In Metrics view, summary statistics are shown.  After reviewing the summary statistics, click on **Prepare** at the top of the screen. [More information about the Data Source Wizard](data-source-wizard.md) 
 
-<<<<<<< HEAD
 ## Building blocks of data preparation ##
 ### The Package ###
-=======
-## Building blocks of Data Preparation 
-### The Package 
->>>>>>> e291a754
+
 A Package is the primary container for your work. A Package is the artifact that is saved to and loaded from disk. While working inside the client, the Package is constantly AutoSaved in the background. 
 
 The output/results of a Package can be explored in Python or via a Jupyter Notebook.
@@ -51,17 +47,11 @@
 ### The source
 A source is where the data comes from, and the format it is in. A Data Prep Package always sources its data from another Data Flow(Data Source). It is this reference Data Flow that contains the information. Each source has a different user experience to allow it to be configured. The source produces a “rectangular”/tabular view of the data. If the source data originally has a “ragged right”, then the structure is normalized to be “rectangular.” [Appendix 2 provides the current list of supported sources](data-prep-appendix2-supported-data-sources.md).
 
-<<<<<<< HEAD
 ### The transform ###
 Transforms consume data in a given format, perform some operation on the data (such as changing the data type) and then produce data in the new format. Each Transform has its own UI and behavior(s). Chaining several Transforms together via Steps in the Dataflow is the core of Data Preparation functionality. [Appendix 3 provides the current list of supported Transforms](data-prep-appendix3-supported-transforms.md).
 
 ### The inspector ###
-=======
-### The Transform 
-Transforms consume data in a given format, perform some operation on the data (such as changing the data type) and then produce data in the new format. Each Transform has its own UI and behavior(s). Chaining several Transforms together via Steps in the Dataflow is the core of Data Preparation functionality. [Appendix 3 provides the current list of supported Transforms](data-prep-appendix3-supported-transforms.md).
 
-### The Inspector 
->>>>>>> e291a754
 Inspectors are visualizations of the data and are available to improve understanding of the data.  Understanding the data and data quality issues helps you decide which actions (Transforms) should be taken. Some Inspectors support actions that generate Transforms. For example, the Value Count Inspector allows you to select a Value and then apply a filter to include that Value or to Exclude that Value. Inspectors can also provide context for Transforms. For example, selecting one or more columns changes the possible Transforms that can be applied.
 
 A column may have multiple Inspectors at any point in time (for example, Column Statistics and a Histogram). There can also be instances of an Inspector across multiple columns. For example, all numeric columns could have Histograms at the same time.
@@ -76,17 +66,11 @@
 ### Using data preparation ###
 Data Preparation assumes a basic five-step methodology/approach to data preparation.
 
-<<<<<<< HEAD
 #### Step 1: Ingestion ####
 Import data for Data Preparation by using the **Add Data Source** option within the project view.  All initial ingestion of data is handled through the Data Source Wizard.
 
 #### Step 2: Understand/profile the data ####
-=======
-#### Step 1: Ingestion 
-Import data for Data Preparation by using the **Add Data Source** option within the project view. All initial ingestion of data is handled through the Data Source Wizard.
 
-#### Step 2: Understand/profile the Data 
->>>>>>> e291a754
 First, look at the Data Quality Bar at the top of each column. Green represents the rows that have values. Gray represents rows with a missing value, null, etc. Red indicates error values. Hover over the bar to get a tool tip with the exact numbers of rows in each of the three buckets. The Data Quality Bar uses a logarithmic scale so always check the actual numbers to get a rough feel for the volume of missing data.
 
 ![columns](media/data-prep-getting-started/columns.png)
