--- conflicted
+++ resolved
@@ -73,15 +73,10 @@
     - name: (Setup Model Management Environment)
     - name: Create Docker image
       href: model-management-image-creation.md
-<<<<<<< HEAD
     - name: Consume web service
       href: model-management-consumption.md  
-=======
     - name: Deploy web service
       href: model-management-service-deploy.md
-    - name: placeholder - Consume web service
-      href: doc-template-how-to.md  
->>>>>>> 620815e1
   - name: End-to-end examples
     items:
     - name: Awesome ADS example 1
