- name: Azure Machine Learning services (preview) Documentation
  href: index.yml
- name: Overview
  expanded: true
  items:
  - name: What is Azure Machine Learning?
    href: overview-what-is-azure-ml.md
  - name: Model Management overview
    href: model-management-overview.md
- name: Quickstarts
  items:
<<<<<<< HEAD
  - name: Create accounts and install
    href: quickstart-installation.md
  - name: Create a classification project
    href: quick-start-iris.md
=======
  - name: Create and Install
    href: quickstart-installation.md
>>>>>>> b1cbe07c
- name: Tutorials
  items:
  - name: 1 - Prepare data
    href: tutorial-classifying-iris-part-1.md
  - name: 2 - Build a model 
    href: tutorial-classifying-iris-part-2.md
  - name: 3 - Deploy a model
    href: tutorial-classifying-iris-part-3.md
<<<<<<< HEAD
  - name: 4 - Advanced data preparation
    href: tutorial-bikeshare-dataprep.md  
- name: Concepts   
=======
  - name: Prepare bike share data
    href: tutorial-bikeshare-dataprep.md   
- name: Concepts
>>>>>>> b1cbe07c
  items: 
  - name: Key concepts
    href: overview-general-concepts.md
- name: How-to guides
  items:  
  - name: Use Machine Learning Workbench
    items:
    - name: Working with Python IDEs
      href: how-to-configure-your-IDE.md
    - name: Use Jupyter notebooks      
      href: how-to-use-jupyter-notebooks.md
    - name: Integrate with a Git repo
      href: using-git-ml-project.md
    - name: Structure a project with TDSP
      href: how-to-use-tdsp-in-azure-ml.md
    - name: How to do roaming and collaboration
      href: roaming-and-collaboration.md
  - name: Use Visual Studio tools
    href: quickstart-visual-studio-tools.md
  - name: Configure compute environment
    items: 
    - name: Configure execution targets
      href: experiment-execution-configuration.md
    - name: Train with GPUs
      href: how-to-use-gpu.md    
  - name: Acquire and understand data
    items:    
    - name: Access data with the Data Source Wizard
      href: data-source-wizard.md
    - name: Get started with data preparation
      href: data-prep-getting-started.md
    - name: Data preparation guide
      href: data-prep-user-guide.md
    - name: Data preparation transformations
      items:
      - name: Combine columns by example
        href: data-prep-combine-columns-by-example.md
      - name: Derive column by example
        href: data-prep-derive-column-by-example.md
      - name: Split column by example
        href: data-prep-split-column-by-example.md
      - name: Expand JSON
        href: data-prep-expand-json.md
  - name: Develop models
    items: 
    - name: Classify Iris using CLI
      href: tutorial-iris-azure-cli.md
    - name: Track run history and model metrics
      href: how-to-use-run-history-model-metrics.md    
    - name: Read and write files
      href: how-to-read-write-files.md
    - name: MMLSpark library
      href: how-to-use-mmlspark.md
  - name: Deploy models
    items:
    - name: Set up Model Management
      href: deployment-setup-configuration.md
    - name: Consume a web service
      href: model-management-consumption.md  
    - name: Deploy a web service
      href: model-management-service-deploy.md
    - name: How to use model data collection
      href: how-to-use-model-data-collection.md
  - name: Real-world examples
    items:
    - name: Document collection analysis
      href: scenario-document-collection-analysis.md  
    - name: Q & A matching
      href: scenario-qna-matching.md
    - name: Predictive maintenance
      href: scenario-predictive-maintenance.md
    - name: Aerial image classification
      href: scenario-aerial-image-classification.md
    - name: Server workload forecasting on terabytes of data
      href: scenario-big-data.md
    - name: Energy demand time series forecasting
      href: scenario-time-series-forecasting.md
    - name: Distributed tuning of hyperparameters
      href: scenario-distributed-tuning-of-hyperparameters.md
    - name: Customer churn prediction
      href: scenario-churn-prediction.md
    - name: Sentiment analysis with deep learning
      href: scenario-sentiment-analysis-deep-learning.md
    - name: Biomedical entity recognition - TDSP project
      href: scenario-tdsp-biomedical-recognition.md  
    - name: Classify US incomes - TDSP project
      href: scenario-tdsp-classifying-us-incomes.md
- name: Reference
  items:  
  - name: Data preparation
    items:
    - name: Python extensions for data preparation
      href: data-prep-python-extensibility-overview.md
    - name: Supported data sources
      href: data-prep-appendix2-supported-data-sources.md
    - name: Supported transforms
      href: data-prep-appendix3-supported-transforms.md
    - name: Supported inspectors
      href: data-prep-appendix4-supported-inspectors.md
    - name: Supported data destinations
      href: data-prep-appendix5-supported-destinations.md
    - name: Supported execution and data environment combinations
      href: data-prep-supported-runtime-data-environments.md
    - name: Sample of filter expressions in Python
      href: data-prep-appendix6-sample-filter-expressions-python.md
    - name: Sample of custom DataFlow transforms in Python
      href: data-prep-appendix7-sample-transform-data-flow-python.md
    - name: Sample of source connections in Python
      href: data-prep-appendix8-sample-source-connections-python.md
    - name: Sample of destination connections in Python
      href: data-prep-appendix9-sample-destination-connections-python.md
    - name: Sample of column transforms in Python
      href: data-prep-appendix10-sample-custom-column-transforms-python.md  
    - name: Data preparation execution API
      href: data-prep-python-execution-api.md
  - name: Experimentation    
    items:
    - name: Execution configuration
      href: experiment-execution-configuration-reference.md
  - name: Model Management
    items:
    - name: Model Management API
      href: model-management-api-reference.md
    - name: Model Management CLI
      href: model-management-cli-reference.md
    - name: Model data collection API
      href: model-data-collection-api-reference.md
- name: Resources
  items:  
  - name: FAQ
    href: frequently-asked-questions.md
  - name: Known issues and troubleshooting guide
    href: known-issues-and-troubleshooting-guide.md
  - name: Team Data Science Process documentation
    href: ../team-data-science-process/overview.md
  - name: Data Science VM documentation
    href: ../data-science-virtual-machine/overview.md
  - name: Azure Roadmap
    href: https://azure.microsoft.com/roadmap/
  - name: Pricing
    href: https://azure.microsoft.com/pricing/details/machine-learning/
  - name: MSDN forum
    href: https://social.msdn.microsoft.com/Forums/home?forum=MachineLearning
  - name: Stack Overflow
    href: https://stackoverflow.com/questions/tagged/azure-machine-learning
  - name: Videos
    href: https://azure.microsoft.com/resources/videos/index/?services=machine-learning
  - name: Feedback forum
    href: https://feedback.azure.com/forums/257792-machine-learning
  - name: Region availability
    href: https://azure.microsoft.com/regions/services/
  - name: Support options
    href: https://azure.microsoft.com/support/options/<|MERGE_RESOLUTION|>--- conflicted
+++ resolved
@@ -9,15 +9,8 @@
     href: model-management-overview.md
 - name: Quickstarts
   items:
-<<<<<<< HEAD
-  - name: Create accounts and install
+  - name: Install and create
     href: quickstart-installation.md
-  - name: Create a classification project
-    href: quick-start-iris.md
-=======
-  - name: Create and Install
-    href: quickstart-installation.md
->>>>>>> b1cbe07c
 - name: Tutorials
   items:
   - name: 1 - Prepare data
@@ -26,15 +19,9 @@
     href: tutorial-classifying-iris-part-2.md
   - name: 3 - Deploy a model
     href: tutorial-classifying-iris-part-3.md
-<<<<<<< HEAD
   - name: 4 - Advanced data preparation
     href: tutorial-bikeshare-dataprep.md  
 - name: Concepts   
-=======
-  - name: Prepare bike share data
-    href: tutorial-bikeshare-dataprep.md   
-- name: Concepts
->>>>>>> b1cbe07c
   items: 
   - name: Key concepts
     href: overview-general-concepts.md
