- name: Azure Machine Learning (preview features) Documentation
  href: index.yml
- name: Overview
  expanded: true
  items:
  - name: What is Azure Machine Learning?
    href: overview-what-is-azure-ml.md
  - name: Key concepts
    href: overview-general-concepts.md
  - name: Model management overview
    href: model-management-overview.md
- name: Quickstarts
  items:
  - name: Provisioning and installation
    href: quick-start-installation.md
  - name: Quick tour
    href: quick-start-iris.md  
<<<<<<< HEAD
=======
  - name: (Data prep quickstart)
>>>>>>> b9dea063
- name: Tutorials
  items:
  - name: Classify iris part 1 - data preparation
    href: tutorial-classifying-iris-part-1.md
  - name: Classify iris part 2 - model building
    href: tutorial-classifying-iris-part-2.md
  - name: Classify iris part 3 - model deployment
    href: tutorial-classifying-iris-part-3.md
  - name: (Classify iris - CLI edition)
  - name: Prepare bike share data
    href: tutorial-bikeshare-dataprep.md  
  - name: Real-world scenarios
    items:
    - name: Classify UCI incomes - with a TDSP project
      href: tutorial-classifying-uci-incomes.md
    - name: Biomedical entity recognition with a TDSP project
      href: sample-tdsp-nlp.md    
- name: How-to guides
  items:
  - name: Use Azure ML Workbench
    items:
    - name: Working with Python IDEs
      href: how-to-configure-your-IDE.md
    - name: Use Jupyter Notebooks      
      href: how-to-use-jupyter-notebooks.md
    - name: Integration with Git repo
      href: using-git-ml-project.md
    - name: (Roaming and sharing projects)
    - name: Structure a project with TDSP
      href: how-to-use-tdsp-in-azure-ml.md
  - name: Compute environment
    items: 
    - name: Configure execution targets
      href: experiment-execution-configuration.md
    - name: Train with GPUs
      href: how-to-use-gpu.md    
  - name: Acquire and understand data
    items:    
    - name: Accesing Data with the Data Source Wizard
      href: data-source-wizard.md
    - name: Get started with data preparation
      href: data-prep-getting-started.md
    - name: Data prepartion guide
      href: data-prep-user-guide.md
  - name: Develop models
    items:    
    - name: Track run history and model metrics
      href: how-to-use-run-history-model-metrics.md    
    - name: Reading and writing files
      href: how-to-read-write-files.md
    - name: MMLSpark library
      href: how-to-use-mmlspark.md
  - name: Deploy models
    items:
    - name: (Setup Model Management Environment)
    - name: Create Docker image
      href: model-management-image-creation.md
    - name: Consume web service
      href: model-management-consumption.md  
    - name: Deploy web service
      href: model-management-service-deploy.md
  - name: End-to-end examples
    items:
    - name: Awesome ADS example 1
      href: doc-template-how-to.md 
    - name: Awesome ADS example 2
      href: doc-template-how-to.md
    - name: Awesome ADS example 3
      href: doc-template-how-to.md
    - name: Known issues & troubleshooting guide
      href: known-issues-and-troubleshooting-guide.md
- name: Reference
  items:  
  - name: Service limitations
    href: reference-service-limits.md
  - name: Data Preparation
    items:
    - name: Python extensions for data preparation
      href: data-prep-python-extensibility-overview.md
    - name: Supported Data Sources
      href: data-prep-appendix2-supported-data-sources.md
    - name: Supported Data Preparation Tranforms
      href: data-prep-appendix3-supported-transforms.md
    - name: Supported Data Preparation Inspectors
      href: data-prep-appendix4-supported-inspectors.md
    - name: Supported Data Preparation Data Destinations
      href: data-prep-appendix5-supported-destinations.md
    - name: Sample Data Preparation Filter Expressions in Python
      href: data-prep-appendix6-sample-filter-expressions-python.md
    - name: Sample Data Preparation Filter Expressions in Python
      href: data-prep-appendix7-sample-transform-data-flow-python.md
    - name: Sample Data Preparation Source Connections in Python
      href: data-prep-appendix8-sample-source-connections-python.md
    - name: Sample Data Preparation Destination Connections in Python
      href: data-prep-appendix9-sample-destination-connections-python.md
    - name: Sample Data Preparation Column Transforms in Python
      href: data-prep-appendix10-sample-custom-column-transforms-python.md  
    - name: (Data Preparation Execution API)
  - name: Experimentation    
    items:
    - name: Execution configuration
      href: experiment-execution-configuration-reference.md
    - name: (Logging Python SDK)
  - name: Model management
    items:
    - name: Model management API
      href: model-management-api-reference.md
    - name: Model management CLI
      href: model-management-cli-reference.md
    - name: (Model Management Python libraries)
- name: Resources
  items:  
  - name: FAQ
    href: faq.md<|MERGE_RESOLUTION|>--- conflicted
+++ resolved
@@ -15,10 +15,6 @@
     href: quick-start-installation.md
   - name: Quick tour
     href: quick-start-iris.md  
-<<<<<<< HEAD
-=======
-  - name: (Data prep quickstart)
->>>>>>> b9dea063
 - name: Tutorials
   items:
   - name: Classify iris part 1 - data preparation
