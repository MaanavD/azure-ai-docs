---
<<<<<<< HEAD
title: Classifying Iris Tutorial Part 1 for Azure Machine Learning Server | Microsoft Docs
description: This full-length tutorial shows how to use Azure Machine Learning end-to-end. This is part 1 data preparation.
=======
title: Iris Tutorial for Machine Learning services (preview) | Microsoft Docs
description: This full-length tutorial shows how to use Azure Machine Learning services (preview) end-to-end. This is part 1 on data preparation.
>>>>>>> 8e4c88aa
services: machine-learning
author: hning86
ms.author: haining
manager: mwinkle
ms.reviewer: garyericson, jasonwhowell, mldocs
ms.service: machine-learning
ms.workload: data-services
ms.custom: mvc
ms.topic: hero-article
ms.date: 09/14/2017
---

# Classifying Iris part 1: Prepare data
Azure Machine Learning is an integrated, end-to-end data science and advanced analytics solution for professional data scientists to prepare data, develop experiments and deploy models at cloud scale.

<<<<<<< HEAD
This tutorial is part one of a three part series. In part one, you use the Azure Machine Learning Workbench to learn how to:
> [!div class="checklist"]
> * Create a project in the Azure Machine Learning Workbench
> * Create a data preparation package
> * Generate Python/PySpark code to invoke data prep package
=======
In this tutorial, let's walk through the basics of Azure Machine Learning services (preview) by creating a data preparation package, building a model and deploying it as a real-time web service. We use the timeless [Iris flower dataset](https://en.wikipedia.org/wiki/Iris_flower_data_set) to keep things simple. The screenshots are Windows-specific, but the macOS experience is almost identical.
>>>>>>> 8e4c88aa

This tutorial uses the timeless [Iris flower dataset](https://en.wikipedia.org/wiki/Iris_flower_data_set) to keep things simple. The screenshots are Windows-specific, but the macOS experience is almost identical.

## Step 1. Launch Azure Machine Learning Workbench
Follow the [installation guide](quick-start-installation.md) to install the Azure ML Workbench application, which also includes the command-line interface (CLI). Launch the Azure ML Workbench app, and log in if needed.

## Step 2. Create a new project
Click on **File** --> **New Project** (or click on the **+** icon in the **PROJECTS** pane). You can also create a new Workspace first from this drop down menu.

![new workspace](media/tutorial-classifying-iris/new_ws.png)

Fill in the project name (this tutorial assumes you use `myIris`). Choose the directory in which the project is created (this tutorial assumes you've chosen `C:\Temp`). Enter the optional description. Choose a Workspace (this tutorial uses `IrisGarden`). And then select the **Classifying Iris** template from the project template list. 

![New Project](media/tutorial-classifying-iris/new_project.png)
>[!TIP]
>Optionally, you can also fill in the Git repo field with an existing empty Git repo (a repo with no master branch) on VSTS. Doing so allows you to enable roaming and sharing scenarios later. For more information, please reference the [Using Git repo](using-git-ml-project.md) article. 


Click on the **Create** button to create the project. The project is now created and opened for you.

## Step 3. Create a data preparation package
Open the `iris.csv` file from the File View. The file is a simple table with 5 columns and 150 rows. It has four numerical feature columns and a string target column. It does not have column headers.

![iris.csv](media/tutorial-classifying-iris/show_iris_csv.png)

>[!NOTE]
>Note: it is not recommended to include data files in your project folder, particularly when the file size is large. We include `iris.csv` in this template for demonstration purposes because it is tiny. For more information, please reference the [How to read and write large data files](how-to-read-write-files.md) article.

In the Data Pane, click on the **+** icon to add a new data source. The **Add Data Source** wizard launches. 

![data view](media/tutorial-classifying-iris/data_view.png)

Select the **File(s)/Directory** option, and choose the `iris.csv` local file. Accept the default settings for each screen and finally click on **Finish**. 

![select iris](media/tutorial-classifying-iris/select_iris_csv.png)

>[!IMPORTANT]
>Make sure you select the `iris.csv` file from within the current project directory for this exercise, otherwise latter steps may fail. 

A new file `iris-1.dsource` is created. The file is named uniquely with a dash-one since the sample project already comes with an unnumbered `iris.dsource` file.  The file opens in the **Data View**. A series of column headers, from `Column1` to `Column5`, are automatically added to this dataset. Scroll to the bottom and notice the last row of the dataset is empty. It is because of an extra line break in the csv file.

![iris data view](media/tutorial-classifying-iris/iris_data_view.png)

Now click on the **Metrics** button. Observe the histograms and a complete set of statistics that are calculated for you for each column. You can also switch over to the **Data View** to see the data itself. 

![iris data view](media/tutorial-classifying-iris/iris_metrics_view.png)

Click on the **Prepare** button next to the **Metrics** button. A new file named `iris-1.dprep` is created. The file is uniquely named with a dash-one since the sample project already comes with an unnumbered `iris.dprep` file. The file opens in data preparation editor. 

Now let's do some simple data preparation. Rename the column names by clicking on each column header and make the header text editable. Enter `Sepal Length`, `Sepal Width`, `Petal Length`, `Petal Width`, and `Species` for the five columns respectively.

![rename columns](media/tutorial-classifying-iris/rename_column.png)

Select the `Species` column, and right-click on it. Choose **Value Counts**. 

![value count](media/tutorial-classifying-iris/value_count.png)

This action creates a histogram with four bars. Notice our target column has three distinct values, `Iris_virginica`, `Iris_versicolor`, `Iris-setosa`. There is also one row with a `(null)` value. Let's get rid of this row by selecting the bar representing the null value, and to remove it click on the **-** filter button. 

![value count](media/tutorial-classifying-iris/filter_out.png)

As you are working on column renaming and filtering out the null value row, each action you take is being recorded as a data prep step in the **STEPS** pane. You can edit them (to adjust their settings), reorder them, or even remove them.

![steps](media/tutorial-classifying-iris/steps.png)

## Step 4. Generate Python/PySpark code to invoke data prep package

Now close the DataPrep editor. (Don't worry, it is auto-saved.) Right-click on the `iris-1.dprep` file to bring up context menu, and choose **Generate Data Access Code File**. 

![generate code](media/tutorial-classifying-iris/generate_code.png)

An `iris-1.py` file is created with following two lines of code prepopulated (along with some comments):

```python
# This code snippet will load the referenced package and return a DataFrame.
# If the code is run in a PySpark environment, the code will return a
# Spark DataFrame. If not, the code will return a Pandas DataFrame.

from azureml.dataprep.package import run
df = run('iris.dprep', dataflow_idx=0)
```
This code snippet invokes the logic you created as a data preparation package. Depending on the context in which this code is run, `df` can be a _[pandas DataFrame](https://pandas.pydata.org/pandas-docs/stable/generated/pandas.DataFrame.html)_ if executed in Python runtime, or a [_Spark DataFrame_](https://spark.apache.org/docs/latest/sql-programming-guide.html) if executed in a Spark context. For more information on how to prepare data in Azure ML Workbench, reference the [Getting Started with Data Preparation](data-prep-getting-started.md) guide.

In this part one of the three part tutorial series, you have used the Azure Machine Learning Workbench to:
> [!div class="checklist"]
> * Create a project in the Azure Machine Learning Workbench
> * Create a data preparation package
> * Generate Python/PySpark code to invoke data prep package

You are ready to move on to the next part in the series, to build a machine learning model.

## Next steps
- [Part 2: Model building](tutorial-classifying-iris-part-2.md)
- [Part 3: Model deployment](tutorial-classifying-iris-part-3.md)<|MERGE_RESOLUTION|>--- conflicted
+++ resolved
@@ -1,11 +1,6 @@
 ---
-<<<<<<< HEAD
-title: Classifying Iris Tutorial Part 1 for Azure Machine Learning Server | Microsoft Docs
-description: This full-length tutorial shows how to use Azure Machine Learning end-to-end. This is part 1 data preparation.
-=======
 title: Iris Tutorial for Machine Learning services (preview) | Microsoft Docs
 description: This full-length tutorial shows how to use Azure Machine Learning services (preview) end-to-end. This is part 1 on data preparation.
->>>>>>> 8e4c88aa
 services: machine-learning
 author: hning86
 ms.author: haining
@@ -15,21 +10,17 @@
 ms.workload: data-services
 ms.custom: mvc
 ms.topic: hero-article
-ms.date: 09/14/2017
+ms.date: 09/15/2017
 ---
 
 # Classifying Iris part 1: Prepare data
 Azure Machine Learning is an integrated, end-to-end data science and advanced analytics solution for professional data scientists to prepare data, develop experiments and deploy models at cloud scale.
 
-<<<<<<< HEAD
-This tutorial is part one of a three part series. In part one, you use the Azure Machine Learning Workbench to learn how to:
+This tutorial is part one of a three part series. In this tutorial, let's walk through the basics of Azure Machine Learning services (preview). In part one, you use the Azure Machine Learning Workbench to learn how to:
 > [!div class="checklist"]
 > * Create a project in the Azure Machine Learning Workbench
 > * Create a data preparation package
 > * Generate Python/PySpark code to invoke data prep package
-=======
-In this tutorial, let's walk through the basics of Azure Machine Learning services (preview) by creating a data preparation package, building a model and deploying it as a real-time web service. We use the timeless [Iris flower dataset](https://en.wikipedia.org/wiki/Iris_flower_data_set) to keep things simple. The screenshots are Windows-specific, but the macOS experience is almost identical.
->>>>>>> 8e4c88aa
 
 This tutorial uses the timeless [Iris flower dataset](https://en.wikipedia.org/wiki/Iris_flower_data_set) to keep things simple. The screenshots are Windows-specific, but the macOS experience is almost identical.
 
