---
title: Iris Tutorial for Machine Learning Server | Microsoft Docs
description: This full-length tutorial shows how to use Azure Machine Learning end-to-end. This is part 3 on deploying model.
services: machine-learning
author: raymondlaghaeian
ms.author: raymondl
manager: mwinkle
ms.reviewer: garyericson, jasonwhowell, mldocs
ms.service: machine-learning
ms.workload: data-services
ms.custom: mvc
ms.topic: hero-article
ms.date: 09/06/2017
---

# Classifying Iris Part 3: Deploy Model
In this tutorial, we demonstrate the basics of Azure ML preview features by creating a data preparation package, building a model and operationalizing it as a real-time web service. We use the timeless [Iris flower dataset](https://en.wikipedia.org/wiki/Iris_flower_data_set) to make things simple. These instructions and screenshots are for Windows, but the macOS experience is similar, if not identical.

<<<<<<< HEAD
This is part 3 of a 3 part tutorial, convering model deployment.
=======
This is part 3 of a 3-part tutorial, covering model deployment.
>>>>>>> ce250f8e

## Step 1. Obtain the Pickled Model
In the `iris_sklearn.py` script, we serialize the logistic regression model using the popular object serialization package -- pickle, into a file named `model.pkl` on disk. Here is the code snippet:

```python
print("Export the model to model.pkl")
f = open('./outputs/model.pkl', 'wb')
pickle.dump(clf1, f)
f.close()
```

When you executed the `iris_sklearn.py` script, the model was written to the `outputs` folder with the name `model.pkl`. This folder lives in the execution environment you chose to run the script, and not in your local project folder. You can find it in the run history detail page. There you can retrieve the binary file by clicking on the download button next to the file name. Read more about the `outputs` folder in the [Persisting Changes](PersistingChanges.md) article.

![Download Pickle](media/tutorial-classifying-iris/download_model.png)

Download the model file `model.pkl` and save it to the root of your project folder. It is needed in upcoming steps.

## Step 2. Prepare for Operationalization Locally
<<<<<<< HEAD
Local mode deployments run in Docker containers on your 'local' computer, whether that is your physical desktop/laptop or a Linux VM running on Azure. Local mode is used for development and testing. The Docker engine must be running locally to complete the operationalization steps as shown in the following steps.
=======
Local mode deployments run in Docker containers on your local computer, whether that is your desktop or a Linux VM running on Azure. You can use local mode for development and testing. The Docker engine must be running locally to complete the operationalization steps as shown in the following steps. You can use -h flag at the end of the commands for command help.
>>>>>>> ce250f8e

- Create the environment (you need to do this once per environment, for example,  dev or prod) in local mode (you can use -c switch in the command to set up environment in cluster mode)  
    ```
    az ml env setup -n <yourclustername> --location <e.g. eastus2>
    ```
    
    Follow the on-screen instructions to provision a storage account for storing Docker images, an ACR (Azure Container Registry) for listing Docker images, an AppInsight account for gathering telemetry, and an ACS cluster.
    

- Create a Model Management account (one time setup)  
    ```
    az ml account modelmanagement create --location <e.g. eastus2> -n <your-new-acctname> -g <yourresourcegroupname> --sku-name S1
    ```
    
- Set the Model Management account  
    ```
    az ml account modelmanagement set -n <youracctname> -g <yourresourcegroupname>
    ```
    
- Set the environment
After the setup is complete, set the environment variables required for operationalization using the following command. The cluster name is the name used in step 1 above. The resource group name was the output of the same process and would be in the command window when the setup process is completed.
    ```
    az ml env set -n <yourclustername> -g <yourresourcegroupname>
    ```
    



    To verify that you have properly configured your operationalization environment for local web service deployment, enter the following command:
    
    ```batch
    C:\Temp\myIris> az ml env show
    ```
    
## Step 3. Get scoring and schema files
To deploy the web service, along with the model you also need a scoring script and optionally a schema for the web service input data. The scoring script loads the `model.pkl` file from the current folder and uses it to produce a new predicted Iris class.  

We already downloaded the model.pkl file in Step 1. In order to get the schema file, follow the steps below:

* Choose `iris_score.py`, pick the `local` environment in the **Run Control** dropdown, and then click _Run_ button. This creates the `service_schema.json` in the `outputs` folder.

<<<<<<< HEAD
To deploy the web service, you must have a model, a scoring script, and optionally a schema for the web service input data. The scoring script loads the _model.pkl_ file from the current folder and uses it to produce a new predicted Iris class. The input to the model is an array of four numbers representing the sepal length and width, as well as the pedal length and width. 

In this example, you use a schema file to help parse the input data. To generate the scoring and schema files, execute the `iris_schema_gen.py` file that comes with the sample project in the command prompt using the Python interpreter directly.  
=======
* Go to the run history of the `iris_score.py` file, and download the `service_schema.json` file to the project root folder. 

We use `iris_score.py` as our scoring file. 
>>>>>>> ce250f8e

Now we enable data collection in `iris_score.py` file. Data collection allows you to capture model inputs and predictions from the web service. Follow the steps below to enable data collection,

* Use these links to download prerequisites for data collection on your machine.

* Open `iris_score.py` and add the following code at the top of the file
   
    `from azureml.datacollector import ModelDataCollector` 

* Add the following lines of code to the Init() function,
    
    `global inputs_dc, prediction_dc`      

    `inputs_dc = ModelDataCollector('model.pkl',identifier="inputs")`

    `prediction_dc = ModelDataCollector('model.pkl', identifier="prediction")`
    
* Add the following lines of code to the run(input_df) function,
    
    `global clf2, inputs_dc, prediction_dc`

    `inputs_dc.collect(input_df)`

	`prediction_dc.collect(pred)`

    Make sure that variables `input_df` and `pred` are populated before you call collect() function on them.


Now you are ready to create the real-time web service.

## Step 4. Create a real-time Web Service

Use `az ml service create realtime` command as shown below to create a realtime web service

```batch
c:\temp\myIris> az ml service create realtime -f iris_score.py --model-file model.pkl -s service_schema.json -n irisapp -r python --collect-model-data true 
```
The following are switches for the `az ml service create realtime` command:
* -n: app name, must be lower case.
* -f: scoring script file name
* --model-file: model file, in this case it is the pickled model.pkl file
* -r: type of model, in this case it is a python model
* --collect-model-data true: enables data collection

>Important: The service name (which is also the new Docker image name) must be all lower-case, otherwise you get an error.

When you run the command, the model and the scoring file are uploaded into an Azure service that we manage. As part of deployment process, the operationalization component uses the pickled model `model.pkl` and the scoring script `iris_score.py` to build a Docker image named `<ACR_name>.azureacr.io/irisapp`. It then registers the image with your Azure Container Registry (ACR) service, pulls down that image locally to your computer, and starts a Docker container based on that image. (If your environment is configured in cluster mode, the Docker container will instead be deployed into the Kubernetes cluster.)

As part of the deployment, an HTTP REST endpoint for the web service is created on your local machine. After a few minutes the command should finish with a success message and your web service is ready for action!

You can see the running Docker container using the `docker ps` command:
```batch
c:\Temp\myIris> docker ps
```
You are now ready to run the web service.

## Step 5. Run the real-time Web Service

You can test the running `irisapp` web service by feeding it with a JSON encoded record containing an array of four random numbers.

The web service creation included sample data. When running in local mode, you can call the `az ml service show realtime` command to retrieve a sample run command that you can use to test the service.

```batch
C:\Temp\myIris> az ml service show realtime -i <web service id>
```

To test the service, execute the returned service run command.

```batch
C:\Temp\myIris> az ml service run realtime -i irisapp -d "{\"input_df\": [{\"petal width\": 0.25, \"sepal length\": 3.0, \"sepal width\": 3.6, \"petal length\": 1.3}]}
```
<<<<<<< HEAD
The output is `"2"`, which is the predicted class. (Your result may vary.)  
=======
The output is `"2"`, which is the predicted class. (Your result might be different.) 

To view the collected data in blob storage:

1. Sign into the [Azure portal](https://portal.azure.com).
2. Click **More Services**.
3. In the search box, type *Storage accounts* and press **Enter**
4. From the **Storage accounts** search blade, select the Storage account resource. In order to determine your storage account follow the steps below,

    a. Go to Azure ML Workbench, select the Project you're working, and open CLI from File menu
    
    b. Type `az ml env show -v` and check the *storage_account* value. This is your storage account

5. Click on **Containers** in the resource blade menu, then the container called **modeldata**. You will need to wait 10 minutes after the first web service request in order to see data start propagating to the storage account. Data flows into blobs with the following container path:

    /modeldata/*subscription_id*/*resource_group_name*/*model_management_account_name*/*webservice_name*/*model_id*-*model_name*-*model_version*/*identifier*/*year*/*month*/*day*/data.csv 

Data can be consumed from Azure blobs in a variety of ways using both Microsoft software and open source tools. Here are some examples:
 - Excel - open the daily csv files as a spreadsheet
 - [Power BI](https://powerbi.microsoft.com/en-us/documentation/powerbi-azure-and-power-bi/) - create charts with data pulled from csv data in blobs
 - [Spark](https://docs.microsoft.com/en-us/azure/hdinsight/hdinsight-apache-spark-overview) - create a dataframe with a large portion of csv data
```
var df = spark.read.format("com.databricks.spark.csv").option("inferSchema","true").option("header","true").load("wasb://modeldata@*storageaccount*.blob.core.windows.net/*subscription_id*/*resource_group_name*/*model_management_account_name*/*webservice_name*/*model_id*-*model_name*-*model_version*/default/2017/*/*/*")
```
 - [Hive](https://docs.microsoft.com/en-us/azure/hdinsight/hdinsight-hadoop-linux-tutorial-get-started) - load csv data into a hive table and perform SQL queries directly against blobs
>>>>>>> ce250f8e

## Congratulations!
Great job! You have successfully run a training script in various compute environments, created a model, serialized the model, and operationalized the model through a Docker-based web service. 
<|MERGE_RESOLUTION|>--- conflicted
+++ resolved
@@ -16,11 +16,7 @@
 # Classifying Iris Part 3: Deploy Model
 In this tutorial, we demonstrate the basics of Azure ML preview features by creating a data preparation package, building a model and operationalizing it as a real-time web service. We use the timeless [Iris flower dataset](https://en.wikipedia.org/wiki/Iris_flower_data_set) to make things simple. These instructions and screenshots are for Windows, but the macOS experience is similar, if not identical.
 
-<<<<<<< HEAD
 This is part 3 of a 3 part tutorial, convering model deployment.
-=======
-This is part 3 of a 3-part tutorial, covering model deployment.
->>>>>>> ce250f8e
 
 ## Step 1. Obtain the Pickled Model
 In the `iris_sklearn.py` script, we serialize the logistic regression model using the popular object serialization package -- pickle, into a file named `model.pkl` on disk. Here is the code snippet:
@@ -39,11 +35,7 @@
 Download the model file `model.pkl` and save it to the root of your project folder. It is needed in upcoming steps.
 
 ## Step 2. Prepare for Operationalization Locally
-<<<<<<< HEAD
-Local mode deployments run in Docker containers on your 'local' computer, whether that is your physical desktop/laptop or a Linux VM running on Azure. Local mode is used for development and testing. The Docker engine must be running locally to complete the operationalization steps as shown in the following steps.
-=======
 Local mode deployments run in Docker containers on your local computer, whether that is your desktop or a Linux VM running on Azure. You can use local mode for development and testing. The Docker engine must be running locally to complete the operationalization steps as shown in the following steps. You can use -h flag at the end of the commands for command help.
->>>>>>> ce250f8e
 
 - Create the environment (you need to do this once per environment, for example,  dev or prod) in local mode (you can use -c switch in the command to set up environment in cluster mode)  
     ```
@@ -85,15 +77,9 @@
 
 * Choose `iris_score.py`, pick the `local` environment in the **Run Control** dropdown, and then click _Run_ button. This creates the `service_schema.json` in the `outputs` folder.
 
-<<<<<<< HEAD
-To deploy the web service, you must have a model, a scoring script, and optionally a schema for the web service input data. The scoring script loads the _model.pkl_ file from the current folder and uses it to produce a new predicted Iris class. The input to the model is an array of four numbers representing the sepal length and width, as well as the pedal length and width. 
-
-In this example, you use a schema file to help parse the input data. To generate the scoring and schema files, execute the `iris_schema_gen.py` file that comes with the sample project in the command prompt using the Python interpreter directly.  
-=======
 * Go to the run history of the `iris_score.py` file, and download the `service_schema.json` file to the project root folder. 
 
 We use `iris_score.py` as our scoring file. 
->>>>>>> ce250f8e
 
 Now we enable data collection in `iris_score.py` file. Data collection allows you to capture model inputs and predictions from the web service. Follow the steps below to enable data collection,
 
@@ -165,9 +151,6 @@
 ```batch
 C:\Temp\myIris> az ml service run realtime -i irisapp -d "{\"input_df\": [{\"petal width\": 0.25, \"sepal length\": 3.0, \"sepal width\": 3.6, \"petal length\": 1.3}]}
 ```
-<<<<<<< HEAD
-The output is `"2"`, which is the predicted class. (Your result may vary.)  
-=======
 The output is `"2"`, which is the predicted class. (Your result might be different.) 
 
 To view the collected data in blob storage:
@@ -193,7 +176,11 @@
 var df = spark.read.format("com.databricks.spark.csv").option("inferSchema","true").option("header","true").load("wasb://modeldata@*storageaccount*.blob.core.windows.net/*subscription_id*/*resource_group_name*/*model_management_account_name*/*webservice_name*/*model_id*-*model_name*-*model_version*/default/2017/*/*/*")
 ```
  - [Hive](https://docs.microsoft.com/en-us/azure/hdinsight/hdinsight-hadoop-linux-tutorial-get-started) - load csv data into a hive table and perform SQL queries directly against blobs
->>>>>>> ce250f8e
 
 ## Congratulations!
 Great job! You have successfully run a training script in various compute environments, created a model, serialized the model, and operationalized the model through a Docker-based web service. 
+
+## Next Steps
+- [Part 1: Project setup and data preparation](tutorial-classifying-iris-part-1.md)
+- [Part 2: Model building](tutorial-classifying-iris-part-2.md)
+- Part 3: Model deployment