---
title: Build a model for Azure Machine Learning services (preview) | Microsoft Docs
description: This full-length tutorial shows how to use Azure Machine Learning services (preview) end to end. This is part two and discusses experimentation.
services: machine-learning
author: hning86
ms.author: haining
manager: mwinkle
ms.reviewer: garyericson, jasonwhowell, mldocs
ms.service: machine-learning
ms.workload: data-services
ms.custom: mvc, tutorial
ms.topic: hero-article
ms.date: 09/25/2017
---

# Classify Iris part 2: Build a model
Azure Machine Learning services (preview) is an integrated, end-to-end data science and advanced analytics solution for professional data scientists to prepare data, develop experiments, and deploy models at cloud scale.

This tutorial is part two of a three-part series. In this part of the tutorial, you use Azure Machine Learning services (preview) to:

> [!div class="checklist"]
> * Use Azure Machine Learning Workbench
> * Open scripts and review code
> * Execute scripts in a local environment
> * Review the run history
> * Execute scripts in a local Docker environment
> * Execute scripts in a local Azure CLI window
> * Execute scripts in a remote Docker environment
> * Execute scripts in a cloud Azure HDInsight environment

This tutorial uses the timeless [Iris flower data set](https://en.wikipedia.org/wiki/Iris_flower_data_set). The screenshots are Windows-specific, but the Mac OS experience is almost identical.

## Prerequisites
Finish the first part of this tutorial series. Follow the [Prepare data tutorial](tutorial-classifying-iris-part-1.md) to create Azure Machine Learning resources and install the Azure Machine Learning Workbench application prior to beginning the steps in this tutorial.

Optionally, you can experiment with running scripts against a local Docker container. To do so, you need a Docker engine (Community Edition is sufficient) installed and started locally on your Windows or Mac OS machine. For more information about installing Docker, see [Docker installation instructions](https://docs.docker.com/engine/installation/).

To experiment with dispatching scripts to run in a Docker container in a remote Azure VM or an Azure HDInsight Spark cluster, you can follow the [instructions to create an Ubuntu-based Azure Data Science Virtual Machine or HDInsight cluster](how-to-create-dsvm-hdi.md).

## Review iris_sklearn.py and the configuration files
1. Launch the Azure Machine Learning Workbench application, and open the **myIris** project you created in the previous part of the tutorial series.

2. Once the project is open, click the **Files** button (the folder icon) on the far-left pane to open the file list in your project folder.

3. Select the **iris_sklearn.py** file. The Python code opens in a new text editor tab inside the workbench.

   ![Open a file](media/tutorial-classifying-iris/open_iris_sklearn.png)

   >[!NOTE]
   >The code you see might not be exactly the same as the preceding code, as this sample project is updated frequently.

4. Review the Python script code to become familiar with the coding style. The script performs the following tasks:

   - Loads the data preparation package **iris.dprep** to create a [pandas DataFrame](https://pandas.pydata.org/pandas-docs/stable/generated/pandas.DataFrame.html). 

        >[!NOTE]
        >We use the `iris.dprep` data preparation package that comes with the sample project, which should be the same as the `iris-1.dprep` file you built in part 1 of this tutorial.

   - Adds random features to make the problem more difficult to solve. Randomness is necessary because Iris is a small data set that's easily classified with nearly 100% accuracy.

   - Uses the [scikit-learn](http://scikit-learn.org/stable/index.html) machine learning library to build a logistic regression model. 

   - Serializes the model by inserting the [pickle](https://docs.python.org/2/library/pickle.html) library into a file in the `outputs` folder. The script then loads it and deserializes it back into memory.

   - Uses the deserialized model to make a prediction on a new record. 

   - Plots two graphs--a confusion matrix, and a multi-class receiver operating characteristic (ROC) curve--by using the [matplotlib](https://matplotlib.org/) library, and then saves them in the `outputs` folder.

   - The `run_logger` object is used throughout to record the regularization rate and to model accuracy into the logs. The logs are automatically plotted in the run history.


## Execute iris_sklearn.py script in a local environment

Let's prepare to run the **iris_sklearn.py** script for the first time. This script requires the **scikit-learn** and **matplotlib** packages. The **scikit-learn** package is already installed by Azure Machine Learning Workbench. We still need to install **matplotlib**. 

1. In Azure Machine Learning Workbench, click the **File** menu and select **Open Command Prompt** to launch the command prompt. We refer to this command-line interface window as *Azure Machine Learning Workbench CLI window*, or *CLI window* for short.

2. In the CLI window, type in the following command to install the **matplotlib** Python package. It should finish in less than a minute.

   ```azurecli
   pip install matplotlib
   ```

   >[!NOTE]
   >If you skip the previous `pip install` command, the code in `iris_sklearn.py` runs successfully. If you only run `iris_sklearn.py`, the code doesn't produce the confusion matrix output and the multi-class ROC curve plots as shown in the history visualizations.

3. Return to the workbench app window. 

4. In the toolbar at the top of the **iris_sklearn.py** tab, click to open the drop-down menu next to the **Save** icon, and select **Run Configuration**.  Select **local** as the execution environment, and then enter `iris_sklearn.py` as the script to run.

5. Next, move to the right side of the toolbar and enter `0.01` in the **Arguments** box. 

   ![Run control](media/tutorial-classifying-iris/run_control.png)

6. Click the **Run** button. A job is immediately scheduled. The job is listed in the **Jobs** pane on the right side of the workbench window. 

7. After a few moments, the status of the job transitions from **Submitting**, to **Running**, and then to **Completed**.

   ![Run sklearn](media/tutorial-classifying-iris/run_sklearn.png)

8. Click **Completed** in the job status text in the **Jobs** pane. A pop-up window opens and displays the standard output (stdout) text of the running script. To close the stdout text, click the **Close** (x) button on the upper right of the pop-up window.

9. In the same job status in the **Jobs** pane, click the blue text **iris_sklearn.py [n]** (_n_ is the run number) just above the **Completed** status and the start time. The **Run Properties** window opens and shows the following information for that particular run:
   - **Run Properties** information
   - **Outputs** files
   - **Visualizations**, if any
   - **Logs** 

   When the run is finished, the pop-up window shows the following results:

   >[!NOTE]
   >As we introduced some randomization into the training set earlier, your exact results might vary.

   ```text
   Python version: 3.5.2 |Continuum Analytics, Inc.| (default, Jul  5 2016, 11:41:13) [MSC v.1900 64 bit (AMD64)]
   
   Iris dataset shape: (150, 5)
   Regularization rate is 0.01
   LogisticRegression(C=100.0, class_weight=None, dual=False, fit_intercept=True,
          intercept_scaling=1, max_iter=100, multi_class='ovr', n_jobs=1,
          penalty='l2', random_state=None, solver='liblinear', tol=0.0001,
          verbose=0, warm_start=False)
   Accuracy is 0.6792452830188679
   
   ==========================================
   Serialize and deserialize using the outputs folder.
   
   Export the model to model.pkl
   Import the model from model.pkl
   New sample: [[3.0, 3.6, 1.3, 0.25]]
   Predicted class is ['Iris-setosa']
   Plotting confusion matrix...
   Confusion matrix in text:
   [[50  0  0]
    [ 1 37 12]
    [ 0  4 46]]
   Confusion matrix plotted.
   Plotting ROC curve....
   ROC curve plotted.
   Confusion matrix and ROC curve plotted. See them in Run History details pane.
   ```

10. Close the **Run Properties** tab, and then return to the **iris_sklearn.py** tab. 

11. Repeat additional runs. 

    Enter a series of different numerical values in the **Arguments** box ranging from `0.001` to `10`. Click **Run** to execute the code a few more times. The argument value you change each time is fed to the logistic regression algorithm in the code, and that results in different findings each time.

## Review the run history in detail
In Azure Machine Learning Workbench, every script execution is captured as a run history record. If you open the **Runs** view, you can view the run history of a particular script.

1. To open the list of **Runs**, click the **Runs** button (clock icon) on the left toolbar. Then click **iris_sklearn.py** to show the **Run Dashboard** of `iris_sklearn.py`.

   ![Run view](media/tutorial-classifying-iris/run_view.png)

2. The **Run Dashboard** tab opens. 
Review the statistics captured across the multiple runs. Graphs render in the top of the tab. Each run has a consecutive number, and the run details are listed in the table at the bottom of the screen.

   ![Run dashboard](media/tutorial-classifying-iris/run_dashboard.png)

3. Filter the table, and then click in the graphs to view the status, duration, accuracy, and regularization rate of each run. 

4. Select two or three runs in the **Runs** table, and click the **Compare** button to open a detailed comparison pane. Review the side-by-side comparison. Click the **Run List** back button on the upper left of the comparison pane to return to the **Run Dashboard**.

5. Click an individual run to see the run detail view. Notice the statistics for the selected run are listed in the **Run Properties** section. The files written into the output folder are listed in the **Outputs** section, and you can download the files from there.

   ![Run details](media/tutorial-classifying-iris/run_details.png)

   The two plots, the confusion matrix and the multi-class ROC curve, are rendered in the **Visualizations** section. All the log files can also be found in the **Logs** section.

## Execute scripts in the local Docker environment

With Machine Learning, you can easily configure additional execution environments, such as Docker, and run your script in those environments. 

>[!IMPORTANT]
>To accomplish this step, you must have a Docker engine locally installed and started. For more information, see the Docker installation instructions.

1. On the left pane, select the **Folder** icon to open the **Files** list for your project. Expand the `aml_config` folder. 

2. There are several environments that are preconfigured, such as **docker-python**, **docker-spark**, and **local**. 

   Each environment has two files, such as `docker-python.compute` and `docker-python.runconfig`. Open each file to see that certain options are configurable in the text editor.  

   To clean up, click **Close** (x) on the tabs for any open text editors.

3. Run the **iris_sklearn.py** script by using the **docker-python** environment: 

   - On the left toolbar, click the **Clock** icon to open the **Runs** pane. Click **All Runs**. 
   - On the top of the **All Runs** tab, select **docker-python** as the targeted environment instead of the default **local**. 
   - Next, move to the right side and select **iris_sklearn.py** as the script to run. 
   - Leave the **Arguments** box blank because the script specifies a default value. 
   - Click the **Run** button.

4. Observe that a new job starts. It appears in the **Jobs** pane on the right side of the workbench window.

   When you run against Docker for the first time, it takes a few extra minutes to finish. 

   Behind the scenes, Azure Machine Learning Workbench builds a new docker file. 
   The new file references the base Docker image specified in the `docker.compute` file and the dependency Python packages specified in the `conda_dependencies.yml` file. 
   
   The Docker engine does the following tasks:

    - Downloads the base image from Azure.
    - Installs the Python packages specified in the `conda_dependencies.yml` file.
    - Starts a Docker container.
    - Copies or references, depending on the run configuration, the local copy of the project folder.      
    - Executes the `iris_sklearn.py` script.

   In the end, you should see the exact same result as you do when you target **local**.

<<<<<<< HEAD
5. Now, let's try Spark. The Docker base image contains a preinstalled and configured Spark instance. Because of this instance, you can execute a PySpark script in it. This is an easy way to develop and test your Spark program, without having to spend the time to install and configure Spark yourself. 

   Open the `iris_pyspark.py` file. This script loads the `iris.csv` data file, and uses the logistic regression algorithm from the Spark Machine Learning library to classify the Iris data set. Now change the run environment to **docker-spark** and the script to **iris_pyspark.py**, and then run it again. This process takes a little longer because a Spark session has to be created and started inside of the Docker container. You can also see the stdout is different than the stdout of `iris_pyspark.py`.

6. Do a few more runs and play with different arguments. 

7. Open the `iris_pyspark.py` file to see the logistic regression model built by using the Spark Machine Learning library. 
=======
   Open the `iris_spark.py` file. This script loads the `iris.csv` data file, and uses the Logistic Regression algorithm from the Spark ML library to classify the Iris dataset. Now change the run environment to **docker-spark**, and the script to **iris_spark.py**, and run again. This takes a little longer since a Spark session has to be created and started inside the Docker container. You can also see the stdout is different than the stdout of `iris_spark.py`.

6. Do a few more runs and play with different arguments. 

7. Open the `iris_spark.py` file to see the simple Logistic Regression model built using Spark ML library. 
>>>>>>> 83438d5d

8. Interact with the **Jobs** pane, run a history list view, and run a details view of your runs across different execution environments.

## Execute scripts in the Azure Machine Learning CLI window

1. In Azure Machine Learning Workbench, launch the command-line window, click the **File** menu, and then click **Open Command Prompt**. Your command prompt starts in the project folder with the prompt `C:\Temp\myIris\>`.

   >[!Important]
   >You must use the command-line window (launched from the workbench) to accomplish the steps that follow.

2. Use the command prompt to log in to Azure. 

   The workbench app and CLI use independent credential caches when authenticating against Azure resources. You only need to do this once until the cached token expires. The **az account list** command returns the list of subscriptions available to your login. If there is more than one, use the ID value from the desired subscription. Set that subscription as the default account to use with the **az set account -s** command, and provide the subscription ID value. Then confirm the setting by using the account **show** command.

   ```azurecli
   REM login by using the aka.ms/devicelogin site
   az login
   
   REM lists all Azure subscriptions you have access to 
   az account list -o table
   
   REM sets the current Azure subscription to the one you want to use
   az set account -s <subscriptionId>
   
   REM verifies that your current subscription is set correctly
   az account show
   ```

3. Once authentication finishes and the current Azure subscription context is set, type the following commands in the CLI window to install **matplotlib**, and then submit the Python script as an experiment to run.

   ```azurecli
   REM you don't need to run this command if you have installed matplotlib locally from the previous steps
   pip install matplotlib
   
   REM kicks off an execution of the iris_sklearn.py file against the local compute context
   az ml experiment submit -c local .\iris_sklearn.py
   ```

4. Review the output. You have the same output and results as you had when you used the workbench to run the script. 

5. Run the same script again by using the Docker execution environment if you have Docker installed on your machine.

   ```azurecli
   REM executes iris_sklearn.py in the local Docker container Python environment
   az ml experiment submit -c docker-python .\iris_sklearn.py 0.01
   
<<<<<<< HEAD
   REM executes iris_pyspark.py in the local Docker container Spark environment
   az ml experiment submit -c docker-spark .\iris_pyspark.py 0.1
=======
   REM Execute iris_spark.py in local Docker container Spark environment.
   az ml experiment submit -c docker-spark .\iris_spark.py 0.1
>>>>>>> 83438d5d
   ```
6. In the workbench, click the **Folder** icon on the left pane to list the project files, and open the Python script named **run.py**. 

   This script is useful to loop over various regularization rates. Run the experiment multiple times with those rates. This script starts an `iris_sklearn.py` job with a regularization rate of `10.0` (a ridiculously large number). The script then cuts the rate to half in the following run, and so on, until the rate is no smaller than `0.005`. 

   ```python
   # run.py
   import os
   
   reg = 10
   while reg > 0.005:
       os.system('az ml experiment submit -c local ./iris_sklearn.py {}'.format(reg))
       reg = reg / 2
   ```

   To launch the **run.py** script from the command line, run the following commands:

   ```cmd
   REM submits iris_sklearn.py multiple times with different regularization rates
   python run.py
   ```

   When `run.py` finishes, you see a graph in your run history list view in the workbench.

## Execute in a Docker container on a remote machine
To execute your script in a Docker container on a remote Linux machine, you need to have SSH access (username and password) to that remote machine. In addition, that remote machine must have a Docker engine installed and running. The easiest way to obtain such a Linux machine is to create a [Ubuntu-based Data Science Virtual Machine (DSVM)](https://azuremarketplace.microsoft.com/en-us/marketplace/apps/microsoft-ads.linux-data-science-vm-ubuntu) on Azure. 

>[!NOTE] 
>The CentOS-based DSVM is *not* supported.

1. Once the VM is created, you can attach the VM as an execution environment if you generate a pair of `.runconfig` and `.compute` files. Use the following command to generate the files. Let's name the new environment `myvm`.
 
   ```azurecli
   REM creates an myvm compute target
   az ml computetarget attach --name myvm --address <IP address> --username <username> --password <password> --type remotedocker
   ```
   
   >[!NOTE]
   >The IP address can also be a publicly addressable fully qualified domain name (FQDN), such as `vm-name.southcentralus.cloudapp.azure.com`. It is a good practice to add FQDN to your DSVM and use it here instead of an IP address. This practice is a good idea because you might turn off the VM at some point to save on cost. Additionally, the next time you start the VM, the IP address might have changed.

   Next, run the following command the construct the Docker image in the VM to get it ready to run the scripts:
   
   ```azurecli
   REM prepares the myvm compute target
   az ml experiment prepare -c myvm
   ```
   >[!NOTE]
   >You can also change the value of `PrepareEnvironment` in `myvm.runconfig` from default of `false` to `true`. This change automatically prepares the Docker container at the first run.

2. Edit the generated `myvm.runconfig` file under `aml_config` and change the framework from the default of `PySpark` to `Python`:

   ```yaml
   "Framework": "Python"
   ```
   >[!NOTE]
   >If you leave the framework setting as PySpark that should also work, but it's less inefficient if you don't actually need a Spark session to run your Python script.

3. Issue the same command as you did before in the CLI window, except this time target _myvm_:
   ```azurecli
   REM executes iris_sklearn.py in a remote Docker container
   az ml experiment submit -c myvm .\iris_sklearn.py
   ```
   The command executes as if you're in a `docker-python` environment, except that the execution happens on the remote Linux VM. The CLI window displays the same output information.

4. Let's try using Spark in the container. Open File Explorer. You can also do this from the CLI window if you're comfortable with basic file-manipulation commands. Make a copy of the `myvm.runconfig` file and name it `myvm-spark.runconfig`. Edit the new file to change the `Framework` setting from `Python` to `PySpark`:
   ```yaml
   "Framework": "PySpark"
   ```
   Don't make any changes to the `myvm.compute` file. The same Docker image on the same VM gets used for the Spark execution. In the new `myvy-spark.runconfig`, the `target` field points to the same `myvm.compute` file via its name `myvm`.

5. Type the following command to run it in the Spark instance in the remote Docker container:
   ```azureli
<<<<<<< HEAD
   REM executes iris_pyspark.py in a Spark instance on a remote Docker container
   az ml experiment submit -c myvm-spark .\iris_pyspark.py
=======
   REM execute iris_spark.py in Spark instance on remote Docker container
   az ml experiment submit -c myvm-spark .\iris_spark.py
>>>>>>> 83438d5d
   ```

## Execute script in an HDInsight cluster
You can also run this script in an actual Spark cluster. 

1. If you have access to Spark for Azure HDInsight cluster, generate an HDInsight run configuration command as shown here. Provide the HDInsight cluster name and your HDInsight user name and password as the parameters. Use the following command:

   ```azurecli
   REM creates a compute target that points to a HDInsight cluster
   az ml computetarget attach --name myhdi --address <cluster head node FQDN> --username <username> --password <password> --type cluster

   REM prepares the HDInsight cluster
   az ml experiment prepare -c myhdi
   ```

   The cluster head node FQDN is typically `<cluster_name>-ssh.azurehdinsight.net`.

   >[!NOTE]
   >The `username` is the cluster SSH username. The default value is `sshuser` if you don't change it during HDInsight setup. The value is not `admin`, which is the other user created during setup to enable access to the cluster's admin website. 

2. Run the following command and the script runs in the HDInsight cluster:

   ```azurecli
<<<<<<< HEAD
   REM executes iris_pyspark on the HDInsight cluster
   az ml experiment submit -c myhdi .\iris_pyspark.py
=======
   REM execute iris_spark on the HDI cluster
   az ml experiment submit -c myhdi .\iris_spark.py
>>>>>>> 83438d5d
   ```

   >[!NOTE]
   >When you execute against a remote HDInsight cluster, you can also view the Yet Another Resource Negotiator (YARN) job execution details at `https://<cluster_name>.azurehdinsight.net/yarnui` by using the `admin` user account.


## Next steps
In this second part of the three-part tutorial series, you have learned how to use Azure Machine Learning services to:
> [!div class="checklist"]
> * Use Azure Machine Learning Workbench
> * Open scripts and review code
> * Execute scripts in a local environment
> * Review the run history
> * Execute scripts in a local Docker environment
> * Execute scripts in a local Azure CLI window
> * Execute scripts in a remote Docker environment
> * Execute scripts in a cloud HDInsight environment

You are ready to move on to the third part in the series. Now that we have created the logistic regression model, let's deploy it as a real-time web service.

> [!div class="nextstepaction"]
> [Deploy a model](tutorial-classifying-iris-part-3.md)<|MERGE_RESOLUTION|>--- conflicted
+++ resolved
@@ -19,14 +19,14 @@
 This tutorial is part two of a three-part series. In this part of the tutorial, you use Azure Machine Learning services (preview) to:
 
 > [!div class="checklist"]
-> * Use Azure Machine Learning Workbench
-> * Open scripts and review code
-> * Execute scripts in a local environment
-> * Review the run history
-> * Execute scripts in a local Docker environment
-> * Execute scripts in a local Azure CLI window
-> * Execute scripts in a remote Docker environment
-> * Execute scripts in a cloud Azure HDInsight environment
+> * Use Azure Machine Learning Workbench.
+> * Open scripts and review code.
+> * Execute scripts in a local environment.
+> * Review the run history.
+> * Execute scripts in a local Docker environment.
+> * Execute scripts in a local Azure CLI window.
+> * Execute scripts in a remote Docker environment.
+> * Execute scripts in a cloud Azure HDInsight environment.
 
 This tutorial uses the timeless [Iris flower data set](https://en.wikipedia.org/wiki/Iris_flower_data_set). The screenshots are Windows-specific, but the Mac OS experience is almost identical.
 
@@ -38,9 +38,9 @@
 To experiment with dispatching scripts to run in a Docker container in a remote Azure VM or an Azure HDInsight Spark cluster, you can follow the [instructions to create an Ubuntu-based Azure Data Science Virtual Machine or HDInsight cluster](how-to-create-dsvm-hdi.md).
 
 ## Review iris_sklearn.py and the configuration files
-1. Launch the Azure Machine Learning Workbench application, and open the **myIris** project you created in the previous part of the tutorial series.
-
-2. Once the project is open, click the **Files** button (the folder icon) on the far-left pane to open the file list in your project folder.
+1. Open the Azure Machine Learning Workbench application, and open the **myIris** project you created in the previous part of the tutorial series.
+
+2. Once the project is open, select the **Files** button (the folder icon) on the far-left pane to open the file list in your project folder.
 
 3. Select the **iris_sklearn.py** file. The Python code opens in a new text editor tab inside the workbench.
 
@@ -73,7 +73,7 @@
 
 Let's prepare to run the **iris_sklearn.py** script for the first time. This script requires the **scikit-learn** and **matplotlib** packages. The **scikit-learn** package is already installed by Azure Machine Learning Workbench. We still need to install **matplotlib**. 
 
-1. In Azure Machine Learning Workbench, click the **File** menu and select **Open Command Prompt** to launch the command prompt. We refer to this command-line interface window as *Azure Machine Learning Workbench CLI window*, or *CLI window* for short.
+1. In Azure Machine Learning Workbench, select the **File** menu and select **Open Command Prompt** to open the command prompt. We refer to this command-line interface window as *Azure Machine Learning Workbench CLI window*, or *CLI window* for short.
 
 2. In the CLI window, type in the following command to install the **matplotlib** Python package. It should finish in less than a minute.
 
@@ -86,21 +86,21 @@
 
 3. Return to the workbench app window. 
 
-4. In the toolbar at the top of the **iris_sklearn.py** tab, click to open the drop-down menu next to the **Save** icon, and select **Run Configuration**.  Select **local** as the execution environment, and then enter `iris_sklearn.py` as the script to run.
+4. In the toolbar at the top of the **iris_sklearn.py** tab, select to open the drop-down menu next to the **Save** icon, and select **Run Configuration**.  Select **local** as the execution environment, and then enter `iris_sklearn.py` as the script to run.
 
 5. Next, move to the right side of the toolbar and enter `0.01` in the **Arguments** box. 
 
    ![Run control](media/tutorial-classifying-iris/run_control.png)
 
-6. Click the **Run** button. A job is immediately scheduled. The job is listed in the **Jobs** pane on the right side of the workbench window. 
+6. Select the **Run** button. A job is immediately scheduled. The job is listed in the **Jobs** pane on the right side of the workbench window. 
 
 7. After a few moments, the status of the job transitions from **Submitting**, to **Running**, and then to **Completed**.
 
    ![Run sklearn](media/tutorial-classifying-iris/run_sklearn.png)
 
-8. Click **Completed** in the job status text in the **Jobs** pane. A pop-up window opens and displays the standard output (stdout) text of the running script. To close the stdout text, click the **Close** (x) button on the upper right of the pop-up window.
-
-9. In the same job status in the **Jobs** pane, click the blue text **iris_sklearn.py [n]** (_n_ is the run number) just above the **Completed** status and the start time. The **Run Properties** window opens and shows the following information for that particular run:
+8. Select **Completed** in the job status text in the **Jobs** pane. A pop-up window opens and displays the standard output (stdout) text of the running script. To close the stdout text, select the **Close** (x) button on the upper right of the pop-up window.
+
+9. In the same job status in the **Jobs** pane, select the blue text **iris_sklearn.py [n]** (_n_ is the run number) just above the **Completed** status and the start time. The **Run Properties** window opens and shows the following information for that particular run:
    - **Run Properties** information
    - **Outputs** files
    - **Visualizations**, if any
@@ -144,12 +144,12 @@
 
 11. Repeat additional runs. 
 
-    Enter a series of different numerical values in the **Arguments** box ranging from `0.001` to `10`. Click **Run** to execute the code a few more times. The argument value you change each time is fed to the logistic regression algorithm in the code, and that results in different findings each time.
+    Enter a series of different numerical values in the **Arguments** box ranging from `0.001` to `10`. Select **Run** to execute the code a few more times. The argument value you change each time is fed to the logistic regression algorithm in the code, and that results in different findings each time.
 
 ## Review the run history in detail
 In Azure Machine Learning Workbench, every script execution is captured as a run history record. If you open the **Runs** view, you can view the run history of a particular script.
 
-1. To open the list of **Runs**, click the **Runs** button (clock icon) on the left toolbar. Then click **iris_sklearn.py** to show the **Run Dashboard** of `iris_sklearn.py`.
+1. To open the list of **Runs**, select the **Runs** button (clock icon) on the left toolbar. Then select **iris_sklearn.py** to show the **Run Dashboard** of `iris_sklearn.py`.
 
    ![Run view](media/tutorial-classifying-iris/run_view.png)
 
@@ -158,11 +158,11 @@
 
    ![Run dashboard](media/tutorial-classifying-iris/run_dashboard.png)
 
-3. Filter the table, and then click in the graphs to view the status, duration, accuracy, and regularization rate of each run. 
-
-4. Select two or three runs in the **Runs** table, and click the **Compare** button to open a detailed comparison pane. Review the side-by-side comparison. Click the **Run List** back button on the upper left of the comparison pane to return to the **Run Dashboard**.
-
-5. Click an individual run to see the run detail view. Notice the statistics for the selected run are listed in the **Run Properties** section. The files written into the output folder are listed in the **Outputs** section, and you can download the files from there.
+3. Filter the table, and then select in the graphs to view the status, duration, accuracy, and regularization rate of each run. 
+
+4. Select two or three runs in the **Runs** table, and select the **Compare** button to open a detailed comparison pane. Review the side-by-side comparison. Select the **Run List** back button on the upper left of the comparison pane to return to the **Run Dashboard**.
+
+5. Select an individual run to see the run detail view. Notice the statistics for the selected run are listed in the **Run Properties** section. The files written into the output folder are listed in the **Outputs** section, and you can download the files from there.
 
    ![Run details](media/tutorial-classifying-iris/run_details.png)
 
@@ -181,15 +181,15 @@
 
    Each environment has two files, such as `docker-python.compute` and `docker-python.runconfig`. Open each file to see that certain options are configurable in the text editor.  
 
-   To clean up, click **Close** (x) on the tabs for any open text editors.
+   To clean up, select **Close** (x) on the tabs for any open text editors.
 
 3. Run the **iris_sklearn.py** script by using the **docker-python** environment: 
 
-   - On the left toolbar, click the **Clock** icon to open the **Runs** pane. Click **All Runs**. 
+   - On the left toolbar, select the **Clock** icon to open the **Runs** pane. Select **All Runs**. 
    - On the top of the **All Runs** tab, select **docker-python** as the targeted environment instead of the default **local**. 
    - Next, move to the right side and select **iris_sklearn.py** as the script to run. 
    - Leave the **Arguments** box blank because the script specifies a default value. 
-   - Click the **Run** button.
+   - Select the **Run** button.
 
 4. Observe that a new job starts. It appears in the **Jobs** pane on the right side of the workbench window.
 
@@ -208,7 +208,6 @@
 
    In the end, you should see the exact same result as you do when you target **local**.
 
-<<<<<<< HEAD
 5. Now, let's try Spark. The Docker base image contains a preinstalled and configured Spark instance. Because of this instance, you can execute a PySpark script in it. This is an easy way to develop and test your Spark program, without having to spend the time to install and configure Spark yourself. 
 
    Open the `iris_pyspark.py` file. This script loads the `iris.csv` data file, and uses the logistic regression algorithm from the Spark Machine Learning library to classify the Iris data set. Now change the run environment to **docker-spark** and the script to **iris_pyspark.py**, and then run it again. This process takes a little longer because a Spark session has to be created and started inside of the Docker container. You can also see the stdout is different than the stdout of `iris_pyspark.py`.
@@ -216,22 +215,15 @@
 6. Do a few more runs and play with different arguments. 
 
 7. Open the `iris_pyspark.py` file to see the logistic regression model built by using the Spark Machine Learning library. 
-=======
-   Open the `iris_spark.py` file. This script loads the `iris.csv` data file, and uses the Logistic Regression algorithm from the Spark ML library to classify the Iris dataset. Now change the run environment to **docker-spark**, and the script to **iris_spark.py**, and run again. This takes a little longer since a Spark session has to be created and started inside the Docker container. You can also see the stdout is different than the stdout of `iris_spark.py`.
-
-6. Do a few more runs and play with different arguments. 
-
-7. Open the `iris_spark.py` file to see the simple Logistic Regression model built using Spark ML library. 
->>>>>>> 83438d5d
 
 8. Interact with the **Jobs** pane, run a history list view, and run a details view of your runs across different execution environments.
 
 ## Execute scripts in the Azure Machine Learning CLI window
 
-1. In Azure Machine Learning Workbench, launch the command-line window, click the **File** menu, and then click **Open Command Prompt**. Your command prompt starts in the project folder with the prompt `C:\Temp\myIris\>`.
+1. In Azure Machine Learning Workbench, open the command-line window, select the **File** menu, and then select **Open Command Prompt**. Your command prompt starts in the project folder with the prompt `C:\Temp\myIris\>`.
 
    >[!Important]
-   >You must use the command-line window (launched from the workbench) to accomplish the steps that follow.
+   >You must use the command-line window (opened from the workbench) to accomplish the steps that follow.
 
 2. Use the command prompt to log in to Azure. 
 
@@ -269,15 +261,10 @@
    REM executes iris_sklearn.py in the local Docker container Python environment
    az ml experiment submit -c docker-python .\iris_sklearn.py 0.01
    
-<<<<<<< HEAD
    REM executes iris_pyspark.py in the local Docker container Spark environment
    az ml experiment submit -c docker-spark .\iris_pyspark.py 0.1
-=======
-   REM Execute iris_spark.py in local Docker container Spark environment.
-   az ml experiment submit -c docker-spark .\iris_spark.py 0.1
->>>>>>> 83438d5d
-   ```
-6. In the workbench, click the **Folder** icon on the left pane to list the project files, and open the Python script named **run.py**. 
+   ```
+6. In the workbench, select the **Folder** icon on the left pane to list the project files, and open the Python script named **run.py**. 
 
    This script is useful to loop over various regularization rates. Run the experiment multiple times with those rates. This script starts an `iris_sklearn.py` job with a regularization rate of `10.0` (a ridiculously large number). The script then cuts the rate to half in the following run, and so on, until the rate is no smaller than `0.005`. 
 
@@ -291,7 +278,7 @@
        reg = reg / 2
    ```
 
-   To launch the **run.py** script from the command line, run the following commands:
+   To open the **run.py** script from the command line, run the following commands:
 
    ```cmd
    REM submits iris_sklearn.py multiple times with different regularization rates
@@ -348,13 +335,8 @@
 
 5. Type the following command to run it in the Spark instance in the remote Docker container:
    ```azureli
-<<<<<<< HEAD
    REM executes iris_pyspark.py in a Spark instance on a remote Docker container
    az ml experiment submit -c myvm-spark .\iris_pyspark.py
-=======
-   REM execute iris_spark.py in Spark instance on remote Docker container
-   az ml experiment submit -c myvm-spark .\iris_spark.py
->>>>>>> 83438d5d
    ```
 
 ## Execute script in an HDInsight cluster
@@ -378,13 +360,8 @@
 2. Run the following command and the script runs in the HDInsight cluster:
 
    ```azurecli
-<<<<<<< HEAD
    REM executes iris_pyspark on the HDInsight cluster
    az ml experiment submit -c myhdi .\iris_pyspark.py
-=======
-   REM execute iris_spark on the HDI cluster
-   az ml experiment submit -c myhdi .\iris_spark.py
->>>>>>> 83438d5d
    ```
 
    >[!NOTE]
@@ -394,14 +371,14 @@
 ## Next steps
 In this second part of the three-part tutorial series, you have learned how to use Azure Machine Learning services to:
 > [!div class="checklist"]
-> * Use Azure Machine Learning Workbench
-> * Open scripts and review code
-> * Execute scripts in a local environment
-> * Review the run history
-> * Execute scripts in a local Docker environment
-> * Execute scripts in a local Azure CLI window
-> * Execute scripts in a remote Docker environment
-> * Execute scripts in a cloud HDInsight environment
+> * Use Azure Machine Learning Workbench.
+> * Open scripts and review code.
+> * Execute scripts in a local environment.
+> * Review the run history.
+> * Execute scripts in a local Docker environment.
+> * Execute scripts in a local Azure CLI window.
+> * Execute scripts in a remote Docker environment.
+> * Execute scripts in a cloud HDInsight environment.
 
 You are ready to move on to the third part in the series. Now that we have created the logistic regression model, let's deploy it as a real-time web service.
 
