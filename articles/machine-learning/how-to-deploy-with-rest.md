---
title: "Deploy models using managed online endpoints with REST APIs (preview)"
titleSuffix: Azure Machine Learning
description: Learn how to deploy models using managed online endpoints with REST APIs.
services: machine-learning
ms.service: machine-learning
ms.subservice: core
ms.topic: how-to

author: rsethur
ms.author: seramasu
ms.date: 10/21/2021
ms.reviewer: laobri
ms.custom: devplatv2
---

# Deploy models with REST (preview)

Learn how to use the Azure Machine Learning REST API to deploy models (preview).

[!INCLUDE [preview disclaimer](../../includes/machine-learning-preview-generic-disclaimer.md)]

The REST API uses standard HTTP verbs to create, retrieve, update, and delete resources. The REST API works with any language or tool that can make HTTP requests. REST's straightforward structure makes it a good choice in scripting environments and for MLOps automation.

In this article, you learn how to use the new REST APIs to:

> [!div class="checklist"]
> * Create machine learning assets
> * Create a basic training job 
> * Create a hyperparameter tuning sweep job

## Prerequisites

- An **Azure subscription** for which you have administrative rights. If you don't have such a subscription, try the [free or paid personal subscription](https://azure.microsoft.com/free/).
- An [Azure Machine Learning workspace](how-to-manage-workspace.md).
- A service principal in your workspace. Administrative REST requests use [service principal authentication](how-to-setup-authentication.md#use-service-principal-authentication).
- A service principal authentication token. Follow the steps in [Retrieve a service principal authentication token](./how-to-manage-rest.md#retrieve-a-service-principal-authentication-token) to retrieve this token. 
- The **curl** utility. The **curl** program is available in the [Windows Subsystem for Linux](/windows/wsl/install-win10) or any UNIX distribution. In PowerShell, **curl** is an alias for **Invoke-WebRequest** and `curl -d "key=val" -X POST uri` becomes `Invoke-WebRequest -Body "key=val" -Method POST -Uri uri`. 

## Set endpoint name

> [!NOTE]
> Endpoint names need to be unique at the Azure region level. For example, there can be only one endpoint with the name my-endpoint in westus2.

:::code language="rest-api" source="~/azureml-examples-main/cli/deploy-rest.sh" id="set_endpoint_name":::

## Azure Machine Learning managed online endpoints
Managed online endpoints (preview) allow you to deploy your model without having to create and manage the underlying infrastructure. In this article, you'll create an online endpoint and deployment, and validate it by invoking it. But first you'll have to register the assets needed for deployment, including model, code, and environment.

There are many ways to create an Azure Machine Learning online endpoints [including the Azure CLI](how-to-deploy-managed-online-endpoints.md), and visually with [the studio](how-to-use-managed-online-endpoint-studio.md). The following example a managed online endpoint with the REST API.

## Create machine learning assets

First, set up your Azure Machine Learning assets to configure your job.

In the following REST API calls, we use `SUBSCRIPTION_ID`, `RESOURCE_GROUP`, `LOCATION`, and `WORKSPACE` as placeholders. Replace the placeholders with your own values. 

Administrative REST requests a [service principal authentication token](how-to-manage-rest.md#retrieve-a-service-principal-authentication-token). Replace `TOKEN` with your own value. You can retrieve this token with the following command:

:::code language="rest-api" source="~/azureml-examples-cli-preview/cli/deploy-rest.sh" id="get_access_token":::

The service provider uses the `api-version` argument to ensure compatibility. The `api-version` argument varies from service to service. Set the API version as a variable to accommodate future versions:

:::code language="rest-api" source="~/azureml-examples-cli-preview/cli/deploy-rest.sh" id="api_version":::

### Get storage account details

To register the model and code, first they need to be uploaded to a storage account. The details of the storage account are available in the data store. In this example, you get the default datastore and Azure Storage account for your workspace. Query your workspace with a GET request to get a JSON file with the information.

You can use the tool [jq](https://stedolan.github.io/jq/) to parse the JSON result and get the required values. You can also use the Azure portal to find the same information:

<<<<<<< HEAD
:::code language="rest-api" source="~/azureml-examples-main/cli/deploy-rest.sh" id="get_storage_details":::
=======
:::code language="rest" source="~/azureml-examples-main/cli/deploy-rest.sh" id="get_storage_details":::

Get the storage key:

```bash
export AZURE_STORAGE_KEY=$(az storage account keys list --account-name $AZURE_STORAGE_ACCOUNT | jq '.[0].value')
```
>>>>>>> 3a31663a

### Upload & register code

Now that you have the datastore, you can upload the scoring script. Use the Azure Storage CLI to upload a blob into your default container:

:::code language="rest-api" source="~/azureml-examples-main/cli/deploy-rest.sh" id="upload_code":::

> [!TIP]
> You can also use other methods to upload, such as the Azure portal or [Azure Storage Explorer](https://azure.microsoft.com/features/storage-explorer/).

Once you upload your code, you can specify your code with a PUT request and refer to the datastore with `datastoreId`:

:::code language="rest-api" source="~/azureml-examples-main/cli/deploy-rest.sh" id="create_code":::

### Upload and register model

Similar to the code, Upload the model files:

:::code language="rest-api" source="~/azureml-examples-main/cli/deploy-rest.sh" id="upload_model":::

Now, register the model:

:::code language="rest-api" source="~/azureml-examples-main/cli/deploy-rest.sh" id="create_model":::

### Create environment
The deployment needs to run in an environment that has the required dependencies. Create the environment with a PUT request. Use a docker image from Microsoft Container Registry. You can configure the docker image with `Docker` and add conda dependencies with `condaFile`.

In the following snippet, the contents of a Conda environment (YAML file) has been read into an environment variable:

:::code language="rest-api" source="~/azureml-examples-main/cli/deploy-rest.sh" id="create_environment":::

### Create endpoint

Create the online endpoint:

:::code language="rest-api" source="~/azureml-examples-main/cli/deploy-rest.sh" id="create_endpoint":::

### Create deployment

Create a deployment under the endpoint:

:::code language="rest-api" source="~/azureml-examples-main/cli/deploy-rest.sh" id="create_deployment":::

### Invoke the endpoint to score data with your model

We need the scoring uri and access token to invoke the endpoint. First get the scoring uri:

:::code language="rest-api" source="~/azureml-examples-main/cli/deploy-rest.sh" id="get_endpoint":::

Get the endpoint access token:

:::code language="rest-api" source="~/azureml-examples-main/cli/deploy-rest.sh" id="get_access_token":::

Now, invoke the endpoint using curl:

:::code language="rest-api" source="~/azureml-examples-main/cli/deploy-rest.sh" id="score_endpoint":::

### Check the logs

Check the deployment logs:

:::code language="rest-api" source="~/azureml-examples-main/cli/deploy-rest.sh" id="get_deployment_logs":::

### Delete the endpoint

If you aren't going use the deployment, you should delete it with the below command (it deletes the endpoint and all the underlying deployments):

:::code language="rest-api" source="~/azureml-examples-main/cli/deploy-rest.sh" id="delete_endpoint":::

## Next steps

* Learn how to deploy your model [using the Azure CLI](how-to-deploy-managed-online-endpoints.md).
* Learn how to deploy your model [using studio](how-to-use-managed-online-endpoint-studio.md).
* Learn to [Troubleshoot managed online endpoints deployment and scoring (preview)](how-to-troubleshoot-managed-online-endpoints.md)
* Learn how to [Access Azure resources with a managed online endpoint and managed identity (preview)](how-to-access-resources-from-endpoints-managed-identities.md)
* Learn how to [monitor online endpoints](how-to-monitor-online-endpoints.md).
* Learn [Safe rollout for online endpoints (preview)](how-to-safely-rollout-managed-endpoints.md).
* [View costs for an Azure Machine Learning managed online endpoint (preview)](how-to-view-online-endpoints-costs.md).
* [Managed online endpoints SKU list (preview)](reference-managed-online-endpoints-vm-sku-list.md).
* Learn about limits on managed online endpoints in [Manage and increase quotas for resources with Azure Machine Learning](how-to-manage-quotas.md#azure-machine-learning-managed-online-endpoints-preview).<|MERGE_RESOLUTION|>--- conflicted
+++ resolved
@@ -69,17 +69,7 @@
 
 You can use the tool [jq](https://stedolan.github.io/jq/) to parse the JSON result and get the required values. You can also use the Azure portal to find the same information:
 
-<<<<<<< HEAD
 :::code language="rest-api" source="~/azureml-examples-main/cli/deploy-rest.sh" id="get_storage_details":::
-=======
-:::code language="rest" source="~/azureml-examples-main/cli/deploy-rest.sh" id="get_storage_details":::
-
-Get the storage key:
-
-```bash
-export AZURE_STORAGE_KEY=$(az storage account keys list --account-name $AZURE_STORAGE_ACCOUNT | jq '.[0].value')
-```
->>>>>>> 3a31663a
 
 ### Upload & register code
 
