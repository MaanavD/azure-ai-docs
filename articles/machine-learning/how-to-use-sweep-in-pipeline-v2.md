--- conflicted
+++ resolved
@@ -1,13 +1,9 @@
-# How to use sweep(hyperparameter tuning) in pipeline (V2)
-
-<<<<<<< HEAD
-In this artilce, you will learn how to do hyperparameter tuning in Azure Machine Learning pipeline.
-=======
-In this article, you learn how to do a sweep(also known as hyperparameter tuning) in Azure Machine Learning pipeline.
->>>>>>> 830a0631
+# How to do hyperparameter sweep in pipeline (V2)
+
+In this artilce, you will learn how to do hyperparameter sweep in Azure Machine Learning pipeline.
 
 ## Prerequisite
-1. Understand what is sweep, and how to do sweep in Azure Machine Learning start form a single step sweep job. **[to-do](link to single step sweep doc)** It's highly suggested to go through the single step sweep example to understand how sweep works in Azure Machine Learning, before using it in a pipeline. 
+1. Understand what is hyperparameter sweep, and how to do sweep in Azure Machine Learning start form a single step job. **[to-do](link to single step sweep doc)** It's highly suggested to go through the single step sweep example to understand how sweep works in Azure Machine Learning, before using it in a pipeline. 
 2. Understand what is Azure Machine Learning pipeline and how to build your first pipeline. [to-do](link to pipeline value prop article.) 
 3. Build a command commponent following [this atcile] (add a link to Blanca's article). 
 
@@ -235,12 +231,7 @@
 <!-- 
 ### UI will release post //build. comment out for now
 
-<<<<<<< HEAD
 Assume you already have defined a command component. You can enable sweep easily in designer, the pipeline authoring GUI experience. 
-=======
-### UI
-Assuming you already defined a command component. You can enable sweep easily in the designer, the pipeline authoring experience in the studio UI. 
->>>>>>> 830a0631
 
 Similarly to CLI and SDK, the prerequest to enable sweep in UI is to have a command component already defined. And the command component need to take sweepable parameter as input. 
 
