--- conflicted
+++ resolved
@@ -15,13 +15,7 @@
 ---
 # Customer-managed keys for Azure Machine Learning
 
-<<<<<<< HEAD
-Azure Machine Learning is built on top of multiple Azure services. Although the stored data is encrypted through encryption keys that Microsoft provides, you can enhance security by also providing your own (customer-managed) keys. The keys that you provide are stored in Azure Key Vault.
-
-[!INCLUDE [machine-learning-customer-managed-keys.md](includes/machine-learning-customer-managed-keys.md)]
-=======
-Azure Machine Learning is built on top of multiple Azure services. While the data is stored securely using encryption keys that Microsoft provides, you can enhance security by also providing your own (customer-managed) keys. The keys you provide are stored securely using Azure Key Vault. Your data is stored on a set of additional resources managed in your Azure subscription.
->>>>>>> 406ef99b
+Azure Machine Learning is built on top of multiple Azure services. Although the stored data is encrypted through encryption keys that Microsoft provides, you can enhance security by also providing your own (customer-managed) keys. The keys that you provide are stored in Azure Key Vault. Your data is stored on a set of additional resources that you manage in your Azure subscription.
 
 In addition to customer-managed keys, Azure Machine Learning provides an [hbi_workspace flag](/python/api/azure-ai-ml/azure.ai.ml.entities.workspace). Enabling this flag reduces the amount of data that Microsoft collects for diagnostic purposes and enables [extra encryption in Microsoft-managed environments](../security/fundamentals/encryption-atrest.md). This flag also enables the following behaviors:
 
@@ -46,67 +40,44 @@
 
 ## Limitations
 
-<<<<<<< HEAD
-* After you create a workspace, you can't update the customer-managed key for resources that the workspace depends on.
-* Resources that Microsoft manages in your subscription can't transfer ownership to you.
+* After workspace creation, the customer-managed encryption key for resources that the workspace depends on can only be updated to another key in the original Azure Key Vault resource.
+* Encrypted data is stored on resources in a Microsoft-managed resource group in your subscription. You can't create these resources up front or transfer ownership of these to you. The data lifecycle is managed indirectly via the Azure Machine Learning APIs as you create objects in the Azure Machine Learning service.
 * You can't delete Microsoft-managed resources that you use for customer-managed keys without also deleting your workspace.
+* You can't encrypt the compute cluster's OS disk by using your customer-managed keys. You must use Microsoft-managed keys.
 
 > [!WARNING]
 > Don't delete the resource group that contains the Azure Cosmos DB instance, or any of the resources that are automatically created in this group. If you need to delete the resource group or Microsoft-managed services in it, you must delete the Azure Machine Learning workspace that uses it. The resource group's resources are deleted when you delete the associated workspace.
 
 ## Storage of workspace metadata
-=======
-* After workspace creation, the customer-managed encryption key for resources the workspace depends on can only be updated to another key in the original Azure Key Vault resource.
-* Encrypted data is stored on resources that live in a Microsoft-managed resource group in your subscription. You cannot create these resources upfront or transfer ownership of these to you. Data lifecycle is managed indirectly via the Azure ML APIs as you create objects in Azure Machine Learning service.
-* You can't delete Microsoft-managed resources used for customer-managed keys without also deleting your workspace.
-* The compute cluster OS disk cannot be encrypted using your customer-managed keys, but only Microsoft-managed keys. 
 
-## How and what workspace metadata is stored
->>>>>>> 406ef99b
+When you bring your own encryption key, service metadata is stored on dedicated resources in your Azure subscription. Microsoft creates a separate resource group in your subscription for this purpose: *azureml-rg-workspacename_GUID*. Only Microsoft can modify the resources in this managed resource group.
 
-When you bring your own encryption key, service metadata is stored on dedicated resources in your Azure subscription. Microsoft creates a separate resource group in your subscription for this named *"azureml-rg-workspacename_GUID"*. Resource in this managed resource group can only be modified by Microsoft.
-
-<<<<<<< HEAD
-| Service | How it's used |
-| ----- | ----- |
-| Azure Cosmos DB | Stores job history data |
-| Azure AI Search | Stores indices that are used to help query your machine learning content |
-| Azure Storage | Stores other metadata, such as Azure Machine Learning pipeline data |
-=======
-The following resources are created and store metadata for your workspace:
+Microsoft creates the following resources to store metadata for your workspace:
 
 | Service | Usage | Example data |
-| ----- | ----- | ----- | 
-| Azure Cosmos DB | Stores job history data, compute metadata, asset metadata | Job name, status, sequence number and status; Compute cluster name, number of cores, number of nodes; Datastore names and tags, descriptions on assets like models; data label names |
-| Azure AI Search | Stores indices that are used to help query your machine learning content. | These indices are built on top of the data stored in CosmosDB. | 
-| Azure Storage Account | Stores metadata related to Azure Machine Learning pipelines data. | Designer pipeline names, pipeline layout, execution properties. | 
+| ----- | ----- | ----- |
+| Azure Cosmos DB | Stores job history data, compute metadata, and asset metadata. | Data can include job name, status, sequence number, and status; compute cluster name, number of cores, and number of nodes; datastore names and tags, and descriptions on assets like models; and data label names. |
+| Azure AI Search | Stores indices that help with querying your machine learning content. | These indices are built on top of the data stored in Azure Cosmos DB. |
+| Azure Storage | Stores metadata related to Azure Machine Learning pipeline data. | Data can include designer pipeline names, pipeline layout, and execution properties. |
 
-From a data lifecycle management point of view, data in the above resources are created and deleted as you create and delete their corresponding objects in Azure Machine Learning.
->>>>>>> 406ef99b
+From the perspective of data lifecycle management, data in the preceding resources is created and deleted as you create and delete corresponding objects in Azure Machine Learning.
 
 Your Azure Machine Learning workspace reads and writes data by using its managed identity. This identity is granted access to the resources through a role assignment (Azure role-based access control) on the data resources. The encryption key that you provide is used to encrypt data that's stored on Microsoft-managed resources. It's also used to create indices for Azure AI Search at runtime.
 
-Extra networking controls are configured when you create a private link endpoint on your workspace to allow for inbound connectivity. In this configuration, a private link endpoint connection will be created to the CosmosDB instance and network access will be restricted to only trusted Microsoft services.
+Extra networking controls are configured when you create a private link endpoint on your workspace to allow for inbound connectivity. This configuration includes the creation of a private link endpoint connection to the Azure Cosmos DB instance. Network access is restricted to only trusted Microsoft services.
 
 ## Customer-managed keys
 
-When you _don't_ use a customer-managed key, Microsoft creates and manages these resources in a Microsoft-owned Azure subscription and uses a Microsoft-managed key to encrypt the data.
+When you *don't* use a customer-managed key, Microsoft creates and manages resources in a Microsoft-owned Azure subscription and uses a Microsoft-managed key to encrypt the data.
 
-When you use a customer-managed key, these resources are in your Azure subscription and encrypted with your key. While they exist in your subscription, Microsoft manages these resources. They're automatically created and configured when you create your Azure Machine Learning workspace.
+When you use a customer-managed key, the resources are in your Azure subscription and encrypted with your key. While these resources exist in your subscription, Microsoft manages them. They're automatically created and configured when you create your Azure Machine Learning workspace.
 
-<<<<<<< HEAD
-These Microsoft-managed resources are located in a new Azure resource group that's created in your subscription. This group is in addition to the resource group for your workspace. This resource group contains the Microsoft-managed resources that your key is used with. The formula for naming the resource group is `<Azure Machine Learning workspace resource group name><GUID>`.
-=======
-> [!IMPORTANT]
-> When using a customer-managed key, the costs for your subscription will be higher because these resources are in your subscription. To estimate the cost, use the [Azure pricing calculator](https://azure.microsoft.com/pricing/calculator/).
-
-These Microsoft-managed resources are located in a new Azure resource group is created in your subscription. This group is in addition to the resource group for your workspace. This resource group contains the Microsoft-managed resources that your key is used with. The resource group will be named using the formula of `<Azure Machine Learning workspace resource group name><GUID>`.
->>>>>>> 406ef99b
+These Microsoft-managed resources are located in a new Azure resource group that's created in your subscription. This resource group is separate from the resource group for your workspace. It contains the Microsoft-managed resources that your key is used with. The formula for naming the resource group is: `<Azure Machine Learning workspace resource group name><GUID>`.
 
 > [!TIP]
 > The [Request Units](../cosmos-db/request-units.md) for Azure Cosmos DB automatically scale as needed.
 
-If your Azure Machine Learning workspace uses a private endpoint, this resource group also contains a Microsoft-managed Azure virtual network. This virtual network helps secure communications between the managed services and the workspace. You _can't provide your own virtual network_ for use with the Microsoft-managed resources. You also _can't modify the virtual network_. For example, you can't change the IP address range that it uses.
+If your Azure Machine Learning workspace uses a private endpoint, this resource group also contains a Microsoft-managed Azure virtual network. This virtual network helps secure communication between the managed services and the workspace. You *can't provide your own virtual network* for use with the Microsoft-managed resources. You also *can't modify the virtual network*. For example, you can't change the IP address range that it uses.
 
 > [!IMPORTANT]
 > If your subscription doesn't have enough quota for these services, a failure will occur.
@@ -133,29 +104,19 @@
 | Azure Machine Learning compute cluster | The OS disk is encrypted in Azure Storage with Microsoft-managed keys. The temporary disk is encrypted if you enable the `hbi_workspace` flag for the workspace. |
 :::moniker-end
 
-<<<<<<< HEAD
 ### Compute cluster
 
-The OS disk for each compute node that's stored in Azure Storage is encrypted with Microsoft-managed keys in Azure Machine Learning storage accounts. This compute target is ephemeral, and clusters are typically scaled down when no jobs are queued. The underlying virtual machine is deprovisioned, and the OS disk is deleted. Azure Disk Encryption isn't supported for the OS disk.
+Compute clusters have local OS disk storage and can mount data from storage accounts in your subscription during a job. When you're mounting data from your own storage account in a job, you can enable customer-managed keys on those storage accounts for encryption.
 
-Each virtual machine also has a local temporary disk for OS operations. If you want, you can use the disk to stage training data. If you create the workspace with the `hbi_workspace` parameter set to `TRUE`, the temporary disk is encrypted. This environment is short lived (only during your job), and encryption support is limited to system-managed keys only.
-=======
-**Compute cluster**
+The OS disk for each compute node that's stored in Azure Storage is always encrypted with Microsoft-managed keys in Azure Machine Learning storage accounts, and not with customer-managed keys. This compute target is ephemeral, so data that's stored on the OS disk is deleted after the cluster scales down. Clusters typically scale down when no jobs are queued, autoscaling is on, and the minimum node count is set to zero. The underlying virtual machine is deprovisioned, and the OS disk is deleted.
 
-Compute clusters have local OS disk storage and can mount data from storage accounts in your subscription during the job.
-
-When mounting data from your own storage account in a job, you can enable customer-managed keys on those storage accounts for encryption.
-
-The OS disk for each compute node stored in Azure Storage is always encrypted with Microsoft-managed keys in Azure Machine Learning storage accounts, and not using customer-managed keys. This compute target is ephemeral, and hence data that is stored on the OS disk is deleted once the cluster scales down. Clusters are typically scaled down when no jobs are queued, autoscaling is on and the minimum node count is set to zero. The underlying virtual machine is deprovisioned, and the OS disk is deleted. 
-
-Azure Disk Encryption isn't supported for the OS disk. Each virtual machine also has a local temporary disk for OS operations. If you want, you can use the disk to stage training data. If the workspace was created with the `hbi_workspace` parameter set to `TRUE`, the temporary disk is encrypted. This environment is short-lived (only during your job) and encryption support is limited to system-managed keys only.
->>>>>>> 406ef99b
+Azure Disk Encryption isn't supported for the OS disk. Each virtual machine also has a local temporary disk for OS operations. If you want, you can use the disk to stage training data. If you create the workspace with the `hbi_workspace` parameter set to `TRUE`, the temporary disk is encrypted. This environment is short lived (only during your job), and encryption support is limited to system-managed keys only.
 
 ### Compute instance
 
-The OS disk for compute instance is encrypted with Microsoft-managed keys in Azure Machine Learning storage accounts. If you create the workspace with the `hbi_workspace` parameter set to `TRUE`, the local temporary disk on the compute instance is encrypted with Microsoft-managed keys. Customer-managed key encryption is not supported for OS and temporary disks.
+The OS disk for a compute instance is encrypted with Microsoft-managed keys in Azure Machine Learning storage accounts. If you create the workspace with the `hbi_workspace` parameter set to `TRUE`, the local temporary disk on the compute instance is encrypted with Microsoft-managed keys. Customer-managed key encryption is not supported for OS and temporary disks.
 
-### HBI_workspace flag
+### hbi_workspace flag
 
 You can set the `hbi_workspace` flag only when you create a workspace. You can't change it for an existing workspace.
 
