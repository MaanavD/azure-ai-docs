--- conflicted
+++ resolved
@@ -10,13 +10,7 @@
 ms.subservice: core
 ms.topic: how-to
 ms.date: 10/21/2021
-<<<<<<< HEAD
-ms.custom: sdkv1
-## As a developer, I need to use private Python packages securely when training machine learning models.
-
-=======
 ms.custom: sdkv1, event-tier1-build-2022
->>>>>>> d07bf32a
 ---
 
 # Use private Python packages with Azure Machine Learning
