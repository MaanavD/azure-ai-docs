---
title: "Tutorial: ML pipelines with Python SDK v2"
titleSuffix: Azure Machine Learning
description: Use Azure Machine Learning to create your production-ready ML project in a cloud-based Python Jupyter Notebook using Azure Machine Learning Python SDK v2. 
services: machine-learning
ms.service: machine-learning
ms.subservice: core
ms.topic: tutorial
author: msdpalam
ms.author: meeral
ms.reviewer: lagayhar
ms.date: 03/15/2023
ms.custom: sdkv2, event-tier1-build-2022, ignite-2022, build-2023, devx-track-python
#Customer intent: This tutorial is intended to introduce Azure Machine Learning to data scientists who want to scale up or publish their ML projects. By completing a familiar end-to-end project, which starts by loading the data and ends by creating and calling an online inference endpoint, the user should become familiar with the core concepts of Azure Machine Learning and their most common usage. Each step of this tutorial can be modified or performed in other ways that might have security or scalability advantages. We will cover some of those in the Part II of this tutorial, however, we suggest the reader use the provide links in each section to learn more on each topic.
---

# Tutorial: Create production machine learning pipelines

[!INCLUDE [sdk v2](includes/machine-learning-sdk-v2.md)]

> [!NOTE]
> For a tutorial that uses SDK v1 to build a pipeline, see [Tutorial: Build an Azure Machine Learning pipeline for image classification](v1/tutorial-pipeline-python-sdk.md)

The core of a machine learning pipeline is to split a complete machine learning task into a multistep workflow. Each step is a manageable component that can be developed, optimized, configured, and automated individually. Steps are connected through well-defined interfaces. The Azure Machine Learning pipeline service automatically orchestrates all the dependencies between pipeline steps. The benefits of using a pipeline are standardized the MLOps practice, scalable team collaboration, training efficiency and cost reduction. To learn more about the benefits of pipelines, see [What are Azure Machine Learning pipelines](concept-ml-pipelines.md).

In this tutorial, you use Azure Machine Learning to create a production ready machine learning project, using Azure Machine Learning Python SDK v2.

This means you will be able to leverage the Azure Machine Learning Python SDK to:

> [!div class="checklist"]
> - Get a handle to your Azure Machine Learning workspace
> - Create Azure Machine Learning data assets
> - Create reusable Azure Machine Learning components
> - Create, validate and run Azure Machine Learning pipelines

During this tutorial, you create an Azure Machine Learning pipeline to train a model for credit default prediction. The pipeline handles two steps: 

1. Data preparation
1. Training and registering the trained model

The next image shows a simple pipeline as you'll see it in the Azure studio once submitted.

The two steps are first data preparation and second training.

:::image type="content" source="media/tutorial-pipeline-python-sdk/pipeline-overview.jpg" alt-text="Diagram shows overview of the pipeline.":::

## Prerequisites


1. [!INCLUDE [workspace](includes/prereq-workspace.md)]

1. [!INCLUDE [sign in](includes/prereq-sign-in.md)]

1. Complete the tutorial [Upload, access and explore your data](tutorial-explore-data.md) to create the data asset you need in this tutorial.  Make sure you run all the code to create the initial data asset.  Explore the data and revise it if you wish, but you'll only need the initial data in this tutorial.

1. [!INCLUDE [open or create  notebook](includes/prereq-open-or-create.md)]
    * [!INCLUDE [new notebook](includes/prereq-new-notebook.md)]
    * Or, open **tutorials/get-started-notebooks/pipeline.ipynb** from the **Samples** section of studio. [!INCLUDE [clone notebook](includes/prereq-clone-notebook.md)]

[!INCLUDE [notebook set kernel](includes/prereq-set-kernel.md)] 

<!-- nbstart https://raw.githubusercontent.com/Azure/azureml-examples/main/tutorials/get-started-notebooks/pipeline.ipynb -->


## Set up the pipeline resources

The Azure Machine Learning framework can be used from CLI, Python SDK, or studio interface. In this example, you use the Azure Machine Learning Python SDK v2 to create a pipeline. 

Before creating the pipeline, you need the following resources:

* The data asset for training
* The software environment to run the pipeline
* A compute resource to where the job runs

## Create handle to workspace

Before we dive in the code, you need a way to reference your workspace. You'll create `ml_client` for a handle to the workspace.  You'll then use `ml_client` to manage resources and jobs.

In the next cell, enter your Subscription ID, Resource Group name and Workspace name. To find these values:

1. In the upper right Azure Machine Learning studio toolbar, select your workspace name.
1. Copy the value for workspace, resource group and subscription ID into the code.
1. You'll need to copy one value, close the area and paste, then come back for the next one.



```python
from azure.ai.ml import MLClient
from azure.identity import DefaultAzureCredential

# authenticate
credential = DefaultAzureCredential()
# # Get a handle to the workspace
ml_client = MLClient(
    credential=credential,
    subscription_id="<SUBSCRIPTION_ID>",
    resource_group_name="<RESOURCE_GROUP>",
    workspace_name="<AML_WORKSPACE_NAME>",
)
cpu_cluster = None
```

> [!NOTE]
> Creating MLClient will not connect to the workspace. The client initialization is lazy, it will wait for the first time it needs to make a call (this will happen when creating the `credit_data` data asset, two code cells from here).

<<<<<<< HEAD
## Access the registered data asset
=======
## Register data from an external url

If you have been following along with the other tutorials in this series and already registered the data, you can fetch the same dataset from the workspace using `credit_dataset = ml_client.data.get("<DATA ASSET NAME>", version='<VERSION>')`. Then you may skip this section. To learn about data more in depth or if you would rather complete the data tutorial first, see [Upload, access and explore your data in Azure Machine Learning](tutorial-explore-data.md).

* Azure Machine Learning uses a `Data` object to register a reusable definition of data, and consume data within a pipeline. In the next section, you consume some data from web url as one example. `Data` assets from other sources can be created as well.




```python
from azure.ai.ml.entities import Data
from azure.ai.ml.constants import AssetTypes

web_path = "https://archive.ics.uci.edu/ml/machine-learning-databases/00350/default%20of%20credit%20card%20clients.xls"

credit_data = Data(
    name="creditcard_defaults",
    path=web_path,
    type=AssetTypes.URI_FILE,
    description="Dataset for credit card defaults",
    tags={"source_type": "web", "source": "UCI ML Repo"},
    version="1.0.0",
)
```
>>>>>>> 16670435

Start by getting the data that you previously registered in the [Upload, access and explore your data](tutorial-explore-data.md) tutorial.

* Azure Machine Learning uses a `Data` object to register a reusable definition of data, and consume data within a pipeline.
Since this is the first time that you're making a call to the workspace, you may be asked to authenticate. Once the authentication is complete, you then see the dataset registration completion message.


```python
# get a handle of the data asset and print the URI
credit_data = ml_client.data.get(name="credit-card", version="initial")
print(f"Data asset URI: {credit_data.path}")
```

## Create a compute resource to run your pipeline (Optional)

> [!NOTE]
> To use [serverless compute (preview)](./how-to-use-serverless-compute.md) to run this pipeline, you can skip this compute creation step and proceed directly to [create a job environment](#create-a-job-environment-for-pipeline-steps).

Each step of an Azure Machine Learning pipeline can use a different compute resource for running the specific job of that step. It can be single or multi-node machines with Linux or Windows OS, or a specific compute fabric like Spark.

In this section, you provision a Linux  [compute cluster](how-to-create-attach-compute-cluster.md?tabs=python). See the [full list on VM sizes and prices](https://azure.microsoft.com/pricing/details/machine-learning/).

For this tutorial, you only need a basic cluster so use a Standard_DS3_v2 model with 2 vCPU cores, 7-GB RAM and create an Azure Machine Learning Compute.
> [!TIP]
> If you already have a compute cluster, replace "cpu-cluster" in the next code block with the name of your cluster.  This will keep you from creating another one.


```python
from azure.ai.ml.entities import AmlCompute

# Name assigned to the compute cluster
cpu_compute_target = "cpu-cluster"

try:
    # let's see if the compute target already exists
    cpu_cluster = ml_client.compute.get(cpu_compute_target)
    print(
        f"You already have a cluster named {cpu_compute_target}, we'll reuse it as is."
    )

except Exception:
    print("Creating a new cpu compute target...")

    # Let's create the Azure Machine Learning compute object with the intended parameters
    # if you run into an out of quota error, change the size to a comparable VM that is available.
    # Learn more on https://azure.microsoft.com/en-us/pricing/details/machine-learning/.
    cpu_cluster = AmlCompute(
        name=cpu_compute_target,
        # Azure Machine Learning Compute is the on-demand VM service
        type="amlcompute",
        # VM Family
        size="STANDARD_DS3_V2",
        # Minimum running nodes when there is no job running
        min_instances=0,
        # Nodes in cluster
        max_instances=4,
        # How many seconds will the node running after the job termination
        idle_time_before_scale_down=180,
        # Dedicated or LowPriority. The latter is cheaper but there is a chance of job termination
        tier="Dedicated",
    )
    print(
        f"AMLCompute with name {cpu_cluster.name} will be created, with compute size {cpu_cluster.size}"
    )
    # Now, we pass the object to MLClient's create_or_update method
    cpu_cluster = ml_client.compute.begin_create_or_update(cpu_cluster)
```

## Create a job environment for pipeline steps

So far, you've created a development environment on the compute instance, your development machine. You also need an environment to use for each step of the pipeline. Each step can have its own environment, or you can use some common environments for multiple steps.

In this example, you create a conda environment for your jobs, using a conda yaml file.
First, create a directory to store the file in.


```python
import os

dependencies_dir = "./dependencies"
os.makedirs(dependencies_dir, exist_ok=True)
```

Now, create the file in the dependencies directory.

```python
%%writefile {dependencies_dir}/conda.yaml
name: model-env
channels:
  - conda-forge
dependencies:
  - python=3.8
  - numpy=1.21.2
  - pip=21.2.4
  - scikit-learn=0.24.2
  - scipy=1.7.1
  - pandas>=1.1,<1.2
  - pip:
    - inference-schema[numpy-support]==1.3.0
    - xlrd==2.0.1
    - mlflow== 2.4.1
    - azureml-mlflow==1.51.0
```

The specification contains some usual packages, that you use in your pipeline (numpy, pip), together with some Azure Machine Learning specific packages (azureml-mlflow).

The Azure Machine Learning packages aren't mandatory to run Azure Machine Learning jobs. However, adding these packages let you interact with Azure Machine Learning for logging metrics and registering models, all inside the Azure Machine Learning job. You use them in the training script later in this tutorial.

Use the *yaml* file to create and register this custom environment in your workspace:



```python
from azure.ai.ml.entities import Environment

custom_env_name = "aml-scikit-learn"

pipeline_job_env = Environment(
    name=custom_env_name,
    description="Custom environment for Credit Card Defaults pipeline",
    tags={"scikit-learn": "0.24.2"},
    conda_file=os.path.join(dependencies_dir, "conda.yaml"),
    image="mcr.microsoft.com/azureml/openmpi4.1.0-ubuntu20.04:latest",
    version="0.2.0",
)
pipeline_job_env = ml_client.environments.create_or_update(pipeline_job_env)

print(
    f"Environment with name {pipeline_job_env.name} is registered to workspace, the environment version is {pipeline_job_env.version}"
)
```

## Build the training pipeline

Now that you have all assets required to run your pipeline, it's time to build the pipeline itself.

Azure Machine Learning pipelines are reusable ML workflows that usually consist of several components. The typical life of a component is:

- Write the yaml specification of the component, or create it programmatically using `ComponentMethod`.
- Optionally, register the component with a name and version in your workspace, to make it reusable and shareable.
- Load that component from the pipeline code.
- Implement the pipeline using the component's inputs, outputs and parameters.
- Submit the pipeline.

There are two ways to create a component, programmatic and yaml definition. The next two sections walk you through creating a component both ways. You can either create the two components trying both options or pick your preferred method.

> [!NOTE]
> In this tutorial for simplicity we are using the same compute for all components. However, you can set different computes for each component, for example by adding a line like `train_step.compute = "cpu-cluster"`. To view an example of building a pipeline with different computes for each component, see the [Basic pipeline job section in the cifar-10 pipeline tutorial](https://github.com/Azure/azureml-examples/blob/main/sdk/python/jobs/pipelines/2b_train_cifar_10_with_pytorch/train_cifar_10_with_pytorch.ipynb).

### Create component 1: data prep (using programmatic definition)

Let's start by creating the first component. This component handles the preprocessing of the data. The preprocessing task is performed in the *data_prep.py* Python file.

First create a source folder for the data_prep component:


```python
import os

data_prep_src_dir = "./components/data_prep"
os.makedirs(data_prep_src_dir, exist_ok=True)
```

This script performs the simple task of splitting the data into train and test datasets. Azure Machine Learning mounts datasets as folders to the computes, therefore, we created an auxiliary `select_first_file` function to access the data file inside the mounted input folder. 

[MLFlow](concept-mlflow.md) is used to log the parameters and metrics during our pipeline run.


```python
%%writefile {data_prep_src_dir}/data_prep.py
import os
import argparse
import pandas as pd
from sklearn.model_selection import train_test_split
import logging
import mlflow


def main():
    """Main function of the script."""

    # input and output arguments
    parser = argparse.ArgumentParser()
    parser.add_argument("--data", type=str, help="path to input data")
    parser.add_argument("--test_train_ratio", type=float, required=False, default=0.25)
    parser.add_argument("--train_data", type=str, help="path to train data")
    parser.add_argument("--test_data", type=str, help="path to test data")
    args = parser.parse_args()

    # Start Logging
    mlflow.start_run()

    print(" ".join(f"{k}={v}" for k, v in vars(args).items()))

    print("input data:", args.data)

    credit_df = pd.read_csv(args.data, header=1, index_col=0)

    mlflow.log_metric("num_samples", credit_df.shape[0])
    mlflow.log_metric("num_features", credit_df.shape[1] - 1)

    credit_train_df, credit_test_df = train_test_split(
        credit_df,
        test_size=args.test_train_ratio,
    )

    # output paths are mounted as folder, therefore, we are adding a filename to the path
    credit_train_df.to_csv(os.path.join(args.train_data, "data.csv"), index=False)

    credit_test_df.to_csv(os.path.join(args.test_data, "data.csv"), index=False)

    # Stop Logging
    mlflow.end_run()


if __name__ == "__main__":
    main()
```

Now that you have a script that can perform the desired task, create an Azure Machine Learning Component from it.

Use the general purpose `CommandComponent` that can run command line actions. This command line action can directly call system commands or run a script. The inputs/outputs are specified on the command line via the `${{ ... }}` notation.



```python
from azure.ai.ml import command
from azure.ai.ml import Input, Output

data_prep_component = command(
    name="data_prep_credit_defaults",
    display_name="Data preparation for training",
    description="reads a .xl input, split the input to train and test",
    inputs={
        "data": Input(type="uri_folder"),
        "test_train_ratio": Input(type="number"),
    },
    outputs=dict(
        train_data=Output(type="uri_folder", mode="rw_mount"),
        test_data=Output(type="uri_folder", mode="rw_mount"),
    ),
    # The source folder of the component
    code=data_prep_src_dir,
    command="""python data_prep.py \
            --data ${{inputs.data}} --test_train_ratio ${{inputs.test_train_ratio}} \
            --train_data ${{outputs.train_data}} --test_data ${{outputs.test_data}} \
            """,
    environment=f"{pipeline_job_env.name}:{pipeline_job_env.version}",
)
```

Optionally, register the component in the workspace for future reuse.



```python
# Now we register the component to the workspace
data_prep_component = ml_client.create_or_update(data_prep_component.component)

# Create (register) the component in your workspace
print(
    f"Component {data_prep_component.name} with Version {data_prep_component.version} is registered"
)
```

### Create component 2: training (using yaml definition)

The second component that you create consumes the training and test data, train a tree based model and return the output model. Use Azure Machine Learning logging capabilities to record and visualize the learning progress.

You used the `CommandComponent` class to create your first component. This time you use the yaml definition to define the second component. Each method has its own advantages. A yaml definition can actually be checked-in along the code, and would provide a readable history tracking. The programmatic method using `CommandComponent` can be easier with built-in class documentation and code completion.

Create the directory for this component:


```python
import os

train_src_dir = "./components/train"
os.makedirs(train_src_dir, exist_ok=True)
```

Create the training script in the directory:



```python
%%writefile {train_src_dir}/train.py
import argparse
from sklearn.ensemble import GradientBoostingClassifier
from sklearn.metrics import classification_report
import os
import pandas as pd
import mlflow


def select_first_file(path):
    """Selects first file in folder, use under assumption there is only one file in folder
    Args:
        path (str): path to directory or file to choose
    Returns:
        str: full path of selected file
    """
    files = os.listdir(path)
    return os.path.join(path, files[0])


# Start Logging
mlflow.start_run()

# enable autologging
mlflow.sklearn.autolog()

os.makedirs("./outputs", exist_ok=True)


def main():
    """Main function of the script."""

    # input and output arguments
    parser = argparse.ArgumentParser()
    parser.add_argument("--train_data", type=str, help="path to train data")
    parser.add_argument("--test_data", type=str, help="path to test data")
    parser.add_argument("--n_estimators", required=False, default=100, type=int)
    parser.add_argument("--learning_rate", required=False, default=0.1, type=float)
    parser.add_argument("--registered_model_name", type=str, help="model name")
    parser.add_argument("--model", type=str, help="path to model file")
    args = parser.parse_args()

    # paths are mounted as folder, therefore, we are selecting the file from folder
    train_df = pd.read_csv(select_first_file(args.train_data))

    # Extracting the label column
    y_train = train_df.pop("default payment next month")

    # convert the dataframe values to array
    X_train = train_df.values

    # paths are mounted as folder, therefore, we are selecting the file from folder
    test_df = pd.read_csv(select_first_file(args.test_data))

    # Extracting the label column
    y_test = test_df.pop("default payment next month")

    # convert the dataframe values to array
    X_test = test_df.values

    print(f"Training with data of shape {X_train.shape}")

    clf = GradientBoostingClassifier(
        n_estimators=args.n_estimators, learning_rate=args.learning_rate
    )
    clf.fit(X_train, y_train)

    y_pred = clf.predict(X_test)

    print(classification_report(y_test, y_pred))

    # Registering the model to the workspace
    print("Registering the model via MLFlow")
    mlflow.sklearn.log_model(
        sk_model=clf,
        registered_model_name=args.registered_model_name,
        artifact_path=args.registered_model_name,
    )

    # Saving the model to a file
    mlflow.sklearn.save_model(
        sk_model=clf,
        path=os.path.join(args.model, "trained_model"),
    )

    # Stop Logging
    mlflow.end_run()


if __name__ == "__main__":
    main()
```

As you can see in this training script, once the model is trained, the model file is saved and registered to the workspace. Now you can use the registered model in inferencing endpoints.

For the environment of this step, you use one of the built-in (curated) Azure Machine Learning environments. The tag `azureml`, tells the system to use look for the name in curated environments.
First, create the *yaml* file describing the component:


```python
%%writefile {train_src_dir}/train.yml
# <component>
name: train_credit_defaults_model
display_name: Train Credit Defaults Model
# version: 1 # Not specifying a version will automatically update the version
type: command
inputs:
  train_data: 
    type: uri_folder
  test_data: 
    type: uri_folder
  learning_rate:
    type: number     
  registered_model_name:
    type: string
outputs:
  model:
    type: uri_folder
code: .
environment:
  # for this step, we'll use an AzureML curate environment
  azureml:AzureML-sklearn-1.0-ubuntu20.04-py38-cpu:1
command: >-
  python train.py 
  --train_data ${{inputs.train_data}} 
  --test_data ${{inputs.test_data}} 
  --learning_rate ${{inputs.learning_rate}}
  --registered_model_name ${{inputs.registered_model_name}} 
  --model ${{outputs.model}}
# </component>

```

Now create and register the component.  Registering it allows you to re-use it in other pipelines.  Also, anyone else with access to your workspace can use the registered component.


```python
# importing the Component Package
from azure.ai.ml import load_component

# Loading the component from the yml file
train_component = load_component(source=os.path.join(train_src_dir, "train.yml"))

# Now we register the component to the workspace
train_component = ml_client.create_or_update(train_component)

# Create (register) the component in your workspace
print(
    f"Component {train_component.name} with Version {train_component.version} is registered"
)
```

### Create the pipeline from components

Now that both your components are defined and registered, you can start implementing the pipeline.


Here, you use *input data*, *split ratio* and *registered model name* as input variables. Then call the components and connect them via their inputs/outputs identifiers. The outputs of each step can be accessed via the `.outputs` property.


The Python functions returned by `load_component()` work as any regular Python function that we use within a pipeline to call each step.

To code the pipeline, you use a specific `@dsl.pipeline` decorator that identifies the Azure Machine Learning pipelines. In the decorator, we can specify the pipeline description and default resources like compute and storage. Like a Python function, pipelines can have inputs. You can then create multiple instances of a single pipeline with different inputs.

Here, we used *input data*, *split ratio* and *registered model name* as input variables. We then call the components and connect them via their inputs/outputs identifiers. The outputs of each step can be accessed via the `.outputs` property.

<<<<<<< HEAD
```python
=======
> [!NOTE]
> To use [serverless compute (preview)](./how-to-use-serverless-compute.md), replace `compute=cpu_compute_target` with `compute="serverless"` in this code.

```pythons
>>>>>>> 16670435
# the dsl decorator tells the sdk that we are defining an Azure Machine Learning pipeline
from azure.ai.ml import dsl, Input, Output


@dsl.pipeline(
<<<<<<< HEAD
    compute=cpu_compute_target
    if (cpu_cluster)
    else "serverless",  # "serverless" value runs pipeline on serverless compute
=======
    compute=cpu_compute_target, # to use serverless compute, change this to: compute="serverless"
>>>>>>> 16670435
    description="E2E data_perp-train pipeline",
)
def credit_defaults_pipeline(
    pipeline_job_data_input,
    pipeline_job_test_train_ratio,
    pipeline_job_learning_rate,
    pipeline_job_registered_model_name,
):
    # using data_prep_function like a python call with its own inputs
    data_prep_job = data_prep_component(
        data=pipeline_job_data_input,
        test_train_ratio=pipeline_job_test_train_ratio,
    )

    # using train_func like a python call with its own inputs
    train_job = train_component(
        train_data=data_prep_job.outputs.train_data,  # note: using outputs from previous step
        test_data=data_prep_job.outputs.test_data,  # note: using outputs from previous step
        learning_rate=pipeline_job_learning_rate,  # note: using a pipeline input as parameter
        registered_model_name=pipeline_job_registered_model_name,
    )

    # a pipeline returns a dictionary of outputs
    # keys will code for the pipeline output identifier
    return {
        "pipeline_job_train_data": data_prep_job.outputs.train_data,
        "pipeline_job_test_data": data_prep_job.outputs.test_data,
    }
```

Now use your pipeline definition to instantiate a pipeline with your dataset, split rate of choice and the name you picked for your model.


```python
registered_model_name = "credit_defaults_model"

# Let's instantiate the pipeline with the parameters of our choice
pipeline = credit_defaults_pipeline(
    pipeline_job_data_input=Input(type="uri_file", path=credit_data.path),
    pipeline_job_test_train_ratio=0.25,
    pipeline_job_learning_rate=0.05,
    pipeline_job_registered_model_name=registered_model_name,
)
```

## Submit the job 

It's now time to submit the job to run in Azure Machine Learning. This time you use `create_or_update`  on `ml_client.jobs`.

Here you also pass an experiment name. An experiment is a container for all the iterations one does on a certain project. All the jobs submitted under the same experiment name would be listed next to each other in Azure Machine Learning studio.

Once completed, the pipeline registers a model in your workspace as a result of training.


```python
# submit the pipeline job
pipeline_job = ml_client.jobs.create_or_update(
    pipeline,
    # Project's name
    experiment_name="e2e_registered_components",
)
ml_client.jobs.stream(pipeline_job.name)
```

You can track the progress of your pipeline, by using the link generated in the previous cell. When you first select this link, you may see that the pipeline is still running. Once it's complete, you can examine each component's results.

Double-click the **Train Credit Defaults Model** component. 

There are two important results you'll want to see about training:

* View your logs:
    1. Select the **Outputs+logs** tab.
    1. Open the folders to `user_logs` > `std_log.txt` This section shows the script run stdout.

    :::image type="content" source="media/tutorial-pipeline-python-sdk/user-logs.jpg" alt-text="Screenshot of std_log.txt." lightbox="media/tutorial-pipeline-python-sdk/user-logs.jpg":::

* View your metrics: Select the **Metrics** tab.  This section shows different logged metrics. In this example. mlflow `autologging`, has automatically logged the training metrics.
    
    :::image type="content" source="media/tutorial-pipeline-python-sdk/metrics.jpg" alt-text="Screenshot shows logged metrics.txt." lightbox="media/tutorial-pipeline-python-sdk/metrics.jpg":::

## Deploy the model as an online endpoint
To learn how to deploy your model to an online endpoint, see [Deploy a model as an online endpoint tutorial](tutorial-deploy-model.md).


<!-- nbend -->


## Clean up resources

If you plan to continue now to other tutorials, skip to [Next steps](#next-steps).

### Stop compute instance

If you're not going to use it now, stop the compute instance:

1. In the studio, in the left navigation area, select **Compute**.
1. In the top tabs, select **Compute instances**
1. Select the compute instance in the list.
1. On the top toolbar, select **Stop**.

### Delete all resources

[!INCLUDE [aml-delete-resource-group](includes/aml-delete-resource-group.md)]

## Next steps

> [!div class="nextstepaction"]
> Learn how to [Schedule machine learning pipeline jobs](how-to-schedule-pipeline-job.md)<|MERGE_RESOLUTION|>--- conflicted
+++ resolved
@@ -103,34 +103,7 @@
 > [!NOTE]
 > Creating MLClient will not connect to the workspace. The client initialization is lazy, it will wait for the first time it needs to make a call (this will happen when creating the `credit_data` data asset, two code cells from here).
 
-<<<<<<< HEAD
 ## Access the registered data asset
-=======
-## Register data from an external url
-
-If you have been following along with the other tutorials in this series and already registered the data, you can fetch the same dataset from the workspace using `credit_dataset = ml_client.data.get("<DATA ASSET NAME>", version='<VERSION>')`. Then you may skip this section. To learn about data more in depth or if you would rather complete the data tutorial first, see [Upload, access and explore your data in Azure Machine Learning](tutorial-explore-data.md).
-
-* Azure Machine Learning uses a `Data` object to register a reusable definition of data, and consume data within a pipeline. In the next section, you consume some data from web url as one example. `Data` assets from other sources can be created as well.
-
-
-
-
-```python
-from azure.ai.ml.entities import Data
-from azure.ai.ml.constants import AssetTypes
-
-web_path = "https://archive.ics.uci.edu/ml/machine-learning-databases/00350/default%20of%20credit%20card%20clients.xls"
-
-credit_data = Data(
-    name="creditcard_defaults",
-    path=web_path,
-    type=AssetTypes.URI_FILE,
-    description="Dataset for credit card defaults",
-    tags={"source_type": "web", "source": "UCI ML Repo"},
-    version="1.0.0",
-)
-```
->>>>>>> 16670435
 
 Start by getting the data that you previously registered in the [Upload, access and explore your data](tutorial-explore-data.md) tutorial.
 
@@ -147,6 +120,7 @@
 ## Create a compute resource to run your pipeline (Optional)
 
 > [!NOTE]
+> To use [serverless compute (preview)](./how-to-use-serverless-compute.md) to run this pipeline, you can skip this compute creation step and proceed directly to [create a job environment](#create-a-job-environment-for-pipeline-steps).
 > To use [serverless compute (preview)](./how-to-use-serverless-compute.md) to run this pipeline, you can skip this compute creation step and proceed directly to [create a job environment](#create-a-job-environment-for-pipeline-steps).
 
 Each step of an Azure Machine Learning pipeline can use a different compute resource for running the specific job of that step. It can be single or multi-node machines with Linux or Windows OS, or a specific compute fabric like Spark.
@@ -583,26 +557,15 @@
 
 Here, we used *input data*, *split ratio* and *registered model name* as input variables. We then call the components and connect them via their inputs/outputs identifiers. The outputs of each step can be accessed via the `.outputs` property.
 
-<<<<<<< HEAD
-```python
-=======
-> [!NOTE]
-> To use [serverless compute (preview)](./how-to-use-serverless-compute.md), replace `compute=cpu_compute_target` with `compute="serverless"` in this code.
-
-```pythons
->>>>>>> 16670435
+```python
 # the dsl decorator tells the sdk that we are defining an Azure Machine Learning pipeline
 from azure.ai.ml import dsl, Input, Output
 
 
 @dsl.pipeline(
-<<<<<<< HEAD
     compute=cpu_compute_target
     if (cpu_cluster)
     else "serverless",  # "serverless" value runs pipeline on serverless compute
-=======
-    compute=cpu_compute_target, # to use serverless compute, change this to: compute="serverless"
->>>>>>> 16670435
     description="E2E data_perp-train pipeline",
 )
 def credit_defaults_pipeline(
