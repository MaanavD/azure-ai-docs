--- conflicted
+++ resolved
@@ -10,13 +10,8 @@
 ms.author: meeral
 ms.reviewer: sgilley
 ms.date: 05/10/2022
-<<<<<<< HEAD
-ms.custom: sdkv2
-#Customer intent: This tutorial is intended to introduce Azure ML to data scientists who want to scale up or publish their ML projects. By completing a familiar end-to-end project, which starts by loading the data and ends by creating and calling an online inference endpoint, the user should become familiar with the core concepts of Azure ML and their most common usage. Each step of this tutorial can be modified or performed in other ways that might have security or scalability advantages. We will cover some of those in the Part II of this tutorial, however, we suggest the reader use the provide links in each section to learn more on each topic. 
-=======
 ms.custom: sdkv2, event-tier1-build-2022
 #Customer intent: This tutorial is intended to introduce Azure ML to data scientists who want to scale up or publish their ML projects. By completing a familiar end-to-end project, which starts by loading the data and ends by creating and calling an online inference endpoint, the user should become familiar with the core concepts of Azure ML and their most common usage. Each step of this tutorial can be modified or performed in other ways that might have security or scalability advantages. We will cover some of those in the Part II of this tutorial, however, we suggest the reader use the provide links in each section to learn more on each topic.
->>>>>>> c30c2e11
 ---
 
 # Tutorial: Create production ML pipelines with Python SDK v2 (preview) in a Jupyter notebook
