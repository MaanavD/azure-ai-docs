---
title: "Tutorial: ML pipelines with Python SDK v2"
titleSuffix: Azure Machine Learning
<<<<<<< HEAD
description: Use Azure Machine Learning to create your production-ready  ML project in a cloud-based Python Jupyter Notebook using Azure Machine Learning  Python SDK v2. 
=======
description: Use Azure Machine Learning to create your production-ready  ML project in a cloud-based Python Jupyter Notebook using Azure Machine Learning Python SDK v2. 
>>>>>>> def85080
services: machine-learning
ms.service: machine-learning
ms.subservice: core
ms.topic: tutorial
author: msdpalam
ms.author: meeral
ms.reviewer: sgilley
ms.date: 03/27/2023
ms.custom: sdkv2, event-tier1-build-2022, ignite-2022
#Customer intent: This tutorial is intended to introduce Azure Machine Learning to data scientists who want to scale up or publish their ML projects. By completing a familiar end-to-end project, which starts by loading the data and ends by creating and calling an online inference endpoint, the user should become familiar with the core concepts of Azure Machine Learning and their most common usage. Each step of this tutorial can be modified or performed in other ways that might have security or scalability advantages. We will cover some of those in the Part II of this tutorial, however, we suggest the reader use the provide links in each section to learn more on each topic.
---

# Tutorial: Create production ML pipelines with Python SDK v2 in a Jupyter notebook

[!INCLUDE [sdk v2](../../includes/machine-learning-sdk-v2.md)]

> [!NOTE]
> For a tutorial that uses SDK v1 to build a pipeline, see [Tutorial: Build an Azure Machine Learning pipeline for image classification](v1/tutorial-pipeline-python-sdk.md)

<<<<<<< HEAD
The core of a machine learning pipeline is to split a complete machine learning task into a multistep workflow. Each step is a manageable component that can be developed, optimized, configured, and automated individually. Steps are connected through well-defined interfaces. The Azure Machine Learning pipeline service automatically orchestrates all the dependencies between pipeline steps. The benefits of using a pipeline are standardized the MLOps practice, scalable team collaboration, training efficiency and cost reduction. To learn more about the benefits of pipelines, see [What are Azure Machine Learning pipelines](concept-ml-pipelines.md).

In this tutorial, you use Azure Machine Learning to create a production ready machine learning (ML) project, using Azure Machine Learning Python SDK v2.

In this tutorial you learn how to use the Azure Machine Learning Python SDK v2 to:

> [!div class="checklist"]
>
> - Connect to your Azure Machine Learning workspace
> - Create Azure Machine Learning data assets
> - Create reusable Azure Machine Learning components
> - Create, validate and run Azure Machine Learning  pipelines
> - Deploy the newly-trained model as an endpoint
> - Call the Azure Machine Learning endpoint for inferencing

During this tutorial, you create an Azure Machine Learning  pipeline to train a model for credit default prediction. The pipeline handles the data preparation, training and registering the trained model. Then run the pipeline, deploy the model and use it.

The next image shows a simple pipeline as you'll see it in the Azure portal once submitted.

The two steps are first data preparation and second training.

:::image type="content" source="media/tutorial-pipeline-python-sdk/pipeline-overview.jpg" alt-text="Diagram shows overview of the pipeline.":::
=======
In this tutorial, you'll use Azure Machine Learning to create a production ready machine learning (ML) project, using Azure Machine Learning Python SDK v2.

You'll learn how to use the Azure Machine Learning Python SDK v2 to:

> [!div class="checklist"]
> 
> * Connect to your Azure Machine Learning workspace
> * Create Azure Machine Learning data assets
> * Create reusable Azure Machine Learning components
> * Create, validate and run Azure Machine Learning pipelines
> * Deploy the newly-trained model as an endpoint
> * Call the Azure Machine Learning endpoint for inferencing
>>>>>>> def85080

## Prerequisites

- An Azure account with an active subscription. [Create an account for free](https://azure.microsoft.com/free/?WT.mc_id=A261C142F).
- An Azure Machine Learning workspace. See [Create resources to get started](quickstart-create-resources.md) for information on how to create one.

## Open the notebook

1. Sign in to [Azure Machine Learning studio](https://ml.azure.com).
1. Open your workspace if it isn't already open.
1. From the navigation bar on the left, select **Notebook**.
1. At the top, select **Samples**.

1. Select the **e2e-ml-workflow.ipynb** file from **tutorials/azureml-examples/tutorials/e2e-ds-experience/** folder.

    :::image type="content" source="media/tutorial-pipeline-python-sdk/expand-folder.png" alt-text="Screenshot shows the open tutorials folder.":::
1. Select **Clone this notebook**.
1. On the top bar, select the compute instance you created during the  [Create resources to get started](quickstart-create-resources.md) to use for running the notebook. Start the compute if it isn't already started.

> [!Important]
> The rest of this article contains the same content as you see in the notebook.  
>
> Switch to the Jupyter Notebook now if you want to run the code while you read along.
> To run a single code cell in a notebook, click the code cell and hit **Shift+Enter**. Or, run the entire notebook by choosing **Run all** from the top toolbar

<<<<<<< HEAD
## Set up the pipeline resources

The Azure Machine Learning framework can be used from CLI, Python SDK, or studio interface. In this example, you use the Azure Machine Learning Python SDK v2 to create a pipeline.
=======
## Introduction

In this tutorial, you'll create an Azure Machine Learning pipeline to train a model for credit default prediction. The pipeline handles the data preparation, training and registering the trained model.  You'll then run the pipeline, deploy the model and use it.

The image below shows the pipeline as you'll see it in the Azure Machine Learning portal once submitted. It's a rather simple pipeline we'll use to walk you through the Azure Machine Learning SDK v2.

The two steps are first data preparation and second training. 

:::image type="content" source="media/tutorial-pipeline-python-sdk/pipeline-overview.jpg" alt-text="Diagram shows overview of the pipeline.":::

## Set up the pipeline resources

The Azure Machine Learning framework can be used from CLI, Python SDK, or studio interface. In this example, you'll use the Azure Machine Learning Python SDK v2 to create a pipeline. 
>>>>>>> def85080

Before creating the pipeline, you need the following resources:

- The data asset for training
- The software environment to run the pipeline
- A compute resource to where the job runs

### Connect to the workspace

<<<<<<< HEAD
Before we dive in the code, you need to connect to your Azure Machine Learning  workspace. The workspace is the top-level resource for Azure Machine Learning, providing a centralized place to work with all the artifacts you create when you use Azure Machine Learning.
=======
Before we dive in the code, you'll need to connect to your Azure Machine Learning workspace. The workspace is the top-level resource for Azure Machine Learning, providing a centralized place to work with all the artifacts you create when you use Azure Machine Learning. 
>>>>>>> def85080

[!Notebook-python[] (~/azureml-examples-main/tutorials/e2e-ds-experience/e2e-ml-workflow.ipynb?name=import-mlclient)]

In the next cell, enter your Subscription ID, Resource Group name and Workspace name. To find your Subscription ID:

1. In the upper right Azure Machine Learning studio toolbar, select your workspace name.
1. You see the values you need for **<SUBSCRIPTION_ID>**, **<RESOURCE_GROUP>**, and **<AML_WORKSPACE_NAME>**.
1. Copy a value, then close the window and paste that into your code.  Open the tool again to get the next value.

:::image type="content" source="media/tutorial-pipeline-python-sdk/find-info.png" alt-text="Screenshot shows how to find values needed for your code.":::

[!Notebook-python[] (~/azureml-examples-main/tutorials/e2e-ds-experience/e2e-ml-workflow.ipynb?name=ml_client)]

The result is a handler to the workspace that you use to manage other resources and jobs.

> [!IMPORTANT]
> Creating MLClient will not connect to the workspace. The client initialization is lazy, it will wait for the first time it needs to make a call (in the notebook, that will happen during dataset registration).

### Register data from an external url

If you have been following along with the other tutorials in this series and already registered the data, you can fetch the same dataset from the workspace using `credit_dataset = ml_client.data.get("<DATA ASSET NAME>", version='<VERSION>')`. Then you may skip this section. To learn about data more in depth or if you would rather complete the data tutorial first, see [Upload, access and explore your data in Azure Machine Learning](tutorial-explore-data.md).
 
<<<<<<< HEAD
Azure Machine Learning uses a `Data` object to register a reusable definition of data, and consume data within a pipeline. In the next section, you consume some data from web url as one example. Data from other sources can be created as well. `Data` assets from other sources can be created as well.
=======
Azure Machine Learning uses a `Data` object to register a reusable definition of data, and consume data within a pipeline. In the section below, you'll consume some data from web url as one example. Data from other sources can be created as well. `Data` assets from other sources can be created as well.
>>>>>>> def85080

[!Notebook-python[] (~/azureml-examples-main/tutorials/e2e-ds-experience/e2e-ml-workflow.ipynb?name=credit_data)]

This code just created a `Data` asset, ready to be consumed as an input by the pipeline that you'll define in the next sections. In addition, you can register the data to your workspace so it becomes reusable across pipelines.

<<<<<<< HEAD
Since this is the first time that you're making a call to the workspace, you may be asked to authenticate. Once the authentication is complete, you then see the dataset registration completion message.
=======
Registering the data asset will enable you to:

* Reuse and share the data asset in future pipelines
* Use versions to track the modification to the data asset
* Use the data asset from Azure Machine Learning designer, which is Azure Machine Learning's GUI for pipeline authoring

Since this is the first time that you're making a call to the workspace, you may be asked to authenticate. Once the authentication is complete, you'll then see the dataset registration completion message.
>>>>>>> def85080

[!Notebook-python[] (~/azureml-examples-main/tutorials/e2e-ds-experience/e2e-ml-workflow.ipynb?name=update-credit_data)]

In the future, you can fetch the same dataset from the workspace using `credit_dataset = ml_client.data.get("<DATA ASSET NAME>", version='<VERSION>')`.

### Create a compute resource to run your pipeline

Each step of an Azure Machine Learning pipeline can use a different compute resource for running the specific job of that step. It can be single or multi-node machines with Linux or Windows OS, or a specific compute fabric like Spark.

In this section, you provision a Linux [compute cluster](how-to-create-attach-compute-cluster.md?tabs=python). See the [full list on VM sizes and prices](https://azure.microsoft.com/pricing/details/machine-learning/) .

<<<<<<< HEAD
For this tutorial, you only need a basic cluster so use a Standard_DS3_v2 model with 2 vCPU cores, 7-GB RAM and create an Azure Machine Learning Compute.  
=======
For this tutorial you only need a basic cluster, so we'll  use a Standard_DS3_v2 model with 2 vCPU cores, 7 GB RAM and create an Azure Machine Learning Compute.  
>>>>>>> def85080

> [!TIP]
> If you already have a compute cluster, replace "cpu-cluster" in the next code block with the name of your cluster.  This will keep you from creating another one.

[!Notebook-python[] (~/azureml-examples-main/tutorials/e2e-ds-experience/e2e-ml-workflow.ipynb?name=cpu_cluster)]

### Create a job environment for pipeline steps

So far, you've created a development environment on the compute instance, your development machine. You also need an environment to use for each step of the pipeline. Each step can have its own environment, or you can use some common environments for multiple steps.

In this example, you create a conda environment for your jobs, using a conda yaml file.
First, create a directory to store the file in.

[!Notebook-python[] (~/azureml-examples-main/tutorials/e2e-ds-experience/e2e-ml-workflow.ipynb?name=dependencies_dir)]

Now, create the file in the dependencies directory.

[!Notebook-python[] (~/azureml-examples-main/tutorials/e2e-ds-experience/e2e-ml-workflow.ipynb?name=conda.yml)]

<<<<<<< HEAD
The specification contains some usual packages, that you use in your pipeline (numpy, pip), together with some Azure Machine Learning specific packages (azureml-defaults, azureml-mlflow).

The Azure Machine Learning packages aren't mandatory to run Azure Machine Learning jobs. However, adding these packages let you interact with Azure Machine Learning for logging metrics and registering models, all inside the Azure Machine Learning job. You use them in the training script later in this tutorial.
=======
The specification contains some usual packages, that you'll use in your pipeline (numpy, pip), together with some Azure Machine Learning specific packages (azureml-defaults, azureml-mlflow).

The Azure Machine Learning packages aren't mandatory to run Azure Machine Learning jobs. However, adding these packages will let you interact with Azure Machine Learning for logging metrics and registering models, all inside the Azure Machine Learning job. You'll use them in the training script later in this tutorial.
>>>>>>> def85080

Use the *yaml* file to create and register this custom environment in your workspace:

[!Notebook-python[] (~/azureml-examples-main/tutorials/e2e-ds-experience/e2e-ml-workflow.ipynb?name=custom_env_name)]

## Build the training pipeline

Now that you have all assets required to run your pipeline, it's time to build the pipeline itself, using the Azure Machine Learning Python SDK v2.
<<<<<<< HEAD

Azure Machine Learning pipelines are reusable ML workflows that usually consist of several components. The typical life of a component is:

- Write the yaml specification of the component, or create it programmatically using `ComponentMethod`.
- Optionally, register the component with a name and version in your workspace, to make it reusable and shareable.
- Load that component from the pipeline code.
- Implement the pipeline using the component's inputs, outputs and parameters.
- Submit the pipeline.
=======

Azure Machine Learning pipelines are reusable ML workflows that usually consist of several components. The typical life of a component is:
>>>>>>> def85080

There are two ways to create a component, programmatic and yaml definition. The next two sections walk you through creating a component both ways. You can either create the two components trying both options or pick your preferred method.

### Create component 1: data prep (using programmatic definition)

Let's start by creating the first component. This component handles the preprocessing of the data. The preprocessing task is performed in the *data_prep.py* Python file.

First create a source folder for the data_prep component:

[!Notebook-python[] (~/azureml-examples-main/tutorials/e2e-ds-experience/e2e-ml-workflow.ipynb?name=data_prep_src_dir)]

<<<<<<< HEAD
This script performs the simple task of splitting the data into train and test datasets. Azure Machine Learning mounts datasets as folders to the computes, therefore, we created an auxiliary `select_first_file` function to access the data file inside the mounted input folder.
=======
This script performs the simple task of splitting the data into train and test datasets. 
Azure Machine Learning mounts datasets as folders to the computes, therefore, we created an auxiliary `select_first_file` function to access the data file inside the mounted input folder.
>>>>>>> def85080

[MLFlow](https://mlflow.org/docs/latest/tracking.html) is used to log the parameters and metrics during our pipeline run.

[!Notebook-python[] (~/azureml-examples-main/tutorials/e2e-ds-experience/e2e-ml-workflow.ipynb?name=def-main)]

<<<<<<< HEAD
Now that you have a script that can perform the desired task, create an Azure Machine Learning Component from it.
=======
Now that you have a script that can perform the desired task, create an Azure Machine Learning Component from it. 
>>>>>>> def85080

Use the general purpose **CommandComponent** that can run command line actions. This command line action can directly call system commands or run a script. The inputs/outputs are specified on the command line via the `${{ ... }}` notation.

[!Notebook-python[] (~/azureml-examples-main/tutorials/e2e-ds-experience/e2e-ml-workflow.ipynb?name=data_prep_component)]

Optionally, register the component in the workspace for future reuse.

### Create component 2: training (using yaml definition)

<<<<<<< HEAD
The second component that you create consumes the training and test data, train a tree based model and return the output model. Use Azure Machine Learning logging capabilities to record and visualize the learning progress.
=======
The second component that you'll create will consume the training and test data, train a tree based model and return the output model. You'll use Azure Machine Learning logging capabilities to record and visualize the learning progress.

You used the `CommandComponent` class to create your first component. This time you'll use the yaml definition to define the second component. Each method has its own advantages. A yaml definition can actually be checked-in along the code, and would provide a readable history tracking. The programmatic method using `CommandComponent` can be easier with built-in class documentation and code completion.
>>>>>>> def85080

You used the `CommandComponent` class to create your first component. This time you use the yaml definition to define the second component. Each method has its own advantages. A yaml definition can actually be checked-in along the code, and would provide a readable history tracking. The programmatic method using `CommandComponent` can be easier with built-in class documentation and code completion.

Create the directory for this component:

[!Notebook-python[] (~/azureml-examples-main/tutorials/e2e-ds-experience/e2e-ml-workflow.ipynb?name=train_src_dir)]

Create the training script in the directory:

[!Notebook-python[] (~/azureml-examples-main/tutorials/e2e-ds-experience/e2e-ml-workflow.ipynb?name=train.py)]

As you can see in this training script, once the model is trained, the model file is saved and registered to the workspace. Now you can use the registered model in inferencing endpoints.

<<<<<<< HEAD
For the environment of this step, you use one of the built-in (curated) Azure Machine Learning environments. The tag `azureml`, tells the system to use look for the name in curated environments.
=======

For the environment of this step, you'll use one of the built-in (curated) Azure Machine Learning environments. The tag `azureml`, tells the system to use look for the name in curated environments.
>>>>>>> def85080

First, create the *yaml* file describing the component:

[!Notebook-python[] (~/azureml-examples-main/tutorials/e2e-ds-experience/e2e-ml-workflow.ipynb?name=train.yml)]

Now create and register the component:

[!Notebook-python[] (~/azureml-examples-main/tutorials/e2e-ds-experience/e2e-ml-workflow.ipynb?name=train_component)]

[!Notebook-python[] (~/azureml-examples-main/tutorials/e2e-ds-experience/e2e-ml-workflow.ipynb?name=update-train_component)]

### Create the pipeline from components

Now that both your components are defined and registered, you can start implementing the pipeline.

Here, you use *input data*, *split ratio* and *registered model name* as input variables. Then call the components and connect them via their inputs/outputs identifiers. The outputs of each step can be accessed via the `.outputs` property.

The Python functions returned by `load_component()` work as any regular Python function that we use within a pipeline to call each step.

To code the pipeline, you use a specific `@dsl.pipeline` decorator that identifies the Azure Machine Learning pipelines. In the decorator, we can specify the pipeline description and default resources like compute and storage. Like a Python function, pipelines can have inputs. You can then create multiple instances of a single pipeline with different inputs.

Here, we used *input data*, *split ratio* and *registered model name* as input variables. We then call the components and connect them via their inputs/outputs identifiers. The outputs of each step can be accessed via the `.outputs` property.

[!Notebook-python[] (~/azureml-examples-main/tutorials/e2e-ds-experience/e2e-ml-workflow.ipynb?name=pipeline)]

Now use your pipeline definition to instantiate a pipeline with your dataset, split rate of choice and the name you picked for your model.

[!Notebook-python[] (~/azureml-examples-main/tutorials/e2e-ds-experience/e2e-ml-workflow.ipynb?name=registered_model_name)]

## Submit the job

<<<<<<< HEAD
It's now time to submit the job to run in Azure Machine Learning. This time you use `create_or_update`  on `ml_client.jobs`.

Here you also pass an experiment name. An experiment is a container for all the iterations one does on a certain project. All the jobs submitted under the same experiment name would be listed next to each other in Azure Machine Learning studio.
=======
It's now time to submit the job to run in Azure Machine Learning. This time you'll use `create_or_update`  on `ml_client.jobs`.

Here you'll also pass an experiment name. An experiment is a container for all the iterations one does on a certain project. All the jobs submitted under the same experiment name would be listed next to each other in Azure Machine Learning studio.
>>>>>>> def85080

Once completed, the pipeline registers a model in your workspace as a result of training.

[!Notebook-python[] (~/azureml-examples-main/tutorials/e2e-ds-experience/e2e-ml-workflow.ipynb?name=returned_job)]

An output of "False" is expected from the previous cell. You can track the progress of your pipeline, by using the link generated in the previous cell.

When you select on each component, you see more information about the results of that component.
There are two important parts to look for at this stage:

- `Outputs+logs` > `user_logs` > `std_log.txt`
This section shows the script run sdtout.

    :::image type="content" source="media/tutorial-pipeline-python-sdk/user-logs.jpg" alt-text="Screenshot of std_log.txt." lightbox="media/tutorial-pipeline-python-sdk/user-logs.jpg":::


- `Outputs+logs` > `Metric`
This section shows different logged metrics. In this example. mlflow `autologging`, has automatically logged the training metrics.

    :::image type="content" source="media/tutorial-pipeline-python-sdk/metrics.jpg" alt-text="Screenshot shows logged metrics.txt." lightbox="media/tutorial-pipeline-python-sdk/metrics.jpg":::

## Deploy the model as an online endpoint

<<<<<<< HEAD
To learn how to deploy your model to an online endpoint, see [Deploy a model as an online endpoint tutorial](tutorial-deploy-model.md).
=======
Now deploy your machine learning model as a web service in the Azure cloud, an [`online endpoint`](concept-endpoints.md).
To deploy a machine learning service, you usually need:

* The model assets (filed, metadata) that you want to deploy. You've already registered these assets in your training component.
* Some code to run as a service. The code executes the model on a given input request. This entry script receives data submitted to a deployed web service and passes it to the model, then returns the model's response to the client. The script is specific to your model. The entry script must understand the data that the model expects and returns. When using a MLFlow model, as in this tutorial, this script is automatically created for you

## Create a new online endpoint

Now that you have a registered model and an inference script, it's time to create your online endpoint. The endpoint name needs to be unique in the entire Azure region. For this tutorial, you'll create a unique name using [`UUID`](https://en.wikipedia.org/wiki/Universally_unique_identifier).

[!Notebook-python[] (~/azureml-examples-main/tutorials/e2e-ds-experience/e2e-ml-workflow.ipynb?name=online_endpoint_name)]

[!Notebook-python[] (~/azureml-examples-main/tutorials/e2e-ds-experience/e2e-ml-workflow.ipynb?name=endpoint)]

Once you've created an endpoint, you can retrieve it as below:

[!Notebook-python[] (~/azureml-examples-main/tutorials/e2e-ds-experience/e2e-ml-workflow.ipynb?name=update-endpoint)]

## Deploy the model to the endpoint

Once the endpoint is created, deploy the model with the entry script. Each endpoint can have multiple deployments and direct traffic to these deployments can be specified using rules. Here you'll create a single deployment that handles 100% of the incoming traffic. We have chosen a color name for the deployment, for example, *blue*, *green*, *red* deployments, which is arbitrary.

You can check the *Models* page on the Azure Machine Learning studio, to identify the latest version of your registered model. Alternatively, the code below will retrieve the latest version number for you to use.

[!Notebook-python[] (~/azureml-examples-main/tutorials/e2e-ds-experience/e2e-ml-workflow.ipynb?name=latest_model_version)]

Deploy the latest version of the model.  

> [!NOTE]
> Expect this deployment to take approximately 6 to 8 minutes.

[!Notebook-python[] (~/azureml-examples-main/tutorials/e2e-ds-experience/e2e-ml-workflow.ipynb?name=model)]

### Test with a sample query

Now that the model is deployed to the endpoint, you can run inference with it.

Create a sample request file following the design expected in the run method in the score script.

[!Notebook-python[] (~/azureml-examples-main/tutorials/e2e-ds-experience/e2e-ml-workflow.ipynb?name=sample-request.json)]

[!Notebook-python[] (~/azureml-examples-main/tutorials/e2e-ds-experience/e2e-ml-workflow.ipynb?name=write-sample-request)]

[!Notebook-python[] (~/azureml-examples-main/tutorials/e2e-ds-experience/e2e-ml-workflow.ipynb?name=ml_client.online_endpoints.invoke)]
>>>>>>> def85080

## Clean up resources

If you're not going to use the endpoint, delete it to stop using the resource.  Make sure no other deployments are using an endpoint before you delete it.

> [!NOTE]
> Expect this step to take approximately 6 to 8 minutes.

[!Notebook-python[] (~/azureml-examples-main/tutorials/e2e-ds-experience/e2e-ml-workflow.ipynb?name=ml_client.online_endpoints.begin_delete)]

## Next steps

> [!div class="nextstepaction"]
> Learn more about [Azure Machine Learning logging](./how-to-use-mlflow-cli-runs.md).<|MERGE_RESOLUTION|>--- conflicted
+++ resolved
@@ -1,11 +1,7 @@
 ---
 title: "Tutorial: ML pipelines with Python SDK v2"
 titleSuffix: Azure Machine Learning
-<<<<<<< HEAD
 description: Use Azure Machine Learning to create your production-ready  ML project in a cloud-based Python Jupyter Notebook using Azure Machine Learning  Python SDK v2. 
-=======
-description: Use Azure Machine Learning to create your production-ready  ML project in a cloud-based Python Jupyter Notebook using Azure Machine Learning Python SDK v2. 
->>>>>>> def85080
 services: machine-learning
 ms.service: machine-learning
 ms.subservice: core
@@ -13,19 +9,18 @@
 author: msdpalam
 ms.author: meeral
 ms.reviewer: sgilley
-ms.date: 03/27/2023
+ms.date: 02/27/2023
 ms.custom: sdkv2, event-tier1-build-2022, ignite-2022
 #Customer intent: This tutorial is intended to introduce Azure Machine Learning to data scientists who want to scale up or publish their ML projects. By completing a familiar end-to-end project, which starts by loading the data and ends by creating and calling an online inference endpoint, the user should become familiar with the core concepts of Azure Machine Learning and their most common usage. Each step of this tutorial can be modified or performed in other ways that might have security or scalability advantages. We will cover some of those in the Part II of this tutorial, however, we suggest the reader use the provide links in each section to learn more on each topic.
 ---
 
-# Tutorial: Create production ML pipelines with Python SDK v2 in a Jupyter notebook
+# Tutorial: Create production Machine Learning pipelines with Python SDK v2 in a Jupyter notebook
 
 [!INCLUDE [sdk v2](../../includes/machine-learning-sdk-v2.md)]
 
 > [!NOTE]
 > For a tutorial that uses SDK v1 to build a pipeline, see [Tutorial: Build an Azure Machine Learning pipeline for image classification](v1/tutorial-pipeline-python-sdk.md)
 
-<<<<<<< HEAD
 The core of a machine learning pipeline is to split a complete machine learning task into a multistep workflow. Each step is a manageable component that can be developed, optimized, configured, and automated individually. Steps are connected through well-defined interfaces. The Azure Machine Learning pipeline service automatically orchestrates all the dependencies between pipeline steps. The benefits of using a pipeline are standardized the MLOps practice, scalable team collaboration, training efficiency and cost reduction. To learn more about the benefits of pipelines, see [What are Azure Machine Learning pipelines](concept-ml-pipelines.md).
 
 In this tutorial, you use Azure Machine Learning to create a production ready machine learning (ML) project, using Azure Machine Learning Python SDK v2.
@@ -48,20 +43,6 @@
 The two steps are first data preparation and second training.
 
 :::image type="content" source="media/tutorial-pipeline-python-sdk/pipeline-overview.jpg" alt-text="Diagram shows overview of the pipeline.":::
-=======
-In this tutorial, you'll use Azure Machine Learning to create a production ready machine learning (ML) project, using Azure Machine Learning Python SDK v2.
-
-You'll learn how to use the Azure Machine Learning Python SDK v2 to:
-
-> [!div class="checklist"]
-> 
-> * Connect to your Azure Machine Learning workspace
-> * Create Azure Machine Learning data assets
-> * Create reusable Azure Machine Learning components
-> * Create, validate and run Azure Machine Learning pipelines
-> * Deploy the newly-trained model as an endpoint
-> * Call the Azure Machine Learning endpoint for inferencing
->>>>>>> def85080
 
 ## Prerequisites
 
@@ -87,25 +68,9 @@
 > Switch to the Jupyter Notebook now if you want to run the code while you read along.
 > To run a single code cell in a notebook, click the code cell and hit **Shift+Enter**. Or, run the entire notebook by choosing **Run all** from the top toolbar
 
-<<<<<<< HEAD
 ## Set up the pipeline resources
 
 The Azure Machine Learning framework can be used from CLI, Python SDK, or studio interface. In this example, you use the Azure Machine Learning Python SDK v2 to create a pipeline.
-=======
-## Introduction
-
-In this tutorial, you'll create an Azure Machine Learning pipeline to train a model for credit default prediction. The pipeline handles the data preparation, training and registering the trained model.  You'll then run the pipeline, deploy the model and use it.
-
-The image below shows the pipeline as you'll see it in the Azure Machine Learning portal once submitted. It's a rather simple pipeline we'll use to walk you through the Azure Machine Learning SDK v2.
-
-The two steps are first data preparation and second training. 
-
-:::image type="content" source="media/tutorial-pipeline-python-sdk/pipeline-overview.jpg" alt-text="Diagram shows overview of the pipeline.":::
-
-## Set up the pipeline resources
-
-The Azure Machine Learning framework can be used from CLI, Python SDK, or studio interface. In this example, you'll use the Azure Machine Learning Python SDK v2 to create a pipeline. 
->>>>>>> def85080
 
 Before creating the pipeline, you need the following resources:
 
@@ -115,11 +80,7 @@
 
 ### Connect to the workspace
 
-<<<<<<< HEAD
 Before we dive in the code, you need to connect to your Azure Machine Learning  workspace. The workspace is the top-level resource for Azure Machine Learning, providing a centralized place to work with all the artifacts you create when you use Azure Machine Learning.
-=======
-Before we dive in the code, you'll need to connect to your Azure Machine Learning workspace. The workspace is the top-level resource for Azure Machine Learning, providing a centralized place to work with all the artifacts you create when you use Azure Machine Learning. 
->>>>>>> def85080
 
 [!Notebook-python[] (~/azureml-examples-main/tutorials/e2e-ds-experience/e2e-ml-workflow.ipynb?name=import-mlclient)]
 
@@ -142,27 +103,13 @@
 
 If you have been following along with the other tutorials in this series and already registered the data, you can fetch the same dataset from the workspace using `credit_dataset = ml_client.data.get("<DATA ASSET NAME>", version='<VERSION>')`. Then you may skip this section. To learn about data more in depth or if you would rather complete the data tutorial first, see [Upload, access and explore your data in Azure Machine Learning](tutorial-explore-data.md).
  
-<<<<<<< HEAD
 Azure Machine Learning uses a `Data` object to register a reusable definition of data, and consume data within a pipeline. In the next section, you consume some data from web url as one example. Data from other sources can be created as well. `Data` assets from other sources can be created as well.
-=======
-Azure Machine Learning uses a `Data` object to register a reusable definition of data, and consume data within a pipeline. In the section below, you'll consume some data from web url as one example. Data from other sources can be created as well. `Data` assets from other sources can be created as well.
->>>>>>> def85080
 
 [!Notebook-python[] (~/azureml-examples-main/tutorials/e2e-ds-experience/e2e-ml-workflow.ipynb?name=credit_data)]
 
 This code just created a `Data` asset, ready to be consumed as an input by the pipeline that you'll define in the next sections. In addition, you can register the data to your workspace so it becomes reusable across pipelines.
 
-<<<<<<< HEAD
 Since this is the first time that you're making a call to the workspace, you may be asked to authenticate. Once the authentication is complete, you then see the dataset registration completion message.
-=======
-Registering the data asset will enable you to:
-
-* Reuse and share the data asset in future pipelines
-* Use versions to track the modification to the data asset
-* Use the data asset from Azure Machine Learning designer, which is Azure Machine Learning's GUI for pipeline authoring
-
-Since this is the first time that you're making a call to the workspace, you may be asked to authenticate. Once the authentication is complete, you'll then see the dataset registration completion message.
->>>>>>> def85080
 
 [!Notebook-python[] (~/azureml-examples-main/tutorials/e2e-ds-experience/e2e-ml-workflow.ipynb?name=update-credit_data)]
 
@@ -174,11 +121,7 @@
 
 In this section, you provision a Linux [compute cluster](how-to-create-attach-compute-cluster.md?tabs=python). See the [full list on VM sizes and prices](https://azure.microsoft.com/pricing/details/machine-learning/) .
 
-<<<<<<< HEAD
 For this tutorial, you only need a basic cluster so use a Standard_DS3_v2 model with 2 vCPU cores, 7-GB RAM and create an Azure Machine Learning Compute.  
-=======
-For this tutorial you only need a basic cluster, so we'll  use a Standard_DS3_v2 model with 2 vCPU cores, 7 GB RAM and create an Azure Machine Learning Compute.  
->>>>>>> def85080
 
 > [!TIP]
 > If you already have a compute cluster, replace "cpu-cluster" in the next code block with the name of your cluster.  This will keep you from creating another one.
@@ -198,15 +141,9 @@
 
 [!Notebook-python[] (~/azureml-examples-main/tutorials/e2e-ds-experience/e2e-ml-workflow.ipynb?name=conda.yml)]
 
-<<<<<<< HEAD
 The specification contains some usual packages, that you use in your pipeline (numpy, pip), together with some Azure Machine Learning specific packages (azureml-defaults, azureml-mlflow).
 
 The Azure Machine Learning packages aren't mandatory to run Azure Machine Learning jobs. However, adding these packages let you interact with Azure Machine Learning for logging metrics and registering models, all inside the Azure Machine Learning job. You use them in the training script later in this tutorial.
-=======
-The specification contains some usual packages, that you'll use in your pipeline (numpy, pip), together with some Azure Machine Learning specific packages (azureml-defaults, azureml-mlflow).
-
-The Azure Machine Learning packages aren't mandatory to run Azure Machine Learning jobs. However, adding these packages will let you interact with Azure Machine Learning for logging metrics and registering models, all inside the Azure Machine Learning job. You'll use them in the training script later in this tutorial.
->>>>>>> def85080
 
 Use the *yaml* file to create and register this custom environment in your workspace:
 
@@ -215,7 +152,6 @@
 ## Build the training pipeline
 
 Now that you have all assets required to run your pipeline, it's time to build the pipeline itself, using the Azure Machine Learning Python SDK v2.
-<<<<<<< HEAD
 
 Azure Machine Learning pipelines are reusable ML workflows that usually consist of several components. The typical life of a component is:
 
@@ -224,10 +160,6 @@
 - Load that component from the pipeline code.
 - Implement the pipeline using the component's inputs, outputs and parameters.
 - Submit the pipeline.
-=======
-
-Azure Machine Learning pipelines are reusable ML workflows that usually consist of several components. The typical life of a component is:
->>>>>>> def85080
 
 There are two ways to create a component, programmatic and yaml definition. The next two sections walk you through creating a component both ways. You can either create the two components trying both options or pick your preferred method.
 
@@ -239,22 +171,13 @@
 
 [!Notebook-python[] (~/azureml-examples-main/tutorials/e2e-ds-experience/e2e-ml-workflow.ipynb?name=data_prep_src_dir)]
 
-<<<<<<< HEAD
 This script performs the simple task of splitting the data into train and test datasets. Azure Machine Learning mounts datasets as folders to the computes, therefore, we created an auxiliary `select_first_file` function to access the data file inside the mounted input folder.
-=======
-This script performs the simple task of splitting the data into train and test datasets. 
-Azure Machine Learning mounts datasets as folders to the computes, therefore, we created an auxiliary `select_first_file` function to access the data file inside the mounted input folder.
->>>>>>> def85080
 
 [MLFlow](https://mlflow.org/docs/latest/tracking.html) is used to log the parameters and metrics during our pipeline run.
 
 [!Notebook-python[] (~/azureml-examples-main/tutorials/e2e-ds-experience/e2e-ml-workflow.ipynb?name=def-main)]
 
-<<<<<<< HEAD
 Now that you have a script that can perform the desired task, create an Azure Machine Learning Component from it.
-=======
-Now that you have a script that can perform the desired task, create an Azure Machine Learning Component from it. 
->>>>>>> def85080
 
 Use the general purpose **CommandComponent** that can run command line actions. This command line action can directly call system commands or run a script. The inputs/outputs are specified on the command line via the `${{ ... }}` notation.
 
@@ -264,13 +187,7 @@
 
 ### Create component 2: training (using yaml definition)
 
-<<<<<<< HEAD
 The second component that you create consumes the training and test data, train a tree based model and return the output model. Use Azure Machine Learning logging capabilities to record and visualize the learning progress.
-=======
-The second component that you'll create will consume the training and test data, train a tree based model and return the output model. You'll use Azure Machine Learning logging capabilities to record and visualize the learning progress.
-
-You used the `CommandComponent` class to create your first component. This time you'll use the yaml definition to define the second component. Each method has its own advantages. A yaml definition can actually be checked-in along the code, and would provide a readable history tracking. The programmatic method using `CommandComponent` can be easier with built-in class documentation and code completion.
->>>>>>> def85080
 
 You used the `CommandComponent` class to create your first component. This time you use the yaml definition to define the second component. Each method has its own advantages. A yaml definition can actually be checked-in along the code, and would provide a readable history tracking. The programmatic method using `CommandComponent` can be easier with built-in class documentation and code completion.
 
@@ -284,12 +201,7 @@
 
 As you can see in this training script, once the model is trained, the model file is saved and registered to the workspace. Now you can use the registered model in inferencing endpoints.
 
-<<<<<<< HEAD
 For the environment of this step, you use one of the built-in (curated) Azure Machine Learning environments. The tag `azureml`, tells the system to use look for the name in curated environments.
-=======
-
-For the environment of this step, you'll use one of the built-in (curated) Azure Machine Learning environments. The tag `azureml`, tells the system to use look for the name in curated environments.
->>>>>>> def85080
 
 First, create the *yaml* file describing the component:
 
@@ -321,15 +233,9 @@
 
 ## Submit the job
 
-<<<<<<< HEAD
 It's now time to submit the job to run in Azure Machine Learning. This time you use `create_or_update`  on `ml_client.jobs`.
 
 Here you also pass an experiment name. An experiment is a container for all the iterations one does on a certain project. All the jobs submitted under the same experiment name would be listed next to each other in Azure Machine Learning studio.
-=======
-It's now time to submit the job to run in Azure Machine Learning. This time you'll use `create_or_update`  on `ml_client.jobs`.
-
-Here you'll also pass an experiment name. An experiment is a container for all the iterations one does on a certain project. All the jobs submitted under the same experiment name would be listed next to each other in Azure Machine Learning studio.
->>>>>>> def85080
 
 Once completed, the pipeline registers a model in your workspace as a result of training.
 
@@ -353,54 +259,7 @@
 
 ## Deploy the model as an online endpoint
 
-<<<<<<< HEAD
 To learn how to deploy your model to an online endpoint, see [Deploy a model as an online endpoint tutorial](tutorial-deploy-model.md).
-=======
-Now deploy your machine learning model as a web service in the Azure cloud, an [`online endpoint`](concept-endpoints.md).
-To deploy a machine learning service, you usually need:
-
-* The model assets (filed, metadata) that you want to deploy. You've already registered these assets in your training component.
-* Some code to run as a service. The code executes the model on a given input request. This entry script receives data submitted to a deployed web service and passes it to the model, then returns the model's response to the client. The script is specific to your model. The entry script must understand the data that the model expects and returns. When using a MLFlow model, as in this tutorial, this script is automatically created for you
-
-## Create a new online endpoint
-
-Now that you have a registered model and an inference script, it's time to create your online endpoint. The endpoint name needs to be unique in the entire Azure region. For this tutorial, you'll create a unique name using [`UUID`](https://en.wikipedia.org/wiki/Universally_unique_identifier).
-
-[!Notebook-python[] (~/azureml-examples-main/tutorials/e2e-ds-experience/e2e-ml-workflow.ipynb?name=online_endpoint_name)]
-
-[!Notebook-python[] (~/azureml-examples-main/tutorials/e2e-ds-experience/e2e-ml-workflow.ipynb?name=endpoint)]
-
-Once you've created an endpoint, you can retrieve it as below:
-
-[!Notebook-python[] (~/azureml-examples-main/tutorials/e2e-ds-experience/e2e-ml-workflow.ipynb?name=update-endpoint)]
-
-## Deploy the model to the endpoint
-
-Once the endpoint is created, deploy the model with the entry script. Each endpoint can have multiple deployments and direct traffic to these deployments can be specified using rules. Here you'll create a single deployment that handles 100% of the incoming traffic. We have chosen a color name for the deployment, for example, *blue*, *green*, *red* deployments, which is arbitrary.
-
-You can check the *Models* page on the Azure Machine Learning studio, to identify the latest version of your registered model. Alternatively, the code below will retrieve the latest version number for you to use.
-
-[!Notebook-python[] (~/azureml-examples-main/tutorials/e2e-ds-experience/e2e-ml-workflow.ipynb?name=latest_model_version)]
-
-Deploy the latest version of the model.  
-
-> [!NOTE]
-> Expect this deployment to take approximately 6 to 8 minutes.
-
-[!Notebook-python[] (~/azureml-examples-main/tutorials/e2e-ds-experience/e2e-ml-workflow.ipynb?name=model)]
-
-### Test with a sample query
-
-Now that the model is deployed to the endpoint, you can run inference with it.
-
-Create a sample request file following the design expected in the run method in the score script.
-
-[!Notebook-python[] (~/azureml-examples-main/tutorials/e2e-ds-experience/e2e-ml-workflow.ipynb?name=sample-request.json)]
-
-[!Notebook-python[] (~/azureml-examples-main/tutorials/e2e-ds-experience/e2e-ml-workflow.ipynb?name=write-sample-request)]
-
-[!Notebook-python[] (~/azureml-examples-main/tutorials/e2e-ds-experience/e2e-ml-workflow.ipynb?name=ml_client.online_endpoints.invoke)]
->>>>>>> def85080
 
 ## Clean up resources
 
