---
title: 'MLOps: Machine learning model management'
titleSuffix: Azure Machine Learning
description: 'Learn about model management (MLOps) with Azure Machine Learning. Deploy, manage, track lineage, and monitor your models to continuously improve them.'
services: machine-learning
ms.service: machine-learning
ms.subservice: mlops
ms.topic: conceptual
author: rsethur
ms.author:  seramasu
ms.reviewer: larryfr
ms.custom: seodec18, mktng-kw-nov2021
ms.date: 11/04/2021
---

# MLOps: Model management, deployment, lineage, and monitoring with Azure Machine Learning

<<<<<<< HEAD
[!INCLUDE [dev v2](../../includes/machine-learning-dev-v2.md)]

> [!div class="op_single_selector" title1="Select the version of Azure Machine Learning developer platform you are using:"]
> * [v1](./v1/concept-model-management-and-deployment.md)
> * [v2 (current version)](concept-model-management-and-deployment.md)

In this article, learn about how do Machine Learning Operations (MLOps) in Azure Machine Learning to manage the lifecycle of your models. MLOps improves the quality and consistency of your machine learning solutions. 
=======
In this article, you'll learn how to use machine learning operations (MLOps) in Azure Machine Learning to manage the lifecycle of your models. MLOps improves the quality and consistency of your machine learning solutions.
>>>>>>> 26c4e5fe

## What is MLOps?

MLOps is based on [DevOps](https://azure.microsoft.com/overview/what-is-devops/) principles and practices that increase the efficiency of workflows. Examples include continuous integration, delivery, and deployment. MLOps applies these principles to the machine learning process, with the goal of:

* Faster experimentation and development of models.
* Faster deployment of models into production.
* Quality assurance and end-to-end lineage tracking.

## MLOps in Machine Learning

Machine Learning provides the following MLOps capabilities:

- **Create reproducible machine learning pipelines.** Use machine learning pipelines to define repeatable and reusable steps for your data preparation, training, and scoring processes.
- **Create reusable software environments.** Use these environments for training and deploying models.
- **Register, package, and deploy models from anywhere.** You can also track associated metadata required to use the model.
- **Capture the governance data for the end-to-end machine learning lifecycle.** The logged lineage information can include who is publishing models and why changes were made. It can also include when models were deployed or used in production.
- **Notify and alert on events in the machine learning lifecycle.** Event examples include experiment completion, model registration, model deployment, and data drift detection.
- **Monitor machine learning applications for operational and machine learning-related issues.** Compare model inputs between training and inference. Explore model-specific metrics. Provide monitoring and alerts on your machine learning infrastructure.
- **Automate the end-to-end machine learning lifecycle with Machine Learning and Azure Pipelines.** By using pipelines, you can frequently update models. You can also test new models. You can continually roll out new machine learning models alongside your other applications and services.

For more information on MLOps, see [Machine learning DevOps](/azure/cloud-adoption-framework/ready/azure-best-practices/ai-machine-learning-mlops).

## Create reproducible machine learning pipelines

Use machine learning pipelines from Machine Learning to stitch together all the steps in your model training process.

A machine learning pipeline can contain steps from data preparation to feature extraction to hyperparameter tuning to model evaluation. For more information, see [Machine learning pipelines](concept-ml-pipelines.md).

If you use the [designer](concept-designer.md) to create your machine learning pipelines, you can at any time select the **...** icon in the upper-right corner of the designer page. Then select **Clone**. When you clone your pipeline, you iterate your pipeline design without losing your old versions.

## Create reusable software environments

By using Machine Learning environments, you can track and reproduce your projects' software dependencies as they evolve. You can use environments to ensure that builds are reproducible without manual software configurations.

Environments describe the pip and conda dependencies for your projects. You can use them for training and deployment of models. For more information, see [What are Machine Learning environments?](concept-environments.md).

## Register, package, and deploy models from anywhere

The following sections discuss how to register, package, and deploy models.

### Register and track machine learning models

With model registration, you can store and version your models in the Azure cloud, in your workspace. The model registry makes it easy to organize and keep track of your trained models.

> [!TIP]
> A registered model is a logical container for one or more files that make up your model. For example, if you have a model that's stored in multiple files, you can register them as a single model in your Machine Learning workspace. After registration, you can then download or deploy the registered model and receive all the files that were registered.

Registered models are identified by name and version. Each time you register a model with the same name as an existing one, the registry increments the version. More metadata tags can be provided during registration. These tags are then used when you search for a model. Machine Learning supports any model that can be loaded by using Python 3.5.2 or higher.

> [!TIP]
> You can also register models trained outside Machine Learning.

You can't delete a registered model that's being used in an active deployment.
For more information, see the "Register model" section of [Deploy models](how-to-deploy-and-where.md#registermodel).

> [!IMPORTANT]
> When you use the **Filter by** `Tags` option on the **Models** page of Azure Machine Learning Studio, instead of using `TagName : TagValue`, use `TagName=TagValue` without spaces.

<<<<<<< HEAD
=======
### Profile models

Machine Learning can help you understand the CPU and memory requirements of the service that's created when you deploy your model. Profiling tests the service that runs your model and returns information like CPU usage, memory usage, and response latency. It also provides a CPU and memory recommendation based on the resource usage.

For more information, see [Profile your model to determine resource utilization](how-to-deploy-profile-model.md).
>>>>>>> 26c4e5fe

### Package and debug models

Before you deploy a model into production, it's packaged into a Docker image. In most cases, image creation happens automatically in the background during deployment. You can manually specify the image.

If you run into problems with the deployment, you can deploy on your local development environment for troubleshooting and debugging.

For more information, see [Deploy models](how-to-deploy-and-where.md#registermodel) and [Troubleshooting deployments](how-to-troubleshoot-deployment.md).

### Convert and optimize models

Converting your model to [Open Neural Network Exchange](https://onnx.ai) (ONNX) might improve performance. On average, converting to ONNX can double performance.

For more information on ONNX with Machine Learning, see [Create and accelerate machine learning models](concept-onnx.md).

### Use models

<<<<<<< HEAD
Trained machine learning models are deployed as [endpoints](concept-endpoints.md) in the cloud or locally. Deployments use CPU, GPU for inferencing.

When deploying a model as an endpoint, you provide the following items:
=======
Trained machine learning models are deployed as web services in the cloud or locally. Deployments use CPU, GPU, or field-programmable gate arrays for inferencing. You can also use models from Power BI.

When you use a model as a web service, you provide the following items:
>>>>>>> 26c4e5fe

* The models that are used to score data submitted to the service or device.
* An entry script. This script accepts requests, uses the models to score the data, and returns a response.
* A Machine Learning environment that describes the pip and conda dependencies required by the models and entry script.
* Any other assets such as text and data that are required by the models and entry script.

<<<<<<< HEAD
You also provide the configuration of the target deployment platform. For example, the VM family type, available memory, and number of cores. When the image is created, components required by Azure Machine Learning are also added. For example, assets needed to run the web service.

#### Batch scoring
=======
You also provide the configuration of the target deployment platform. Examples include the VM family type, available memory, and the number of cores when you deploy to Azure Kubernetes Service.

When the image is created, components required by Machine Learning are also added. An example is the assets needed to run the web service.

#### Batch scoring

Batch scoring is supported through machine learning pipelines. For more information, see [Batch predictions on big data](./tutorial-pipeline-batch-scoring-classification.md).
>>>>>>> 26c4e5fe

Batch scoring is supported through batch endpoints. For more information, see [endpoints](concept-endpoints.md).

#### Online endpoints

<<<<<<< HEAD
You can use your models with an online endpoint. Online endpoints can use the following compute targets:

* Managed online endpoints
=======
You can use your models in web services with the following compute targets:

* Azure Container Instances
>>>>>>> 26c4e5fe
* Azure Kubernetes Service
* Local development environment

To deploy the model to an endpoint, you must provide the following items:

* The model or ensemble of models.
* Dependencies required to use the model. Examples are a script that accepts requests and invokes the model and conda dependencies.
* Deployment configuration that describes how and where to deploy the model.

For more information, see [Deploy models](how-to-deploy-and-where.md).

#### Controlled rollout

<<<<<<< HEAD
When deploying to an online endpoint, you can use controlled rollout to enable the following scenarios:

* Create multiple versions of an endpoint for a deployment
* Perform A/B testing by routing traffic to different deployments within the endpoint.
* Switch between endpoint deployments by updating the traffic percentage in endpoint configuration.
=======
When you deploy to Azure Kubernetes Service, you can use controlled rollout to enable the following scenarios:

* Create multiple versions of an endpoint for a deployment.
* Perform A/B testing by routing traffic to different versions of the endpoint.
* Switch between endpoint versions by updating the traffic percentage in endpoint configuration.
>>>>>>> 26c4e5fe

For more information, see [Controlled rollout of machine learning models](./how-to-safely-rollout-managed-endpoints.md).

### Analytics

Microsoft Power BI supports using machine learning models for data analytics. For more information, see [Machine Learning integration in Power BI (preview)](/power-bi/service-machine-learning-integration).

## Capture the governance data required for MLOps

Machine Learning gives you the capability to track the end-to-end audit trail of all your machine learning assets by using metadata. For example:

- Machine Learning [integrates with Git](how-to-set-up-training-targets.md#gitintegration) to track information on which repository, branch, and commit your code came from.
- [Machine Learning datasets](how-to-create-register-datasets.md) help you track, profile, and version data.
- [Interpretability](how-to-machine-learning-interpretability.md) allows you to explain your models, meet regulatory compliance, and understand how models arrive at a result for specific input.
- Machine Learning Run history stores a snapshot of the code, data, and computes used to train a model.
- The Machine Learning Model Registry captures all the metadata associated with your model. For example, metadata includes which experiment trained it, where it's being deployed, and if its deployments are healthy.
- [Integration with Azure](how-to-use-event-grid.md) allows you to act on events in the machine learning lifecycle. Examples are model registration, deployment, data drift, and training (run) events.

> [!TIP]
> While some information on models and datasets is automatically captured, you can add more information by using _tags_. When you look for registered models and datasets in your workspace, you can use tags as a filter.
>
> Associating a dataset with a registered model is an optional step. For information on how to reference a dataset when you register a model, see the [Model](/python/api/azureml-core/azureml.core.model%28class%29) class reference.

## Notify, automate, and alert on events in the machine learning lifecycle

Machine Learning publishes key events to Azure Event Grid, which can be used to notify and automate on events in the machine learning lifecycle. For more information, see [Use Event Grid](how-to-use-event-grid.md).

## Monitor for operational and machine learning issues

Monitoring enables you to understand what data is being sent to your model, and the predictions that it returns.

This information helps you understand how your model is being used. The collected input data might also be useful in training future versions of the model.

For more information, see [Enable model data collection](how-to-enable-data-collection.md).

## Retrain your model on new data

Often, you'll want to validate your model, update it, or even retrain it from scratch, as you receive new information. Sometimes, receiving new data is an expected part of the domain. Other times, as discussed in [Detect data drift (preview) on datasets](how-to-monitor-datasets.md), model performance can degrade because of:

- Changes to a particular sensor.
- Natural data changes such as seasonal effects.
- Features shifting in their relation to other features.

There's no universal answer to "How do I know if I should retrain?" The Machine Learning event and monitoring tools previously discussed are good starting points for automation. After you've decided to retrain, you should:

- Preprocess your data by using a repeatable, automated process.
- Train your new model.
- Compare the outputs of your new model to the outputs of your old model.
- Use predefined criteria to choose whether to replace your old model.

A theme of the preceding steps is that your retraining should be automated, not improvised. [Machine Learning pipelines](concept-ml-pipelines.md) are a good answer for creating workflows that relate to data preparation, training, validation, and deployment. Read [Retrain models with Machine Learning designer](how-to-retrain-designer.md) to see how pipelines and the Machine Learning designer fit into a retraining scenario.

## Automate the machine learning lifecycle

You can use GitHub and Azure Pipelines to create a continuous integration process that trains a model. In a typical scenario, when a data scientist checks a change into the Git repo for a project, Azure Pipelines starts a training run. The results of the run can then be inspected to see the performance characteristics of the trained model. You can also create a pipeline that deploys the model as a web service.

The [Machine Learning extension](https://marketplace.visualstudio.com/items?itemName=ms-air-aiagility.vss-services-azureml) makes it easier to work with Azure Pipelines. It provides the following enhancements to Azure Pipelines:

* Enables workspace selection when you define a service connection.
* Enables release pipelines to be triggered by trained models created in a training pipeline.

For more information on using Azure Pipelines with Machine Learning, see:

* [Continuous integration and deployment of machine learning models with Azure Pipelines](/azure/devops/pipelines/targets/azure-machine-learning)
* [Machine Learning MLOps](https://aka.ms/mlops) repository
* [Machine Learning MLOpsPython](https://github.com/Microsoft/MLOpspython) repository

You can also use Azure Data Factory to create a data ingestion pipeline that prepares data for use with training. For more information, see [Data ingestion pipeline](how-to-cicd-data-ingestion.md).

## Next steps

Learn more by reading and exploring the following resources:

+ [How and where to deploy models](how-to-deploy-and-where.md) with Machine Learning
+ [Tutorial: Train and deploy a model](tutorial-train-deploy-notebook.md)
+ [End-to-end MLOps examples repo](https://github.com/microsoft/MLOps)
+ [CI/CD of machine learning models with Azure Pipelines](/azure/devops/pipelines/targets/azure-machine-learning)
+ Create clients that [consume a deployed model](how-to-consume-web-service.md)
+ [Machine learning at scale](/azure/architecture/data-guide/big-data/machine-learning-at-scale)
+ [Azure AI reference architectures and best practices repo](https://github.com/microsoft/AI)<|MERGE_RESOLUTION|>--- conflicted
+++ resolved
@@ -10,12 +10,11 @@
 ms.author:  seramasu
 ms.reviewer: larryfr
 ms.custom: seodec18, mktng-kw-nov2021
-ms.date: 11/04/2021
+ms.date: 05/11/2022
 ---
 
 # MLOps: Model management, deployment, lineage, and monitoring with Azure Machine Learning
 
-<<<<<<< HEAD
 [!INCLUDE [dev v2](../../includes/machine-learning-dev-v2.md)]
 
 > [!div class="op_single_selector" title1="Select the version of Azure Machine Learning developer platform you are using:"]
@@ -23,9 +22,6 @@
 > * [v2 (current version)](concept-model-management-and-deployment.md)
 
 In this article, learn about how do Machine Learning Operations (MLOps) in Azure Machine Learning to manage the lifecycle of your models. MLOps improves the quality and consistency of your machine learning solutions. 
-=======
-In this article, you'll learn how to use machine learning operations (MLOps) in Azure Machine Learning to manage the lifecycle of your models. MLOps improves the quality and consistency of your machine learning solutions.
->>>>>>> 26c4e5fe
 
 ## What is MLOps?
 
@@ -85,14 +81,6 @@
 > [!IMPORTANT]
 > When you use the **Filter by** `Tags` option on the **Models** page of Azure Machine Learning Studio, instead of using `TagName : TagValue`, use `TagName=TagValue` without spaces.
 
-<<<<<<< HEAD
-=======
-### Profile models
-
-Machine Learning can help you understand the CPU and memory requirements of the service that's created when you deploy your model. Profiling tests the service that runs your model and returns information like CPU usage, memory usage, and response latency. It also provides a CPU and memory recommendation based on the resource usage.
-
-For more information, see [Profile your model to determine resource utilization](how-to-deploy-profile-model.md).
->>>>>>> 26c4e5fe
 
 ### Package and debug models
 
@@ -110,48 +98,26 @@
 
 ### Use models
 
-<<<<<<< HEAD
 Trained machine learning models are deployed as [endpoints](concept-endpoints.md) in the cloud or locally. Deployments use CPU, GPU for inferencing.
 
 When deploying a model as an endpoint, you provide the following items:
-=======
-Trained machine learning models are deployed as web services in the cloud or locally. Deployments use CPU, GPU, or field-programmable gate arrays for inferencing. You can also use models from Power BI.
-
-When you use a model as a web service, you provide the following items:
->>>>>>> 26c4e5fe
 
 * The models that are used to score data submitted to the service or device.
 * An entry script. This script accepts requests, uses the models to score the data, and returns a response.
 * A Machine Learning environment that describes the pip and conda dependencies required by the models and entry script.
 * Any other assets such as text and data that are required by the models and entry script.
 
-<<<<<<< HEAD
 You also provide the configuration of the target deployment platform. For example, the VM family type, available memory, and number of cores. When the image is created, components required by Azure Machine Learning are also added. For example, assets needed to run the web service.
 
 #### Batch scoring
-=======
-You also provide the configuration of the target deployment platform. Examples include the VM family type, available memory, and the number of cores when you deploy to Azure Kubernetes Service.
-
-When the image is created, components required by Machine Learning are also added. An example is the assets needed to run the web service.
-
-#### Batch scoring
-
-Batch scoring is supported through machine learning pipelines. For more information, see [Batch predictions on big data](./tutorial-pipeline-batch-scoring-classification.md).
->>>>>>> 26c4e5fe
 
 Batch scoring is supported through batch endpoints. For more information, see [endpoints](concept-endpoints.md).
 
 #### Online endpoints
 
-<<<<<<< HEAD
 You can use your models with an online endpoint. Online endpoints can use the following compute targets:
 
 * Managed online endpoints
-=======
-You can use your models in web services with the following compute targets:
-
-* Azure Container Instances
->>>>>>> 26c4e5fe
 * Azure Kubernetes Service
 * Local development environment
 
@@ -165,19 +131,11 @@
 
 #### Controlled rollout
 
-<<<<<<< HEAD
 When deploying to an online endpoint, you can use controlled rollout to enable the following scenarios:
 
 * Create multiple versions of an endpoint for a deployment
 * Perform A/B testing by routing traffic to different deployments within the endpoint.
 * Switch between endpoint deployments by updating the traffic percentage in endpoint configuration.
-=======
-When you deploy to Azure Kubernetes Service, you can use controlled rollout to enable the following scenarios:
-
-* Create multiple versions of an endpoint for a deployment.
-* Perform A/B testing by routing traffic to different versions of the endpoint.
-* Switch between endpoint versions by updating the traffic percentage in endpoint configuration.
->>>>>>> 26c4e5fe
 
 For more information, see [Controlled rollout of machine learning models](./how-to-safely-rollout-managed-endpoints.md).
 
