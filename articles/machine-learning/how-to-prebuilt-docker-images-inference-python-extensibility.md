---
title: Prebuilt Docker image Python extensibility
titleSuffix: Azure Machine Learning
description: 'Extend prebuilt docker images with Python package extensibility solution.'
services: machine-learning
ms.service: machine-learning
ms.subservice: mlops
ms.author: ssambare
author: shivanissambare
ms.date: 10/21/2021
ms.topic: how-to
ms.reviewer: larryfr
<<<<<<< HEAD
ms.custom: deploy, docker, prebuilt, sdkv1
=======
ms.custom: deploy, docker, prebuilt, sdkv1, event-tier1-build-2022
>>>>>>> c30c2e11
---

# Python package extensibility for prebuilt Docker images (preview)

[!INCLUDE [sdk v1](../../includes/machine-learning-sdk-v1.md)]

The [prebuilt Docker images for model inference](concept-prebuilt-docker-images-inference.md) contain packages for popular machine learning frameworks. There are two methods that can be used to add Python packages __without rebuilding the Docker image__:

* [Dynamic installation](#dynamic): This approach uses a [requirements](https://pip.pypa.io/en/stable/cli/pip_install/#requirements-file-format) file to automatically restore Python packages when the Docker container boots.

    Consider this method __for rapid prototyping__. When the image starts, packages are restored using the `requirements.txt` file. This method increases startup of the image, and you must wait longer before the deployment can handle requests.

* [Pre-installed Python packages](#preinstalled): You provide a directory containing preinstalled Python packages. During deployment, this directory is mounted into the container for your entry script (`score.py`) to use.

    Use this approach __for production deployments__. Since the directory containing the packages is mounted to the image, it can be used even when your deployments don't have public internet access. For example, when deployed into a secured Azure Virtual Network.

> [!IMPORTANT]
> Using Python package extensibility for prebuilt Docker images with Azure Machine Learning is currently in preview. Preview functionality is provided "as-is", with no guarantee of support or service level agreement. For more information, see the [Supplemental terms of use for Microsoft Azure previews](https://azure.microsoft.com/support/legal/preview-supplemental-terms/).

## Prerequisites

* An Azure Machine Learning workspace. For a tutorial on creating a workspace, see [Get started with Azure Machine Learning](quickstart-create-resources.md).
* Familiarity with using Azure Machine Learning [environments](how-to-use-environments.md).
* Familiarity with [Where and how to deploy models](how-to-deploy-and-where.md) with Azure Machine Learning.

<a id="dynamic"></a>

## Dynamic installation

This approach uses a [requirements](https://pip.pypa.io/en/stable/cli/pip_install/#requirements-file-format) file to automatically restore Python packages when the image starts up.

To extend your prebuilt docker container image through a requirements.txt, follow these steps:

1. Create a `requirements.txt` file alongside your `score.py` script.
2. Add **all** of your required packages to the `requirements.txt` file.
3. Set the `AZUREML_EXTRA_REQUIREMENTS_TXT` environment variable in your Azure Machine Learning [environment](how-to-use-environments.md) to the location of `requirements.txt` file.

Once deployed, the packages will automatically be restored for your score script.

> [!TIP]
> Even while prototyping, we recommend that you pin each package version in `requirements.txt`.
> For example, use `scipy == 1.2.3` instead of just `scipy` or even `scipy > 1.2.3`.
> If you don't pin an exact version and `scipy` releases a new version, this can break your scoring script and cause failures during deployment and scaling.

The following example demonstrates setting the `AZUREML_EXTRA_REQUIRMENTS_TXT` environment variable:

```python
from azureml.core import Environment
from azureml.core.conda_dependencies import CondaDependencies 

myenv = Environment(name="my_azureml_env")
myenv.docker.enabled = True
myenv.docker.base_image = <MCR-path>
myenv.python.user_managed_dependencies = True

myenv.environment_variables = {
    "AZUREML_EXTRA_REQUIREMENTS_TXT": "requirements.txt"
}
```

The following diagram is a visual representation of the dynamic installation process:

:::image type="content" source="./media/how-to-prebuilt-docker-images-inference-python-extensibility/dynamic-install-python-extend.svg" alt-text="Diagram of dynamic installation process":::

<a id="preinstalled"></a>

## Pre-installed Python packages

This approach mounts a directory that you provide into the image. The Python packages from this directory can then be used by the entry script (`score.py`).

To extend your prebuilt docker container image through pre-installed Python packages, follow these steps:

> [!IMPORTANT]
> You must use packages compatible with Python 3.7. All current images are pinned to Python 3.7.

1. Create a virtual environment using [virtualenv](https://virtualenv.pypa.io/).

1. Install your Dependencies. If you have a list of dependencies in a `requirements.txt`, for example, you can use that to install with `pip install -r requirements.txt` or just `pip install` individual dependencies.

1. When you specify the `AZUREML_EXTRA_PYTHON_LIB_PATH` environment variable, make sure that you point to the correct site packages directory, which will vary depending on your environment name and Python version. The following code demonstrates setting the path for a virtual environment named `myenv` and Python 3.7:


    ```python
    from azureml.core import Environment
    from azureml.core.conda_dependencies import CondaDependencies 

    myenv = Environment(name='my_azureml_env')
    myenv.docker.enabled = True
    myenv.docker.base_image = <MCR-path>
    myenv.python.user_managed_dependencies = True

    myenv.environment_variables = {
        "AZUREML_EXTRA_PYTHON_LIB_PATH": "myenv/lib/python3.7/site-packages"
    }
    ```

The following diagram is a visual representation of the pre-installed packages process:

:::image type="content" source="./media/how-to-prebuilt-docker-images-inference-python-extensibility/pre-install-python-extend.svg" alt-text="Diagram of the process using preinstalled packages":::

### Common problems

The mounting solution will only work when your `myenv` site packages directory contains all of your dependencies. If your local environment is using dependencies installed in a different location, they won't be available in the image.

Here are some things that may cause this problem:

* `virtualenv` creates an isolated environment by default. Once you activate the virtual environment, __global dependencies cannot be used__.
* If you have a `PYTHONPATH` environment variable pointing to your global dependencies, __it may interfere with your virtual environment__. Run `pip list` and `pip freeze` after activating your environment to make sure no unwanted dependencies are in your environment.
* __Conda and `virtualenv` environments can interfere__. Make sure that not to use [Conda environment](https://docs.conda.io/projects/conda/en/latest/user-guide/tasks/manage-environments.html) and `virtualenv` at the same time.

## Limitations

### Model.package()

* The [Model.package()](/python/api/azureml-core/azureml.core.model(class)) method lets you create a model package in the form of a Docker image or Dockerfile build context. Using Model.package() with prebuilt inference docker images triggers an intermediate image build that changes the non-root user to root user.

* We encourage you to use our Python package extensibility solutions. If other dependencies are required (such as `apt` packages), create your own [Dockerfile extending from the inference image](how-to-extend-prebuilt-docker-image-inference.md#buildmodel).

## Frequently asked questions

* In the requirements.txt extensibility approach is it mandatory for the file name to be `requirements.txt`?

        
    ```python
    myenv.environment_variables = {
        "AZUREML_EXTRA_REQUIREMENTS_TXT": "name of your pip requirements file goes here"
    }
    ```

* Can you summarize the `requirements.txt` approach versus the *mounting approach*?

    Start prototyping with the *requirements.txt* approach.
    After some iteration, when you're confident about which packages (and versions) you need for a successful model deployment, switch to the *Mounting Solution*.
        
    Here's a detailed comparison.

    | Compared item | Requirements.txt (dynamic installation) | Package Mount |
    | ----- | ----- | ------ |
    | Solution  | Create a `requirements.txt` that installs the specified packages when the container starts. | Create a local Python environment with all of the dependencies. Mount this directory into container at runtime. |
    | Package Installation           | No extra installation (assuming pip already installed)                                                                                                          | Virtual environment or conda environment installation.                                                                                   |
    | Virtual environment Setup              | No extra setup of virtual environment required, as users can pull the current local user environment with pip freeze as needed to create the `requirements.txt`. | Need to set up a clean virtual environment, may take extra steps depending on the current user local environment.                        |
    | [Debugging](how-to-inference-server-http.md)                 | Easy to set up and debug server, since dependencies are clearly listed. | Unclean virtual environment could cause problems when debugging of server. For example, it may not be clear if errors come from the environment or user code. |
    | Consistency during scaling out | Not consistent as dependent on external PyPi packages and users pinning their dependencies. These external downloads could be flaky.                                 | Relies solely on user environment, so no consistency issues.                                                                             |

* Why are my `requirements.txt` and mounted dependencies directory not found in the container?

    Locally, verify the environment variables are set properly. Next, verify the paths that are specified are spelled properly and exist.
    Check if you have set your source directory correctly in the [inference config](/python/api/azureml-core/azureml.core.model.inferenceconfig#constructor) constructor.

* Can I override Python package dependencies in prebuilt inference docker image?

    Yes. If you want to use other version of Python package that is already installed in an inference image, our extensibility solution will respect your version. Make sure there are no conflicts between the two versions.

## Best Practices

* Refer to the [Load registered model](how-to-deploy-advanced-entry-script.md#load-registered-models) docs. When you register a model directory, don't include your scoring script, your mounted dependencies directory, or `requirements.txt` within that directory.


* For more information on how to load a registered or local model, see [Where and how to deploy](how-to-deploy-and-where.md?tabs=azcli#define-a-dummy-entry-script).

## Bug Fixes

### 2021-07-26

* `AZUREML_EXTRA_REQUIREMENTS_TXT` and `AZUREML_EXTRA_PYTHON_LIB_PATH` are now always relative to the directory of the score script.
For example, if the both the requirements.txt and score script is in **my_folder**, then `AZUREML_EXTRA_REQUIREMENTS_TXT` will need to be set to requirements.txt. No longer will `AZUREML_EXTRA_REQUIREMENTS_TXT` be set to **my_folder/requirements.txt**.

## Next steps

To learn more about deploying a model, see [How to deploy a model](how-to-deploy-and-where.md).

To learn how to troubleshoot prebuilt docker image deployments, see [how to troubleshoot prebuilt Docker image deployments](how-to-troubleshoot-prebuilt-docker-image-inference.md).<|MERGE_RESOLUTION|>--- conflicted
+++ resolved
@@ -10,11 +10,7 @@
 ms.date: 10/21/2021
 ms.topic: how-to
 ms.reviewer: larryfr
-<<<<<<< HEAD
-ms.custom: deploy, docker, prebuilt, sdkv1
-=======
 ms.custom: deploy, docker, prebuilt, sdkv1, event-tier1-build-2022
->>>>>>> c30c2e11
 ---
 
 # Python package extensibility for prebuilt Docker images (preview)
