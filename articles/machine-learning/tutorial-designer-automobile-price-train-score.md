--- conflicted
+++ resolved
@@ -9,11 +9,7 @@
 ms.subservice: core
 ms.topic: tutorial
 ms.date: 05/10/2022
-<<<<<<< HEAD
-ms.custom: designer, FY21Q4-aml-seo-hack, contperf-fy21q4
-=======
 ms.custom: designer, FY21Q4-aml-seo-hack, contperf-fy21q4, event-tier1-build-2022
->>>>>>> c30c2e11
 ---
 
 # Tutorial: Designer - train a no-code regression model
