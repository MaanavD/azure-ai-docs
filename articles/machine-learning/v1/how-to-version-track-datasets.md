--- conflicted
+++ resolved
@@ -18,13 +18,9 @@
 
 [!INCLUDE [sdk v1](../includes/machine-learning-sdk-v1.md)]
 
-<<<<<<< HEAD
 [!INCLUDE [v1 deprecation](../includes/sdk-v1-deprecation.md)]
 
-In this article, you'll learn how to version and track Azure Machine Learning datasets for reproducibility. Dataset versioning bookmarks specific states of your data, so that you can apply a specific version of the dataset for future experiments.
-=======
 In this article, you learn how to version and track Azure Machine Learning datasets for reproducibility. Dataset versioning bookmarks specific states of your data, so that you can apply a specific version of the dataset for future experiments.
->>>>>>> f94c860c
 
 You might want to version your Azure Machine Learning resources in these typical scenarios:
 
