--- conflicted
+++ resolved
@@ -18,13 +18,9 @@
 
 [!INCLUDE [dev v1](../includes/machine-learning-dev-v1.md)]
 
-<<<<<<< HEAD
 [!INCLUDE [v1 deprecation](../includes/sdk-v1-deprecation.md)]
 
-This article shows how to profile a machine learning to model to determine how much CPU and memory you will need to allocate for the model when deploying it as a web service.
-=======
 This article shows how to profile a machine learning to model to determine how much CPU and memory you need to allocate for the model when deploying it as a web service.
->>>>>>> f94c860c
 
 > [!IMPORTANT]
 > This article applies to CLI v1 and SDK v1.  This profiling technique isn't available for v2 of either CLI or SDK.
