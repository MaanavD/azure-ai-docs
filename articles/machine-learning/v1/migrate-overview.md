---
title: Migrate to Azure Machine Learning from ML Studio (classic)
description: Learn how to migrate from ML Studio (classic) to Azure Machine Learning for a modernized data science platform.
services: machine-learning
ms.service: machine-learning
ms.subservice: studio-classic
ms.custom: UpdateFrequency5
ms.topic: how-to
ms.reviewer: larryfr
author: xiaoharper
ms.author: zhanxia
<<<<<<< HEAD
ms.date: 03/04/2024
=======
ms.date: 03/11/2024
>>>>>>> f60ecca0
---

# Migrate to Azure Machine Learning from ML Studio (classic)

> [!IMPORTANT]
> Support for Machine Learning Studio (classic) will end on 31 August 2024. We recommend that you transition to [Azure Machine Learning](../overview-what-is-azure-machine-learning.md) by that date.
>
> After December 2021, you can no longer create new Machine Learning Studio (classic) resources. Through 31 August 2024, you can continue to use existing Machine Learning Studio (classic) resources.  
>
> ML Studio (classic) documentation is being retired and might not be updated in the future.

Learn how to migrate from Machine Learning Studio (classic) to Azure Machine Learning. Azure Machine Learning provides a modernized data science platform that combines no-code and code-first approaches.

This guide walks through a basic *lift and shift* migration. If you want to optimize an existing machine learning workflow, or modernize a machine learning platform, see the [Azure Machine Learning adoption framework](https://aka.ms/mlstudio-classic-migration-repo) for more resources, including digital survey tools, worksheets, and planning templates.

Please work with your cloud solution architect on the migration.

:::image type="content" source="media/migrate-overview/aml-adoption-framework.png" alt-text="Diagram of the Azure Machine Learning adoption framework.":::

## Recommended approach

To migrate to Azure Machine Learning, we recommend the following approach:

> [!div class="checklist"]
> * Step 1: Assess Azure Machine Learning
> * Step 2: Define a strategy and plan
> * Step 3: Rebuild experiments and web services
> * Step 4: Integrate client apps
> * Step 5: Clean up Studio (classic) assets
> * Step 6: Review and expand scenarios

## Step 1: Assess Azure Machine Learning

1. Learn about [Azure Machine Learning](https://azure.microsoft.com/services/machine-learning/) and its benefits, costs, and architecture.

1. Compare the capabilities of Azure Machine Learning and ML Studio (classic).

    >[!NOTE]
    > The **designer** feature in Azure Machine Learning provides a similar drag-and-drop experience to ML Studio (classic). However, Azure Machine Learning also provides robust [code-first workflows](../concept-model-management-and-deployment.md) as an alternative. This migration series focuses on the designer, since it's most similar to the Studio (classic) experience.

    The following table summarizes the key differences between ML Studio (classic) and Azure Machine Learning.

    | Feature | ML Studio (classic) | Azure Machine Learning |
    |---| --- | --- |
    | Drag-and-drop interface | Classic experience | Updated experience: [Azure Machine Learning designer](../concept-designer.md)|
    | Code SDKs | Not supported | Fully integrated with [Azure Machine Learning Python](/python/api/overview/azure/ml/) and [R](https://github.com/Azure/azureml-sdk-for-r) SDKs |
    | Experiment | Scalable (10-GB training data limit) | Scale with compute target |
    | Training compute targets | Proprietary compute target, CPU support only | Wide range of customizable [training compute targets](../concept-compute-target.md#training-compute-targets). Includes GPU and CPU support |
    | Deployment compute targets | Proprietary web service format, not customizable | Wide range of customizable [deployment compute targets](../concept-compute-target.md#compute-targets-for-inference). Includes GPU and CPU support |
    | ML pipeline | Not supported | Build flexible, modular [pipelines](../concept-ml-pipelines.md) to automate workflows |
    | MLOps | Basic model management and deployment; CPU-only deployments | Entity versioning (model, data, workflows), workflow automation, integration with CICD tooling, CPU and GPU deployments, [and more](../concept-model-management-and-deployment.md) |
    | Model format | Proprietary format, Studio (classic) only | Multiple supported formats depending on training job type |
    | Automated model training and hyperparameter tuning |  Not supported | [Supported](../concept-automated-ml.md). Code-first and no-code options. |
    | Data drift detection | Not supported | [Supported](../v1/how-to-monitor-datasets.md) |
    | Data labeling projects | Not supported | [Supported](../how-to-create-image-labeling-projects.md) |
    | Role-based access control (RBAC) | Only contributor and owner role | [Flexible role definition and RBAC control](../how-to-assign-roles.md) |
    | AI Gallery | [Supported](https://gallery.azure.ai) | Unsupported <br><br> Learn with [sample Python SDK notebooks](https://github.com/Azure/MachineLearningNotebooks) |

1. Verify that your critical Studio (classic) modules are supported in Azure Machine Learning designer. For more information, see the following [Studio (classic) and designer component-mapping](#studio-classic-and-designer-component-mapping) table.

1. Create an [Azure Machine Learning workspace](../quickstart-create-resources.md).

## Step 2: Define a strategy and plan

1. Define business justifications and expected outcomes.

1. Align an actionable Azure Machine Learning adoption plan to business outcomes.

1. Prepare people, processes, and environments for change.

Please work with your cloud solution architect to define your strategy.

For planning resources, including a planning doc template, see the [Azure Machine Learning Adoption Framework](https://aka.ms/mlstudio-classic-migration-repo).

## Step 3: Rebuild your first model

After you define a strategy, migrate your first model.

1. [Migrate datasets to Azure Machine Learning](migrate-register-dataset.md).

1. Use the Azure Machine Learning designer to [rebuild experiments](migrate-rebuild-experiment.md).

1. Use the Azure Machine Learning designer to [redeploy web services](migrate-rebuild-web-service.md).

    >[!NOTE]
    > This guidance is built on top of Azure Machine Learning v1 concepts and features. Azure Machine Learning has CLI v2 and Python SDK v2. We suggest that you rebuild your ML Studio (classic) models using v2 instead of v1. Start with [Azure Machine Learning v2](../concept-v2.md).

## Step 4: Integrate client apps

Modify client applications that invoke ML Studio (classic) web services to use your new [Azure Machine Learning endpoints](migrate-rebuild-integrate-with-client-app.md).

## Step 5: Clean up Studio (classic) assets

To avoid extra charges, [clean up Studio (classic) assets](../classic/export-delete-personal-data-dsr.md). You might want to retain assets for fallback until you have validated Azure Machine Learning workloads.

## Step 6: Review and expand scenarios

1. Review the model migration for best practices and validate workloads.

1. Expand scenarios and migrate additional workloads to Azure Machine Learning.

## Studio (classic) and designer component-mapping

Consult the following table to see which modules to use while rebuilding ML Studio (classic) experiments in the Azure Machine Learning designer.

> [!IMPORTANT]
> The designer implements modules through open-source Python packages rather than C# packages like Studio (classic). Because of this difference, the output of designer components might vary slightly from their Studio (classic) counterparts.

|Category|Studio (classic) module|Replacement designer component|
|--------------|----------------|--------------------------------------|
|Data input and output|- Enter data manually <br> - Export data <br> - Import data <br> - Load trained model <br> - Unpack zipped datasets|- Enter data manually <br> - Export data <br> - Import data|
|Data format conversions|- Convert to CSV <br> - Convert to dataset <br> - Convert to ARFF <br> - Convert to SVMLight <br> - Convert to TSV|- Convert to CSV <br> - Convert to dataset|
|Data transformation - Manipulation|- Add columns<br> - Add rows <br> - Apply SQL transformation <br> - Clean missing data <br> - Convert to indicator values <br> - Edit metadata <br> - Join data <br> - Remove duplicate rows <br> - Select columns in dataset <br> - Select columns transform <br> - SMOTE <br> - Group categorical values|- Add columns<br> - Add rows <br> - Apply SQL transformation <br> - Clean missing data <br> - Convert to indicator values <br> - Edit metadata <br> - Join data <br> - Remove duplicate rows <br> - Select columns in dataset <br> - Select columns transform <br> - SMOTE|
|Data transformation – Scale and reduce |- Clip values <br> - Group data into bins <br> - Normalize data <br>- Principal component analysis |- Clip values <br> - Group data into bins <br> - Normalize data|
|Data transformation – Sample and split|- Partition and sample <br> - Split data|- Partition and sample <br> - Split data|
|Data transformation – Filter |- Apply filter <br> - FIR filter <br> - IIR filter <br> - Median filter <br> - Moving average filter <br> - Threshold filter <br> - User-defined filter| |
|Data transformation – Learning with counts |- Build counting transform <br> - Export count table <br> - Import count table <br> - Merge count transform<br>  - Modify count table parameters| |
|Feature selection |- Filter-based feature selection <br> - Fisher linear discriminant analysis  <br> - Permutation feature importance |- Filter-based feature selection <br> - Permutation feature importance|
| Model - Classification| - Multiclass decision forest <br> - Multiclass decision jungle  <br> - Multiclass logistic regression  <br>- Multiclass neural network  <br>- One-vs-all multiclass <br>- Two-class averaged perceptron <br>- Two-class Bayes point machine <br>- Two-class boosted decision tree  <br> - Two-class decision forest  <br> - Two-class decision jungle  <br> - Two-class locally-deep SVM <br> - Two-class logistic regression  <br> - Two-class neural network <br> - Two-class support vector machine  | - Multiclass decision forest <br> - Multiclass boost decision tree <br> - Multiclass logistic regression <br> - Multiclass neural network <br> - One-vs-all multiclass  <br> - Two-class averaged perceptron  <br> - Two-class boosted decision tree  <br> - Two-class decision forest <br> - Two-class logistic regression <br> - Two-class neural network <br> - Two-class support vector machine  |
| Model - Clustering| - K-means clustering| - K-means clustering|
| Model - Regression| - Bayesian linear regression <br> - Boosted decision tree regression <br> - Decision forest regression <br> - Fast forest quantile regression <br> - Linear regression <br> - Neural network regression <br> - Ordinal regression <br> - Poisson regression| - Boosted decision tree regression <br> - Decision forest regression  <br> - Fast forest quantile regression <br> - Linear regression <br> - Neural network regression <br> - Poisson regression|
| Model – Anomaly detection| - One-class SVM <br> - PCA-based anomaly detection | - PCA-based anomaly detection|
| Machine Learning – Evaluate  | - Cross-validate model <br> - Evaluate model <br> - Evaluate recommender | - Cross-validate model <br> - Evaluate model <br> - Evaluate recommender|
| Machine Learning – Train| - Sweep clustering <br> - Train anomaly detection model <br> - Train clustering model  <br> - Train matchbox recommender - <br> Train model <br> - Tune model hyperparameters| - Train anomaly detection model <br> - Train clustering model <br> - Train model <br> - Train PyTorch model <br> - Train SVD recommender  <br> - Train wide and deep recommender <br> - Tune model hyperparameters|
| Machine Learning – Score| - Apply transformation <br> - Assign data to clusters <br> - Score matchbox recommender <br> - Score model|- Apply transformation <br> - Assign data to clusters <br> - Score image model <br> - Score model <br> - Score SVD recommender <br> - Score wide and deep recommender|
| OpenCV library modules| - Import images <br> - Pre-trained cascade image classification | |
| Python language modules| - Execute Python script| - Execute Python script <br> - Create Python model |
| R language modules | - Execute R script <br> - Create R model| - Execute R script|
| Statistical functions | - Apply math operation <br> -  Compute elementary statistics <br> - Compute linear correlation <br> - Evaluate probability function <br> - Replace discrete values <br> - Summarize data <br> - Test hypothesis using t-Test| - Apply math operation <br>- Summarize data|
| Text analytics| - Detect languages <br> - Extract key phrases from text <br> - Extract N-gram features from text  <br> - Feature hashing <br> - Latent dirichlet allocation <br> - Named entity recognition <br> - Preprocess text  <br> - Score vVowpal Wabbit version 7-10 model  <br> - Score Vowpal Wabbit version 8 model <br>- Train Vowpal Wabbit version 7-10 model  <br> - Train Vowpal Wabbit version 8 model | -  Convert Word to vector <br> - Extract N-gram features from text <br> -  Feature hashing <br> - Latent dirichlet allocation <br> - Preprocess text <br> - Score Vowpal Wabbit model <br> - Train Vowpal Wabbit model|
| Time series| - Time series anomaly detection | |
| Web service | - Input <br> - Output | - Input <br> - Output|
| Computer vision| | - Apply image transformation <br> - Convert to image directory <br> - Init image transformation <br> - Split image directory <br> - DenseNet image classification <br> - ResNet image classification |

For more information on how to use individual designer components, see the [designer component reference](../component-reference/component-reference.md).

### What if a designer component is missing?

Azure Machine Learning designer contains the most popular modules from Studio (classic). It also includes new modules that take advantage of the latest machine learning techniques.

If your migration is blocked due to missing modules in the designer, contact us by [creating a support ticket](https://portal.azure.com/#blade/Microsoft_Azure_Support/HelpAndSupportBlade/newsupportrequest).

## Example migration

The following experiment migration highlights some of the differences between ML Studio (classic) and Azure Machine Learning.

### Datasets

In ML Studio (classic), *datasets* were saved in your workspace and could only be used by Studio (classic).

:::image type="content" source="media/migrate-overview/studio-classic-dataset.png" alt-text="Screenshot of automobile price datasets in Studio classic.":::

In Azure Machine Learning, *datasets* are registered to the workspace and can be used across all of Azure Machine Learning. For more information on the benefits of Azure Machine Learning datasets, see [Secure data access](concept-data.md).

### Pipeline

In ML Studio (classic), *experiments* contained the processing logic for your work. You created experiments with drag-and-drop modules.

:::image type="content" source="media/migrate-overview/studio-classic-experiment.png" alt-text="Screenshot of automobile price experiments in Studio classic.":::

In Azure Machine Learning, *pipelines* contain the processing logic for your work. You can create pipelines with either drag-and-drop modules or by writing code.

:::image type="content" source="media/migrate-overview/aml-pipeline.png" alt-text="Screenshot of automobile price drag-and-drop pipelines in classic.":::

### Web service endpoints

Studio (classic) used *REQUEST/RESPOND API* for real-time prediction and *BATCH EXECUTION API* for batch prediction or retraining.

:::image type="content" source="media/migrate-overview/studio-classic-web-service.png" alt-text="Screenshot of endpoint API in classic.":::

Azure Machine Learning uses *real-time endpoints* (managed endpoints) for real-time prediction and *pipeline endpoints* for batch prediction or retraining.

:::image type="content" source="media/migrate-overview/aml-endpoint.png" alt-text="Screenshot of real-time endpoints and pipeline endpoints.":::

## Related content

In this article, you learned the high-level requirements for migrating to Azure Machine Learning. For detailed steps, see the other articles in the ML Studio (classic) migration series:

- [Migrate dataset](migrate-register-dataset.md)
- [Rebuild a Studio (classic) training pipeline](migrate-rebuild-experiment.md)
- [Rebuild a Studio (classic) web service](migrate-rebuild-web-service.md)
- [Integrate an Azure Machine Learning web service with client apps](migrate-rebuild-integrate-with-client-app.md).
- [Migrate Execute R Script modules](migrate-execute-r-script.md)

For more migration resources, see the [Azure Machine Learning Adoption Framework](https://aka.ms/mlstudio-classic-migration-repo).<|MERGE_RESOLUTION|>--- conflicted
+++ resolved
@@ -9,11 +9,7 @@
 ms.reviewer: larryfr
 author: xiaoharper
 ms.author: zhanxia
-<<<<<<< HEAD
-ms.date: 03/04/2024
-=======
 ms.date: 03/11/2024
->>>>>>> f60ecca0
 ---
 
 # Migrate to Azure Machine Learning from ML Studio (classic)
