---
title: Troubleshoot prebuilt docker images
titleSuffix: Azure Machine Learning
description: 'Troubleshooting steps for using prebuilt Docker images for inference.'
services: machine-learning
ms.service: azure-machine-learning
ms.subservice: inferencing
ms.author: larryfr
author: Blackmist
ms.date: 03/05/2025
ms.topic: how-to
ms.reviewer: sehan
ms.custom: UpdateFrequency5, deploy, docker, prebuilt, troubleshoot, devx-track-python
---
# Troubleshooting prebuilt docker images for inference

<<<<<<< HEAD
[!INCLUDE [v1 deprecation](../includes/sdk-v1-deprecation.md)]

Learn how to troubleshoot problems you may see when using prebuilt docker images for inference with Azure Machine Learning.
=======
Learn how to troubleshoot problems you might see when using prebuilt docker images for inference with Azure Machine Learning.
>>>>>>> f94c860c

> [!IMPORTANT]
> Using [Python package extensibility for prebuilt Docker images](how-to-prebuilt-docker-images-inference-python-extensibility.md) with Azure Machine Learning is currently in preview. Preview functionality is provided "as-is," with no guarantee of support or service level agreement. For more information, see the [Supplemental terms of use for Microsoft Azure previews](https://azure.microsoft.com/support/legal/preview-supplemental-terms/).

## Model deployment failed

If model deployment fails, there are no logs created in [Azure Machine Learning studio](https://ml.azure.com/) and `service.get_logs()` returns no logs.
If there's a problem in the init() function of score.py, `service.get_logs()` returns logs for the same.

You need to run the container locally using one of the following commands and replace `<MCR-path>` with an image path. For a list of the images and paths, see [Prebuilt Docker images for inference](../concept-prebuilt-docker-images-inference.md).

### Mounting extensibility solution

Go to the directory containing `score.py` and run:

```bash
docker run -it -v $(pwd):/var/azureml-app -e AZUREML_EXTRA_PYTHON_LIB_PATH="myenv/lib/python3.7/site-packages" <mcr-path>
```

### requirements.txt extensibility solution

Go to the directory containing `score.py` and run:

```bash
docker run -it -v $(pwd):/var/azureml-app -e AZUREML_EXTRA_REQUIREMENTS_TXT="requirements.txt" <mcr-path>
```

## Enable local debugging

The local inference server allows you to quickly debug your entry script (`score.py`). In case the underlying score script has a bug, the server fails to initialize or serve the model. Instead, it throws an exception & the location where the issues occurred. [Learn more about Azure Machine Learning inference HTTP Server](../how-to-inference-server-http.md)

## For common model deployment issues

For problems when deploying a model from Azure Machine Learning to Azure Container Instances (ACI) or Azure Kubernetes Service (AKS), see [Troubleshoot model deployment](how-to-troubleshoot-deployment.md).

## init() or run() failing to write a file

HTTP server in our Prebuilt Docker Images run as *non-root user*, it might not have access right to all directories. 
Only write to directories you have access rights to. For example, the `/tmp` directory in the container.

## Extra Python packages not installed

* Check if there's a typo in the environment variable or file name.
* Check the container log to see if `pip install -r <your_requirements.txt>` is installed or not.
* Check if source directory is set correctly in the [inference config](/python/api/azureml-core/azureml.core.model.inferenceconfig#constructor) constructor.
* If installation not found and log says "file not found," check if the file name shown in the log is correct.
* If installation started but failed or timed out, try to install the same `requirements.txt` locally with same Python and pip version in clean environment (that is, no cache directory; `pip install --no-cache-dir -r requriements.txt`). See if the problem can be reproduced locally.

## Mounting solution failed

* Check if there's a typo in the environment variable or directory name.
* The environment variable must be set to the relative path of the `score.py` file.
* Check if source directory is set correctly in the [inference config](/python/api/azureml-core/azureml.core.model.inferenceconfig#constructor) constructor.
* The directory needs to be the "site-packages" directory of the environment.
* If `score.py` still returns `ModuleNotFound` and the module is supposed to be in the directory mounted, try to print the `sys.path` in `init()` or `run()` to see if any path is missing.

## Building an image based on the prebuilt Docker image failed

* If failed during apt package installation, check if the user is set to root before running the apt command? (Make sure switch back to non-root user) 

## Run doesn't complete on GPU local deployment

GPU base images can't be used for local deployment, unless the local deployment is on an Azure Machine Learning compute instance.  GPU base images are supported only on Microsoft Azure Services such as Azure Machine Learning compute clusters and instances, Azure Container Instance (ACI), Azure VMs, or Azure Kubernetes Service (AKS).

## Image built based on the prebuilt Docker image can't boot up

* The non-root user needs to be `dockeruser`. Otherwise, the owner of the following directories must be set to the user name you want to use when running the image:

    ```bash
    /var/runit
    /var/log
    /var/lib/nginx
    /run
    /opt/miniconda
    /var/azureml-app
    ```

* If the `ENTRYPOINT` is changed in the new built image, then the HTTP server and related components need to be loaded by `runsvdir /var/runit`

## Next steps

* [Add Python packages to prebuilt images](how-to-prebuilt-docker-images-inference-python-extensibility.md).
* [Use a prebuilt package as a base for a new Dockerfile](how-to-extend-prebuilt-docker-image-inference.md).<|MERGE_RESOLUTION|>--- conflicted
+++ resolved
@@ -14,13 +14,9 @@
 ---
 # Troubleshooting prebuilt docker images for inference
 
-<<<<<<< HEAD
 [!INCLUDE [v1 deprecation](../includes/sdk-v1-deprecation.md)]
 
-Learn how to troubleshoot problems you may see when using prebuilt docker images for inference with Azure Machine Learning.
-=======
 Learn how to troubleshoot problems you might see when using prebuilt docker images for inference with Azure Machine Learning.
->>>>>>> f94c860c
 
 > [!IMPORTANT]
 > Using [Python package extensibility for prebuilt Docker images](how-to-prebuilt-docker-images-inference-python-extensibility.md) with Azure Machine Learning is currently in preview. Preview functionality is provided "as-is," with no guarantee of support or service level agreement. For more information, see the [Supplemental terms of use for Microsoft Azure previews](https://azure.microsoft.com/support/legal/preview-supplemental-terms/).
