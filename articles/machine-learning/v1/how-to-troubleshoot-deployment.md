---
title: Troubleshooting remote model deployment
titleSuffix: Azure Machine Learning
description: Learn how to work around, solve, and troubleshoot some common Docker deployment errors with Azure Kubernetes Service and Azure Container Instances.
services: machine-learning
ms.service: azure-machine-learning
ms.subservice: inferencing
ms.date: 03/10/2025
author: Blackmist
ms.author: larryfr
ms.reviewer: sehan
ms.topic: troubleshooting
ms.custom: UpdateFrequency5, deploy, cliv1, sdkv1
#Customer intent: As a data scientist, I want to figure out why my model deployment fails so that I can fix it.
---

# Troubleshooting remote model deployment 

<<<<<<< HEAD
[!INCLUDE [cli v1 deprecation](../includes/machine-learning-cli-v1-deprecation.md)]

[!INCLUDE [v1 deprecation](../includes/sdk-v1-deprecation.md)]

Learn how to troubleshoot and solve, or work around, common errors you may encounter when deploying a model to Azure Container Instances (ACI) and Azure Kubernetes Service (AKS) using Azure Machine Learning.
=======
Learn how to troubleshoot and solve, or work around, common errors you might encounter when deploying a model to Azure Container Instances (ACI) and Azure Kubernetes Service (AKS) using Azure Machine Learning.
>>>>>>> f94c860c

> [!NOTE]
> If you're deploying a model to Azure Kubernetes Service (AKS), we recommend enabling [Azure Monitor](/azure/azure-monitor/containers/container-insights-enable-existing-clusters) for that cluster. This helps you understand overall cluster health and resource usage. You might also find the following resources useful:
>
> * [Check for Resource Health events impacting your AKS cluster](/azure/aks/aks-resource-health)
> * [Azure Kubernetes Service Diagnostics](/azure/aks/concepts-diagnostics)
>
> If you're trying to deploy a model to an unhealthy or overloaded cluster, it's expected to experience issues. If you need help troubleshooting AKS cluster problems, contact AKS Support.

## Prerequisites

* An **Azure subscription**. Try the [free or paid version of Azure Machine Learning](https://azure.microsoft.com/free/).
* The [Azure Machine Learning SDK](/python/api/overview/azure/ml/install).
* The [Azure CLI](/cli/azure/install-azure-cli).
* The [CLI extension v1 for Azure Machine Learning](reference-azure-machine-learning-cli.md).

## Steps for Docker deployment of machine learning models

When you deploy a model to non-local compute in Azure Machine Learning, the following things happen:

1. The Dockerfile you specified in your Environments object in your InferenceConfig is sent to the cloud, along with the contents of your source directory
1. If a previously built image isn't available in your container registry, a new Docker image is built in the cloud and stored in your workspace's default container registry.
1. The Docker image from your container registry is downloaded to your compute target.
1. Your workspace's default Blob store is mounted to your compute target, giving you access to registered models
1. Your web server is initialized by running your entry script's `init()` function
1. When your deployed model receives a request, your `run()` function handles that request

The main difference when using a local deployment is that the container image is built on your local machine, which is why you need to have Docker installed for a local deployment.

Understanding these high-level steps should help you understand where errors are happening.

## Get deployment logs

The first step in debugging errors is to get your deployment logs. First, follow the [instructions here to connect to your workspace](how-to-deploy-and-where.md#connect-to-your-workspace).

# [Azure CLI](#tab/azcli)

[!INCLUDE [cli v1](../includes/machine-learning-cli-v1.md)]

To get the logs from a deployed webservice, do:

```azurecli
az ml service get-logs --verbose --workspace-name <my workspace name> --name <service name>
```

# [Python SDK](#tab/python)

[!INCLUDE [sdk v1](../includes/machine-learning-sdk-v1.md)]

Assuming you have an object of type `azureml.core.Workspace` called `ws`, you can do the following:

```python
print(ws.webservices)

# Choose the webservice you are interested in

from azureml.core import Webservice

service = Webservice(ws, '<insert name of webservice>')
print(service.get_logs())
```

---

## Debug locally

If you have problems when deploying a model to ACI or AKS, deploy it as a local web service. Using a local web service makes it easier to troubleshoot problems. To troubleshoot a deployment locally, see the [local troubleshooting article](how-to-troubleshoot-deployment-local.md).

## Azure Machine Learning inference HTTP server

The local inference server allows you to quickly debug your entry script (`score.py`). In case the underlying score script has a bug, the server fails to initialize or serve the model. Instead, it throws an exception & the location where the issues occurred. [Learn more about Azure Machine Learning inference HTTP Server](../how-to-inference-server-http.md)

1. Install the `azureml-inference-server-http` package from the [pypi](https://pypi.org/) feed:

    ```bash
    python -m pip install azureml-inference-server-http
    ```

2. Start the server and set `score.py` as the entry script:

    ```bash
    azmlinfsrv --entry_script score.py
    ```

3. Send a scoring request to the server using `curl`:

    ```bash
    curl -p 127.0.0.1:5001/score
    ```
> [!NOTE]
> [**Learn frequently asked questions**](../how-to-inference-server-http.md#frequently-asked-questions) about Azure Machine Learning Inference HTTP server.

## Container can't be scheduled

When deploying a service to an Azure Kubernetes Service compute target, Azure Machine Learning attempts to schedule the service with the requested amount of resources. If there are no nodes available in the cluster with the appropriate amount of resources after 5 minutes, the deployment will fail. The failure message is `Couldn't Schedule because the kubernetes cluster didn't have available resources after trying for 00:05:00`. You can address this error by either adding more nodes, changing the SKU of your nodes, or changing the resource requirements of your service. 

The error message will typically indicate which resource you need more of - for instance, if you see an error message indicating `0/3 nodes are available: 3 Insufficient nvidia.com/gpu` that means that the service requires GPUs and there are three nodes in the cluster that don't have available GPUs. This could be addressed by adding more nodes if you're using a GPU SKU, switching to a GPU enabled SKU if you aren't or changing your environment to not require GPUs.  

## Service launch fails

After the image is successfully built, the system attempts to start a container using your deployment configuration. As part of container starting-up process, the `init()` function in your scoring script is invoked by the system. If there are uncaught exceptions in the `init()` function, you might see **CrashLoopBackOff** error in the error message.

Use the info in the [Inspect the Docker log](how-to-troubleshoot-deployment-local.md#dockerlog) article.

## Container azureml-fe-aci launch fails

When deploying a service to an Azure Container Instance compute target, Azure Machine Learning attempts to create a front-end container that has the name `azureml-fe-aci` for the inference request. If `azureml-fe-aci` crashes, you can see logs by running `az container logs --name MyContainerGroup --resource-group MyResourceGroup --subscription MySubscription --container-name azureml-fe-aci`. You can follow the error message in the logs to make the fix. 

The most common failure for `azureml-fe-aci` is that the provided SSL certificate or key is invalid.

## Function fails: get_model_path()

Often, in the `init()` function in the scoring script, [Model.get_model_path()](/python/api/azureml-core/azureml.core.model.model#get-model-path-model-name--version-none---workspace-none-) function is called to locate a model file or a folder of model files in the container. If the model file or folder can't be found, the function fails. The easiest way to debug this error is to run the below Python code in the Container shell:

[!INCLUDE [sdk v1](../includes/machine-learning-sdk-v1.md)]

```python
from azureml.core.model import Model
import logging
logging.basicConfig(level=logging.DEBUG)
print(Model.get_model_path(model_name='my-best-model'))
```

This example prints the local path (relative to `/var/azureml-app`) in the container where your scoring script is expecting to find the model file or folder. Then you can verify if the file or folder is where you expect it.

Setting the logging level to DEBUG might cause additional information to be logged, which might be useful in identifying the failure.

## Function fails: run(input_data)

If the service is successfully deployed, but it crashes when you post data to the scoring endpoint, you can add error catching statement in your `run(input_data)` function so that it returns detailed error message instead. For example:

```python
def run(input_data):
    try:
        data = json.loads(input_data)['data']
        data = np.array(data)
        result = model.predict(data)
        return json.dumps({"result": result.tolist()})
    except Exception as e:
        result = str(e)
        # return error message back to the client
        return json.dumps({"error": result})
```

**Note**: Returning error messages from the `run(input_data)` call should be done for debugging purpose only. For security reasons, you shouldn't return error messages this way in a production environment.

## HTTP status code 502

A 502 status code indicates that the service has thrown an exception or crashed in the `run()` method of the score.py file. Use the information in this article to debug the file.

## HTTP status code 503

Azure Kubernetes Service deployments support autoscaling, which allows replicas to be added to support extra load. The autoscaler is designed to handle **gradual** changes in load. If you receive large spikes in requests per second, clients might receive an HTTP status code 503. Even though the autoscaler reacts quickly, it takes AKS a significant amount of time to create more containers.

Decisions to scale up/down is based off of utilization of the current container replicas. The number of replicas that are busy (processing a request) divided by the total number of current replicas is the current utilization. If this number exceeds `autoscale_target_utilization`, then more replicas are created. If it's lower, then replicas are reduced. Decisions to add replicas are eager and fast (around 1 second). Decisions to remove replicas are conservative (around 1 minute). By default, autoscaling target utilization is set to **70%**, which means that the service can handle spikes in requests per second (RPS) of **up to 30%**.

There are two things that can help prevent 503 status codes:

> [!TIP]
> These two approaches can be used individually or in combination.

* Change the utilization level at which autoscaling creates new replicas. You can adjust the utilization target by setting the `autoscale_target_utilization` to a lower value.

    > [!IMPORTANT]
    > This change doesn't cause replicas to be created *faster*. Instead, they're created at a lower utilization threshold. Instead of waiting until the service is 70% utilized, changing the value to 30% causes replicas to be created when 30% utilization occurs.
    
    If the web service is already using the current max replicas and you're still seeing 503 status codes, increase the `autoscale_max_replicas` value to increase the maximum number of replicas.

* Change the minimum number of replicas. Increasing the minimum replicas provides a larger pool to handle the incoming spikes.

    To increase the minimum number of replicas, set `autoscale_min_replicas` to a higher value. You can calculate the required replicas by using the following code, replacing values with values specific to your project:

    ```python
    from math import ceil
    # target requests per second
    targetRps = 20
    # time to process the request (in seconds)
    reqTime = 10
    # Maximum requests per container
    maxReqPerContainer = 1
    # target_utilization. 70% in this example
    targetUtilization = .7

    concurrentRequests = targetRps * reqTime / targetUtilization

    # Number of container replicas
    replicas = ceil(concurrentRequests / maxReqPerContainer)
    ```

    > [!NOTE]
    > If you receive request spikes larger than the new minimum replicas can handle, you might receive 503s again. For example, as traffic to your service increases, you might need to increase the minimum replicas.

For more information on setting `autoscale_target_utilization`, `autoscale_max_replicas`, and `autoscale_min_replicas` for, see the [AksWebservice](/python/api/azureml-core/azureml.core.webservice.akswebservice) module reference.

## HTTP status code 504

A 504 status code indicates that the request has timed out. The default timeout is 1 minute.

You can increase the timeout or try to speed up the service by modifying the score.py to remove unnecessary calls. If these actions don't correct the problem, use the information in this article to debug the score.py file. The code might be in a non-responsive state or an infinite loop.

## Other error messages

Take these actions for the following errors:

|Error  | Resolution  |
|---------|---------|
| 409 conflict error| When an operation is already in progress, any new operation on that same web service responds with 409 conflict error. For example, If create or update web service operation is in progress and if you trigger a new Delete operation it throws an error. |
|Image building failure when deploying web service     |  Add "pynacl==1.2.1" as a pip dependency to Conda file for image configuration       |
|`['DaskOnBatch:context_managers.DaskOnBatch', 'setup.py']' died with <Signals.SIGKILL: 9>`     |   Change the SKU for VMs used in your deployment to one that has more memory. |
|FPGA failure     |  You can't deploy models on FPGAs until you've requested and been approved for FPGA quota. To request access, fill out the quota request form: https://forms.office.com/Pages/ResponsePage.aspx?id=v4j5cvGGr0GRqy180BHbR2nac9-PZhBDnNSV2ITz0LNUN0U5S0hXRkNITk85QURTWk9ZUUFUWkkyTC4u       |


## Advanced debugging

You might need to interactively debug the Python code contained in your model deployment. For example, if the entry script is failing and the reason can't be determined with extra logging. By using Visual Studio Code and the debugpy, you can attach to the code running inside the Docker container.

For more information, visit the [interactive debugging in VS Code guide](how-to-debug-visual-studio-code.md#debug-and-troubleshoot-deployments).

## [Model deployment user forum](/answers/topics/azure-machine-learning-inference.html)

## Next steps

Learn more about deployment:

* [How to deploy and where](how-to-deploy-and-where.md)
* [How to run and debug experiments locally](how-to-debug-visual-studio-code.md)<|MERGE_RESOLUTION|>--- conflicted
+++ resolved
@@ -16,15 +16,11 @@
 
 # Troubleshooting remote model deployment 
 
-<<<<<<< HEAD
 [!INCLUDE [cli v1 deprecation](../includes/machine-learning-cli-v1-deprecation.md)]
 
 [!INCLUDE [v1 deprecation](../includes/sdk-v1-deprecation.md)]
 
-Learn how to troubleshoot and solve, or work around, common errors you may encounter when deploying a model to Azure Container Instances (ACI) and Azure Kubernetes Service (AKS) using Azure Machine Learning.
-=======
 Learn how to troubleshoot and solve, or work around, common errors you might encounter when deploying a model to Azure Container Instances (ACI) and Azure Kubernetes Service (AKS) using Azure Machine Learning.
->>>>>>> f94c860c
 
 > [!NOTE]
 > If you're deploying a model to Azure Kubernetes Service (AKS), we recommend enabling [Azure Monitor](/azure/azure-monitor/containers/container-insights-enable-existing-clusters) for that cluster. This helps you understand overall cluster health and resource usage. You might also find the following resources useful:
