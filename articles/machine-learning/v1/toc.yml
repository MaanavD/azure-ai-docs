- name: Azure SDK & CLI v1 Machine Learning Documentation
  href: introduction.md
- name: Switch to current version documentation
  href: ../index.yml
- name: Overview
  items:
  - name: Architecture & terms
    displayName: architecture, concepts, definitions, glossary
    href: concept-azure-machine-learning-architecture.md
- name: Concepts
  items:
  - name: Manage the ML lifecycle (MLOps)
    items:
    - name: MLOps capabilities
      displayName: deploy, deployment, publish, production, operationalize, operationalization
      href: concept-model-management-and-deployment.md
    - name: MLflow
      href: concept-mlflow-v1.md
- name: Tutorials
  expanded: true
  items:
    - name: "Build a training pipeline (Python)"
      href: "tutorial-pipeline-python-sdk.md"
- name: How-to guides
  items:
  - name: Install and set up the CLI (v1)
    displayName: azurecli, mlops
    href: reference-azure-machine-learning-cli.md
  - name: Set up software environments CLI (v1)
    href: how-to-use-environments.md
  - name: Track experiments with MLflow 
    displayName: log, monitor, metrics, model registry, register
<<<<<<< HEAD
    href: how-to-use-mlflow.md  
  - name: Create & manage compute resources
    items:
    - name: Compute instance
      displayName: compute target
      href: how-to-create-manage-compute-instance.md
    - name: Compute cluster
      displayName: compute target, low priority, managed identity
      href: how-to-create-attach-compute-cluster.md
=======
    href: how-to-use-mlflow.md
  - name: Auto-train a natural language processing model
    displayName: nlp, auto ML, automl, SDK
    href: how-to-auto-train-nlp-models-v1.md
>>>>>>> 8b138143
  - name: Train models
    items: 
      - name: Train with SDK v1
        href: how-to-attach-compute-targets.md
  - name: Deploy models
    items:
    - name: Azure Kubernetes Service
      displayName: aks, aad, authentication, azure active directory
      href: how-to-deploy-azure-kubernetes-service.md
    - name: Azure Container Instances
      displayName: aci
      href: how-to-deploy-azure-container-instance.md
    - name: Deploy MLflow models
      displayName: log, monitor, deploy, metrics, databricks, aci, aks
      href: how-to-deploy-mlflow-models.md
  - name: Profile models
    displayName: profile resource requirement
    href: how-to-deploy-profile-model.md
- name: Reference
  items: 
  - name: Machine learning CLI pipeline YAML reference
    href: reference-pipeline-yaml.md<|MERGE_RESOLUTION|>--- conflicted
+++ resolved
@@ -30,8 +30,10 @@
     href: how-to-use-environments.md
   - name: Track experiments with MLflow 
     displayName: log, monitor, metrics, model registry, register
-<<<<<<< HEAD
     href: how-to-use-mlflow.md  
+  - name: Auto-train a natural language processing model
+    displayName: nlp, auto ML, automl, SDK
+    href: how-to-auto-train-nlp-models-v1.md
   - name: Create & manage compute resources
     items:
     - name: Compute instance
@@ -40,12 +42,7 @@
     - name: Compute cluster
       displayName: compute target, low priority, managed identity
       href: how-to-create-attach-compute-cluster.md
-=======
-    href: how-to-use-mlflow.md
-  - name: Auto-train a natural language processing model
-    displayName: nlp, auto ML, automl, SDK
-    href: how-to-auto-train-nlp-models-v1.md
->>>>>>> 8b138143
+
   - name: Train models
     items: 
       - name: Train with SDK v1
