--- conflicted
+++ resolved
@@ -33,18 +33,14 @@
     href: how-to-create-attach-compute-cluster.md
   - name: Track experiments with MLflow 
     displayName: log, monitor, metrics, model registry, register
-<<<<<<< HEAD
     href: how-to-use-mlflow.md
   - name: Auto-train a natural language processing model
     displayName: nlp, auto ML, automl, SDK
     href: how-to-auto-train-nlp-models-v1.md
-=======
-    href: how-to-use-mlflow.md  
   - name: Train models
     items: 
       - name: Train with SDK v1
         href: how-to-attach-compute-targets.md
->>>>>>> cf3f1f79
   - name: Deploy models
     items:
     - name: Azure Kubernetes Service
