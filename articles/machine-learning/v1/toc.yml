- name: Azure SDK & CLI v1 Machine Learning Documentation
  href: introduction.md
- name: Switch to current version documentation
  href: ../index.yml
- name: Overview
  items:
  - name: Architecture & terms
    displayName: architecture, concepts, definitions, glossary
    href: concept-azure-machine-learning-architecture.md
- name: Concepts
  items:
  - name: Manage the ML lifecycle (MLOps)
    items:
    - name: MLOps capabilities
      displayName: deploy, deployment, publish, production, operationalize, operationalization
      href: concept-model-management-and-deployment.md
    - name: MLflow
      href: concept-mlflow-v1.md
- name: Tutorials
  expanded: true
  items:
    - name: "Build a training pipeline (Python)"
      href: "tutorial-pipeline-python-sdk.md"
- name: How-to guides
  items:
  - name: Install and set up the CLI (v1)
    displayName: azurecli, mlops
    href: reference-azure-machine-learning-cli.md
  - name: Set up software environments CLI (v1)
    href: how-to-use-environments.md
  - name: Track experiments with MLflow 
    displayName: log, monitor, metrics, model registry, register
    href: how-to-use-mlflow.md  
  - name: Auto-train a natural language processing model
    displayName: nlp, auto ML, automl, SDK
    href: how-to-auto-train-nlp-models-v1.md
  - name: Create & manage compute resources
    items:
    - name: Compute instance
      displayName: compute target
      href: how-to-create-manage-compute-instance.md
    - name: Compute cluster
      displayName: compute target, low priority, managed identity
      href: how-to-create-attach-compute-cluster.md
    - name: Azure Kubernetes Service
      displayName: AKS, inference
      href: ../how-to-create-attach-kubernetes.md
  - name: Security
    items:
    - name: Use managed identities for access control
      href: how-to-use-managed-identities.md
    - name: Network security
      items:
      - name: Secure inferencing environment (v1)
        displayName: vnet
        href: ../how-to-secure-inferencing-vnet.md
      - name: Configure secure web services (v1)
        displayName: ssl, tls
        href: ../how-to-secure-web-service.md
  - name: Train models
    items: 
    - name: Train with SDK v1
      href: how-to-attach-compute-targets.md
    - name: Auto-train a natural language processing model
      displayName: nlp, auto ML, automl, SDK
      href: how-to-auto-train-nlp-models-v1.md
<<<<<<< HEAD
    - name: Interpret ML models
      displayName: SDK, interpret, explain, explainability, interpretability
      href: how-to-machine-learning-interpretability-aml.md
    - name: Assess and mitigate model fairness
      href: how-to-machine-learning-fairness-aml.md
=======
    - name: Prepare data for computer vision with AutoML
      displayName: nlp, auto ML, automl, SDK
      href: how-to-prepare-datasets-for-automl-images-v1.md
>>>>>>> e693a9b8
  - name: Deploy models
    items:
    - name: Where and how to deploy
      displayName: publish, web, service, operationalize, aks, kubernetes, aci, container, cli, consume, docker
      href: ../how-to-deploy-and-where.md
    - name: Azure Kubernetes Service
      displayName: aks, aad, authentication, azure active directory
      href: how-to-deploy-azure-kubernetes-service.md
    - name: Azure Container Instances
      displayName: aci
      href: how-to-deploy-azure-container-instance.md
    - name: Deploy MLflow models
      displayName: log, monitor, deploy, metrics, databricks, aci, aks
      href: how-to-deploy-mlflow-models.md
    - name: Update web service
      displayName: update hot reload model mounting
      href: ../how-to-deploy-update-web-service.md
    - name: Deployment targets
      items: 
        - name: Local
          href: ../how-to-deploy-local-container-notebook-vm.md
        - name: GPU inference
          href: ../how-to-deploy-inferencing-gpus.md
        - name: Azure Cognitive Search
          href: ../how-to-deploy-model-cognitive-search.md
        - name: FPGA inference
          href: ../how-to-deploy-fpga-web-service.md
    - name: Profile models
      displayName: profile resource requirement
      href: ../how-to-deploy-profile-model.md
    - name: Troubleshoot deployment
      href: ../how-to-troubleshoot-deployment.md
    - name: Troubleshoot deployment (local)
      href: ../how-to-troubleshoot-deployment-local.md
    - name: Consume web service
      displayName: create client consume request response synchronous
      href: ../how-to-consume-web-service.md
    - name: Advanced entry script authoring
      displayName: swagger inference schema binary cors
      href: ../how-to-deploy-advanced-entry-script.md
    - name: Prebuilt Docker images
      items: 
        - name: Python extensibility
          href: ../how-to-prebuilt-docker-images-inference-python-extensibility.md
        - name: Dockerfile extensibility
          href: ../how-to-extend-prebuilt-docker-image-inference.md
        - name: Troubleshoot prebuilt docker images
          href: ../how-to-troubleshoot-prebuilt-docker-image-inference.md
    - name: Monitor web services
      items: 
        - name: Collect & evaluate model data
          displayName: track production
          href: ../how-to-enable-data-collection.md
        - name: Monitor with Application Insights
          href: ../how-to-enable-app-insights.md
    - name: Deploy designer models
      displayName: designer, studio
      href: ../how-to-deploy-model-designer.md
    - name: Package models
      displayName: docker file download
      href: ../how-to-deploy-package-models.md
- name: Reference
  items: 
  - name: Machine learning CLI pipeline YAML reference
    href: reference-pipeline-yaml.md<|MERGE_RESOLUTION|>--- conflicted
+++ resolved
@@ -64,17 +64,14 @@
     - name: Auto-train a natural language processing model
       displayName: nlp, auto ML, automl, SDK
       href: how-to-auto-train-nlp-models-v1.md
-<<<<<<< HEAD
     - name: Interpret ML models
       displayName: SDK, interpret, explain, explainability, interpretability
       href: how-to-machine-learning-interpretability-aml.md
     - name: Assess and mitigate model fairness
       href: how-to-machine-learning-fairness-aml.md
-=======
     - name: Prepare data for computer vision with AutoML
       displayName: nlp, auto ML, automl, SDK
       href: how-to-prepare-datasets-for-automl-images-v1.md
->>>>>>> e693a9b8
   - name: Deploy models
     items:
     - name: Where and how to deploy
