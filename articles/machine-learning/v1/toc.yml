--- conflicted
+++ resolved
@@ -28,18 +28,15 @@
     href: reference-azure-machine-learning-cli.md
   - name: Set up software environments CLI (v1)
     href: how-to-use-environments.md
-<<<<<<< HEAD
   - name: Automated machine learning
     displayName: automl, auto ml
     items:
     - name: Use automated ML (Python)
       displayName: SDK, automl
       href: how-to-configure-auto-train-v1.md
-=======
   - name: Create & manage compute cluster
     displayName: compute target, low priority, managed identity
     href: how-to-create-attach-compute-cluster.md
->>>>>>> cf3f1f79
   - name: Track experiments with MLflow 
     displayName: log, monitor, metrics, model registry, register
     href: how-to-use-mlflow.md  
