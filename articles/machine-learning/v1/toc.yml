--- conflicted
+++ resolved
@@ -78,14 +78,12 @@
     - name: Deploy MLflow models
       displayName: log, monitor, deploy, metrics, databricks, aci, aks
       href: how-to-deploy-mlflow-models.md
-<<<<<<< HEAD
   - name: Profile models
     displayName: profile resource requirement
     href: how-to-deploy-profile-model.md
   - name: Hyperparameter tuning a model (v1)
     displayName: azurecli, AzureML
     href: how-to-tune-hyperparameters-v1.md
-=======
     - name: Update web service
       displayName: update hot reload model mounting
       href: ../how-to-deploy-update-web-service.md
@@ -133,7 +131,6 @@
     - name: Package models
       displayName: docker file download
       href: ../how-to-deploy-package-models.md
->>>>>>> ecfa290b
 - name: Reference
   items: 
   - name: Machine learning CLI pipeline YAML reference
