- name: Azure SDK & CLI v1 Machine Learning Documentation
  href: introduction.md
- name: Switch to current version documentation
  href: ../index.yml
- name: Overview
  items:
  - name: Architecture & terms
    displayName: architecture, concepts, definitions, glossary
    href: concept-azure-machine-learning-architecture.md
  - name: Migrate from ML Studio (classic)
    items: 
    - name: Migration overview
      href: ../migrate-overview.md
    - name: Migrate datasets
      href: ../migrate-register-dataset.md
    - name: Rebuild experiments
      href: ../migrate-rebuild-experiment.md
    - name: Rebuild web services
      href: ../migrate-rebuild-web-service.md
    - name: Migrate client applications
      href: ../migrate-rebuild-integrate-with-client-app.md
    - name: Rebuild Execute R Script components
      href: ../migrate-execute-r-script.md
- name: Concepts
  items:
  - name: Work with data
    items: 
    - name: Data access
      href: concept-data.md
    - name: Studio network data access
      href: ../concept-network-data-access.md      
  - name: Automated ML overview
    displayName: automl, auto ml
    href: concept-automated-ml-v1.md
  - name: Manage the ML lifecycle (MLOps)
    items:
    - name: MLOps capabilities
      displayName: deploy, deployment, publish, production, operationalize, operationalization
      href: concept-model-management-and-deployment.md
    - name: MLflow
      href: concept-mlflow-v1.md
    - name: Manage resources VS Code
      displayName: vscode,resources
      href: ../how-to-manage-resources-vscode.md
- name: Tutorials
  expanded: true
  items:
    - name: Python get started (Day 1)
      expanded: true
      items: 
        - name: 1. Run a Python script
          href: tutorial-1st-experiment-hello-world.md
        - name: 2. Train your model
          href: tutorial-1st-experiment-sdk-train.md
        - name: 3. Use your own data
          href: tutorial-1st-experiment-bring-data.md
    - name: "Build a training pipeline (Python)"
      href: "tutorial-pipeline-python-sdk.md"
- name: How-to guides
  items:
  - name: Install and set up the CLI (v1)
    displayName: azurecli, mlops
    href: reference-azure-machine-learning-cli.md
  - name: Manage workspace using CLI (v1)
    href: how-to-manage-workspace-cli.md
  - name: Set up software environments CLI (v1)
    href: how-to-use-environments.md
  - name: Create & manage compute resources
    items:
    - name: Compute instance
      displayName: compute target
      href: how-to-create-manage-compute-instance.md
    - name: Compute cluster
      displayName: compute target, low priority, managed identity
      href: how-to-create-attach-compute-cluster.md
    - name: Azure Kubernetes Service
      displayName: AKS, inference
      href: how-to-create-attach-kubernetes.md
  - name: Security
    items:
    - name: Use managed identities for access control
      href: how-to-use-managed-identities.md
    - name: Authenticate from the SDK v1
      href: how-to-setup-authentication.md
    - name: Network security
      items:
      - name: Secure inferencing environment (v1)
        displayName: vnet
        href: how-to-secure-inferencing-vnet.md
      - name: Configure secure web services (v1)
        displayName: ssl, tls
        href: how-to-secure-web-service.md
  - name: Work with data
    items:
    - name: Access data
      items: 
      - name: Connect to Azure storage with datastores
        displayName: blob, get, fileshare, access, mount, download, data lake, datastore
        href: how-to-access-data.md
      - name: Identity-based data access to storage
        displayName: blob, access, data lake, datastore, managed identity
        href: how-to-identity-based-data-access.md
      - name: Get data from storage with datasets
        displayName: data, data set, register, access data
        href: how-to-create-register-datasets.md
      - name: Connect to data (UI)
        displayName: blob, get, fileshare, access, mount, download, data lake, datastore, dataset, data set
        href: how-to-connect-data-ui.md
    - name: Manage & consume data
      items:
      - name: Train with datasets
        displayName: data, dataset, mount
        href: how-to-train-with-datasets.md
      - name: Detect drift on datasets
        displayName: data, dataset
        href: how-to-monitor-datasets.md
      - name: Version & track datasets
        displayName: data, data set
        href: how-to-version-track-datasets.md
      - name: Create datasets with labels
        displayName: data, labels, torchvision
        href: how-to-use-labeled-dataset.md
    - name: Get & prepare data
      items: 
      - name: Data ingestion with Azure Data Factory
        displayName: data, ingestion, adf
        href: how-to-data-ingest-adf.md
      - name: Data preparation with Azure Synapse
        displayName: data, data prep, spark, spark pool, cluster, spark cluster,dataset, datastore
        href: how-to-data-prep-synapse-spark-pool.md
      - name: DevOps for data ingestion
        displayName: data, ingestion, devops
        href: how-to-cicd-data-ingestion.md
      - name: Import data in the designer
        displayName: designer, data, import, dataset, datastore
        href: how-to-designer-import-data.md
    - name: Compliance
      items: 
      - name: Preserve data privacy
        displayName: data,privacy,differential privacy
        href: how-to-differential-privacy.md
      - name: Export and delete data
        displayName: GDPR
        href: how-to-export-delete-data.md
  - name: Train models
    items: 
    - name: Train with SDK v1
      href: how-to-attach-compute-targets.md
    - name: Auto-train a natural language processing model
      displayName: nlp, auto ML, automl, SDK
      href: how-to-auto-train-nlp-models-v1.md
    - name: Automated machine learning
        displayName: automl, auto ml
        items:
        - name: Use automated ML (Python)
          displayName: SDK, automl
          href: how-to-configure-auto-train-v1.md
        - name: Auto-train a regression (NYC Taxi data)
          displayName: automl, automated, auto ml,
          href: how-to-auto-train-models-v1.md
        - name: Auto-train object detection model
          displayName: auto ML, automl, CLI
          href: tutorial-auto-train-image-models-v1.md
        - name: Auto-train a natural language processing model
          displayName: nlp, auto ML, automl, SDK
          href: how-to-auto-train-nlp-models-v1.md
        - name: Set up AutoML to train computer vision models with Python
          displayName: auto ML, automl, SDK
          href: how-to-auto-train-image-models-v1.md
        - name: Local inference using ONNX
          displayName: SDK, automl
          href: how-to-inference-onnx-automl-image-models-v1.md
      - name: Track experiments with MLflow 
        displayName: log, monitor, metrics, model registry, register
        href: how-to-use-mlflow.md  
    
    - name: Interpret ML models
      displayName: SDK, interpret, explain, explainability, interpretability
      href: ../how-to-machine-learning-interpretability-aml.md
    - name: Assess and mitigate model fairness
      href: ../how-to-machine-learning-fairness-aml.md
    - name: Prepare data for computer vision with AutoML
      displayName: nlp, auto ML, automl, SDK
      href: how-to-prepare-datasets-for-automl-images-v1.md
    - name: Reinforcement learning
      href: how-to-use-reinforcement-learning.md
  - name: Deploy models
    items:
    - name: Where and how to deploy
      displayName: publish, web, service, operationalize, aks, kubernetes, aci, container, cli, consume, docker
      href: how-to-deploy-and-where.md
    - name: Hyperparameter tuning a model (v1)
      displayName: azurecli, AzureML
      href: how-to-tune-hyperparameters-v1.md
    - name: Azure Kubernetes Service
      displayName: aks, aad, authentication, azure active directory
      href: how-to-deploy-azure-kubernetes-service.md
    - name: Azure Container Instances
      displayName: aci
      href: how-to-deploy-azure-container-instance.md
    - name: Deploy MLflow models
      displayName: log, monitor, deploy, metrics, databricks, aci, aks
      href: how-to-deploy-mlflow-models.md
    - name: Update web service
      displayName: update hot reload model mounting
      href: how-to-deploy-update-web-service.md
    - name: Deployment targets
      items: 
        - name: Deploy locally
          href: how-to-deploy-local.md
        - name: Deploy locally on compute instance
          href: how-to-deploy-local-container-notebook-vm.md
        - name: GPU inference
          href: how-to-deploy-inferencing-gpus.md
        - name: Azure Cognitive Search
          href: ../how-to-deploy-model-cognitive-search.md
        - name: FPGA inference
          href: how-to-deploy-fpga-web-service.md
    - name: Profile models
      displayName: profile resource requirement
      href: how-to-deploy-profile-model.md
    - name: Troubleshoot deployment
      href: how-to-troubleshoot-deployment.md
    - name: Troubleshoot deployment (local)
      href: how-to-troubleshoot-deployment-local.md
    - name: Authenticate web service
      href: how-to-authenticate-web-service.md
    - name: Consume web service
      displayName: create client consume request response synchronous
      href: how-to-consume-web-service.md
    - name: Advanced entry script authoring
      displayName: swagger inference schema binary cors
      href: how-to-deploy-advanced-entry-script.md
    - name: Prebuilt Docker images
      items: 
        - name: Python extensibility
          href: how-to-prebuilt-docker-images-inference-python-extensibility.md
        - name: Dockerfile extensibility
          href: how-to-extend-prebuilt-docker-image-inference.md
        - name: Troubleshoot prebuilt docker images
          href: how-to-troubleshoot-prebuilt-docker-image-inference.md
    - name: Monitor web services
      items: 
        - name: Collect & evaluate model data
          displayName: track production
          href: how-to-enable-data-collection.md
        - name: Monitor with Application Insights
          href: how-to-enable-app-insights.md
    - name: Deploy designer models
      displayName: designer, studio
      href: how-to-deploy-model-designer.md
    - name: Package models
      displayName: docker file download
      href: how-to-deploy-package-models.md
  - name: Manage the ML lifecycle
    items:
      - name: Build & use ML pipelines
        displayName: pipelines
        items: 
          - name: Create ML pipelines (Python)
            href: how-to-create-machine-learning-pipelines.md
          - name: Moving data into and between ML pipeline steps (Python)
            href: how-to-move-data-in-out-of-pipelines.md
          - name: Use automated ML in ML pipelines (Python)
            displayName: machine learning automl
            href: how-to-use-automlstep-in-pipelines.md
          - name: Deploy ML pipelines (Python)
            href: how-to-deploy-pipelines.md
          - name: Use Azure Synapse Apache spark pools in an ML pipeline (Python)
            href: how-to-use-synapsesparkstep.md
          - name: Trigger a pipeline
<<<<<<< HEAD
            href: ../how-to-trigger-published-pipeline.md
      - name: Convert notebook code into Python scripts 
        href: how-to-convert-ml-experiment-to-production.md
=======
            href: how-to-trigger-published-pipeline.md
>>>>>>> ec44180b
- name: Troubleshoot & debug
  items: 
    - name: Pipeline issues
      items: 
        - name: Troubleshoot pipelines
          displayName: designer
          href: how-to-debug-pipelines.md
        - name: Log pipeline data to Application Insights
          href: how-to-log-pipelines-application-insights.md
        - name: Troubleshoot the ParallelRunStep
          displayName: debug_batch consume pipeline parallelrunstep inference
          href: how-to-debug-parallel-run-step.md
- name: Reference
  items: 
  - name: Machine learning CLI pipeline YAML reference
    href: reference-pipeline-yaml.md<|MERGE_RESOLUTION|>--- conflicted
+++ resolved
@@ -269,13 +269,7 @@
           - name: Use Azure Synapse Apache spark pools in an ML pipeline (Python)
             href: how-to-use-synapsesparkstep.md
           - name: Trigger a pipeline
-<<<<<<< HEAD
-            href: ../how-to-trigger-published-pipeline.md
-      - name: Convert notebook code into Python scripts 
-        href: how-to-convert-ml-experiment-to-production.md
-=======
             href: how-to-trigger-published-pipeline.md
->>>>>>> ec44180b
 - name: Troubleshoot & debug
   items: 
     - name: Pipeline issues
