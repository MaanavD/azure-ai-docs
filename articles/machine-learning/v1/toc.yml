- name: Azure SDK & CLI v1 Machine Learning Documentation
  href: introduction.md
- name: Switch to current version documentation
  href: ../index.yml
- name: Overview
  items:
  - name: Architecture & terms
    displayName: architecture, concepts, definitions, glossary
    href: concept-azure-machine-learning-architecture.md
- name: Concepts
  items:
  - name: Manage the ML lifecycle (MLOps)
    items:
    - name: MLOps capabilities
      displayName: deploy, deployment, publish, production, operationalize, operationalization
      href: concept-model-management-and-deployment.md
    - name: MLflow
      href: concept-mlflow-v1.md
- name: Tutorials
  expanded: true
  items:
    - name: "Build a training pipeline (Python)"
      href: "tutorial-pipeline-python-sdk.md"
- name: How-to guides
  items:
  - name: Install and set up the CLI (v1)
    displayName: azurecli, mlops
    href: reference-azure-machine-learning-cli.md
  - name: Set up software environments CLI (v1)
    href: how-to-use-environments.md
  - name: Create & manage compute cluster
    displayName: compute target, low priority, managed identity
    href: how-to-create-attach-compute-cluster.md
  - name: Track experiments with MLflow 
    displayName: log, monitor, metrics, model registry, register
<<<<<<< HEAD
    href: how-to-use-mlflow.md  
  - name: Network security
    items:
      - name: Secure inferencing environment (v1)
        displayName: vnet
        href: ../how-to-secure-inferencing-vnet.md
      - name: Configure secure web services (v1)
        displayName: ssl, tls
        href: ../how-to-secure-web-service.md
=======
    href: how-to-use-mlflow.md
  - name: Auto-train a natural language processing model
    displayName: nlp, auto ML, automl, SDK
    href: how-to-auto-train-nlp-models-v1.md
>>>>>>> 8b138143
  - name: Train models
    items: 
      - name: Train with SDK v1
        href: how-to-attach-compute-targets.md
  - name: Deploy models
    items:
    - name: Azure Kubernetes Service
      displayName: aks, aad, authentication, azure active directory
      href: how-to-deploy-azure-kubernetes-service.md
    - name: Azure Container Instances
      displayName: aci
      href: how-to-deploy-azure-container-instance.md
    - name: Deploy MLflow models
      displayName: log, monitor, deploy, metrics, databricks, aci, aks
      href: how-to-deploy-mlflow-models.md
  - name: Profile models
    displayName: profile resource requirement
    href: how-to-deploy-profile-model.md
- name: Reference
  items: 
  - name: Machine learning CLI pipeline YAML reference
    href: reference-pipeline-yaml.md<|MERGE_RESOLUTION|>--- conflicted
+++ resolved
@@ -33,8 +33,10 @@
     href: how-to-create-attach-compute-cluster.md
   - name: Track experiments with MLflow 
     displayName: log, monitor, metrics, model registry, register
-<<<<<<< HEAD
-    href: how-to-use-mlflow.md  
+    href: how-to-use-mlflow.md
+  - name: Auto-train a natural language processing model
+    displayName: nlp, auto ML, automl, SDK
+    href: how-to-auto-train-nlp-models-v1.md
   - name: Network security
     items:
       - name: Secure inferencing environment (v1)
@@ -43,12 +45,6 @@
       - name: Configure secure web services (v1)
         displayName: ssl, tls
         href: ../how-to-secure-web-service.md
-=======
-    href: how-to-use-mlflow.md
-  - name: Auto-train a natural language processing model
-    displayName: nlp, auto ML, automl, SDK
-    href: how-to-auto-train-nlp-models-v1.md
->>>>>>> 8b138143
   - name: Train models
     items: 
       - name: Train with SDK v1
