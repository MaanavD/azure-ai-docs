--- conflicted
+++ resolved
@@ -30,7 +30,6 @@
     href: how-to-use-environments.md
   - name: Track experiments with MLflow 
     displayName: log, monitor, metrics, model registry, register
-<<<<<<< HEAD
     href: how-to-use-mlflow.md  
   - name: Create & manage compute resources
     items:
@@ -40,11 +39,6 @@
     - name: Compute cluster
       displayName: compute target, low priority, managed identity
       href: how-to-create-attach-compute-cluster.md
-=======
-    href: how-to-use-mlflow.md
-  - name: Auto-train a natural language processing model
-    displayName: nlp, auto ML, automl, SDK
-    href: how-to-auto-train-nlp-models-v1.md
   - name: Network security
     items:
       - name: Secure inferencing environment (v1)
@@ -53,11 +47,13 @@
       - name: Configure secure web services (v1)
         displayName: ssl, tls
         href: ../how-to-secure-web-service.md
->>>>>>> 14d7980f
   - name: Train models
     items: 
       - name: Train with SDK v1
         href: how-to-attach-compute-targets.md
+    - name: Auto-train a natural language processing model
+        displayName: nlp, auto ML, automl, SDK
+        href: how-to-auto-train-nlp-models-v1.md
   - name: Deploy models
     items:
     - name: Azure Kubernetes Service
