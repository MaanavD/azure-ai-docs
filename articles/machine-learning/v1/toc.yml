--- conflicted
+++ resolved
@@ -7,14 +7,9 @@
   - name: Architecture & terms 
     displayName: architecture, concepts, definitions, glossary
     href: concept-azure-machine-learning-architecture.md
-<<<<<<< HEAD
 
 - name: Migration from v1 to v2
   items:
-=======
-  - name: Migrate from ML Studio (classic)
-    items:
->>>>>>> 84dd0a91
     - name: Migration overview
       displayName: migration
       href: ../how-to-migrate-from-v1.md
@@ -369,7 +364,6 @@
           displayName: debug_batch consume pipeline parallelrunstep inference
           href: how-to-debug-parallel-run-step.md
 - name: Reference (v1)
-<<<<<<< HEAD
   items: 
   - name: Migrate from ML Studio (classic)
     items: 
@@ -385,9 +379,7 @@
       href: ../migrate-rebuild-integrate-with-client-app.md
     - name: Rebuild Execute R Script components
       href: ../migrate-execute-r-script.md
-=======
-  items:
->>>>>>> 84dd0a91
+  items:
   - name: Machine learning CLI pipeline YAML reference
     href: reference-pipeline-yaml.md
   - name: Hyperparameters for AutoML computer vision tasks (v1)
