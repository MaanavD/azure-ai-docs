--- conflicted
+++ resolved
@@ -57,26 +57,6 @@
     - name: Build a training pipeline (Python)
       href: tutorial-pipeline-python-sdk.md
 - name: How-to guides
-<<<<<<< HEAD
-  items: 
-    - name: Install and set up the CLI (v1)
-      displayName: azurecli, mlops
-      href: reference-azure-machine-learning-cli.md
-    - name: Set up software environments CLI (v1)
-      href: how-to-use-environments.md
-    - name: Create & manage compute resources
-      items: 
-        - name: Compute instance
-          displayName: compute target
-          href: how-to-create-manage-compute-instance.md
-        - name: Compute cluster
-          displayName: compute target, low priority, managed identity
-          href: how-to-create-attach-compute-cluster.md
-        - name: Azure Kubernetes Service
-          displayName: AKS, inference
-          href: how-to-create-attach-kubernetes.md
-    - name: Security
-=======
   items:
   - name: Install and set up the CLI (v1)
     displayName: azurecli, mlops
@@ -137,197 +117,94 @@
   - name: Work with data
     items:
     - name: Access data
->>>>>>> 8d304ed0
-      items: 
-        - name: Use managed identities for access control
-          href: how-to-use-managed-identities.md
-        - name: Authenticate from the SDK v1
-          href: how-to-setup-authentication.md
-        - name: Network security
-          items: 
-            - name: Secure inferencing environment (v1)
-              displayName: vnet
-              href: how-to-secure-inferencing-vnet.md
-            - name: Configure secure web services (v1)
-              displayName: ssl, tls
-              href: how-to-secure-web-service.md
-    - name: Work with data
-      items: 
-        - name: Access data
-          items: 
-            - name: Connect to Azure storage with datastores
-              displayName: blob, get, fileshare, access, mount, download, data lake, datastore
-              href: how-to-access-data.md
-            - name: Identity-based data access to storage
-              displayName: blob, access, data lake, datastore, managed identity
-              href: how-to-identity-based-data-access.md
-            - name: Get data from storage with datasets
-              displayName: data, data set, register, access data
-              href: how-to-create-register-datasets.md
-            - name: Connect to data (UI)
-              displayName: blob, get, fileshare, access, mount, download, data lake, datastore, dataset, data set
-              href: ../how-to-connect-data-ui.md
-        - name: Manage & consume data
-          items: 
-            - name: Train with datasets
-              displayName: data, dataset, mount
-              href: ../how-to-train-with-datasets.md
-            - name: Detect drift on datasets
-              displayName: data, dataset
-              href: ../how-to-monitor-datasets.md
-            - name: Version & track datasets
-              displayName: data, data set
-              href: ../how-to-version-track-datasets.md
-            - name: Create datasets with labels
-              displayName: data, labels, torchvision
-              href: ../how-to-use-labeled-dataset.md
-        - name: Get & prepare data
-          items: 
-            - name: Data ingestion with Azure Data Factory
-              displayName: data, ingestion, adf
-              href: ../how-to-data-ingest-adf.md
-            - name: Data preparation with Azure Synapse
-              displayName: data, data prep, spark, spark pool, cluster, spark cluster,dataset, datastore
-              href: ../how-to-data-prep-synapse-spark-pool.md
-            - name: DevOps for data ingestion
-              displayName: data, ingestion, devops
-              href: ../how-to-cicd-data-ingestion.md
-            - name: Import data in the designer
-              displayName: designer, data, import, dataset, datastore
-              href: ../how-to-designer-import-data.md
-        - name: Compliance
-          items: 
-            - name: Preserve data privacy
-              displayName: data,privacy,differential privacy
-              href: ../how-to-differential-privacy.md
-            - name: Export and delete data
-              displayName: GDPR
-              href: ../how-to-export-delete-data.md
-    - name: Train models
-      items: 
-        - name: Train with SDK v1
-          href: how-to-attach-compute-targets.md
-        - name: Auto-train a natural language processing model
-          displayName: nlp, auto ML, automl, SDK
-          href: how-to-auto-train-nlp-models-v1.md
-        - name: Interpret ML models
-          displayName: SDK, interpret, explain, explainability, interpretability
-          href: ../how-to-machine-learning-interpretability-aml.md
-        - name: Assess and mitigate model fairness
-          href: ../how-to-machine-learning-fairness-aml.md
-        - name: Prepare data for computer vision with AutoML
-          displayName: nlp, auto ML, automl, SDK
-          href: how-to-prepare-datasets-for-automl-images-v1.md
-        - name: Reinforcement learning
-          href: how-to-use-reinforcement-learning.md
-    - name: Automated machine learning
-      displayName: automl, auto ml
-      items: 
-<<<<<<< HEAD
-        - name: Use automated ML (Python)
-          displayName: SDK, automl
-          href: how-to-configure-auto-train-v1.md
-        - name: Auto-train object detection model (CLI)
-          displayName: auto ML, automl, CLI
-          href: tutorial-auto-train-image-models-v1.md
-        - name: Auto-train regression (Python)
-          displayName: auto ML, automl, Python
-          href: how-to-auto-train-models-v1.md
-        - name: Auto-train a natural language processing model
-          displayName: nlp, auto ML, automl, SDK
-          href: how-to-auto-train-nlp-models-v1.md
-        - name: Set up AutoML to train computer vision models with Python
-          displayName: auto ML, automl, SDK
-          href: how-to-auto-train-image-models-v1.md
-        - name: Local inference using ONNX
-          displayName: SDK, automl
-          href: how-to-inference-onnx-automl-image-models-v1.md
-    - name: Deploy models
-      items: 
-        - name: Where and how to deploy
-          displayName: publish, web, service, operationalize, aks, kubernetes, aci, container, cli, consume, docker
-          href: how-to-deploy-and-where.md
-        - name: Hyperparameter tuning a model (v1)
-          displayName: azurecli, AzureML
-          href: how-to-tune-hyperparameters-v1.md
-        - name: Azure Kubernetes Service
-          displayName: aks, aad, authentication, azure active directory
-          href: how-to-deploy-azure-kubernetes-service.md
-        - name: Azure Container Instances
-          displayName: aci
-          href: how-to-deploy-azure-container-instance.md
-        - name: Deploy MLflow models
-          displayName: log, monitor, deploy, metrics, databricks, aci, aks
-          href: how-to-deploy-mlflow-models.md
-        - name: Update web service
-          displayName: update hot reload model mounting
-          href: how-to-deploy-update-web-service.md
-        - name: Deployment targets
-          items: 
-            - name: Local
-              href: ../how-to-deploy-local-container-notebook-vm.md
-            - name: GPU inference
-              href: how-to-deploy-inferencing-gpus.md
-            - name: Azure Cognitive Search
-              href: ../how-to-deploy-model-cognitive-search.md
-            - name: FPGA inference
-              href: how-to-deploy-fpga-web-service.md
-        - name: Profile models
-          displayName: profile resource requirement
-          href: ../how-to-deploy-profile-model.md
-        - name: Troubleshoot deployment
-          href: ../how-to-troubleshoot-deployment.md
-        - name: Troubleshoot deployment (local)
-          href: ../how-to-troubleshoot-deployment-local.md
-        - name: Consume web service
-          displayName: create client consume request response synchronous
-          href: ../how-to-consume-web-service.md
-        - name: Advanced entry script authoring
-          displayName: swagger inference schema binary cors
-          href: ../how-to-deploy-advanced-entry-script.md
-        - name: Prebuilt Docker images
-          items: 
-            - name: Python extensibility
-              href: ../how-to-prebuilt-docker-images-inference-python-extensibility.md
-            - name: Dockerfile extensibility
-              href: ../how-to-extend-prebuilt-docker-image-inference.md
-            - name: Troubleshoot prebuilt docker images
-              href: ../how-to-troubleshoot-prebuilt-docker-image-inference.md
-        - name: Monitor web services
-          items: 
-            - name: Collect & evaluate model data
-              displayName: track production
-              href: ../how-to-enable-data-collection.md
-            - name: Monitor with Application Insights
-              href: how-to-enable-app-insights.md
-        - name: Deploy designer models
-          displayName: designer, studio
-          href: ../how-to-deploy-model-designer.md
-        - name: Package models
-          displayName: docker file download
-          href: ../how-to-deploy-package-models.md
-    - name: Manage the ML lifecycle
-      items: 
-        - name: Build & use ML pipelines
-          displayName: pipelines
-          items: 
-            - name: Create ML pipelines (Python)
-              href: ../how-to-create-machine-learning-pipelines.md
-            - name: Moving data into and between ML pipeline steps (Python)
-              href: ../how-to-move-data-in-out-of-pipelines.md
-            - name: Use automated ML in ML pipelines (Python)
-              displayName: machine learning automl
-              href: ../how-to-use-automlstep-in-pipelines.md
-            - name: Deploy ML pipelines (Python)
-              href: ../how-to-deploy-pipelines.md
-            - name: Use Azure Synapse Apache spark pools in an ML pipeline (Python)
-              href: ../how-to-use-synapsesparkstep.md
-            - name: Trigger a pipeline
-              href: ../how-to-trigger-published-pipeline.md
-        - name: Track experiments with MLflow
-          displayName: log, monitor, metrics, model registry, register
-          href: how-to-use-mlflow.md
-=======
+      items: 
+      - name: Connect to Azure storage with datastores
+        displayName: blob, get, fileshare, access, mount, download, data lake, datastore
+        href: how-to-access-data.md
+      - name: Identity-based data access to storage
+        displayName: blob, access, data lake, datastore, managed identity
+        href: how-to-identity-based-data-access.md
+      - name: Get data from storage with datasets
+        displayName: data, data set, register, access data
+        href: how-to-create-register-datasets.md
+      - name: Connect to data (UI)
+        displayName: blob, get, fileshare, access, mount, download, data lake, datastore, dataset, data set
+        href: ../how-to-connect-data-ui.md
+    - name: Manage & consume data
+      items:
+      - name: Train with datasets
+        displayName: data, dataset, mount
+        href: ../how-to-train-with-datasets.md
+      - name: Detect drift on datasets
+        displayName: data, dataset
+        href: ../how-to-monitor-datasets.md
+      - name: Version & track datasets
+        displayName: data, data set
+        href: ../how-to-version-track-datasets.md
+      - name: Create datasets with labels
+        displayName: data, labels, torchvision
+        href: ../how-to-use-labeled-dataset.md
+    - name: Get & prepare data
+      items: 
+      - name: Data ingestion with Azure Data Factory
+        displayName: data, ingestion, adf
+        href: ../how-to-data-ingest-adf.md
+      - name: Data preparation with Azure Synapse
+        displayName: data, data prep, spark, spark pool, cluster, spark cluster,dataset, datastore
+        href: ../how-to-data-prep-synapse-spark-pool.md
+      - name: DevOps for data ingestion
+        displayName: data, ingestion, devops
+        href: ../how-to-cicd-data-ingestion.md
+      - name: Import data in the designer
+        displayName: designer, data, import, dataset, datastore
+        href: ../how-to-designer-import-data.md
+    - name: Compliance
+      items: 
+      - name: Preserve data privacy
+        displayName: data,privacy,differential privacy
+        href: ../how-to-differential-privacy.md
+      - name: Export and delete data
+        displayName: GDPR
+        href: ../how-to-export-delete-data.md
+  - name: Train models
+    items: 
+    - name: Train with SDK v1
+      href: how-to-attach-compute-targets.md
+    - name: Auto-train a natural language processing model
+      displayName: nlp, auto ML, automl, SDK
+      href: how-to-auto-train-nlp-models-v1.md
+    - name: Interpret ML models
+      displayName: SDK, interpret, explain, explainability, interpretability
+      href: ../how-to-machine-learning-interpretability-aml.md
+    - name: Assess and mitigate model fairness
+      href: ../how-to-machine-learning-fairness-aml.md
+    - name: Prepare data for computer vision with AutoML
+      displayName: nlp, auto ML, automl, SDK
+      href: how-to-prepare-datasets-for-automl-images-v1.md
+    - name: Reinforcement learning
+      href: how-to-use-reinforcement-learning.md
+  - name: Deploy models
+    items:
+    - name: Where and how to deploy
+      displayName: publish, web, service, operationalize, aks, kubernetes, aci, container, cli, consume, docker
+      href: how-to-deploy-and-where.md
+    - name: Hyperparameter tuning a model (v1)
+      displayName: azurecli, AzureML
+      href: how-to-tune-hyperparameters-v1.md
+    - name: Azure Kubernetes Service
+      displayName: aks, aad, authentication, azure active directory
+      href: how-to-deploy-azure-kubernetes-service.md
+    - name: Azure Container Instances
+      displayName: aci
+      href: how-to-deploy-azure-container-instance.md
+    - name: Deploy MLflow models
+      displayName: log, monitor, deploy, metrics, databricks, aci, aks
+      href: how-to-deploy-mlflow-models.md
+    - name: Update web service
+      displayName: update hot reload model mounting
+      href: how-to-deploy-update-web-service.md
+    - name: Deployment targets
+      items: 
         - name: Deploy locally
           href: how-to-deploy-local.md
         - name: Deploy locally on compute instance
@@ -392,7 +269,6 @@
             href: ../how-to-use-synapsesparkstep.md
           - name: Trigger a pipeline
             href: ../how-to-trigger-published-pipeline.md
->>>>>>> 8d304ed0
 - name: Troubleshoot & debug
   items: 
     - name: Pipeline issues
