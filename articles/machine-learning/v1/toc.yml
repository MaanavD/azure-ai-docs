--- conflicted
+++ resolved
@@ -84,21 +84,6 @@
       href: https://github.com/azure/machinelearningnotebooks
 - name: Concepts (v1)
   items:
-<<<<<<< HEAD
-  - name: Install and set up the CLI (v1)
-    displayName: azurecli, mlops
-    href: reference-azure-machine-learning-cli.md
-  - name: Manage workspace using CLI (v1)
-    href: how-to-manage-workspace-cli.md
-  - name: Set up dev environments
-    displayName: local, remote, azure notebooks, notebook, Jupyter, dsvm, Databricks, ADB
-    href: how-to-configure-environment-v1.md
-  - name: Set up software environments CLI (v1)
-    href: how-to-use-environments.md
-  - name: Use private Python packages
-    displayName: pip, Conda, anaconda
-    href: how-to-use-private-python-packages.md
-=======
   - name: Model training
     displayName: run config, machine learning pipeline, ml pipeline, train model
     href: concept-train-machine-learning-model-v1.md
@@ -127,7 +112,6 @@
 - name: Infrastructure & security (v1)
   items:
 
->>>>>>> 8a9d7f6d
   - name: Create & manage compute resources
     items:
     - name: Manage workspace using CLI (v1)
