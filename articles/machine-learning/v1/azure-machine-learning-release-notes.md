--- conflicted
+++ resolved
@@ -2153,13 +2153,8 @@
   + **azureml-core**
     + Fixed bug in `datastore.upload_files` were relative path that didn't start with `./` was not able to be used.
     + Added deprecation messages for all Image class code paths
-<<<<<<< HEAD
-    + Fixed Model Management URL construction for Microsoft Azure operated by 21Vianet region.
+    + Fixed Model Management URL construction for Microsoft Azure operated by 21Vianet.
     + Fixed issue where models using source_dir couldn't be packaged for Azure Functions.    
-=======
-    + Fixed Model Management URL construction for Azure China 21Vianet region.
-    + Fixed issue where models using source_dir couldn't be packaged for Azure Functions.
->>>>>>> adaba255
     + Added an option to [Environment.build_local()](/python/api/azureml-core/azureml.core.environment.environment) to push an image into Azure Machine Learning workspace container registry
     + Updated the SDK to use new token library on Azure synapse in a back compatible manner.
   + **azureml-interpret**
