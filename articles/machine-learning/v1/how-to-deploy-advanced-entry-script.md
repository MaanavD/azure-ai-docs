--- conflicted
+++ resolved
@@ -18,13 +18,9 @@
 
 [!INCLUDE [sdk v1](../includes/machine-learning-sdk-v1.md)]
 
-<<<<<<< HEAD
 [!INCLUDE [v1 deprecation](../includes/sdk-v1-deprecation.md)]
 
-This article explains how to write entry scripts for specialized use cases.
-=======
 This article explains how to write entry scripts for specialized use cases in Azure Machine Learning. An entry script, which is also called a scoring script, accepts requests, uses a model to score data, and returns a response.
->>>>>>> f94c860c
 
 ## Prerequisites
 
