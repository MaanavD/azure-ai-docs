--- conflicted
+++ resolved
@@ -15,13 +15,9 @@
 
 # Extend a prebuilt Docker image
 
-<<<<<<< HEAD
 [!INCLUDE [v1 deprecation](../includes/sdk-v1-deprecation.md)]
 
-In some cases, the [prebuilt Docker images for model inference](../concept-prebuilt-docker-images-inference.md) and [extensibility](./how-to-prebuilt-docker-images-inference-python-extensibility.md) solutions for Azure Machine Learning may not meet your inference service needs.
-=======
 In some cases, the [prebuilt Docker images for model inference](../concept-prebuilt-docker-images-inference.md) and [extensibility](./how-to-prebuilt-docker-images-inference-python-extensibility.md) solutions for Azure Machine Learning might not meet your inference service needs.
->>>>>>> f94c860c
 
 In this case, you can use a Dockerfile to create a new image, using one of the prebuilt images as the starting point. By extending from an existing prebuilt Docker image, you can use the Azure Machine Learning network stack and libraries without creating an image from scratch.
 
