---
title: "Tutorial 6: Network isolation for feature store"
titleSuffix: Azure Machine Learning managed feature store - basics
description: This is part 6 of the managed feature store tutorial series 
services: machine-learning
ms.service: machine-learning

ms.subservice: core
ms.topic: tutorial
author: ynpandey
ms.author: yogipandey
ms.date: 03/20/2024
ms.reviewer: franksolomon
ms.custom: sdkv2, update-code2
#Customer intent: As a professional data scientist, I want to know how to build and deploy a model with Azure Machine Learning by using Python in a Jupyter Notebook.
---

# Tutorial 6: Network isolation with feature store

An Azure Machine Learning managed feature store lets you discover, create, and operationalize features. Features serve as the connective tissue in the machine learning lifecycle, starting from the prototyping phase, where you experiment with various features. That lifecycle continues to the operationalization phase, where you deploy your models, and inference steps look up the feature data. For more information about feature stores, read the [feature store concepts](./concept-what-is-managed-feature-store.md) document.

This tutorial describes how to configure secure ingress through a private endpoint, and secure egress through a managed virtual network.

Part 1 of this tutorial series showed how to create a feature set specification with custom transformations, and use that feature set to generate training data. Part 2 of the series showed how to enable materialization, and perform a backfill. Additionally, Part 2 showed how to experiment with features, as a way to improve model performance. Part 3 showed how a feature store increases agility in the experimentation and training flows. Part 3 also described how to run batch inference. Tutorial 4 explained how to use feature store for online/realtime inference use cases. Tutorial 5 demonstrated how to develop a feature set with a custom data source. Tutorial 6 shows how to

> [!div class="checklist"]
> * Set up the necessary resources for network isolation of a managed feature store.
> * Create a new feature store resource.
> * Set up your feature store to support network isolation scenarios.
> * Update your project workspace (current workspace) to support network isolation scenarios .

## Prerequisites

> [!NOTE]
> This tutorial uses an Azure Machine Learning notebook with **Serverless Spark Compute**.

* Be sure to complete parts 1 through 4 of this tutorial series
* An Azure Machine Learning workspace, enabled with Managed virtual network for **serverless spark jobs**
* To configure your project workspace:
  1. Create a YAML file named `network.yml`:
     ```YAML
     managed_network:
     isolation_mode: allow_internet_outbound
     ```
  1. Execute these commands to update the workspace and provision the managed virtual network for serverless Spark jobs:

     ```cli
     az ml workspace update --file network.yml --resource-group my_resource_group --name
     my_workspace_name
     az ml workspace provision-network --resource-group my_resource_group --name my_workspace_name
     --include-spark
     ```

   For more information, visit [Configure for serverless spark job](./how-to-managed-network.md#configure-for-serverless-spark-jobs).
     
* Your user account must have the `Owner` or `Contributor` role assigned to the resource group where you create the feature store. Your user account also needs the `User Access Administrator` role.

> [!IMPORTANT]
> For your Azure Machine Learning workspace, set the `isolation_mode` to `allow_internet_outbound`. This is the only supported network isolation mode. This tutorial will show how to connect to sources, materialization store and observation data securely through private endpoints.

## Set up

This tutorial uses the Python feature store core SDK (`azureml-featurestore`). The Python SDK is used for feature set development and testing only. The CLI is used for create, read, update, and delete (CRUD) operations, on feature stores, feature sets, and feature store entities. This is useful in continuous integration and continuous delivery (CI/CD) or GitOps scenarios where CLI/YAML is preferred.

You don't need to explicitly install these resources for this tutorial, because in the set-up instructions shown here, the `conda.yaml` file covers them.

To prepare the notebook environment for development:

1. Clone the [azureml-examples](https://github.com/azure/azureml-examples) repository to your local GitHub resources with this command:

   `git clone --depth 1 https://github.com/Azure/azureml-examples`

   You can also download a zip file from the [azureml-examples](https://github.com/azure/azureml-examples) repository. At this page, first select the `code` dropdown, and then select `Download ZIP`. Then, unzip the contents into a folder on your local device.

1. Upload the feature store samples directory to the project workspace

   1. In the Azure Machine Learning workspace, open the Azure Machine Learning studio UI
   1. Select **Notebooks** in left navigation panel
   1. Select your user name in the directory listing
   1. Select ellipses (**...**) and then select **Upload folder**
   1. Select the feature store samples folder from the cloned directory path: `azureml-examples/sdk/python/featurestore-sample`

1. Run the tutorial

   * Option 1: Create a new notebook, and execute the instructions in this document, step by step
   * Option 2: Open existing notebook `featurestore_sample/notebooks/sdk_and_cli/network_isolation/Network Isolation for Feature store.ipynb`. You can keep this document open and refer to it for more explanation and documentation links

       1. Select **Serverless Spark Compute** in the top navigation **Compute** dropdown. This operation might take one to two minutes. Wait for a status bar in the top to display **Configure session**
       1. Select **Configure session** in the top status bar
       1. Select **Python packages**
       1. Select **Upload conda file**
       1. Select file `azureml-examples/sdk/python/featurestore-sample/project/env/conda.yml` located on your local device
       1. (Optional) Increase the session time-out (idle time in minutes) to reduce the serverless spark cluster startup time

1. This code cell starts the Spark session. It needs about 10 minutes to install all dependencies and start the Spark session.

      [!notebook-python[] (~/azureml-examples-main/sdk/python/featurestore_sample/notebooks/sdk_and_cli/network_isolation/Network Isolation for Feature store.ipynb?name=start-spark-session)]

1. Set up the root directory for the samples

      [!notebook-python[] (~/azureml-examples-main/sdk/python/featurestore_sample/notebooks/sdk_and_cli/network_isolation/Network Isolation for Feature store.ipynb?name=root-dir)]

1. Set up the Azure Machine Learning CLI:

   * Install the Azure Machine Learning CLI extension

      [!notebook-python[] (~/azureml-examples-main/sdk/python/featurestore_sample/notebooks/sdk_and_cli/network_isolation/Network Isolation for Feature store.ipynb?name=install-ml-ext-cli)]

   * Authenticate

      [!notebook-python[] (~/azureml-examples-main/sdk/python/featurestore_sample/notebooks/sdk_and_cli/network_isolation/Network Isolation for Feature store.ipynb?name=auth-cli)]

   * Set the default subscription

      [!notebook-python[] (~/azureml-examples-main/sdk/python/featurestore_sample/notebooks/sdk_and_cli/network_isolation/Network Isolation for Feature store.ipynb?name=set-default-subs-cli)]

   > [!NOTE]
   > A **feature store workspace** supports feature reuse across projects. A **project workspace** - the current workspace in use - leverages features from a specific feature store, to train and inference models. Many project workspaces can share and reuse the same feature store workspace.

## Provision the necessary resources

You can create a new Azure Data Lake Storage (ADLS) Gen2 storage account and containers, or reuse existing storage account and container resources for the feature store. In a real-world situation, different storage accounts can host the ADLS Gen2 containers. Both options work, depending on your specific requirements.

For this tutorial, you create three separate storage containers in the same ADLS Gen2 storage account:

   * Source data
   * Offline store
   * Observation data

1. Create an ADLS Gen2 storage account for source data, offline store, and observation data.

   1. Provide the name of an Azure Data Lake Storage Gen2 storage account in the following code sample. You can execute the following code cell with the provided default settings. Optionally, you can override the default settings.  

      [!notebook-python[] (~/azureml-examples-main/sdk/python/featurestore_sample/notebooks/sdk_and_cli/network_isolation/Network Isolation for Feature store.ipynb?name=default-settings)]

   1. This code cell creates the ADLS Gen2 storage account defined in the above code cell.

      [!notebook-python[] (~/azureml-examples-main/sdk/python/featurestore_sample/notebooks/sdk_and_cli/network_isolation/Network Isolation for Feature store.ipynb?name=create-storage-cli)]

   1. This code cell creates a new storage container for offline store.

      [!notebook-python[] (~/azureml-examples-main/sdk/python/featurestore_sample/notebooks/sdk_and_cli/network_isolation/Network Isolation for Feature store.ipynb?name=create-offline-cli)]

   1. This code cell creates a new storage container for source data.

      [!notebook-python[] (~/azureml-examples-main/sdk/python/featurestore_sample/notebooks/sdk_and_cli/network_isolation/Network Isolation for Feature store.ipynb?name=create-source-cli)]

   1. This code cell creates a new storage container for observation data.

      [!notebook-python[] (~/azureml-examples-main/sdk/python/featurestore_sample/notebooks/sdk_and_cli/network_isolation/Network Isolation for Feature store.ipynb?name=create-obs-cli)]

1. Copy the sample data required for this tutorial series into the newly created storage containers.

<<<<<<< HEAD
   1. To write data to the storage containers, ensure that **Contributor** and **Storage Blob Data Contributor** roles are assigned to the user identity on the created ADLS Gen2 storage account in the Azure portal [following these steps](../role-based-access-control/role-assignments-portal.yml).
=======
   1. To write data to the storage containers, ensure that **Contributor** and **Storage Blob Data Contributor** roles are assigned to the user identity on the created ADLS Gen2 storage account in the Azure portal, [following these steps](../role-based-access-control/role-assignments-portal.md).
>>>>>>> 28fb2b25

      > [!IMPORTANT]
      > Once you ensure that the **Contributor** and **Storage Blob Data Contributor** roles are assigned to the user identity, wait for a few minutes after role assignment, to let permissions propagate before you proceed with the next steps. To learn more about access control, visit [role-based access control (RBAC) for Azure storage accounts](../storage/blobs/data-lake-storage-access-control-model.md#role-based-access-control-azure-rbac)

      The next code cells copy sample source data for transactions feature set used in this tutorial from a public storage account to the newly created storage account.

      [!notebook-python[] (~/azureml-examples-main/sdk/python/featurestore_sample/notebooks/sdk_and_cli/network_isolation/Network Isolation for Feature store.ipynb?name=copy-transact-data)]

   1. For the account feature set used in this tutorial, copy the sample source data for the account feature set to the newly created storage account.

      [!notebook-python[] (~/azureml-examples-main/sdk/python/featurestore_sample/notebooks/sdk_and_cli/network_isolation/Network Isolation for Feature store.ipynb?name=copy-account-data)]

   1. Copy the sample observation data used for training from a public storage account to the newly created storage account.

      [!notebook-python[] (~/azureml-examples-main/sdk/python/featurestore_sample/notebooks/sdk_and_cli/network_isolation/Network Isolation for Feature store.ipynb?name=copy-obs-train-data)]

   1. Copy the sample observation data used for batch inference from a public storage account to the newly created storage account.

      [!notebook-python[] (~/azureml-examples-main/sdk/python/featurestore_sample/notebooks/sdk_and_cli/network_isolation/Network Isolation for Feature store.ipynb?name=copy-obs-batch-data)]

1. Disable the public network access on the newly created storage account.

   1. This code cell disables public network access for the ADLS Gen2 storage account created earlier.

      [!notebook-python[] (~/azureml-examples-main/sdk/python/featurestore_sample/notebooks/sdk_and_cli/network_isolation/Network Isolation for Feature store.ipynb?name=disable-pna-gen2-cli)]

   1. Set ARM IDs for the offline store, source data, and observation data containers.

      [!notebook-python[] (~/azureml-examples-main/sdk/python/featurestore_sample/notebooks/sdk_and_cli/network_isolation/Network Isolation for Feature store.ipynb?name=set-container-arm-ids)]

## Create a feature store with materialization enabled

   ### Set the feature store parameters

   Set the feature store name, location, subscription ID, group name, and ARM ID values, as shown in this code cell sample:

   [!notebook-python[] (~/azureml-examples-main/sdk/python/featurestore_sample/notebooks/sdk_and_cli/network_isolation/Network Isolation for Feature store.ipynb?name=fs-params)]

   This code cell generates a YAML specification file for a feature store, with materialization enabled.

   [!notebook-python[] (~/azureml-examples-main/sdk/python/featurestore_sample/notebooks/sdk_and_cli/network_isolation/Network Isolation for Feature store.ipynb?name=create-fs-yaml)]

   ### Create the feature store

   This code cell uses the YAML specification file generated in the previous step to create a feature store with materialization enabled.

   [!notebook-python[] (~/azureml-examples-main/sdk/python/featurestore_sample/notebooks/sdk_and_cli/network_isolation/Network Isolation for Feature store.ipynb?name=create-fs-cli)]

   ### Initialize the Azure Machine Learning feature store core SDK client

   The SDK client initialized in this cell facilitates development and consumption of features:

   [!notebook-python[] (~/azureml-examples-main/sdk/python/featurestore_sample/notebooks/sdk_and_cli/network_isolation/Network Isolation for Feature store.ipynb?name=init-fs-core-sdk)]

   ### Assign roles to user identity on the feature store

   Follow these instructions to [get the Microsoft Entra Object ID for your user identity](/partner-center/find-ids-and-domain-names#find-the-user-object-id). Then, use your Microsoft Entra Object ID in the next command to assign the **AzureML Data Scientist** role to your user identity on the created feature store.

   [!notebook-python[] (~/azureml-examples-main/sdk/python/featurestore_sample/notebooks/sdk_and_cli/network_isolation/Network Isolation for Feature store.ipynb?name=aad-fs-role-cli)]

   ### Obtain the default storage account and key vault for the feature store, and disable public network access to the corresponding resources

   The next code cell returns the feature store object for the following steps.

   [!notebook-python[] (~/azureml-examples-main/sdk/python/featurestore_sample/notebooks/sdk_and_cli/network_isolation/Network Isolation for Feature store.ipynb?name=fs-get)]

   This code cell returns the names of the default storage account and key vault for the feature store.

   [!notebook-python[] (~/azureml-examples-main/sdk/python/featurestore_sample/notebooks/sdk_and_cli/network_isolation/Network Isolation for Feature store.ipynb?name=copy-storage-kv-props)]

   This code cell disables public network access to the default storage account for the feature store.

   [!notebook-python[] (~/azureml-examples-main/sdk/python/featurestore_sample/notebooks/sdk_and_cli/network_isolation/Network Isolation for Feature store.ipynb?name=disable-pna-fs-gen2-cli)]

   The next cell prints the name of the default key vault for the feature store.

   [!notebook-python[] (~/azureml-examples-main/sdk/python/featurestore_sample/notebooks/sdk_and_cli/network_isolation/Network Isolation for Feature store.ipynb?name=print-default-kv)]

   ### Disable the public network access for the default feature store key vault created earlier

   * In the Azure portal, open the default key vault that you created in the previous cell.
   * Select the **Networking** tab.
   * Select **Disable public access**, and then select **Apply** on the bottom left of the page.

## Enable the managed virtual network for the feature store workspace

   ### Update the feature store with the necessary outbound rules

   The next code cell creates a YAML specification file for the outbound rules defined for the feature store.

   [!notebook-python[] (~/azureml-examples-main/sdk/python/featurestore_sample/notebooks/sdk_and_cli/network_isolation/Network Isolation for Feature store.ipynb?name=create-fs-vnet-yaml)]

   This code cell uses the generated YAML specification file to update the feature store.

   [!notebook-python[] (~/azureml-examples-main/sdk/python/featurestore_sample/notebooks/sdk_and_cli/network_isolation/Network Isolation for Feature store.ipynb?name=create-fs-vnet-cli)]

   ### Create private endpoints for the defined outbound rules

   A `provision-network` command creates private endpoints from the managed virtual network, where the materialization job executes to the source, offline store, observation data, default storage account, and the default key vault for the feature store. This command might need about 20 minutes to complete.

   [!notebook-python[] (~/azureml-examples-main/sdk/python/featurestore_sample/notebooks/sdk_and_cli/network_isolation/Network Isolation for Feature store.ipynb?name=fs-vnet-provision-cli)]

   This code cell confirms the creation of private endpoints defined by the outbound rules.

   [!notebook-python[] (~/azureml-examples-main/sdk/python/featurestore_sample/notebooks/sdk_and_cli/network_isolation/Network Isolation for Feature store.ipynb?name=fs-show-cli)]

## Update the managed virtual network for the project workspace

   Next, update the managed virtual network for the project workspace. First, obtain the subscription ID, resource group, and workspace name for the project workspace.

   [!notebook-python[] (~/azureml-examples-main/sdk/python/featurestore_sample/notebooks/sdk_and_cli/network_isolation/Network Isolation for Feature store.ipynb?name=lookup-subid-rg-wsname)]

   ### Update the project workspace with the necessary outbound rules

   The project workspace needs access to these resources:

   * Source data
   * Offline store
   * Observation data
   * Feature store
   * Default storage account of feature store

   This code cell updates the project workspace using the generated YAML specification file with required outbound rules.

   [!notebook-python[] (~/azureml-examples-main/sdk/python/featurestore_sample/notebooks/sdk_and_cli/network_isolation/Network Isolation for Feature store.ipynb?name=create-fs-prjws-vnet-yaml)]

   This code cell updates the project workspace using the generated YAML specification file with the outbound rules.

   [!notebook-python[] (~/azureml-examples-main/sdk/python/featurestore_sample/notebooks/sdk_and_cli/network_isolation/Network Isolation for Feature store.ipynb?name=create-fs-prjws-vnet-cli)]

   This code cell confirms the creation of private endpoints defined by the outbound rules.

   [!notebook-python[] (~/azureml-examples-main/sdk/python/featurestore_sample/notebooks/sdk_and_cli/network_isolation/Network Isolation for Feature store.ipynb?name=show-prjws-cli)]

   You can also verify the outbound rules from the Azure portal. Navigate to **Networking** from left navigation panel for the project workspace and then open the **Workspace managed outbound access** tab.

   :::image type="content" source="./media/tutorial-network-isolation-for-feature-store/project-workspace-outbound-rules.png" lightbox="./media/tutorial-network-isolation-for-feature-store/project-workspace-outbound-rules.png" alt-text="This screenshot shows outbound rules for a project workspace in Azure portal.":::

## Prototype and develop a transaction rolling aggregation feature set

   ### Explore the transactions source data

   > [!NOTE]
   > A publicly-accessible blob container hosts the sample data used in this tutorial. It can only be read in Spark via `wasbs` driver. When you create feature sets using your own source data, please host them in an ADLS Gen2 account, and use an `abfss` driver in the data path.

   [!notebook-python[] (~/azureml-examples-main/sdk/python/featurestore_sample/notebooks/sdk_and_cli/network_isolation/Network Isolation for Feature store.ipynb?name=explore-txn-src-data)]

   ### Locally develop a transactions feature set

   A feature set specification is a self-contained feature set definition that can be developed and tested locally.

   Create the following rolling window aggregate features:

   * transactions three-day count
   * transactions amount three-day sum
   * transactions amount three-day avg
   * transactions seven-day count
   * transactions amount seven-day sum
   * transactions amount seven-day avg

   Inspect the feature transformation code file `featurestore/featuresets/transactions/spec/transformation_code/transaction_transform.py`. This spark transformer performs the rolling aggregation defined for the features.

   For more information about the feature set and transformations in more detail, visit [feature store concepts](./concept-what-is-managed-feature-store.md).

   [!notebook-python[] (~/azureml-examples-main/sdk/python/featurestore_sample/notebooks/sdk_and_cli/network_isolation/Network Isolation for Feature store.ipynb?name=develop-txn-fset-locally)]

   ### Export a feature set specification

   To register a feature set specification with the feature store, that specification must be saved in a specific format.

   To inspect the generated transactions feature set specification, open this file from the file tree to view the specification:

   `featurestore/featuresets/accounts/spec/FeaturesetSpec.yaml`

   The specification contains these elements:

   * `source`: a reference to a storage resource - in this case a parquet file in a blob storage resource
   * `features`: a list of features and their datatypes. If you provide transformation code
   * `index_columns`: the join keys required to access values from the feature set

   As another benefit of persisting a feature set specification as a YAML file, the specification can be version controlled. Learn more about feature set specification in the [top level feature store entities document](./concept-top-level-entities-in-managed-feature-store.md) and the [feature set specification YAML reference](./reference-yaml-featureset-spec.md).

   [!notebook-python[] (~/azureml-examples-main/sdk/python/featurestore_sample/notebooks/sdk_and_cli/network_isolation/Network Isolation for Feature store.ipynb?name=dump-transactions-fs-spec)]

## Register a feature-store entity

   Entities help enforce use of the same join key definitions across feature sets that use the same logical entities. Entity examples could include account entities, customer entities, etc. Entities are typically created once and then reused across feature sets. For more information, visit the [top level feature store entities document](./concept-top-level-entities-in-managed-feature-store.md).

   This code cell creates an account entity for the feature store.

   [!notebook-python[] (~/azureml-examples-main/sdk/python/featurestore_sample/notebooks/sdk_and_cli/network_isolation/Network Isolation for Feature store.ipynb?name=register-acct-entity-cli)]

## Register the transaction feature set with the feature store, and submit a materialization job

   To share and reuse a feature set asset, you must first register that asset with the feature store. Feature set asset registration offers managed capabilities including versioning and materialization. This tutorial series covers these topics.

   The feature set asset references both the feature set spec that you created earlier, and other properties - for example, version and materialization settings.

   ### Create a feature set

   The next code cell uses a predefined YAML specification file to create a feature set.

   [!notebook-python[] (~/azureml-examples-main/sdk/python/featurestore_sample/notebooks/sdk_and_cli/network_isolation/Network Isolation for Feature store.ipynb?name=register-txn-fset-cli)]

   This code cell previews the newly created feature set.

   [!notebook-python[] (~/azureml-examples-main/sdk/python/featurestore_sample/notebooks/sdk_and_cli/network_isolation/Network Isolation for Feature store.ipynb?name=preview-fs-cli)]

   ### Submit a backfill materialization job

   The next code cell defines start and end time values for the feature materialization window, and submits a backfill materialization job.

   [!notebook-python[] (~/azureml-examples-main/sdk/python/featurestore_sample/notebooks/sdk_and_cli/network_isolation/Network Isolation for Feature store.ipynb?name=submit-backfill-cli)]

   This code cell provides `<JOB_ID_FROM_PREVIOUS_COMMAND>`, to check the status of the backfill materialization job.

   [!notebook-python[] (~/azureml-examples-main/sdk/python/featurestore_sample/notebooks/sdk_and_cli/network_isolation/Network Isolation for Feature store.ipynb?name=check-job-status-cli)]

   This code cell lists all the materialization jobs for the current feature set.

   [!notebook-python[] (~/azureml-examples-main/sdk/python/featurestore_sample/notebooks/sdk_and_cli/network_isolation/Network Isolation for Feature store.ipynb?name=list-material-ops-cli)]

## Attach Azure Cache for Redis as an online store

   ### Create an Azure Cache for Redis
   In the next code cell, define the name of the Azure Cache for Redis that you want to create or reuse. Optionally, you can override other default settings.

   [!notebook-python[] (~/azureml-examples-main/sdk/python/featurestore_sample/notebooks/sdk_and_cli/network_isolation/Network Isolation for Feature store.ipynb?name=redis-default-settings)]

   You can select the Redis cache tier (basic, standard, or premium). You should choose a SKU family that is available for the selected cache tier. Visit [this documentation resource](../azure-cache-for-redis/cache-best-practices-performance.md) for more information about how selection of different tiers can impact cache performance. Visit [this documentation resource](https://azure.microsoft.com/pricing/details/cache/) for more information about pricing for different SKU tiers and families of Azure Cache for Redis.

   Execute the following code cell to create an Azure Cache for Redis with premium tier, SKU family `P` and cache capacity 2. It may take approximately 5-10 minutes to provision the Redis instance.

   [!notebook-python[] (~/azureml-examples-main/sdk/python/featurestore_sample/notebooks/sdk_and_cli/network_isolation/Network Isolation for Feature store.ipynb?name=create-new-redis-cache)]

   ###  Update feature store with the online store
   Attach the Azure Cache for Redis to the feature store, to use it as the online materialization store. The next code cell creates a YAML specification file with online store outbound rules, defined for the feature store.

   [!notebook-python[] (~/azureml-examples-main/sdk/python/featurestore_sample/notebooks/sdk_and_cli/network_isolation/Network Isolation for Feature store.ipynb?name=attach-online-store-yaml)]

   The next code cell updates the feature store with the generated YAML specification file with the outbound rules for the online store.

   [!notebook-python[] (~/azureml-examples-main/sdk/python/featurestore_sample/notebooks/sdk_and_cli/network_isolation/Network Isolation for Feature store.ipynb?name=attach-online-store-cli)]

   ### Update project workspace outbound rules
   The project workspace needs access to the online store. The following code cell creates a YAML specification file with required outbound rules for the project workspace.

   [!notebook-python[] (~/azureml-examples-main/sdk/python/featurestore_sample/notebooks/sdk_and_cli/network_isolation/Network Isolation for Feature store.ipynb?name=update-prjws-redis-yaml)]

   Execute the next code cell to update the project workspace with the generated YAML specification file with the outbound rules for the online store.

   [!notebook-python[] (~/azureml-examples-main/sdk/python/featurestore_sample/notebooks/sdk_and_cli/network_isolation/Network Isolation for Feature store.ipynb?name=update-prjws-redis-cli)]

   ###  Materialize transactions feature set to online store
   The next code cell enables online materialization for the `transactions` feature set.

   [!notebook-python[] (~/azureml-examples-main/sdk/python/featurestore_sample/notebooks/sdk_and_cli/network_isolation/Network Isolation for Feature store.ipynb?name=trans-enable-online-mat)]

   The next code cell defines the start and end times for feature materialization window, and submits a backfill materialization job.

   [!notebook-python[] (~/azureml-examples-main/sdk/python/featurestore_sample/notebooks/sdk_and_cli/network_isolation/Network Isolation for Feature store.ipynb?name=submit-online-mat-job)]

## Use the registered features to generate training data

   ### Load observation data

   First, explore the observation data. The core data used for training and inference typically involves observation data. That data is then joined with feature data, to create a full training data resource. Observation data is the data captured during the time of the event. In this case, it has core transaction data including transaction ID, account ID, and transaction amount values. Here, since the observation data is used for training, it also has the target variable appended (`is_fraud`).

   [!notebook-python[] (~/azureml-examples-main/sdk/python/featurestore_sample/notebooks/sdk_and_cli/network_isolation/Network Isolation for Feature store.ipynb?name=load-obs-data)]

   ### Get the registered feature set, and list its features

   Next, get a feature set by providing its name and version, and then list features in this feature set. Also, print some sample feature values.

   [!notebook-python[] (~/azureml-examples-main/sdk/python/featurestore_sample/notebooks/sdk_and_cli/network_isolation/Network Isolation for Feature store.ipynb?name=get-txn-fset)]

   [!notebook-python[] (~/azureml-examples-main/sdk/python/featurestore_sample/notebooks/sdk_and_cli/network_isolation/Network Isolation for Feature store.ipynb?name=print-txn-fset-sample-values)]

   ### Select features, and generate training data

   Select features for the training data, and use the feature store SDK to generate the training data.

   [!notebook-python[] (~/azureml-examples-main/sdk/python/featurestore_sample/notebooks/sdk_and_cli/network_isolation/Network Isolation for Feature store.ipynb?name=select-features-and-gen-training-data)]

   A point-in-time join appended the features to the training data.

## Optional next steps

   Now that you successfully created a secure feature store and submitted a successful materialization run, you can proceed through the tutorial series to build an understanding of the feature store.

   This tutorial contains a mixture of steps from tutorials 1 and 2 of this series. Remember to replace the necessary public storage containers used in the other tutorial notebooks with those created in this tutorial notebook, for the network isolation.

This concludes the tutorial. Your training data uses features from a feature store. You can either save it to storage for later use, or directly run model training on it.

## Next steps

* [Part 2: Experiment and train models using features](./tutorial-experiment-train-models-using-features.md)
* [Part 3: Enable recurrent materialization and run batch inference](./tutorial-enable-recurrent-materialization-run-batch-inference.md)<|MERGE_RESOLUTION|>--- conflicted
+++ resolved
@@ -151,11 +151,7 @@
 
 1. Copy the sample data required for this tutorial series into the newly created storage containers.
 
-<<<<<<< HEAD
    1. To write data to the storage containers, ensure that **Contributor** and **Storage Blob Data Contributor** roles are assigned to the user identity on the created ADLS Gen2 storage account in the Azure portal [following these steps](../role-based-access-control/role-assignments-portal.yml).
-=======
-   1. To write data to the storage containers, ensure that **Contributor** and **Storage Blob Data Contributor** roles are assigned to the user identity on the created ADLS Gen2 storage account in the Azure portal, [following these steps](../role-based-access-control/role-assignments-portal.md).
->>>>>>> 28fb2b25
 
       > [!IMPORTANT]
       > Once you ensure that the **Contributor** and **Storage Blob Data Contributor** roles are assigned to the user identity, wait for a few minutes after role assignment, to let permissions propagate before you proceed with the next steps. To learn more about access control, visit [role-based access control (RBAC) for Azure storage accounts](../storage/blobs/data-lake-storage-access-control-model.md#role-based-access-control-azure-rbac)
