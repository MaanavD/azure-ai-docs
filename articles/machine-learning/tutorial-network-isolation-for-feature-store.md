--- conflicted
+++ resolved
@@ -153,15 +153,7 @@
 
 1. Copy the sample data required for this tutorial series into the newly created storage containers.
 
-<<<<<<< HEAD
-<<<<<<< HEAD
    1. To write data to the storage containers, ensure that **Contributor** and **Storage Blob Data Contributor** roles are assigned to the user identity on the created ADLS Gen2 storage account in the Azure portal [following these steps](../role-based-access-control/role-assignments-portal.yml).
-=======
-   1. To write data to the storage containers, ensure that **Contributor** and **Storage Blob Data Contributor** roles are assigned to the user identity on the created ADLS Gen2 storage account in the Azure portal, [following these steps](../role-based-access-control/role-assignments-portal.md).
->>>>>>> 4c7fa6e86c6b291cb4d834f960641df1194783a8
-=======
-   1. To write data to the storage containers, ensure that **Contributor** and **Storage Blob Data Contributor** roles are assigned to the user identity on the created ADLS Gen2 storage account in the Azure portal [following these steps](../role-based-access-control/role-assignments-portal.yml).
->>>>>>> 41462230c2e69e35be16012fe7d2b072af031d81
 
       > [!IMPORTANT]
       > Once you ensure that the **Contributor** and **Storage Blob Data Contributor** roles are assigned to the user identity, wait for a few minutes after role assignment, to let permissions propagate before you proceed with the next steps. To learn more about access control, visit [role-based access control (RBAC) for Azure storage accounts](../storage/blobs/data-lake-storage-access-control-model.md#role-based-access-control-azure-rbac)
