--- conflicted
+++ resolved
@@ -127,10 +127,5 @@
 * Get started with SDK v2
 
     * [Install and set up SDK (v2)](https://aka.ms/sdk-v2-install)
-<<<<<<< HEAD
-    * [Train models with the Azure ML Python SDK v2](how-to-train-sdk.md)
-    * [Tutorial: Create production ML pipelines with Python SDK v2 in a Jupyter notebook](tutorial-pipeline-python-sdk.md)
-=======
     * [Train models with the Azure ML Python SDK v2 (preview)](how-to-train-model.md)
-    * [Tutorial: Create production ML pipelines with Python SDK v2 (preview) in a Jupyter notebook](tutorial-pipeline-python-sdk.md)
->>>>>>> 787aff83
+    * [Tutorial: Create production ML pipelines with Python SDK v2 (preview) in a Jupyter notebook](tutorial-pipeline-python-sdk.md)