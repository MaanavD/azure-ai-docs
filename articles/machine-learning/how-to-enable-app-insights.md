--- conflicted
+++ resolved
@@ -9,12 +9,8 @@
 ms.reviewer: jmartens
 ms.author: larryfr
 author: blackmist
-<<<<<<< HEAD
 ms.date: 06/09/2020
-=======
-ms.date: 03/12/2020
 ms.custom: tracking-python
->>>>>>> f16b1245
 ---
 
 # Monitor and collect data from ML web service endpoints
