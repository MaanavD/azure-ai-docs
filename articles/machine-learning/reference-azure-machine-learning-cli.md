--- conflicted
+++ resolved
@@ -192,7 +192,6 @@
     ```azurecli-interactive
     az ml computetarget create computeinstance  -n cpu -s "STANDARD_D3_V2" -v
     ```
-<<<<<<< HEAD
 
     For more information, see [az ml computetarget create computeinstance](https://docs.microsoft.com/cli/azure/ext/azure-cli-ml/ml/computetarget/create?view=azure-cli-latest&preserve-view=true#ext-azure-cli-ml-az-ml-computetarget-create-computeinstance).
 
@@ -226,41 +225,6 @@
     az ml computetarget delete -n cpu -v
     ```
 
-=======
-    
-    For more information, see [az ml computetarget create computeinstance](https://docs.microsoft.com/cli/azure/ext/azure-cli-ml/ml/computetarget/create?view=azure-cli-latest&preserve-view=true#ext-azure-cli-ml-az-ml-computetarget-create-computeinstance).
-
-+ Stop a computeinstance.
-    
-    ```azurecli-interactive
-    az ml computetarget stop computeinstance -n cpu -v
-    ```
-    
-    For more information, see [az ml computetarget stop computeinstance](https://docs.microsoft.com/cli/azure/ext/azure-cli-ml/ml/computetarget/computeinstance?view=azure-cli-latest&preserve-view=true#ext-azure-cli-ml-az-ml-computetarget-computeinstance-stop).
-    
-+ Start a computeinstance.
-    
-    ```azurecli-interactive
-    az ml computetarget start computeinstance -n cpu -v
-    ```
-    
-    For more information, see [az ml computetarget start computeinstance](https://docs.microsoft.com/cli/azure/ext/azure-cli-ml/ml/computetarget/computeinstance?view=azure-cli-latest&preserve-view=true#ext-azure-cli-ml-az-ml-computetarget-computeinstance-start).
-    
-+ Restart a computeinstance.
-    
-    ```azurecli-interactive
-    az ml computetarget restart computeinstance -n cpu -v
-    ```
-    
-    For more information, see [az ml computetarget restart computeinstance](https://docs.microsoft.com/cli/azure/ext/azure-cli-ml/ml/computetarget/computeinstance?view=azure-cli-latest&preserve-view=true#ext-azure-cli-ml-az-ml-computetarget-computeinstance-restart).
-    
-+ Delete a computeinstance.
-    
-    ```azurecli-interactive
-    az ml computetarget delete -n cpu -v
-    ```
-    
->>>>>>> 299b3447
     For more information, see [az ml computetarget delete computeinstance](https://docs.microsoft.com/cli/azure/ext/azure-cli-ml/ml/computetarget?view=azure-cli-latest&preserve-view=true#ext-azure-cli-ml-az-ml-computetarget-delete).
 
 
