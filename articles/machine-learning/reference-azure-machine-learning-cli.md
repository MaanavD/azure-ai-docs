---
title: 'Install & use Azure Machine Learning CLI'
description: Learn how to install and use the Azure Machine Learning CLI extension to create and manage resources such as your workspace, datastores, datasets, pipelines, models, and deployments.
services: machine-learning
ms.service: machine-learning
ms.subservice: core
ms.topic: reference

ms.reviewer: jmartens
ms.author: jordane
author: jpe316
ms.date: 06/22/2020
ms.custom: seodec18
---

# Install & use the CLI extension for Azure Machine Learning


The Azure Machine Learning CLI is an extension to the [Azure CLI](https://docs.microsoft.com/cli/azure/?view=azure-cli-latest&preserve-view=true), a cross-platform command-line interface for the Azure platform. This extension provides commands for working with Azure Machine Learning. It allows you to automate your machine learning activities. The following list provides some example actions that you can do with the CLI extension:

+ Run experiments to create machine learning models

+ Register machine learning models for customer usage

+ Package, deploy, and track the lifecycle of your machine learning models

The CLI is not a replacement for the Azure Machine Learning SDK. It is a complementary tool that is optimized to handle highly parameterized tasks which suit themselves well to automation.

## Prerequisites

* To use the CLI, you must have an Azure subscription. If you don't have an Azure subscription, create a free account before you begin. Try the [free or paid version of Azure Machine Learning](https://aka.ms/AMLFree) today.

* To use the CLI commands in this document from your **local environment**, you need the [Azure CLI](https://docs.microsoft.com/cli/azure/install-azure-cli?view=azure-cli-latest&preserve-view=true).

    If you use the [Azure Cloud Shell](https://azure.microsoft.com//features/cloud-shell/), the CLI is accessed through the browser and lives in the cloud.

## Full reference docs

Find the [full reference docs for the azure-cli-ml extension of Azure CLI](https://docs.microsoft.com/cli/azure/ext/azure-cli-ml/?view=azure-cli-latest&preserve-view=true).

## Connect the CLI to your Azure subscription

> [!IMPORTANT]
> If you are using the Azure Cloud Shell, you can skip this section. The cloud shell automatically authenticates you using the account you log into your Azure subscription.

There are several ways that you can authenticate to your Azure subscription from the CLI. The most basic is to interactively authenticate using a browser. To authenticate interactively, open a command line or terminal and use the following command:

```azurecli-interactive
az login
```

If the CLI can open your default browser, it will do so and load a sign-in page. Otherwise, you need to open a browser and follow the instructions on the command line. The instructions involve browsing to [https://aka.ms/devicelogin](https://aka.ms/devicelogin) and entering an authorization code.

[!INCLUDE [select-subscription](../../includes/machine-learning-cli-subscription.md)]

For other methods of authenticating, see [Sign in with Azure CLI](https://docs.microsoft.com/cli/azure/authenticate-azure-cli?view=azure-cli-latest&preserve-view=true).

## Install the extension

To install the Machine Learning CLI extension, use the following command:

```azurecli-interactive
az extension add -n azure-cli-ml
```

> [!TIP]
> Example files you can use with the commands below can be found [here](https://aka.ms/azml-deploy-cloud).

When prompted, select `y` to install the extension.

To verify that the extension has been installed, use the following command to display a list of ML-specific subcommands:

```azurecli-interactive
az ml -h
```

## Update the extension

To update the Machine Learning CLI extension, use the following command:

```azurecli-interactive
az extension update -n azure-cli-ml
```


## Remove the extension

To remove the CLI extension, use the following command:

```azurecli-interactive
az extension remove -n azure-cli-ml
```

## Resource management

The following commands demonstrate how to use the CLI to manage resources used by Azure Machine Learning.

+ If you do not already have one, create a resource group:

    ```azurecli-interactive
    az group create -n myresourcegroup -l westus2
    ```

+ Create an Azure Machine Learning workspace:

    ```azurecli-interactive
    az ml workspace create -w myworkspace -g myresourcegroup
    ```

<<<<<<< HEAD
    > [!TIP]
    > This command creates a basic edition workspace. To create an enterprise workspace, use the `--sku enterprise` switch with the `az ml workspace create` command. For more information on Azure Machine Learning editions, see [What is Azure Machine Learning](overview-what-is-azure-ml.md#sku).

    For more information, see [az ml workspace create](https://docs.microsoft.com/cli/azure/ext/azure-cli-ml/ml/workspace?view=azure-cli-latest&preserve-view=true#ext-azure-cli-ml-az-ml-workspace-create).
=======
    For more information, see [az ml workspace create](https://docs.microsoft.com/cli/azure/ext/azure-cli-ml/ml/workspace?view=azure-cli-latest#ext-azure-cli-ml-az-ml-workspace-create).
>>>>>>> ca336da5

+ Attach a workspace configuration to a folder to enable CLI contextual awareness.

    ```azurecli-interactive
    az ml folder attach -w myworkspace -g myresourcegroup
    ```

    This command creates a `.azureml` subdirectory that contains example runconfig and conda environment files. It also contains a `config.json` file that is used to communicate with your Azure Machine Learning workspace.

    For more information, see [az ml folder attach](https://docs.microsoft.com/cli/azure/ext/azure-cli-ml/ml/folder?view=azure-cli-latest&preserve-view=true#ext-azure-cli-ml-az-ml-folder-attach).

+ Attach an Azure blob container as a Datastore.

    ```azurecli-interactive
    az ml datastore attach-blob  -n datastorename -a accountname -c containername
    ```

    For more information, see [az ml datastore attach-blob](https://docs.microsoft.com/cli/azure/ext/azure-cli-ml/ml/datastore?view=azure-cli-latest&preserve-view=true#ext-azure-cli-ml-az-ml-datastore-attach-blob).

+ Upload files to a Datastore.

    ```azurecli-interactive
    az ml datastore upload  -n datastorename -p sourcepath
    ```

    For more information, see [az ml datastore upload](https://docs.microsoft.com/cli/azure/ext/azure-cli-ml/ml/datastore?view=azure-cli-latest&preserve-view=true#ext-azure-cli-ml-az-ml-datastore-upload).

+ Attach an AKS cluster as a Compute Target.

    ```azurecli-interactive
    az ml computetarget attach aks -n myaks -i myaksresourceid -g myresourcegroup -w myworkspace
    ```

    For more information, see [az ml computetarget attach aks](https://docs.microsoft.com/cli/azure/ext/azure-cli-ml/ml/computetarget/attach?view=azure-cli-latest&preserve-view=true#ext-azure-cli-ml-az-ml-computetarget-attach-aks)

### Compute clusters

+ Create a new managed compute cluster.

    ```azurecli-interactive
    az ml computetarget create amlcompute -n cpu --min-nodes 1 --max-nodes 1 -s STANDARD_D3_V2
    ```



+ Create a new managed compute cluster with managed identity

  + User-assigned managed identity

    ```azurecli
    az ml computetarget create amlcompute --name cpu-cluster --vm-size Standard_NC6 --max-nodes 5 --assign-identity '/subscriptions/<subcription_id>/resourcegroups/<resource_group>/providers/Microsoft.ManagedIdentity/userAssignedIdentities/<user_assigned_identity>'
    ```

  + System-assigned managed identity

    ```azurecli
    az ml computetarget create amlcompute --name cpu-cluster --vm-size Standard_NC6 --max-nodes 5 --assign-identity '[system]'
    ```
+ Add a managed identity to an existing cluster:

    + User-assigned managed identity
        ```azurecli
        az ml computetarget amlcompute identity assign --name cpu-cluster '/subscriptions/<subcription_id>/resourcegroups/<resource_group>/providers/Microsoft.ManagedIdentity/userAssignedIdentities/<user_assigned_identity>'
        ```
    + System-assigned managed identity

        ```azurecli
        az ml computetarget amlcompute identity assign --name cpu-cluster '[system]'
        ```

For more information, see [az ml computetarget create amlcompute](https://docs.microsoft.com/cli/azure/ext/azure-cli-ml/ml/computetarget/create?view=azure-cli-latest&preserve-view=true#ext-azure-cli-ml-az-ml-computetarget-create-amlcompute).

[!INCLUDE [aml-clone-in-azure-notebook](../../includes/aml-managed-identity-note.md)]

<a id="computeinstance"></a>

### Compute instance
Manage compute instances.  In all the examples below, the name of the compute instance is **cpu**

+ Create a new computeinstance.

    ```azurecli-interactive
    az ml computetarget create computeinstance  -n cpu -s "STANDARD_D3_V2" -v
    ```

    For more information, see [az ml computetarget create computeinstance](https://docs.microsoft.com/cli/azure/ext/azure-cli-ml/ml/computetarget/create?view=azure-cli-latest&preserve-view=true#ext-azure-cli-ml-az-ml-computetarget-create-computeinstance).

+ Stop a computeinstance.

    ```azurecli-interactive
    az ml computetarget stop computeinstance -n cpu -v
    ```

    For more information, see [az ml computetarget stop computeinstance](https://docs.microsoft.com/cli/azure/ext/azure-cli-ml/ml/computetarget/computeinstance?view=azure-cli-latest&preserve-view=true#ext-azure-cli-ml-az-ml-computetarget-computeinstance-stop).

+ Start a computeinstance.

    ```azurecli-interactive
    az ml computetarget start computeinstance -n cpu -v
    ```

    For more information, see [az ml computetarget start computeinstance](https://docs.microsoft.com/cli/azure/ext/azure-cli-ml/ml/computetarget/computeinstance?view=azure-cli-latest&preserve-view=true#ext-azure-cli-ml-az-ml-computetarget-computeinstance-start).

+ Restart a computeinstance.

    ```azurecli-interactive
    az ml computetarget restart computeinstance -n cpu -v
    ```

    For more information, see [az ml computetarget restart computeinstance](https://docs.microsoft.com/cli/azure/ext/azure-cli-ml/ml/computetarget/computeinstance?view=azure-cli-latest&preserve-view=true#ext-azure-cli-ml-az-ml-computetarget-computeinstance-restart).

+ Delete a computeinstance.

    ```azurecli-interactive
    az ml computetarget delete -n cpu -v
    ```

    For more information, see [az ml computetarget delete computeinstance](https://docs.microsoft.com/cli/azure/ext/azure-cli-ml/ml/computetarget?view=azure-cli-latest&preserve-view=true#ext-azure-cli-ml-az-ml-computetarget-delete).


## <a id="experiments"></a>Run experiments

* Start a run of your experiment. When using this command, specify the name of the runconfig file (the text before \*.runconfig if you are looking at your file system) against the -c parameter.

    ```azurecli-interactive
    az ml run submit-script -c sklearn -e testexperiment train.py
    ```

    > [!TIP]
    > The `az ml folder attach` command creates a `.azureml` subdirectory, which contains two example runconfig files. 
    >
    > If you have a Python script that creates a run configuration object programmatically, you can use [RunConfig.save()](https://docs.microsoft.com/python/api/azureml-core/azureml.core.runconfiguration?view=azure-ml-py#&preserve-view=truesave-path-none--name-none--separate-environment-yaml-false-) to save it as a runconfig file.
    >
    > The full runconfig schema can be found in this [JSON file](https://github.com/microsoft/MLOps/blob/b4bdcf8c369d188e83f40be8b748b49821f71cf2/infra-as-code/runconfigschema.json). The schema is self-documenting through the `description` key of each object. Additionally, there are enums for possible values, and a template snippet at the end.

    For more information, see [az ml run submit-script](https://docs.microsoft.com/cli/azure/ext/azure-cli-ml/ml/run?view=azure-cli-latest&preserve-view=true#ext-azure-cli-ml-az-ml-run-submit-script).

* View a list of experiments:

    ```azurecli-interactive
    az ml experiment list
    ```

    For more information, see [az ml experiment list](https://docs.microsoft.com/cli/azure/ext/azure-cli-ml/ml/experiment?view=azure-cli-latest&preserve-view=true#ext-azure-cli-ml-az-ml-experiment-list).

### HyperDrive run

You can use HyperDrive with Azure CLI to perform parameter tuning runs. First, create a HyperDrive configuration file in the following format. See [Tune hyperparameters for your model](how-to-tune-hyperparameters.md) article for details on hyperparameter tuning parameters.

```yml
# hdconfig.yml
sampling: 
    type: random # Supported options: Random, Grid, Bayesian
    parameter_space: # specify a name|expression|values tuple for each parameter.
    - name: --penalty # The name of a script parameter to generate values for.
      expression: choice # supported options: choice, randint, uniform, quniform, loguniform, qloguniform, normal, qnormal, lognormal, qlognormal
      values: [0.5, 1, 1.5] # The list of values, the number of values is dependent on the expression specified.
policy: 
    type: BanditPolicy # Supported options: BanditPolicy, MedianStoppingPolicy, TruncationSelectionPolicy, NoTerminationPolicy
    evaluation_interval: 1 # Policy properties are policy specific. See the above link for policy specific parameter details.
    slack_factor: 0.2
primary_metric_name: Accuracy # The metric used when evaluating the policy
primary_metric_goal: Maximize # Maximize|Minimize
max_total_runs: 8 # The maximum number of runs to generate
max_concurrent_runs: 2 # The number of runs that can run concurrently.
max_duration_minutes: 100 # The maximum length of time to run the experiment before cancelling.
```

Add this file alongside the run configuration files. Then submit a HyperDrive run using:
```azurecli
az ml run submit-hyperdrive -e <experiment> -c <runconfig> --hyperdrive-configuration-name <hdconfig> my_train.py
```

Note the *arguments* section in runconfig and *parameter space* in HyperDrive config. They contain the command-line arguments to be passed to training script. The value in runconfig stays the same for each iteration, while the range in HyperDrive config is iterated over. Do not specify the same argument in both files.

## Dataset management

The following commands demonstrate how to work with datasets in Azure Machine Learning:

+ Register a dataset:

    ```azurecli-interactive
    az ml dataset register -f mydataset.json
    ```

    For information on the format of the JSON file used to define the dataset, use `az ml dataset register --show-template`.

    For more information, see [az ml dataset register](https://docs.microsoft.com/cli/azure/ext/azure-cli-ml/ml/dataset?view=azure-cli-latest&preserve-view=true#ext-azure-cli-ml-az-ml-dataset-register).

+ List all datasets in a workspace:

    ```azurecli-interactive
    az ml dataset list
    ```

    For more information, see [az ml dataset list](https://docs.microsoft.com/cli/azure/ext/azure-cli-ml/ml/dataset?view=azure-cli-latest&preserve-view=true#ext-azure-cli-ml-az-ml-dataset-list).

+ Get details of a dataset:

    ```azurecli-interactive
    az ml dataset show -n dataset-name
    ```

    For more information, see [az ml dataset show](https://docs.microsoft.com/cli/azure/ext/azure-cli-ml/ml/dataset?view=azure-cli-latest&preserve-view=true#ext-azure-cli-ml-az-ml-dataset-show).

+ Unregister a dataset:

    ```azurecli-interactive
    az ml dataset unregister -n dataset-name
    ```

    For more information, see [az ml dataset unregister](https://docs.microsoft.com/cli/azure/ext/azure-cli-ml/ml/dataset?view=azure-cli-latest&preserve-view=true#ext-azure-cli-ml-az-ml-dataset-archive).

## Environment management

The following commands demonstrate how to create, register, and list Azure Machine Learning [environments](how-to-configure-environment.md) for your workspace:

+ Create scaffolding files for an environment:

    ```azurecli-interactive
    az ml environment scaffold -n myenv -d myenvdirectory
    ```

    For more information, see [az ml environment scaffold](https://docs.microsoft.com/cli/azure/ext/azure-cli-ml/ml/environment?view=azure-cli-latest&preserve-view=true#ext-azure-cli-ml-az-ml-environment-scaffold).

+ Register an environment:

    ```azurecli-interactive
    az ml environment register -d myenvdirectory
    ```

    For more information, see [az ml environment register](https://docs.microsoft.com/cli/azure/ext/azure-cli-ml/ml/environment?view=azure-cli-latest&preserve-view=true#ext-azure-cli-ml-az-ml-environment-register).

+ List registered environments:

    ```azurecli-interactive
    az ml environment list
    ```

    For more information, see [az ml environment list](https://docs.microsoft.com/cli/azure/ext/azure-cli-ml/ml/environment?view=azure-cli-latest&preserve-view=true#ext-azure-cli-ml-az-ml-environment-list).

+ Download a registered environment:

    ```azurecli-interactive
    az ml environment download -n myenv -d downloaddirectory
    ```

    For more information, see [az ml environment download](https://docs.microsoft.com/cli/azure/ext/azure-cli-ml/ml/environment?view=azure-cli-latest&preserve-view=true#ext-azure-cli-ml-az-ml-environment-download).

### Environment configuration schema

If you used the `az ml environment scaffold` command, it generates a template `azureml_environment.json` file that can be modified and used to create custom environment configurations with the CLI. The top level object loosely maps to the [`Environment`](https://docs.microsoft.com/python/api/azureml-core/azureml.core.environment(class)?view=azure-ml-py&preserve-view=true) class in the Python SDK. 

```json
{
    "name": "testenv",
    "version": null,
    "environmentVariables": {
        "EXAMPLE_ENV_VAR": "EXAMPLE_VALUE"
    },
    "python": {
        "userManagedDependencies": false,
        "interpreterPath": "python",
        "condaDependenciesFile": null,
        "baseCondaEnvironment": null
    },
    "docker": {
        "enabled": false,
        "baseImage": "mcr.microsoft.com/azureml/base:intelmpi2018.3-ubuntu16.04",
        "baseDockerfile": null,
        "sharedVolumes": true,
        "shmSize": "2g",
        "arguments": [],
        "baseImageRegistry": {
            "address": null,
            "username": null,
            "password": null
        }
    },
    "spark": {
        "repositories": [],
        "packages": [],
        "precachePackages": true
    },
    "databricks": {
        "mavenLibraries": [],
        "pypiLibraries": [],
        "rcranLibraries": [],
        "jarLibraries": [],
        "eggLibraries": []
    },
    "inferencingStackVersion": null
}
```

The following table details each top-level field in the JSON file, it's type, and a description. If an object type is linked to a class from the Python SDK, there is a loose 1:1 match between each JSON field and the public variable name in the Python class. In some cases the field may map to a constructor argument rather than a class variable. For example, the `environmentVariables` field maps to the `environment_variables` variable in the [`Environment`](https://docs.microsoft.com/python/api/azureml-core/azureml.core.environment(class)?view=azure-ml-py&preserve-view=true) class.

| JSON field | Type | Description |
|---|---|---|
| `name` | `string` | Name of the environment. Do not start name with **Microsoft** or **AzureML**. |
| `version` | `string` | Version of the environment. |
| `environmentVariables` | `{string: string}` | A hash-map of environment variable names and values. |
| `python` | [`PythonSection`](https://docs.microsoft.com/python/api/azureml-core/azureml.core.environment.pythonsection?view=azure-ml-py&preserve-view=true)hat defines the Python environment and interpreter to use on target compute resource. |
| `docker` | [`DockerSection`](https://docs.microsoft.com/python/api/azureml-core/azureml.core.environment.dockersection?view=azure-ml-py&preserve-view=true) | Defines settings to customize the Docker image built to the environment's specifications. |
| `spark` | [`SparkSection`](https://docs.microsoft.com/python/api/azureml-core/azureml.core.environment.sparksection?view=azure-ml-py&preserve-view=true) | The section configures Spark settings. It is only used when framework is set to PySpark. |
| `databricks` | [`DatabricksSection`](https://docs.microsoft.com/python/api/azureml-core/azureml.core.databricks.databrickssection?view=azure-ml-py&preserve-view=true) | Configures Databricks library dependencies. |
| `inferencingStackVersion` | `string` | Specifies the inferencing stack version added to the image. To avoid adding an inferencing stack, leave this field `null`. Valid value: "latest". |

## ML pipeline management

The following commands demonstrate how to work with machine learning pipelines:

+ Create a machine learning pipeline:

    ```azurecli-interactive
    az ml pipeline create -n mypipeline -y mypipeline.yml
    ```

    For more information, see [az ml pipeline create](https://docs.microsoft.com/cli/azure/ext/azure-cli-ml/ml/pipeline?view=azure-cli-latest&preserve-view=true#ext-azure-cli-ml-az-ml-pipeline-create).

    For more information on the pipeline YAML file, see [Define machine learning pipelines in YAML](reference-pipeline-yaml.md).

+ Run a pipeline:

    ```azurecli-interactive
    az ml run submit-pipeline -n myexperiment -y mypipeline.yml
    ```

    For more information, see [az ml run submit-pipeline](https://docs.microsoft.com/cli/azure/ext/azure-cli-ml/ml/run?view=azure-cli-latest&preserve-view=true#ext-azure-cli-ml-az-ml-run-submit-pipeline).

    For more information on the pipeline YAML file, see [Define machine learning pipelines in YAML](reference-pipeline-yaml.md).

+ Schedule a pipeline:

    ```azurecli-interactive
    az ml pipeline create-schedule -n myschedule -e myexpereiment -i mypipelineid -y myschedule.yml
    ```

    For more information, see [az ml pipeline create-schedule](https://docs.microsoft.com/cli/azure/ext/azure-cli-ml/ml/pipeline?view=azure-cli-latest&preserve-view=true#ext-azure-cli-ml-az-ml-pipeline-create-schedule).

    For more information on the pipeline schedule YAML file, see [Define machine learning pipelines in YAML](reference-pipeline-yaml.md#schedules).

## Model registration, profiling, deployment

The following commands demonstrate how to register a trained model, and then deploy it as a production service:

+ Register a model with Azure Machine Learning:

    ```azurecli-interactive
    az ml model register -n mymodel -p sklearn_regression_model.pkl
    ```

    For more information, see [az ml model register](https://docs.microsoft.com/cli/azure/ext/azure-cli-ml/ml/model?view=azure-cli-latest&preserve-view=true#ext-azure-cli-ml-az-ml-model-register).

+ **OPTIONAL** Profile your model to get optimal CPU and memory values for deployment.
    ```azurecli-interactive
    az ml model profile -n myprofile -m mymodel:1 --ic inferenceconfig.json -d "{\"data\": [[1,2,3,4,5,6,7,8,9,10],[10,9,8,7,6,5,4,3,2,1]]}" -t myprofileresult.json
    ```

    For more information, see [az ml model profile](https://docs.microsoft.com/cli/azure/ext/azure-cli-ml/ml/model?view=azure-cli-latest&preserve-view=true#ext-azure-cli-ml-az-ml-model-profile).

+ Deploy your model to AKS
    ```azurecli-interactive
    az ml model deploy -n myservice -m mymodel:1 --ic inferenceconfig.json --dc deploymentconfig.json --ct akscomputetarget
    ```
    
    For more information on the inference configuration file schema, see [Inference configuration schema](#inferenceconfig).
    
    For more information on the deployment configuration file schema, see [Deployment configuration schema](#deploymentconfig).

    For more information, see [az ml model deploy](https://docs.microsoft.com/cli/azure/ext/azure-cli-ml/ml/model?view=azure-cli-latest&preserve-view=true#ext-azure-cli-ml-az-ml-model-deploy).

<a id="inferenceconfig"></a>

## Inference configuration schema

[!INCLUDE [inferenceconfig](../../includes/machine-learning-service-inference-config.md)]

<a id="deploymentconfig"></a>

## Deployment configuration schema

### Local deployment configuration schema

[!INCLUDE [deploymentconfig](../../includes/machine-learning-service-local-deploy-config.md)]

### Azure Container Instance deployment configuration schema 

[!INCLUDE [deploymentconfig](../../includes/machine-learning-service-aci-deploy-config.md)]

### Azure Kubernetes Service deployment configuration schema

[!INCLUDE [deploymentconfig](../../includes/machine-learning-service-aks-deploy-config.md)]

## Next steps

* [Command reference for the Machine Learning CLI extension](https://docs.microsoft.com/cli/azure/ext/azure-cli-ml/ml?view=azure-cli-latest&preserve-view=true).

* [Train and deploy machine learning models using Azure Pipelines](/azure/devops/pipelines/targets/azure-machine-learning)<|MERGE_RESOLUTION|>--- conflicted
+++ resolved
@@ -107,14 +107,7 @@
     az ml workspace create -w myworkspace -g myresourcegroup
     ```
 
-<<<<<<< HEAD
-    > [!TIP]
-    > This command creates a basic edition workspace. To create an enterprise workspace, use the `--sku enterprise` switch with the `az ml workspace create` command. For more information on Azure Machine Learning editions, see [What is Azure Machine Learning](overview-what-is-azure-ml.md#sku).
-
-    For more information, see [az ml workspace create](https://docs.microsoft.com/cli/azure/ext/azure-cli-ml/ml/workspace?view=azure-cli-latest&preserve-view=true#ext-azure-cli-ml-az-ml-workspace-create).
-=======
     For more information, see [az ml workspace create](https://docs.microsoft.com/cli/azure/ext/azure-cli-ml/ml/workspace?view=azure-cli-latest#ext-azure-cli-ml-az-ml-workspace-create).
->>>>>>> ca336da5
 
 + Attach a workspace configuration to a folder to enable CLI contextual awareness.
 
