--- conflicted
+++ resolved
@@ -18,12 +18,9 @@
 
 As the amount of data that an organization collects and uses for analyses increases, so do concerns of privacy and security. Analyses require data. Typically, the more data used to train models, the more accurate they are. When personal information is used for these analyses, it's especially important that the data remains private throughout its use.
 
-<<<<<<< HEAD
 > [!NOTE]
 > Please note that we are renaming the toolkit and will be introducing the new name in the coming weeks. 
 
-=======
->>>>>>> 8fbcc600
 ## How differential privacy works
 
 Differential privacy is a set of systems and practices that help keep the data of individuals safe and private.
