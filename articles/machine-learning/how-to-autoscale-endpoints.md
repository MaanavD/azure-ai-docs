--- conflicted
+++ resolved
@@ -10,11 +10,7 @@
 ms.reviewer: larryfr
 ms.custom: devplatv2, cliv2
 
-<<<<<<< HEAD
-ms.date: 04/26/2022
-=======
 ms.date: 04/27/2022
->>>>>>> cd380779
 
 ---
 # Autoscale a managed online endpoint
