---
title: MLflow Tracking for Azure Databricks ML experiments
titleSuffix: Azure Machine Learning
description:  Set up MLflow with Azure Machine Learning to log metrics and artifacts from Azure Databricks ML experiments.
services: machine-learning
author: blackmist
ms.author: larryfr
ms.service: machine-learning
ms.subservice: core
ms.reviewer: nibaccam
ms.date: 10/21/2021
ms.topic: how-to
ms.custom: devx-track-python, sdkv1, event-tier1-build-2022
---

# Track Azure Databricks ML experiments with MLflow and Azure Machine Learning

[!INCLUDE [sdk v1](../../includes/machine-learning-sdk-v1.md)]

In this article, learn how to enable MLflow's tracking URI and logging API, collectively known as [MLflow Tracking](https://mlflow.org/docs/latest/quickstart.html#using-the-tracking-api), to connect your Azure Databricks (ADB) experiments, MLflow, and Azure Machine Learning.

[MLflow](https://www.mlflow.org) is an open-source library for managing the life cycle of your machine learning experiments. MLFlow Tracking is a component of MLflow that logs and tracks your training job metrics and model artifacts. Learn more about [Azure Databricks and MLflow](/azure/databricks/applications/mlflow/). 

See [MLflow and Azure Machine Learning](concept-mlflow.md) for additional MLflow and Azure Machine Learning functionality integrations.

If you have an MLflow Project to train with Azure Machine Learning, see [Train ML models with MLflow Projects and Azure Machine Learning (preview)](how-to-train-mlflow-projects.md).

> [!TIP]
> The information in this document is primarily for data scientists and developers who want to monitor the model training process. If you are an administrator interested in monitoring resource usage and events from Azure Machine Learning, such as quotas, completed training jobs, or completed model deployments, see [Monitoring Azure Machine Learning](monitor-azure-machine-learning.md).

## Prerequisites

* Install the `azureml-mlflow` package. 
    * This package automatically brings in `azureml-core` of the [The Azure Machine Learning Python SDK](/python/api/overview/azure/ml/install), which provides the connectivity for MLflow to access your workspace.
* An [Azure Databricks workspace and cluster](/azure/databricks/scenarios/quickstart-create-databricks-workspace-portal).
* [Create an Azure Machine Learning Workspace](how-to-manage-workspace.md).
    * See which [access permissions you need to perform your MLflow operations with your workspace](how-to-assign-roles.md#mlflow-operations).

## Track Azure Databricks jobs

MLflow Tracking with Azure Machine Learning lets you store the logged metrics and artifacts from your Azure Databricks runs into both your: 

* Azure Databricks workspace.
* Azure Machine Learning workspace

After you create your Azure Databricks workspace and cluster, 

1. Install the *azureml-mlflow* library from PyPi, to ensure that your cluster has access to the necessary functions and classes.

1. Set up your experiment notebook.

1. Connect your Azure Databricks workspace and Azure Machine Learning workspace.

Additional details for these steps are in the following sections so you can successfully run your MLflow experiments with Azure Databricks. 

## Install libraries

To install libraries on your cluster, navigate to the **Libraries** tab and select **Install New**

 ![mlflow with azure databricks](./media/how-to-use-mlflow-azure-databricks/azure-databricks-cluster-libraries.png)

In the **Package** field, type azureml-mlflow and then select install. Repeat this step as necessary to install other additional packages to your cluster for your experiment.

 ![Azure DB install mlflow library](./media/how-to-use-mlflow-azure-databricks/install-libraries.png)

## Set up your notebook 

Once your ADB cluster is set up, 
1. Select **Workspaces** on the left navigation pane. 
1. Expand the workspaces drop down menu and select **Import**
1. Drag and drop, or browse to find, your experiment notebook to import your ADB workspace.
1. Select **Import**. Your experiment notebook opens automatically.
1. Under the notebook title on the top left, select the cluster want to attach to your experiment notebook. 

## Connect your Azure Databricks and Azure Machine Learning workspaces

Linking your ADB workspace to your Azure Machine Learning workspace enables you to track your experiment data in the Azure Machine Learning workspace.

To link your ADB workspace to a new or existing Azure Machine Learning workspace, 
1. Sign in to [Azure portal](https://portal.azure.com).
1. Navigate to your ADB workspace's **Overview** page.
1. Select the **Link Azure Machine Learning workspace** button on the bottom right. 

 ![Link Azure DB and Azure Machine Learning workspaces](./media/how-to-use-mlflow-azure-databricks/link-workspaces.png)
 
> [!NOTE]
> MLflow Tracking in a [private link enabled Azure Machine Learning workspace](how-to-configure-private-link.md) is not supported.

## MLflow Tracking in your workspaces

After you link your Azure Databricks workspace with your Azure Machine Learning workspace, MLflow Tracking is automatically set to be tracked in all of the following places:

* The linked Azure Machine Learning workspace.
* Your original ADB workspace. 

You can use then MLflow in Azure Databricks in the same way as you are used to. The following example sets the experiment name as it is usually done in Azure Databricks:

```python
import mlflow 

#Set MLflow experiment. 
experimentName = "/Users/{user_name}/{experiment_folder}/{experiment_name}" 
mlflow.set_experiment(experimentName) 
```
In your training script, import `mlflow` to use the MLflow logging APIs, and start logging your run metrics. The following example, logs the epoch loss metric. 

```python
import mlflow 
mlflow.log_metric('epoch_loss', loss.item()) 
```

> [!NOTE] 
> As opposite to tracking, model registries don't support registering models at the same time on both Azure Machine Learning and Azure Databricks. Either one or the other has to be used. Please read the section [Registering models in the registry with MLflow](#registering-models-in-the-registry-with-mlflow) for more details.

### Set MLflow Tracking to only track in your Azure Machine Learning workspace

If you prefer to manage your tracked experiments in a centralized location, you can set MLflow tracking  to **only** track in your Azure Machine Learning workspace. This configuration has the advantage of enabling easier path to deployment using Azure Machine Learning deployment options.

You have to configure the MLflow tracking URI to point exclusively to Azure Machine Learning, as it is demonstrated in the following example:

   # [Using the Azure ML SDK v2](#tab/sdkv2)
   
   You can get the Azure ML MLflow tracking URI using the [Azure Machine Learning SDK v2 for Python](concept-v2.md). Ensure you have the library `azure-ai-ml` installed in the cluster you are using:
   
   ```python
   from azure.ai.ml import MLClient
   from azure.identity import DeviceCodeCredential
   
   subscription_id = ""
   aml_resource_group = ""
   aml_workspace_name = ""
   
   ml_client = MLClient(credential=DeviceCodeCredential(),
                        subscription_id=subscription_id, 
                        resource_group_name=aml_resource_group)
                        
   azureml_mlflow_uri = ml_client.workspaces.get(aml_workspace_name).mlflow_tracking_uri
   mlflow.set_tracking_uri(azureml_mlflow_uri)
   ```
   
   # [Building the MLflow tracking URI](#tab/custom)
   
   The Azure Machine Learning Tracking URI can be constructed using the subscription ID, region of where the resource is deployed, resource group name and workspace name. The following code sample shows how:
   
   ```python
   import mlflow

   aml_region = ""
   subscription_id = ""
   aml_resource_group = ""
   aml_workspace_name = ""

   azureml_mlflow_uri = f"azureml://{aml_region}.api.azureml.ms/mlflow/v1.0/subscriptions/{subscription_id}/resourceGroups/{aml_resource_group}/providers/Microsoft.MachineLearningServices/workspaces/{aml_workspace_name}"
   mlflow.set_tracking_uri(azureml_mlflow_uri)
   ```
   
   > [!NOTE]
   > You can also get this URL by: Navigate to the [Azure ML Studio web portal](https://ml.azure.com) -> Clic on the uper-right corner of the page -> View all properties in Azure Portal -> MLflow tracking URI.

   ---

#### Experiment's names in Azure Machine Learning

When MLflow is configured to exclusively track experiments in Azure Machine Learning workspace, the experiment's naming convention has to follow the one used by Azure Machine Learning. In Azure Databricks, experiments are named with the path to where the experiment is saved like `/Users/alice@contoso.com/iris-classifier`. However, in Azure Machine Learning, you have to provide the experiment name directly. As in the previous example, the same experiment would be named `iris-classifier` directly:

```python
mlflow.set_experiment(experiment_name="experiment-name")
```

<<<<<<< HEAD
In your training script, import `mlflow` to use the MLflow logging APIs, and start logging your job metrics. The following example, logs the epoch loss metric. 
=======
## Logging models with MLflow

After your model is trained, you can log it to the tracking server with the `mlflow.<model_flavor>.log_model()` method. `<model_flavor>`, refers to the framework associated with the model. [Learn what model flavors are supported](https://mlflow.org/docs/latest/models.html#model-api). In the following example, a model created with the Spark library MLLib is being registered. It's worth to mention that the flavor `spark` doesn't correspond to the fact that we are training a model in a Spark cluster but because of the training framework it was used (you can perfectly train a model using TensorFlow with Spark and hence the flavor to use would be `tensorflow`.
>>>>>>> f8da9fad

```python
mlflow.spark.log_model(model, artifact_path = "model")
```

Models are logged inside of the run being tracked. That means that models are available in either both Azure Databricks and Azure Machine Learning (default) or exclusively in Azure Machine Learning if you configured the tracking URI to point to it.

> [!IMPORTANT]
> Notice that here the parameter `registered_model_name` has not been specified. Read the section [Registering models in the registry with MLflow](#registering-models-in-the-registry-with-mlflow) for more details about the implications of such parameter and how the registry works.

## Registering models in the registry with MLflow

As opposite to tracking, **model registries can't operate** at the same time in Azure Databricks and Azure Machine Learning. Either one or the other has to be used. By default, the Azure Databricks workspace is used for model registries; unless you chose to [set MLflow Tracking to only track in your Azure Machine Learning workspace](#set-mlflow-tracking-to-only-track-in-your-azure-machine-learning-workspace), then the model registry is the Azure Machine Learning workspace.

Then, considering you are using the default configuration, the following line will log a model inside the corresponding runs of both Azure Databricks and Azure Machine Learning, but it will register it only on Azure Databricks:

```python
mlflow.spark.log_model(model, artifact_path = "model", 
                       registered_model_name = 'model_name')  
```

* **If a registered model with the name doesn’t exist**, the method registers a new model, creates version 1, and returns a ModelVersion MLflow object. 

* **If a registered model with the name already exists**, the method creates a new model version and returns the version object. 

### Registering models in the Azure Machine Learning Registry with MLflow

At some point you may want to start registering models in Azure Machine Learning. Such configuration has the advantage of enabling all the deployment capabilities of Azure Machine Learning automatically, including no-code-deployment and model management capabilities. In that case, we recommend you to [set MLflow Tracking to only track in your Azure Machine Learning workspace](#set-mlflow-tracking-to-only-track-in-your-azure-machine-learning-workspace). This will remove the ambiguity of where models are being registered.

If you want to continue using the dual-tracking capabilities but register models in Azure Machine Learning you can instruct MLflow to use Azure ML for model registries by configuring the MLflow Model Registry URI. This URI has the exact same format and value that the MLflow tracking URI.

```python
mlflow.set_registry_uri(azureml_mlflow_uri)
```

> [!NOTE]
> The value of `azureml_mlflow_uri` was obtained in the same way it was demostrated in [Set MLflow Tracking to only track in your Azure Machine Learning workspace](#set-mlflow-tracking-to-only-track-in-your-azure-machine-learning-workspace)

For a complete example about this scenario please check the example [Training models in Azure Databricks and deploying them on Azure ML](https://github.com/Azure/azureml-examples/blob/main/notebooks/using-mlflow/no-code-deployment/track_with_databricks_deploy_aml.ipynb).

## Deploying and consuming models registered in Azure Machine Learning

Model registered in Azure Machine Learning Service using MLflow can be consumed as: 

* An Azure Machine Learning endpoint (real-time and batch): This deployment allows you to leverage Azure Machine Learning deployment capabilities for both real-time and batch inference in Azure Container Instances (ACI) Azure Kubernetes (AKS) or our Managed Inference endpoints (MIR). 

* MLFlow model objects or Pandas UDFs, which can be used in Azure Databricks notebooks in streaming or batch pipelines.

### Deploy models to Azure Machine Learning endpoints 
You can leverage the `azureml-mlflow` plugin to deploy a model to your Azure Machine Learning workspace. Check [How to deploy MLflow models](how-to-deploy-mlflow-models.md) page for a complete detail about how to deploy models to the different targets.

> [!IMPORTANT]
> Models need to be registered in Azure Machine Learning registry in order to deploy them. If your models happen to be registered in the MLflow instance inside Azure Databricks, you will have to register them again in Azure Machine Learning. If this is you case, please check the example [Training models in Azure Databricks and deploying them on Azure ML](https://github.com/Azure/azureml-examples/blob/main/notebooks/using-mlflow/no-code-deployment/track_with_databricks_deploy_aml.ipynb)

### Deploy models to ADB for batch scoring using UDFs

You can choose Azure Databricks clusters for batch scoring. The MLFlow model is loaded and used as a Spark Pandas UDF to score new data. 

```python
from pyspark.sql.types import ArrayType, FloatType 

model_uri = "runs:/"+last_run_id+ {model_path} 

#Create a Spark UDF for the MLFlow model 

pyfunc_udf = mlflow.pyfunc.spark_udf(spark, model_uri) 

#Load Scoring Data into Spark Dataframe 

scoreDf = spark.table({table_name}).where({required_conditions}) 


#Make Prediction 

preds = (scoreDf 

           .withColumn('target_column_name', pyfunc_udf('Input_column1', 'Input_column2', ' Input_column3', …)) 

        ) 

display(preds) 
```

## Clean up resources

If you wish to keep your Azure Databricks workspace, but no longer need the Azure ML workspace, you can delete the Azure ML workspace. This action results in unlinking your Azure Databricks workspace and the Azure ML workspace. 

If you don't plan to use the logged metrics and artifacts in your workspace, the ability to delete them individually is unavailable at this time. Instead, delete the resource group that contains the storage account and workspace, so you don't incur any charges:

1. In the Azure portal, select **Resource groups** on the far left.

   ![Delete in the Azure portal](./media/how-to-use-mlflow-azure-databricks/delete-resources.png)

1. From the list, select the resource group you created.

1. Select **Delete resource group**.

1. Enter the resource group name. Then select **Delete**.

## Example notebooks

The [Training models in Azure Databricks and deploying them on Azure ML](https://github.com/Azure/azureml-examples/blob/main/notebooks/using-mlflow/no-code-deployment/track_with_databricks_deploy_aml.ipynb) demonstrates how to train models in Azure Databricks and deploy them in Azure ML. It also includes how to handle cases where you also want to track the experiments and models with the MLflow instance in Azure Databricks and leverage Azure ML for deployment.

## Next steps
* [Deploy MLflow models as an Azure web service](how-to-deploy-mlflow-models.md). 
* [Manage your models](concept-model-management-and-deployment.md).
* [Track experiment jobs with MLflow and Azure Machine Learning](how-to-use-mlflow.md). 
* Learn more about [Azure Databricks and MLflow](/azure/databricks/applications/mlflow/).<|MERGE_RESOLUTION|>--- conflicted
+++ resolved
@@ -167,13 +167,12 @@
 mlflow.set_experiment(experiment_name="experiment-name")
 ```
 
-<<<<<<< HEAD
 In your training script, import `mlflow` to use the MLflow logging APIs, and start logging your job metrics. The following example, logs the epoch loss metric. 
-=======
+
 ## Logging models with MLflow
 
 After your model is trained, you can log it to the tracking server with the `mlflow.<model_flavor>.log_model()` method. `<model_flavor>`, refers to the framework associated with the model. [Learn what model flavors are supported](https://mlflow.org/docs/latest/models.html#model-api). In the following example, a model created with the Spark library MLLib is being registered. It's worth to mention that the flavor `spark` doesn't correspond to the fact that we are training a model in a Spark cluster but because of the training framework it was used (you can perfectly train a model using TensorFlow with Spark and hence the flavor to use would be `tensorflow`.
->>>>>>> f8da9fad
+
 
 ```python
 mlflow.spark.log_model(model, artifact_path = "model")
