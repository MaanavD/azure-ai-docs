---
title: MLflow Tracking for Azure Databricks ML experiments
titleSuffix: Azure Machine Learning
description:  Set up MLflow with Azure Machine Learning to log metrics and artifacts from Azure Databricks ML experiments.
services: machine-learning
author: blackmist
ms.author: larryfr
ms.service: machine-learning
ms.subservice: core
ms.reviewer: nibaccam
ms.date: 07/01/2022
ms.topic: how-to
ms.custom: devx-track-python, sdkv1, event-tier1-build-2022
---

# Track Azure Databricks ML experiments with MLflow and Azure Machine Learning

In this article, learn how to enable MLflow to connect to Azure Machine Learning while working in an Azure Databricks workspace. You can leverage this configuration for tracking, model management and model deployment.

[MLflow](https://www.mlflow.org) is an open-source library for managing the life cycle of your machine learning experiments. MLFlow Tracking is a component of MLflow that logs and tracks your training job metrics and model artifacts. Learn more about [Azure Databricks and MLflow](/azure/databricks/applications/mlflow/). 

See [MLflow and Azure Machine Learning](concept-mlflow.md) for additional MLflow and Azure Machine Learning functionality integrations.

If you have an MLflow Project to train with Azure Machine Learning, see [Train ML models with MLflow Projects and Azure Machine Learning (preview)](how-to-train-mlflow-projects.md).

<<<<<<< HEAD
> [!TIP]
> The information in this document is primarily for data scientists and developers who want to monitor the model training process. If you are an administrator interested in monitoring resource usage and events from Azure Machine Learning, such as quotas, completed training jobs, or completed model deployments, see [Monitoring Azure Machine Learning](monitor-azure-machine-learning.md).

=======
>>>>>>> 36b846ad
## Prerequisites

* Install the `azureml-mlflow` package, which handles the connectivity with Azure Machine Learning, including authentication.
* An [Azure Databricks workspace and cluster](/azure/databricks/scenarios/quickstart-create-databricks-workspace-portal).
* [Create an Azure Machine Learning Workspace](quickstart-create-resources.md).
    * See which [access permissions you need to perform your MLflow operations with your workspace](how-to-assign-roles.md#mlflow-operations).

<<<<<<< HEAD
## Track Azure Databricks jobs

MLflow Tracking with Azure Machine Learning lets you store the logged metrics and artifacts from your Azure Databricks runs into both your: 

* Azure Databricks workspace.
* Azure Machine Learning workspace

After you create your Azure Databricks workspace and cluster, 

1. Install the *azureml-mlflow* library from PyPi, to ensure that your cluster has access to the necessary functions and classes.

1. Set up your experiment notebook.

1. Connect your Azure Databricks workspace and Azure Machine Learning workspace.

Additional details for these steps are in the following sections so you can successfully run your MLflow experiments with Azure Databricks. 

=======
>>>>>>> 36b846ad
## Install libraries

To install libraries on your cluster, navigate to the **Libraries** tab and select **Install New**

 ![mlflow with azure databricks](./media/how-to-use-mlflow-azure-databricks/azure-databricks-cluster-libraries.png)

In the **Package** field, type azureml-mlflow and then select install. Repeat this step as necessary to install other additional packages to your cluster for your experiment.

 ![Azure DB install mlflow library](./media/how-to-use-mlflow-azure-databricks/install-libraries.png)

## Track Azure Databricks runs with MLflow

Azure Databricks can be configured to track experiments using MLflow in both Azure Databricks workspace and Azure Machine Learning workspace (dual-tracking), or exclusively on Azure Machine Learning. By default, dual-tracking is configured for you when you linked your Azure Databricks workspace.

### Dual-tracking on Azure Databricks and Azure Machine Learning

Linking your ADB workspace to your Azure Machine Learning workspace enables you to track your experiment data in the Azure Machine Learning workspace and Azure Databricks workspace at the same time. This is referred as Dual-tracking.

To link your ADB workspace to a new or existing Azure Machine Learning workspace, 
1. Sign in to [Azure portal](https://portal.azure.com).
1. Navigate to your ADB workspace's **Overview** page.
1. Select the **Link Azure Machine Learning workspace** button on the bottom right. 

 ![Link Azure DB and Azure Machine Learning workspaces](./media/how-to-use-mlflow-azure-databricks/link-workspaces.png)
 
> [!WARNING]
> Dual-tracking in a [private link enabled Azure Machine Learning workspace](how-to-configure-private-link.md) is not supported by the moment. Configure [exclusive tracking with your Azure Machine Learning workspace](#tracking-exclusively-on-azure-machine-learning-workspace) instead.

After you link your Azure Databricks workspace with your Azure Machine Learning workspace, MLflow Tracking is automatically set to be tracked in all of the following places:

* The linked Azure Machine Learning workspace.
* Your original ADB workspace. 

You can use then MLflow in Azure Databricks in the same way as you're used to. The following example sets the experiment name as it is usually done in Azure Databricks and start logging some parameters:

```python
import mlflow 

experimentName = "/Users/{user_name}/{experiment_folder}/{experiment_name}" 
mlflow.set_experiment(experimentName) 

with mlflow.start_run():
   mlflow.log_param('epochs', 20)
   pass
```

> [!NOTE] 
> As opposite to tracking, model registries don't support registering models at the same time on both Azure Machine Learning and Azure Databricks. Either one or the other has to be used. Please read the section [Registering models in the registry with MLflow](#registering-models-in-the-registry-with-mlflow) for more details.

### Tracking exclusively on Azure Machine Learning workspace

If you prefer to manage your tracked experiments in a centralized location, you can set MLflow tracking  to **only** track in your Azure Machine Learning workspace. This configuration has the advantage of enabling easier path to deployment using Azure Machine Learning deployment options.

> [!WARNING]
> For [private link enabled Azure Machine Learning workspace](how-to-configure-private-link.md), you have to [deploy Azure Databricks in your own network (VNet injection)](/azure/databricks/administration-guide/cloud-configurations/azure/vnet-inject.md) to ensure proper connectivity.

You have to configure the MLflow tracking URI to point exclusively to Azure Machine Learning, as it is demonstrated in the following example:

   # [Using the Azure ML SDK v2](#tab/azuremlsdk)
   
   [!INCLUDE [sdk v1](../../includes/machine-learning-sdk-v2.md)]

   You can get the Azure ML MLflow tracking URI using the [Azure Machine Learning SDK v2 for Python](concept-v2.md). Ensure you have the library `azure-ai-ml` installed in the cluster you are using. The following sample gets the unique MLFLow tracking URI associated with your workspace. Then the method [`set_tracking_uri()`](https://mlflow.org/docs/latest/python_api/mlflow.html#mlflow.set_tracking_uri) points the MLflow tracking URI to that URI.

   a. Using the workspace configuration file:

   ```Python
   from azure.ai.ml import MLClient
   from azure.identity import DefaultAzureCredential
   import mlflow

   ml_client = MLClient.from_config(credential=DefaultAzureCredential()
   azureml_mlflow_uri = ml_client.workspaces.get(ml_client.workspace_name).mlflow_tracking_uri
   mlflow.set_tracking_uri(azureml_mlflow_uri)
   ```

   > [!TIP]
   > You can download the workspace configuration file by:
   > 1. Navigate to [Azure ML studio](https://ml.azure.com)
   > 2. Click on the uper-right corner of the page -> Download config file.
   > 3. Save the file `config.json` in the same directory where you are working on.

   b. Using the subscription ID, resource group name and workspace name:

   ```Python
   from azure.ai.ml import MLClient
   from azure.identity import DefaultAzureCredential
   import mlflow

   #Enter details of your AzureML workspace
   subscription_id = '<SUBSCRIPTION_ID>'
   resource_group = '<RESOURCE_GROUP>'
   workspace_name = '<AZUREML_WORKSPACE_NAME>'

   ml_client = MLClient(credential=DefaultAzureCredential(),
                        subscription_id=subscription_id, 
                        resource_group_name=resource_group)

   azureml_mlflow_uri = ml_client.workspaces.get(workspace_name).mlflow_tracking_uri
   mlflow.set_tracking_uri(azureml_mlflow_uri)
   ```

   > [!IMPORTANT]
   > `DefaultAzureCredential` will try to pull the credentials from the available context. If you want to specify credentials in a different way, for instance using the web browser in an interactive way, you can use `InteractiveBrowserCredential` or any other method available in `azure.identity` package.

   # [Building the MLflow tracking URI](#tab/build)

   The Azure Machine Learning Tracking URI can be constructed using the subscription ID, region of where the resource is deployed, resource group name and workspace name. The following code sample shows how:

   ```python
   import mlflow

   region = ""
   subscription_id = ""
   resource_group = ""
   workspace_name = ""

   azureml_mlflow_uri = f"azureml://{region}.api.azureml.ms/mlflow/v1.0/subscriptions/{subscription_id}/resourceGroups/{resource_group}/providers/Microsoft.MachineLearningServices/workspaces/{workspace_name}"
   mlflow.set_tracking_uri(azureml_mlflow_uri)
   ```

   > [!NOTE]
   > You can also get this URL by: 
   > 1. Navigate to [Azure ML studio](https://ml.azure.com)
   > 2. Click on the uper-right corner of the page -> View all properties in Azure Portal -> MLflow tracking URI.
   > 3. Copy the URI and use it with the method `mlflow.set_tracking_uri`.

   ---

#### Experiment's names in Azure Machine Learning

When MLflow is configured to exclusively track experiments in Azure Machine Learning workspace, the experiment's naming convention has to follow the one used by Azure Machine Learning. In Azure Databricks, experiments are named with the path to where the experiment is saved like `/Users/alice@contoso.com/iris-classifier`. However, in Azure Machine Learning, you have to provide the experiment name directly. As in the previous example, the same experiment would be named `iris-classifier` directly:

```python
mlflow.set_experiment(experiment_name="experiment-name")
```

In your training script, import `mlflow` to use the MLflow logging APIs, and start logging your job metrics. The following example, logs the epoch loss metric. 

## Logging models with MLflow

After your model is trained, you can log it to the tracking server with the `mlflow.<model_flavor>.log_model()` method. `<model_flavor>`, refers to the framework associated with the model. [Learn what model flavors are supported](https://mlflow.org/docs/latest/models.html#model-api). In the following example, a model created with the Spark library MLLib is being registered:


```python
mlflow.spark.log_model(model, artifact_path = "model")
```

It's worth to mention that the flavor `spark` doesn't correspond to the fact that we are training a model in a Spark cluster but because of the training framework it was used (you can perfectly train a model using TensorFlow with Spark and hence the flavor to use would be `tensorflow`).

Models are logged inside of the run being tracked. That means that models are available in either both Azure Databricks and Azure Machine Learning (default) or exclusively in Azure Machine Learning if you configured the tracking URI to point to it.

> [!IMPORTANT]
> Notice that here the parameter `registered_model_name` has not been specified. Read the section [Registering models in the registry with MLflow](#registering-models-in-the-registry-with-mlflow) for more details about the implications of such parameter and how the registry works.

## Registering models in the registry with MLflow

As opposite to tracking, **model registries can't operate** at the same time in Azure Databricks and Azure Machine Learning. Either one or the other has to be used. By default, the Azure Databricks workspace is used for model registries; unless you chose to [set MLflow Tracking to only track in your Azure Machine Learning workspace](#tracking-exclusively-on-azure-machine-learning-workspace), then the model registry is the Azure Machine Learning workspace.

Then, considering you're using the default configuration, the following line will log a model inside the corresponding runs of both Azure Databricks and Azure Machine Learning, but it will register it only on Azure Databricks:

```python
mlflow.spark.log_model(model, artifact_path = "model", 
                       registered_model_name = 'model_name')  
```

* **If a registered model with the name doesn’t exist**, the method registers a new model, creates version 1, and returns a ModelVersion MLflow object. 

* **If a registered model with the name already exists**, the method creates a new model version and returns the version object. 

### Using Azure Machine Learning Registry with MLflow

If you want to use Azure Machine Learning Model Registry instead of Azure Databricks, we recommend you to [set MLflow Tracking to only track in your Azure Machine Learning workspace](#tracking-exclusively-on-azure-machine-learning-workspace). This will remove the ambiguity of where models are being registered and simplifies complexity.

However, if you want to continue using the dual-tracking capabilities but register models in Azure Machine Learning, you can instruct MLflow to use Azure ML for model registries by configuring the MLflow Model Registry URI. This URI has the exact same format and value that the MLflow tracking URI.

```python
mlflow.set_registry_uri(azureml_mlflow_uri)
```

> [!NOTE]
> The value of `azureml_mlflow_uri` was obtained in the same way it was demostrated in [Set MLflow Tracking to only track in your Azure Machine Learning workspace](#tracking-exclusively-on-azure-machine-learning-workspace)

For a complete example about this scenario please check the example [Training models in Azure Databricks and deploying them on Azure ML](https://github.com/Azure/azureml-examples/blob/main/notebooks/using-mlflow/no-code-deployment/track_with_databricks_deploy_aml.ipynb).

## Deploying and consuming models registered in Azure Machine Learning

Models registered in Azure Machine Learning Service using MLflow can be consumed as: 

* An Azure Machine Learning endpoint (real-time and batch): This deployment allows you to leverage Azure Machine Learning deployment capabilities for both real-time and batch inference in Azure Container Instances (ACI), Azure Kubernetes (AKS) or our Managed Inference Endpoints. 

* MLFlow model objects or Pandas UDFs, which can be used in Azure Databricks notebooks in streaming or batch pipelines.

### Deploy models to Azure Machine Learning endpoints 
You can leverage the `azureml-mlflow` plugin to deploy a model to your Azure Machine Learning workspace. Check [How to deploy MLflow models](how-to-deploy-mlflow-models.md) page for a complete detail about how to deploy models to the different targets.

> [!IMPORTANT]
> Models need to be registered in Azure Machine Learning registry in order to deploy them. If your models happen to be registered in the MLflow instance inside Azure Databricks, you will have to register them again in Azure Machine Learning. If this is you case, please check the example [Training models in Azure Databricks and deploying them on Azure ML](https://github.com/Azure/azureml-examples/blob/main/notebooks/using-mlflow/no-code-deployment/track_with_databricks_deploy_aml.ipynb)

### Deploy models to ADB for batch scoring using UDFs

You can choose Azure Databricks clusters for batch scoring. The MLFlow model is loaded and used as a Spark Pandas UDF to score new data. 

```python
from pyspark.sql.types import ArrayType, FloatType 

model_uri = "runs:/"+last_run_id+ {model_path} 

#Create a Spark UDF for the MLFlow model 
pyfunc_udf = mlflow.pyfunc.spark_udf(spark, model_uri) 

#Load Scoring Data into Spark Dataframe 
scoreDf = spark.table({table_name}).where({required_conditions}) 

#Make Prediction 
preds = (scoreDf 
           .withColumn('target_column_name', pyfunc_udf('Input_column1', 'Input_column2', ' Input_column3', …)) 
        ) 

display(preds) 
```

## Clean up resources

If you wish to keep your Azure Databricks workspace, but no longer need the Azure ML workspace, you can delete the Azure ML workspace. This action results in unlinking your Azure Databricks workspace and the Azure ML workspace. 

If you don't plan to use the logged metrics and artifacts in your workspace, the ability to delete them individually is unavailable at this time. Instead, delete the resource group that contains the storage account and workspace, so you don't incur any charges:

1. In the Azure portal, select **Resource groups** on the far left.

   ![Delete in the Azure portal](./media/how-to-use-mlflow-azure-databricks/delete-resources.png)

1. From the list, select the resource group you created.

1. Select **Delete resource group**.

1. Enter the resource group name. Then select **Delete**.

## Example notebooks

The [Training models in Azure Databricks and deploying them on Azure ML](https://github.com/Azure/azureml-examples/blob/main/notebooks/using-mlflow/no-code-deployment/track_with_databricks_deploy_aml.ipynb) demonstrates how to train models in Azure Databricks and deploy them in Azure ML. It also includes how to handle cases where you also want to track the experiments and models with the MLflow instance in Azure Databricks and leverage Azure ML for deployment.

## Next steps
* [Deploy MLflow models as an Azure web service](how-to-deploy-mlflow-models.md). 
* [Manage your models](concept-model-management-and-deployment.md).
* [Track experiment jobs with MLflow and Azure Machine Learning](how-to-use-mlflow.md). 
* Learn more about [Azure Databricks and MLflow](/azure/databricks/applications/mlflow/).<|MERGE_RESOLUTION|>--- conflicted
+++ resolved
@@ -23,12 +23,6 @@
 
 If you have an MLflow Project to train with Azure Machine Learning, see [Train ML models with MLflow Projects and Azure Machine Learning (preview)](how-to-train-mlflow-projects.md).
 
-<<<<<<< HEAD
-> [!TIP]
-> The information in this document is primarily for data scientists and developers who want to monitor the model training process. If you are an administrator interested in monitoring resource usage and events from Azure Machine Learning, such as quotas, completed training jobs, or completed model deployments, see [Monitoring Azure Machine Learning](monitor-azure-machine-learning.md).
-
-=======
->>>>>>> 36b846ad
 ## Prerequisites
 
 * Install the `azureml-mlflow` package, which handles the connectivity with Azure Machine Learning, including authentication.
@@ -36,26 +30,7 @@
 * [Create an Azure Machine Learning Workspace](quickstart-create-resources.md).
     * See which [access permissions you need to perform your MLflow operations with your workspace](how-to-assign-roles.md#mlflow-operations).
 
-<<<<<<< HEAD
-## Track Azure Databricks jobs
-
-MLflow Tracking with Azure Machine Learning lets you store the logged metrics and artifacts from your Azure Databricks runs into both your: 
-
-* Azure Databricks workspace.
-* Azure Machine Learning workspace
-
-After you create your Azure Databricks workspace and cluster, 
-
-1. Install the *azureml-mlflow* library from PyPi, to ensure that your cluster has access to the necessary functions and classes.
-
-1. Set up your experiment notebook.
-
-1. Connect your Azure Databricks workspace and Azure Machine Learning workspace.
-
-Additional details for these steps are in the following sections so you can successfully run your MLflow experiments with Azure Databricks. 
-
-=======
->>>>>>> 36b846ad
+
 ## Install libraries
 
 To install libraries on your cluster, navigate to the **Libraries** tab and select **Install New**
