--- conflicted
+++ resolved
@@ -8,7 +8,7 @@
 ms.service: machine-learning
 ms.subservice: core
 ms.reviewer: nibaccam
-ms.date: 10/21/2021
+ms.date: 07/01/2022
 ms.topic: how-to
 ms.custom: devx-track-python, sdkv1, event-tier1-build-2022
 ---
@@ -63,12 +63,8 @@
 
 After you link your Azure Databricks workspace with your Azure Machine Learning workspace, MLflow Tracking is automatically set to be tracked in all of the following places:
 
-<<<<<<< HEAD
-* Assumes you have an existing resource group and Azure Machine Learning workspace, otherwise you can [Create workspace resources](quickstart-create-resources.md). 
-=======
 * The linked Azure Machine Learning workspace.
 * Your original ADB workspace. 
->>>>>>> 757ec21d
 
 You can use then MLflow in Azure Databricks in the same way as you're used to. The following example sets the experiment name as it is usually done in Azure Databricks:
 
