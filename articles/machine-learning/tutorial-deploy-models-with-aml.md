--- conflicted
+++ resolved
@@ -146,7 +146,7 @@
 
 
 myenv = Environment.get(workspace=ws, name="tutorial-env", version="1")
-inference_config = InferenceConfig(entry_script="score.py", environment=myenv)
+inference_config = InferenceConfig(entry_script="score.py", environment=tutorial-env)
 
 service = Model.deploy(workspace=ws, 
                        name='sklearn-mnist-svc3', 
@@ -279,125 +279,7 @@
 
  Since the model accuracy is high, you might have to run the following code a few times before you can see a misclassified sample.
 
-<<<<<<< HEAD
-=======
-* The `run(input_data)` function uses the model to predict a value based on the input data. Inputs and outputs to the run typically use JSON for serialization and de-serialization, but other formats are supported.
-
-```python
-%%writefile score.py
-import json
-import numpy as np
-import os
-import pickle
-from sklearn.externals import joblib
-from sklearn.linear_model import LogisticRegression
-
-from azureml.core.model import Model
-
-def init():
-    global model
-    # retrieve the path to the model file using the model name
-    model_path = os.path.join(os.getenv('AZUREML_MODEL_DIR'), 'sklearn_mnist_model.pkl')
-    model = joblib.load(model_path)
-
-def run(raw_data):
-    data = np.array(json.loads(raw_data)['data'])
-    # make prediction
-    y_hat = model.predict(data)
-    # you can return any data type as long as it is JSON-serializable
-    return y_hat.tolist()
-```
-
-<a name="make-myenv"></a>
-
-### Create environment file
-
-Next create an environment file, called **myenv.yml**, that specifies all of the script's package dependencies. This file is used to make sure that all of those dependencies are installed in the Docker image. This model needs `scikit-learn` and `azureml-sdk`. All custom environment files need to list azureml-defaults with verion >= 1.0.45 as a pip dependency. This package contains the functionality needed to host the model as a web service.
-
-```python
-from azureml.core.conda_dependencies import CondaDependencies
-
-myenv = CondaDependencies()
-myenv.add_conda_package("scikit-learn")
-myenv.add_pip_package("azureml-defaults")
-
-with open("myenv.yml", "w") as f:
-    f.write(myenv.serialize_to_string())
-```
-Review the content of the `myenv.yml` file:
-
-```python
-with open("myenv.yml", "r") as f:
-    print(f.read())
-```
-
-### Create a configuration file
-
-Create a deployment configuration file. Specify the number of CPUs and gigabytes of RAM needed for your Container Instances container. Although it depends on your model, the default of one core and 1 gigabyte of RAM is sufficient for many models. If you need more later, you have to re-create the image and redeploy the service.
-
-```python
-from azureml.core.webservice import AciWebservice
-
-aciconfig = AciWebservice.deploy_configuration(cpu_cores=1, 
-                                               memory_gb=1, 
-                                               tags={"data": "MNIST",  
-                                                     "method": "sklearn"},
-                                               description='Predict MNIST with sklearn')
-```
-
-### Deploy in Container Instances
-The estimated time to finish deployment is **about seven to eight minutes**.
-
-Configure the image and deploy. The following code goes through these steps:
-
-1. Build an image by using these files:
-   * The scoring file, `score.py`.
-   * The environment file, `myenv.yml`.
-   * The model file.
-1. Register the image under the workspace. 
-1. Send the image to the Container Instances container.
-1. Start up a container in Container Instances by using the image.
-1. Get the web service HTTP endpoint.
-
-Please note that if you are defining your own environment file, you must list azureml-defaults with version >= 1.0.45 as a pip dependency. This package contains the functionality needed to host the model as a web service.
-
-```python
-%%time
-from azureml.core.webservice import Webservice
-from azureml.core.model import InferenceConfig
-from azureml.core.environment import Environment
-
-myenv = Environment.from_conda_specification(name="myenv", file_path="myenv.yml")
-inference_config = InferenceConfig(entry_script="score.py", environment=myenv)
-
-service = Model.deploy(workspace=ws,
-                       name='sklearn-mnist-svc',
-                       models=[model], 
-                       inference_config=inference_config,
-                       deployment_config=aciconfig)
-
-service.wait_for_deployment(show_output=True)
-```
-
-Get the scoring web service's HTTP endpoint, which accepts REST client calls. You can share this endpoint with anyone who wants to test the web service or integrate it into an application: 
-
-```python
-print(service.scoring_uri)
-```
-
-## Test the deployed service
-
-Earlier, you scored all the test data with the local version of the model. Now you can test the deployed model with a random sample of 30 images from the test data.  
-
-The following code goes through these steps:
-1. Send the data as a JSON array to the web service hosted in Container Instances. 
-
-1. Use the SDK's `run` API to invoke the service. You can also make raw calls by using any HTTP tool such as **curl**.
-
-1. Print the returned predictions and plot them along with the input images. Red font and inverse image, white on black, is used to highlight the misclassified samples. 
-
-Because the model accuracy is high, you might have to run the following code a few times before you can see a misclassified sample:
->>>>>>> 80830036
+
 
 ```python
 import json
