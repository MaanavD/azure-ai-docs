--- conflicted
+++ resolved
@@ -342,18 +342,23 @@
 ---
 When you submit a training job, the building of a new environment can take several minutes. The duration depends on the size of the required dependencies. The environments are cached by the service. So as long as the environment definition remains unchanged, you incur the full setup time only once.
 
-<<<<<<< HEAD
----
-
-=======
->>>>>>> 07b593b3
+---
+
 For more information on how to use environments in jobs, see [Train models](how-to-train-model.md).
 
 ## Use environments for model deployments
 
+# [Azure CLI](#tabs/cli)
+
 You can also use environments for your model deployments for both online and batch scoring. To do so, specify the `environment` field in the deployment YAML configuration.
 
 For more information on how to use environments in deployments, see [Deploy and score a machine learning model by using a managed online endpoint](how-to-deploy-managed-online-endpoints.md).
+
+# [Python SDK](#tabs/sdk)
+
+You can also use environments for your model deployments. For more information, see [Deploy and score a machine learning model](how-to-deploy-managed-online-endpoint-sdk-v2.md).
+
+---
 
 ## Next steps
 
