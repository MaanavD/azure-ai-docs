---
title: 'Manage Azure Machine Learning environments with the CLI (v2)'
titleSuffix: Azure Machine Learning
description: Learn how to manage Azure ML environments using Azure CLI extension for Machine Learning.
services: machine-learning
ms.service: machine-learning
ms.subservice: core
ms.topic: how-to
author: mx-iao
ms.author: minxia
ms.date: 03/31/2022
ms.reviewer: nibaccam
ms.custom: devx-track-azurecli, devplatv2
---

# Manage Azure Machine Learning environments with the CLI (v2)

[!INCLUDE [cli v2](../../includes/machine-learning-cli-v2.md)]

> [!div class="op_single_selector" title1="Select the version of Azure Machine Learning CLI extension you are using:"]
> * [v1](./v1/how-to-use-environments.md)
> * [v2 (current version)](how-to-manage-environments-v2.md)

[!INCLUDE [cli v2 how to update](../../includes/machine-learning-cli-v2-update-note.md)]

Azure Machine Learning environments define the execution environments for your jobs or deployments and encapsulate the dependencies for your code. Azure ML uses the environment specification to create the Docker container that your training or scoring code runs in on the specified compute target. You can define an environment from a conda specification, Docker image, or Docker build context.

In this article, learn how to create and manage Azure ML environments using the CLI (v2).

<<<<<<< HEAD


=======
>>>>>>> 9f7e3c2c
## Prerequisites

- To use the CLI, you must have an Azure subscription. If you don't have an Azure subscription, create a free account before you begin. Try the [free or paid version of Azure Machine Learning](https://azure.microsoft.com/free/) today.
- [Install and set up the Azure CLI extension for Machine Learning](how-to-configure-cli.md)

> [!TIP]
> For a full-featured development environment, use Visual Studio Code and the [Azure Machine Learning extension](how-to-setup-vs-code.md) to [manage Azure Machine Learning resources](how-to-manage-resources-vscode.md) and [train machine learning models](tutorial-train-deploy-image-classification-model-vscode.md).

### Clone examples repository

To run the training examples, first clone the examples repository and change into the `cli` directory:

:::code language="azurecli" source="~/azureml-examples-main/cli/misc.sh" id="git_clone":::

Note that `--depth 1` clones only the latest commit to the repository which reduces time to complete the operation.

## Curated environments

There are two types of environments in Azure ML: curated and custom environments. Curated environments are predefined environments containing popular ML frameworks and tooling. Custom environments are user-defined and can be created via `az ml environment create`.

Curated environments are provided by Azure ML and are available in your workspace by default. Azure ML routinely updates these environments with the latest framework version releases and maintains them for bug fixes and security patches. They are backed by cached Docker images, which reduces job preparation cost and model deployment time.

You can use these curated environments out of the box for training or deployment by referencing a specific environment using the `azureml:<curated-environment-name>:<version>` or `azureml:<curated-environment-name>@latest` syntax. You can also use them as reference for your own custom environments by modifying the Dockerfiles that back these curated environments.

You can see the set of available curated environments in the Azure ML studio UI, or by using the CLI (v2) via `az ml environments list`.

## Create an environment

You can define an environment from a conda specification, Docker image, or Docker build context. Configure the environment using a YAML specification file and create the environment using the following CLI command:

```cli
az ml environment create --file my_environment.yml
```

For the YAML reference documentation for Azure ML environments, see [CLI (v2) environment YAML schema](reference-yaml-environment.md).

### Create an environment from a Docker image

To define an environment from a Docker image, provide the image URI of the image hosted in a registry such as Docker Hub or Azure Container Registry. 

The following example is a YAML specification file for an environment defined from a Docker image. An image from the official PyTorch repository on Docker Hub is specified via the `image` property in the YAML file.

:::code language="yaml" source="~/azureml-examples-main/cli/assets/environment/docker-image.yml":::

To create the environment:

```cli
az ml environment create --file assets/environment/docker-image.yml
```

> [!TIP]
> Azure ML maintains a set of CPU and GPU Ubuntu Linux-based base images with common system dependencies. For example, the GPU images contain Miniconda, OpenMPI, CUDA, cuDNN, and NCCL. You can use these images for your environments, or use their corresponding Dockerfiles as reference when building your own custom images.
>  
> For the set of base images and their corresponding Dockerfiles, see the [AzureML-Containers repo](https://github.com/Azure/AzureML-Containers).

### Create an environment from a Docker build context

Instead of defining an environment from a prebuilt image, you can also define one from a Docker [build context](https://docs.docker.com/develop/develop-images/dockerfile_best-practices/#understand-build-context). To do so, specify the directory that will serve as the build context. This directory should contain a Dockerfile and any other files needed to build the image.

The following example is a YAML specification file for an environment defined from a build context. The local path to the build context folder is specified in the `build.path` field, and the relative path to the Dockerfile within that build context folder is specified in the `build.dockerfile_path` field. If `build.dockerfile_path` is omitted in the YAML file, Azure ML will look for a Dockerfile named `Dockerfile` at the root of the build context.

In this example, the build context contains a Dockerfile named `Dockerfile` and a `requirements.txt` file that is referenced within the Dockerfile for installing Python packages.

:::code language="yaml" source="~/azureml-examples-main/cli/assets/environment/docker-context.yml":::

To create the environment:

```cli
az ml environment create --file assets/environment/docker-context.yml
```

Azure ML will start building the image from the build context when the environment is created. You can monitor the status of the build and view the build logs in the studio UI.

### Create an environment from a conda specification

You can define an environment using a standard conda YAML configuration file that includes the dependencies for the conda environment. See [Creating an environment manually](https://conda.io/projects/conda/en/latest/user-guide/tasks/manage-environments.html#creating-an-environment-file-manually) for information on this standard format.

You must also specify a base Docker image for this environment. Azure ML will build the conda environment on top of the Docker image provided. If you install some Python dependencies in your Docker image, those packages will not exist in the execution environment thus causing runtime failures. By default, Azure ML will build a Conda environment with dependencies you specified, and will execute the run in that environment instead of using any Python libraries that you installed on the base image.

The following example is a YAML specification file for an environment defined from a conda specification. Here the relative path to the conda file from the Azure ML environment YAML file is specified via the `conda_file` property. You can alternatively define the conda specification inline using the `conda_file` property, rather than defining it in a separate file.

:::code language="yaml" source="~/azureml-examples-main/cli/assets/environment/docker-image-plus-conda.yml":::

To create the environment:

```cli
az ml environment create --file assets/environment/docker-image-plus-conda.yml
```

Azure ML will build the final Docker image from this environment specification when the environment is used in a job or deployment. You can also manually trigger a build of the environment in the studio UI.

## Manage environments

The CLI (v2) provides a set of commands under `az ml environment` for managing the lifecycle of your Azure ML environment assets.

### List

List all the environments in your workspace:

```cli
az ml environment list
```

List all the environment versions under a given name:

```cli
az ml environment list --name docker-image-example
```

### Show

Get the details of a specific environment:

```cli
az ml environment list --name docker-image-example --version 1
```

### Update

Update mutable properties of a specific environment:

```cli
az ml environment update --name docker-image-example --version 1 --set description="This is an updated description."
```

> [!IMPORTANT]
> For environments, only `description` and `tags` can be updated. All other properties are immutable; if you need to change any of those properties you should create a new version of the environment.

### Archive and restore

Archiving an environment will hide it by default from list queries (`az ml environment list`). You can still continue to reference and use an archived environment in your workflows. You can archive either an environment container or a specific environment version.

Archiving an environment container will archive all versions of the environment under that given name. If you create a new environment version under an archived environment container, that new version will automatically be set as archived as well.

Archive an environment container:
```cli
az ml environment archive --name docker-image-example
```            
            
Archive a specific environment version:
```cli
az ml environment archive --name docker-image-example --version 1
```

You can restore an archived environment to no longer hide it from list queries.

If an entire environment container is archived, you can restore that archived container. You cannot restore only a specific environment version if the entire environment container is archived - you will need to restore the entire container.

Restore an environment container:
```cli
az ml environment restore --name docker-image-example
``` 

If only individual environment version(s) within an environment container are archived, you can restore those individual version(s).

Restore a specific environment version:
```cli
az ml environment restore --name docker-image-example --version 1
``` 

## Use environments for training

To use an environment for a training job, specify the `environment` field of the job YAML configuration. You can either reference an existing registered Azure ML environment via `environment: azureml:<environment-name>:<environment-version>` or `environment: azureml:<environment-name>@latest` (to reference the latest version of an environment), or define an environment specification inline. If defining an environment inline, do not specify the `name` and `version` fields, as these environments are treated as "unregistered" environments and are not tracked in your environment asset registry.

When you submit a training job, the building of a new environment can take several minutes. The duration depends on the size of the required dependencies. The environments are cached by the service. So as long as the environment definition remains unchanged, you incur the full setup time only once.

For more information on how to use environments in jobs, see [Train models with the CLI (v2)](how-to-train-cli.md).

## Use environments for model deployments

You can also use environments for your model deployments for both online and batch scoring. To do so, specify the `environment` field in the deployment YAML configuration.

For more information on how to use environments in deployments, see [Deploy and score a machine learning model by using a managed online endpoint](how-to-deploy-managed-online-endpoints.md).

## Next steps

- [Train models (create jobs) with the CLI (v2)](how-to-train-cli.md)
- [Deploy and score a machine learning model by using a managed online endpoint](how-to-deploy-managed-online-endpoints.md)
- [Environment YAML schema reference](reference-yaml-environment.md)<|MERGE_RESOLUTION|>--- conflicted
+++ resolved
@@ -27,11 +27,7 @@
 
 In this article, learn how to create and manage Azure ML environments using the CLI (v2).
 
-<<<<<<< HEAD
-
-
-=======
->>>>>>> 9f7e3c2c
+
 ## Prerequisites
 
 - To use the CLI, you must have an Azure subscription. If you don't have an Azure subscription, create a free account before you begin. Try the [free or paid version of Azure Machine Learning](https://azure.microsoft.com/free/) today.
