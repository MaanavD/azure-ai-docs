--- conflicted
+++ resolved
@@ -10,13 +10,9 @@
 author: SturgeonMi
 ms.reviewer: nibaccam
 ms.date: 05/11/2022
-<<<<<<< HEAD
-ms.custom: contperf-fy21q1, devx-track-python, data4ml
-=======
 ms.custom: contperf-fy21q1, devx-track-python, data4ml, event-tier1-build-2022
 #Customer intent: As an experienced Python developer, I need to make my data in Azure storage available to my remote compute to train my machine learning models.
 ---
->>>>>>> c30c2e11
 
 # Connect to storage services with datastores
 
@@ -24,13 +20,6 @@
 > * [v1](./v1/how-to-access-data.md)
 > * [v2 (current version)](how-to-access-data.md)
 
-<<<<<<< HEAD
-# Connect to storage services with datastores
-
-> [!div class="op_single_selector" title1="Select the version of Azure Machine Learning developer platform you are using:"]
-> * [v1](./v1/how-to-access-data.md)
-> * [v2 (current version)](how-to-access-data.md)
-
 [!INCLUDE [sdk v2](../../includes/machine-learning-sdk-v2.md)]
 [!INCLUDE [cli v2](../../includes/machine-learning-cli-v2.md)]
 
@@ -38,15 +27,6 @@
 
 Datastores securely connect to your storage service on Azure without putting your authentication credentials and the integrity of your original data source at risk. They store connection information, like your subscription ID and token authorization in your [Key Vault](https://azure.microsoft.com/services/key-vault/) that's associated with the workspace, so you can securely access your storage without having to hard code them in your scripts. You can create datastores that connect to [these Azure storage solutions](#supported-data-storage-service-types).
 
-=======
-[!INCLUDE [sdk v2](../../includes/machine-learning-sdk-v2.md)]
-[!INCLUDE [cli v2](../../includes/machine-learning-cli-v2.md)]
-
-In this article, learn how to connect to data storage services on Azure with Azure Machine Learning datastores using the Azure CLI extension for machine learning (v2).
-
-Datastores securely connect to your storage service on Azure without putting your authentication credentials and the integrity of your original data source at risk. They store connection information, like your subscription ID and token authorization in your [Key Vault](https://azure.microsoft.com/services/key-vault/) that's associated with the workspace, so you can securely access your storage without having to hard code them in your scripts. You can create datastores that connect to [these Azure storage solutions](#supported-data-storage-service-types).
-
->>>>>>> c30c2e11
 To understand where datastores fit in Azure Machine Learning's overall data access workflow, see [Data in Azure Machine Learning](concept-data.md) article.
 
 For a low code experience, see how to use the [Azure Machine Learning studio to create and register datastores](how-to-connect-data-ui.md#create-datastores).
