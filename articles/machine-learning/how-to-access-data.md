---
title: Connect to storage services on Azure
titleSuffix: Azure Machine Learning
description: Learn how to use datastores to securely connect to Azure storage services during training with Azure Machine Learning
services: machine-learning
ms.service: machine-learning
ms.subservice: mldata
ms.topic: how-to
ms.author: yogipandey
author: ynpandey
ms.reviewer: nibaccam
ms.date: 10/21/2021
ms.custom: contperf-fy21q1, devx-track-python, data4ml


# Customer intent: As an experienced Python developer, I need to make my data in Azure storage available to my remote compute to train my machine learning models.
---

# Connect to storage services on Azure with datastores

In this article, learn how to connect to data storage services on Azure with Azure Machine Learning datastores and the [Azure Machine Learning Python SDK](/python/api/overview/azure/ml/intro).

Datastores securely connect to your storage service on Azure without putting your authentication credentials and the integrity of your original data source at risk. They store connection information, like your subscription ID and token authorization in your [Key Vault](https://azure.microsoft.com/services/key-vault/) that's associated with the workspace, so you can securely access your storage without having to hard code them in your scripts. You can create datastores that connect to [these Azure storage solutions](#matrix).

To understand where datastores fit in Azure Machine Learning's overall data access workflow, see  the [Securely access data](concept-data.md#data-workflow) article.

For a low code experience, see how to use the [Azure Machine Learning studio to create and register datastores](how-to-connect-data-ui.md#create-datastores).

>[!TIP]
> This article assumes you want to connect to your storage service with credential-based authentication credentials, like a service principal or a shared access signature (SAS) token. Keep in mind, if credentials are registered with datastores, all users with workspace *Reader* role are able to retrieve these credentials. [Learn more about workspace *Reader* role.](how-to-assign-roles.md#default-roles) <br><br>If this is a concern, learn how to [Connect to storage services with identity based access](how-to-identity-based-data-access.md).

## Prerequisites

- An Azure subscription. If you don't have an Azure subscription, create a free account before you begin. Try the [free or paid version of Azure Machine Learning](https://azure.microsoft.com/free/).

- An Azure storage account with a [supported storage type](#matrix).

- The [Azure Machine Learning SDK for Python](/python/api/overview/azure/ml/intro).

- An Azure Machine Learning workspace.
  
  Either [create an Azure Machine Learning workspace](how-to-manage-workspace.md) or use an existing one via the Python SDK. 

    Import the `Workspace` and `Datastore` class, and load your subscription information from the file `config.json` using the function `from_config()`. This looks for the JSON file in the current directory by default, but you can also specify a path parameter to point to the file using `from_config(path="your/file/path")`.

   ```Python
   import azureml.core
   from azureml.core import Workspace, Datastore
        
   ws = Workspace.from_config()
   ```

    When you create a workspace, an Azure blob container and an Azure file share are automatically registered as datastores to the workspace. They're named `workspaceblobstore` and `workspacefilestore`, respectively. The `workspaceblobstore` is used to store workspace artifacts and your machine learning experiment logs. It's also set as the **default datastore** and can't be deleted from the workspace. The `workspacefilestore` is used to store notebooks and R scripts authorized via [compute instance](./concept-compute-instance.md#accessing-files).
    
    > [!NOTE]
    > Azure Machine Learning designer will create a datastore named **azureml_globaldatasets** automatically when you open a sample in the designer homepage. This datastore only contains sample datasets. Please **do not** use this datastore for any confidential data access.

<a name="matrix"></a>

## Supported data storage service types

Datastores currently support storing connection information to the storage services listed in the following matrix. 

> [!TIP]
> **For unsupported storage solutions**, and to save data egress cost during ML experiments, [move your data](#move) to a supported Azure storage solution. 

| Storage&nbsp;type | Authentication&nbsp;type | [Azure&nbsp;Machine&nbsp;Learning studio](https://ml.azure.com/) | [Azure&nbsp;Machine&nbsp;Learning&nbsp; Python SDK](/python/api/overview/azure/ml/intro) |  [Azure&nbsp;Machine&nbsp;Learning CLI](reference-azure-machine-learning-cli.md) | [Azure&nbsp;Machine&nbsp;Learning&nbsp; Rest API](/rest/api/azureml/) | VS Code
---|---|---|---|---|---|---
[Azure&nbsp;Blob&nbsp;Storage](../storage/blobs/storage-blobs-overview.md)| Account key <br> SAS token | ✓ | ✓ | ✓ |✓ |✓
[Azure&nbsp;File&nbsp;Share](../storage/files/storage-files-introduction.md)| Account key <br> SAS token | ✓ | ✓ | ✓ |✓|✓
[Azure&nbsp;Data Lake&nbsp;Storage Gen&nbsp;1](../data-lake-store/index.yml)| Service principal| ✓ | ✓ | ✓ |✓|
[Azure&nbsp;Data Lake&nbsp;Storage Gen&nbsp;2](../storage/blobs/data-lake-storage-introduction.md)| Service principal| ✓ | ✓ | ✓ |✓|
[Azure&nbsp;SQL&nbsp;Database](../azure-sql/database/sql-database-paas-overview.md)| SQL authentication <br>Service principal| ✓ | ✓ | ✓ |✓|
[Azure&nbsp;PostgreSQL](../postgresql/overview.md) | SQL authentication| ✓ | ✓ | ✓ |✓|
[Azure&nbsp;Database&nbsp;for&nbsp;MySQL](../mysql/overview.md) | SQL authentication|  | ✓* | ✓* |✓*|
[Databricks&nbsp;File&nbsp;System](/azure/databricks/data/databricks-file-system)| No authentication | | ✓** | ✓ ** |✓** |

\* MySQL is only supported for pipeline [DataTransferStep](/python/api/azureml-pipeline-steps/azureml.pipeline.steps.datatransferstep)<br />
\*\* Databricks is only supported for pipeline [DatabricksStep](/python/api/azureml-pipeline-steps/azureml.pipeline.steps.databricks_step.databricksstep)


### Storage guidance

We recommend creating a datastore for an [Azure Blob container](../storage/blobs/storage-blobs-introduction.md). Both standard and premium storage are available for blobs. Although premium storage is more expensive, its faster throughput speeds might improve the speed of your training runs, particularly if you train against a large dataset. For information about the cost of storage accounts, see the [Azure pricing calculator](https://azure.microsoft.com/pricing/calculator/?service=machine-learning-service).

[Azure Data Lake Storage Gen2](../storage/blobs/data-lake-storage-introduction.md?toc=%2fazure%2fstorage%2fblobs%2ftoc.json) is built on top of Azure Blob storage and designed for enterprise big data analytics. A fundamental part of Data Lake Storage Gen2 is the addition of a [hierarchical namespace](../storage/blobs/data-lake-storage-namespace.md) to Blob storage. The hierarchical namespace organizes objects/files into a hierarchy of directories for efficient data access.

## Storage access and permissions

To ensure you securely connect to your Azure storage service, Azure Machine Learning  requires that you have permission to access the corresponding data storage container. This access depends on the authentication credentials used to register the datastore. 

> [!NOTE]
> This guidance also applies to [datastores created with identity-based data access](how-to-identity-based-data-access.md). 

### Virtual network 

<<<<<<< HEAD
Azure Machine Learning requires additional configuration steps to communicate with a storage account that is behind a firewall or within a virtual network.
=======
Azure Machine Learning requires additional configuration steps to communicate with a storage account that is behind a firewall or within a virtual network. If your storage account is behind a firewall, you can [add your client's IP address to an allowlist](../storage/common/storage-network-security.md#managing-ip-network-rules) via the Azure portal.
>>>>>>> e88a7c64

Azure Machine Learning can receive requests from clients outside of the virtual network. To ensure that the entity requesting data from the service is safe and to enable data being displayed in your workspace, [use a private endpoint with your workspace](how-to-configure-private-link.md).

**For Python SDK users**, to access your data via your training script on a compute target, the compute target needs to be inside the same virtual network and subnet of the storage. You can [use a compute cluster in the same virtual network](how-to-secure-training-vnet.md?tabs=azure-studio%2Cipaddress#compute-cluster) or [use a compute instance in the same virtual network](how-to-secure-training-vnet.md?tabs=azure-studio%2Cipaddress#compute-instance).

**For Azure Machine Learning studio users**, several features rely on the ability to read data from a dataset, such as dataset previews, profiles, and automated machine learning. For these features to work with storage behind virtual networks, use a [workspace managed identity in the studio](how-to-enable-studio-virtual-network.md) to allow Azure Machine Learning to access the storage account from outside the virtual network. 

> [!NOTE]
> If your data storage is an Azure SQL Database behind a virtual network, be sure to set *Deny public access* to **No** via the [Azure portal](https://ms.portal.azure.com/) to allow Azure Machine Learning to access the storage account.

### Access validation

**As part of the initial datastore creation and registration process**, Azure Machine Learning automatically validates that the underlying storage service exists and the user provided principal (username, service principal, or SAS token) has access to the specified storage.

**After datastore creation**, this validation is only performed for methods that require access to the underlying storage container, **not** each time datastore objects are retrieved. For example, validation happens if you want to download files from your datastore; but if you just want to change your default datastore, then validation does not happen.

To authenticate your access to the underlying storage service, you can provide either your account key, shared access signatures (SAS) tokens, or service principal in the corresponding `register_azure_*()` method of the datastore type you want to create. The [storage type matrix](#matrix) lists the supported authentication types that correspond to each datastore type.

You can find account key, SAS token, and service principal information on your [Azure portal](https://portal.azure.com).

* If you plan to use an account key or SAS token for authentication, select **Storage Accounts** on the left pane, and choose the storage account that you want to register. 
  * The **Overview** page provides information such as the account name, container, and file share name. 
      1. For account keys, go to **Access keys** on the **Settings** pane. 
      1. For SAS tokens, go to **Shared access signatures** on the **Settings** pane.

* If you plan to use a service principal for authentication, go to your **App registrations** and select which app you want to use. 
    * Its corresponding **Overview** page will contain required information like tenant ID and client ID.

> [!IMPORTANT]
> * If you need to change your access keys for an Azure Storage account (account key or SAS token), be sure to sync the new credentials with your workspace and the datastores connected to it. Learn how to [sync your updated credentials](how-to-change-storage-access-key.md). 
### Permissions

For Azure blob container and Azure Data Lake Gen 2 storage, make sure your authentication credentials have **Storage Blob Data Reader** access. Learn more about [Storage Blob Data Reader](../role-based-access-control/built-in-roles.md#storage-blob-data-reader). An account SAS token defaults to no permissions. 
* For data **read access**, your authentication credentials must have a minimum of list and read permissions for containers and objects. 

* For data **write access**, write and add permissions also are required.

<a name="python"></a>

## Create and register datastores

When you register an Azure storage solution as a datastore, you automatically create and register that datastore to a specific workspace. Review the [storage access & permissions](#storage-access-and-permissions) section for guidance on virtual network scenarios, and where to find required authentication credentials. 

Within this section are examples for how to create and register a datastore via the Python SDK for the following storage types. The parameters provided in these examples are the **required parameters** to create and register a datastore.

* [Azure blob container](#azure-blob-container)
* [Azure file share](#azure-file-share)
* [Azure Data Lake Storage Generation 2](#azure-data-lake-storage-generation-2)

 To create datastores for other supported storage services, see the [reference documentation for the applicable `register_azure_*` methods](/python/api/azureml-core/azureml.core.datastore.datastore#methods).

If you prefer a low code experience, see [Connect to data with Azure Machine Learning studio](how-to-connect-data-ui.md).
>[!IMPORTANT]
> If you unregister and re-register a datastore with the same name, and it fails, the Azure Key Vault for your workspace may not have soft-delete enabled. By default, soft-delete is enabled for the key vault instance created by your workspace, but it may not be enabled if you used an existing key vault or have a workspace created prior to October 2020. For information on how to enable soft-delete, see [Turn on Soft Delete for an existing key vault](../key-vault/general/soft-delete-change.md#turn-on-soft-delete-for-an-existing-key-vault).


> [!NOTE]
> Datastore name should only consist of lowercase letters, digits and underscores. 

### Azure blob container

To register an Azure blob container as a datastore, use [`register_azure_blob_container()`](/python/api/azureml-core/azureml.core.datastore%28class%29#register-azure-blob-container-workspace--datastore-name--container-name--account-name--sas-token-none--account-key-none--protocol-none--endpoint-none--overwrite-false--create-if-not-exists-false--skip-validation-false--blob-cache-timeout-none--grant-workspace-access-false--subscription-id-none--resource-group-none-).

The following code creates and registers the `blob_datastore_name` datastore to the `ws` workspace. This datastore accesses the `my-container-name` blob container on the `my-account-name` storage account, by using the provided account access key. Review the [storage access & permissions](#storage-access-and-permissions) section for guidance on virtual network scenarios, and where to find required authentication credentials. 

```Python
blob_datastore_name='azblobsdk' # Name of the datastore to workspace
container_name=os.getenv("BLOB_CONTAINER", "<my-container-name>") # Name of Azure blob container
account_name=os.getenv("BLOB_ACCOUNTNAME", "<my-account-name>") # Storage account name
account_key=os.getenv("BLOB_ACCOUNT_KEY", "<my-account-key>") # Storage account access key

blob_datastore = Datastore.register_azure_blob_container(workspace=ws, 
                                                         datastore_name=blob_datastore_name, 
                                                         container_name=container_name, 
                                                         account_name=account_name,
                                                         account_key=account_key)
```

### Azure file share

To register an Azure file share as a datastore, use [`register_azure_file_share()`](/python/api/azureml-core/azureml.core.datastore%28class%29#register-azure-file-share-workspace--datastore-name--file-share-name--account-name--sas-token-none--account-key-none--protocol-none--endpoint-none--overwrite-false--create-if-not-exists-false--skip-validation-false-). 

The following code creates and registers the `file_datastore_name` datastore to the `ws` workspace. This datastore accesses the `my-fileshare-name` file share on the `my-account-name` storage account, by using the provided account access key. Review the [storage access & permissions](#storage-access-and-permissions) section for guidance on virtual network scenarios, and where to find required authentication credentials. 

```Python
file_datastore_name='azfilesharesdk' # Name of the datastore to workspace
file_share_name=os.getenv("FILE_SHARE_CONTAINER", "<my-fileshare-name>") # Name of Azure file share container
account_name=os.getenv("FILE_SHARE_ACCOUNTNAME", "<my-account-name>") # Storage account name
account_key=os.getenv("FILE_SHARE_ACCOUNT_KEY", "<my-account-key>") # Storage account access key

file_datastore = Datastore.register_azure_file_share(workspace=ws,
                                                     datastore_name=file_datastore_name, 
                                                     file_share_name=file_share_name, 
                                                     account_name=account_name,
                                                     account_key=account_key)
```

### Azure Data Lake Storage Generation 2

For an Azure Data Lake Storage Generation 2 (ADLS Gen 2) datastore, use [register_azure_data_lake_gen2()](/python/api/azureml-core/azureml.core.datastore.datastore#register-azure-data-lake-gen2-workspace--datastore-name--filesystem--account-name--tenant-id--client-id--client-secret--resource-url-none--authority-url-none--protocol-none--endpoint-none--overwrite-false-) to register a credential datastore connected to an Azure DataLake Gen 2 storage with [service principal permissions](../active-directory/develop/howto-create-service-principal-portal.md).  

In order to utilize your service principal, you need to [register your application](../active-directory/develop/app-objects-and-service-principals.md) and grant the service principal data access via either Azure role-based access control (Azure RBAC) or access control lists (ACL). Learn more about [access control set up for ADLS Gen 2](../storage/blobs/data-lake-storage-access-control-model.md). 

The following code creates and registers the `adlsgen2_datastore_name` datastore to the `ws` workspace. This datastore accesses the file system `test` in the `account_name` storage account, by using the provided service principal credentials. 
Review the [storage access & permissions](#storage-access-and-permissions) section for guidance on virtual network scenarios, and where to find required authentication credentials. 

```python 
adlsgen2_datastore_name = 'adlsgen2datastore'

subscription_id=os.getenv("ADL_SUBSCRIPTION", "<my_subscription_id>") # subscription id of ADLS account
resource_group=os.getenv("ADL_RESOURCE_GROUP", "<my_resource_group>") # resource group of ADLS account

account_name=os.getenv("ADLSGEN2_ACCOUNTNAME", "<my_account_name>") # ADLS Gen2 account name
tenant_id=os.getenv("ADLSGEN2_TENANT", "<my_tenant_id>") # tenant id of service principal
client_id=os.getenv("ADLSGEN2_CLIENTID", "<my_client_id>") # client id of service principal
client_secret=os.getenv("ADLSGEN2_CLIENT_SECRET", "<my_client_secret>") # the secret of service principal

adlsgen2_datastore = Datastore.register_azure_data_lake_gen2(workspace=ws,
                                                             datastore_name=adlsgen2_datastore_name,
                                                             account_name=account_name, # ADLS Gen2 account name
                                                             filesystem='test', # ADLS Gen2 filesystem
                                                             tenant_id=tenant_id, # tenant id of service principal
                                                             client_id=client_id, # client id of service principal
                                                             client_secret=client_secret) # the secret of service principal
```



## Create datastores with other Azure tools
In addition to creating datastores with the Python SDK and the studio, you can also use Azure Resource Manager templates or the Azure Machine Learning VS Code extension. 

<a name="arm"></a>
### Azure Resource Manager

There are a number of templates at [https://github.com/Azure/azure-quickstart-templates/tree/master/quickstarts/microsoft.machinelearningservices](https://github.com/Azure/azure-quickstart-templates/tree/master/quickstarts/microsoft.machinelearningservices) that can be used to create datastores.

For information on using these templates, see [Use an Azure Resource Manager template to create a workspace for Azure Machine Learning](how-to-create-workspace-template.md).

### VS Code extension

If you prefer to create and manage datastores using the Azure Machine Learning VS Code extension, visit the [VS Code resource management how-to guide](how-to-manage-resources-vscode.md#datastores) to learn more.
<a name="train"></a>
## Use data in your datastores

After you create a datastore, [create an Azure Machine Learning dataset](how-to-create-register-datasets.md) to interact with your data. Datasets package your data into a lazily evaluated consumable object for machine learning tasks, like training. 

With datasets, you can [download or mount](how-to-train-with-datasets.md#mount-vs-download) files of any format from Azure storage services for model training on a compute target. [Learn more about how to train ML models with datasets](how-to-train-with-datasets.md).

<a name="get"></a>

## Get datastores from your workspace

To get a specific datastore registered in the current workspace, use the [`get()`](/python/api/azureml-core/azureml.core.datastore%28class%29#get-workspace--datastore-name-) static method on the `Datastore` class:

```Python
# Get a named datastore from the current workspace
datastore = Datastore.get(ws, datastore_name='your datastore name')
```
To get the list of datastores registered with a given workspace, you can use the [`datastores`](/python/api/azureml-core/azureml.core.workspace%28class%29#datastores) property on a workspace object:

```Python
# List all datastores registered in the current workspace
datastores = ws.datastores
for name, datastore in datastores.items():
    print(name, datastore.datastore_type)
```

To get the workspace's default datastore, use this line:

```Python
datastore = ws.get_default_datastore()
```
You can also change the default datastore with the following code. This ability is only supported via the SDK. 

```Python
 ws.set_default_datastore(new_default_datastore)
```

## Access data during scoring

Azure Machine Learning provides several ways to use your models for scoring. Some of these methods don't provide access to datastores. Use the following table to understand which methods allow you to access datastores during scoring:

| Method | Datastore access | Description |
| ----- | :-----: | ----- |
| [Batch prediction](./tutorial-pipeline-batch-scoring-classification.md) | ✔ | Make predictions on large quantities of data asynchronously. |
| [Web service](how-to-deploy-and-where.md) | &nbsp; | Deploy models as a web service. |

For situations where the SDK doesn't provide access to datastores, you might be able to create custom code by using the relevant Azure SDK to access the data. For example, the [Azure Storage SDK for Python](https://github.com/Azure/azure-storage-python) is a client library that you can use to access data stored in blobs or files.

<a name="move"></a>

## Move data to supported Azure storage solutions

Azure Machine Learning supports accessing data from Azure Blob storage, Azure Files, Azure Data Lake Storage Gen1, Azure Data Lake Storage Gen2, Azure SQL Database, and Azure Database for PostgreSQL. If you're using unsupported storage, we recommend that you move your data to supported Azure storage solutions by using [Azure Data Factory and these steps](../data-factory/quickstart-create-data-factory-copy-data-tool.md). Moving data to supported storage can help you save data egress costs during machine learning experiments. 

Azure Data Factory provides efficient and resilient data transfer with more than 80 prebuilt connectors at no additional cost. These connectors include Azure data services, on-premises data sources, Amazon S3 and Redshift, and Google BigQuery.

## Next steps

* [Create an Azure machine learning dataset](how-to-create-register-datasets.md)
* [Train a model](how-to-set-up-training-targets.md)
* [Deploy a model](how-to-deploy-and-where.md)<|MERGE_RESOLUTION|>--- conflicted
+++ resolved
@@ -9,7 +9,7 @@
 ms.author: yogipandey
 author: ynpandey
 ms.reviewer: nibaccam
-ms.date: 10/21/2021
+ms.date: 01/28/2022
 ms.custom: contperf-fy21q1, devx-track-python, data4ml
 
 
@@ -94,11 +94,7 @@
 
 ### Virtual network 
 
-<<<<<<< HEAD
-Azure Machine Learning requires additional configuration steps to communicate with a storage account that is behind a firewall or within a virtual network.
-=======
 Azure Machine Learning requires additional configuration steps to communicate with a storage account that is behind a firewall or within a virtual network. If your storage account is behind a firewall, you can [add your client's IP address to an allowlist](../storage/common/storage-network-security.md#managing-ip-network-rules) via the Azure portal.
->>>>>>> e88a7c64
 
 Azure Machine Learning can receive requests from clients outside of the virtual network. To ensure that the entity requesting data from the service is safe and to enable data being displayed in your workspace, [use a private endpoint with your workspace](how-to-configure-private-link.md).
 
