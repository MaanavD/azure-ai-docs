---
title: Connect to Azure storage services
titleSuffix: Azure Machine Learning
description: Learn how to use datastores to securely connect to Azure storage services during training with Azure Machine Learning
services: machine-learning
ms.service: machine-learning
ms.subservice: core
ms.topic: conceptual
ms.author: sihhu
author: MayMSFT
ms.reviewer: nibaccam
ms.date: 07/22/2020
ms.custom: how-to, contperfq1, devx-track-python

# Customer intent: As an experienced Python developer, I need to make my data in Azure storage available to my remote compute to train my machine learning models.
---

# Connect to Azure storage services
[!INCLUDE [aml-applies-to-basic-enterprise-sku](../../includes/aml-applies-to-basic-enterprise-sku.md)]

In this article, learn how to **connect to Azure storage services via Azure Machine Learning datastores**. Datastores securely connect to your Azure storage service without putting your authentication credentials and the integrity of your original data source at risk. They store connection information, like your subscription ID and token authorization in your [Key Vault](https://azure.microsoft.com/services/key-vault/) associated with the workspace, so you can securely access your storage without having to hard code them in your scripts. You can use the [Azure Machine Learning Python SDK](#python) or the [Azure Machine Learning studio](how-to-connect-data-ui.md) to create and register datastores.

If you prefer to create and manage datastores using the Azure Machine Learning VS Code extension; visit the [VS Code resource management how-to guide](how-to-manage-resources-vscode.md#datastores) to learn more.

You can create datastores from [these Azure storage solutions](#matrix). **For unsupported storage solutions**, and to save data egress cost during ML experiments, [move your data](#move) to a supported Azure storage solution.  

To understand where datastores fit in Azure Machine Learning's overall data access workflow, see  the [Securely access data](concept-data.md#data-workflow) article.

## Prerequisites

You'll need:
- An Azure subscription. If you don't have an Azure subscription, create a free account before you begin. Try the [free or paid version of Azure Machine Learning](https://aka.ms/AMLFree).

- An Azure storage account with a [supported storage type](#matrix).
?view=azure-ml-py&preserve-view=true)
- The [Azure Machine Learning SDK for Python](https://docs.microsoft.com/python/api/overview/azure/ml/intro?view=azure-ml-py), or access to [Azure Machine Learning studio](https://ml.azure.com/).

- An Azure Machine Learning workspace.
  
  Either [create an Azure Machine Learning workspace](how-to-manage-workspace.md) or use an existing one via the Python SDK. 

    Import the `Workspace` and `Datastore` class, and load your subscription information from the file `config.json` using the function `from_config()`. This looks for the JSON file in the current directory by default, but you can also specify a path parameter to point to the file using `from_config(path="your/file/path")`.

   ```Python
   import azureml.core
   from azureml.core import Workspace, Datastore
        
   ws = Workspace.from_config()
   ```

    When you create a workspace, an Azure blob container and an Azure file share are automatically registered as datastores to the workspace. They're named `workspaceblobstore` and `workspacefilestore`, respectively. The `workspaceblobstore` is used to store workspace artifacts and your machine learning experiment logs. It's also set as the **default datastore** and can't be deleted from the workspace. The `workspacefilestore` is used to store notebooks and R scripts authorized via [compute instance](https://docs.microsoft.com/azure/machine-learning/concept-compute-instance#accessing-files).
    
    > [!NOTE]
    > Azure Machine Learning designer (preview) will create a datastore named **azureml_globaldatasets** automatically when you open a sample in the designer homepage. This datastore only contains sample datasets. Please **do not** use this datastore for any confidential data access.

<a name="matrix"></a>

## Supported data storage service types

Datastores currently support storing connection information to the storage services listed in the following matrix.
?view=azure-ml-py&preserve-view=true)
| Storage&nbsp;type | Authentication&nbsp;type | [Azure&nbsp;Machine&nbsp;Learning studio](https://ml.azure.com/) | [Azure&nbsp;Machine&nbsp;Learning&nbsp; Python SDK](https://docs.microsoft.com/python/api/overview/azure/ml/intro?view=azure-ml-py) |  [Azure&nbsp;Machine&nbsp;Learning CLI](reference-azure-machine-learning-cli.md) | [Azure&nbsp;Machine&nbsp;Learning&nbsp; Rest API](https://docs.microsoft.com/rest/api/azureml/) | VS Code
---|---|---|---|---|---|---
[Azure&nbsp;Blob&nbsp;Storage](https://docs.microsoft.com/azure/storage/blobs/storage-blobs-overview)| Account key <br> SAS token | ✓ | ✓ | ✓ |✓ |✓
[Azure&nbsp;File&nbsp;Share](https://docs.microsoft.com/azure/storage/files/storage-files-introduction)| Account key <br> SAS token | ✓ | ✓ | ✓ |✓|✓
[Azure&nbsp;Data Lake&nbsp;Storage Gen&nbsp;1](https://docs.microsoft.com/azure/data-lake-store/)| Service principal| ✓ | ✓ | ✓ |✓|
[Azure&nbsp;Data Lake&nbsp;Storage Gen&nbsp;2](https://docs.microsoft.com/azure/storage/blobs/data-lake-storage-introduction)| Service principal| ✓ | ✓ | ✓ |✓|
[Azure&nbsp;SQL&nbsp;Database](https://docs.microsoft.com/azure/sql-database/sql-database-technical-overview)| SQL authentication <br>Service principal| ✓ | ✓ | ✓ |✓|
[Azure&nbsp;PostgreSQL](https://docs.microsoft.com/azure/postgresql/overview) | SQL authentication| ✓ | ✓ | ✓ |✓|
[Azure&nbsp;Database&nbsp;for&nbsp;MySQL](https://docs.microsoft.com/azure/mysql/overview) | SQL authentication|  | ✓* | ✓* |✓*|
[Databricks&nbsp;File&nbsp;System](https://docs.microsoft.com/azure/databricks/data/databricks-file-system)| No authentication | | ✓** | ✓ ** |✓** |
?view=azure-ml-py&preserve-view=true)
*MySQL is only supported for pipeline [DataTransferStep](https://docs.microsoft.com/python/api/azureml-pipeline-steps/azureml.pipeline.steps.datatransferstep?view=azure-ml-py)?view=azure-ml-py&preserve-view=true)
**Databricks is only supported for pipeline [DatabricksStep](https://docs.microsoft.com/python/api/azureml-pipeline-steps/azureml.pipeline.steps.databricks_step.databricksstep?view=azure-ml-py)

### Storage guidance

We recommend creating a datastore for an [Azure Blob container](https://docs.microsoft.com/azure/storage/blobs/storage-blobs-introduction). Both standard and premium storage are available for blobs. Although premium storage is more expensive, its faster throughput speeds might improve the speed of your training runs, particularly if you train against a large dataset. For information about the cost of storage accounts, see the [Azure pricing calculator](https://azure.microsoft.com/pricing/calculator/?service=machine-learning-service).

[Azure Data Lake Storage Gen2](https://docs.microsoft.com/azure/storage/blobs/data-lake-storage-introduction?toc=/azure/storage/blobs/toc.json) is built on top of Azure Blob storage and designed for enterprise big data analytics. A fundamental part of Data Lake Storage Gen2 is the addition of a [hierarchical namespace](https://docs.microsoft.com/azure/storage/blobs/data-lake-storage-namespace) to Blob storage. The hierarchical namespace organizes objects/files into a hierarchy of directories for efficient data access.

## Storage access and permissions

To ensure you securely connect to your Azure storage service, Azure Machine Learning  requires that you have permission to access the corresponding data storage container. This access depends on the authentication credentials used to register the datastore. 

### Virtual network 

If your data storage account is in a **virtual network**, additional configuration steps are required to ensure Azure Machine Learning has access to your data. The configuration steps differ based on whether you create the datastore with the Azure Machine Learning Python SDK or the Azure Machine Learning studio. 

* For the studio experience, see [Network isolation & privacy](how-to-enable-virtual-network.md#machine-learning-studio) to ensure that a managed identity is used to configure your datastore. 

* For the SDK experience, see [Use datastores and datasets](how-to-enable-virtual-network.md#use-datastores-and-datasets) to ensure that the appropriate configuration steps are applied.  

### Access validation

**As part of the initial datastore create and register process**, Azure Machine Learning automatically validates that the underlying storage service exists and the user provided principal (username, service principal, or SAS token) has access to the specified storage.

**After datastore creation**, this validation is only performed for methods that require access to the underlying storage container, **not** each time datastore objects are retrieved. For example, validation happens if you want to download files from your datastore; but if you just want to change your default datastore, then validation does not happen.

To authenticate your access to the underlying storage service, you can provide either your account key, shared access signatures (SAS) tokens, or service principal in the corresponding `register_azure_*()` method of the datastore type you want to create. The [storage type matrix](#matrix) lists the supported authentication types that correspond to each datastore type.

You can find account key, SAS token, and service principal information on your [Azure portal](https://portal.azure.com).

* If you plan to use an account key or SAS token for authentication, select **Storage Accounts** on the left pane, and choose the storage account that you want to register. 
  * The **Overview** page provides information such as the account name, container, and file share name. 
      1. For account keys, go to **Access keys** on the **Settings** pane. 
      1. For SAS tokens, go to **Shared access signatures** on the **Settings** pane.

* If you plan to use a service principal for authentication, go to your **App registrations** and select which app you want to use. 
    * Its corresponding **Overview** page will contain required information like tenant ID and client ID.

> [!IMPORTANT]
> For security reasons, you may need to change your access keys for an Azure Storage account (account key or SAS token). When doing so, be sure to sync the new credentials with your workspace and the datastores connected to it. Learn how to [sync your updated credentials](how-to-change-storage-access-key.md). 

### Permissions

For Azure blob container and Azure Data Lake Gen 2 storage, make sure your authentication credentials  has **Storage Blob Data Reader** access. Learn more about [Storage Blob Data Reader](https://docs.microsoft.com/azure/role-based-access-control/built-in-roles#storage-blob-data-reader). 

<a name="python"></a>

## Create and register datastores

When you register an Azure storage solution as a datastore, you automatically create and register that datastore to a specific workspace. Review the [storage access & permissions](#storage-access-and-permissions) section for guidance on virtual network scenarios, and where to find required authentication credentials. 

Within this section are examples for how to create and register a datastore via the Python SDK for the following storage types. The parameters provided in these examples are the **required parameters** to create and register a datastore.

* [Azure blob container](#azure-blob-container)
* [Azure file share](#azure-file-share)
* [Azure Data Lake Storage Generation 2](#azure-data-lake-storage-generation-2)

 To create datastores for other supported storage services, see the [reference documentation for the applicable `register_azure_*` methods](https://docs.microsoft.com/python/api/azureml-core/azureml.core.datastore.datastore?view=azure-ml-py#&preserve-view=truemethods).

If you prefer a low code experience, see [Connect to data with Azure Machine Learning studio](how-to-connect-data-ui.md).

> [!NOTE]
> Datastore name should only consist of lowercase letters, digits and underscores. 

### Azure blob container

To register an Azure blob container as a datastore, use [`register_azure_blob_container()`](https://docs.microsoft.com/python/api/azureml-core/azureml.core.datastore(class)?view=azure-ml-py#&preserve-view=trueregister-azure-blob-container-workspace--datastore-name--container-name--account-name--sas-token-none--account-key-none--protocol-none--endpoint-none--overwrite-false--create-if-not-exists-false--skip-validation-false--blob-cache-timeout-none--grant-workspace-access-false--subscription-id-none--resource-group-none-).

The following code creates and registers the `blob_datastore_name` datastore to the `ws` workspace. This datastore accesses the `my-container-name` blob container on the `my-account-name` storage account, by using the provided account access key. Review the [storage access & permissions](#storage-access-and-permissions) section for guidance on virtual network scenarios, and where to find required authentication credentials. 

```Python
blob_datastore_name='azblobsdk' # Name of the datastore to workspace
container_name=os.getenv("BLOB_CONTAINER", "<my-container-name>") # Name of Azure blob container
account_name=os.getenv("BLOB_ACCOUNTNAME", "<my-account-name>") # Storage account name
account_key=os.getenv("BLOB_ACCOUNT_KEY", "<my-account-key>") # Storage account access key

blob_datastore = Datastore.register_azure_blob_container(workspace=ws, 
                                                         datastore_name=blob_datastore_name, 
                                                         container_name=container_name, 
                                                         account_name=account_name,
                                                         account_key=account_key)
```

### Azure file share

To register an Azure file share as a datastore, use [`register_azure_file_share()`](https://docs.microsoft.com/python/api/azureml-core/azureml.core.datastore(class)?view=azure-ml-py#&preserve-view=trueregister-azure-file-share-workspace--datastore-name--file-share-name--account-name--sas-token-none--account-key-none--protocol-none--endpoint-none--overwrite-false--create-if-not-exists-false--skip-validation-false-). 

The following code creates and registers the `file_datastore_name` datastore to the `ws` workspace. This datastore accesses the `my-fileshare-name` file share on the `my-account-name` storage account, by using the provided account access key. Review the [storage access & permissions](#storage-access-and-permissions) section for guidance on virtual network scenarios, and where to find required authentication credentials. 

```Python
file_datastore_name='azfilesharesdk' # Name of the datastore to workspace
file_share_name=os.getenv("FILE_SHARE_CONTAINER", "<my-fileshare-name>") # Name of Azure file share container
account_name=os.getenv("FILE_SHARE_ACCOUNTNAME", "<my-account-name>") # Storage account name
account_key=os.getenv("FILE_SHARE_ACCOUNT_KEY", "<my-account-key>") # Storage account access key

file_datastore = Datastore.register_azure_file_share(workspace=ws,
                                                     datastore_name=file_datastore_name, 
                                                     file_share_name=file_share_name, 
                                                     account_name=account_name,
                                                     account_key=account_key)
```

### Azure Data Lake Storage Generation 2

For an Azure Data Lake Storage Generation 2 (ADLS Gen 2) datastore, use [register_azure_data_lake_gen2()](https://docs.microsoft.com/python/api/azureml-core/azureml.core.datastore.datastore?view=azure-ml-py#&preserve-view=trueregister-azure-data-lake-gen2-workspace--datastore-name--filesystem--account-name--tenant-id--client-id--client-secret--resource-url-none--authority-url-none--protocol-none--endpoint-none--overwrite-false-) to register a credential datastore connected to an Azure DataLake Gen 2 storage with [service principal permissions](https://docs.microsoft.com/azure/active-directory/develop/howto-create-service-principal-portal).  

In order to utilize your service principal, you need to [register your application](https://docs.microsoft.com/azure/active-directory/develop/app-objects-and-service-principals) and grant the service principal with **Storage Blob Data Reader** access. Learn more about [access control set up for ADLS Gen 2](https://docs.microsoft.com/azure/storage/blobs/data-lake-storage-access-control). 

The following code creates and registers the `adlsgen2_datastore_name` datastore to the `ws` workspace. This datastore accesses the file system `test` in the `account_name` storage account, by using the provided service principal credentials. 
Review the [storage access & permissions](#storage-access-and-permissions) section for guidance on virtual network scenarios, and where to find required authentication credentials. 

```python 
adlsgen2_datastore_name = 'adlsgen2datastore'

subscription_id=os.getenv("ADL_SUBSCRIPTION", "<my_subscription_id>") # subscription id of ADLS account
resource_group=os.getenv("ADL_RESOURCE_GROUP", "<my_resource_group>") # resource group of ADLS account

account_name=os.getenv("ADLSGEN2_ACCOUNTNAME", "<my_account_name>") # ADLS Gen2 account name
tenant_id=os.getenv("ADLSGEN2_TENANT", "<my_tenant_id>") # tenant id of service principal
client_id=os.getenv("ADLSGEN2_CLIENTID", "<my_client_id>") # client id of service principal
client_secret=os.getenv("ADLSGEN2_CLIENT_SECRET", "<my_client_secret>") # the secret of service principal

adlsgen2_datastore = Datastore.register_azure_data_lake_gen2(workspace=ws,
                                                             datastore_name=adlsgen2_datastore_name,
                                                             account_name=account_name, # ADLS Gen2 account name
                                                             filesystem='test', # ADLS Gen2 filesystem
                                                             tenant_id=tenant_id, # tenant id of service principal
                                                             client_id=client_id, # client id of service principal
                                                             client_secret=client_secret) # the secret of service principal
```

<<<<<<< HEAD
=======
<a name="studio"></a>


## Create datastores in the studio 

Create a new datastore in a few steps with the Azure Machine Learning studio.

> [!IMPORTANT]
> If your data storage account is in a virtual network, additional configuration steps are required to ensure the studio has access to your data. See [Network isolation & privacy](how-to-enable-virtual-network.md#machine-learning-studio) to ensure the appropriate configuration steps are applied. 

1. Sign in to [Azure Machine Learning studio](https://ml.azure.com/).
1. Select **Datastores** on the left pane under **Manage**.
1. Select **+ New datastore**.
1. Complete the form for a new datastore. The form intelligently updates itself based on your selections for Azure storage type and authentication type. See the [storage access and permissions section](#access-validation) to understand where to find the authentication credentials you need to populate this form.

The following example demonstrates what the form looks like when you create an **Azure blob datastore**: 
    
![Form for a new datastore](media/how-to-access-data/new-datastore-form.png)

>>>>>>> a46d9853
<a name="train"></a>
## Use data in your datastores

After you create a datastore, [create an Azure Machine Learning dataset](how-to-create-register-datasets.md) to interact with your data. Datasets package your data into a lazily evaluated consumable object for machine learning tasks, like training. They also provide the ability to [download or mount](how-to-train-with-datasets.md#mount-vs-download) files of any format from Azure storage services like, Azure Blob storage and ADLS Gen 2. You can also use them to load tabular data into a pandas or Spark DataFrame.

<a name="get"></a>

## Get datastores from your workspace

To get a specific datastore registered in the current workspace, use the [`get()`](https://docs.microsoft.com/python/api/azureml-core/azureml.core.datastore(class)?view=azure-ml-py#&preserve-view=trueget-workspace--datastore-name-) static method on the `Datastore` class:

```Python
# Get a named datastore from the current workspace
datastore = Datastore.get(ws, datastore_name='your datastore name')
```
To get the list of datastores registered with a given workspace, you can use the [`datastores`](https://docs.microsoft.com/python/api/azureml-core/azureml.core.workspace%28class%29?view=azure-ml-py#&preserve-view=truedatastores) property on a workspace object:

```Python
# List all datastores registered in the current workspace
datastores = ws.datastores
for name, datastore in datastores.items():
    print(name, datastore.datastore_type)
```

To get the workspace's default datastore, use this line:

```Python
datastore = ws.get_default_datastore()
```
You can also change the default datastore with the following code. This ability is only supported via the SDK. 

```Python
 ws.set_default_datastore(new_default_datastore)
```

## Access data during scoring

Azure Machine Learning provides several ways to use your models for scoring. Some of these methods don't provide access to datastores. Use the following table to understand which methods allow you to access datastores during scoring:

| Method | Datastore access | Description |
| ----- | :-----: | ----- |
| [Batch prediction](how-to-use-parallel-run-step.md) | ✔ | Make predictions on large quantities of data asynchronously. |
| [Web service](how-to-deploy-and-where.md) | &nbsp; | Deploy models as a web service. |
| [Azure IoT Edge module](how-to-deploy-and-where.md) | &nbsp; | Deploy models to IoT Edge devices. |

For situations where the SDK doesn't provide access to datastores, you might be able to create custom code by using the relevant Azure SDK to access the data. For example, the [Azure Storage SDK for Python](https://github.com/Azure/azure-storage-python) is a client library that you can use to access data stored in blobs or files.

<a name="move"></a>

## Move data to supported Azure storage solutions

Azure Machine Learning supports accessing data from Azure Blob storage, Azure Files, Azure Data Lake Storage Gen1, Azure Data Lake Storage Gen2, Azure SQL Database, and Azure Database for PostgreSQL. If you're using unsupported storage, we recommend that you move your data to supported Azure storage solutions by using [Azure Data Factory and these steps](https://docs.microsoft.com/azure/data-factory/quickstart-create-data-factory-copy-data-tool). Moving data to supported storage can help you save data egress costs during machine learning experiments. 

Azure Data Factory provides efficient and resilient data transfer with more than 80 prebuilt connectors at no additional cost. These connectors include Azure data services, on-premises data sources, Amazon S3 and Redshift, and Google BigQuery.

## Next steps

* [Create an Azure machine learning dataset](how-to-create-register-datasets.md)
* [Train a model](how-to-train-ml-models.md)
* [Deploy a model](how-to-deploy-and-where.md)<|MERGE_RESOLUTION|>--- conflicted
+++ resolved
@@ -202,28 +202,6 @@
                                                              client_secret=client_secret) # the secret of service principal
 ```
 
-<<<<<<< HEAD
-=======
-<a name="studio"></a>
-
-
-## Create datastores in the studio 
-
-Create a new datastore in a few steps with the Azure Machine Learning studio.
-
-> [!IMPORTANT]
-> If your data storage account is in a virtual network, additional configuration steps are required to ensure the studio has access to your data. See [Network isolation & privacy](how-to-enable-virtual-network.md#machine-learning-studio) to ensure the appropriate configuration steps are applied. 
-
-1. Sign in to [Azure Machine Learning studio](https://ml.azure.com/).
-1. Select **Datastores** on the left pane under **Manage**.
-1. Select **+ New datastore**.
-1. Complete the form for a new datastore. The form intelligently updates itself based on your selections for Azure storage type and authentication type. See the [storage access and permissions section](#access-validation) to understand where to find the authentication credentials you need to populate this form.
-
-The following example demonstrates what the form looks like when you create an **Azure blob datastore**: 
-    
-![Form for a new datastore](media/how-to-access-data/new-datastore-form.png)
-
->>>>>>> a46d9853
 <a name="train"></a>
 ## Use data in your datastores
 
