--- conflicted
+++ resolved
@@ -9,13 +9,8 @@
 ms.author: sihhu
 author: MayMSFT
 ms.reviewer: nibaccam
-<<<<<<< HEAD
 ms.date: 07/22/2020
 ms.custom: seodec18, tracking-python
-=======
-ms.date: 07/08/2020
-ms.custom: how-to, seodec18, tracking-python
->>>>>>> 36a47cf8
 
 # Customer intent: As an experienced Python developer, I need to make my data in Azure storage available to my remote compute to train my machine learning models.
 ---
