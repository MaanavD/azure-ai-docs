---
title: Connect to  storage services on Azure
titleSuffix: Azure Machine Learning
description: Learn how to use datastores to securely connect to Azure storage services during training with Azure Machine Learning
services: machine-learning
ms.service: machine-learning
ms.subservice: core
ms.topic: conceptual
ms.author: sihhu
author: MayMSFT
ms.reviewer: nibaccam
ms.date: 11/03/2020
ms.custom: how-to, contperfq1, devx-track-python

# Customer intent: As an experienced Python developer, I need to make my data in Azure storage available to my remote compute to train my machine learning models.
---

# Connect to storage services Azure

In this article, learn how to **connect to  storage services on Azure via Azure Machine Learning datastores**. Datastores securely connect to your Azure storage service without putting your authentication credentials and the integrity of your original data source at risk. They store connection information, like your subscription ID and token authorization in your [Key Vault](https://azure.microsoft.com/services/key-vault/) associated with the workspace, so you can securely access your storage without having to hard code them in your scripts. You can use the [Azure Machine Learning Python SDK](#python) or the [Azure Machine Learning studio](how-to-connect-data-ui.md) to create and register datastores.

If you prefer to create and manage datastores using the Azure Machine Learning VS Code extension; visit the [VS Code resource management how-to guide](how-to-manage-resources-vscode.md#datastores) to learn more.

You can create datastores from [these Azure storage solutions](#matrix). **For unsupported storage solutions**, and to save data egress cost during ML experiments, [move your data](#move) to a supported Azure storage solution.  

To understand where datastores fit in Azure Machine Learning's overall data access workflow, see  the [Securely access data](concept-data.md#data-workflow) article.

## Prerequisites

You'll need:
- An Azure subscription. If you don't have an Azure subscription, create a free account before you begin. Try the [free or paid version of Azure Machine Learning](https://aka.ms/AMLFree).

- An Azure storage account with a [supported storage type](#matrix).

- The [Azure Machine Learning SDK for Python](/python/api/overview/azure/ml/intro?preserve-view=true&view=azure-ml-py), or access to [Azure Machine Learning studio](https://ml.azure.com/).

- An Azure Machine Learning workspace.
  
  Either [create an Azure Machine Learning workspace](how-to-manage-workspace.md) or use an existing one via the Python SDK. 

    Import the `Workspace` and `Datastore` class, and load your subscription information from the file `config.json` using the function `from_config()`. This looks for the JSON file in the current directory by default, but you can also specify a path parameter to point to the file using `from_config(path="your/file/path")`.

   ```Python
   import azureml.core
   from azureml.core import Workspace, Datastore
        
   ws = Workspace.from_config()
   ```

    When you create a workspace, an Azure blob container and an Azure file share are automatically registered as datastores to the workspace. They're named `workspaceblobstore` and `workspacefilestore`, respectively. The `workspaceblobstore` is used to store workspace artifacts and your machine learning experiment logs. It's also set as the **default datastore** and can't be deleted from the workspace. The `workspacefilestore` is used to store notebooks and R scripts authorized via [compute instance](./concept-compute-instance.md#accessing-files).
    
    > [!NOTE]
    > Azure Machine Learning designer will create a datastore named **azureml_globaldatasets** automatically when you open a sample in the designer homepage. This datastore only contains sample datasets. Please **do not** use this datastore for any confidential data access.

<a name="matrix"></a>

## Supported data storage service types

Datastores currently support storing connection information to the storage services listed in the following matrix.

| Storage&nbsp;type | Authentication&nbsp;type | [Azure&nbsp;Machine&nbsp;Learning studio](https://ml.azure.com/) | [Azure&nbsp;Machine&nbsp;Learning&nbsp; Python SDK](/python/api/overview/azure/ml/intro?preserve-view=true&view=azure-ml-py) |  [Azure&nbsp;Machine&nbsp;Learning CLI](reference-azure-machine-learning-cli.md) | [Azure&nbsp;Machine&nbsp;Learning&nbsp; Rest API](/rest/api/azureml/) | VS Code
---|---|---|---|---|---|---
[Azure&nbsp;Blob&nbsp;Storage](../storage/blobs/storage-blobs-overview.md)| Account key <br> SAS token | ✓ | ✓ | ✓ |✓ |✓
[Azure&nbsp;File&nbsp;Share](../storage/files/storage-files-introduction.md)| Account key <br> SAS token | ✓ | ✓ | ✓ |✓|✓
[Azure&nbsp;Data Lake&nbsp;Storage Gen&nbsp;1](../data-lake-store/index.yml)| Service principal| ✓ | ✓ | ✓ |✓|
[Azure&nbsp;Data Lake&nbsp;Storage Gen&nbsp;2](../storage/blobs/data-lake-storage-introduction.md)| Service principal| ✓ | ✓ | ✓ |✓|
[Azure&nbsp;SQL&nbsp;Database](../azure-sql/database/sql-database-paas-overview.md)| SQL authentication <br>Service principal| ✓ | ✓ | ✓ |✓|
[Azure&nbsp;PostgreSQL](../postgresql/overview.md) | SQL authentication| ✓ | ✓ | ✓ |✓|
[Azure&nbsp;Database&nbsp;for&nbsp;MySQL](../mysql/overview.md) | SQL authentication|  | ✓* | ✓* |✓*|
[Databricks&nbsp;File&nbsp;System](/azure/databricks/data/databricks-file-system)| No authentication | | ✓** | ✓ ** |✓** |

\* MySQL is only supported for pipeline [DataTransferStep](/python/api/azureml-pipeline-steps/azureml.pipeline.steps.datatransferstep?preserve-view=true&view=azure-ml-py)<br />
\*\* Databricks is only supported for pipeline [DatabricksStep](/python/api/azureml-pipeline-steps/azureml.pipeline.steps.databricks_step.databricksstep?preserve-view=true&view=azure-ml-py)


### Storage guidance

We recommend creating a datastore for an [Azure Blob container](../storage/blobs/storage-blobs-introduction.md). Both standard and premium storage are available for blobs. Although premium storage is more expensive, its faster throughput speeds might improve the speed of your training runs, particularly if you train against a large dataset. For information about the cost of storage accounts, see the [Azure pricing calculator](https://azure.microsoft.com/pricing/calculator/?service=machine-learning-service).

[Azure Data Lake Storage Gen2](../storage/blobs/data-lake-storage-introduction.md?toc=%252fazure%252fstorage%252fblobs%252ftoc.json) is built on top of Azure Blob storage and designed for enterprise big data analytics. A fundamental part of Data Lake Storage Gen2 is the addition of a [hierarchical namespace](../storage/blobs/data-lake-storage-namespace.md) to Blob storage. The hierarchical namespace organizes objects/files into a hierarchy of directories for efficient data access.

## Storage access and permissions

To ensure you securely connect to your Azure storage service, Azure Machine Learning  requires that you have permission to access the corresponding data storage container. This access depends on the authentication credentials used to register the datastore. 

### Virtual network 

If your data storage account is in a **virtual network**, additional configuration steps are required to ensure Azure Machine Learning has access to your data. See [Use Azure Machine Learning studio in an Azure virtual network](how-to-enable-studio-virtual-network.md) to ensure the appropriate configuration steps are applied when you create and register your datastore.  

### Access validation

**As part of the initial datastore creation and registration process**, Azure Machine Learning automatically validates that the underlying storage service exists and the user provided principal (username, service principal, or SAS token) has access to the specified storage.

**After datastore creation**, this validation is only performed for methods that require access to the underlying storage container, **not** each time datastore objects are retrieved. For example, validation happens if you want to download files from your datastore; but if you just want to change your default datastore, then validation does not happen.

To authenticate your access to the underlying storage service, you can provide either your account key, shared access signatures (SAS) tokens, or service principal in the corresponding `register_azure_*()` method of the datastore type you want to create. The [storage type matrix](#matrix) lists the supported authentication types that correspond to each datastore type.

You can find account key, SAS token, and service principal information on your [Azure portal](https://portal.azure.com).

* If you plan to use an account key or SAS token for authentication, select **Storage Accounts** on the left pane, and choose the storage account that you want to register. 
  * The **Overview** page provides information such as the account name, container, and file share name. 
      1. For account keys, go to **Access keys** on the **Settings** pane. 
      1. For SAS tokens, go to **Shared access signatures** on the **Settings** pane.

* If you plan to use a service principal for authentication, go to your **App registrations** and select which app you want to use. 
    * Its corresponding **Overview** page will contain required information like tenant ID and client ID.

> [!IMPORTANT]
> * If you need to change your access keys for an Azure Storage account (account key or SAS token), be sure to sync the new credentials with your workspace and the datastores connected to it. Learn how to [sync your updated credentials](how-to-change-storage-access-key.md). 
### Permissions

<<<<<<< HEAD
For Azure blob container and Azure Data Lake Gen 2 storage, make sure your authentication credentials have **Storage Blob Data Reader** access. Learn more about [Storage Blob Data Reader](https://docs.microsoft.com/azure/role-based-access-control/built-in-roles#storage-blob-data-reader). An account SAS token defaults to no permissions. 
* For data **read access**, your authentication credentials must have a minimum of list and read permissions for containers and objects. 

* For data **write access**, write and add permissions also are required.
=======
For Azure blob container and Azure Data Lake Gen 2 storage, make sure your authentication credentials has **Storage Blob Data Reader** access. Learn more about [Storage Blob Data Reader](../role-based-access-control/built-in-roles.md#storage-blob-data-reader). An account SAS token defaults to no permissions. For data read access, your authentication credentials must have a minimum of list and read permissions for containers and objects. For data write access, write and add permissions also are required.
>>>>>>> e718fc21

<a name="python"></a>

## Create and register datastores

When you register an Azure storage solution as a datastore, you automatically create and register that datastore to a specific workspace. Review the [storage access & permissions](#storage-access-and-permissions) section for guidance on virtual network scenarios, and where to find required authentication credentials. 

Within this section are examples for how to create and register a datastore via the Python SDK for the following storage types. The parameters provided in these examples are the **required parameters** to create and register a datastore.

* [Azure blob container](#azure-blob-container)
* [Azure file share](#azure-file-share)
* [Azure Data Lake Storage Generation 2](#azure-data-lake-storage-generation-2)

 To create datastores for other supported storage services, see the [reference documentation for the applicable `register_azure_*` methods](/python/api/azureml-core/azureml.core.datastore.datastore?preserve-view=true&view=azure-ml-py#&preserve-view=truemethods).

If you prefer a low code experience, see [Connect to data with Azure Machine Learning studio](how-to-connect-data-ui.md).
>[!IMPORTANT]
> If you unregister and re-register a datastore with the same name, and it fails, the Azure Key Vault for your workspace may not have soft-delete enabled. By default, soft-delete is enabled for the key vault instance created by your workspace, but it may not be enabled if you used an existing key vault or have a workspace created prior to October 2020. For information on how to enable soft-delete, see [Turn on Soft Delete for an existing key vault]( https://docs.microsoft.com/en-us/azure/key-vault/general/soft-delete-change#turn-on-soft-delete-for-an-existing-key-vault).”

> [!NOTE]
> Datastore name should only consist of lowercase letters, digits and underscores. 

### Azure blob container

To register an Azure blob container as a datastore, use [`register_azure_blob_container()`](/python/api/azureml-core/azureml.core.datastore%28class%29?preserve-view=true&view=azure-ml-py#&preserve-view=trueregister-azure-blob-container-workspace--datastore-name--container-name--account-name--sas-token-none--account-key-none--protocol-none--endpoint-none--overwrite-false--create-if-not-exists-false--skip-validation-false--blob-cache-timeout-none--grant-workspace-access-false--subscription-id-none--resource-group-none-).

The following code creates and registers the `blob_datastore_name` datastore to the `ws` workspace. This datastore accesses the `my-container-name` blob container on the `my-account-name` storage account, by using the provided account access key. Review the [storage access & permissions](#storage-access-and-permissions) section for guidance on virtual network scenarios, and where to find required authentication credentials. 

```Python
blob_datastore_name='azblobsdk' # Name of the datastore to workspace
container_name=os.getenv("BLOB_CONTAINER", "<my-container-name>") # Name of Azure blob container
account_name=os.getenv("BLOB_ACCOUNTNAME", "<my-account-name>") # Storage account name
account_key=os.getenv("BLOB_ACCOUNT_KEY", "<my-account-key>") # Storage account access key

blob_datastore = Datastore.register_azure_blob_container(workspace=ws, 
                                                         datastore_name=blob_datastore_name, 
                                                         container_name=container_name, 
                                                         account_name=account_name,
                                                         account_key=account_key)
```

### Azure file share

To register an Azure file share as a datastore, use [`register_azure_file_share()`](/python/api/azureml-core/azureml.core.datastore%28class%29?preserve-view=true&view=azure-ml-py#&preserve-view=trueregister-azure-file-share-workspace--datastore-name--file-share-name--account-name--sas-token-none--account-key-none--protocol-none--endpoint-none--overwrite-false--create-if-not-exists-false--skip-validation-false-). 

The following code creates and registers the `file_datastore_name` datastore to the `ws` workspace. This datastore accesses the `my-fileshare-name` file share on the `my-account-name` storage account, by using the provided account access key. Review the [storage access & permissions](#storage-access-and-permissions) section for guidance on virtual network scenarios, and where to find required authentication credentials. 

```Python
file_datastore_name='azfilesharesdk' # Name of the datastore to workspace
file_share_name=os.getenv("FILE_SHARE_CONTAINER", "<my-fileshare-name>") # Name of Azure file share container
account_name=os.getenv("FILE_SHARE_ACCOUNTNAME", "<my-account-name>") # Storage account name
account_key=os.getenv("FILE_SHARE_ACCOUNT_KEY", "<my-account-key>") # Storage account access key

file_datastore = Datastore.register_azure_file_share(workspace=ws,
                                                     datastore_name=file_datastore_name, 
                                                     file_share_name=file_share_name, 
                                                     account_name=account_name,
                                                     account_key=account_key)
```

### Azure Data Lake Storage Generation 2

For an Azure Data Lake Storage Generation 2 (ADLS Gen 2) datastore, use [register_azure_data_lake_gen2()](/python/api/azureml-core/azureml.core.datastore.datastore?preserve-view=true&view=azure-ml-py#&preserve-view=trueregister-azure-data-lake-gen2-workspace--datastore-name--filesystem--account-name--tenant-id--client-id--client-secret--resource-url-none--authority-url-none--protocol-none--endpoint-none--overwrite-false-) to register a credential datastore connected to an Azure DataLake Gen 2 storage with [service principal permissions](../active-directory/develop/howto-create-service-principal-portal.md).  

In order to utilize your service principal, you need to [register your application](../active-directory/develop/app-objects-and-service-principals.md) and grant the service principal with **Storage Blob Data Reader** access. Learn more about [access control set up for ADLS Gen 2](../storage/blobs/data-lake-storage-access-control.md). 

The following code creates and registers the `adlsgen2_datastore_name` datastore to the `ws` workspace. This datastore accesses the file system `test` in the `account_name` storage account, by using the provided service principal credentials. 
Review the [storage access & permissions](#storage-access-and-permissions) section for guidance on virtual network scenarios, and where to find required authentication credentials. 

```python 
adlsgen2_datastore_name = 'adlsgen2datastore'

subscription_id=os.getenv("ADL_SUBSCRIPTION", "<my_subscription_id>") # subscription id of ADLS account
resource_group=os.getenv("ADL_RESOURCE_GROUP", "<my_resource_group>") # resource group of ADLS account

account_name=os.getenv("ADLSGEN2_ACCOUNTNAME", "<my_account_name>") # ADLS Gen2 account name
tenant_id=os.getenv("ADLSGEN2_TENANT", "<my_tenant_id>") # tenant id of service principal
client_id=os.getenv("ADLSGEN2_CLIENTID", "<my_client_id>") # client id of service principal
client_secret=os.getenv("ADLSGEN2_CLIENT_SECRET", "<my_client_secret>") # the secret of service principal

adlsgen2_datastore = Datastore.register_azure_data_lake_gen2(workspace=ws,
                                                             datastore_name=adlsgen2_datastore_name,
                                                             account_name=account_name, # ADLS Gen2 account name
                                                             filesystem='test', # ADLS Gen2 filesystem
                                                             tenant_id=tenant_id, # tenant id of service principal
                                                             client_id=client_id, # client id of service principal
                                                             client_secret=client_secret) # the secret of service principal
```

<a name="arm"></a>

## Create datastores using Azure Resource Manager

There are a number of templates at [https://github.com/Azure/azure-quickstart-templates/tree/master/101-machine-learning-datastore-create-*](https://github.com/Azure/azure-quickstart-templates/tree/master/) that can be used to create datastores.

For information on using these templates, see [Use an Azure Resource Manager template to create a workspace for Azure Machine Learning](how-to-create-workspace-template.md).

<a name="train"></a>
## Use data in your datastores

After you create a datastore, [create an Azure Machine Learning dataset](how-to-create-register-datasets.md) to interact with your data. Datasets package your data into a lazily evaluated consumable object for machine learning tasks, like training. They also provide the ability to [download or mount](how-to-train-with-datasets.md#mount-vs-download) files of any format from Azure storage services like, Azure Blob storage and ADLS Gen 2. You can also use them to load tabular data into a pandas or Spark DataFrame.

<a name="get"></a>

## Get datastores from your workspace

To get a specific datastore registered in the current workspace, use the [`get()`](/python/api/azureml-core/azureml.core.datastore%28class%29?preserve-view=true&view=azure-ml-py#&preserve-view=trueget-workspace--datastore-name-) static method on the `Datastore` class:

```Python
# Get a named datastore from the current workspace
datastore = Datastore.get(ws, datastore_name='your datastore name')
```
To get the list of datastores registered with a given workspace, you can use the [`datastores`](/python/api/azureml-core/azureml.core.workspace%28class%29?preserve-view=true&view=azure-ml-py#&preserve-view=truedatastores) property on a workspace object:

```Python
# List all datastores registered in the current workspace
datastores = ws.datastores
for name, datastore in datastores.items():
    print(name, datastore.datastore_type)
```

To get the workspace's default datastore, use this line:

```Python
datastore = ws.get_default_datastore()
```
You can also change the default datastore with the following code. This ability is only supported via the SDK. 

```Python
 ws.set_default_datastore(new_default_datastore)
```

## Access data during scoring

Azure Machine Learning provides several ways to use your models for scoring. Some of these methods don't provide access to datastores. Use the following table to understand which methods allow you to access datastores during scoring:

| Method | Datastore access | Description |
| ----- | :-----: | ----- |
| [Batch prediction](./tutorial-pipeline-batch-scoring-classification.md) | ✔ | Make predictions on large quantities of data asynchronously. |
| [Web service](how-to-deploy-and-where.md) | &nbsp; | Deploy models as a web service. |
| [Azure IoT Edge module](how-to-deploy-and-where.md) | &nbsp; | Deploy models to IoT Edge devices. |

For situations where the SDK doesn't provide access to datastores, you might be able to create custom code by using the relevant Azure SDK to access the data. For example, the [Azure Storage SDK for Python](https://github.com/Azure/azure-storage-python) is a client library that you can use to access data stored in blobs or files.

<a name="move"></a>

## Move data to supported Azure storage solutions

Azure Machine Learning supports accessing data from Azure Blob storage, Azure Files, Azure Data Lake Storage Gen1, Azure Data Lake Storage Gen2, Azure SQL Database, and Azure Database for PostgreSQL. If you're using unsupported storage, we recommend that you move your data to supported Azure storage solutions by using [Azure Data Factory and these steps](../data-factory/quickstart-create-data-factory-copy-data-tool.md). Moving data to supported storage can help you save data egress costs during machine learning experiments. 

Azure Data Factory provides efficient and resilient data transfer with more than 80 prebuilt connectors at no additional cost. These connectors include Azure data services, on-premises data sources, Amazon S3 and Redshift, and Google BigQuery.

## Next steps

* [Create an Azure machine learning dataset](how-to-create-register-datasets.md)
* [Train a model](how-to-set-up-training-targets.md)
* [Deploy a model](how-to-deploy-and-where.md)<|MERGE_RESOLUTION|>--- conflicted
+++ resolved
@@ -109,14 +109,10 @@
 > * If you need to change your access keys for an Azure Storage account (account key or SAS token), be sure to sync the new credentials with your workspace and the datastores connected to it. Learn how to [sync your updated credentials](how-to-change-storage-access-key.md). 
 ### Permissions
 
-<<<<<<< HEAD
 For Azure blob container and Azure Data Lake Gen 2 storage, make sure your authentication credentials have **Storage Blob Data Reader** access. Learn more about [Storage Blob Data Reader](https://docs.microsoft.com/azure/role-based-access-control/built-in-roles#storage-blob-data-reader). An account SAS token defaults to no permissions. 
 * For data **read access**, your authentication credentials must have a minimum of list and read permissions for containers and objects. 
 
 * For data **write access**, write and add permissions also are required.
-=======
-For Azure blob container and Azure Data Lake Gen 2 storage, make sure your authentication credentials has **Storage Blob Data Reader** access. Learn more about [Storage Blob Data Reader](../role-based-access-control/built-in-roles.md#storage-blob-data-reader). An account SAS token defaults to no permissions. For data read access, your authentication credentials must have a minimum of list and read permissions for containers and objects. For data write access, write and add permissions also are required.
->>>>>>> e718fc21
 
 <a name="python"></a>
 
