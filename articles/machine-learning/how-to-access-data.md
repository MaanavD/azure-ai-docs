--- conflicted
+++ resolved
@@ -9,13 +9,9 @@
 ms.author: sihhu
 author: MayMSFT
 ms.reviewer: nibaccam
-<<<<<<< HEAD
-ms.date: 07/22/2020
+ms.date: 11/03/2020
 ms.custom: how-to, contperfq1, devx-track-python, data4ml
-=======
-ms.date: 11/03/2020
-ms.custom: how-to, contperfq1, devx-track-python
->>>>>>> eb5b96db
+
 
 # Customer intent: As an experienced Python developer, I need to make my data in Azure storage available to my remote compute to train my machine learning models.
 ---
