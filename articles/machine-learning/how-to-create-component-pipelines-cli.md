---
title: Create and run component-based ML pipelines (CLI)
titleSuffix: Azure Machine Learning
description: Create and run machine learning pipelines using the Azure Machine Learning CLI. 
services: machine-learning
ms.service: machine-learning
ms.subservice: core
author: xiaoharper
ms.author: zhanxia
ms.date:  05/10/2022
ms.topic: how-to
ms.custom: devplatv2, devx-track-azurecli, event-tier1-build-2022
ms.devlang: azurecli, cliv2
---

# Create and run machine learning pipelines using components with the Azure Machine Learning CLI

[!INCLUDE [cli v2](../../includes/machine-learning-cli-v2.md)]


In this article, you learn how to create and run [machine learning pipelines](concept-ml-pipelines.md) by using the Azure CLI and components (for more, see [What is an Azure Machine Learning component?](concept-component.md)). You can [create pipelines without using components](how-to-train-cli.md#build-a-training-pipeline), but components offer the greatest amount of flexibility and reuse. AzureML Pipelines may be defined in YAML and run from the CLI, authored in Python, or composed in AzureML Studio Designer with a drag-and-drop UI. This document focuses on the CLI.

## Prerequisites

- If you don't have an Azure subscription, create a free account before you begin. Try the [free or paid version of Azure Machine Learning](https://azure.microsoft.com/free/).

- You'll need an [Azure Machine Learning workspace](how-to-manage-workspace.md) for your pipelines and associated resources

- [Install and set up the Azure CLI extension for Machine Learning](how-to-configure-cli.md)

- Clone the examples repository:

    ```azurecli-interactive
    git clone https://github.com/Azure/azureml-examples --depth 1
    cd azureml-examples/cli/jobs/pipelines-with-components/basics
    ```

### Suggested pre-reading
<<<<<<< HEAD

- [What is Azure Machine Learning pipeline](./concept-ml-pipelines.md)
- [What is Azure Machine Learning component](./concept-component.md)

## Create your first pipeline with component

Let's create your first pipeline with component using an example. This section aims to give you an initial impression of what pipeline and component look like in AzureML with a concrete example.

From the `cli/jobs/pipelines-with-components/basics` directory of the [`azureml-examples` repository](https://github.com/Azure/azureml-examples), navigate to the `3b_pipeline_with_data` subdirector. There are three types of files in this directory. Those are the files you'll need to create when building your own pipeline.

- **pipeline.yml**: This YAML file defines the machine learning pipeline. This YAML file describes how to break a full machine learning task into a multistep workflow. For example, considering a simple machine learning task of using historical data to train a sales forecasting model, you may want to build a sequential workflow with data processing, model training, and model evaluation steps.  Each step is a component that has well defined interface and can be developed, tested, and optimized independently. The pipeline YAML also defines how the child steps connect to other steps in the pipeline, for example the model training step generate a model file and the model file will pass to a model evaluation step.

- **component.yml**:  This YAML file defines the component. It packages following information:
  - Metadata: name, display name, version, description, type etc. The metadata helps to describe and manage the component.
  - Interface: inputs and outputs. For example, a model training component will take training data and number of epochs as input, and generate a trained model file as output. Once the interface is defined, different teams can develop and test the component independently.
  - Command, code & environment: the command, code and environment to run the component.    Command is the shell command to execute the component. Code usually refers to a source  code directory. Environment could be an AzureML environment(curated or customer created), docker image or conda environment.  

- **component_src**: This is the source code directory for a specific component. It contains the source code that will be executed in the component. You can use your preferred lanuage(Python, R...). The code must be executed by a shell command. The source code can take a few inputs from shell command line to control how this step is going to be executed. For example, a training step may take training data, learning rate, number of epochs to control the training process. The argument of a shell command is used to pass inputs and outputs to the code. 

=======

- [What is Azure Machine Learning pipeline](./concept-ml-pipelines.md)
- [What is Azure Machine Learning component](./concept-component.md)

## Create your first pipeline with component

Let's create your first pipeline with component using an example. This section aims to give you an initial impression of what pipeline and component look like in AzureML with a concrete example.

From the `cli/jobs/pipelines-with-components/basics` directory of the [`azureml-examples` repository](https://github.com/Azure/azureml-examples), navigate to the `3b_pipeline_with_data` subdirector. There are three types of files in this directory. Those are the files you'll need to create when building your own pipeline.

- **pipeline.yml**: This YAML file defines the machine learning pipeline. This YAML file describes how to break a full machine learning task into a multistep workflow. For example, considering a simple machine learning task of using historical data to train a sales forecasting model, you may want to build a sequential workflow with data processing, model training, and model evaluation steps.  Each step is a component that has well defined interface and can be developed, tested, and optimized independently. The pipeline YAML also defines how the child steps connect to other steps in the pipeline, for example the model training step generate a model file and the model file will pass to a model evaluation step.

- **component.yml**:  This YAML file defines the component. It packages following information:
  - Metadata: name, display name, version, description, type etc. The metadata helps to describe and manage the component.
  - Interface: inputs and outputs. For example, a model training component will take training data and number of epochs as input, and generate a trained model file as output. Once the interface is defined, different teams can develop and test the component independently.
  - Command, code & environment: the command, code and environment to run the component.    Command is the shell command to execute the component. Code usually refers to a source  code directory. Environment could be an AzureML environment(curated or customer created), docker image or conda environment.  

- **component_src**: This is the source code directory for a specific component. It contains the source code that will be executed in the component. You can use your preferred lanuage(Python, R...). The code must be executed by a shell command. The source code can take a few inputs from shell command line to control how this step is going to be executed. For example, a training step may take training data, learning rate, number of epochs to control the training process. The argument of a shell command is used to pass inputs and outputs to the code. 

>>>>>>> c30c2e11
 Now let's create a pipeline using the `3b_pipeline_with_data` example. We'll explain the detailed meaning of each file in following sections. 
 
 First list your available compute resources with the following command: 

```azurecli
az ml compute list
```

If you don't have it, create a cluster called `cpu-cluster` by running:

```azurecli
az ml compute create -n cpu-cluster --type amlcompute --min-instances 0 --max-instances 10
```

Now, create a pipeline job defined in the pipeline.yml file with the following command. The compute target will be referenced in the pipeline.yml file as `azureml:cpu-cluster`. If your compute target uses a different name, remember to update it in the pipeline.yml file. 

```azurecli
az ml job create --file pipeline.yml
```

You should receive a JSON dictionary with information about the pipeline job, including:

| Key                        | Description                                                           |
|----------------------------|-----------------------------------------------------------------------|
| `name`                     | The GUID-based name of the job.                                       |
| `experiment_name`          | The name under which jobs will be organized in Studio.                |
| `services.Studio.endpoint` | A URL for monitoring and reviewing the pipeline job.                  |
| `status`                   | The status of the job. This will likely be `Preparing` at this point. |
<<<<<<< HEAD

Open the `services.Studio.endpoint` URL you'll see a graph visualization of the pipeline looks like below.

:::image type="content" source="./media/how-to-create-component-pipelines-cli/pipeline-graph-dependencies.png" alt-text="Screenshot of a graph visualization of the pipeline.":::

## Understand the pipeline definition YAML

Let's take a look at the pipeline definition in the *3b_pipeline_with_data/pipeline.yml* file.  

:::code language="yaml" source="~/azureml-examples-sdk-preview/cli/jobs/pipelines-with-components/basics/3b_pipeline_with_data/pipeline.yml":::

Below table describes the most common used fields of pipeline YAML schema. See [full pipeline YAML schema here](reference-yaml-job-pipeline.md).  

|key|description|
|------|------|
|type|**Required**. Job type, must be `pipeline` for pipeline jobs.|
|display_name|Display name of the pipeline job in Studio UI. Editable in Studio UI. Doesn't have to be unique across all jobs in the workspace.|
|jobs|**Required**. Dictionary of the set of individual jobs to run as steps within the pipeline. These jobs are considered child jobs of the parent pipeline job. In this release, supported job types in pipeline are `command` and `sweep`
|inputs|Dictionary of inputs to the pipeline job. The key is a name for the input within the context of the job and the value is the input value. These pipeline inputs can be referenced by the inputs of an individual step job in the pipeline using the ${{ parent.inputs.<input_name> }} expression.|
|outputs|Dictionary of output configurations of the pipeline job. The key is a name for the output within the context of the job and the value is the output configuration. These pipeline outputs can be referenced by the outputs of an individual step job in the pipeline using the ${{ parents.outputs.<output_name> }} expression. |

In the *3b_pipeline_with_data* example, we've created a three steps pipeline.

- The three steps are defined under `jobs`. All three step type is command job. Each step's definition is in corresponding `component.yml` file. You can see the component YAML files under *3b_pipeline_with_data* directory. We'll explain the componentA.yml in next section.
- This pipeline has data dependency, which is common in most real world pipelines. Component_a takes data input from local folder under `./data`(line 17-20) and passes its output to componentB (line 29). Component_a's output can be referenced as `${{parent.jobs.component_a.outputs.component_a_output}}`.
- The `compute` defines the default compute for this pipeline. If a component under `jobs` defines a different compute for this component, the system will respect component specific setting.

:::image type="content" source="./media/how-to-create-component-pipelines-cli/pipeline-inputs-and-outputs.png" alt-text="Screenshot of the pipeline with data example above." lightbox ="./media/how-to-create-component-pipelines-cli/pipeline-inputs-and-outputs.png":::

### Read and write data in pipeline

One common scenario is to read and write data in your pipeline. In AuzreML, we use the same schema to [read and write data](how-to-read-write-data-v2.md) for all type of jobs (pipeline job, command job, and sweep job). Below are pipeline job examples of using data for common scenarios.

- [local data](https://github.com/Azure/azureml-examples/tree/sdk-preview/cli/jobs/pipelines-with-components/basics/4a_local_data_input)
- [web file with public URL](https://github.com/Azure/azureml-examples/blob/sdk-preview/cli/jobs/pipelines-with-components/basics/4c_web_url_input/pipeline.yml)
- [AzureML datastore and path](https://github.com/Azure/azureml-examples/tree/sdk-preview/cli/jobs/pipelines-with-components/basics/4b_datastore_datapath_uri)
- [AzureML data asset](https://github.com/Azure/azureml-examples/tree/sdk-preview/cli/jobs/pipelines-with-components/basics/4d_data_input)

## Understand the component definition YAML

Now let's look at the *componentA.yml* as an example to understand component definition YAML.

:::code language="yaml" source="~/azureml-examples-sdk-preview/cli/jobs/pipelines-with-components/basics/3b_pipeline_with_data/componentA.yml":::

The most common used schema of the component YAML is described in below table. See [full component YAML schema here](reference-yaml-component-command.md).

|key|description|
|------|------|
|name|**Required**. Name of the component. Must be unique across the AzureML workspace. Must start with lowercase letter. Allow lowercase letters, numbers and understore(_). Maximum length is 255 characters.|
|display_name|Display name of the component in the studio UI. Can be non-unique within the workspace.|
|command|**Required** the command to execute|
|code|Local path to the source code directory to be uploaded and used for the component.|
|environment|**Required**. The environment that will be used to execute the component.|
|inputs|Dictionary of component inputs. The key is a name for the input within the context of the component and the value is the component input definition. Inputs can be referenced in the command using the ${{ inputs.<input_name> }} expression.|
|outputs|Dictionary of component outputs. The key is a name for the output within the context of the component and the value is the component output definition. Outputs can be referenced in the command using the ${{ outputs.<output_name> }} expression.|
|is_deterministic|Whether to reuse previous job's result if the component inputs not change. Default value is `true`, also known as resue by default. The common scenario to set it as `false` is to force reload data from a cloud storage or URL.|

For the example in *3b_pipeline_with_data/componentA.yml*, componentA has one data input and one data output, which can be connected to other steps in the parent pipeline. All the files under `code` section in component YAML will be uploaded to AzureML when submitting the pipeline job. In this example, files under `./componentA_src` will be uploaded (line 16 in *componentA.yml*). You can see the uploaded source code in Studio UI: double select the ComponentA step and navigate to Snapshot tab, as shown in below screenshot. We can see it's a hello-world script just doing some simple printing, and write current datetime to the `componentA_output` path. The component takes input and output through command line argument, and it's handled in the *hello.py* using `argparse`.
  
:::image type="content" source="./media/how-to-create-component-pipelines-cli/component-snapshot.png" alt-text="Screenshot of pipeline with data example above showing componentA." lightbox="./media/how-to-create-component-pipelines-cli/component-snapshot.png":::

### Input and output
Input and output define the interface of a component. Input and output could be either of a literal value(of type `string`,`number`,`integer`, or `boolean`) or an object containing input schema.

**Object input** (of type `uri_file`, `uri_folder`,`mltable`,`mlflow_model`,`custom_model`) can connect to other steps in the parent pipeline job and hence pass data/model to other steps. In pipeline graph, the object type input will render as a connection dot.

**Literal value inputs** (`string`,`number`,`integer`,`boolean`) are the parameters you can pass to the component at run time. You can add default value of literal inputs under `default` field. For `number` and `integer` type, you can also add minimum and maximum value of the accepted value using `min` and `max` fields. If the input value exceeds the min and max, pipeline will fail at validation. Validation happens before you submit a pipeline job to save your time. Validation works for CLI, Python SDK and designer UI. Below screenshot shows a validation example in designer UI. Similarly, you can define allowed values in `enum` field.

:::image type="content" source="./media/how-to-create-component-pipelines-cli/component-input-output.png" alt-text="Screenshot of the input and output of the train linear regression model component." lightbox= "./media/how-to-create-component-pipelines-cli/component-input-output.png":::

=======

Open the `services.Studio.endpoint` URL you'll see a graph visualization of the pipeline looks like below.

:::image type="content" source="./media/how-to-create-component-pipelines-cli/pipeline-graph-dependencies.png" alt-text="Screenshot of a graph visualization of the pipeline.":::

## Understand the pipeline definition YAML

Let's take a look at the pipeline definition in the *3b_pipeline_with_data/pipeline.yml* file.  

:::code language="yaml" source="~/azureml-examples-sdk-preview/cli/jobs/pipelines-with-components/basics/3b_pipeline_with_data/pipeline.yml":::

Below table describes the most common used fields of pipeline YAML schema. See [full pipeline YAML schema here](reference-yaml-job-pipeline.md).  

|key|description|
|------|------|
|type|**Required**. Job type, must be `pipeline` for pipeline jobs.|
|display_name|Display name of the pipeline job in Studio UI. Editable in Studio UI. Doesn't have to be unique across all jobs in the workspace.|
|jobs|**Required**. Dictionary of the set of individual jobs to run as steps within the pipeline. These jobs are considered child jobs of the parent pipeline job. In this release, supported job types in pipeline are `command` and `sweep`
|inputs|Dictionary of inputs to the pipeline job. The key is a name for the input within the context of the job and the value is the input value. These pipeline inputs can be referenced by the inputs of an individual step job in the pipeline using the ${{ parent.inputs.<input_name> }} expression.|
|outputs|Dictionary of output configurations of the pipeline job. The key is a name for the output within the context of the job and the value is the output configuration. These pipeline outputs can be referenced by the outputs of an individual step job in the pipeline using the ${{ parents.outputs.<output_name> }} expression. |

In the *3b_pipeline_with_data* example, we've created a three steps pipeline.

- The three steps are defined under `jobs`. All three step type is command job. Each step's definition is in corresponding `component.yml` file. You can see the component YAML files under *3b_pipeline_with_data* directory. We'll explain the componentA.yml in next section.
- This pipeline has data dependency, which is common in most real world pipelines. Component_a takes data input from local folder under `./data`(line 17-20) and passes its output to componentB (line 29). Component_a's output can be referenced as `${{parent.jobs.component_a.outputs.component_a_output}}`.
- The `compute` defines the default compute for this pipeline. If a component under `jobs` defines a different compute for this component, the system will respect component specific setting.

:::image type="content" source="./media/how-to-create-component-pipelines-cli/pipeline-inputs-and-outputs.png" alt-text="Screenshot of the pipeline with data example above." lightbox ="./media/how-to-create-component-pipelines-cli/pipeline-inputs-and-outputs.png":::

### Read and write data in pipeline

One common scenario is to read and write data in your pipeline. In AuzreML, we use the same schema to [read and write data](how-to-read-write-data-v2.md) for all type of jobs (pipeline job, command job, and sweep job). Below are pipeline job examples of using data for common scenarios.

- [local data](https://github.com/Azure/azureml-examples/tree/sdk-preview/cli/jobs/pipelines-with-components/basics/4a_local_data_input)
- [web file with public URL](https://github.com/Azure/azureml-examples/blob/sdk-preview/cli/jobs/pipelines-with-components/basics/4c_web_url_input/pipeline.yml)
- [AzureML datastore and path](https://github.com/Azure/azureml-examples/tree/sdk-preview/cli/jobs/pipelines-with-components/basics/4b_datastore_datapath_uri)
- [AzureML data asset](https://github.com/Azure/azureml-examples/tree/sdk-preview/cli/jobs/pipelines-with-components/basics/4d_data_input)

## Understand the component definition YAML

Now let's look at the *componentA.yml* as an example to understand component definition YAML.

:::code language="yaml" source="~/azureml-examples-sdk-preview/cli/jobs/pipelines-with-components/basics/3b_pipeline_with_data/componentA.yml":::

The most common used schema of the component YAML is described in below table. See [full component YAML schema here](reference-yaml-component-command.md).

|key|description|
|------|------|
|name|**Required**. Name of the component. Must be unique across the AzureML workspace. Must start with lowercase letter. Allow lowercase letters, numbers and understore(_). Maximum length is 255 characters.|
|display_name|Display name of the component in the studio UI. Can be non-unique within the workspace.|
|command|**Required** the command to execute|
|code|Local path to the source code directory to be uploaded and used for the component.|
|environment|**Required**. The environment that will be used to execute the component.|
|inputs|Dictionary of component inputs. The key is a name for the input within the context of the component and the value is the component input definition. Inputs can be referenced in the command using the ${{ inputs.<input_name> }} expression.|
|outputs|Dictionary of component outputs. The key is a name for the output within the context of the component and the value is the component output definition. Outputs can be referenced in the command using the ${{ outputs.<output_name> }} expression.|
|is_deterministic|Whether to reuse previous job's result if the component inputs not change. Default value is `true`, also known as resue by default. The common scenario to set it as `false` is to force reload data from a cloud storage or URL.|

For the example in *3b_pipeline_with_data/componentA.yml*, componentA has one data input and one data output, which can be connected to other steps in the parent pipeline. All the files under `code` section in component YAML will be uploaded to AzureML when submitting the pipeline job. In this example, files under `./componentA_src` will be uploaded (line 16 in *componentA.yml*). You can see the uploaded source code in Studio UI: double select the ComponentA step and navigate to Snapshot tab, as shown in below screenshot. We can see it's a hello-world script just doing some simple printing, and write current datetime to the `componentA_output` path. The component takes input and output through command line argument, and it's handled in the *hello.py* using `argparse`.
  
:::image type="content" source="./media/how-to-create-component-pipelines-cli/component-snapshot.png" alt-text="Screenshot of pipeline with data example above showing componentA." lightbox="./media/how-to-create-component-pipelines-cli/component-snapshot.png":::

### Input and output
Input and output define the interface of a component. Input and output could be either of a literal value(of type `string`,`number`,`integer`, or `boolean`) or an object containing input schema.

**Object input** (of type `uri_file`, `uri_folder`,`mltable`,`mlflow_model`,`custom_model`) can connect to other steps in the parent pipeline job and hence pass data/model to other steps. In pipeline graph, the object type input will render as a connection dot.

**Literal value inputs** (`string`,`number`,`integer`,`boolean`) are the parameters you can pass to the component at run time. You can add default value of literal inputs under `default` field. For `number` and `integer` type, you can also add minimum and maximum value of the accepted value using `min` and `max` fields. If the input value exceeds the min and max, pipeline will fail at validation. Validation happens before you submit a pipeline job to save your time. Validation works for CLI, Python SDK and designer UI. Below screenshot shows a validation example in designer UI. Similarly, you can define allowed values in `enum` field.

:::image type="content" source="./media/how-to-create-component-pipelines-cli/component-input-output.png" alt-text="Screenshot of the input and output of the train linear regression model component." lightbox= "./media/how-to-create-component-pipelines-cli/component-input-output.png":::

>>>>>>> c30c2e11
If you want to add an input to a component, remember to edit three places:  1)`inputs` field in component YAML 2) `command` field in component YAML. 3) component source code to handle the command line input. It's marked in green box in above screenshot.  

### Environment

Environment defines the environment to execute the component. It could be an AzureML environment(curated or custom registered), docker image or conda environment. See examples below.

- [AzureML registered environment asset](https://github.com/Azure/azureml-examples/tree/sdk-preview/cli/jobs/pipelines-with-components/basics/5b_env_registered). It's referenced in component following `azureml:<environment-name>:<environment-version>` syntax.
- [public docker image](https://github.com/Azure/azureml-examples/tree/sdk-preview/cli/jobs/pipelines-with-components/basics/5a_env_public_docker_image)
- [conda file](https://github.com/Azure/azureml-examples/tree/sdk-preview/cli/jobs/pipelines-with-components/basics/5c_env_conda_file) Conda file needs to be used together with a base image.

## Register component for reuse and sharing

While some components will be specific to a particular pipeline, the real benefit of components comes from reuse and sharing. Register a component in your Machine Learning workspace to make it available for reuse. Registered components support automatic versioning so you can update the component but assure that pipelines that require an older version will continue to work.  

In the azureml-examples repository, navigate to the `cli/jobs/pipelines-with-components/basics/1b_e2e_registered_components` directory. 

To register a component, use the `az ml component create` command:

```azurecli
az ml component create --file train.yml
az ml component create --file score.yml
az ml component create --file eval.yml
```

After these commands run to completion, you can see the components in Studio, under Asset -> Components:
<<<<<<< HEAD

:::image type="content" source="./media/how-to-create-component-pipelines-cli/registered-components.png" alt-text="Screenshot of Studio showing the components that were just registered." lightbox ="./media/how-to-create-component-pipelines-cli/registered-components.png":::

Select a component. You'll see detailed information for each version of the component.

Under **Details** tab, you'll see basic information of the component like name, created by, version etc. You'll see editable fields for Tags and Description. The tags can be used for adding rapidly searched keywords. The description field supports Markdown formatting and should be used to describe your component's functionality and basic use.

Under **Jobs** tab, you'll see the history of all jobs that use this component.

:::image type="content" source="./media/how-to-create-component-pipelines-cli/registered-components.png" alt-text="Screenshot of the component tab showing 3 components." lightbox ="./media/how-to-create-component-pipelines-cli/registered-components.png":::

### Use registered components in a pipeline job YAML file

Let's use `1b_e2e_registered_components` to demo how to use registered component in pipeline YAML. Navigate to `1b_e2e_registered_components` directory, open the `pipeline.yml` file. The keys and values in the `inputs` and `outputs` fields are similar to those already discussed. The only significant difference is the value of the `component` field in the `jobs.<JOB_NAME>.component` entries. The `component` value is of the form `azureml:<COMPONENT_NAME>:<COMPONENT_VERSION>`. The `train-job` definition, for instance, specifies the latest version of the registered component `my_train` should be used:

:::code language="yaml" source="~/azureml-examples-sdk-preview/cli/jobs/pipelines-with-components/basics/1b_e2e_registered_components/pipeline.yml" range="24-36" highlight="4":::

### Manage components

You can check component details and manage the component using CLI (v2). Use `az ml component -h` to get detailed instructions on component command. Below table lists all available commands. See more examples in [Azure CLI reference](/cli/azure/ml/component?view=azure-cli-latest&preserve-view=true)

=======

:::image type="content" source="./media/how-to-create-component-pipelines-cli/registered-components.png" alt-text="Screenshot of Studio showing the components that were just registered." lightbox ="./media/how-to-create-component-pipelines-cli/registered-components.png":::

Select a component. You'll see detailed information for each version of the component.

Under **Details** tab, you'll see basic information of the component like name, created by, version etc. You'll see editable fields for Tags and Description. The tags can be used for adding rapidly searched keywords. The description field supports Markdown formatting and should be used to describe your component's functionality and basic use.

Under **Jobs** tab, you'll see the history of all jobs that use this component.

:::image type="content" source="./media/how-to-create-component-pipelines-cli/registered-components.png" alt-text="Screenshot of the component tab showing 3 components." lightbox ="./media/how-to-create-component-pipelines-cli/registered-components.png":::

### Use registered components in a pipeline job YAML file

Let's use `1b_e2e_registered_components` to demo how to use registered component in pipeline YAML. Navigate to `1b_e2e_registered_components` directory, open the `pipeline.yml` file. The keys and values in the `inputs` and `outputs` fields are similar to those already discussed. The only significant difference is the value of the `component` field in the `jobs.<JOB_NAME>.component` entries. The `component` value is of the form `azureml:<COMPONENT_NAME>:<COMPONENT_VERSION>`. The `train-job` definition, for instance, specifies the latest version of the registered component `my_train` should be used:

:::code language="yaml" source="~/azureml-examples-sdk-preview/cli/jobs/pipelines-with-components/basics/1b_e2e_registered_components/pipeline.yml" range="24-36" highlight="4":::

### Manage components

You can check component details and manage the component using CLI (v2). Use `az ml component -h` to get detailed instructions on component command. Below table lists all available commands. See more examples in [Azure CLI reference](/cli/azure/ml/component?view=azure-cli-latest&preserve-view=true)

>>>>>>> c30c2e11
|commands|description|
|------|------|
|`az ml component create`|Create a component|
|`az ml component list`|List components in a workspace|
|`az ml component show`|Show details of a component|
|`az ml component update`|Update a component. Only a few fields(description, display_name) support update|
|`az ml component archive`|Archive a component container|
|`az ml component restore`|Restore an archived component|

## Next steps

- Try out [CLI v2 component example](https://github.com/Azure/azureml-examples/tree/sdk-preview/cli/jobs/pipelines-with-components)<|MERGE_RESOLUTION|>--- conflicted
+++ resolved
@@ -36,7 +36,6 @@
     ```
 
 ### Suggested pre-reading
-<<<<<<< HEAD
 
 - [What is Azure Machine Learning pipeline](./concept-ml-pipelines.md)
 - [What is Azure Machine Learning component](./concept-component.md)
@@ -56,27 +55,6 @@
 
 - **component_src**: This is the source code directory for a specific component. It contains the source code that will be executed in the component. You can use your preferred lanuage(Python, R...). The code must be executed by a shell command. The source code can take a few inputs from shell command line to control how this step is going to be executed. For example, a training step may take training data, learning rate, number of epochs to control the training process. The argument of a shell command is used to pass inputs and outputs to the code. 
 
-=======
-
-- [What is Azure Machine Learning pipeline](./concept-ml-pipelines.md)
-- [What is Azure Machine Learning component](./concept-component.md)
-
-## Create your first pipeline with component
-
-Let's create your first pipeline with component using an example. This section aims to give you an initial impression of what pipeline and component look like in AzureML with a concrete example.
-
-From the `cli/jobs/pipelines-with-components/basics` directory of the [`azureml-examples` repository](https://github.com/Azure/azureml-examples), navigate to the `3b_pipeline_with_data` subdirector. There are three types of files in this directory. Those are the files you'll need to create when building your own pipeline.
-
-- **pipeline.yml**: This YAML file defines the machine learning pipeline. This YAML file describes how to break a full machine learning task into a multistep workflow. For example, considering a simple machine learning task of using historical data to train a sales forecasting model, you may want to build a sequential workflow with data processing, model training, and model evaluation steps.  Each step is a component that has well defined interface and can be developed, tested, and optimized independently. The pipeline YAML also defines how the child steps connect to other steps in the pipeline, for example the model training step generate a model file and the model file will pass to a model evaluation step.
-
-- **component.yml**:  This YAML file defines the component. It packages following information:
-  - Metadata: name, display name, version, description, type etc. The metadata helps to describe and manage the component.
-  - Interface: inputs and outputs. For example, a model training component will take training data and number of epochs as input, and generate a trained model file as output. Once the interface is defined, different teams can develop and test the component independently.
-  - Command, code & environment: the command, code and environment to run the component.    Command is the shell command to execute the component. Code usually refers to a source  code directory. Environment could be an AzureML environment(curated or customer created), docker image or conda environment.  
-
-- **component_src**: This is the source code directory for a specific component. It contains the source code that will be executed in the component. You can use your preferred lanuage(Python, R...). The code must be executed by a shell command. The source code can take a few inputs from shell command line to control how this step is going to be executed. For example, a training step may take training data, learning rate, number of epochs to control the training process. The argument of a shell command is used to pass inputs and outputs to the code. 
-
->>>>>>> c30c2e11
  Now let's create a pipeline using the `3b_pipeline_with_data` example. We'll explain the detailed meaning of each file in following sections. 
  
  First list your available compute resources with the following command: 
@@ -105,7 +83,6 @@
 | `experiment_name`          | The name under which jobs will be organized in Studio.                |
 | `services.Studio.endpoint` | A URL for monitoring and reviewing the pipeline job.                  |
 | `status`                   | The status of the job. This will likely be `Preparing` at this point. |
-<<<<<<< HEAD
 
 Open the `services.Studio.endpoint` URL you'll see a graph visualization of the pipeline looks like below.
 
@@ -176,78 +153,6 @@
 
 :::image type="content" source="./media/how-to-create-component-pipelines-cli/component-input-output.png" alt-text="Screenshot of the input and output of the train linear regression model component." lightbox= "./media/how-to-create-component-pipelines-cli/component-input-output.png":::
 
-=======
-
-Open the `services.Studio.endpoint` URL you'll see a graph visualization of the pipeline looks like below.
-
-:::image type="content" source="./media/how-to-create-component-pipelines-cli/pipeline-graph-dependencies.png" alt-text="Screenshot of a graph visualization of the pipeline.":::
-
-## Understand the pipeline definition YAML
-
-Let's take a look at the pipeline definition in the *3b_pipeline_with_data/pipeline.yml* file.  
-
-:::code language="yaml" source="~/azureml-examples-sdk-preview/cli/jobs/pipelines-with-components/basics/3b_pipeline_with_data/pipeline.yml":::
-
-Below table describes the most common used fields of pipeline YAML schema. See [full pipeline YAML schema here](reference-yaml-job-pipeline.md).  
-
-|key|description|
-|------|------|
-|type|**Required**. Job type, must be `pipeline` for pipeline jobs.|
-|display_name|Display name of the pipeline job in Studio UI. Editable in Studio UI. Doesn't have to be unique across all jobs in the workspace.|
-|jobs|**Required**. Dictionary of the set of individual jobs to run as steps within the pipeline. These jobs are considered child jobs of the parent pipeline job. In this release, supported job types in pipeline are `command` and `sweep`
-|inputs|Dictionary of inputs to the pipeline job. The key is a name for the input within the context of the job and the value is the input value. These pipeline inputs can be referenced by the inputs of an individual step job in the pipeline using the ${{ parent.inputs.<input_name> }} expression.|
-|outputs|Dictionary of output configurations of the pipeline job. The key is a name for the output within the context of the job and the value is the output configuration. These pipeline outputs can be referenced by the outputs of an individual step job in the pipeline using the ${{ parents.outputs.<output_name> }} expression. |
-
-In the *3b_pipeline_with_data* example, we've created a three steps pipeline.
-
-- The three steps are defined under `jobs`. All three step type is command job. Each step's definition is in corresponding `component.yml` file. You can see the component YAML files under *3b_pipeline_with_data* directory. We'll explain the componentA.yml in next section.
-- This pipeline has data dependency, which is common in most real world pipelines. Component_a takes data input from local folder under `./data`(line 17-20) and passes its output to componentB (line 29). Component_a's output can be referenced as `${{parent.jobs.component_a.outputs.component_a_output}}`.
-- The `compute` defines the default compute for this pipeline. If a component under `jobs` defines a different compute for this component, the system will respect component specific setting.
-
-:::image type="content" source="./media/how-to-create-component-pipelines-cli/pipeline-inputs-and-outputs.png" alt-text="Screenshot of the pipeline with data example above." lightbox ="./media/how-to-create-component-pipelines-cli/pipeline-inputs-and-outputs.png":::
-
-### Read and write data in pipeline
-
-One common scenario is to read and write data in your pipeline. In AuzreML, we use the same schema to [read and write data](how-to-read-write-data-v2.md) for all type of jobs (pipeline job, command job, and sweep job). Below are pipeline job examples of using data for common scenarios.
-
-- [local data](https://github.com/Azure/azureml-examples/tree/sdk-preview/cli/jobs/pipelines-with-components/basics/4a_local_data_input)
-- [web file with public URL](https://github.com/Azure/azureml-examples/blob/sdk-preview/cli/jobs/pipelines-with-components/basics/4c_web_url_input/pipeline.yml)
-- [AzureML datastore and path](https://github.com/Azure/azureml-examples/tree/sdk-preview/cli/jobs/pipelines-with-components/basics/4b_datastore_datapath_uri)
-- [AzureML data asset](https://github.com/Azure/azureml-examples/tree/sdk-preview/cli/jobs/pipelines-with-components/basics/4d_data_input)
-
-## Understand the component definition YAML
-
-Now let's look at the *componentA.yml* as an example to understand component definition YAML.
-
-:::code language="yaml" source="~/azureml-examples-sdk-preview/cli/jobs/pipelines-with-components/basics/3b_pipeline_with_data/componentA.yml":::
-
-The most common used schema of the component YAML is described in below table. See [full component YAML schema here](reference-yaml-component-command.md).
-
-|key|description|
-|------|------|
-|name|**Required**. Name of the component. Must be unique across the AzureML workspace. Must start with lowercase letter. Allow lowercase letters, numbers and understore(_). Maximum length is 255 characters.|
-|display_name|Display name of the component in the studio UI. Can be non-unique within the workspace.|
-|command|**Required** the command to execute|
-|code|Local path to the source code directory to be uploaded and used for the component.|
-|environment|**Required**. The environment that will be used to execute the component.|
-|inputs|Dictionary of component inputs. The key is a name for the input within the context of the component and the value is the component input definition. Inputs can be referenced in the command using the ${{ inputs.<input_name> }} expression.|
-|outputs|Dictionary of component outputs. The key is a name for the output within the context of the component and the value is the component output definition. Outputs can be referenced in the command using the ${{ outputs.<output_name> }} expression.|
-|is_deterministic|Whether to reuse previous job's result if the component inputs not change. Default value is `true`, also known as resue by default. The common scenario to set it as `false` is to force reload data from a cloud storage or URL.|
-
-For the example in *3b_pipeline_with_data/componentA.yml*, componentA has one data input and one data output, which can be connected to other steps in the parent pipeline. All the files under `code` section in component YAML will be uploaded to AzureML when submitting the pipeline job. In this example, files under `./componentA_src` will be uploaded (line 16 in *componentA.yml*). You can see the uploaded source code in Studio UI: double select the ComponentA step and navigate to Snapshot tab, as shown in below screenshot. We can see it's a hello-world script just doing some simple printing, and write current datetime to the `componentA_output` path. The component takes input and output through command line argument, and it's handled in the *hello.py* using `argparse`.
-  
-:::image type="content" source="./media/how-to-create-component-pipelines-cli/component-snapshot.png" alt-text="Screenshot of pipeline with data example above showing componentA." lightbox="./media/how-to-create-component-pipelines-cli/component-snapshot.png":::
-
-### Input and output
-Input and output define the interface of a component. Input and output could be either of a literal value(of type `string`,`number`,`integer`, or `boolean`) or an object containing input schema.
-
-**Object input** (of type `uri_file`, `uri_folder`,`mltable`,`mlflow_model`,`custom_model`) can connect to other steps in the parent pipeline job and hence pass data/model to other steps. In pipeline graph, the object type input will render as a connection dot.
-
-**Literal value inputs** (`string`,`number`,`integer`,`boolean`) are the parameters you can pass to the component at run time. You can add default value of literal inputs under `default` field. For `number` and `integer` type, you can also add minimum and maximum value of the accepted value using `min` and `max` fields. If the input value exceeds the min and max, pipeline will fail at validation. Validation happens before you submit a pipeline job to save your time. Validation works for CLI, Python SDK and designer UI. Below screenshot shows a validation example in designer UI. Similarly, you can define allowed values in `enum` field.
-
-:::image type="content" source="./media/how-to-create-component-pipelines-cli/component-input-output.png" alt-text="Screenshot of the input and output of the train linear regression model component." lightbox= "./media/how-to-create-component-pipelines-cli/component-input-output.png":::
-
->>>>>>> c30c2e11
 If you want to add an input to a component, remember to edit three places:  1)`inputs` field in component YAML 2) `command` field in component YAML. 3) component source code to handle the command line input. It's marked in green box in above screenshot.  
 
 ### Environment
@@ -273,7 +178,6 @@
 ```
 
 After these commands run to completion, you can see the components in Studio, under Asset -> Components:
-<<<<<<< HEAD
 
 :::image type="content" source="./media/how-to-create-component-pipelines-cli/registered-components.png" alt-text="Screenshot of Studio showing the components that were just registered." lightbox ="./media/how-to-create-component-pipelines-cli/registered-components.png":::
 
@@ -295,29 +199,6 @@
 
 You can check component details and manage the component using CLI (v2). Use `az ml component -h` to get detailed instructions on component command. Below table lists all available commands. See more examples in [Azure CLI reference](/cli/azure/ml/component?view=azure-cli-latest&preserve-view=true)
 
-=======
-
-:::image type="content" source="./media/how-to-create-component-pipelines-cli/registered-components.png" alt-text="Screenshot of Studio showing the components that were just registered." lightbox ="./media/how-to-create-component-pipelines-cli/registered-components.png":::
-
-Select a component. You'll see detailed information for each version of the component.
-
-Under **Details** tab, you'll see basic information of the component like name, created by, version etc. You'll see editable fields for Tags and Description. The tags can be used for adding rapidly searched keywords. The description field supports Markdown formatting and should be used to describe your component's functionality and basic use.
-
-Under **Jobs** tab, you'll see the history of all jobs that use this component.
-
-:::image type="content" source="./media/how-to-create-component-pipelines-cli/registered-components.png" alt-text="Screenshot of the component tab showing 3 components." lightbox ="./media/how-to-create-component-pipelines-cli/registered-components.png":::
-
-### Use registered components in a pipeline job YAML file
-
-Let's use `1b_e2e_registered_components` to demo how to use registered component in pipeline YAML. Navigate to `1b_e2e_registered_components` directory, open the `pipeline.yml` file. The keys and values in the `inputs` and `outputs` fields are similar to those already discussed. The only significant difference is the value of the `component` field in the `jobs.<JOB_NAME>.component` entries. The `component` value is of the form `azureml:<COMPONENT_NAME>:<COMPONENT_VERSION>`. The `train-job` definition, for instance, specifies the latest version of the registered component `my_train` should be used:
-
-:::code language="yaml" source="~/azureml-examples-sdk-preview/cli/jobs/pipelines-with-components/basics/1b_e2e_registered_components/pipeline.yml" range="24-36" highlight="4":::
-
-### Manage components
-
-You can check component details and manage the component using CLI (v2). Use `az ml component -h` to get detailed instructions on component command. Below table lists all available commands. See more examples in [Azure CLI reference](/cli/azure/ml/component?view=azure-cli-latest&preserve-view=true)
-
->>>>>>> c30c2e11
 |commands|description|
 |------|------|
 |`az ml component create`|Create a component|
