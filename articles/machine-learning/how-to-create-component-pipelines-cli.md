--- conflicted
+++ resolved
@@ -47,17 +47,9 @@
 1. Create your first pipeline with component. -> get familiar with pipeline and component YAML definition. 
 
 2. Understand pipeline YAML
-<<<<<<< HEAD
-    - data input--reference to Sam's article
-        - local
-        - datastore
-        - web url. how to create the URL AzureML expecting? 
-        - data asset. why mltable? 
-=======
     - go through pipeline YAML with example
     - data input -- reference to Sam's article
         
->>>>>>> d8a57c56
         
 3. Understand component YAML
     - go through component YAML with example
