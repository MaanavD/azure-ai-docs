---
ms.service: azure-machine-learning
ms.topic: include
<<<<<<< HEAD
ms.date: 08/19/2024
=======
ms.date: 08/09/2024
>>>>>>> 385bf7e8
author: ccrestana
ms.author: cacrest
---

- An Azure subscription. If you don't have an Azure subscription, create a free account before you begin. Try the [free or paid version of Azure Machine Learning](https://azure.microsoft.com/free/).

<<<<<<< HEAD
- An Azure subscription. If you don't have an Azure subscription, create a free account before you begin. Try the [free or paid version of Azure Machine Learning](https://azure.microsoft.com/free/).
- An Azure Machine Learning workspace. If you don't have one, use the steps in the [Manage Azure Machine Learning workspaces](../how-to-manage-workspace.md) article to create one.
- Ensure that you have the following permissions in the workspace:

  - Create or manage batch endpoints and deployments: Use an Owner, Contributor, or Custom role that allows `Microsoft.MachineLearningServices/workspaces/batchEndpoints/*`.
  - Create Azure Resource Manager deployments in the workspace resource group: Use an Owner, Contributor, or Custom role that allows `Microsoft.Resources/deployments/write` in the resource group where the workspace is deployed.

- You need to install the following software to work with Azure Machine Learning:

  # [Azure CLI](#tab/cli)

  Add the [Azure CLI](/cli/azure/) `ml` [extension for Azure Machine Learning](../how-to-configure-cli.md).

  ```azurecli
  az extension add -n ml
  ```

  > [!NOTE]
  > Pipeline component deployments for Batch Endpoints were introduced in version 2.7 of the `ml` extension for Azure CLI. Use `az extension update --name ml` to get the last version of it.

  # [Python](#tab/python)

  Install the [Azure Machine Learning SDK for Python](https://aka.ms/sdk-v2-install).

  ```python
  pip install azure-ai-ml
  ```

  > [!NOTE]
  > Classes `ModelBatchDeployment` and `PipelineComponentBatchDeployment` were introduced in version 1.7.0 of the SDK. Use `pip install -U azure-ai-ml` to get the last version of it.

  ---
=======
- An Azure Machine Learning workspace. To create a workspace, see [Manage Azure Machine Learning workspaces](../how-to-manage-workspace.md).

- Confirm you have the following permissions in the Machine Learning workspace:

   - **Create or manage batch endpoints and deployments**: Use an Owner, Contributor, or Custom role that allows `Microsoft.MachineLearningServices/workspaces/batchEndpoints/*`.

   - **Create Azure Resource Manager deployments in the workspace resource group**: Use an Owner, Contributor, or Custom role that allows `Microsoft.Resources/deployments/write` in the resource group where the workspace is deployed.

- Install the following software to work with Machine Learning:

   # [Azure CLI](#tab/cli)
   
   Run the following command to install the [Azure CLI](/cli/azure/) and the `ml` [extension for Azure Machine Learning](../how-to-configure-cli.md):
   
   ```azurecli
   az extension add -n ml
   ```
   
   Pipeline component deployments for Batch Endpoints are introduced in version 2.7 of the `ml` extension for the Azure CLI. Use the `az extension update --name ml` command to get the latest version.
   
   # [Python](#tab/python)
   
   Run the following command to install the [Azure Machine Learning SDK for Python](https://aka.ms/sdk-v2-install):
   
   ```python
   pip install azure-ai-ml
   ```
   
   The `ModelBatchDeployment` and `PipelineComponentBatchDeployment` classes are introduced in version 1.7.0 of the SDK. Use the `pip install -U azure-ai-ml` command to get the latest version.
>>>>>>> 385bf7e8

   ---
   
### Connect to your workspace

<<<<<<< HEAD
The workspace is the top-level resource for Azure Machine Learning, providing a centralized place to work with all the artifacts you create when you use Azure Machine Learning. In this section, you connect to the workspace in which you do deployment tasks.
=======
The workspace is the top-level resource for Machine Learning. It provides a centralized place to work with all artifacts you create when you use Machine Learning. In this section, you connect to the workspace where you perform your deployment tasks.
>>>>>>> 385bf7e8

# [Azure CLI](#tab/cli)

In the following command, enter the values for your subscription ID, workspace, location, and resource group:

```azurecli
az account set --subscription <subscription>
az configure --defaults workspace=<workspace> group=<resource-group> location=<location>
```

# [Python](#tab/python)

1. Import the required libraries:

   ```python
   from azure.ai.ml import MLClient, Input, load_component
   from azure.ai.ml.entities import BatchEndpoint, ModelBatchDeployment, ModelBatchDeploymentSettings, PipelineComponentBatchDeployment, Model, AmlCompute, Data, BatchRetrySettings, CodeConfiguration, Environment, Data
   from azure.ai.ml.constants import AssetTypes, BatchDeploymentOutputAction
   from azure.ai.ml.dsl import pipeline
   from azure.identity import DefaultAzureCredential
   ```

1. Configure the workspace details and get a handle to the workspace:

<<<<<<< HEAD
   Pass in the values for your subscription ID, workspace, and resource group in the following code:

=======
   In the following command, enter the values for your subscription ID, workspace, and resource group:
   
>>>>>>> 385bf7e8
   ```python
   subscription_id = "<subscription>"
   resource_group = "<resource-group>"
   workspace = "<workspace>"
<<<<<<< HEAD
    
=======
   
>>>>>>> 385bf7e8
   ml_client = MLClient(DefaultAzureCredential(), subscription_id, resource_group, workspace)
   ```

---<|MERGE_RESOLUTION|>--- conflicted
+++ resolved
@@ -1,91 +1,45 @@
 ---
 ms.service: azure-machine-learning
 ms.topic: include
-<<<<<<< HEAD
 ms.date: 08/19/2024
-=======
-ms.date: 08/09/2024
->>>>>>> 385bf7e8
 author: ccrestana
 ms.author: cacrest
 ---
 
 - An Azure subscription. If you don't have an Azure subscription, create a free account before you begin. Try the [free or paid version of Azure Machine Learning](https://azure.microsoft.com/free/).
-
-<<<<<<< HEAD
-- An Azure subscription. If you don't have an Azure subscription, create a free account before you begin. Try the [free or paid version of Azure Machine Learning](https://azure.microsoft.com/free/).
-- An Azure Machine Learning workspace. If you don't have one, use the steps in the [Manage Azure Machine Learning workspaces](../how-to-manage-workspace.md) article to create one.
-- Ensure that you have the following permissions in the workspace:
+- An Azure Machine Learning workspace. To create a workspace, see [Manage Azure Machine Learning workspaces](../how-to-manage-workspace.md).
+- Ensure that you have the following permissions in the Machine Learning workspace:
 
   - Create or manage batch endpoints and deployments: Use an Owner, Contributor, or Custom role that allows `Microsoft.MachineLearningServices/workspaces/batchEndpoints/*`.
   - Create Azure Resource Manager deployments in the workspace resource group: Use an Owner, Contributor, or Custom role that allows `Microsoft.Resources/deployments/write` in the resource group where the workspace is deployed.
 
-- You need to install the following software to work with Azure Machine Learning:
+- Install the following software to work with Machine Learning:
 
   # [Azure CLI](#tab/cli)
 
-  Add the [Azure CLI](/cli/azure/) `ml` [extension for Azure Machine Learning](../how-to-configure-cli.md).
+  Run the following command to install the [Azure CLI](/cli/azure/) and the `ml` [extension for Azure Machine Learning](../how-to-configure-cli.md):
 
   ```azurecli
   az extension add -n ml
   ```
 
-  > [!NOTE]
-  > Pipeline component deployments for Batch Endpoints were introduced in version 2.7 of the `ml` extension for Azure CLI. Use `az extension update --name ml` to get the last version of it.
+  Pipeline component deployments for Batch Endpoints are introduced in version 2.7 of the `ml` extension for the Azure CLI. Use the `az extension update --name ml` command to get the latest version.
 
   # [Python](#tab/python)
 
-  Install the [Azure Machine Learning SDK for Python](https://aka.ms/sdk-v2-install).
+  Run the following command to install the [Azure Machine Learning SDK for Python](https://aka.ms/sdk-v2-install):
 
   ```python
   pip install azure-ai-ml
   ```
 
-  > [!NOTE]
-  > Classes `ModelBatchDeployment` and `PipelineComponentBatchDeployment` were introduced in version 1.7.0 of the SDK. Use `pip install -U azure-ai-ml` to get the last version of it.
+  The `ModelBatchDeployment` and `PipelineComponentBatchDeployment` classes are introduced in version 1.7.0 of the SDK. Use the `pip install -U azure-ai-ml` command to get the latest version.
 
   ---
-=======
-- An Azure Machine Learning workspace. To create a workspace, see [Manage Azure Machine Learning workspaces](../how-to-manage-workspace.md).
 
-- Confirm you have the following permissions in the Machine Learning workspace:
-
-   - **Create or manage batch endpoints and deployments**: Use an Owner, Contributor, or Custom role that allows `Microsoft.MachineLearningServices/workspaces/batchEndpoints/*`.
-
-   - **Create Azure Resource Manager deployments in the workspace resource group**: Use an Owner, Contributor, or Custom role that allows `Microsoft.Resources/deployments/write` in the resource group where the workspace is deployed.
-
-- Install the following software to work with Machine Learning:
-
-   # [Azure CLI](#tab/cli)
-   
-   Run the following command to install the [Azure CLI](/cli/azure/) and the `ml` [extension for Azure Machine Learning](../how-to-configure-cli.md):
-   
-   ```azurecli
-   az extension add -n ml
-   ```
-   
-   Pipeline component deployments for Batch Endpoints are introduced in version 2.7 of the `ml` extension for the Azure CLI. Use the `az extension update --name ml` command to get the latest version.
-   
-   # [Python](#tab/python)
-   
-   Run the following command to install the [Azure Machine Learning SDK for Python](https://aka.ms/sdk-v2-install):
-   
-   ```python
-   pip install azure-ai-ml
-   ```
-   
-   The `ModelBatchDeployment` and `PipelineComponentBatchDeployment` classes are introduced in version 1.7.0 of the SDK. Use the `pip install -U azure-ai-ml` command to get the latest version.
->>>>>>> 385bf7e8
-
-   ---
-   
 ### Connect to your workspace
 
-<<<<<<< HEAD
-The workspace is the top-level resource for Azure Machine Learning, providing a centralized place to work with all the artifacts you create when you use Azure Machine Learning. In this section, you connect to the workspace in which you do deployment tasks.
-=======
 The workspace is the top-level resource for Machine Learning. It provides a centralized place to work with all artifacts you create when you use Machine Learning. In this section, you connect to the workspace where you perform your deployment tasks.
->>>>>>> 385bf7e8
 
 # [Azure CLI](#tab/cli)
 
@@ -110,22 +64,13 @@
 
 1. Configure the workspace details and get a handle to the workspace:
 
-<<<<<<< HEAD
-   Pass in the values for your subscription ID, workspace, and resource group in the following code:
+   In the following command, enter the values for your subscription ID, workspace, and resource group:
 
-=======
-   In the following command, enter the values for your subscription ID, workspace, and resource group:
-   
->>>>>>> 385bf7e8
    ```python
    subscription_id = "<subscription>"
    resource_group = "<resource-group>"
    workspace = "<workspace>"
-<<<<<<< HEAD
-    
-=======
    
->>>>>>> 385bf7e8
    ml_client = MLClient(DefaultAzureCredential(), subscription_id, resource_group, workspace)
    ```
 
