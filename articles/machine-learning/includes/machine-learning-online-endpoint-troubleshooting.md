--- conflicted
+++ resolved
@@ -55,12 +55,17 @@
    az network private-endpoint-connection approve --id <private-endpoint-connection-ID> --description "Approved"
    ```
 
-<<<<<<< HEAD
-=======
 ### Scoring endpoint can't be resolved
 
 1. Verify that the client issuing the scoring request is a virtual network that can access the Azure Machine Learning workspace.
-1. Use the `nslookup` command on the endpoint hostname to retrieve the IP address information, for example:
+
+1. Use the `nslookup` command on the endpoint host name to retrieve the IP address information:
+
+   ```bash
+   nslookup <endpoint-name>.<endpoint-region>.inference.ml.azure.com
+   ```
+
+   For example, your command might look similar to the following one:
 
    ```bash
    nslookup endpointname.westcentralus.inference.ml.azure.com
@@ -69,15 +74,15 @@
    The response contains an address that should be in the range provided by the virtual network.
    
    > [!NOTE]
-   > - For Kubernetes online endpoint, the endpoint hostname should be the **CName** (domain name) that's specified in your Kubernetes cluster. 
-   > - If the endpoint is HTTP, the IP address is contained in the endpoint URI, which you can get from the studio UI.
-   > - You can find more ways to get the IP address of the endpoint in [Secure Kubernetes online endpoint](../how-to-secure-Kubernetes-online-endpoint.md#update-your-dns-with-an-fqdn).
+   > - For Kubernetes online endpoint, the endpoint host name should be the **CName** (domain name) that's specified in your Kubernetes cluster. 
+   > - If the endpoint uses HTTP, the IP address is contained in the endpoint URI, which you can get from the studio UI.
+   > - For more ways to get the IP address of the endpoint, see [Update your DNS with an FQDN](../how-to-secure-Kubernetes-online-endpoint.md#update-your-dns-with-an-fqdn).
 
-1. If the `nslookup` command doesn't resolve the host name, take the following actions:
+1. If the `nslookup` command doesn't resolve the host name, take the actions in one of the following sections.
 
 #### Managed online endpoints
 
-1. Use the following command to check whether an A record exists in the private Domain Name Server (DNS) zone for the virtual network.
+1. Use the following command to check whether an A record exists in the private Domain Name System (DNS) zone for the virtual network.
 
    ```azurecli
    az network private-dns record-set list -z privatelink.api.azureml.ms -o tsv --query [].name
@@ -85,45 +90,50 @@
 
    The results should contain an entry similar to `*.<GUID>.inference.<region>`.
 
-1. If no inference value returns, delete the private endpoint for the workspace and then recreate it. For more information, see [How to configure a private endpoint](/azure/container-registry/container-registry-private-link).
+1. If no inference value is returned, delete the private endpoint for the workspace and then re-create it. For more information, see [How to configure a private endpoint](/azure/container-registry/container-registry-private-link).
 
-1. If the workspace with a private endpoint [uses a custom DNS server](../how-to-custom-dns.md), run the following command to verify that the resolution from custom DNS works correctly.
+1. If the workspace with a private endpoint [uses a custom DNS server](../how-to-custom-dns.md), run the following command to verify that the resolution from the custom DNS server works correctly:
 
-```bash
-dig endpointname.westcentralus.inference.ml.azure.com
-```
+   ```bash
+   dig <endpoint-name>.<endpoint-region>.inference.ml.azure.com
+   ```
 
 #### Kubernetes online endpoints
 
 1. Check the DNS configuration in the Kubernetes cluster.
-1. Also check if the [azureml-fe](../how-to-kubernetes-inference-routing-azureml-fe.md) works as expected, by using the following command:
+
+1. Check whether the [Azure Machine Learning inference router, `azureml-fe`](../how-to-kubernetes-inference-routing-azureml-fe.md), works as expected. To perform this check, take the following steps:
+
+   1. Run the following command in the `azureml-fe` pod:
+
+      ```bash
+      kubectl exec -it deploy/azureml-fe -- /bin/bash
+      ```
+
+   1. Run one of the following commands:
+   
+      ```bash
+      curl -vi -k https://localhost:<port>/api/v1/endpoint/<endpoint-name>/swagger.json
+      "Swagger not found"
+      ```
+
+      For HTTP, use the following command:
+
+      ```bash
+      curl https://localhost:<port>/api/v1/endpoint/<endpoint-name>/swagger.json
+      "Swagger not found"
+      ```
+
+1. If the curl HTTPS command fails or times out but the HTTP command works, check whether the certificate is valid.
+
+1. If the preceding process fails to resolve to the A record, use the following command to verify whether the resolution works from the Azure DNS virtual public IP address, 168.63.129.16:
 
    ```bash
-   kubectl exec -it deploy/azureml-fe -- /bin/bash
-   (Run in azureml-fe pod)
-   
-   curl -vi -k https://localhost:<port>/api/v1/endpoint/<endpoint-name>/swagger.json
-   "Swagger not found"
+   dig @168.63.129.16 <endpoint-name>.<endpoint-region>.inference.ml.azure.com
    ```
 
-   For HTTP, use the following command:
+1. If the preceding command succeeds, troubleshoot the conditional forwarder for Azure Private Link on a custom DNS.
 
-   ```bash
-    curl https://localhost:<port>/api/v1/endpoint/<endpoint-name>/swagger.json
-   "Swagger not found"
-   ```
-
-1. If curl HTTPS fails or times out but HTTP works, check whether the certificate is valid.
-
-1. If the preceding process fails to resolve to the A record, verify if the resolution works from Azure DNS (168.63.129.16).
-
-   ```bash
-   dig @168.63.129.16 endpointname.westcentralus.inference.ml.azure.com
-   ```
-
-1. If the preceding command succeeds, troubleshoot the conditional forwarder for private link on custom DNS.
-
->>>>>>> 1d54cf71
 ### Online deployments can't be scored
 
 1. Run the following command to see the status of a deployment that can't be scored:
