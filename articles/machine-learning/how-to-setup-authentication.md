--- conflicted
+++ resolved
@@ -19,11 +19,7 @@
 > * [v1](./v1/how-to-setup-authentication.md)
 > * [v2 (current version)](how-to-setup-authentication.md)
 
-<<<<<<< HEAD
 Learn how to set up authentication to your Azure Machine Learning workspace from the Azure CLI or Azure Machine Learning SDK v2. Authentication to your Azure Machine Learning workspace is based on __Azure Active Directory__ (Azure AD) for most things. In general, there are four authentication workflows that you can use when connecting to the workspace:
-=======
-Learn how to set up client to Azure authentication to your Azure Machine Learning workspace. Specifically, authenticating from the Azure CLI or the Azure Machine Learning SDK v2 (preview). Authentication to your Azure Machine Learning workspace is based on __Azure Active Directory__ (Azure AD) for most things. In general, there are four authentication workflows that you can use when connecting to the workspace:
->>>>>>> baf68634
 
 * __Interactive__: You use your account in Azure Active Directory to either directly authenticate, or to get a token that is used for authentication. Interactive authentication is used during _experimentation and iterative development_. Interactive authentication enables you to control access to resources (such as a web service) on a per-user basis.
 
