---
title: Debug and troubleshoot machine learning pipelines in Application Insights
titleSuffix: Azure Machine Learning
description: Add logging to your training and batch scoring pipelines and view the logged results in Application Insights.
services: machine-learning
author: aburek
ms.author: anrode
ms.service: machine-learning
ms.subservice: core
ms.workload: data-services
ms.topic: conceptual
ms.date: 01/16/2020

ms.custom: seodec18
---
# Debug and troubleshoot machine learning pipelines in Application Insights
[!INCLUDE [applies-to-skus](../../includes/aml-applies-to-basic-enterprise-sku.md)]

The [OpenCensus](https://opencensus.io/quickstart/python/) python library can be used to route logs to Application Insights from your scripts. It can be used to query all logs for pipeline runs in once place. Application Insights will allow you to track logs over time and compare pipeline logs across runs with different parameters and inputs.

Having your logs in once place will provide a history of exceptions and error messages. Since Application Insights integrates with Azure Alerts, you can also create alerts based on Application Insights queries.

## Prerequisites

* Follow the steps to create an [Azure Machine Learning](./how-to-manage-workspace.md) workspace and [create your first pipeline](./how-to-create-your-first-pipeline.md)
<<<<<<< HEAD
* [Configure your development environment](./how-to-configure-environment.md) to install the Azure Machine Learning SDK. We used Visual Studio Code to write the python scripts in this example
  * Follow this [guide](https://code.visualstudio.com/docs/python/python-tutorial) to set up your Visual Studio Code Python environment
  * We recommend creating a virtual environment and [installing new packages](https://code.visualstudio.com/docs/python/python-tutorial#_install-and-use-packages) there
* Install the [Python opencensus-ext-azure](https://pypi.org/project/opencensus-ext-azure/) package locally:
  ```python
  pip install opencensus-ext-azure
  ```
* Create an [Application Insights instance](../azure-monitor/app/opencensus-python.md) (this doc also contains information on getting the connection string for the resource)

## Getting Started

This section is an introduction to using OpenCensus logging in an Azure ML Pipeline. For a detailed OpenCensus tutorial, see [OpenCensus Azure Monitor Exporters](https://github.com/census-instrumentation/opencensus-python/tree/master/contrib/opencensus-ext-azure)
=======
* [Configure your development environment](./how-to-configure-environment.md) to install the Azure Machine Learning SDK
* Install the [OpenCensus Azure Monitor Exporter](https://pypi.org/project/opencensus-ext-azure/) using `pip install opencensus-ext-azure`. Then import the `AzureLogHandler` from the library using `from opencensus.ext.azure.log_exporter import AzureLogHandler` at the top of your Python script
* Create an [Application Insights instance](../azure-monitor/app/opencensus-python.md#create-an-application-insights-resource-in-azure-monitor) (this doc also contains information on getting the connection string for the resource)

## Getting Started

This section is an introduction specific to using OpenCensus from an Azure Machine Learning pipeline. For a detailed tutorial, see [OpenCensus Azure Monitor Exporters](https://github.com/census-instrumentation/opencensus-python/tree/master/contrib/opencensus-ext-azure)
>>>>>>> 036ae0dd

Add a PythonScriptStep to your Azure ML Pipeline. Configure your [RunConfiguration](https://docs.microsoft.com/en-us/python/api/azureml-core/azureml.core.runconfiguration?view=azure-ml-py) with the dependency on opencensus-ext-azure. Configure the `APPLICATIONINSIGHTS_CONNECTION_STRING` environment variable.

```python
from azureml.core.conda_dependencies import CondaDependencies
from azureml.core.runconfig import RunConfiguration
from azureml.pipeline.core import Pipeline
from azureml.pipeline.steps import PythonScriptStep

# TO-DO: Get workspace and compute

# Add pip dependency on OpenCensus
dependencies = CondaDependencies()
dependencies.add_pip_package("opencensus-ext-azure")
run_config = RunConfiguration(conda_dependencies=dependencies)

# Add environment variable with Application Insights Connection String
# Replace the value with your own connection string
run_config.environment.environment_variables = {
    "APPLICATIONINSIGHTS_CONNECTION_STRING": 'InstrumentationKey=00000000-0000-0000-0000-000000000000'
}

# Configure step with runconfig
sample_step = PythonScriptStep(
        script_name="sample_step.py",
        compute_target=compute_target,
        runconfig=run_config
)

pipeline = Pipeline(workspace=ws, steps=[sample_step])
pipeline.submit(experiment_name="Logging_Experiment")
```

Create a file called `sample_step.py`. Import the AzureLogHandler class to route logs to Application Insights. You'll also need to import the Python Logging library.

```python
from opencensus.ext.azure.log_exporter import AzureLogHandler
import logging
```

Next, add the AzureLogHandler to the python logger.

```python
# Use OpenCensus Logging

# Assumes the environment variable APPLICATIONINSIGHTS_CONNECTION_STRING is already set
try:        
    logger = logging.getLogger(__name__)
    logger.addHandler(AzureLogHandler())
    logger.warning("I will be sent to Application Insights")

except ValueError as ex:
    logger.error("Could not find application insights key. "\
        "Either set the APPLICATIONINSIGHTS_CONNECTION_STRING environment variable " \
        "or pass in a connection_string to AzureLogHandler.")

```

## Logging with Custom Dimensions
 
Plaintext string logs are helpful for engineers or data scientists diagnosing a specific pipeline step when they have some context about the experiment area. By default, logs forwarded to Application Insights will not have context to trace back to the run or experiment.

To add these fields, Custom Dimensions can be added to provide context to a log message. One example is when someone wants to view logs across multiple steps that share a parent run ID.

Custom Dimensions make up a dictionary of key-value (stored as string, string) pairs. The dictionary is then sent to Application Insights and displayed as a column in the query results. Its individual dimensions can be used as [query parameters](#additional-helpful-queries)

### Helpful dimensions to include

| Field                          | Reasoning/Example                                                                                                                                                                       |
|--------------------------------|-----------------------------------------------------------------------------------------------------------------------------------------------------------------------------------------|
| parent_run_id                  | Can query logs for ones with the same parent_run_id to see logs over time for all steps, instead of having to dive into each individual step                                        |
| step_id                        | Can query logs for ones with the same step_id to see where an issue occurred with a narrow scope to just the individual step                                                        |
| step_name                      | Can query logs to see step performance over time. Also helps to find a step_id for recent runs without diving into the portal UI                                          |
| experiment_name                | Can query across logs to see experiment performance over time. Also helps find a parent_run_id or step_id for recent runs without diving into the portal UI                   |
| run_url                 | Can provide a link directly back to the run for investigation. |
| run_type                       | Can differentiate between different model types, or training vs. scoring runs                                                                                                           |

**Other helpful fields**

May require additional code instrumentation, and are not provided by the run context.

| Field                   | Reasoning/Example                                                                                                                                                                                                           |
|-------------------------|-----------------------------------------------------------------------------------------------------------------------------------------------------------------------------------------------------------------------------|
| build_url/build_version | If using CI/CD to deploy, this field can correlate logs to the code version that provided the step and pipeline logic. This link can further help to diagnose issues, or identify models with specific traits (log/metric values) |

### Creating a custom dimensions dictionary

```python
run = Run.get_context(allow_offline=False)

custom_dimensions = {
    "parent_run_id": run.parent.id,
    "step_id": run.id,
    "step_name": run.name,
    "experiment_name": run.experiment.name,
    "run_url": run.parent.get_portal_url(),
    "run_type": "training"
}

# logger has AzureLogHandler registered previously
logger.info("Info for application insights", custom_dimensions) 

```

## OpenCensus Python logging considerations

The OpenCensus AzureLogHandler is used to route Python logs to Application Insights. As a result, Python logging nuances should be considered. When a logger is created, it has a default log level and will show logs greater than or equal to that level. A good reference for using Python logging features is the [Logging Cookbook](https://docs.python.org/3/howto/logging-cookbook.html).

The `APPLICATIONINSIGHTS_CONNECTION_STRING` environment variable is needed for the OpenCensus library. We recommend setting this environment variable instead of passing it in as a pipeline parameter to avoid passing around plaintext connection strings.

## Querying logs in Application Insights

The logs routed to Application Insights will show up under 'traces' or 'exceptions'. Be sure to adjust your time window to include your pipeline run.

![Application Insights Query result](./media/how-to-debug-pipelines-application-insights/traces-application-insights-query.png)

The result in Application Insights will show the log message and level, file path, and code line number the log is from, as well as any custom dimensions included. In this image, the customDimensions dictionary shows the key/value pairs from the previous [code sample](#creating-a-custom-dimensions-dictionary).

## Additional helpful queries

Some of the queries below use 'severityLevel'. For more information on Application Insights severity levels, see this [reference](https://docs.microsoft.com/dotnet/api/microsoft.applicationinsights.datacontracts.severitylevel?view=azure-dotnet). These severity levels correspond to the level the Python log was originally sent with. For additional query information, see [Azure Monitor Log Queries](https://docs.microsoft.com/azure/azure-monitor/log-query/query-language). You can also query on `customDimensions.Level`, which is included as an option in the table below.

| Use case                                                               | Query                                                                                              |
|------------------------------------------------------------------------|----------------------------------------------------------------------------------------------------|
<<<<<<< HEAD
| Log results for specific custom dimension, for example 'parent_run_id' | `traces | where customDimensions.['parent_run_id'] == '931024c2-3720-11ea-b247-c49deda841c1'` |
| Log results for training run over the last 7 days                     | `traces | where timestamp > ago(7d) and customDimensions['run_type'] == 'training'`           |
=======
| Log results for specific custom dimension, for example 'parent_run_id' | `traces | where customDimensions.parent_run_id == '931024c2-3720-11ea-b247-c49deda841c1'` |
| Log results for training runs over the last 7 days                     | `traces | where timestamp > ago(7d) and customDimensions.run_type == 'training'`           |
>>>>>>> 036ae0dd
| Log results with severityLevel Error from the last 7 days              | `traces | where timestamp > ago(7d) and customDimensions.Level == 'WARNING'`<br>`traces | where timestamp > ago(7d) and severityLevel == 3`                                     |
| Count of log results with severityLevel Error over the last 7 days     | `traces | where timestamp > ago(7d) and customDimensions.Level == 'WARNING' | summarize count()`<br>`traces | where timestamp > ago(7d) and severityLevel == 3 | summarize count()`          |<|MERGE_RESOLUTION|>--- conflicted
+++ resolved
@@ -23,11 +23,8 @@
 ## Prerequisites
 
 * Follow the steps to create an [Azure Machine Learning](./how-to-manage-workspace.md) workspace and [create your first pipeline](./how-to-create-your-first-pipeline.md)
-<<<<<<< HEAD
-* [Configure your development environment](./how-to-configure-environment.md) to install the Azure Machine Learning SDK. We used Visual Studio Code to write the python scripts in this example
-  * Follow this [guide](https://code.visualstudio.com/docs/python/python-tutorial) to set up your Visual Studio Code Python environment
-  * We recommend creating a virtual environment and [installing new packages](https://code.visualstudio.com/docs/python/python-tutorial#_install-and-use-packages) there
-* Install the [Python opencensus-ext-azure](https://pypi.org/project/opencensus-ext-azure/) package locally:
+* [Configure your development environment](./how-to-configure-environment.md) to install the Azure Machine Learning SDK.
+* Install the [OpenCensus Azure Monitor Exporter](https://pypi.org/project/opencensus-ext-azure/) package locally:
   ```python
   pip install opencensus-ext-azure
   ```
@@ -35,16 +32,7 @@
 
 ## Getting Started
 
-This section is an introduction to using OpenCensus logging in an Azure ML Pipeline. For a detailed OpenCensus tutorial, see [OpenCensus Azure Monitor Exporters](https://github.com/census-instrumentation/opencensus-python/tree/master/contrib/opencensus-ext-azure)
-=======
-* [Configure your development environment](./how-to-configure-environment.md) to install the Azure Machine Learning SDK
-* Install the [OpenCensus Azure Monitor Exporter](https://pypi.org/project/opencensus-ext-azure/) using `pip install opencensus-ext-azure`. Then import the `AzureLogHandler` from the library using `from opencensus.ext.azure.log_exporter import AzureLogHandler` at the top of your Python script
-* Create an [Application Insights instance](../azure-monitor/app/opencensus-python.md#create-an-application-insights-resource-in-azure-monitor) (this doc also contains information on getting the connection string for the resource)
-
-## Getting Started
-
 This section is an introduction specific to using OpenCensus from an Azure Machine Learning pipeline. For a detailed tutorial, see [OpenCensus Azure Monitor Exporters](https://github.com/census-instrumentation/opencensus-python/tree/master/contrib/opencensus-ext-azure)
->>>>>>> 036ae0dd
 
 Add a PythonScriptStep to your Azure ML Pipeline. Configure your [RunConfiguration](https://docs.microsoft.com/en-us/python/api/azureml-core/azureml.core.runconfiguration?view=azure-ml-py) with the dependency on opencensus-ext-azure. Configure the `APPLICATIONINSIGHTS_CONNECTION_STRING` environment variable.
 
@@ -169,12 +157,7 @@
 
 | Use case                                                               | Query                                                                                              |
 |------------------------------------------------------------------------|----------------------------------------------------------------------------------------------------|
-<<<<<<< HEAD
-| Log results for specific custom dimension, for example 'parent_run_id' | `traces | where customDimensions.['parent_run_id'] == '931024c2-3720-11ea-b247-c49deda841c1'` |
-| Log results for training run over the last 7 days                     | `traces | where timestamp > ago(7d) and customDimensions['run_type'] == 'training'`           |
-=======
 | Log results for specific custom dimension, for example 'parent_run_id' | `traces | where customDimensions.parent_run_id == '931024c2-3720-11ea-b247-c49deda841c1'` |
 | Log results for training runs over the last 7 days                     | `traces | where timestamp > ago(7d) and customDimensions.run_type == 'training'`           |
->>>>>>> 036ae0dd
 | Log results with severityLevel Error from the last 7 days              | `traces | where timestamp > ago(7d) and customDimensions.Level == 'WARNING'`<br>`traces | where timestamp > ago(7d) and severityLevel == 3`                                     |
 | Count of log results with severityLevel Error over the last 7 days     | `traces | where timestamp > ago(7d) and customDimensions.Level == 'WARNING' | summarize count()`<br>`traces | where timestamp > ago(7d) and severityLevel == 3 | summarize count()`          |