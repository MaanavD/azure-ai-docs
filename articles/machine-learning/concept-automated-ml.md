---
title: What is automated ML / AutoML
titleSuffix: Azure Machine Learning
description: Learn how Azure Machine Learning can automatically pick an algorithm for you, and generate a model from it to save you time by using the parameters and criteria you provide to select the best algorithm for your model.
services: machine-learning
ms.service: machine-learning
ms.subservice: core
ms.topic: conceptual
ms.reviewer: jmartens
author: cartacioS
ms.author: sacartac
ms.date: 04/22/2020
---

# What is automated machine learning (AutoML)?

Automated machine learning, also referred to as automated ML or AutoML, is the process of automating the time consuming, iterative tasks of machine learning model development. It allows data scientists, analysts, and developers to build ML models with high scale, efficiency, and productivity all while sustaining model quality. Automated ML is based on a breakthrough from our [Microsoft Research division](https://arxiv.org/abs/1705.05355).

Traditional machine learning model development is resource-intensive, requiring significant domain knowledge and time to produce and compare dozens of models. With automated machine learning, you'll accelerate the time it takes to get production-ready ML models with great ease and efficiency.

## When to use AutoML: classify, regression, & forecast

Apply automated ML when you want Azure Machine Learning to train and tune a model for you using the target metric you specify. Automated ML democratizes the machine learning model development process, and empowers its users, no matter their data science expertise, to identify an end-to-end machine learning pipeline for any problem.

Data scientists, analysts, and developers across industries can use automated ML to:
+ Implement ML solutions without extensive programming knowledge
+ Save time and resources
+ Leverage data science best practices
+ Provide agile problem-solving

### Classification

Classification is a common machine learning task. Classification is a type of supervised learning in which models learn using training data, and apply those learnings to new data. Azure Machine Learning offers featurizations specifically for these tasks, such as deep neural network text featurizers for classification. Learn more about [featurization options](how-to-use-automated-ml-for-ml-models.md#featurization). 

The main goal of classification models is to predict which categories new data will fall into based on learnings from its training data. Common classification examples include fraud detection, handwriting recognition, and object detection.  Learn more and see an example of [classification with automated machine learning](tutorial-train-models-with-aml.md).

See examples of classification and automated machine learning in these Python notebooks: [Fraud Detection](https://github.com/Azure/MachineLearningNotebooks/blob/master/how-to-use-azureml/automated-machine-learning/classification-credit-card-fraud/auto-ml-classification-credit-card-fraud.ipynb), [Marketing Prediction](https://github.com/Azure/MachineLearningNotebooks/blob/master/how-to-use-azureml/automated-machine-learning/classification-bank-marketing-all-features/auto-ml-classification-bank-marketing-all-features.ipynb), and [Newsgroup Data Classification](https://github.com/Azure/MachineLearningNotebooks/blob/master/how-to-use-azureml/automated-machine-learning/classification-text-dnn/auto-ml-classification-text-dnn.ipynb)

### Regression
Similar to classification, regression tasks are also a common supervised learning task. Azure Machine Learning offers [featurizations specifically for these tasks](how-to-use-automated-ml-for-ml-models.md#featurization).

Different from classification where predicted output values are categorical, regression models predict numerical output values based on independent predictors. In regression, the objective is to help establish the relationship among those independent predictor variables by estimating how one variable impacts the others. For example, automobile price based on features like, gas mileage, safety rating, etc. Learn more and see an example of [regression with automated machine learning](tutorial-auto-train-models.md).

See examples of regression and automated machine learning for predictions in these Python notebooks: [CPU Performance Prediction](https://github.com/Azure/MachineLearningNotebooks/blob/master/how-to-use-azureml/automated-machine-learning/regression-hardware-performance-explanation-and-featurization/auto-ml-regression-hardware-performance-explanation-and-featurization.ipynb), 

### Time-series forecasting

Building forecasts is an integral part of any business, whether it's revenue, inventory, sales, or customer demand. You can use automated ML to combine techniques and approaches and get a recommended, high-quality time-series forecast. Learn more with this how-to: [automated machine learning for time series forecasting](how-to-auto-train-forecast.md). 

An automated time-series experiment is treated as a multivariate regression problem. Past time-series values are "pivoted" to become additional dimensions for the regressor together with other predictors. This approach, unlike classical time series methods, has an advantage of naturally incorporating multiple contextual variables and their relationship to one another during training. Automated ML learns a single, but often internally branched model for all items in the dataset and prediction horizons. More data is thus available to estimate model parameters and generalization to unseen series becomes possible.

Advanced forecasting configuration includes:
* holiday detection and featurization
* time-series and DNN learners (Auto-ARIMA, Prophet, ForecastTCN)
* many models support through grouping
* rolling-origin cross validation
* configurable lags
* rolling window aggregate features


See examples of regression and automated machine learning for predictions in these Python notebooks: [Sales Forecasting](https://github.com/Azure/MachineLearningNotebooks/blob/master/how-to-use-azureml/automated-machine-learning/forecasting-orange-juice-sales/auto-ml-forecasting-orange-juice-sales.ipynb), [Demand Forecasting](https://github.com/Azure/MachineLearningNotebooks/blob/master/how-to-use-azureml/automated-machine-learning/forecasting-energy-demand/auto-ml-forecasting-energy-demand.ipynb), and [Beverage Production Forecast](https://github.com/Azure/MachineLearningNotebooks/blob/master/how-to-use-azureml/automated-machine-learning/forecasting-beer-remote/auto-ml-forecasting-beer-remote.ipynb).

## How AutoML works

During training, Azure Machine Learning creates a number of pipelines in parallel that try different algorithms and parameters for you. The service iterates through ML algorithms paired with feature selections, where each iteration produces a model with a training score. The higher the score, the better the model is considered to "fit" your data.  It will stop once it hits the exit criteria defined in the experiment. 

Using **Azure Machine Learning**, you can design and run your automated ML training experiments with these steps:

1. **Identify the ML problem** to be solved: classification, forecasting, or regression

1. **Choose whether you want to use the Python SDK or the studio web experience**:
   Learn about the parity between the [Python SDK and studio web experience](#parity).

   * For limited or no code experience, try the Azure Machine Learning studio web experience at [https://ml.azure.com](https://ml.azure.com/)  
   * For Python developers, check out the [Azure Machine Learning Python SDK](how-to-configure-auto-train.md) 

    [!INCLUDE [aml-applies-to-enterprise-sku](../../includes/aml-applies-to-enterprise-sku-inline.md)]  
    
1. **Specify the source and format of the labeled training data**: Numpy arrays or Pandas dataframe

1. **Configure the compute target for model training**, such as your [local computer, Azure Machine Learning Computes, remote VMs, or Azure Databricks](how-to-set-up-training-targets.md).  Learn about automated training [on a remote resource](how-to-auto-train-remote.md).

1. **Configure the automated machine learning parameters** that determine how many iterations over different models, hyperparameter settings, advanced preprocessing/featurization, and what metrics to look at when determining the best model.  
1. **Submit the training run.**

1. **Review the results** 

The following diagram illustrates this process. 
![Automated Machine learning](./media/concept-automated-ml/automl-concept-diagram2.png)


You can also inspect the logged run information, which [contains metrics](how-to-understand-automated-ml.md) gathered during the run. The training run produces a Python serialized object (`.pkl` file) that contains the model and data preprocessing.

While model building is automated, you can also [learn how important or relevant features are](how-to-configure-auto-train.md#explain) to the generated models.

> [!VIDEO https://www.microsoft.com/videoplayer/embed/RE2Xc9t]

<a name="preprocess"></a>

## Preprocessing

In every automated machine learning experiment, your data is preprocessed using the default methods and optionally through advanced preprocessing.

> [!NOTE]
> Automated machine learning pre-processing steps (feature normalization, handling missing data,
> converting text to numeric, etc.) become part of the underlying model. When using the model for
> predictions, the same pre-processing steps applied during training are applied to
> your input data automatically.

### Automatic preprocessing (standard)

In every automated machine learning experiment, your data is automatically scaled or normalized to help algorithms perform well.  During model training, one of the following scaling or normalization techniques will be applied to each model.

|Scaling&nbsp;&&nbsp;normalization| Description |
| ------------- | ------------- |
| [StandardScaleWrapper](https://scikit-learn.org/stable/modules/generated/sklearn.preprocessing.StandardScaler.html)  | Standardize features by removing the mean and scaling to unit variance  |
| [MinMaxScalar](https://scikit-learn.org/stable/modules/generated/sklearn.preprocessing.MinMaxScaler.html)  | Transforms features by scaling each feature by that column's minimum and maximum  |
| [MaxAbsScaler](https://scikit-learn.org/stable/modules/generated/sklearn.preprocessing.MaxAbsScaler.html#sklearn.preprocessing.MaxAbsScaler) |Scale each feature by its maximum absolute value |
| [RobustScalar](https://scikit-learn.org/stable/modules/generated/sklearn.preprocessing.RobustScaler.html) |This Scaler features by their quantile range |
| [PCA](https://scikit-learn.org/stable/modules/generated/sklearn.decomposition.PCA.html) |Linear dimensionality reduction using Singular Value Decomposition of the data to project it to a lower dimensional space |
| [TruncatedSVDWrapper](https://scikit-learn.org/stable/modules/generated/sklearn.decomposition.TruncatedSVD.html) |This transformer performs linear dimensionality reduction by means of truncated singular value decomposition (SVD). Contrary to PCA, this estimator does not center the data before computing the singular value decomposition, which means it can work with scipy.sparse matrices efficiently |
| [SparseNormalizer](https://scikit-learn.org/stable/modules/generated/sklearn.preprocessing.Normalizer.html) | Each sample (that is, each row of the data matrix) with at least one non-zero component is rescaled independently of other samples so that its norm (l1 or l2) equals one |

### Advanced preprocessing & featurization

Additional advanced preprocessing and featurization are also available, such as data guardrails, encoding, and transforms. [Learn more about what featurization is included](how-to-use-automated-ml-for-ml-models.md#featurization). 
Enable this setting with:

+ Azure Machine Learning studio: Enable **Automatic featurization** in the **View additional configuration** section [with these steps](how-to-use-automated-ml-for-ml-models.md#create-and-run-experiment).

+ Python SDK: Specifying `"feauturization": 'auto' / 'off' / 'FeaturizationConfig'` for the [`AutoMLConfig` class](/python/api/azureml-train-automl-client/azureml.train.automl.automlconfig.automlconfig). 

<<<<<<< HEAD
## Classification & regression

Classification and regression are the most common types of machine learning tasks. Both are types of supervised learning in which models learn using training data, and apply those learnings to new data. Azure Machine Learning offers featurizations specifically for these tasks, such as deep neural network text featurizers for classification. Learn more about [featurization options](how-to-use-automated-ml-for-ml-models.md#featurization). 

The main goal of classification models is to predict which categories new data will fall into based on learnings from its training data. Common classification examples include fraud detection, handwriting recognition, and object detection.  Learn more and see an example of [classification with automated machine learning](tutorial-train-models-with-aml.md).

Different from classification where predicted output values are categorical, regression models predict numerical output values based on independent predictors. In regression, the objective is to help establish the relationship among those independent predictor variables by estimating how one variable impacts the others. For example, automobile price based on features like, gas mileage, safety rating, etc. Learn more and see an example of [regression with automated machine learning](tutorial-auto-train-models.md).

## Time-series forecasting

Building forecasts is an integral part of any business, whether it's revenue, inventory, sales, or customer demand. You can use automated ML to combine techniques and approaches and get a recommended, high-quality time-series forecast.

An automated time-series experiment is treated as a multivariate regression problem. Past time-series values are "pivoted" to become additional dimensions for the regressor together with other predictors. This approach, unlike classical time series methods, has an advantage of naturally incorporating multiple contextual variables and their relationship to one another during training. Automated ML learns a single, but often internally branched model for all items in the dataset and prediction horizons. More data is thus available to estimate model parameters and generalization to unseen series becomes possible.

Learn more and see an example of [automated machine learning for time series forecasting](how-to-auto-train-forecast.md). Or, see the [energy demand notebook](https://github.com/Azure/MachineLearningNotebooks/blob/master/how-to-use-azureml/automated-machine-learning/forecasting-energy-demand/auto-ml-forecasting-energy-demand.ipynb) for detailed code examples of advanced forecasting configuration including:

* holiday detection and featurization
* time-series and DNN learners (Auto-ARIMA, Prophet, ForecastTCN)
* many models support through grouping
* rolling-origin cross validation
* configurable lags
* rolling window aggregate features

## <a name="ensemble"></a> Ensemble models

Automated machine learning supports ensemble models, which are enabled by default. Ensemble learning improves machine learning results and predictive performance by combining multiple models as opposed to using single models. The ensemble iterations appear as the final iterations of your run. Automated machine learning uses both voting and stacking ensemble methods for combining models:

* **Voting**: predicts based on the weighted average of predicted class probabilities (for classification tasks) or predicted regression targets (for regression tasks).
* **Stacking**: stacking combines heterogenous models and trains a meta-model based on the output from the individual models. The current default meta-models are LogisticRegression for classification tasks and ElasticNet for regression/forecasting tasks.

The [Caruana ensemble selection algorithm](http://www.niculescu-mizil.org/papers/shotgun.icml04.revised.rev2.pdf) with sorted ensemble initialization is used to decide which models to use within the ensemble. At a high level, this algorithm initializes the ensemble with up to five models with the best individual scores, and verifies that these models are within 5% threshold of the best score to avoid a poor initial ensemble. Then for each ensemble iteration, a new model is added to the existing ensemble and the resulting score is calculated. If a new model improved the existing ensemble score, the ensemble is updated to include the new model.

See the [how-to](how-to-configure-auto-train.md#ensemble) for changing default ensemble settings in automated machine learning.

## Use with ONNX in C# apps

With Azure Machine Learning, you can use automated ML to build a Python model and have it converted to the ONNX format. The ONNX runtime supports  C#, so you can use the model built automatically in your C# apps without any need for recoding or any of the network latencies that REST endpoints introduce. Try an example of this flow [in this Jupyter notebook](https://github.com/Azure/MachineLearningNotebooks/blob/master/how-to-use-azureml/automated-machine-learning/classification-bank-marketing-all-features/auto-ml-classification-bank-marketing-all-features.ipynb).

## <a name="local-remote"></a>Guidance on local vs. remote compute targets

When using Azure Automated ML (with the Python SDK), you choose either a local compute or a remote compute target to train your models.

More features are available when you use the remote compute, as shown in the table below. However, when you use a remote compute, such as Azure Managed compute clusters, factor in setup time. The internal infrastructure preparation time will add around 1.5 minutes per child run, plus additional minutes for the cluster infrastructure if the VMs are not yet up and running.

If your scenario is about initial explorations or demos using small data and short trains (i.e. seconds or a couple of minutes per child run), training on your local computer might be a better choice.

But, if you are training with larger datasets like in production training creating models which need longer trains, remote compute will provide much better end-to-end time performance because AutoML will parallelize trains across the cluster's nodes.

| | Best for | Pros (Advantages)  |Cons (Handicaps)  |
|---------|---------|---------|---------|
|Local compute target | Small data,  quick demos     |   No environment setup time, infrastructure resources (your PC or VM) are directly available  |  Subset of features<br/> Can't parallelize runs <br/>Worse for large data. No data streaming while training. <br/>  No DNN-based featurization <br/> Python SDK only |
|Remote compute target| Larger data, production data, production training    |  Full set of features <br/> Parallelize child runs <br/>  Large data support <br/> DNN-based featurization <br/> Dynamic scalability of compute cluster on demand <br/>No-code experience (web UI) also available in Azure ML     |    Start up time for cluster nodes <br/> Start up time for each child run    |

The following table shows a summary of features available on local and remote compute targets.  Some of these features are available only in an Enterprise workspace.

| Feature                                                    | Remote | Local | Requires <br>Enterprise workspace |
|------------------------------------------------------------|--------|-------|-------------------------------|
| Data streaming (Large data support, up to 100 GB)          | ✓      |       | ✓                             |
| DNN-based text featurization                               | ✓      |       | ✓                             |
| Feature engineering customization UI                       | ✓      |       |                               |
| Prophet or ARIMA models for forecasting                    | ✓      |       | ✓                             |
| Multiple runs/iterations in parallel                       | ✓      |       | ✓                             |
| Continue a run                                             | ✓      |       |                               |
| Create and run experiments in studio web experience        | ✓      |       | ✓                             |
| Feature Sweeping (or advanced transformers)                | ?      | ?     |                               |
| Custom featurizers support                                 | ?      | ?     |                               |
| Feature engineering customization SDK                      | ?      | ?     | ✓                             |
| Many models training SDK                                   | ?      | ?     |                               |
| Create and run experiments in notebooks                    | ✓      | ✓     |                               |
| Register and visualize experiment's info and metrics in UI | ✓      | ✓     |                               |
| Subsampling                                                | ✓      | ✓     |                               |
| Data guardrails                                            | ✓      | ✓     |                               |
| Forecasting                                                | ✓      | ✓     | ✓                             |
| ONNX models                                                | ✓      | ✓     |                               |
| Ensemble iterations                                        | ✓      | ✓     |                               |
| Model interpretability (in notebooks)                      | ✓      | ✓     | ✓                             |


## Automated ML in Azure Machine Learning

Azure Machine Learning offers two experiences for working with automated ML

* For code experienced customers, [Azure Machine Learning Python SDK](https://docs.microsoft.com/python/api/overview/azure/ml/intro?view=azure-ml-py) 

* For limited/no code experience customers, Azure Machine Learning studio at [https://ml.azure.com](https://ml.azure.com/)  
=======
<a name="parity"></a>
>>>>>>> 69e15b6c

## The studio vs SDK

Learn about the parity and differences between the high-level automated ML capabilities available through the Python SDK and the studio in Azure Machine Learning. 

### Experiment settings 

The following settings allow you to configure your automated ML experiment. 

| |The Python SDK|The studio web experience|
----|:----:|:----:
Split data into train/validation sets| ✓|✓
Supports ML tasks: classification, regression, and forecasting| ✓| ✓
Optimizes based on primary metric| ✓| ✓
Supports AML compute as compute target | ✓|✓
Configure forecast horizon, target lags & rolling window|✓|✓
Set exit criteria |✓|✓ 
Set concurrent iterations| ✓|✓
Drop columns| ✓|✓
Block algorithms|✓|✓
Cross validation |✓|✓
Supports training on Azure Databricks clusters| ✓|
View engineered feature names|✓|
Featurization summary| ✓|
Featurization for holidays|✓|
Log file verbosity levels| ✓|

### Model settings

These settings can be applied to the best model as a result of your automated ML experiment.

| |The Python SDK|The studio web experience|
|----|:----:|:----:|
|Best model registration, deployment, explainability| ✓|✓|
|Enable voting ensemble & stack ensemble models| ✓|✓|
|Show best model based on non-primary metric|✓||
|Enable/disable ONNX model compatibility|✓||
|Test the model | ✓| |

### Run control settings

These settings allow you to review and control your experiment runs and its child runs. 

| |The Python SDK|The studio web experience|
|----|:----:|:----:|
|Run summary table| ✓|✓|
|Cancel runs & child runs| ✓|✓|
|Get guardrails| ✓|✓|
|Pause & resume runs| ✓| |

## <a name="ensemble"></a> Ensemble models

Automated machine learning supports ensemble models, which are enabled by default. Ensemble learning improves machine learning results and predictive performance by combining multiple models as opposed to using single models. The ensemble iterations appear as the final iterations of your run. Automated machine learning uses both voting and stacking ensemble methods for combining models:

* **Voting**: predicts based on the weighted average of predicted class probabilities (for classification tasks) or predicted regression targets (for regression tasks).
* **Stacking**: stacking combines heterogenous models and trains a meta-model based on the output from the individual models. The current default meta-models are LogisticRegression for classification tasks and ElasticNet for regression/forecasting tasks.

The [Caruana ensemble selection algorithm](http://www.niculescu-mizil.org/papers/shotgun.icml04.revised.rev2.pdf) with sorted ensemble initialization is used to decide which models to use within the ensemble. At a high level, this algorithm initializes the ensemble with up to five models with the best individual scores, and verifies that these models are within 5% threshold of the best score to avoid a poor initial ensemble. Then for each ensemble iteration, a new model is added to the existing ensemble and the resulting score is calculated. If a new model improved the existing ensemble score, the ensemble is updated to include the new model.

See the [how-to](how-to-configure-auto-train.md#ensemble) for changing default ensemble settings in automated machine learning.

<a name="use-with-onnx"></a>

## AutoML & ONNX

With Azure Machine Learning, you can use automated ML to build a Python model and have it converted to the ONNX format. Once the models are in the ONNX format, they can be run on a variety of platforms and devices. Learn more about [accelerating ML models with ONNX](concept-onnx.md).

See how to convert to ONNX format [in this Jupyter notebook example](https://github.com/Azure/MachineLearningNotebooks/blob/master/how-to-use-azureml/automated-machine-learning/classification-bank-marketing-all-features/auto-ml-classification-bank-marketing-all-features.ipynb). Learn which [algorithms are supported in ONNX](how-to-configure-auto-train.md#select-your-experiment-type).

The ONNX runtime also supports C#, so you can use the model built automatically in your C# apps without any need for recoding or any of the network latencies that REST endpoints introduce. Learn more about [inferencing ONNX models with the ONNX runtime C# API](https://github.com/Microsoft/onnxruntime/blob/master/docs/CSharp_API.md). 



## Next steps

See examples and learn how to build models using automated machine learning:

+ Follow the [Tutorial: Automatically train a regression model with Azure Machine Learning](tutorial-auto-train-models.md) 

+ Learn how to use a [remote compute target](how-to-auto-train-remote.md)

+ Configure the settings for automatic training experiment:
  + In Azure Machine Learning studio, [use these steps](how-to-use-automated-ml-for-ml-models.md).
  + With the Python SDK, [use these steps](how-to-configure-auto-train.md).

+ Learn how to auto train using time series data, [use these steps](how-to-auto-train-forecast.md).

+ Try out [Jupyter Notebook samples for automated machine learning](https://github.com/Azure/MachineLearningNotebooks/blob/master/how-to-use-azureml/automated-machine-learning/)

* Automated ML is also available in other Microsoft solutions such as, 
[ML.NET](https://docs.microsoft.com/dotnet/machine-learning/automl-overview), 
[HDInsight](../hdinsight/spark/apache-spark-run-machine-learning-automl.md), [Power BI](https://docs.microsoft.com/power-bi/service-machine-learning-automated) and [SQL Server](https://cloudblogs.microsoft.com/sqlserver/2019/01/09/how-to-automate-machine-learning-on-sql-server-2019-big-data-clusters/)<|MERGE_RESOLUTION|>--- conflicted
+++ resolved
@@ -130,7 +130,6 @@
 
 + Python SDK: Specifying `"feauturization": 'auto' / 'off' / 'FeaturizationConfig'` for the [`AutoMLConfig` class](/python/api/azureml-train-automl-client/azureml.train.automl.automlconfig.automlconfig). 
 
-<<<<<<< HEAD
 ## Classification & regression
 
 Classification and regression are the most common types of machine learning tasks. Both are types of supervised learning in which models learn using training data, and apply those learnings to new data. Azure Machine Learning offers featurizations specifically for these tasks, such as deep neural network text featurizers for classification. Learn more about [featurization options](how-to-use-automated-ml-for-ml-models.md#featurization). 
@@ -165,9 +164,13 @@
 
 See the [how-to](how-to-configure-auto-train.md#ensemble) for changing default ensemble settings in automated machine learning.
 
-## Use with ONNX in C# apps
-
-With Azure Machine Learning, you can use automated ML to build a Python model and have it converted to the ONNX format. The ONNX runtime supports  C#, so you can use the model built automatically in your C# apps without any need for recoding or any of the network latencies that REST endpoints introduce. Try an example of this flow [in this Jupyter notebook](https://github.com/Azure/MachineLearningNotebooks/blob/master/how-to-use-azureml/automated-machine-learning/classification-bank-marketing-all-features/auto-ml-classification-bank-marketing-all-features.ipynb).
+## Use with ONNX 
+
+With Azure Machine Learning, you can use automated ML to build a Python model and have it converted to the ONNX format. Once the models are in the ONNX format, they can be run on a variety of platforms and devices. Learn more about [accelerating ML models with ONNX](concept-onnx.md).
+
+See how to convert to ONNX format [in this Jupyter notebook example](https://github.com/Azure/MachineLearningNotebooks/blob/master/how-to-use-azureml/automated-machine-learning/classification-bank-marketing-all-features/auto-ml-classification-bank-marketing-all-features.ipynb). Learn which [algorithms are supported in ONNX](how-to-configure-auto-train.md#select-your-experiment-type).
+
+The ONNX runtime also supports C#, so you can use the model built automatically in your C# apps without any need for recoding or any of the network latencies that REST endpoints introduce. Learn more about [inferencing ONNX models with the ONNX runtime C# API](https://github.com/Microsoft/onnxruntime/blob/master/docs/CSharp_API.md). 
 
 ## <a name="local-remote"></a>Guidance on local vs. remote compute targets
 
@@ -216,13 +219,8 @@
 * For code experienced customers, [Azure Machine Learning Python SDK](https://docs.microsoft.com/python/api/overview/azure/ml/intro?view=azure-ml-py) 
 
 * For limited/no code experience customers, Azure Machine Learning studio at [https://ml.azure.com](https://ml.azure.com/)  
-=======
+
 <a name="parity"></a>
->>>>>>> 69e15b6c
-
-## The studio vs SDK
-
-Learn about the parity and differences between the high-level automated ML capabilities available through the Python SDK and the studio in Azure Machine Learning. 
 
 ### Experiment settings 
 
