---
title: What is automated ML? AutoML
titleSuffix: Azure Machine Learning
description: Learn how Azure Machine Learning can automatically generate a model by using the parameters and criteria you provide with automated machine learning.
services: machine-learning
ms.service: machine-learning
ms.subservice: automl
ms.topic: conceptual
<<<<<<< HEAD
ms.author: cesardl
author: CESARDELATORRE
ms.date: 04/15/2022
=======
author: blackmist
ms.author: larryfr
ms.date: 03/15/2022
>>>>>>> e693a9b8
ms.custom: automl
---

# What is automated machine learning (AutoML)?

[!INCLUDE [sdk v2](../../includes/machine-learning-sdk-v2.md)]
> [!div class="op_single_selector" title1="Select the version of the Azure Machine Learning Python SDK you are using:"]
> * [v1](./v1/concept-automated-ml-v1.md)
> * [v2 (current version)](concept-automated-ml.md)

Automated machine learning, also referred to as automated ML or AutoML, is the process of automating the time-consuming, iterative tasks of machine learning model development. It allows data scientists, analysts, and developers to build ML models with high scale, efficiency, and productivity all while sustaining model quality. Automated ML in Azure Machine Learning is based on a breakthrough from our [Microsoft Research division](https://www.microsoft.com/research/project/automl/).

Traditional machine learning model development is resource-intensive, requiring significant domain knowledge and time to produce and compare dozens of models. With automated machine learning, you'll accelerate the time it takes to get production-ready ML models with great ease and efficiency.

## How automated ML works

During training, Azure Machine Learning creates a number of pipelines in parallel that try different algorithms and parameters for you. The service iterates through ML algorithms paired with feature selections, where each iteration produces a model with a training score. The higher the score, the better the model is considered to "fit" your data.  It will stop once it hits the exit criteria defined in the experiment. 

Using **Azure Machine Learning**, you can design and run your automated ML training experiments with these steps:

1. **Identify the ML problem** to be solved: classification, forecasting, regression or computer vision (preview).

1. **Choose whether you want to use the Python SDK or the studio web experience**:
   Learn about the parity between the [Python SDK and studio web experience](#parity).

   * For limited or no code experience, try the Azure Machine Learning studio web experience at [https://ml.azure.com](https://ml.azure.com/)  
   * For Python developers, check out the [Azure Machine Learning Python SDK](how-to-configure-auto-train.md) 
    
1. **Specify the source and format of the labeled training data**: Numpy arrays or Pandas dataframe

1. **Configure the compute target for model training**, such as your [local computer, Azure Machine Learning Computes, or remote VMs](how-to-set-up-training-targets.md).

1. **Configure the automated machine learning parameters** that determine how many iterations over different models, hyperparameter settings, advanced preprocessing/featurization, and what metrics to look at when determining the best model.  
1. **Submit the training run.**

1. **Review the results** 

The following diagram illustrates this process. 
![Automated Machine learning](./media/concept-automated-ml/automl-concept-diagram2.png)

You can also inspect the logged run information, which [contains metrics](how-to-understand-automated-ml.md) gathered during the run. The training run produces a Python serialized object (`.pkl` file) that contains the model and data preprocessing.

While model building is automated, you can also [learn how important or relevant features are](how-to-configure-auto-train.md#explain) to the generated models.

> [!VIDEO https://www.microsoft.com/videoplayer/embed/RE2Xc9t]

## When to use AutoML: classification, regression, forecasting, computer vision & NLP

Apply automated ML when you want Azure Machine Learning to train and tune a model for you using the target metric you specify. Automated ML democratizes the machine learning model development process, and empowers its users, no matter their data science expertise, to identify an end-to-end machine learning pipeline for any problem.

ML professionals and developers across industries can use automated ML to:
+ Implement ML solutions without extensive programming knowledge
+ Save time and resources
+ Leverage data science best practices
+ Provide agile problem-solving

### Classification

Classification is a common machine learning task. Classification is a type of supervised learning in which models learn using training data, and apply those learnings to new data. Azure Machine Learning offers featurizations specifically for these tasks, such as deep neural network text featurizers for classification. Learn more about [featurization options](how-to-configure-auto-features.md#featurization). 

The main goal of classification models is to predict which categories new data will fall into based on learnings from its training data. Common classification examples include fraud detection, handwriting recognition, and object detection. Learn more and see an example at [Create a classification model with automated ML](tutorial-first-experiment-automated-ml.md).

See examples of classification and automated machine learning in these Python notebooks: [Fraud Detection](https://github.com/Azure/azureml-examples/blob/main/python-sdk/tutorials/automl-with-azureml/classification-credit-card-fraud/auto-ml-classification-credit-card-fraud.ipynb), [Marketing Prediction](https://github.com/Azure/azureml-examples/blob/main/python-sdk/tutorials/automl-with-azureml/classification-bank-marketing-all-features/auto-ml-classification-bank-marketing-all-features.ipynb), and [Newsgroup Data Classification](https://github.com/Azure/azureml-examples/tree/main/python-sdk/tutorials/automl-with-azureml/classification-text-dnn)

### Regression

Similar to classification, regression tasks are also a common supervised learning task. Azure Machine Learning offers [featurizations specifically for these tasks](how-to-configure-auto-features.md#featurization).

Different from classification where predicted output values are categorical, regression models predict numerical output values based on independent predictors. In regression, the objective is to help establish the relationship among those independent predictor variables by estimating how one variable impacts the others. For example, automobile price based on features like, gas mileage, safety rating, etc. Learn more and see an example of [regression with automated machine learning](tutorial-auto-train-models.md).

See examples of regression and automated machine learning for predictions in these Python notebooks: [CPU Performance Prediction](https://github.com/Azure/azureml-examples/tree/main/python-sdk/tutorials/automl-with-azureml/regression-explanation-featurization).

### Time-series forecasting

Building forecasts is an integral part of any business, whether it's revenue, inventory, sales, or customer demand. You can use automated ML to combine techniques and approaches and get a recommended, high-quality time-series forecast. Learn more with this how-to: [automated machine learning for time series forecasting](how-to-auto-train-forecast.md). 

An automated time-series experiment is treated as a multivariate regression problem. Past time-series values are "pivoted" to become additional dimensions for the regressor together with other predictors. This approach, unlike classical time series methods, has an advantage of naturally incorporating multiple contextual variables and their relationship to one another during training. Automated ML learns a single, but often internally branched model for all items in the dataset and prediction horizons. More data is thus available to estimate model parameters and generalization to unseen series becomes possible.

Advanced forecasting configuration includes:
* holiday detection and featurization
* time-series and DNN learners (Auto-ARIMA, Prophet, ForecastTCN)
* many models support through grouping
* rolling-origin cross validation
* configurable lags
* rolling window aggregate features

See examples of regression and automated machine learning for predictions in these Python notebooks: [Sales Forecasting](https://github.com/Azure/azureml-examples/blob/main/python-sdk/tutorials/automl-with-azureml/forecasting-orange-juice-sales/auto-ml-forecasting-orange-juice-sales.ipynb), [Demand Forecasting](https://github.com/Azure/azureml-examples/blob/main/python-sdk/tutorials/automl-with-azureml/forecasting-energy-demand/auto-ml-forecasting-energy-demand.ipynb), and [Forecasting GitHub's Daily Active Users](https://github.com/Azure/azureml-examples/blob/main/python-sdk/tutorials/automl-with-azureml/forecasting-github-dau/auto-ml-forecasting-github-dau.ipynb).

### Computer vision (preview)

> [!IMPORTANT]
> This feature is currently in public preview. This preview version is provided without a service-level agreement. Certain features might not be supported or might have constrained capabilities. For more information, see [Supplemental Terms of Use for Microsoft Azure Previews](https://azure.microsoft.com/support/legal/preview-supplemental-terms/).

Support for computer vision tasks allows you to easily generate models trained on image data for scenarios like image classification and object detection. 

With this capability you can: 
 
* Seamlessly integrate with the [Azure Machine Learning data labeling](./how-to-create-image-labeling-projects.md) capability
* Use labeled data for generating image models
* Optimize model performance by specifying the model algorithm and tuning the hyperparameters. 
* Download or deploy the resulting model as a web service in Azure Machine Learning. 
* Operationalize at scale, leveraging Azure Machine Learning [MLOps](concept-model-management-and-deployment.md) and [ML Pipelines](concept-ml-pipelines.md) capabilities. 

Authoring AutoML models for vision tasks is supported via the Azure ML Python SDK. The resulting experimentation runs, models, and outputs can be accessed from the Azure Machine Learning studio UI.

Learn how to [set up AutoML training for computer vision models](how-to-auto-train-image-models.md).

![Computer vision tasks examples. Image from: http://cs231n.stanford.edu/slides/2021/lecture_15.pdf ](./media/concept-automated-ml/automl-computer-vision-tasks.png)
Image from: http://cs231n.stanford.edu/slides/2021/lecture_15.pdf

Automated ML for images supports the following computer vision tasks: 

Task | Description
----|----
Multi-class image classification | Tasks where an image is classified with only a single label from a set of classes - e.g. each image is classified as either an image of a 'cat' or a 'dog' or a 'duck'
Multi-label image classification | Tasks where an image could have one or more labels from a set of labels - e.g. an image could be labeled with both 'cat' and 'dog'
Object detection| Tasks to identify objects in an image and locate each object with a bounding box e.g. locate all dogs and cats in an image and draw a bounding box around each.
Instance segmentation | Tasks to identify objects in an image at the pixel level, drawing a polygon around each object in the image.

<a name="nlp"></a>

### Natural language processing: NLP (preview)

[!INCLUDE [preview disclaimer](../../includes/machine-learning-preview-generic-disclaimer.md)]

Support for natural language processing (NLP) tasks in automated ML allows you to easily generate models trained on text data for text classification and named entity recognition scenarios. Authoring automated ML trained NLP models is supported via the Azure Machine Learning Python SDK. The resulting experimentation runs, models, and outputs can be accessed from the Azure Machine Learning studio UI.

The NLP capability supports:

* End-to-end deep neural network NLP training with the latest pre-trained BERT models
* Seamless integration with [Azure Machine Learning data labeling](how-to-create-text-labeling-projects.md)
* Use labeled data for generating NLP models
* Multi-lingual support with 104 languages
* Distributed training with Horovod

Learn how to [set up AutoML training for NLP models](how-to-auto-train-nlp-models.md). 


## Training, validation and test data 

With automated ML you provide the **training data** to train ML models, and you can specify what type of model validation to perform. Automated ML performs model validation as part of training. That is, automated ML uses **validation data** to tune model hyperparameters based on the applied algorithm to find the best combination that best fits the training data. However, the same validation data is used for each iteration of tuning, which introduces model evaluation bias since the model continues to improve and fit to the validation data. 

To help confirm that such bias isn't applied to the final recommended model, automated ML supports the use of **test data** to evaluate the final model that automated ML recommends at the end of your experiment. When you provide test data as part of your AutoML experiment configuration, this recommended model is tested by default at the end of your experiment (preview). 

>[!IMPORTANT]
> Testing your models with a test dataset to evaluate generated models is a preview feature. This capability is an [experimental](/python/api/overview/azure/ml/#stable-vs-experimental) preview feature, and may change at any time.

Learn how to [configure AutoML experiments to use test data (preview) with the SDK (v1)](how-to-configure-cross-validation-data-splits.md#provide-test-data-preview) or with the [Azure Machine Learning studio](how-to-use-automated-ml-for-ml-models.md#create-and-run-experiment).

You can also [test any existing automated ML model (preview) with the SDK v1](how-to-configure-auto-train.md#test-existing-automated-ml-model)), including models from child runs, by providing your own test data or by setting aside a portion of your training data. 

## Feature engineering

Feature engineering is the process of using domain knowledge of the data to create features that help ML algorithms learn better. In Azure Machine Learning, scaling and normalization techniques are applied to facilitate feature engineering. Collectively, these techniques and feature engineering are referred to as featurization.

For automated machine learning experiments, featurization is applied automatically, but can also be customized based on your data. [Learn more about what featurization is included and how to customize featurization settings (v1)](how-to-configure-auto-features.md#featurization) and how AutoML helps [prevent over-fitting and imbalanced data](concept-manage-ml-pitfalls.md) in your models.  

> [!NOTE]
> Automated machine learning featurization steps (feature normalization, handling missing data,
> converting text to numeric, etc.) become part of the underlying model. When using the model for
> predictions, the same featurization steps applied during training are applied to
> your input data automatically.


## <a name="ensemble"></a> Ensemble models

Automated machine learning supports ensemble models, which are enabled by default. Ensemble learning improves machine learning results and predictive performance by combining multiple models as opposed to using single models. The ensemble iterations appear as the final iterations of your run. Automated machine learning uses both voting and stacking ensemble methods for combining models:

* **Voting**: predicts based on the weighted average of predicted class probabilities (for classification tasks) or predicted regression targets (for regression tasks).
* **Stacking**: stacking combines heterogenous models and trains a meta-model based on the output from the individual models. The current default meta-models are LogisticRegression for classification tasks and ElasticNet for regression/forecasting tasks.

The [Caruana ensemble selection algorithm](http://www.niculescu-mizil.org/papers/shotgun.icml04.revised.rev2.pdf) with sorted ensemble initialization is used to decide which models to use within the ensemble. At a high level, this algorithm initializes the ensemble with up to five models with the best individual scores, and verifies that these models are within 5% threshold of the best score to avoid a poor initial ensemble. Then for each ensemble iteration, a new model is added to the existing ensemble and the resulting score is calculated. If a new model improved the existing ensemble score, the ensemble is updated to include the new model.

<a name="parity"></a>

## Ways to use AutoML in Azure Machine Learning

Azure Machine Learning offers the following two experiences for working with automated ML. See the following sections to understand feature availability in each experience.

* For code-experienced customers, 
    * [Azure Machine Learning CLI (v2)](how-to-configure-cli.md).  Get started with [Set up automated ML jobs with the CLI (v2)](how-to-train-cli.md).
    * [Azure Machine Learning Python SDK v2 (preview)](/python/api/overview/azure/ml/intro). Get started with [Set up automated ML jobs with Python]().

    > [!IMPORTANT] 
    > The Azure Machine Learning Python SDK v2 (preview) is currently in public preview. This preview version is provided without a service-level agreement, and it's not recommended for production workloads. Certain features might not be supported or might have constrained capabilities. For more information, see [Supplemental Terms of Use for Microsoft Azure Previews](https://azure.microsoft.com/support/legal/preview-supplemental-terms/). <br><br>For automated ML in the Azure Machine Learning Python SDK v1, see [Tutorial: Use automated machine learning to predict taxi fares](tutorial-auto-train-models.md) . 

* For limited/no-code experience customers, Azure Machine Learning studio at [https://ml.azure.com](https://ml.azure.com/).  Get started with these tutorials:
    * [Tutorial: Create a classification model with automated ML in Azure Machine Learning](tutorial-first-experiment-automated-ml.md).
    * [Tutorial: Forecast demand with automated machine learning](tutorial-automated-ml-forecast.md)

### Experiment settings 

The following settings allow you to configure your automated ML experiment. 

| | Azure Machine Learning CLI v2 | Python SDK v2 (preview)|The studio UI|
|----|:----:|:----:|:----:|
|**Split data into train/validation/test sets**| ✓| ✓|✓
|**Supports ML tasks: classification, regression, & forecasting**| ✓|✓| ✓
|**Supports computer vision tasks (preview): image classification, object detection & instance segmentation**| ✓| ✓|
|**Supports natural language processing (NLP) tasks (preview): text classification & named entity recognition**| ✓| ✓|
|**Optimizes based on primary metric**|  ✓|✓| ✓
|**Supports Azure ML compute as compute target** | ✓| ✓|✓
|**Configure forecast horizon, target lags & rolling window**| ✓|✓|✓
|**Set exit criteria** | ✓|✓|✓ 
|**Set concurrent iterations**| ✓| ✓|✓
|**Block algorithms**|✓|✓|✓
|**Add algorithms**|✓|✓|
|**Cross validation**|✓|✓|✓
|**View engineered feature names**|✓|✓|
|**Featurization summary**| ✓|✓|
|**Featurization for holidays**|✓|✓|
|**Log file verbosity levels**|✓| ✓|

### Model settings

These settings can be applied to the best model as a result of your automated ML experiment.

| |Azure Machine Learning CLI v2 |Python SDK v2 (preview)|The studio UI|
|----|:----:|:----:|:----:|
|**Best model registration, deployment, explainability**|✓|✓|✓|
|**Enable voting ensemble & stack ensemble models**| ✓| ✓|✓|
|**Show best model based on non-primary metric**|✓|✓||
|**Enable/disable ONNX model compatibility**|✓|✓||
|**Test the model (preview)** |✓|✓| ✓|

### Run control settings

These settings allow you to review and control your experiment runs and its child runs. 

| |Azure Machine Learning CLI v2 |Python SDK v2 (preview)|The studio UI|
|----|:----:|:----:|:----:|
|**Run summary table**|✓| ✓|✓|
|**Cancel runs & child runs**|✓| ✓|✓|
|**Get guardrails**|✓|✓|✓|
|**Pause & resume runs**|| ✓| |

<a name="use-with-onnx"></a>

## AutoML & ONNX

With Azure Machine Learning, you can use automated ML to build a Python model and have it converted to the ONNX format. Once the models are in the ONNX format, they can be run on a variety of platforms and devices. Learn more about [accelerating ML models with ONNX](concept-onnx.md).

See how to convert to ONNX format [in this Jupyter notebook example](https://github.com/Azure/azureml-examples/tree/main/python-sdk/tutorials/automl-with-azureml/classification-bank-marketing-all-features). Learn which [algorithms are supported in ONNX](how-to-configure-auto-train.md#supported-models).


## Next steps

There are multiple resources to get you up and running with AutoML. 

### Tutorials/ how-tos

Tutorials are end-to-end introductory examples of AutoML scenarios.

+ **For a low or no-code experience**, see the [Tutorial: Train a classification model with no-code AutoML in Azure Machine Learning studio](tutorial-first-experiment-automated-ml.md).

+ **For using AutoML to train computer vision models**, see the [Tutorial: Train an object detection model (preview) with AutoML and Python](tutorial-auto-train-image-models.md).
   
How-to articles provide additional detail into what functionality automated ML offers. For example, 

+ Configure the settings for automatic training experiments
    + [Without code in the Azure Machine Learning studio](how-to-use-automated-ml-for-ml-models.md). 
    + [With the Python SDK](how-to-configure-auto-train.md).

+  Learn how to [train forecasting models with time series data](how-to-auto-train-forecast.md).

+  Learn how to [train computer vision models with Python](how-to-auto-train-image-models.md).

+  Learn how to [view the generated code from your automated ML models](how-to-generate-automl-training-code.md).
   
### Jupyter notebook samples 

Review detailed code examples and use cases in the [GitHub notebook repository for automated machine learning samples with the Azure Machine Learning Python SDK v2 (preview)](https://github.com/Azure/azureml-examples/tree/sdk-preview/sdk/jobs) and the [Azure Machine Learning CLI extension (v2)](https://github.com/Azure/azureml-examples/tree/sdk-preview/cli/jobs)

<|MERGE_RESOLUTION|>--- conflicted
+++ resolved
@@ -6,16 +6,11 @@
 ms.service: machine-learning
 ms.subservice: automl
 ms.topic: conceptual
-<<<<<<< HEAD
 ms.author: cesardl
 author: CESARDELATORRE
 ms.date: 04/15/2022
-=======
-author: blackmist
-ms.author: larryfr
-ms.date: 03/15/2022
->>>>>>> e693a9b8
 ms.custom: automl
+
 ---
 
 # What is automated machine learning (AutoML)?
