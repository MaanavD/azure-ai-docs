---
title: What is automated ML / AutoML
titleSuffix: Azure Machine Learning
description: Learn how Azure Machine Learning can automatically pick an algorithm for you, and generate a model from it to save you time by using the parameters and criteria you provide to select the best algorithm for your model.
services: machine-learning
ms.service: machine-learning
ms.subservice: core
ms.topic: conceptual
ms.reviewer: jmartens
author: cartacioS
ms.author: sacartac
ms.date: 04/22/2020
---

# What is automated machine learning (AutoML)?

Automated machine learning, also referred to as automated ML or AutoML, is the process of automating the time consuming, iterative tasks of machine learning model development. It allows data scientists, analysts, and developers to build ML models with high scale, efficiency, and productivity all while sustaining model quality. Automated ML is based on a breakthrough from our [Microsoft Research division](https://arxiv.org/abs/1705.05355).

Traditional machine learning model development is resource-intensive, requiring significant domain knowledge and time to produce and compare dozens of models. With automated machine learning, you'll accelerate the time it takes to get production-ready ML models with great ease and efficiency.

## When to use AutoML: classify, regression, & forecast

Apply automated ML when you want Azure Machine Learning to train and tune a model for you using the target metric you specify. Automated ML democratizes the machine learning model development process, and empowers its users, no matter their data science expertise, to identify an end-to-end machine learning pipeline for any problem.

Data scientists, analysts, and developers across industries can use automated ML to:
+ Implement ML solutions without extensive programming knowledge
+ Save time and resources
+ Leverage data science best practices
+ Provide agile problem-solving

### Classification

Classification is a common machine learning task. Classification is a type of supervised learning in which models learn using training data, and apply those learnings to new data. Azure Machine Learning offers featurizations specifically for these tasks, such as deep neural network text featurizers for classification. Learn more about [featurization options](how-to-configure-auto-features.md#featurization). 

The main goal of classification models is to predict which categories new data will fall into based on learnings from its training data. Common classification examples include fraud detection, handwriting recognition, and object detection. Learn more and see an example at [Create a classification model with automated ML](tutorial-first-experiment-automated-ml.md).

See examples of classification and automated machine learning in these Python notebooks: [Fraud Detection](https://github.com/Azure/MachineLearningNotebooks/blob/master/how-to-use-azureml/automated-machine-learning/classification-credit-card-fraud/auto-ml-classification-credit-card-fraud.ipynb), [Marketing Prediction](https://github.com/Azure/MachineLearningNotebooks/blob/master/how-to-use-azureml/automated-machine-learning/classification-bank-marketing-all-features/auto-ml-classification-bank-marketing-all-features.ipynb), and [Newsgroup Data Classification](https://github.com/Azure/MachineLearningNotebooks/blob/master/how-to-use-azureml/automated-machine-learning/classification-text-dnn/auto-ml-classification-text-dnn.ipynb)

### Regression

Similar to classification, regression tasks are also a common supervised learning task. Azure Machine Learning offers [featurizations specifically for these tasks](how-to-configure-auto-features.md#featurization).

Different from classification where predicted output values are categorical, regression models predict numerical output values based on independent predictors. In regression, the objective is to help establish the relationship among those independent predictor variables by estimating how one variable impacts the others. For example, automobile price based on features like, gas mileage, safety rating, etc. Learn more and see an example of [regression with automated machine learning](tutorial-auto-train-models.md).

See examples of regression and automated machine learning for predictions in these Python notebooks: [CPU Performance Prediction](https://github.com/Azure/MachineLearningNotebooks/blob/master/how-to-use-azureml/automated-machine-learning/regression-explanation-featurization/auto-ml-regression-explanation-featurization.ipynb), 

### Time-series forecasting

Building forecasts is an integral part of any business, whether it's revenue, inventory, sales, or customer demand. You can use automated ML to combine techniques and approaches and get a recommended, high-quality time-series forecast. Learn more with this how-to: [automated machine learning for time series forecasting](how-to-auto-train-forecast.md). 

An automated time-series experiment is treated as a multivariate regression problem. Past time-series values are "pivoted" to become additional dimensions for the regressor together with other predictors. This approach, unlike classical time series methods, has an advantage of naturally incorporating multiple contextual variables and their relationship to one another during training. Automated ML learns a single, but often internally branched model for all items in the dataset and prediction horizons. More data is thus available to estimate model parameters and generalization to unseen series becomes possible.

Advanced forecasting configuration includes:
* holiday detection and featurization
* time-series and DNN learners (Auto-ARIMA, Prophet, ForecastTCN)
* many models support through grouping
* rolling-origin cross validation
* configurable lags
* rolling window aggregate features


See examples of regression and automated machine learning for predictions in these Python notebooks: [Sales Forecasting](https://github.com/Azure/MachineLearningNotebooks/blob/master/how-to-use-azureml/automated-machine-learning/forecasting-orange-juice-sales/auto-ml-forecasting-orange-juice-sales.ipynb), [Demand Forecasting](https://github.com/Azure/MachineLearningNotebooks/blob/master/how-to-use-azureml/automated-machine-learning/forecasting-energy-demand/auto-ml-forecasting-energy-demand.ipynb), and [Beverage Production Forecast](https://github.com/Azure/MachineLearningNotebooks/blob/master/how-to-use-azureml/automated-machine-learning/forecasting-beer-remote/auto-ml-forecasting-beer-remote.ipynb).

## How AutoML works

During training, Azure Machine Learning creates a number of pipelines in parallel that try different algorithms and parameters for you. The service iterates through ML algorithms paired with feature selections, where each iteration produces a model with a training score. The higher the score, the better the model is considered to "fit" your data.  It will stop once it hits the exit criteria defined in the experiment. 

Using **Azure Machine Learning**, you can design and run your automated ML training experiments with these steps:

1. **Identify the ML problem** to be solved: classification, forecasting, or regression

1. **Choose whether you want to use the Python SDK or the studio web experience**:
   Learn about the parity between the [Python SDK and studio web experience](#parity).

   * For limited or no code experience, try the Azure Machine Learning studio web experience at [https://ml.azure.com](https://ml.azure.com/)  
   * For Python developers, check out the [Azure Machine Learning Python SDK](how-to-configure-auto-train.md) 

    [!INCLUDE [aml-applies-to-enterprise-sku](../../includes/aml-applies-to-enterprise-sku-inline.md)]  
    
1. **Specify the source and format of the labeled training data**: Numpy arrays or Pandas dataframe

1. **Configure the compute target for model training**, such as your [local computer, Azure Machine Learning Computes, remote VMs, or Azure Databricks](how-to-set-up-training-targets.md).  Learn about automated training [on a remote resource](how-to-auto-train-remote.md).

1. **Configure the automated machine learning parameters** that determine how many iterations over different models, hyperparameter settings, advanced preprocessing/featurization, and what metrics to look at when determining the best model.  
1. **Submit the training run.**

1. **Review the results** 

The following diagram illustrates this process. 
![Automated Machine learning](./media/concept-automated-ml/automl-concept-diagram2.png)


You can also inspect the logged run information, which [contains metrics](how-to-understand-automated-ml.md) gathered during the run. The training run produces a Python serialized object (`.pkl` file) that contains the model and data preprocessing.

While model building is automated, you can also [learn how important or relevant features are](how-to-configure-auto-train.md#explain) to the generated models.

Learn how to use a [remote compute target](how-to-auto-train-remote.md).



> [!VIDEO https://www.microsoft.com/videoplayer/embed/RE2Xc9t]


## Feature engineering

Feature engineering is the process of using domain knowledge of the data to create features that help ML algorithms learn better. In Azure Machine Learning, scaling and normalization techniques are applied to facilitate feature engineering. Collectively, these techniques and feature engineering are referred to as featurization.

For automated machine learning experiments, featurization is applied automatically, but can also be customized based on your data. [Learn more about what featurization is included](how-to-configure-auto-features.md#featurization).  

> [!NOTE]
> Automated machine learning featurization steps (feature normalization, handling missing data,
> converting text to numeric, etc.) become part of the underlying model. When using the model for
> predictions, the same featurization steps applied during training are applied to
> your input data automatically.

### Automatic featurization (standard)

In every automated machine learning experiment, your data is automatically scaled or normalized to help algorithms perform well. During model training, one of the following scaling or normalization techniques will be applied to each model. Learn how AutoML helps [prevent over-fitting and imbalanced data](concept-manage-ml-pitfalls.md) in your models.

|Scaling&nbsp;&&nbsp;normalization| Description |
| ------------- | ------------- |
| [StandardScaleWrapper](https://scikit-learn.org/stable/modules/generated/sklearn.preprocessing.StandardScaler.html)  | Standardize features by removing the mean and scaling to unit variance  |
| [MinMaxScalar](https://scikit-learn.org/stable/modules/generated/sklearn.preprocessing.MinMaxScaler.html)  | Transforms features by scaling each feature by that column's minimum and maximum  |
| [MaxAbsScaler](https://scikit-learn.org/stable/modules/generated/sklearn.preprocessing.MaxAbsScaler.html#sklearn.preprocessing.MaxAbsScaler) |Scale each feature by its maximum absolute value |
| [RobustScalar](https://scikit-learn.org/stable/modules/generated/sklearn.preprocessing.RobustScaler.html) |This Scaler features by their quantile range |
| [PCA](https://scikit-learn.org/stable/modules/generated/sklearn.decomposition.PCA.html) |Linear dimensionality reduction using Singular Value Decomposition of the data to project it to a lower dimensional space |
| [TruncatedSVDWrapper](https://scikit-learn.org/stable/modules/generated/sklearn.decomposition.TruncatedSVD.html) |This transformer performs linear dimensionality reduction by means of truncated singular value decomposition (SVD). Contrary to PCA, this estimator does not center the data before computing the singular value decomposition, which means it can work with scipy.sparse matrices efficiently |
| [SparseNormalizer](https://scikit-learn.org/stable/modules/generated/sklearn.preprocessing.Normalizer.html) | Each sample (that is, each row of the data matrix) with at least one non-zero component is rescaled independently of other samples so that its norm (l1 or l2) equals one |

### Customize featurization

Additional feature engineering techniques such as, encoding and transforms are also available. 

Enable this setting with:

+ Azure Machine Learning studio: Enable **Automatic featurization** in the **View additional configuration** section [with these steps](how-to-use-automated-ml-for-ml-models.md#customize-featurization).

+ Python SDK: Specify `"feauturization": 'auto' / 'off' / 'FeaturizationConfig'` in your [AutoMLConfig](/python/api/azureml-train-automl-client/azureml.train.automl.automlconfig.automlconfig) object. Learn more about [enabling featurization]((how-to-configure-auto-features.md). 

## <a name="ensemble"></a> Ensemble models

Automated machine learning supports ensemble models, which are enabled by default. Ensemble learning improves machine learning results and predictive performance by combining multiple models as opposed to using single models. The ensemble iterations appear as the final iterations of your run. Automated machine learning uses both voting and stacking ensemble methods for combining models:

* **Voting**: predicts based on the weighted average of predicted class probabilities (for classification tasks) or predicted regression targets (for regression tasks).
* **Stacking**: stacking combines heterogenous models and trains a meta-model based on the output from the individual models. The current default meta-models are LogisticRegression for classification tasks and ElasticNet for regression/forecasting tasks.

The [Caruana ensemble selection algorithm](http://www.niculescu-mizil.org/papers/shotgun.icml04.revised.rev2.pdf) with sorted ensemble initialization is used to decide which models to use within the ensemble. At a high level, this algorithm initializes the ensemble with up to five models with the best individual scores, and verifies that these models are within 5% threshold of the best score to avoid a poor initial ensemble. Then for each ensemble iteration, a new model is added to the existing ensemble and the resulting score is calculated. If a new model improved the existing ensemble score, the ensemble is updated to include the new model.

See the [how-to](how-to-configure-auto-train.md#ensemble) for changing default ensemble settings in automated machine learning.

## <a name="local-remote"></a>Guidance on local vs. remote managed ML compute targets

The web interface for automated ML always uses a remote [compute target](concept-compute-target.md).  But when you use the Python SDK, you will choose either a local compute or a remote compute target for automated ML training.

* **Local compute**: Training occurs on your local laptop or VM compute. 
* **Remote compute**: Training occurs on Machine Learning compute clusters.  

### Choose compute target
Consider these factors when choosing your compute target:

 * **Choose a local compute**: If your scenario is about initial explorations or demos using small data and short trains (i.e. seconds or a couple of minutes per child run), training on your local computer might be a better choice.  There is no setup time, the infrastructure resources (your PC or VM) are directly available.
 * **Chose a remote ML compute cluster**: If you are training with larger datasets like in production training creating models which need longer trains, remote compute will provide much better end-to-end time performance because `AutoML` will parallelize trains across the cluster's nodes. On a remote compute, the start up time for the internal infrastructure will add around 1.5 minutes per child run, plus additional minutes for the cluster infrastructure if the VMs are not yet up and running.

### Pros and cons
Consider these pros and cons when choosing to use local vs. remote.

|  | Pros (Advantages)  |Cons (Handicaps)  |
|---------|---------|---------|---------|
|**Local compute target** |  <li> No environment start up time   | <li>  Subset of features<li>  Can't parallelize runs <li> Worse for large data. <li>No data streaming while training <li>  No DNN-based featurization <li> Python SDK only |
|**Remote ML compute clusters**|  <li> Full set of features <li> Parallelize child runs <li>   Large data support<li>  DNN-based featurization <li>  Dynamic scalability of compute cluster on demand <li> No-code experience (web UI) also available  |  <li> Start up time for cluster nodes <li> Start up time for each child run    |

### Feature availability 

 More features are available when you use the remote compute, as shown in the table below. Some of these features are available only in an Enterprise workspace.

| Feature                                                    | Remote | Local | Requires <br>Enterprise workspace |
|------------------------------------------------------------|--------|-------|-------------------------------|
| Data streaming (Large data support, up to 100 GB)          | ✓      |       | ✓                             |
| DNN-BERT-based text featurization and training             | ✓      |       | ✓                             |
| Out-of-the-box GPU support (training and inference)        | ✓      |       | ✓                             |
| Image Classification and Labeling support                  | ✓      |       | ✓                             |
| Auto-ARIMA, Prophet and ForecastTCN models for forecasting | ✓      |       | ✓                             |
| Multiple runs/iterations in parallel                       | ✓      |       | ✓                             |
| Create models with interpretability in AutoML studio web experience UI      | ✓      |       | ✓                             |
| Feature engineering customization in studio web experience UI                        | ✓      |       | ✓                              |
| Azure ML hyperparameter tuning                             | ✓      |       |                               |
| Azure ML Pipeline workflow support                         | ✓      |       |                               |
| Continue a run                                             | ✓      |       |                               |
| Forecasting                                                | ✓      | ✓     | ✓                             |
| Create and run experiments in notebooks                    | ✓      | ✓     |                               |
| Register and visualize experiment's info and metrics in UI | ✓      | ✓     |                               |
| Data guardrails                                            | ✓      | ✓     |                               |

## Many models 

The [Many Models Solution Accelerator](https://aka.ms/many-models) (preview) builds on Azure Machine Learning and enables you to use automated ML to train, operate, and manage hundreds or even thousands of machine learning models.

For example, building a model __for each instance or individual__ in the following scenarios can lead to improved results:

* Predicting sales for each individual store
* Predictive maintenance for hundreds of oil wells
* Tailoring an experience for individual users.

For more information, see the [Many Models Solution Accelerator](https://aka.ms/many-models) on GitHub.

## AutoML in Azure Machine Learning

Azure Machine Learning offers two experiences for working with automated ML

* For code experienced customers, [Azure Machine Learning Python SDK](https://docs.microsoft.com/python/api/overview/azure/ml/intro?view=azure-ml-py) 

* For limited/no code experience customers, Azure Machine Learning studio at [https://ml.azure.com](https://ml.azure.com/)  

<a name="parity"></a>

### Experiment settings 

The following settings allow you to configure your automated ML experiment. 

| |The Python SDK|The studio web experience|
----|:----:|:----:
Split data into train/validation sets| ✓|✓
Supports ML tasks: classification, regression, and forecasting| ✓| ✓
Optimizes based on primary metric| ✓| ✓
Supports AML compute as compute target | ✓|✓
Configure forecast horizon, target lags & rolling window|✓|✓
Set exit criteria |✓|✓ 
Set concurrent iterations| ✓|✓
Drop columns| ✓|✓
Block algorithms|✓|✓
Cross validation |✓|✓
Supports training on Azure Databricks clusters| ✓|
View engineered feature names|✓|
Featurization summary| ✓|
Featurization for holidays|✓|
Log file verbosity levels| ✓|

### Model settings

These settings can be applied to the best model as a result of your automated ML experiment.

| |The Python SDK|The studio web experience|
|----|:----:|:----:|
|Best model registration, deployment, explainability| ✓|✓|
|Enable voting ensemble & stack ensemble models| ✓|✓|
|Show best model based on non-primary metric|✓||
|Enable/disable ONNX model compatibility|✓||
|Test the model | ✓| |

### Run control settings

These settings allow you to review and control your experiment runs and its child runs. 

| |The Python SDK|The studio web experience|
|----|:----:|:----:|
|Run summary table| ✓|✓|
|Cancel runs & child runs| ✓|✓|
|Get guardrails| ✓|✓|
|Pause & resume runs| ✓| |

<a name="use-with-onnx"></a>

## AutoML & ONNX

With Azure Machine Learning, you can use automated ML to build a Python model and have it converted to the ONNX format. Once the models are in the ONNX format, they can be run on a variety of platforms and devices. Learn more about [accelerating ML models with ONNX](concept-onnx.md).

See how to convert to ONNX format [in this Jupyter notebook example](https://github.com/Azure/MachineLearningNotebooks/blob/master/how-to-use-azureml/automated-machine-learning/classification-bank-marketing-all-features/auto-ml-classification-bank-marketing-all-features.ipynb). Learn which [algorithms are supported in ONNX](how-to-configure-auto-train.md#select-your-experiment-type).

The ONNX runtime also supports C#, so you can use the model built automatically in your C# apps without any need for recoding or any of the network latencies that REST endpoints introduce. Learn more about [inferencing ONNX models with the ONNX runtime C# API](https://github.com/Microsoft/onnxruntime/blob/master/docs/CSharp_API.md). 

## Next steps

> [!Note]
> Automated machine learning capabilities are also available in other Microsoft solutions such as, 
[ML.NET](https://docs.microsoft.com/dotnet/machine-learning/automl-overview), 
[HDInsight](../hdinsight/spark/apache-spark-run-machine-learning-automl.md), [Power BI](https://docs.microsoft.com/power-bi/service-machine-learning-automated) and [SQL Server](https://cloudblogs.microsoft.com/sqlserver/2019/01/09/how-to-automate-machine-learning-on-sql-server-2019-big-data-clusters/)

There are multiple resources to get you up and running with AutoML. 

<<<<<<< HEAD
### Tutorials/ how-tos
Tutorials are end-to-end introductory examples of AutoML scenarios.
+ **For a code first experience**, follow the [Tutorial: Automatically train a regression model with Azure Machine Learning Python SDK](tutorial-auto-train-models.md).

 + **For a low or no-code experience**, see the [Tutorial: Create automated ML classification models with Azure Machine Learning studio](tutorial-first-experiment-automated-ml.md).
=======
+ Follow the [Tutorial: Automatically train a regression model with Azure Machine Learning](tutorial-auto-train-models.md) 
>>>>>>> 16d6b0ef

How to articles provide additional detail into what functionality AutoML offers. For example, 

<<<<<<< HEAD
+ Configure the settings for automatic training experiments
    + In Azure Machine Learning studio, [use these steps](how-to-use-automated-ml-for-ml-models.md). 
    + With the Python SDK, [use these steps](how-to-configure-auto-train.md).

+  Learn how to auto train using time series data, [with these steps](how-to-auto-train-forecast.md).

### Jupyter notebook samples 

Review detailed code examples and use cases in the [Github notebook repository for automated machine learning samples](https://github.com/Azure/MachineLearningNotebooks/blob/master/how-to-use-azureml/automated-machine-learning/).

### Python SDK reference 

Deepen your expertise of SDK design patterns and class specifications with the [AutoML class reference documentation](https://docs.microsoft.com/python/api/azureml-train-automl-client/azureml.train.automl.automlconfig.automlconfig?view=azure-ml-py). 
=======
+ Try out [Jupyter Notebook samples for automated machine learning](https://github.com/Azure/MachineLearningNotebooks/blob/master/how-to-use-azureml/automated-machine-learning/)

> [!Note]
> Automated machine learning capabilities are also available in other Microsoft solutions such as, 
[ML.NET](https://docs.microsoft.com/dotnet/machine-learning/automl-overview), 
[HDInsight](../hdinsight/spark/apache-spark-run-machine-learning-automl.md), [Power BI](https://docs.microsoft.com/power-bi/service-machine-learning-automated) and [SQL Server](https://cloudblogs.microsoft.com/sqlserver/2019/01/09/how-to-automate-machine-learning-on-sql-server-2019-big-data-clusters/)
>>>>>>> 16d6b0ef
<|MERGE_RESOLUTION|>--- conflicted
+++ resolved
@@ -270,44 +270,31 @@
 
 ## Next steps
 
+There are multiple resources to get you up and running with AutoML. 
+
+### Tutorials/ how-tos
+Tutorials are end-to-end introductory examples of AutoML scenarios.
++ **For a code first experience**, follow the [Tutorial: Automatically train a regression model with Azure Machine Learning Python SDK](tutorial-auto-train-models.md).
+
+ + **For a low or no-code experience**, see the [Tutorial: Create automated ML classification models with Azure Machine Learning studio](tutorial-first-experiment-automated-ml.md).
+
+How to articles provide additional detail into what functionality AutoML offers. For example, 
+
++ Configure the settings for automatic training experiments
+    + In Azure Machine Learning studio, [use these steps](how-to-use-automated-ml-for-ml-models.md). 
+    + With the Python SDK, [use these steps](how-to-configure-auto-train.md).
+
++  Learn how to auto train using time series data, [with these steps](how-to-auto-train-forecast.md).
+
+### Jupyter notebook samples 
+
+Review detailed code examples and use cases in the [Github notebook repository for automated machine learning samples](https://github.com/Azure/MachineLearningNotebooks/blob/master/how-to-use-azureml/automated-machine-learning/).
+
+### Python SDK reference 
+
+Deepen your expertise of SDK design patterns and class specifications with the [AutoML class reference documentation](https://docs.microsoft.com/python/api/azureml-train-automl-client/azureml.train.automl.automlconfig.automlconfig?view=azure-ml-py). 
+
 > [!Note]
 > Automated machine learning capabilities are also available in other Microsoft solutions such as, 
 [ML.NET](https://docs.microsoft.com/dotnet/machine-learning/automl-overview), 
 [HDInsight](../hdinsight/spark/apache-spark-run-machine-learning-automl.md), [Power BI](https://docs.microsoft.com/power-bi/service-machine-learning-automated) and [SQL Server](https://cloudblogs.microsoft.com/sqlserver/2019/01/09/how-to-automate-machine-learning-on-sql-server-2019-big-data-clusters/)
-
-There are multiple resources to get you up and running with AutoML. 
-
-<<<<<<< HEAD
-### Tutorials/ how-tos
-Tutorials are end-to-end introductory examples of AutoML scenarios.
-+ **For a code first experience**, follow the [Tutorial: Automatically train a regression model with Azure Machine Learning Python SDK](tutorial-auto-train-models.md).
-
- + **For a low or no-code experience**, see the [Tutorial: Create automated ML classification models with Azure Machine Learning studio](tutorial-first-experiment-automated-ml.md).
-=======
-+ Follow the [Tutorial: Automatically train a regression model with Azure Machine Learning](tutorial-auto-train-models.md) 
->>>>>>> 16d6b0ef
-
-How to articles provide additional detail into what functionality AutoML offers. For example, 
-
-<<<<<<< HEAD
-+ Configure the settings for automatic training experiments
-    + In Azure Machine Learning studio, [use these steps](how-to-use-automated-ml-for-ml-models.md). 
-    + With the Python SDK, [use these steps](how-to-configure-auto-train.md).
-
-+  Learn how to auto train using time series data, [with these steps](how-to-auto-train-forecast.md).
-
-### Jupyter notebook samples 
-
-Review detailed code examples and use cases in the [Github notebook repository for automated machine learning samples](https://github.com/Azure/MachineLearningNotebooks/blob/master/how-to-use-azureml/automated-machine-learning/).
-
-### Python SDK reference 
-
-Deepen your expertise of SDK design patterns and class specifications with the [AutoML class reference documentation](https://docs.microsoft.com/python/api/azureml-train-automl-client/azureml.train.automl.automlconfig.automlconfig?view=azure-ml-py). 
-=======
-+ Try out [Jupyter Notebook samples for automated machine learning](https://github.com/Azure/MachineLearningNotebooks/blob/master/how-to-use-azureml/automated-machine-learning/)
-
-> [!Note]
-> Automated machine learning capabilities are also available in other Microsoft solutions such as, 
-[ML.NET](https://docs.microsoft.com/dotnet/machine-learning/automl-overview), 
-[HDInsight](../hdinsight/spark/apache-spark-run-machine-learning-automl.md), [Power BI](https://docs.microsoft.com/power-bi/service-machine-learning-automated) and [SQL Server](https://cloudblogs.microsoft.com/sqlserver/2019/01/09/how-to-automate-machine-learning-on-sql-server-2019-big-data-clusters/)
->>>>>>> 16d6b0ef
