---
title: What is automated ML? AutoML
titleSuffix: Azure Machine Learning
description: Learn how Azure Machine Learning can automatically generate a model by using the parameters and criteria you provide with automated machine learning.
services: machine-learning
ms.service: machine-learning
ms.subservice: automl
ms.topic: conceptual
author: cartacioS
ms.author: sacartac
ms.date: 10/21/2021
ms.custom: automl
---

# What is automated machine learning (AutoML)?

Automated machine learning, also referred to as automated ML or AutoML, is the process of automating the time-consuming, iterative tasks of machine learning model development. It allows data scientists, analysts, and developers to build ML models with high scale, efficiency, and productivity all while sustaining model quality. Automated ML in Azure Machine Learning is based on a breakthrough from our [Microsoft Research division](https://www.microsoft.com/research/project/automl/).

Traditional machine learning model development is resource-intensive, requiring significant domain knowledge and time to produce and compare dozens of models. With automated machine learning, you'll accelerate the time it takes to get production-ready ML models with great ease and efficiency.

<a name="parity"></a>

## Ways to use AutoML in Azure Machine Learning

Azure Machine Learning offers the following two experiences for working with automated ML. See the following sections to understand [feature availability in each experience](#parity).

* For code-experienced customers, [Azure Machine Learning Python SDK](/python/api/overview/azure/ml/intro).  Get started with [Tutorial: Use automated machine learning to predict taxi fares](tutorial-auto-train-models.md).

* For limited/no-code experience customers, Azure Machine Learning studio at [https://ml.azure.com](https://ml.azure.com/).  Get started with these tutorials:
    * [Tutorial: Create a classification model with automated ML in Azure Machine Learning](tutorial-first-experiment-automated-ml.md).
    *  [Tutorial: Forecast demand with automated machine learning](tutorial-automated-ml-forecast.md)

### Experiment settings 

The following settings allow you to configure your automated ML experiment. 

| |The Python SDK|The studio web experience|
|----|:----:|:----:|
|**Split data into train/validation sets**| ✓|✓
|**Supports ML tasks: classification, regression, & forecasting**| ✓| ✓
|**Supports computer vision tasks (preview): image classification, object detection & instance segmentation**| ✓| 
|**Optimizes based on primary metric**| ✓| ✓
|**Supports Azure ML compute as compute target** | ✓|✓
|**Configure forecast horizon, target lags & rolling window**|✓|✓
|**Set exit criteria** |✓|✓ 
|**Set concurrent iterations**| ✓|✓
|**Drop columns**| ✓|✓
|**Block algorithms**|✓|✓
|**Cross validation** |✓|✓
|**Supports training on Azure Databricks clusters**| ✓|
|**View engineered feature names**|✓|
|**Featurization summary**| ✓|
|**Featurization for holidays**|✓|
|**Log file verbosity levels**| ✓|

### Model settings

These settings can be applied to the best model as a result of your automated ML experiment.

| |The Python SDK|The studio web experience|
|----|:----:|:----:|
|**Best model registration, deployment, explainability**| ✓|✓|
|**Enable voting ensemble & stack ensemble models**| ✓|✓|
|**Show best model based on non-primary metric**|✓||
|**Enable/disable ONNX model compatibility**|✓||
|**Test the model** | ✓| ✓ (preview)|

### Run control settings

These settings allow you to review and control your experiment runs and its child runs. 

| |The Python SDK|The studio web experience|
|----|:----:|:----:|
|**Run summary table**| ✓|✓|
|**Cancel runs & child runs**| ✓|✓|
|**Get guardrails**| ✓|✓|
|**Pause & resume runs**| ✓| |

## When to use AutoML: classification, regression, forecasting & computer vision

Apply automated ML when you want Azure Machine Learning to train and tune a model for you using the target metric you specify. Automated ML democratizes the machine learning model development process, and empowers its users, no matter their data science expertise, to identify an end-to-end machine learning pipeline for any problem.

Data scientists, analysts, and developers across industries can use automated ML to:
+ Implement ML solutions without extensive programming knowledge
+ Save time and resources
+ Leverage data science best practices
+ Provide agile problem-solving

### Classification

Classification is a common machine learning task. Classification is a type of supervised learning in which models learn using training data, and apply those learnings to new data. Azure Machine Learning offers featurizations specifically for these tasks, such as deep neural network text featurizers for classification. Learn more about [featurization options](how-to-configure-auto-features.md#featurization). 

The main goal of classification models is to predict which categories new data will fall into based on learnings from its training data. Common classification examples include fraud detection, handwriting recognition, and object detection. Learn more and see an example at [Create a classification model with automated ML](tutorial-first-experiment-automated-ml.md).

See examples of classification and automated machine learning in these Python notebooks: [Fraud Detection](https://github.com/Azure/azureml-examples/blob/main/python-sdk/tutorials/automl-with-azureml/classification-credit-card-fraud/auto-ml-classification-credit-card-fraud.ipynb), [Marketing Prediction](https://github.com/Azure/azureml-examples/blob/main/python-sdk/tutorials/automl-with-azureml/classification-bank-marketing-all-features/auto-ml-classification-bank-marketing-all-features.ipynb), and [Newsgroup Data Classification](https://github.com/Azure/azureml-examples/tree/main/python-sdk/tutorials/automl-with-azureml/classification-text-dnn)

### Regression

Similar to classification, regression tasks are also a common supervised learning task. Azure Machine Learning offers [featurizations specifically for these tasks](how-to-configure-auto-features.md#featurization).

Different from classification where predicted output values are categorical, regression models predict numerical output values based on independent predictors. In regression, the objective is to help establish the relationship among those independent predictor variables by estimating how one variable impacts the others. For example, automobile price based on features like, gas mileage, safety rating, etc. Learn more and see an example of [regression with automated machine learning](tutorial-auto-train-models.md).

See examples of regression and automated machine learning for predictions in these Python notebooks: [CPU Performance Prediction](https://github.com/Azure/azureml-examples/tree/main/python-sdk/tutorials/automl-with-azureml/regression-explanation-featurization), 

### Time-series forecasting

Building forecasts is an integral part of any business, whether it's revenue, inventory, sales, or customer demand. You can use automated ML to combine techniques and approaches and get a recommended, high-quality time-series forecast. Learn more with this how-to: [automated machine learning for time series forecasting](how-to-auto-train-forecast.md). 

An automated time-series experiment is treated as a multivariate regression problem. Past time-series values are "pivoted" to become additional dimensions for the regressor together with other predictors. This approach, unlike classical time series methods, has an advantage of naturally incorporating multiple contextual variables and their relationship to one another during training. Automated ML learns a single, but often internally branched model for all items in the dataset and prediction horizons. More data is thus available to estimate model parameters and generalization to unseen series becomes possible.

Advanced forecasting configuration includes:
* holiday detection and featurization
* time-series and DNN learners (Auto-ARIMA, Prophet, ForecastTCN)
* many models support through grouping
* rolling-origin cross validation
* configurable lags
* rolling window aggregate features


See examples of regression and automated machine learning for predictions in these Python notebooks: [Sales Forecasting](https://github.com/Azure/azureml-examples/blob/main/python-sdk/tutorials/automl-with-azureml/forecasting-orange-juice-sales/auto-ml-forecasting-orange-juice-sales.ipynb), [Demand Forecasting](https://github.com/Azure/azureml-examples/blob/main/python-sdk/tutorials/automl-with-azureml/forecasting-energy-demand/auto-ml-forecasting-energy-demand.ipynb), and [Beverage Production Forecast](https://github.com/Azure/azureml-examples/blob/main/python-sdk/tutorials/automl-with-azureml/forecasting-beer-remote/auto-ml-forecasting-beer-remote.ipynb).

### Computer vision (preview)

> [!IMPORTANT]
> This feature is currently in public preview. This preview version is provided without a service-level agreement. Certain features might not be supported or might have constrained capabilities. For more information, see [Supplemental Terms of Use for Microsoft Azure Previews](https://azure.microsoft.com/support/legal/preview-supplemental-terms/).

Automated ML for images (preview) adds support for computer vision tasks, which allows you to easily generate models trained on image data for scenarios like image classification and object detection. 

With this capability you can: 
 
* Seamlessly integrate with the [Azure Machine Learning data labeling](./how-to-create-image-labeling-projects.md) capability
* Use labeled data for generating image models
* Optimize model performance by specifying the model algorithm and tuning the hyperparameters. 
* Download or deploy the resulting model as a web service in Azure Machine Learning. 
* Operationalize at scale, leveraging Azure Machine Learning [MLOps](concept-model-management-and-deployment.md) and [ML Pipelines](concept-ml-pipelines.md) capabilities. 

Authoring AutoML models for vision tasks is supported via the Azure ML Python SDK. The resulting experimentation runs, models, and outputs can be accessed from the Azure Machine Learning studio UI.

Learn how to [set up AutoML training for computer vision models](how-to-auto-train-image-models.md).

![Computer vision tasks examples. Image from: http://cs231n.stanford.edu/slides/2021/lecture_15.pdf ](./media/concept-automated-ml/automl-computer-vision-tasks.png)
Image from: http://cs231n.stanford.edu/slides/2021/lecture_15.pdf

Automated ML for images supports the following computer vision tasks: 

Task | Description
----|----
Multi-class image classification | Tasks where an image is classified with only a single label from a set of classes - e.g. each image is classified as either an image of a 'cat' or a 'dog' or a 'duck'
Multi-label image classification | Tasks where an image could have one or more labels from a set of labels - e.g. an image could be labeled with both 'cat' and 'dog'
Object detection| Tasks to identify objects in an image and locate each object with a bounding box e.g. locate all dogs and cats in an image and draw a bounding box around each.
Instance segmentation | Tasks to identify objects in an image at the pixel level, drawing a polygon around each object in the image.

## How automated ML works

During training, Azure Machine Learning creates a number of pipelines in parallel that try different algorithms and parameters for you. The service iterates through ML algorithms paired with feature selections, where each iteration produces a model with a training score. The higher the score, the better the model is considered to "fit" your data.  It will stop once it hits the exit criteria defined in the experiment. 

Using **Azure Machine Learning**, you can design and run your automated ML training experiments with these steps:

1. **Identify the ML problem** to be solved: classification, forecasting, regression or computer vision (preview).

1. **Choose whether you want to use the Python SDK or the studio web experience**:
   Learn about the parity between the [Python SDK and studio web experience](#parity).

   * For limited or no code experience, try the Azure Machine Learning studio web experience at [https://ml.azure.com](https://ml.azure.com/)  
   * For Python developers, check out the [Azure Machine Learning Python SDK](how-to-configure-auto-train.md) 
    
1. **Specify the source and format of the labeled training data**: Numpy arrays or Pandas dataframe

1. **Configure the compute target for model training**, such as your [local computer, Azure Machine Learning Computes, remote VMs, or Azure Databricks](how-to-set-up-training-targets.md).

1. **Configure the automated machine learning parameters** that determine how many iterations over different models, hyperparameter settings, advanced preprocessing/featurization, and what metrics to look at when determining the best model.  
1. **Submit the training run.**

1. **Review the results** 

The following diagram illustrates this process. 
![Automated Machine learning](./media/concept-automated-ml/automl-concept-diagram2.png)


You can also inspect the logged run information, which [contains metrics](how-to-understand-automated-ml.md) gathered during the run. The training run produces a Python serialized object (`.pkl` file) that contains the model and data preprocessing.

While model building is automated, you can also [learn how important or relevant features are](how-to-configure-auto-train.md#explain) to the generated models.

> [!VIDEO https://www.microsoft.com/videoplayer/embed/RE2Xc9t]

<a name="local-remote"></a>

<<<<<<< HEAD
## Feature engineering

Feature engineering is the process of using domain knowledge of the data to create features that help ML algorithms learn better. In Azure Machine Learning, scaling and normalization techniques are applied to facilitate feature engineering. Collectively, these techniques and feature engineering are referred to as featurization.

For automated machine learning experiments, featurization is applied automatically, but can also be customized based on your data. [Learn more about what featurization is included](how-to-configure-auto-features.md#featurization) and how AutoML helps [prevent over-fitting and imbalanced data](concept-manage-ml-pitfalls.md) in your models.

> [!NOTE]
> Automated machine learning featurization steps (feature normalization, handling missing data,
> converting text to numeric, etc.) become part of the underlying model. When using the model for
> predictions, the same featurization steps applied during training are applied to
> your input data automatically.

### Customize featurization

Additional feature engineering techniques such as, encoding and transforms are also available. 

Enable this setting with:

+ Azure Machine Learning studio: Enable **Automatic featurization** in the **View additional configuration** section [with these steps](how-to-use-automated-ml-for-ml-models.md#customize-featurization).

+ Python SDK: Specify `"feauturization": 'auto' / 'off' / 'FeaturizationConfig'` in your [AutoMLConfig](/python/api/azureml-train-automl-client/azureml.train.automl.automlconfig.automlconfig) object. Learn more about [enabling featurization](how-to-configure-auto-features.md). 


## <a name="ensemble"></a> Ensemble models

Automated machine learning supports ensemble models, which are enabled by default. Ensemble learning improves machine learning results and predictive performance by combining multiple models as opposed to using single models. The ensemble iterations appear as the final iterations of your run. Automated machine learning uses both voting and stacking ensemble methods for combining models:

* **Voting**: predicts based on the weighted average of predicted class probabilities (for classification tasks) or predicted regression targets (for regression tasks).
* **Stacking**: stacking combines heterogenous models and trains a meta-model based on the output from the individual models. The current default meta-models are LogisticRegression for classification tasks and ElasticNet for regression/forecasting tasks.

The [Caruana ensemble selection algorithm](http://www.niculescu-mizil.org/papers/shotgun.icml04.revised.rev2.pdf) with sorted ensemble initialization is used to decide which models to use within the ensemble. At a high level, this algorithm initializes the ensemble with up to five models with the best individual scores, and verifies that these models are within 5% threshold of the best score to avoid a poor initial ensemble. Then for each ensemble iteration, a new model is added to the existing ensemble and the resulting score is calculated. If a new model improved the existing ensemble score, the ensemble is updated to include the new model.

See the [how-to](how-to-configure-auto-train.md#ensemble) for changing default ensemble settings in automated machine learning.

## <a name="local-remote"></a>Guidance on local vs. remote managed ML compute targets
=======
## Guidance on local vs. remote managed ML compute targets
>>>>>>> 2ed6eb5f

The web interface for automated ML always uses a remote [compute target](concept-compute-target.md).  But when you use the Python SDK, you will choose either a local compute or a remote compute target for automated ML training.

* **Local compute**: Training occurs on your local laptop or VM compute. 
* **Remote compute**: Training occurs on Machine Learning compute clusters.  

### Choose compute target
Consider these factors when choosing your compute target:

 * **Choose a local compute**: If your scenario is about initial explorations or demos using small data and short trains (i.e. seconds or a couple of minutes per child run), training on your local computer might be a better choice.  There is no setup time, the infrastructure resources (your PC or VM) are directly available.
 * **Choose a remote ML compute cluster**: If you are training with larger datasets like in production training creating models which need longer trains, remote compute will provide much better end-to-end time performance because `AutoML` will parallelize trains across the cluster's nodes. On a remote compute, the start-up time for the internal infrastructure will add around 1.5 minutes per child run, plus additional minutes for the cluster infrastructure if the VMs are not yet up and running.

### Pros and cons
Consider these pros and cons when choosing to use local vs. remote.

|  | Pros (Advantages)  |Cons (Handicaps)  |
|---------|---------|---------|---------|
|**Local compute target** |  <li> No environment start-up time   | <li>  Subset of features<li>  Can't parallelize runs <li> Worse for large data. <li>No data streaming while training <li>  No DNN-based featurization <li> Python SDK only |
|**Remote ML compute clusters**|  <li> Full set of features <li> Parallelize child runs <li>   Large data support<li>  DNN-based featurization <li>  Dynamic scalability of compute cluster on demand <li> No-code experience (web UI) also available  |  <li> Start-up time for cluster nodes <li> Start-up time for each child run    |

### Feature availability 

More features are available when you use the remote compute, as shown in the table below. 

| Feature                                                    | Remote | Local | 
|------------------------------------------------------------|--------|-------|
| Data streaming (Large data support, up to 100 GB)          | ✓      |       | 
| DNN-BERT-based text featurization and training             | ✓      |       |
| Out-of-the-box GPU support (training and inference)        | ✓      |       |
| Image Classification and Labeling support                  | ✓      |       |
| Auto-ARIMA, Prophet and ForecastTCN models for forecasting | ✓      |       | 
| Multiple runs/iterations in parallel                       | ✓      |       |
| Create models with interpretability in AutoML studio web experience UI      | ✓      |       |
| Feature engineering customization in studio web experience UI| ✓      |       |
| Azure ML hyperparameter tuning                             | ✓      |       |
| Azure ML Pipeline workflow support                         | ✓      |       |
| Continue a run                                             | ✓      |       |
| Forecasting                                                | ✓      | ✓     |
| Create and run experiments in notebooks                    | ✓      | ✓     |
| Register and visualize experiment's info and metrics in UI | ✓      | ✓     |
| Data guardrails                                            | ✓      | ✓     |

## Training, validation and test data 

With automated ML you provide the **training data** to train ML models, and you can specify what type of model validation to perform. Automated ML performs model validation as part of training. That is, automated ML uses **validation data** to tune model hyperparameters based on the applied algorithm to find the best combination that best fits the training data. However, the same validation data is used for each iteration of tuning, which introduces model evaluation bias since the model continues to improve and fit to the validation data. 

To help confirm that such bias isn't applied to the final recommended model, automated ML supports the use of **test data** to evaluate the final model that automated ML recommends at the end of your experiment. When you provide test data as part of your AutoML experiment configuration, this recommended model is tested by default at the end of your experiment (preview). 

>[!IMPORTANT]
> Testing your models with a test dataset to evaluate generated models is a preview feature. This capability is an [experimental](/python/api/overview/azure/ml/#stable-vs-experimental) preview feature, and may change at any time.

Learn how to [configure AutoML experiments to use test data (preview) with the SDK](how-to-configure-cross-validation-data-splits.md#provide-test-data-preview) or with the [Azure Machine Learning studio](how-to-use-automated-ml-for-ml-models.md#create-and-run-experiment).

You can also [test any existing automated ML model (preview)](how-to-configure-auto-train.md#test-existing-automated-ml-model)), including models from child runs, by providing your own test data or by setting aside a portion of your training data. 

## Feature engineering

Feature engineering is the process of using domain knowledge of the data to create features that help ML algorithms learn better. In Azure Machine Learning, scaling and normalization techniques are applied to facilitate feature engineering. Collectively, these techniques and feature engineering are referred to as featurization.

For automated machine learning experiments, featurization is applied automatically, but can also be customized based on your data. [Learn more about what featurization is included](how-to-configure-auto-features.md#featurization) and how AutoML helps [prevent over-fitting and imbalanced data](concept-manage-ml-pitfalls.md) in your models.  

> [!NOTE]
> Automated machine learning featurization steps (feature normalization, handling missing data,
> converting text to numeric, etc.) become part of the underlying model. When using the model for
> predictions, the same featurization steps applied during training are applied to
> your input data automatically.

### Customize featurization

Additional feature engineering techniques such as, encoding and transforms are also available. 

Enable this setting with:

+ Azure Machine Learning studio: Enable **Automatic featurization** in the **View additional configuration** section [with these steps](how-to-use-automated-ml-for-ml-models.md#customize-featurization).

+ Python SDK: Specify `"feauturization": 'auto' / 'off' / 'FeaturizationConfig'` in your [AutoMLConfig](/python/api/azureml-train-automl-client/azureml.train.automl.automlconfig.automlconfig) object. Learn more about [enabling featurization](how-to-configure-auto-features.md). 

## <a name="ensemble"></a> Ensemble models

Automated machine learning supports ensemble models, which are enabled by default. Ensemble learning improves machine learning results and predictive performance by combining multiple models as opposed to using single models. The ensemble iterations appear as the final iterations of your run. Automated machine learning uses both voting and stacking ensemble methods for combining models:

* **Voting**: predicts based on the weighted average of predicted class probabilities (for classification tasks) or predicted regression targets (for regression tasks).
* **Stacking**: stacking combines heterogenous models and trains a meta-model based on the output from the individual models. The current default meta-models are LogisticRegression for classification tasks and ElasticNet for regression/forecasting tasks.

The [Caruana ensemble selection algorithm](http://www.niculescu-mizil.org/papers/shotgun.icml04.revised.rev2.pdf) with sorted ensemble initialization is used to decide which models to use within the ensemble. At a high level, this algorithm initializes the ensemble with up to five models with the best individual scores, and verifies that these models are within 5% threshold of the best score to avoid a poor initial ensemble. Then for each ensemble iteration, a new model is added to the existing ensemble and the resulting score is calculated. If a new model improved the existing ensemble score, the ensemble is updated to include the new model.

See the [how-to](how-to-configure-auto-train.md#ensemble) for changing default ensemble settings in automated machine learning.

<a name="use-with-onnx"></a>

## AutoML & ONNX

With Azure Machine Learning, you can use automated ML to build a Python model and have it converted to the ONNX format. Once the models are in the ONNX format, they can be run on a variety of platforms and devices. Learn more about [accelerating ML models with ONNX](concept-onnx.md).

See how to convert to ONNX format [in this Jupyter notebook example](https://github.com/Azure/azureml-examples/tree/main/python-sdk/tutorials/automl-with-azureml/classification-bank-marketing-all-features). Learn which [algorithms are supported in ONNX](how-to-configure-auto-train.md#supported-models).

The ONNX runtime also supports C#, so you can use the model built automatically in your C# apps without any need for recoding or any of the network latencies that REST endpoints introduce. Learn more about [using an AutoML ONNX model in a .NET application with ML.NET](./how-to-use-automl-onnx-model-dotnet.md) and [inferencing ONNX models with the ONNX runtime C# API](https://onnxruntime.ai/docs/api/csharp-api.html). 

## Next steps

There are multiple resources to get you up and running with AutoML. 

### Tutorials/ how-tos
Tutorials are end-to-end introductory examples of AutoML scenarios.
+ **For a code first experience**, follow the [Tutorial: Train a regression model with AutoML and Python](tutorial-auto-train-models.md).

+ **For a low or no-code experience**, see the [Tutorial: Train a classification model with no-code AutoML in Azure Machine Learning studio](tutorial-first-experiment-automated-ml.md).

+ **For using AutoML to train computer vision models**, see the [Tutorial: Train an object detection model (preview) with AutoML and Python](tutorial-auto-train-image-models.md).
   
How-to articles provide additional detail into what functionality automated ML offers. For example, 

+ Configure the settings for automatic training experiments
    + [Without code in the Azure Machine Learning studio](how-to-use-automated-ml-for-ml-models.md). 
    + [With the Python SDK](how-to-configure-auto-train.md).

+  Learn how to [train forecasting models with time series data](how-to-auto-train-forecast.md).

+  Learn how to [train computer vision models with Python](how-to-auto-train-image-models.md).
   
### Jupyter notebook samples 

Review detailed code examples and use cases in the [GitHub notebook repository for automated machine learning samples](https://github.com/Azure/azureml-examples/tree/main/python-sdk/tutorials/automl-with-azureml).

### Python SDK reference

Deepen your expertise of SDK design patterns and class specifications with the [AutoML class reference documentation](/python/api/azureml-train-automl-client/azureml.train.automl.automlconfig.automlconfig). 

> [!Note]
> Automated machine learning capabilities are also available in other Microsoft solutions such as, 
[ML.NET](/dotnet/machine-learning/automl-overview), 
[HDInsight](../hdinsight/spark/apache-spark-run-machine-learning-automl.md), [Power BI](/power-bi/service-machine-learning-automated) and [SQL Server](https://cloudblogs.microsoft.com/sqlserver/2019/01/09/how-to-automate-machine-learning-on-sql-server-2019-big-data-clusters/)<|MERGE_RESOLUTION|>--- conflicted
+++ resolved
@@ -185,45 +185,7 @@
 
 <a name="local-remote"></a>
 
-<<<<<<< HEAD
-## Feature engineering
-
-Feature engineering is the process of using domain knowledge of the data to create features that help ML algorithms learn better. In Azure Machine Learning, scaling and normalization techniques are applied to facilitate feature engineering. Collectively, these techniques and feature engineering are referred to as featurization.
-
-For automated machine learning experiments, featurization is applied automatically, but can also be customized based on your data. [Learn more about what featurization is included](how-to-configure-auto-features.md#featurization) and how AutoML helps [prevent over-fitting and imbalanced data](concept-manage-ml-pitfalls.md) in your models.
-
-> [!NOTE]
-> Automated machine learning featurization steps (feature normalization, handling missing data,
-> converting text to numeric, etc.) become part of the underlying model. When using the model for
-> predictions, the same featurization steps applied during training are applied to
-> your input data automatically.
-
-### Customize featurization
-
-Additional feature engineering techniques such as, encoding and transforms are also available. 
-
-Enable this setting with:
-
-+ Azure Machine Learning studio: Enable **Automatic featurization** in the **View additional configuration** section [with these steps](how-to-use-automated-ml-for-ml-models.md#customize-featurization).
-
-+ Python SDK: Specify `"feauturization": 'auto' / 'off' / 'FeaturizationConfig'` in your [AutoMLConfig](/python/api/azureml-train-automl-client/azureml.train.automl.automlconfig.automlconfig) object. Learn more about [enabling featurization](how-to-configure-auto-features.md). 
-
-
-## <a name="ensemble"></a> Ensemble models
-
-Automated machine learning supports ensemble models, which are enabled by default. Ensemble learning improves machine learning results and predictive performance by combining multiple models as opposed to using single models. The ensemble iterations appear as the final iterations of your run. Automated machine learning uses both voting and stacking ensemble methods for combining models:
-
-* **Voting**: predicts based on the weighted average of predicted class probabilities (for classification tasks) or predicted regression targets (for regression tasks).
-* **Stacking**: stacking combines heterogenous models and trains a meta-model based on the output from the individual models. The current default meta-models are LogisticRegression for classification tasks and ElasticNet for regression/forecasting tasks.
-
-The [Caruana ensemble selection algorithm](http://www.niculescu-mizil.org/papers/shotgun.icml04.revised.rev2.pdf) with sorted ensemble initialization is used to decide which models to use within the ensemble. At a high level, this algorithm initializes the ensemble with up to five models with the best individual scores, and verifies that these models are within 5% threshold of the best score to avoid a poor initial ensemble. Then for each ensemble iteration, a new model is added to the existing ensemble and the resulting score is calculated. If a new model improved the existing ensemble score, the ensemble is updated to include the new model.
-
-See the [how-to](how-to-configure-auto-train.md#ensemble) for changing default ensemble settings in automated machine learning.
-
-## <a name="local-remote"></a>Guidance on local vs. remote managed ML compute targets
-=======
 ## Guidance on local vs. remote managed ML compute targets
->>>>>>> 2ed6eb5f
 
 The web interface for automated ML always uses a remote [compute target](concept-compute-target.md).  But when you use the Python SDK, you will choose either a local compute or a remote compute target for automated ML training.
 
@@ -343,6 +305,8 @@
 +  Learn how to [train forecasting models with time series data](how-to-auto-train-forecast.md).
 
 +  Learn how to [train computer vision models with Python](how-to-auto-train-image-models.md).
+
++  Learn how to [view the generated code from your automated ML models](how-to-generate-automl-training-code.md).
    
 ### Jupyter notebook samples 
 
