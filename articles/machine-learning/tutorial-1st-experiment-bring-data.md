---
title: "Tutorial: Upload data and train a model"
titleSuffix: Azure Machine Learning
description: How to upload and use your own data in a remote training run. This is part 3 of a three-part getting-started series.
services: machine-learning
ms.service: machine-learning
ms.subservice: core
ms.topic: tutorial
author: aminsaied
ms.author: amsaied
ms.reviewer: sgilley
ms.date: 12/21/2021
<<<<<<< HEAD
ms.custom: tracking-python, contperf-fy21q3, FY21Q4-aml-seo-hack, contperf-fy21q4, sdkv1
=======
ms.custom: tracking-python, contperf-fy21q3, FY21Q4-aml-seo-hack, contperf-fy21q4, sdkv1, event-tier1-build-2022
>>>>>>> d07bf32a
---

# Tutorial: Upload data and train a model (part 3 of 3)

[!INCLUDE [sdk v1](../../includes/machine-learning-sdk-v1.md)]

This tutorial shows you how to upload and use your own data to train machine learning models in Azure Machine Learning. This tutorial is *part 3 of a three-part tutorial series*.  

In [Part 2: Train a model](tutorial-1st-experiment-sdk-train.md), you trained a model in the cloud, using sample data from `PyTorch`.  You also downloaded that data through the `torchvision.datasets.CIFAR10` method in the PyTorch API. In this tutorial, you'll use the downloaded data to learn the workflow for working with your own data in Azure Machine Learning.

In this tutorial, you:

> [!div class="checklist"]
> * Upload data to Azure.
> * Create a control script.
> * Understand the new Azure Machine Learning concepts (passing parameters, datasets, datastores).
> * Submit and run your training script.
> * View your code output in the cloud.

## Prerequisites

You'll need the data that was downloaded in the previous tutorial.  Make sure you have completed these steps:

1. [Create the training script](tutorial-1st-experiment-sdk-train.md#create-training-scripts).  
1. [Test locally](tutorial-1st-experiment-sdk-train.md#test-local).

## Adjust the training script

By now you have your training script (get-started/src/train.py) running in Azure Machine Learning, and you can monitor the model performance. Let's parameterize the training script by introducing arguments. Using arguments will allow you to easily compare different hyperparameters.

Our training script is currently set to download the CIFAR10 dataset on each run. The following Python code has been adjusted to read the data from a directory.

>[!NOTE] 
> The use of `argparse` parameterizes the script.

1. Open *train.py* and replace it with this code:

    ```python
    import os
    import argparse
    import torch
    import torch.optim as optim
    import torchvision
    import torchvision.transforms as transforms
    from model import Net
    from azureml.core import Run
    run = Run.get_context()
    if __name__ == "__main__":
        parser = argparse.ArgumentParser()
        parser.add_argument(
            '--data_path',
            type=str,
            help='Path to the training data'
        )
        parser.add_argument(
            '--learning_rate',
            type=float,
            default=0.001,
            help='Learning rate for SGD'
        )
        parser.add_argument(
            '--momentum',
            type=float,
            default=0.9,
            help='Momentum for SGD'
        )
        args = parser.parse_args()
        print("===== DATA =====")
        print("DATA PATH: " + args.data_path)
        print("LIST FILES IN DATA PATH...")
        print(os.listdir(args.data_path))
        print("================")
        # prepare DataLoader for CIFAR10 data
        transform = transforms.Compose([
            transforms.ToTensor(),
            transforms.Normalize((0.5, 0.5, 0.5), (0.5, 0.5, 0.5))
        ])
        trainset = torchvision.datasets.CIFAR10(
            root=args.data_path,
            train=True,
            download=False,
            transform=transform,
        )
        trainloader = torch.utils.data.DataLoader(
            trainset,
            batch_size=4,
            shuffle=True,
            num_workers=2
        )
        # define convolutional network
        net = Net()
        # set up pytorch loss /  optimizer
        criterion = torch.nn.CrossEntropyLoss()
        optimizer = optim.SGD(
            net.parameters(),
            lr=args.learning_rate,
            momentum=args.momentum,
        )
        # train the network
        for epoch in range(2):
            running_loss = 0.0
            for i, data in enumerate(trainloader, 0):
                # unpack the data
                inputs, labels = data
                # zero the parameter gradients
                optimizer.zero_grad()
                # forward + backward + optimize
                outputs = net(inputs)
                loss = criterion(outputs, labels)
                loss.backward()
                optimizer.step()
                # print statistics
                running_loss += loss.item()
                if i % 2000 == 1999:
                    loss = running_loss / 2000
                    run.log('loss', loss)  # log loss metric to AML
                    print(f'epoch={epoch + 1}, batch={i + 1:5}: loss {loss:.2f}')
                    running_loss = 0.0
        print('Finished Training')
    ```

1. **Save** the file.  Close the tab if you wish.

### Understanding the code changes

The code in `train.py` has used the `argparse` library to set up `data_path`, `learning_rate`, and `momentum`.

```python
# .... other code
parser = argparse.ArgumentParser()
parser.add_argument('--data_path', type=str, help='Path to the training data')
parser.add_argument('--learning_rate', type=float, default=0.001, help='Learning rate for SGD')
parser.add_argument('--momentum', type=float, default=0.9, help='Momentum for SGD')
args = parser.parse_args()
# ... other code
```

Also, the `train.py` script was adapted to update the optimizer to use the user-defined parameters:

```python
optimizer = optim.SGD(
    net.parameters(),
    lr=args.learning_rate,     # get learning rate from command-line argument
    momentum=args.momentum,    # get momentum from command-line argument
)
```


## <a name="upload"></a> Upload the data to Azure

To run this script in Azure Machine Learning, you need to make your training data available in Azure. Your Azure Machine Learning workspace comes equipped with a _default_ datastore. This is an Azure Blob Storage account where you can store your training data.

>[!NOTE] 
> Azure Machine Learning allows you to connect other cloud-based datastores that store your data. For more details, see the [datastores documentation](./concept-data.md).  

1. Create a new Python control script in the **get-started** folder (make sure it is in **get-started**, *not* in the **/src** folder).  Name the script *upload-data.py* and copy this code into the file:
    
    ```python
    # upload-data.py
    from azureml.core import Workspace
    from azureml.core import Dataset
    from azureml.data.datapath import DataPath
    
    ws = Workspace.from_config()
    datastore = ws.get_default_datastore()
    Dataset.File.upload_directory(src_dir='data', 
                                  target=DataPath(datastore, "datasets/cifar10")
                                 )  
    ```

    The `target_path` value specifies the path on the datastore where the CIFAR10 data will be uploaded.

    >[!TIP] 
    > While you're using Azure Machine Learning to upload the data, you can use [Azure Storage Explorer](https://azure.microsoft.com/features/storage-explorer/) to upload ad hoc files. If you need an ETL tool, you can use [Azure Data Factory](../data-factory/introduction.md) to ingest your data into Azure.

2. Select **Save and run script in terminal** to run the *upload-data.py* script.

    You should see the following standard output:

    ```txt
    Uploading ./data\cifar-10-batches-py\data_batch_2
    Uploaded ./data\cifar-10-batches-py\data_batch_2, 4 files out of an estimated total of 9
    .
    .
    Uploading ./data\cifar-10-batches-py\data_batch_5
    Uploaded ./data\cifar-10-batches-py\data_batch_5, 9 files out of an estimated total of 9
    Uploaded 9 files
    ```

## <a name="control-script"></a> Create a control script

As you've done previously, create a new Python control script called *run-pytorch-data.py* in the **get-started** folder:

```python
# run-pytorch-data.py
from azureml.core import Workspace
from azureml.core import Experiment
from azureml.core import Environment
from azureml.core import ScriptRunConfig
from azureml.core import Dataset

if __name__ == "__main__":
    ws = Workspace.from_config()
    datastore = ws.get_default_datastore()
    dataset = Dataset.File.from_files(path=(datastore, 'datasets/cifar10'))

    experiment = Experiment(workspace=ws, name='day1-experiment-data')

    config = ScriptRunConfig(
        source_directory='./src',
        script='train.py',
        compute_target='cpu-cluster',
        arguments=[
            '--data_path', dataset.as_named_input('input').as_mount(),
            '--learning_rate', 0.003,
            '--momentum', 0.92],
    )

    # set up pytorch environment
    env = Environment.from_conda_specification(
        name='pytorch-env',
        file_path='pytorch-env.yml'
    )
    config.run_config.environment = env

    run = experiment.submit(config)
    aml_url = run.get_portal_url()
    print("Submitted to compute cluster. Click link below")
    print("")
    print(aml_url)
```

> [!TIP]
> If you used a different name when you created your compute cluster, make sure to adjust the name in the code `compute_target='cpu-cluster'` as well.

### Understand the code changes

The control script is similar to the one from [part 3 of this series](tutorial-1st-experiment-sdk-train.md), with the following new lines:

:::row:::
   :::column span="":::
      `dataset = Dataset.File.from_files( ... )`
   :::column-end:::
   :::column span="2":::
      A [dataset](/python/api/azureml-core/azureml.core.dataset.dataset) is used to reference the data you uploaded to Azure Blob Storage. Datasets are an abstraction layer on top of your data that are designed to improve reliability and trustworthiness.
   :::column-end:::
:::row-end:::
:::row:::
   :::column span="":::
      `config = ScriptRunConfig(...)`
   :::column-end:::
   :::column span="2":::
      [ScriptRunConfig](/python/api/azureml-core/azureml.core.scriptrunconfig) is modified to include a list of arguments that will be passed into `train.py`. The `dataset.as_named_input('input').as_mount()` argument means the specified directory will be _mounted_ to the compute target.
   :::column-end:::
:::row-end:::

## <a name="submit-to-cloud"></a> Submit the run to Azure Machine Learning

Select **Save and run script in terminal**  to run the *run-pytorch-data.py* script.  This run will train the model on the compute cluster using the data you uploaded.

This code will print a URL to the experiment in the Azure Machine Learning studio. If you go to that link, you'll be able to see your code running.

[!INCLUDE [amlinclude-info](../../includes/machine-learning-py38-ignore.md)]


### <a name="inspect-log"></a> Inspect the log file

In the studio, go to the experiment run (by selecting the previous URL output) followed by **Outputs + logs**. Select the `std_log.txt` file. Scroll down through the log file until you see the following output:

```txt
Processing 'input'.
Processing dataset FileDataset
{
  "source": [
    "('workspaceblobstore', 'datasets/cifar10')"
  ],
  "definition": [
    "GetDatastoreFiles"
  ],
  "registration": {
    "id": "XXXXX",
    "name": null,
    "version": null,
    "workspace": "Workspace.create(name='XXXX', subscription_id='XXXX', resource_group='X')"
  }
}
Mounting input to /tmp/tmp9kituvp3.
Mounted input to /tmp/tmp9kituvp3 as folder.
Exit __enter__ of DatasetContextManager
Entering Run History Context Manager.
Current directory:  /mnt/batch/tasks/shared/LS_root/jobs/dsvm-aml/azureml/tutorial-session-3_1600171983_763c5381/mounts/workspaceblobstore/azureml/tutorial-session-3_1600171983_763c5381
Preparing to call script [ train.py ] with arguments: ['--data_path', '$input', '--learning_rate', '0.003', '--momentum', '0.92']
After variable expansion, calling script [ train.py ] with arguments: ['--data_path', '/tmp/tmp9kituvp3', '--learning_rate', '0.003', '--momentum', '0.92']

Script type = None
===== DATA =====
DATA PATH: /tmp/tmp9kituvp3
LIST FILES IN DATA PATH...
['cifar-10-batches-py', 'cifar-10-python.tar.gz']
```

Notice:

- Azure Machine Learning has mounted Blob Storage to the compute cluster automatically for you.
- The ``dataset.as_named_input('input').as_mount()`` used in the control script resolves to the mount point.


## Clean up resources

If you plan to continue now to another tutorial, or to start your own training runs, skip to [Next steps](#next-steps).

### Stop compute instance

If you're not going to use it now, stop the compute instance:

1. In the studio, on the left, select **Compute**.
1. In the top tabs, select **Compute instances**
1. Select the compute instance in the list.
1. On the top toolbar, select **Stop**.


### Delete all resources

[!INCLUDE [aml-delete-resource-group](../../includes/aml-delete-resource-group.md)]

You can also keep the resource group but delete a single workspace. Display the workspace properties and select **Delete**.

## Next steps

In this tutorial, we saw how to upload data to Azure by using `Datastore`. The datastore served as cloud storage for your workspace, giving you a persistent and flexible place to keep your data.

You saw how to modify your training script to accept a data path via the command line. By using `Dataset`, you were able to mount a directory to the remote run.

Now that you have a model, learn:

> [!div class="nextstepaction"]
> [How to deploy models with Azure Machine Learning](how-to-deploy-and-where.md).<|MERGE_RESOLUTION|>--- conflicted
+++ resolved
@@ -10,11 +10,7 @@
 ms.author: amsaied
 ms.reviewer: sgilley
 ms.date: 12/21/2021
-<<<<<<< HEAD
-ms.custom: tracking-python, contperf-fy21q3, FY21Q4-aml-seo-hack, contperf-fy21q4, sdkv1
-=======
 ms.custom: tracking-python, contperf-fy21q3, FY21Q4-aml-seo-hack, contperf-fy21q4, sdkv1, event-tier1-build-2022
->>>>>>> d07bf32a
 ---
 
 # Tutorial: Upload data and train a model (part 3 of 3)
