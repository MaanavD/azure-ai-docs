--- conflicted
+++ resolved
@@ -255,47 +255,8 @@
 
 ### Understanding the code changes
 
-<<<<<<< HEAD
 1. **`dataset = Dataset.File.from_files(path=(datastore, 'datasets/cifar10'))`** Here a Dataset is used to reference the data you uploaded to the Azure Blob Store. Datasets are an abstraction layer on top of your data that are designed to improve reliability and trustworthiness.
 1. **`config = ScriptRunConfig(...)`** We modified the `ScriptRunConfig` to include a list of arguments that will be passed into `train.py`. Also we specified `dataset.as_named_input('input').as_mount()`. This means the directory specified will be _mounted_ to the compute target.
-=======
-To use this in AML, we create a **Dataset**:
-
-```python
-from azureml.core import Dataset
-dataset = Dataset.File.from_files(path=(datastore, 'datasets/cifar10'))
-```
-
-A Dataset is a reference to data in a Datastore or behind public web urls.
-They make it easy to use cloud data in AML.
-
-> [!NOTE]
-> Datasets are an abstraction layer on top of your data that are designed
-> to improve reliability and trustworthiness. For example, they introduce
-> the concept of versioned data making it easy to keep track of your data
-> as it evolves over time.
-> 
-> For more on datasets, see our [documentation](https://docs.microsoft.com/python/api/azureml-core/azureml.core.dataset.dataset?view=azure-ml-py&preserve-view=true).
-
-We can use this `Dataset` to create a reference to the CIFAR10 data as
-an argument in the ScriptRunConfig:
-
-```python
-config = ScriptRunConfig(
-    source_directory='.',
-    script='train.py',
-    arguments=[
-        '--data_path', dataset.as_mount(),
-        '--learning_rate', 0.003,
-        '--momentum', 0.92]
-    )
-```
-
-> [!NOTE]
-> Notice that we specified `dataset.as_mount()`. This means that the directory
-> specified will be _mounted_ to the compute target. Alternatively we could have
-> the compute target download the data by declaring `.as_download()`.
->>>>>>> ef8c50dd
 
 ## Submit run to Azure Machine Learning compute cluster
 
