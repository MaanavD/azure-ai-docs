--- conflicted
+++ resolved
@@ -11,15 +11,8 @@
 ms.reviewer: larryfr
 ms.date: 10/21/2021
 ms.topic: how-to
-<<<<<<< HEAD
-ms.custom: devx-track-python, data4ml, sdkv1
-
-# Customer intent: As an experienced data engineer, I need to create a production data ingestion pipeline for the data used to train my models.
-
-=======
 ms.custom: devx-track-python, data4ml, sdkv1, event-tier1-build-2022
 #Customer intent: As an experienced data engineer, I need to create a production data ingestion pipeline for the data used to train my models.
->>>>>>> c30c2e11
 ---
 
 # Data ingestion with Azure Data Factory
