---
title: Data exploration and modeling with the Data Science Virtual Machine
titleSuffix: Azure
description: Perform data exploration and modeling tasks on the Data Science Virtual Machine.
services: machine-learning
documentationcenter: ''
author: vijetajo
manager: cgronlun
editor: cgronlun
ms.custom: seodec18

ms.assetid: 145dfe3e-2bd2-478f-9b6e-99d97d789c62
ms.service: machine-learning
ms.subservice: data-science-vm
ms.workload: data-services
ms.tgt_pltfrm: na
ms.devlang: na
ms.topic: conceptual
ms.date: 09/24/2018
ms.author: vijetaj

---

# Ten things you can do on the Windows Data Science Virtual Machine

The Windows Data Science Virtual Machine (DSVM) is a powerful data science development environment where you can perform data exploration and modeling tasks. The environment comes already built and bundled with several popular data analytics tools that make it easy to get started with your analysis for on-premises, cloud, or hybrid deployments. 

The DSVM works closely with Azure services. It can read and process data that's already stored on Azure, in Azure SQL Data Warehouse, Azure Data Lake, Azure Storage, or Azure Cosmos DB. It can also take advantage of other analytics tools, such as Azure Machine Learning and Azure Data Factory.

In this article, you'll learn how to use your DSVM to perform data science tasks and interact with other Azure services. Here are some of the things you can do on the DSVM:

- Explore data and develop models locally on the DSVM by using Microsoft Machine Learning Server and Python.
- Use a Jupyter notebook to experiment with your data in a browser by using Python 2, Python 3, and Microsoft R. (Microsoft R is an enterprise-ready version of R designed for performance.)
- Deploy models built through R and Python on Azure Machine Learning so client applications can access your models by using a simple web service interface.
- Administer your Azure resources by using the Azure portal or PowerShell.
- Extend your storage space and share large-scale datasets/code across your whole team by creating an Azure Files share as a mountable drive on your DSVM.
- Share code with your team by using GitHub. Access your repository by using the pre-installed Git clients: Git Bash and Git GUI.
- Access Azure data and analytics services like Azure Blob storage, Azure Data Lake, Azure HDInsight (Hadoop), Azure Cosmos DB, Azure SQL Data Warehouse, and Azure SQL Database.
- Build reports and a dashboard by using the Power BI Desktop instance that's pre-installed on the DSVM, and deploy them in the cloud.
- Dynamically scale your DSVM to meet your project's needs.
- Install additional tools on your virtual machine.   

> [!NOTE]
> Additional usage charges apply for many of the data storage and analytics services listed in this article. For details, see the [Azure pricing](https://azure.microsoft.com/pricing/) page.
> 
> 

## Prerequisites

* You need an Azure subscription. You can [sign up for a free trial](https://azure.microsoft.com/free/).
* Instructions for provisioning a Data Science Virtual Machine on the Azure portal are available in [Creating a virtual machine](https://portal.azure.com/#create/microsoft-dsvm.dsvm-windowsserver-2016).


[!INCLUDE [updated-for-az](../../../includes/updated-for-az.md)]

## Explore data and develop models with Microsoft Machine Learning Server
You can use languages like R and Python to do your data analytics right on the DSVM.

For R, you can use an IDE like RStudio that can be found on the start menu or on the desktop. Or you can use R Tools for Visual Studio. Microsoft has provided additional libraries on top of the open-source CRAN R to enable scalable analytics and the ability to analyze data larger than the memory size allowed in parallel chunked analysis. 

For Python, you can use an IDE like Visual Studio Community Edition, which has the Python Tools for Visual Studio (PTVS) extension pre-installed. By default, only Python 3.6, the root Conda environment, is configured on PTVS. To enable Anaconda Python 2.7, take the following steps:

1. Create custom environments for each version by going to **Tools** > **Python Tools** > **Python Environments**, and then selecting **+ Custom** in Visual Studio Community Edition.
1. Give a description and set the environment prefix path as **c:\anaconda\envs\python2** for Anaconda Python 2.7.
1. Select **Auto Detect** > **Apply** to save the environment.

See the [PTVS documentation](https://aka.ms/ptvsdocs) for more details on how to create Python environments.

Now you're set up to create a new Python project. Go to **File** > **New** > **Project** > **Python** and select the type of Python application you're building. You can set the Python environment for the current project to the desired version (Python 2.7 or 3.6) by right-clicking **Python environments** and then selecting **Add/Remove Python Environments**. You can find more information about working with PTVS in the [product documentation](https://aka.ms/ptvsdocs).

## Use Jupyter notebooks
The Jupyter Notebook provides a browser-based IDE for data exploration and modeling. You can use Python 2, Python 3, or R (both open source and Microsoft R Server) in a Jupyter notebook.

To start the Jupyter Notebook, select the **Jupyter Notebook** icon on the **Start** menu or on the desktop. In the DSVM command prompt, you can also run the command ```jupyter notebook``` from the directory where you have existing notebooks or where you want to create new notebooks.  

After you start Jupyter, you should see a directory that contains a few example notebooks that are pre-packaged into the DSVM. Now you can:

* Select the notebook to see the code.
* Run each cell by selecting Shift+Enter.
* Run the entire notebook by selecting **Cell** > **Run**.
* Create a new notebook by selecting the Jupyter icon (upper-left corner), selecting the **New** button on the right, and then choosing the notebook language (also known as kernels).   

> [!NOTE]
> Currently, Python 2.7, Python 3.6, R, Julia, and PySpark kernels in Jupyter are supported. The R kernel supports programming in both open-source R and Microsoft R.   
> 
> 

When you're in the notebook, you can explore your data, build the model, and test the model by using your choice of libraries.

## Train and deploy models by using Azure Machine Learning
After you've built and validated your model, the next step is usually to deploy it into production. This step allows your client applications to invoke the model predictions on a real-time basis or a batch mode basis. Azure Machine Learning provides a mechanism to operationalize a model built in either R or Python.

When you operationalize your model in Azure Machine Learning, a web service is exposed. It allows clients to make REST calls that pass in input parameters and receive predictions from the model as outputs.   

> [!NOTE]
> If you haven't yet signed up for Azure Machine Learning, you can get a free workspace or a standard workspace by visiting the [Azure Machine Learning Studio](https://studio.azureml.net/) home page and selecting **Get Started**.   
> 
> 

### Build and operationalize Python models
Here's a snippet of code developed in a Python Jupyter notebook that builds a simple model by using the Scikit-learn library:

```python
# IRIS classification
from sklearn import datasets
from sklearn import svm
clf = svm.SVC()
iris = datasets.load_iris()
X, y = iris.data, iris.target
clf.fit(X, y)
```

The method that's used to deploy your Python models to Azure Machine Learning wraps the prediction of the model into a function and decorates it with attributes provided by the pre-installed Azure Machine Learning Python library. The attributes denote your Azure Machine Learning workspace ID, the API key, and the input and return parameters.  

```python
from azureml import services
@services.publish(workspaceid, auth_token)
@services.types(sep_l=float, sep_w=float, pet_l=float, pet_w=float)
@services.returns(int)  # 0, or 1, or 2
def predictIris(sep_l, sep_w, pet_l, pet_w):
    inputArray = [sep_l, sep_w, pet_l, pet_w]


return clf.predict(inputArray)
```

A client can now make calls to the web service. Convenience wrappers construct the REST API requests. Here's sample code to consume the web service:

```python
# Consume through web service URL and keys
from azureml import services
@services.service(url, api_key)
@services.types(sep_l = float, sep_w = float, pet_l=float, pet_w=float)
@services.returns(float)
def IrisPredictor(sep_l, sep_w, pet_l, pet_w):
pass

IrisPredictor(3,2,3,4)
```

> [!NOTE]
> Currently, the Azure Machine Learning library is supported only on Python 2.7.   
> 
> 

### Build and operationalize R models
You can deploy R models built on the Data Science Virtual Machine or elsewhere onto Azure Machine Learning in a way that's similar to how it's done for Python. Here are the steps:

1. Create a settings.json file to provide your workspace ID and authentication token. 
2. Write a wrapper for the model's predict function.
3. Call ```publishWebService``` in the Azure Machine Learning library to pass in the function wrapper.  

Use the following procedure and code snippets to set up, build, publish, and consume a model as a web service in Azure Machine Learning.

#### Set up

Create a settings.json file under a directory called ```.azureml``` under your home directory. Enter the parameters from your Azure Machine Learning workspace.

Here's the settings.json file structure:

```json
{"workspace":{
"id"                  : "ENTER YOUR AZUREML WORKSPACE ID",
"authorization_token" : "ENTER YOUR AZUREML AUTH TOKEN"
}}
```

#### Build a model in R and publish it in Azure Machine Learning

```r
library(AzureML)
ws <- workspace(config="~/.azureml/settings.json")

if(!require("lme4")) install.packages("lme4")
library(lme4)
set.seed(1)
train <- sleepstudy[sample(nrow(sleepstudy), 120),]
m <- lm(Reaction ~ Days + Subject, data = train)

# Define a prediction function to publish based on the model:
sleepyPredict <- function(newdata){
        predict(m, newdata=newdata)
}

ep <- publishWebService(ws, fun = sleepyPredict, name="sleepy lm", inputSchema = sleepstudy, data.frame=TRUE)
```

#### Consume the model deployed in Azure Machine Learning
To consume the model from a client application, use the Azure Machine Learning library to look up the published web service by name. Use the `services` API call to determine the endpoint. Then you just call the `consume` function and pass in the data frame to be predicted.

Use the following code to consume the model published as an Azure Machine Learning web service:

```r
library(AzureML)
library(lme4)
ws <- workspace(config="~/.azureml/settings.json")

s <-  services(ws, name = "sleepy lm")
s <- tail(s, 1) # use the last published function, in case of duplicate function names

ep <- endpoints(ws, s)

# Try this out, and compare with raw data
ans = consume(ep, sleepstudy)$ans
```

<<<<<<< HEAD
You can find more information about the Azure Machine Learning R library on the [CRAN website](https://cran.r-project.org/web/packages/AzureML/AzureML.pdf).
=======
See more information about [R packages in Machine Learning Studio](/azure/machine-learning/studio-module-reference/r-packages-supported-by-azure-machine-learning.md).
>>>>>>> d3364b23

## Manage Azure resources
The DSVM doesn't just allow you to build your analytics solution locally on the virtual machine. It also allows you to access services on the Azure cloud platform. Azure provides several compute, storage, data analytics, and other services that you can administer and access from your DSVM.

To administer your Azure subscription and cloud resources, you have two options:
+ Use your browser and go to the [Azure portal](https://portal.azure.com).

+ Use PowerShell scripts. Run Azure PowerShell from a shortcut on the desktop or from the **Start** menu. See the 
[Microsoft Azure PowerShell documentation](../../powershell-azure-resource-manager.md) for full details. 

## Extend storage by using shared file systems
Data scientists can share large datasets, code, or other resources within the team. The DSVM has about 45 GB of space available. To extend your storage, you can use Azure Files and either mount it on one or more DSVM instances or access it via a REST API. You can also use the [Azure portal](../../virtual-machines/windows/attach-managed-disk-portal.md) or use [Azure PowerShell](../../virtual-machines/windows/attach-disk-ps.md) to add extra dedicated data disks. 

> [!NOTE]
> The maximum space on the Azure Files share is 5 TB. The size limit for each file is 1 TB. 

You can use this script in Azure PowerShell to create an Azure Files share:

```powershell
# Authenticate to Azure.
Connect-AzAccount
# Select your subscription
Get-AzSubscription –SubscriptionName "<your subscription name>" | Select-AzSubscription
# Create a new resource group.
New-AzResourceGroup -Name <dsvmdatarg>
# Create a new storage account. You can reuse existing storage account if you want.
New-AzStorageAccount -Name <mydatadisk> -ResourceGroupName <dsvmdatarg> -Location "<Azure Data Center Name For eg. South Central US>" -Type "Standard_LRS"
# Set your current working storage account
Set-AzCurrentStorageAccount –ResourceGroupName "<dsvmdatarg>" –StorageAccountName <mydatadisk>

# Create an Azure Files share
$s = New-AzStorageShare <<teamsharename>>
# Create a directory under the file share. You can give it any name
New-AzStorageDirectory -Share $s -Path <directory name>
# List the share to confirm that everything worked
Get-AzStorageFile -Share $s
```

Now that you have created an Azure Files share, you can mount it in any virtual machine in Azure. We recommend that you put the VM in the same Azure datacenter as the storage account, to avoid latency and data transfer charges. Here are the Azure PowerShell commands to mount the drive on the DSVM:

```powershell
# Get the storage key of the storage account that has the Azure Files share from the Azure portal. Store it securely on the VM to avoid being prompted in the next command.
cmdkey /add:<<mydatadisk>>.file.core.windows.net /user:<<mydatadisk>> /pass:<storage key>

# Mount the Azure Files share as drive Z on the VM. You can choose another drive letter if you want.
net use z:  \\<mydatadisk>.file.core.windows.net\<<teamsharename>>
```

Now you can access this drive as you would any normal drive on the VM.

## Share code in GitHub
GitHub is a code repository where you can find code samples and sources for various tools by using technologies shared by the developer community. It uses Git as the technology to track and store versions of the code files. GitHub is also a platform where you can create your own repository to store your team's shared code and documentation, implement version control, and control who has access to view and contribute code. 

Visit the [GitHub help pages](https://help.github.com/) for more information on using Git. You can use GitHub as one of the ways to collaborate with your team, use code developed by the community, and contribute code back to the community.

The DSVM comes loaded with client tools on the command line and on the GUI to access the GitHub repository. The command-line tool that works with Git and GitHub is called Git Bash. Visual Studio is installed on the DSVM and has the Git extensions. You can find icons for these tools on the **Start** menu and on the desktop.

To download code from a GitHub repository, you use the ```git clone``` command. For example, to download the data science repository published by Microsoft into the current directory, you can run the following command in Git Bash:

    git clone https://github.com/Azure/DataScienceVM.git

In Visual Studio, you can do the same clone operation. The  following screenshot shows how to access Git and GitHub tools in Visual Studio:

![Screenshot of Visual Studio with the GitHub connection displayed](./media/vm-do-ten-things/VSGit.PNG)

You can find more information on using Git to work with your GitHub repository from resources available on github.com. The [cheat sheet](https://services.github.com/on-demand/downloads/github-git-cheat-sheet.pdf) is a useful reference.

## Access Azure data and analytics services
### Azure Blob storage
Azure Blob storage is a reliable, economical cloud storage service for data big and small. This section describes how you can move data to Blob storage and access data stored in an Azure blob.

#### Prerequisites

* Create your Azure Blob storage account from the [Azure portal](https://portal.azure.com).

   ![Screenshot of the storage account creation process in the Azure portal](./media/vm-do-ten-things/Create_Azure_Blob.PNG)

* Confirm that the command-line AzCopy tool is pre-installed: ```C:\Program Files (x86)\Microsoft SDKs\Azure\AzCopy\azcopy.exe```. The directory that contains azcopy.exe is already on your PATH environment variable, so you can avoid typing the full command path when running this tool. For more information on the AzCopy tool, see the [AzCopy documentation](../../storage/common/storage-use-azcopy.md).
* Start the Azure Storage Explorer tool. You can download it from the  [Storage Explorer webpage](https://storageexplorer.com/). 

   ![Screenshot of Azure Storage Explorer accessing a storage account](./media/vm-do-ten-things/AzureStorageExplorer_v4.png)

#### Move data from a VM to an Azure blob: AzCopy

To move data between your local files and Blob storage, you can use AzCopy on the command line or in PowerShell:

    AzCopy /Source:C:\myfolder /Dest:https://<mystorageaccount>.blob.core.windows.net/<mycontainer> /DestKey:<storage account key> /Pattern:abc.txt

Replace **C:\myfolder** with the path where your file is stored, **mystorageaccount** with your Blob storage account name, **mycontainer** with the container name, and **storage account key** with your Blob storage access key. You can find your storage account credentials in the [Azure portal](https://portal.azure.com).

Run the AzCopy command in PowerShell or from a command prompt. Here is some example usage of the AzCopy command:

```powershell
# Copy *.sql from a local machine to an Azure blob
"C:\Program Files (x86)\Microsoft SDKs\Azure\AzCopy\azcopy" /Source:"c:\Aaqs\Data Science Scripts" /Dest:https://[ENTER STORAGE ACCOUNT].blob.core.windows.net/[ENTER CONTAINER] /DestKey:[ENTER STORAGE KEY] /S /Pattern:*.sql

# Copy back all files from an Azure blob container to a local machine

"C:\Program Files (x86)\Microsoft SDKs\Azure\AzCopy\azcopy" /Dest:"c:\Aaqs\Data Science Scripts\temp" /Source:https://[ENTER STORAGE ACCOUNT].blob.core.windows.net/[ENTER CONTAINER] /SourceKey:[ENTER STORAGE KEY] /S
```

After you run the AzCopy command to copy to an Azure blob, your file will appear in Azure Storage Explorer.

![Screenshot of the storage account, displaying the uploaded CSV file](./media/vm-do-ten-things/AzCopy_run_finshed_Storage_Explorer_v3.png)

#### Move data from a VM to an Azure blob: Azure Storage Explorer

You can also upload data from the local file in your VM by using Azure Storage Explorer:

* To upload data to a container, select the target container and select the **Upload** button.![Screenshot of the upload button in Azure Storage Explorer](./media/vm-do-ten-things/storage-accounts.png)
* Select the ellipsis (**...**) to the right of the **Files** box, select one or multiple files to upload from the file system, and select **Upload** to begin uploading the files.![Screenshot of the Upload files dialog box](./media/vm-do-ten-things/upload-files-to-blob.png)

#### Read data from an Azure blob: Machine Learning reader module

In Azure Machine Learning Studio, you can use the Import Data module to read data from your blob.

![Screenshot of the Import Data module in Machine Learning Studio](./media/vm-do-ten-things/AML_ReaderBlob_Module_v3.png)

#### Read data from an Azure blob: Python ODBC

You can use the BlobService library to read data directly from a blob in a Jupyter notebook or in a Python program.

First, import the required packages:

```python
import pandas as pd
from pandas import Series, DataFrame
import numpy as np
import matplotlib.pyplot as plt
from time import time
import pyodbc
import os
from azure.storage.blob import BlobService
import tables
import time
import zipfile
import random
```

Then, plug in your Blob storage account credentials and read data from the blob:

```python
CONTAINERNAME = 'xxx'
STORAGEACCOUNTNAME = 'xxxx'
STORAGEACCOUNTKEY = 'xxxxxxxxxxxxxxxx'
BLOBNAME = 'nyctaxidataset/nyctaxitrip/trip_data_1.csv'
localfilename = 'trip_data_1.csv'
LOCALDIRECTORY = os.getcwd()
LOCALFILE =  os.path.join(LOCALDIRECTORY, localfilename)

#download from blob
t1 = time.time()
blob_service = BlobService(account_name=STORAGEACCOUNTNAME,account_key=STORAGEACCOUNTKEY)
blob_service.get_blob_to_path(CONTAINERNAME,BLOBNAME,LOCALFILE)
t2 = time.time()
print(("It takes %s seconds to download "+BLOBNAME) % (t2 - t1))

#unzip downloaded files if needed
#with zipfile.ZipFile(ZIPPEDLOCALFILE, "r") as z:
#    z.extractall(LOCALDIRECTORY)

df1 = pd.read_csv(LOCALFILE, header=0)
df1.columns = ['medallion','hack_license','vendor_id','rate_code','store_and_fwd_flag','pickup_datetime','dropoff_datetime','passenger_count','trip_time_in_secs','trip_distance','pickup_longitude','pickup_latitude','dropoff_longitude','dropoff_latitude']
print 'the size of the data is: %d rows and  %d columns' % df1.shape
```

The data is read as a data frame:

![Screenshot of the first 10 rows of data](./media/vm-do-ten-things/IPNB_data_readin.PNG)

### Azure Data Lake
Azure Data Lake Storage is a hyperscale repository for big data analytics workloads and is compatible with Hadoop Distributed File System (HDFS). It works with Hadoop, Spark, and Azure Data Lake Analytics. In this section, you'll learn how you can move data into Azure Data Lake Storage and run analytics by using Azure Data Lake Analytics.

#### Prerequisites

* Create your Azure Data Lake Analytics instance in the [Azure portal](https://portal.azure.com).

   ![Screenshot of creating a Data Lake Analytics instance from the Azure portal](./media/vm-do-ten-things/Azure_Data_Lake_Create_v2.png)

* The  [Azure Data Lake and Stream Analytics Tools for Visual Studio plug-in](https://www.microsoft.com/download/details.aspx?id=49504) is already installed in Visual Studio Community Edition on the virtual machine. After you start Visual Studio and sign in to your Azure subscription, you should see your Azure Data Analytics account and storage in the left panel of Visual Studio.

   ![Screenshot of the plug-in for Data Lake tools in Visual Studio](./media/vm-do-ten-things/Azure_Data_Lake_PlugIn_v2.PNG)

#### Move data from a VM to Data Lake: Azure Data Lake Explorer

You can use Azure Data Lake Explorer to [upload data from the local files in your virtual machine to Data Lake Storage](https://docs.microsoft.com/azure/data-lake-store/data-lake-store-get-started-portal).

You can also build a data pipeline to operationalize your data movement to or from Azure Data Lake by using [Azure Data Factory](https://azure.microsoft.com/services/data-factory/). [This article](https://azure.microsoft.com/blog/creating-big-data-pipelines-using-azure-data-lake-and-azure-data-factory/) guides you through the steps to build the data pipelines.

#### Read data from an Azure blob to Data Lake: U-SQL

If your data resides in Azure Blob storage, you can directly read data from an Azure blob in a U-SQL query. Before you compose your U-SQL query, make sure your Blob storage account is linked to your Azure Data Lake instance. Go to the Azure portal, find your Azure Data Lake Analytics dashboard, select **Add Data Source**, select a storage type of **Azure Storage**, and plug in your Azure storage account name and key. Then you can reference the data stored in the storage account.

![Screenshot of the Add Data Source dialog box](./media/vm-do-ten-things/Link_Blob_to_ADLA_v2.PNG)

In Visual Studio, you can read data from Blob storage, manipulate data, engineer features, and send the resulting data to either Azure Data Lake or Azure Blob storage. When you reference the data in Blob storage, use **wasb://**. When you reference the data in Azure Data Lake, use **swbhdfs://**.

You can use the following U-SQL queries in Visual Studio:

```usql
@a =
    EXTRACT medallion string,
            hack_license string,
            vendor_id string,
            rate_code string,
            store_and_fwd_flag string,
            pickup_datetime string,
            dropoff_datetime string,
            passenger_count int,
            trip_time_in_secs double,
            trip_distance double,
            pickup_longitude string,
            pickup_latitude string,
            dropoff_longitude string,
            dropoff_latitude string

    FROM "wasb://<Container name>@<Azure Blob Storage Account Name>.blob.core.windows.net/<Input Data File Name>"
    USING Extractors.Csv();

@b =
    SELECT vendor_id,
    COUNT(medallion) AS cnt_medallion,
    SUM(passenger_count) AS cnt_passenger,
    AVG(trip_distance) AS avg_trip_dist,
    MIN(trip_distance) AS min_trip_dist,
    MAX(trip_distance) AS max_trip_dist,
    AVG(trip_time_in_secs) AS avg_trip_time
    FROM @a
    GROUP BY vendor_id;

OUTPUT @b   
TO "swebhdfs://<Azure Data Lake Storage Account Name>.azuredatalakestore.net/<Folder Name>/<Output Data File Name>"
USING Outputters.Csv();

OUTPUT @b   
TO "wasb://<Container name>@<Azure Blob Storage Account Name>.blob.core.windows.net/<Output Data File Name>"
USING Outputters.Csv();
```

After your query is submitted to the server, a diagram shows the status of your job.

![Screenshot of the job status diagram](./media/vm-do-ten-things/USQL_Job_Status.PNG)

#### Query data in Data Lake: U-SQL

After the dataset is ingested in Azure Data Lake, you can use [U-SQL language](../../data-lake-analytics/data-lake-analytics-u-sql-get-started.md) to query and explore the data. U-SQL language is similar to T-SQL, but combines some features from C# so that users can write customized modules and user-defined functions. You can use the scripts in the previous step.

After the query is submitted to the server, tripdata_summary.CSV appears in Azure Data Lake Explorer. You can preview the data by right-clicking the file.

![Screenshot of the CSV file in Data Lake Explorer](./media/vm-do-ten-things/USQL_create_summary.png)

The file information appears:

![Screenshot of the file summary information](./media/vm-do-ten-things/USQL_tripdata_summary.png)

### HDInsight Hadoop clusters
Azure HDInsight is a managed Apache Hadoop, Spark, HBase, and Storm service in the cloud. You can work easily with Azure HDInsight clusters from the Data Science Virtual Machine.

#### Prerequisites

* Create your Azure Blob storage account from the [Azure portal](https://portal.azure.com). This storage account is used to store data for HDInsight clusters.

   ![Screenshot of creating a storage account from the Azure portal](./media/vm-do-ten-things/Create_Azure_Blob.PNG)

* Customize Azure HDInsight Hadoop clusters from the [Azure portal](../team-data-science-process/customize-hadoop-cluster.md).
  
   Link the storage account created with your HDInsight cluster when it's created. This storage account is used for accessing data that can be processed within the cluster.

   ![Selections for linking the storage account created with an HDInsight cluster](./media/vm-do-ten-things/Create_HDI_v4.PNG)

* Enable Remote Desktop access to the head node of the cluster after it's created. Remember the remote access credentials that you specify here, because you'll need them in the subsequent procedure.

   ![Remote Desktop button for enabling remote access to the HDInsight cluster](./media/vm-do-ten-things/Create_HDI_dashboard_v3.PNG)

* Create an Azure Machine Learning workspace. Your Machine Learning experiments are stored in this Machine Learning workspace. Select the highlighted options in the portal, as shown in the following screenshot:

   ![Create an Azure Machine Learning workspace](./media/vm-do-ten-things/Create_ML_Space.PNG)

* Enter the parameters for your workspace.

   ![Enter Machine Learning workspace parameters](./media/vm-do-ten-things/Create_ML_Space_step2_v2.PNG)

* Upload data by using IPython Notebook. Import required packages, plug in credentials, create a database in your storage account, and then load data into HDI clusters.

```python
# Import required packages
import pyodbc
import time as time
import json
import os
import urllib
import urllib2
import warnings
import re
import pandas as pd
import matplotlib.pyplot as plt
from azure.storage.blob import BlobService
warnings.filterwarnings("ignore", category=UserWarning, module='urllib2')


# Create the connection to Hive by using ODBC
SERVER_NAME = 'xxx.azurehdinsight.net'
DATABASE_NAME = 'nyctaxidb'
USERID = 'xxx'
PASSWORD = 'xxxx'
DB_DRIVER = 'Microsoft Hive ODBC Driver'
driver = 'DRIVER={' + DB_DRIVER + '}'
server = 'Host=' + SERVER_NAME + ';Port=443'
database = 'Schema=' + DATABASE_NAME
hiveserv = 'HiveServerType=2'
auth = 'AuthMech=6'
uid = 'UID=' + USERID
pwd = 'PWD=' + PASSWORD
CONNECTION_STRING = ';'.join(
    [driver, server, database, hiveserv, auth, uid, pwd])
connection = pyodbc.connect(CONNECTION_STRING, autocommit=True)
cursor = connection.cursor()


# Create the Hive database and tables
queryString = "create database if not exists nyctaxidb;"
cursor.execute(queryString)

queryString = """
                create external table if not exists nyctaxidb.trip
                (
                    medallion string,
                    hack_license string,
                    vendor_id string,
                    rate_code string,
                    store_and_fwd_flag string,
                    pickup_datetime string,
                    dropoff_datetime string,
                    passenger_count int,
                    trip_time_in_secs double,
                    trip_distance double,
                    pickup_longitude double,
                    pickup_latitude double,
                    dropoff_longitude double,
                    dropoff_latitude double)  
                PARTITIONED BY (month int)
                ROW FORMAT DELIMITED FIELDS TERMINATED BY ',' lines terminated by '\\n'
                STORED AS TEXTFILE LOCATION 'wasb:///nyctaxidbdata/trip' TBLPROPERTIES('skip.header.line.count'='1');
            """
cursor.execute(queryString)

queryString = """
                create external table if not exists nyctaxidb.fare
                (
                    medallion string,
                    hack_license string,
                    vendor_id string,
                    pickup_datetime string,
                    payment_type string,
                    fare_amount double,
                    surcharge double,
                    mta_tax double,
                    tip_amount double,
                    tolls_amount double,
                    total_amount double)
                PARTITIONED BY (month int)
                ROW FORMAT DELIMITED FIELDS TERMINATED BY ',' lines terminated by '\\n'
                STORED AS TEXTFILE LOCATION 'wasb:///nyctaxidbdata/fare' TBLPROPERTIES('skip.header.line.count'='1');
            """
cursor.execute(queryString)


# Upload data from Blob storage to an HDI cluster
for i in range(1, 13):
    queryString = "LOAD DATA INPATH 'wasb:///nyctaxitripraw2/trip_data_%d.csv' INTO TABLE nyctaxidb2.trip PARTITION (month=%d);" % (
        i, i)
    cursor.execute(queryString)
    queryString = "LOAD DATA INPATH 'wasb:///nyctaxifareraw2/trip_fare_%d.csv' INTO TABLE nyctaxidb2.fare PARTITION (month=%d);" % (
        i, i)
    cursor.execute(queryString)
```

Alternatively, you can follow [this walkthrough](../team-data-science-process/hive-walkthrough.md) to upload NYC Taxi data to the HDI cluster. Major steps include:
  
* Use AzCopy to download zipped CSVs from the public blob to your local folder.
* Use AzCopy to upload unzipped CSVs from the local folder to an HDI cluster.
* Log in to the head node of Hadoop cluster and prepare for exploratory data analysis.

After the data is loaded into the HDI cluster, you can check your data in Azure Storage Explorer. And the nyctaxidb database has been created in the HDI cluster.

#### Data exploration: Hive Queries in Python

Because the data is in a Hadoop cluster, you can use the pyodbc package to connect to Hadoop clusters and query databases by using Hive to do exploration and feature engineering. You can view the existing tables that you created in the prerequisite step.

```python
queryString = """
    show tables in nyctaxidb2;
    """
pd.read_sql(queryString, connection)
```

![View existing tables](./media/vm-do-ten-things/Python_View_Existing_Tables_Hive_v3.PNG)

Let's look at the number of records in each month and the frequencies of tipped or not in the trip table:

```python
queryString = """
    select month, count(*) from nyctaxidb.trip group by month;
    """
results = pd.read_sql(queryString,connection)

%matplotlib inline

results.columns = ['month', 'trip_count']
df = results.copy()
df.index = df['month']
df['trip_count'].plot(kind='bar')
```

![Plot of number of records in each month](./media/vm-do-ten-things/Exploration_Number_Records_by_Month_v3.PNG)

```python
queryString = """
    SELECT tipped, COUNT(*) AS tip_freq
    FROM
    (
        SELECT if(tip_amount > 0, 1, 0) as tipped, tip_amount
        FROM nyctaxidb.fare
    )tc
    GROUP BY tipped;
    """
results = pd.read_sql(queryString, connection)

results.columns = ['tipped', 'trip_count']
df = results.copy()
df.index = df['tipped']
df['trip_count'].plot(kind='bar')
```

![Plot of tip frequencies](./media/vm-do-ten-things/Exploration_Frequency_tip_or_not_v3.PNG)

You can also compute the distance between pickup location and drop-off location, and then compare it to the trip distance.

```python
queryString = """
                select pickup_longitude, pickup_latitude, dropoff_longitude, dropoff_latitude, trip_distance, trip_time_in_secs,
                    3959*2*2*atan((1-sqrt(1-pow(sin((dropoff_latitude-pickup_latitude)
                    *radians(180)/180/2),2)-cos(pickup_latitude*radians(180)/180)
                    *cos(dropoff_latitude*radians(180)/180)*pow(sin((dropoff_longitude-pickup_longitude)*radians(180)/180/2),2)))
                    /sqrt(pow(sin((dropoff_latitude-pickup_latitude)*radians(180)/180/2),2)
                    +cos(pickup_latitude*radians(180)/180)*cos(dropoff_latitude*radians(180)/180)*
                    pow(sin((dropoff_longitude-pickup_longitude)*radians(180)/180/2),2))) as direct_distance
                    from nyctaxidb.trip
                    where month=1
                        and pickup_longitude between -90 and -30
                        and pickup_latitude between 30 and 90
                        and dropoff_longitude between -90 and -30
                        and dropoff_latitude between 30 and 90;
            """
results = pd.read_sql(queryString, connection)
results.head(5)
```

![Top rows of the pickup and drop-off table](./media/vm-do-ten-things/Exploration_compute_pickup_dropoff_distance_v2.PNG)

```python
results.columns = ['pickup_longitude', 'pickup_latitude', 'dropoff_longitude',
                   'dropoff_latitude', 'trip_distance', 'trip_time_in_secs', 'direct_distance']
df = results.loc[results['trip_distance'] <= 100]  # remove outliers
df = df.loc[df['direct_distance'] <= 100]  # remove outliers
plt.scatter(df['direct_distance'], df['trip_distance'])
```

![Plot of pickup/drop-off distance to trip distance](./media/vm-do-ten-things/Exploration_direct_distance_trip_distance_v2.PNG)

Now let's prepare a downsampled (1 percent) set of data for modeling. You can use this data in the Machine Learning reader module.

```python
queryString = """
create  table if not exists nyctaxi_downsampled_dataset_testNEW (
medallion string,
hack_license string,
vendor_id string,
rate_code string,
store_and_fwd_flag string,
pickup_datetime string,
dropoff_datetime string,
pickup_hour string,
pickup_week string,
weekday string,
passenger_count int,
trip_time_in_secs double,
trip_distance double,
pickup_longitude double,
pickup_latitude double,
dropoff_longitude double,
dropoff_latitude double,
direct_distance double,
payment_type string,
fare_amount double,
surcharge double,
mta_tax double,
tip_amount double,
tolls_amount double,
total_amount double,
tipped string,
tip_class string
)
row format delimited fields terminated by ','
lines terminated by '\\n'
stored as textfile;
"""
cursor.execute(queryString)
```

Now insert contents of the join into the preceding internal table.

```python
queryString = """
insert overwrite table nyctaxi_downsampled_dataset_testNEW
select
t.medallion,
t.hack_license,
t.vendor_id,
t.rate_code,
t.store_and_fwd_flag,
t.pickup_datetime,
t.dropoff_datetime,
hour(t.pickup_datetime) as pickup_hour,
weekofyear(t.pickup_datetime) as pickup_week,
from_unixtime(unix_timestamp(t.pickup_datetime, 'yyyy-MM-dd HH:mm:ss'),'u') as weekday,
t.passenger_count,
t.trip_time_in_secs,
t.trip_distance,
t.pickup_longitude,
t.pickup_latitude,
t.dropoff_longitude,
t.dropoff_latitude,
t.direct_distance,
f.payment_type,
f.fare_amount,
f.surcharge,
f.mta_tax,
f.tip_amount,
f.tolls_amount,
f.total_amount,
if(tip_amount>0,1,0) as tipped,
if(tip_amount=0,0,
if(tip_amount>0 and tip_amount<=5,1,
if(tip_amount>5 and tip_amount<=10,2,
if(tip_amount>10 and tip_amount<=20,3,4)))) as tip_class
from
(
select
medallion,
hack_license,
vendor_id,
rate_code,
store_and_fwd_flag,
pickup_datetime,
dropoff_datetime,
passenger_count,
trip_time_in_secs,
trip_distance,
pickup_longitude,
pickup_latitude,
dropoff_longitude,
dropoff_latitude,
3959*2*2*atan((1-sqrt(1-pow(sin((dropoff_latitude-pickup_latitude)
radians(180)/180/2),2)-cos(pickup_latitude*radians(180)/180)
*cos(dropoff_latitude*radians(180)/180)*pow(sin((dropoff_longitude-pickup_longitude)*radians(180)/180/2),2)))
/sqrt(pow(sin((dropoff_latitude-pickup_latitude)*radians(180)/180/2),2)
+cos(pickup_latitude*radians(180)/180)*cos(dropoff_latitude*radians(180)/180)*pow(sin((dropoff_longitude-pickup_longitude)*radians(180)/180/2),2))) as direct_distance,
rand() as sample_key

from trip
where pickup_latitude between 30 and 90
    and pickup_longitude between -90 and -30
    and dropoff_latitude between 30 and 90
    and dropoff_longitude between -90 and -30
)t
join
(
select
medallion,
hack_license,
vendor_id,
pickup_datetime,
payment_type,
fare_amount,
surcharge,
mta_tax,
tip_amount,
tolls_amount,
total_amount
from fare
)f
on t.medallion=f.medallion and t.hack_license=f.hack_license and t.pickup_datetime=f.pickup_datetime
where t.sample_key<=0.01
"""
cursor.execute(queryString)
```

After a while, you can see that the data has been loaded in Hadoop clusters:

```python
queryString = """
    select * from nyctaxi_downsampled_dataset limit 10;
    """
cursor.execute(queryString)
pd.read_sql(queryString, connection)
```

![Top rows of data from the table](./media/vm-do-ten-things/DownSample_Data_For_Modeling_v2.PNG)

#### Read data from HDI by using Machine Learning: reader module

You can also use the reader module in Machine Learning Studio to access the database in a Hadoop cluster. Plug in the credentials of your HDI clusters and Azure storage account to enable building machine learning models by using a database in HDI clusters.

![Reader module properties](./media/vm-do-ten-things/AML_Reader_Hive.PNG)

You can then view the scored dataset:

![View scored dataset](./media/vm-do-ten-things/AML_Model_Results.PNG)

### Azure SQL Data Warehouse and databases
Azure SQL Data Warehouse is an elastic data warehouse as a service with an enterprise-class SQL Server experience.

You can provision your Azure SQL data warehouse by following the instructions in [this article](../../sql-data-warehouse/sql-data-warehouse-get-started-provision.md). After you provision your SQL data warehouse, you can use [this walkthrough](../team-data-science-process/sqldw-walkthrough.md) to do data upload, exploration, and modeling by using data within the SQL data warehouse.

#### Azure Cosmos DB
Azure Cosmos DB is a NoSQL database in the cloud. You can use it to work with documents like JSON, and to store and query the documents.

Use the following prerequisite steps to access Azure Cosmos DB from the DSVM:

1. The Azure Cosmos DB Python SDK is already installed on the DSVM. To update it, run ```pip install pydocumentdb --upgrade``` from a command prompt.
2. Create an Azure Cosmos DB account and database from the [Azure portal](https://portal.azure.com).
3. Download the Azure Cosmos DB Data Migration Tool from the [Microsoft Download Center](https://www.microsoft.com/downloads/details.aspx?FamilyID=cda7703a-2774-4c07-adcc-ad02ddc1a44d) and extract to a directory of your choice.
4. Import JSON data (volcano data) stored in a [public blob](https://cahandson.blob.core.windows.net/samples/volcano.json) into Azure Cosmos DB with the following command parameters to the migration tool. (Use dtui.exe from the directory where you installed the Azure Cosmos DB Data Migration Tool.) Enter the source and target location with these parameters:
   
    `/s:JsonFile /s.Files:https://cahandson.blob.core.windows.net/samples/volcano.json /t:DocumentDBBulk /t.ConnectionString:AccountEndpoint=https://[DocDBAccountName].documents.azure.com:443/;AccountKey=[[KEY];Database=volcano /t.Collection:volcano1`

After you import the data, you can go to Jupyter and open the notebook titled *DocumentDBSample*. It contains Python code to access Azure Cosmos DB and do some basic querying. You can learn more about Azure Cosmos DB by visiting the service's [documentation page](https://docs.microsoft.com/azure/cosmos-db/).

## Use Power BI reports and dashboards 
You can visualize the Volcano JSON file from the preceding Azure Cosmos DB example in Power BI Desktop to gain visual insights into the data. Detailed steps are available in the [Power BI article](../../cosmos-db/powerbi-visualize.md). Here are the high-level steps:

1. Open Power BI Desktop and select **Get Data**. Specify the URL as: https://cahandson.blob.core.windows.net/samples/volcano.json.
2. You should see the JSON records imported as a list. Convert the list to a table so Power BI can work with it.
4. Expand the columns by selecting the expand (arrow) icon.
5. Notice that the location is a **Record** field. Expand the record and select only the coordinates. **Coordinate** is a list column.
6. Add a new column to convert the list coordinate column into a comma-separated **LatLong** column. Concatenate the two elements in the coordinate list field by using the formula ```Text.From([coordinates]{1})&","&Text.From([coordinates]{0})```.
7. Convert the **Elevation** column to decimal and select the **Close** and **Apply** buttons.

Instead of preceding steps, you can paste the following code. It scripts out the steps used in the Advanced Editor in Power BI to write the data transformations in a query language.

```pqfl
let
    Source = Json.Document(Web.Contents("https://cahandson.blob.core.windows.net/samples/volcano.json")),
    #"Converted to Table" = Table.FromList(Source, Splitter.SplitByNothing(), null, null, ExtraValues.Error),
    #"Expanded Column1" = Table.ExpandRecordColumn(#"Converted to Table", "Column1", {"Volcano Name", "Country", "Region", "Location", "Elevation", "Type", "Status", "Last Known Eruption", "id"}, {"Volcano Name", "Country", "Region", "Location", "Elevation", "Type", "Status", "Last Known Eruption", "id"}),
    #"Expanded Location" = Table.ExpandRecordColumn(#"Expanded Column1", "Location", {"coordinates"}, {"coordinates"}),
    #"Added Custom" = Table.AddColumn(#"Expanded Location", "LatLong", each Text.From([coordinates]{1})&","&Text.From([coordinates]{0})),
    #"Changed Type" = Table.TransformColumnTypes(#"Added Custom",{{"Elevation", type number}})
in
    #"Changed Type"
```

You now have the data in your Power BI data model. Your Power BI Desktop instance should appear as follows:

![Power BI Desktop](./media/vm-do-ten-things/PowerBIVolcanoData.png)

You can start building reports and visualizations by using the data model. You can follow the steps in [this Power BI article](../../cosmos-db/powerbi-visualize.md#build-the-reports) to build a report.

## Scale the DSVM dynamically 
You can scale up and down the DSVM to meet your project's needs. If you don't need to use the VM in the evening or on weekends, you can shut down the VM from the [Azure portal](https://portal.azure.com).

> [!NOTE]
> You incur compute charges if you use just the shutdown button for the operating system on the VM.  
> 
> 

You might need to handle some large-scale analysis and need more CPU, memory, or disk capacity. If so, you can find a choice of VM sizes in terms of CPU cores, GPU-based instances for deep learning, memory capacity, and disk types (including solid-state drives) that meet your compute and budgetary needs. The full list of VMs, along with their hourly compute pricing, is available on the [Azure Virtual Machines pricing](https://azure.microsoft.com/pricing/details/virtual-machines/) page.

Similarly, your need for VM processing capacity might diminish. (For example: you moved a major workload to a Hadoop or Spark cluster.) You can then scale down the cluster from the [Azure portal](https://portal.azure.com) and go to the settings of your VM instance. 

## Add more tools
Tools prebuilt into the DSVM can address many common data-analytics needs. This saves you time because you don't have to install and configure your environments one by one. It also saves you money, because you pay for only resources that you use.

You can use other Azure data and analytics services profiled in this article to enhance your analytics environment. In some cases, you might need additional tools, including some proprietary partner tools. You have full administrative access on the virtual machine to install new tools that you need. You can also install additional packages in Python and R that are not pre-installed. For Python, you can use either ```conda``` or ```pip```. For R, you can use ```install.packages()``` in the R console, or use the IDE and select **Packages** > **Install Packages**.

## Deep learning

In addition to the framework-based samples, you can get a set of comprehensive walkthroughs that have been validated on the DSVM. These walkthroughs help you jump-start your development of deep-learning applications in domains like image and text/language understanding.   


- [Running neural networks across different frameworks](https://github.com/ilkarman/DeepLearningFrameworks): This walkthrough shows how to migrate code from one framework to another. It also demonstrates how to compare models and runtime performance across frameworks. 

- [A how-to guide to build an end-to-end solution to detect products within images](https://github.com/Azure/cortana-intelligence-product-detection-from-images): Image detection is a technique that can locate and classify objects within images. This technology has the potential to bring huge rewards in many real-life business domains. For example, retailers can use this technique to determine which product a customer has picked up from the shelf. This information in turn helps stores manage product inventory. 

- [Deep learning for audio](https://blogs.technet.microsoft.com/machinelearning/2018/01/30/hearing-ai-getting-started-with-deep-learning-for-audio-on-azure/): This tutorial shows how to train a deep-learning model for audio event detection on the [urban sounds dataset](https://serv.cusp.nyu.edu/projects/urbansounddataset/urbansound8k.html). It also provides an overview of how to work with audio data.

- [Classification of text documents](https://github.com/anargyri/lstm_han): This walkthrough demonstrates how to build and train two neural network architectures: Hierarchical Attention Network and Long Short Term Memory (LSTM) network. These neural networks use the Keras API for deep learning to classify text documents. Keras is a front end to three of the most popular deep-learning frameworks: Microsoft Cognitive Toolkit, TensorFlow, and Theano.

## Summary
This article described some of the things you can do on the Microsoft Data Science Virtual Machine. There are many more things you can do to make the DSVM an effective analytics environment.
<|MERGE_RESOLUTION|>--- conflicted
+++ resolved
@@ -204,11 +204,7 @@
 ans = consume(ep, sleepstudy)$ans
 ```
 
-<<<<<<< HEAD
-You can find more information about the Azure Machine Learning R library on the [CRAN website](https://cran.r-project.org/web/packages/AzureML/AzureML.pdf).
-=======
 See more information about [R packages in Machine Learning Studio](/azure/machine-learning/studio-module-reference/r-packages-supported-by-azure-machine-learning.md).
->>>>>>> d3364b23
 
 ## Manage Azure resources
 The DSVM doesn't just allow you to build your analytics solution locally on the virtual machine. It also allows you to access services on the Azure cloud platform. Azure provides several compute, storage, data analytics, and other services that you can administer and access from your DSVM.
