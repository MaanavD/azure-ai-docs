--- conflicted
+++ resolved
@@ -1,13 +1,7 @@
 ---
-<<<<<<< HEAD
-title: How to use the Linux Data Science Virtual Machine
-titleSuffix: Azure
-description: Learn how to complete several common data science tasks by using the Linux Data Science Virtual Machine.
-=======
 title: Explore Linux
 titleSuffix: Azure Data Science Virtual Machine 
-description: How to perform several common data science tasks with the Linux Data Science VM.
->>>>>>> 1fe04504
+description: Learn how to complete several common data science tasks by using the Linux Data Science Virtual Machine.
 services: machine-learning
 ms.service: machine-learning
 ms.subservice: data-science-vm
@@ -16,11 +10,7 @@
 ms.author: vijetaj
 ms.topic: conceptual
 ms.date: 07/16/2018
-<<<<<<< HEAD
-ms.author: vijetaj
-=======
-
->>>>>>> 1fe04504
+
 ---
 
 # Data science with a Linux Data Science Virtual Machine in Azure
