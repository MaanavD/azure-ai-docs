---
<<<<<<< HEAD
title: Provision a Geo Artificial Intelligence Virtual Machine on Azure - Azure | Microsoft Docs
description: Learn how to create and configure the Geo AI Data Science Virtual Machine. The Geo AI Data Science Virtual Machine provides you with the tools to create AI and machine-learning solutions that use geographic data.
=======
title: 'Quickstart: Set up a Geo Artificial Intelligence'
titleSuffix: Azure Data Science Virtual Machine 
description: Learn how to create and configure the Geo AI Data Science Virtual Machine. The Geo AI Data Science Virtual Machine provides you with the tools to create AI and ML solutions using geographic data.
>>>>>>> 27443f93
keywords: deep learning, AI, data science tools, data science virtual machine, Geospatial analytics
services: machine-learning
ms.service: machine-learning
ms.subservice: data-science-vm

author: vijetajo
ms.author: vijetaj
ms.topic: quickstart
ms.date: 03/05/2018

---

<<<<<<< HEAD
# Provision a Geo Artificial Intelligence Virtual Machine on Azure
=======
# Quickstart: Set up a Geo Artificial Intelligence Virtual Machine on Azure 
>>>>>>> 27443f93

The Geo AI Data Science Virtual Machine (Geo-DSVM) is an extension of the popular [Azure Data Science Virtual Machine](https://aka.ms/dsvm) that's specially configured to combine AI and geospatial analytics. The geospatial analytics in the VM are powered by [ArcGIS Pro](https://www.arcgis.com/features/index.html). The Data Science Virtual Machine (DSVM) enables the rapid training of machine-learning and even deep-learning models. To develop these models, it uses data that's enriched with geographic information. The Geo-DSVM is supported on Windows 2016 DSVM only. ​

The AI tools that are included in the Geo-DSVM include the following:

- GPU editions of popular deep-learning frameworks like Microsoft Cognitive Toolkit, TensorFlow, Keras, Caffe2, and Chainer
- Tools to acquire and preprocess image and textual data
- Tools for development activities such as Microsoft Machine Learning Server Developer Edition, Anaconda Python, Jupyter notebooks for Python and R, IDEs for Python and R, and SQL databases
- ArcGIS Pro desktop software from ESRI, along with Python and R interfaces that can work with the geospatial data from your AI applications
 

## Create your Geo AI Data Science VM

To create an instance of the Geo AI Data Science VM, follow these steps:

1. Go to the virtual machine listing on the [Azure portal](https://ms.portal.azure.com/#create/microsoft-ads.geodsvmwindows).
1. Select **Create** at the bottom to generate a wizard:

   ![create-geo-ai-dsvm](./media/provision-geo-ai-dsvm/Create-Geo-AI.png)

1. The wizard requires input for each of the four steps. For detailed information about this input, see the following section.

### Wizard details ###

**Basics**:

- **Name**: The name of the data science server you're creating.
    
- **User name**: Admin account sign-in ID.
    
- **Password**: Admin account password.
    
- **Subscription**: If you have more than one subscription, select the one on which the machine is to be created and billed.
    
- **Resource group**: You can create a new one or use an **empty** existing Azure resource group in your subscription.
    
- **Location**: Select the data center that is most appropriate. Typically, it's the one that has most of your data or that's closest to your physical location for fastest network access. If you plan to run deep learning on a GPU, you must choose one of the locations in Azure that has NC-Series GPU VM instances. Currently those locations are: **East US, North Central US, South Central US, West US 2, North Europe, West Europe**. For the latest list, check the [Azure Products by Region](https://azure.microsoft.com/regions/services/) page and look for **NC-Series** under **Compute**. 
    
    
**Settings**: Select one of the NC-Series GPU virtual machine sizes if you plan to run deep learning on a GPU on your Geo DSVM. Otherwise, you can choose one of the CPU-based instances. Create a storage account for your VM. 
       
**Summary**: Verify that all the information you entered is correct.
    
**Buy**: To start the provisioning process, click **Buy**. A link is provided to the terms of the service. The VM doesn't have any additional charges beyond the compute charges for the server size you chose in the **Size** step. 
 
 >[!NOTE]
 > Provisioning should take about 20 to 30 minutes. The status of the provisioning is displayed on the Azure portal.

 
## How to access the Geo AI Data Science Virtual Machine

 After your VM is created, you're ready to start using the tools that are installed and preconfigured on it. There are Start menu tiles and desktop icons for many of the tools. You can access the VM by remote desktop by using the Admin account credentials that you configured in the **Basics** section.

 
## Using ArcGIS Pro installed in the VM

On the Geo-DSVM, ArcGIS Pro desktop is preinstalled and the environment is preconfigured to work with all the tools in the DSVM. When you start ArcGIS, you're prompted for credentials to your ArcGIS account. If you already have an ArcGIS account and have licenses for the software, you can use your existing credentials.  

![Arc-GIS-Logon](./media/provision-geo-ai-dsvm/ArcGISLogon.png)

Otherwise, you can sign up for a new ArcGIS account and license, or get a [free trial](https://www.arcgis.com/features/free-trial.html). 

![ArcGIS-Free-Trial](./media/provision-geo-ai-dsvm/ArcGIS-Free-Trial.png)

After you sign up for either a standard ArcGIS account or a free trial, you can authorize ArcGIS Pro for your account by following the instructions at [Getting started with ArcGIS Pro](https://www.esri.com/library/brochures/getting-started-with-arcgis-pro.pdf).

After you sign in to the ArcGIS Pro desktop through your ArcGIS account, you're ready to start using the data science tools that are installed and configured on the VM for your geospatial analytics and machine-learning projects.

## Next steps

Start using the Geo AI Data Science VM with guidance from the following resource:

* [Use the Geo AI Data Science VM](use-geo-ai-dsvm.md)<|MERGE_RESOLUTION|>--- conflicted
+++ resolved
@@ -1,12 +1,7 @@
 ---
-<<<<<<< HEAD
-title: Provision a Geo Artificial Intelligence Virtual Machine on Azure - Azure | Microsoft Docs
-description: Learn how to create and configure the Geo AI Data Science Virtual Machine. The Geo AI Data Science Virtual Machine provides you with the tools to create AI and machine-learning solutions that use geographic data.
-=======
 title: 'Quickstart: Set up a Geo Artificial Intelligence'
 titleSuffix: Azure Data Science Virtual Machine 
 description: Learn how to create and configure the Geo AI Data Science Virtual Machine. The Geo AI Data Science Virtual Machine provides you with the tools to create AI and ML solutions using geographic data.
->>>>>>> 27443f93
 keywords: deep learning, AI, data science tools, data science virtual machine, Geospatial analytics
 services: machine-learning
 ms.service: machine-learning
@@ -19,11 +14,7 @@
 
 ---
 
-<<<<<<< HEAD
-# Provision a Geo Artificial Intelligence Virtual Machine on Azure
-=======
 # Quickstart: Set up a Geo Artificial Intelligence Virtual Machine on Azure 
->>>>>>> 27443f93
 
 The Geo AI Data Science Virtual Machine (Geo-DSVM) is an extension of the popular [Azure Data Science Virtual Machine](https://aka.ms/dsvm) that's specially configured to combine AI and geospatial analytics. The geospatial analytics in the VM are powered by [ArcGIS Pro](https://www.arcgis.com/features/index.html). The Data Science Virtual Machine (DSVM) enables the rapid training of machine-learning and even deep-learning models. To develop these models, it uses data that's enriched with geographic information. The Geo-DSVM is supported on Windows 2016 DSVM only. ​
 
