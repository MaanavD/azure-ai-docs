---
title: Introduction to Azure Data Science Virtual Machine for Linux and Windows | Microsoft Docs
description: Key analytics scenarios and components for Windows and Linux Data Science Virtual Machines.
keywords: data science tools, data science virtual machine, tools for data science, linux data science
services: machine-learning
documentationcenter: ''
author: vijetajo
manager: cgronlun

ms.assetid: d4f91270-dbd2-4290-ab2b-b7bfad0b2703
ms.service: machine-learning
ms.subservice: data-science-vm
ms.workload: data-services
ms.tgt_pltfrm: na
ms.devlang: na
ms.topic: overview
ms.date: 02/22/2019
ms.author: vijetaj

---

# What is Azure Data Science Virtual Machine for Linux and Windows?

The Data Science Virtual Machine (DSVM) is a customized VM image on Microsoft’s Azure cloud built specifically for doing data science. It has many popular data science and other tools pre-installed and pre-configured to jump-start building intelligent applications for advanced analytics. 

The tool configurations are rigorously tested by data scientists and developers at Microsoft and by the broader data science community to ensure stability and general viability.

The DSVM is available on:
+ Windows Server 2016, Windows Server 2012
+ Ubuntu 16.04 LTS and CentOS 7.4

## What can I do with the DSVM?
The goal of the Data Science Virtual Machine (DSVM) is to provide data professionals of all skill levels and across industries with a friction-free, pre-configured, and fully-integrated data science environment. Instead of rolling out a comparable workspace on your own, you can provision a DSVM - saving you days or even _weeks_ on the installation, configuration, and package management processes. After your DSVM has been allocated, you can immediately begin working on your data science project.

The Data Science VM is designed and configured for working with a broad range of usage scenarios. You can scale your environment up or down as your project requirements change. You can also use your preferred language to program data science tasks and install other tools to customize the system for your exact needs.

## Key usage scenarios
This section suggests some key scenarios for which the Data Science VM can be deployed.

### Preconfigured analytics desktop in the cloud
The Data Science VM provides a baseline configuration for data science teams looking to replace their local desktops with a managed cloud desktop. This baseline ensures that all the data scientists on a team have a consistent setup with which to verify experiments and promote collaboration. It also lowers costs by reducing the sysadmin burden. This burden reduction saves on time needed to evaluate, install, and maintain the various software packages needed to do advanced analytics.

### Data science training and education
Enterprise trainers and educators that teach data science classes usually provide a virtual machine image. They provide the image to ensure that their students have a consistent setup and that the samples work predictably. The Data Science VM creates an on-demand environment with a consistent setup that eases the support and incompatibility challenges. Cases where these environments need to be built frequently, especially for shorter training classes, benefit substantially.

### On-demand elastic capacity for large-scale projects
Data science hackathons/competitions or large-scale data modeling and exploration require scaled out hardware capacity, typically for short duration. The Data Science VM can help replicate the data science environment quickly on demand, on scaled out servers that allow experiments that  high-powered computing resources to be run.

### Custom compute power for Azure Notebooks
[Azure Notebooks](../../notebooks/azure-notebooks-overview.md) is a free hosted service to develop, run, and share Jupyter notebooks in the cloud with no installation. The free service  tier, however,  is limited to 4GB of memory and 1GB of data. To release all limits, you can then attach a Notebooks project to a Data Science VM or any other VM running Jupyter server. If you sign into Azure Notebooks with an account using Azure Active Directory (such as a corporate account), Notebooks automatically shows Data Science VMs in any subscriptions associated with that account. You can [attach a Data Science VM to Azure Notebooks](../../notebooks/configure-manage-azure-notebooks-projects.md#compute-tier) to expand the available compute power.

### Short-term experimentation and evaluation
The Data Science VM can be used to evaluate or learn tools such as Microsoft ML Server, SQL Server, Visual Studio tools, Jupyter, deep learning / ML toolkits, and new tools popular in the community with minimal setup effort. Since the Data Science VM can be set up quickly, it can be applied in other short-term usage scenarios. These scenarios include replicating published experiments, executing demos, following walkthroughs in online sessions and conference tutorials.

### Deep learning
The data science VM can be used for training models using deep learning algorithms on GPU (Graphics processing units) based hardware. Utilizing VM scaling capabilities of Azure cloud, DSVM helps you use GPU-based hardware on the cloud as per need. One can switch to a GPU-based VM when training large models or need high-speed computations while keeping the same OS disk.  The Windows Server 2016 edition of DSVM comes pre-installed with GPU drivers, frameworks, and GPU versions of deep learning frameworks. On the Linux edition, deep learning on GPU is enabled on both the CentOS and Ubuntu DSVMs. You can deploy the Ubuntu, CentOS, or Windows 2016 edition of Data Science VM to a non GPU-based Azure virtual machine. In this case, all the deep learning frameworks will fall back to the CPU mode. Learn more about [available deep learning and AI frameworks](dsvm-deep-learning-ai-frameworks.md).
 
<<<<<<< HEAD

## What's included in the Data Science VM?
The Data Science Virtual Machine has many popular data science and deep learning tools already installed and configured. It also includes tools that make it easy to work with various Azure data and analytics products such as, Microsoft ML Server (R, Python) for building predictive models or SQL Server 2017 for large-scale data set exploration. The Data Science VM includes a host of other tools from the open-source community and from Microsoft, as well as [sample code and notebooks](dsvm-samples-and-walkthroughs.md). The following table itemizes and compares the main components included in the Windows and Linux editions of the Data Science Virtual Machine.
=======
Learn more about [available deep learning and AI frameworks](dsvm-deep-learning-ai-frameworks.md).


## What's included in the Data Science VM?
The Data Science Virtual Machine has many popular data science and deep learning tools already installed and configured. It also includes tools that make it easy to work with various Azure data and analytics products such as, Microsoft ML Server (R, Python) for building predictive models or SQL Server 2017 for large-scale data set exploration. The Data Science VM includes a host of other tools from the open-source community and from Microsoft, as well as [sample code and notebooks](dsvm-samples-and-walkthroughs.md). 
>>>>>>> c1ad4081

Tools and platforms:
+ [Supported programming languages](dsvm-languages.md)

+ [Supported data platforms](dsvm-data-platforms.md)

+ [Development tools and IDEs](dsvm-tools-development.md)

+ [Deep learning and AI frameworks](dsvm-deep-learning-ai-frameworks.md).

+ [Machine learning and data science tools](dsvm-ml-data-science-tools.md)

+ [Data ingestion tools](dsvm-tools-ingestion.md)
<<<<<<< HEAD

+ [Data exploration and visualization tools](dsvm-tools-explore-and-visualize.md)
=======
>>>>>>> c1ad4081

+ [Data exploration and visualization tools](dsvm-tools-explore-and-visualize.md)

The following table itemizes and compares the main components included in the Windows and Linux editions of the Data Science Virtual Machine.
| **Tool**                                                           | **Windows Edition** | **Linux Edition** |
| :------------------------------------------------------------------ |:-------------------:|:------------------:|
| [Microsoft R Open](https://mran.microsoft.com/open/) with popular packages pre-installed   |Y                      | Y             |
| [Microsoft ML Server (R, Python)](https://docs.microsoft.com/machine-learning-server/) Developer Edition includes, <br />  &nbsp;&nbsp;&nbsp;&nbsp;* [RevoScaleR/revoscalepy](https://docs.microsoft.com/machine-learning-server/r/concept-what-is-revoscaler) parallel and distributed high-performance framework (R & Python)<br />  &nbsp;&nbsp;&nbsp;&nbsp;* [MicrosoftML](https://docs.microsoft.com/machine-learning-server/r/concept-what-is-the-microsoftml-package) - New state-of-the-art ML algorithms from Microsoft <br />  &nbsp;&nbsp;&nbsp;&nbsp;* [R and Python Operationalization](https://docs.microsoft.com/machine-learning-server/what-is-operationalization)                                            |Y                      | Y |
| [Microsoft Office](https://products.office.com/business/office-365-proplus-business-software) Pro-Plus with shared activation - Excel, Word, and PowerPoint   |Y                      |N              |
| [Anaconda Python](https://www.continuum.io/) 2.7, 3.5 with popular packages pre-installed    |Y                      |Y              |
| [JuliaPro](https://juliacomputing.com/products/juliapro.html) with popular packages for Julia language pre-installed                         |Y                      |Y              |
| Relational Databases                                                            | [SQL Server 2017](https://www.microsoft.com/sql-server/sql-server-2017) <br/> Developer Edition| [PostgreSQL](https://www.postgresql.org/) (CentOS),<br/>[SQL Server 2017](https://www.microsoft.com/sql-server/sql-server-2017) <br/> Developer Edition (Ubuntu) |
| Database tools                                                       | * SQL Server Management Studio <br/>* SQL Server Integration Services<br/>* [bcp, sqlcmd](https://docs.microsoft.com/sql/tools/command-prompt-utility-reference-database-engine)<br /> * ODBC/JDBC drivers| * [SQuirreL SQL](http://squirrel-sql.sourceforge.net/) (querying tool), <br /> * bcp, sqlcmd <br /> * ODBC/JDBC drivers|
| Scalable in-database analytics with SQL Server ML services (R, Python) | Y     |N              |
| **[Jupyter Notebook Server](https://jupyter.org/) with following kernels,**                                  | Y     | Y |
|     &nbsp;&nbsp;&nbsp;&nbsp;* R | Y | Y |
|     &nbsp;&nbsp;&nbsp;&nbsp;* Python | Y | Y |
|     &nbsp;&nbsp;&nbsp;&nbsp;* Julia | Y | Y |
|     &nbsp;&nbsp;&nbsp;&nbsp;* PySpark | Y | Y |
|     &nbsp;&nbsp;&nbsp;&nbsp;* [Sparkmagic](https://github.com/jupyter-incubator/sparkmagic) | N | Y (Ubuntu only) |
|     &nbsp;&nbsp;&nbsp;&nbsp;* SparkR     | N | Y |
| JupyterHub (Multi-user notebook server)| N | Y |
| JupyterLab (Multi-user notebook server) | N | Y (Ubuntu only) |
| **Development tools, IDEs, and Code editors**| | |
| &nbsp;&nbsp;&nbsp;&nbsp;* [Visual Studio 2019 (Community Edition)](https://www.visualstudio.com/community/) with Git Plugin, Azure HDInsight (Hadoop), Data Lake, SQL Server Data tools, [Node.js](https://github.com/Microsoft/nodejstools), [Python](https://aka.ms/ptvs), and [R Tools for Visual Studio (RTVS)](https://microsoft.github.io/RTVS-docs/) | Y | N |
| &nbsp;&nbsp;&nbsp;&nbsp;* [Visual Studio Code](https://code.visualstudio.com/) | Y | Y |
| &nbsp;&nbsp;&nbsp;&nbsp;* [RStudio Desktop](https://www.rstudio.com/products/rstudio/#Desktop) | Y | Y |
| &nbsp;&nbsp;&nbsp;&nbsp;* [RStudio Server](https://www.rstudio.com/products/rstudio/#Server) | N | Y |
| &nbsp;&nbsp;&nbsp;&nbsp;* [PyCharm Community Edition](https://www.jetbrains.com/pycharm/) | N | Y |
| &nbsp;&nbsp;&nbsp;&nbsp;* [Atom](https://atom.io/) | N | Y |
| &nbsp;&nbsp;&nbsp;&nbsp;* [Juno (Julia IDE)](https://junolab.org/)| Y | Y |
| &nbsp;&nbsp;&nbsp;&nbsp;* Vim and Emacs | Y | Y |
| &nbsp;&nbsp;&nbsp;&nbsp;* Git and GitBash | Y | Y |
| &nbsp;&nbsp;&nbsp;&nbsp;* OpenJDK | Y | Y |
| &nbsp;&nbsp;&nbsp;&nbsp;* .NET Framework | Y | N |
| Power BI Desktop | Y | N |
| SDKs to access Azure and Cortana Intelligence Suite of services | Y | Y |
| **Data Movement and management Tools** | | |
| &nbsp;&nbsp;&nbsp;&nbsp;* Azure Storage Explorer | Y | Y |
| &nbsp;&nbsp;&nbsp;&nbsp;* [Azure CLI](https://docs.microsoft.com/cli/azure) | Y | Y |
| &nbsp;&nbsp;&nbsp;&nbsp;* Azure Powershell | Y | N |
| &nbsp;&nbsp;&nbsp;&nbsp;* [Azcopy](https://docs.microsoft.com/azure/storage/storage-use-azcopy) | Y | N |
| &nbsp;&nbsp;&nbsp;&nbsp;* [Blob FUSE driver](https://github.com/Azure/azure-storage-fuse) | N | Y |
| &nbsp;&nbsp;&nbsp;&nbsp;* [Adlcopy(Azure Data Lake Storage)](https://docs.microsoft.com/azure/data-lake-store/data-lake-store-copy-data-azure-storage-blob) | Y | N |
| &nbsp;&nbsp;&nbsp;&nbsp;* [DocDB Data Migration Tool](https://docs.microsoft.com/azure/documentdb/documentdb-import-data) | Y | N |
| &nbsp;&nbsp;&nbsp;&nbsp;* [Microsoft Data Management Gateway](https://msdn.microsoft.com/library/dn879362.aspx): Move data between OnPrem and Cloud | Y | N |
| &nbsp;&nbsp;&nbsp;&nbsp;* Unix/Linux Command-Line Utilities | Y | Y |
| [Apache Drill](https://drill.apache.org) for Data exploration | Y | Y |
| **Machine Learning Tools** |||
| &nbsp;&nbsp;&nbsp;&nbsp;* Integration with [Azure Machine Learning](https://azure.microsoft.com/services/machine-learning/) (R, Python) | Y | Y |
| &nbsp;&nbsp;&nbsp;&nbsp;* [Xgboost](https://github.com/dmlc/xgboost) | Y | Y |
| &nbsp;&nbsp;&nbsp;&nbsp;* [Vowpal Wabbit](https://github.com/JohnLangford/vowpal_wabbit) | Y | Y |
| &nbsp;&nbsp;&nbsp;&nbsp;* [Weka](https://www.cs.waikato.ac.nz/ml/weka/) | Y | Y |
| &nbsp;&nbsp;&nbsp;&nbsp;* [Rattle](https://togaware.com/rattle/) | Y | Y |
| &nbsp;&nbsp;&nbsp;&nbsp;* [LightGBM](https://github.com/Microsoft/LightGBM) | N | Y (Ubuntu only) |
| &nbsp;&nbsp;&nbsp;&nbsp;* [CatBoost](https://tech.yandex.com/catboost/) | N | Y (Ubuntu only) |
| &nbsp;&nbsp;&nbsp;&nbsp;* [H2O](https://www.h2o.ai/h2o/), [Sparkling Water](https://www.h2o.ai/sparkling-water/) | N | Y (Ubuntu only) |
| **Deep Learning Tools** <br>All tools will work on a GPU or CPU |  |  |
| &nbsp;&nbsp;&nbsp;&nbsp;* [Microsoft Cognitive Toolkit (CNTK)](https://docs.microsoft.com/cognitive-toolkit/) (Windows 2016) | Y | Y |
| &nbsp;&nbsp;&nbsp;&nbsp;* [TensorFlow](https://www.tensorflow.org/) | Y (Windows 2016) | Y |
| &nbsp;&nbsp;&nbsp;&nbsp;* [Horovod](https://github.com/uber/horovod) | N | Y (Ubuntu) |
| &nbsp;&nbsp;&nbsp;&nbsp;* [MXNet](https://mxnet.io/) | Y (Windows 2016) | Y|
| &nbsp;&nbsp;&nbsp;&nbsp;* [Caffe & Caffe2](https://github.com/caffe2/caffe2) | N | Y |
| &nbsp;&nbsp;&nbsp;&nbsp;* [Chainer](https://chainer.org/) | N | Y |
| &nbsp;&nbsp;&nbsp;&nbsp;* [Torch](http://torch.ch/) | N | Y |
| &nbsp;&nbsp;&nbsp;&nbsp;* [Theano](https://github.com/Theano/Theano) | N | Y |
| &nbsp;&nbsp;&nbsp;&nbsp;* [Keras](https://keras.io/)| N | Y |
| &nbsp;&nbsp;&nbsp;&nbsp;* [PyTorch](https://pytorch.org/)| N | Y |
| &nbsp;&nbsp;&nbsp;&nbsp;* [NVidia Digits](https://github.com/NVIDIA/DIGITS) | N | Y |
| &nbsp;&nbsp;&nbsp;&nbsp;* [MXNet Model Server](https://github.com/awslabs/mxnet-model-server) | N | Y |
| &nbsp;&nbsp;&nbsp;&nbsp;* [TensorFlow Serving](https://www.tensorflow.org/serving/) | N | Y |
| &nbsp;&nbsp;&nbsp;&nbsp;* [TensorRT](https://developer.nvidia.com/tensorrt) | N | Y |
| &nbsp;&nbsp;&nbsp;&nbsp;* [CUDA, cuDNN, NVIDIA Driver](https://developer.nvidia.com/cuda-toolkit) | Y | Y |

## Next steps

Learn more with these articles:

+ Windows:
  + [Set up a Windows DSVM](provision-vm.md)
  + [Ten things you can do on a Windows DSVM](vm-do-ten-things.md)

+ Linux:
  + [Set up a Linux DSVM (Ubuntu)](dsvm-ubuntu-intro.md)
  + [Set up a Linux DSVM (CentOS)](linux-dsvm-intro.md)
  + [Data science on a Linux DSVM](linux-dsvm-walkthrough.md)<|MERGE_RESOLUTION|>--- conflicted
+++ resolved
@@ -55,17 +55,10 @@
 ### Deep learning
 The data science VM can be used for training models using deep learning algorithms on GPU (Graphics processing units) based hardware. Utilizing VM scaling capabilities of Azure cloud, DSVM helps you use GPU-based hardware on the cloud as per need. One can switch to a GPU-based VM when training large models or need high-speed computations while keeping the same OS disk.  The Windows Server 2016 edition of DSVM comes pre-installed with GPU drivers, frameworks, and GPU versions of deep learning frameworks. On the Linux edition, deep learning on GPU is enabled on both the CentOS and Ubuntu DSVMs. You can deploy the Ubuntu, CentOS, or Windows 2016 edition of Data Science VM to a non GPU-based Azure virtual machine. In this case, all the deep learning frameworks will fall back to the CPU mode. Learn more about [available deep learning and AI frameworks](dsvm-deep-learning-ai-frameworks.md).
  
-<<<<<<< HEAD
-
-## What's included in the Data Science VM?
-The Data Science Virtual Machine has many popular data science and deep learning tools already installed and configured. It also includes tools that make it easy to work with various Azure data and analytics products such as, Microsoft ML Server (R, Python) for building predictive models or SQL Server 2017 for large-scale data set exploration. The Data Science VM includes a host of other tools from the open-source community and from Microsoft, as well as [sample code and notebooks](dsvm-samples-and-walkthroughs.md). The following table itemizes and compares the main components included in the Windows and Linux editions of the Data Science Virtual Machine.
-=======
 Learn more about [available deep learning and AI frameworks](dsvm-deep-learning-ai-frameworks.md).
-
 
 ## What's included in the Data Science VM?
 The Data Science Virtual Machine has many popular data science and deep learning tools already installed and configured. It also includes tools that make it easy to work with various Azure data and analytics products such as, Microsoft ML Server (R, Python) for building predictive models or SQL Server 2017 for large-scale data set exploration. The Data Science VM includes a host of other tools from the open-source community and from Microsoft, as well as [sample code and notebooks](dsvm-samples-and-walkthroughs.md). 
->>>>>>> c1ad4081
 
 Tools and platforms:
 + [Supported programming languages](dsvm-languages.md)
@@ -79,11 +72,6 @@
 + [Machine learning and data science tools](dsvm-ml-data-science-tools.md)
 
 + [Data ingestion tools](dsvm-tools-ingestion.md)
-<<<<<<< HEAD
-
-+ [Data exploration and visualization tools](dsvm-tools-explore-and-visualize.md)
-=======
->>>>>>> c1ad4081
 
 + [Data exploration and visualization tools](dsvm-tools-explore-and-visualize.md)
 
