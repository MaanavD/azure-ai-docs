--- conflicted
+++ resolved
@@ -1,75 +1,69 @@
-- name: Data Science Virtual Machine documentation 
-  href: index.yml
-  items:
-- name: Overview
-  expanded: true
-  items:
-  - name: What is the Data Science VM?
-    href: overview.md
-  - name: What is the Deep Learning VM?
-    href: deep-learning-dsvm-overview.md
-  - name: What is the Geo AI Data Science VM?
-    href: geo-ai-dsvm-overview.md
-- name: Quickstarts
-  expanded: true
-  items:
-  - name: Create a Windows DSVM
-    href: provision-vm.md
-  - name: Create an Ubuntu DSVM
-    href: dsvm-ubuntu-intro.md
-  - name: Create a CentOS DSVM
-    href: linux-dsvm-intro.md
-<<<<<<< HEAD
-  - name: Create a Geo AI Data Science VM
-=======
-  - name: Create a Deep Learning VM
-    href: provision-deep-learning-dsvm.md
-  - name: Create a Geo AI DSVM
->>>>>>> 742bab0d
-    href: provision-geo-ai-dsvm.md 
-- name: Concepts
-  items:
-  - name: Discover DSVM
-    href: dsvm-tools-overview.md
-  - name: Deep Learning and AI frameworks
-    href: dsvm-deep-learning-ai-frameworks.md
-  - name: Programming languages
-    href: dsvm-languages.md
-  - name: Development tools 
-    href: dsvm-tools-development.md
-  - name: ML and data science tools
-    href: dsvm-ml-data-science-tools.md
-  - name: Data platforms
-    href: dsvm-data-platforms.md    
-  - name: Data ingestion tools
-    href: dsvm-tools-ingestion.md
-  - name: Data exploration & visualization tools
-    href: dsvm-tools-explore-and-visualize.md
-  - name: Enterprise security & guidance
-    href: dsvm-enterprise-overview.md  
-- name: Samples    
-  href: dsvm-samples-and-walkthroughs.md
-- name: How-to guides
-  items:
-  - name: Use a Windows DSVM
-    href: vm-do-ten-things.md
-  - name: Use a Linux DSVM
-    href: linux-dsvm-walkthrough.md
-  - name: Use a Deep Learning VM
-    href: use-deep-learning-dsvm.md
-  - name: Use a Geo AI DSVM
-    href: use-geo-ai-dsvm.md
-  - name: Create autoscaled DSVM pool 
-    href: dsvm-pools.md
-  - name: Integrate with Active Directory
-    href: dsvm-common-identity.md
-  - name: Secure resource access credentials
-    href: dsvm-secure-access-keys.md            
-- name: Resources
-  items:
-  - name: MSDN forum
-    href: https://social.microsoft.com/Forums/home?forum=dsvm
-  - name: Stack Overflow
-    href: https://stackoverflow.com/search?q=dsvm
-  - name: R developer guide 
-    href: /azure/architecture/data-guide/technology-choices/r-developers-guide?context=azure/machine-learning/data-science-virtual-machine/context/ml-context
+- name: Data Science Virtual Machine documentation 
+  href: index.yml
+  items:
+- name: Overview
+  expanded: true
+  items:
+  - name: What is the Data Science VM?
+    href: overview.md
+  - name: What is the Deep Learning VM?
+    href: deep-learning-dsvm-overview.md
+  - name: What is the Geo AI Data Science VM?
+    href: geo-ai-dsvm-overview.md
+- name: Quickstarts
+  expanded: true
+  items:
+  - name: Create a Windows DSVM
+    href: provision-vm.md
+  - name: Create an Ubuntu DSVM
+    href: dsvm-ubuntu-intro.md
+  - name: Create a CentOS DSVM
+    href: linux-dsvm-intro.md
+  - name: Create a Geo AI Data Science VM
+    href: provision-geo-ai-dsvm.md 
+- name: Concepts
+  items:
+  - name: Discover DSVM
+    href: dsvm-tools-overview.md
+  - name: Deep Learning and AI frameworks
+    href: dsvm-deep-learning-ai-frameworks.md
+  - name: Programming languages
+    href: dsvm-languages.md
+  - name: Development tools 
+    href: dsvm-tools-development.md
+  - name: ML and data science tools
+    href: dsvm-ml-data-science-tools.md
+  - name: Data platforms
+    href: dsvm-data-platforms.md    
+  - name: Data ingestion tools
+    href: dsvm-tools-ingestion.md
+  - name: Data exploration & visualization tools
+    href: dsvm-tools-explore-and-visualize.md
+  - name: Enterprise security & guidance
+    href: dsvm-enterprise-overview.md  
+- name: Samples    
+  href: dsvm-samples-and-walkthroughs.md
+- name: How-to guides
+  items:
+  - name: Use a Windows DSVM
+    href: vm-do-ten-things.md
+  - name: Use a Linux DSVM
+    href: linux-dsvm-walkthrough.md
+  - name: Use a Deep Learning VM
+    href: use-deep-learning-dsvm.md
+  - name: Use a Geo AI DSVM
+    href: use-geo-ai-dsvm.md
+  - name: Create autoscaled DSVM pool 
+    href: dsvm-pools.md
+  - name: Integrate with Active Directory
+    href: dsvm-common-identity.md
+  - name: Secure resource access credentials
+    href: dsvm-secure-access-keys.md            
+- name: Resources
+  items:
+  - name: MSDN forum
+    href: https://social.microsoft.com/Forums/home?forum=dsvm
+  - name: Stack Overflow
+    href: https://stackoverflow.com/search?q=dsvm
+  - name: R developer guide 
+    href: /azure/architecture/data-guide/technology-choices/r-developers-guide?context=azure/machine-learning/data-science-virtual-machine/context/ml-context