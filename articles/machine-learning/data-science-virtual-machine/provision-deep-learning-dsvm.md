---
title: Create a Deep Learning Data Science Virtual Machine
titleSuffix: Azure
description: Configure and create a Deep Learning Data Science Virtual Machine on Azure for analytics and machine learning.
services: machine-learning
documentationcenter: ''
author: gopitk
manager: cgronlun
ms.custom: seodec18

ms.assetid: e1467c0f-497b-48f7-96a0-7f806a7bec0b
ms.service: machine-learning
ms.subservice: data-science-vm
ms.workload: data-services
ms.devlang: na
ms.topic: conceptual
ms.date: 03/16/2018
ms.author: gokuma

---
# Provision a Deep Learning Virtual Machine on Azure 

The Deep Learning Virtual Machine (DLVM) is a specially configured variant of the popular [Data Science Virtual Machine](https://aka.ms/dsvm) (DSVM) to make it easier to use GPU-based VM instances for rapidly training deep learning models. It is supported with either Windows 2016, or the Ubuntu DSVM as the base. The DLVM shares the same core VM images and hence all the rich toolset that is available on DSVM. 

The DLVM contains several tools for AI including GPU editions of popular deep learning frameworks like Microsoft Cognitive Toolkit, TensorFlow, Keras, Caffe2, Chainer; tools to acquire and pre-process image, textual data, tools for data science modeling and development activities such as Microsoft R Server Developer Edition, Anaconda Python, Jupyter notebooks for Python and R, IDEs for Python and R, SQL databases and many other data science and ML tools. 

## Create your Deep Learning Virtual Machine
Here are the steps to create an instance of the Deep Learning Virtual Machine: 

1. Navigate to the virtual machine listing on [Azure portal](https://portal.azure.com/#create/microsoft-ads.dsvm-deep-learningtoolkit
).
2. Select the **Create** button at the bottom to be taken into a wizard.![create-dlvm](./media/dlvm-provision-wizard.PNG)
3. The wizard used to create the DLVM requires **inputs** for each of the **four steps** enumerated on the right of this figure. Here are the inputs needed to configure each of these steps:

<a name="basics"></a>   
   1. **Basics**
      
      1. **Name**: Name of your data science server you are creating.
      2. **Select OS type for the Deep Learning VM**: Choose Windows or Linux (for Windows 2016 and Ubuntu Linux base DSVM)
      2. **User Name**: Admin account login id.
      3. **Password**: Admin account password.
      4. **Subscription**: If you have more than one subscription, select the one on which the machine is to be created and billed.
      5. **Resource Group**: You can create a new one or use an **empty** existing Azure resource group in your subscription.
      6. **Location**: Select the data center that is most appropriate. Usually it is the data center that has most of your data or is closest to your physical location for fastest network access. 
      
> [!NOTE]
> The DLVM supports all NC and ND series GPU VM instances. When provisioning the DLVM, you must choose one of the locations in Azure that has GPUs. Check the [Azure Products by Region Page](https://azure.microsoft.com/regions/services/) page for the available locations and look for **NC-Series**, **NCv2-Series**, **NCv3-Series**, or **ND-Series** under **Compute**. 

1. **Settings**: Select one of the NC series (NC, NCv2, NCv3) or ND series GPU virtual machine sizes that meets your functional requirement and cost constraints. Create a storage account for your VM.  ![dlvm-settings](./media/dlvm-provision-step-2.PNG)
   
1. **Summary**: Verify that all information you entered is correct.
1. **Buy**: Click **Buy** to start the provisioning. A link is provided to the terms of the transaction. The VM does not have any additional charges beyond the compute for the server size you chose in the **Size** step. 

> [!NOTE]
> The provisioning should take about 10-20 minutes. The status of the provisioning is displayed on the Azure portal.
> 


## How to access the Deep Learning Virtual Machine

### Windows Edition
Once the VM is created, you can remote desktop into it using the Admin account credentials that you configured in the preceding **Basics** section. 

### Linux Edition

<<<<<<< HEAD
After the VM is created, you can sign in to it by using SSH. Use the account credentials that you created in the [**Basics**](#basics) section of step 3 for the text shell interface. For more information about SSH connections to Azure VMs, see [Install and configure Remote Desktop to connect to a Linux VM in Azure](/azure/virtual-machines/linux/use-remote-desktop). On a Windows client, you can download an SSH client tool like [Putty](http://www.putty.org). If you prefer a graphical desktop (X Windows System), you can use X11 forwarding on Putty or install the X2Go client. 
=======
After the VM is created, you can sign in to it by using SSH. Use the account credentials that you created in the **Basics** section of step 3 for the text shell interface. On aWindows client, you can download an SSH client tool like [Putty](https://www.putty.org). If you prefer a graphical desktop (X Windows System), you can use X11 forwarding on Putty or install the X2Go client.
>>>>>>> fdcef15e

> [!NOTE]
> The X2Go client performed better than X11 forwarding in our testing. We recommend using the X2Go client for a graphical desktop interface.
> 
> 

#### Installing and configuring X2Go client
The Linux DLVM is already provisioned with X2Go server and ready to accept client connections. To connect to the Linux VM graphical desktop, complete the following procedure on your client:

1. Download and install the X2Go client for your client platform from [X2Go](https://wiki.x2go.org/doku.php/doc:installation:x2goclient).    
2. Run the X2Go client, and select **New Session**. It opens a configuration window with multiple tabs. Enter the following configuration parameters:
   * **Session tab**:
     * **Host**: The host name or IP address of your Linux Data Science VM.
     * **Login**: User name on the Linux VM.
     * **SSH Port**: Leave it at 22, the default value.
     * **Session Type**: Change the value to **XFCE**. Currently the Linux DSVM only supports XFCE desktop.
   * **Media tab**: You can turn off sound support and client printing if you don't need to use them.
   * **Shared folders**: If you want directories from your client machines mounted on the Linux VM, add the client machine directories that you want to share with the VM on this tab.

After you sign in to the VM by using either the SSH client or XFCE graphical desktop through the X2Go client, you are ready to start using the tools that are installed and configured on the VM. On XFCE, you can see applications menu shortcuts and desktop icons for many of the tools.

Once your VM is created and provisioned, you are ready to start using the tools that are installed and configured on it. There are start menu tiles and desktop icons for many of the tools. <|MERGE_RESOLUTION|>--- conflicted
+++ resolved
@@ -63,11 +63,7 @@
 
 ### Linux Edition
 
-<<<<<<< HEAD
 After the VM is created, you can sign in to it by using SSH. Use the account credentials that you created in the [**Basics**](#basics) section of step 3 for the text shell interface. For more information about SSH connections to Azure VMs, see [Install and configure Remote Desktop to connect to a Linux VM in Azure](/azure/virtual-machines/linux/use-remote-desktop). On a Windows client, you can download an SSH client tool like [Putty](http://www.putty.org). If you prefer a graphical desktop (X Windows System), you can use X11 forwarding on Putty or install the X2Go client. 
-=======
-After the VM is created, you can sign in to it by using SSH. Use the account credentials that you created in the **Basics** section of step 3 for the text shell interface. On aWindows client, you can download an SSH client tool like [Putty](https://www.putty.org). If you prefer a graphical desktop (X Windows System), you can use X11 forwarding on Putty or install the X2Go client.
->>>>>>> fdcef15e
 
 > [!NOTE]
 > The X2Go client performed better than X11 forwarding in our testing. We recommend using the X2Go client for a graphical desktop interface.
