--- conflicted
+++ resolved
@@ -295,11 +295,7 @@
 
 Below is a list of reasons you might run into this error when using either managed online endpoint or Kubernetes online endpoint:
 
-<<<<<<< HEAD
-=======
-* [Resource request was greater than limits](#resource-requests-greater-than-limits)
 * [Subscription does not exist](#subscription-does-not-exist)
->>>>>>> 227ca77f
 * [Startup task failed due to authorization error](#authorization-error)
 * [Startup task failed due to incorrect role assignments on resource](#authorization-error)
 * [Unable to download user container image](#unable-to-download-user-container-image)
@@ -580,6 +576,581 @@
 
 ## Common network isolation issues
 
+[!INCLUDE [network isolation issues](../../includes/machine-learning-online-endpoint-tscoring errors with online endpoints.
+services: machine-learning
+ms.service: machine-learning
+ms.subservice: mlops
+author: shohei1029
+ms.author:  shnagata
+ms.reviewer: mopeakande
+ms.date: 11/04/2022
+ms.topic: troubleshooting
+ms.custom: devplatv2, devx-track-azurecli, cliv2, event-tier1-build-2022, sdkv2, ignite-2022
+#Customer intent: As a data scientist, I want to figure out why my online endpoint deployment failed so that I can fix it.
+---
+
+# Troubleshooting online endpoints deployment and scoring
+
+[!INCLUDE [dev v2](../../includes/machine-learning-dev-v2.md)]
+
+
+Learn how to resolve common issues in the deployment and scoring of Azure Machine Learning online endpoints.
+
+This document is structured in the way you should approach troubleshooting:
+
+1. Use [local deployment](#deploy-locally) to test and debug your models locally before deploying in the cloud.
+1. Use [container logs](#get-container-logs) to help debug issues.
+1. Understand [common deployment errors](#common-deployment-errors) that might arise and how to fix them.
+
+The section [HTTP status codes](#http-status-codes) explains how invocation and prediction errors map to HTTP status codes when scoring endpoints with REST requests.
+
+## Prerequisites
+
+* An **Azure subscription**. Try the [free or paid version of Azure Machine Learning](https://azure.microsoft.com/free/).
+* The [Azure CLI](/cli/azure/install-azure-cli).
+* For Azure Machine Learning CLI v2, see [Install, set up, and use the CLI (v2)](how-to-configure-cli.md).
+* For Azure Machine Learning Python SDK v2, see [Install the Azure Machine Learning SDK v2 for Python](/python/api/overview/azure/ml/installv2).
+
+## Deploy locally
+
+Local deployment is deploying a model to a local Docker environment. Local deployment is useful for testing and debugging before deployment to the cloud.
+
+> [!TIP]
+> Use Visual Studio Code to test and debug your endpoints locally. For more information, see [debug online endpoints locally in Visual Studio Code](how-to-debug-managed-online-endpoints-visual-studio-code.md).
+
+Local deployment supports creation, update, and deletion of a local endpoint. It also allows you to invoke and get logs from the endpoint. 
+
+## [Azure CLI](#tab/cli)
+
+To use local deployment, add `--local` to the appropriate CLI command:
+
+```azurecli
+az ml online-deployment create --endpoint-name <endpoint-name> -n <deployment-name> -f <spec_file.yaml> --local
+```
+
+## [Python SDK](#tab/python)
+
+To use local deployment, add  `local=True` parameter in the command:
+
+```python
+ml_client.begin_create_or_update(online_deployment, local=True)
+```
+
+* `ml_client` is the instance for `MLCLient` class, and `online_deployment` is the instance for either `ManagedOnlineDeployment` class or `KubernetesOnlineDeployment` class.
+
+---
+
+As a part of local deployment the following steps take place:
+
+- Docker either builds a new container image or pulls an existing image from the local Docker cache. An existing image is used if there's one that matches the environment part of the specification file.
+- Docker starts a new container with mounted local artifacts such as model and code files.
+
+For more, see [Deploy locally in Deploy and score a machine learning model](how-to-deploy-managed-online-endpoint-sdk-v2.md#create-local-endpoint-and-deployment).
+
+
+
+## Conda installation
+ 
+Generally, issues with mlflow deployment stem from issues with the installation of the user environment specified in the `conda.yaml` file. 
+
+To debug conda installation problems, try the following:
+
+1. Check the logs for conda installation. If the container crashed or taking too long to start up, it is likely that conda environment update has failed to resolve correctly.
+
+1. Install the mlflow conda file locally with the command `conda env create -n userenv -f <CONDA_ENV_FILENAME>`. 
+
+1. If there are errors locally, try resolving the conda environment and creating a functional one before redeploying. 
+
+1. If the container crashes even if it resolves locally, the SKU size used for deployment may be too small. 
+    1. Conda package installation occurs at runtime, so if the SKU size is too small to accommodate all of the packages detailed in the `conda.yaml` environment file, then the container may crash. 
+    1. A Standard_F4s_v2 VM is a good starting SKU size, but larger ones may be needed depending on which dependencies are specified in the conda file.
+    1. For Kubernetes online endpoint, the Kubernetes cluster must have minimum of 4 vCPU cores and 8-GB memory.
+
+## Get container logs
+
+You can't get direct access to the VM where the model is deployed. However, you can get logs from some of the containers that are running on the VM. The amount of information depends on the provisioning status of the deployment. If the specified container is up and running you'll see its console output, otherwise you'll get a message to try again later.
+
+# [Azure CLI](#tab/cli)
+
+To see log output from container, use the following CLI command:
+
+```azurecli
+az ml online-deployment get-logs -e <endpoint-name> -n <deployment-name> -l 100
+```
+
+or
+
+```azurecli
+az ml online-deployment get-logs --endpoint-name <endpoint-name> --name <deployment-name> --lines 100
+```
+
+Add `--resource-group` and `--workspace-name` to the commands above if you have not already set these parameters via `az configure`.
+
+To see information about how to set these parameters, and if current values are already set, run:
+
+```azurecli
+az ml online-deployment get-logs -h
+```
+
+By default the logs are pulled from the inference server. Logs include the console log from the inference server, which contains print/log statements from your `score.py' code.
+
+> [!NOTE]
+> If you use Python logging, ensure you use the correct logging level order for the messages to be published to logs. For example, INFO.
+
+
+You can also get logs from the storage initializer container by passing `–-container storage-initializer`. These logs contain information on whether code and model data were successfully downloaded to the container.
+
+Add `--help` and/or `--debug` to commands to see more information. 
+
+# [Python SDK](#tab/python)
+
+To see log output from container, use the `get_logs` method as follows:
+
+```python
+ml_client.online_deployments.get_logs(
+    name="<deployment-name>", endpoint_name="<endpoint-name>", lines=100
+)
+```
+
+To see information about how to set these parameters, see
+[reference for get-logs](/python/api/azure-ai-ml/azure.ai.ml.operations.onlinedeploymentoperations#azure-ai-ml-operations-onlinedeploymentoperations-get-logs)
+
+By default the logs are pulled from the inference server. Logs include the console log from the inference server, which contains print/log statements from your `score.py' code.
+
+> [!NOTE]
+> If you use Python logging, ensure you use the correct logging level order for the messages to be published to logs. For example, INFO.
+
+You can also get logs from the storage initializer container by adding `container_type="storage-initializer"` option. These logs contain information on whether code and model data were successfully downloaded to the container.
+
+```python
+ml_client.online_deployments.get_logs(
+    name="<deployment-name>", endpoint_name="<endpoint-name>", lines=100, container_type="storage-initializer"
+)
+```
+
+---
+
+For Kubernetes online endpoint, the administrators are able to directly access the cluster where the model is deployed, which is more flexible for them to check the log in Kubernetes. For example:
+
+```bash
+kubectl -n <compute-namespace> logs <container-name>
+```
+
+## Request tracing
+
+There are two supported tracing headers:
+
+- `x-request-id` is reserved for server tracing. We override this header to ensure it's a valid GUID.
+
+   > [!Note]
+   > When you create a support ticket for a failed request, attach the failed request ID to expedite investigation.
+   
+- `x-ms-client-request-id` is available for client tracing scenarios. We sanitize this header to remove non-alphanumeric symbols. This header is truncated to 72 characters.
+
+## Common deployment errors
+
+Below is a list of common deployment errors that are reported as part of the deployment operation status.
+
+* [ImageBuildFailure](#error-imagebuildfailure)
+* [OutOfQuota](#error-outofquota)
+* [OutOfCapacity](#error-outofcapacity)
+* [BadArgument](#error-badargument)
+* [ResourceNotReady](#error-resourcenotready)
+* [ResourceNotFound](#error-resourcenotfound)
+* [OperationCanceled](#error-operationcanceled)
+* [NamespaceNotFound](#error-namespacenotfound)
+* [KubernetesCrashLoopBackOff](#error-kubernetescrashloopbackoff)
+* [ACRSecretError](#error-acrsecreterror)
+* [InferencingClientCallFailed ](#error-inferencingclientcallfailed )
+
+
+### ERROR: ImageBuildFailure
+
+This error is returned when the environment (docker image) is being built. You can check the build log for more information on the failure(s). The build log is located in the default storage for your Azure Machine Learning workspace. The exact location may be returned as part of the error. For example, "The build log is available in the workspace blob store '[storage-account-name]' under the path '/azureml/ImageLogs/your-image-id/build.log'". In this case, "azureml" is the name of the blob container in the storage account.
+
+Below is a list of common image build failure scenarios:
+
+* [Azure Container Registry (ACR) authorization failure](#container-registry-authorization-failure)
+* [Generic or unknown failure](#generic-image-build-failure)
+
+#### Container registry authorization failure
+
+If the error message mentions `"container registry authorization failure"`, that means the container registry could not be accessed with the current credentials.
+This can be caused by desynchronization of a workspace resource's keys and it takes some time to automatically synchronize.
+However, you can [manually call for a synchronization of keys](/cli/azure/ml/workspace#az-ml-workspace-sync-keys) which may resolve the authorization failure.
+
+Container registries that are behind a virtual network may also encounter this error if set up incorrectly. You must verify that the virtual network has been set up properly.
+
+#### Generic image build failure
+
+As stated above, you can check the build log for more information on the failure.
+If no obvious error is found in the build log and the last line is `Installing pip dependencies: ...working...`, then the error may be caused by a dependency. Pinning version dependencies in your conda file can fix this problem.
+
+We also recommend [deploying locally](#deploy-locally) to test and debug your models locally before deploying to the cloud.
+
+### ERROR: OutOfQuota
+
+Below is a list of common resources that might run out of quota when using Azure services:
+
+* [CPU](#cpu-quota)
+* [Disk](#disk-quota)
+* [Memory](#memory-quota)
+* [Role assignments](#role-assignment-quota)
+* [Endpoints](#endpoint-quota)
+* [Other](#other-quota)
+
+Additionally,  below is a list of common resources that might run out of quota only for Kubernetes online endpoint: 
+* [Kubernetes](#kubernetes-quota)
+
+
+#### CPU Quota
+
+Before deploying a model, you need to have enough compute quota. This quota defines how much virtual cores are available per subscription, per workspace, per SKU, and per region. Each deployment subtracts from available quota and adds it back after deletion, based on type of the SKU.
+
+A possible mitigation is to check if there are unused deployments that can be deleted. Or you can submit a [request for a quota increase](how-to-manage-quotas.md#request-quota-increases).
+
+#### Disk quota
+
+This issue happens when the size of the model is larger than the available disk space and the model is not able to be downloaded. Try a SKU with more disk space.
+* Try a [Managed online endpoints SKU list](reference-managed-online-endpoints-vm-sku-list.md) with more disk space.
+* Try reducing image and model size.
+
+#### Memory quota
+This issue happens when the memory footprint of the model is larger than the available memory. Try a [Managed online endpoints SKU list](reference-managed-online-endpoints-vm-sku-list.md) with more memory.<br>
+
+#### Endpoint quota
+
+Try to delete some unused endpoints in this subscription.
+
+#### Role assignment quota
+
+Try to delete some unused role assignments in this subscription. You can check all role assignments in the Azure portal in the Access Control menu.
+
+#### Kubernetes quota
+
+This issue happens when the requested CPU or memory couldn't be satisfied, such as nodes are cordoned or nodes are unavailable, which means all nodes are unschedulable.
+
+Adjust your request in the cluster, you can directly [adjust resource request of the instance type](how-to-manage-kubernetes-instance-types.md). 
+
+##### Container can't be scheduled
+
+When deploying a model to an Kubernetes compute target, Azure Machine Learning will attempt to schedule the service with the requested amount of resources. If there are no nodes available in the cluster with the appropriate amount of resources after 5 minutes, the deployment will fail. The failure message is `Couldn't Schedule because the kubernetes cluster didn't have available resources after trying for 00:05:00`. You can address this error by either adding more nodes, changing the SKU of your nodes, or changing the resource requirements of your service. 
+
+The error message will typically indicate which resource you need more of - for instance, if you see an error message indicating `0/3 nodes are available: 3 Insufficient nvidia.com/gpu` that means that the service requires GPUs and there are three nodes in the cluster that don't have available GPUs. This could be addressed by adding more nodes if you're using a GPU SKU, switching to a GPU enabled SKU if you aren't or changing your environment to not require GPUs.  
+
+#### Other quota
+
+To run the `score.py` provided as part of the deployment, Azure creates a container that includes all the resources that the `score.py` needs, and runs the scoring script on that container.
+
+If your container could not start, this means scoring could not happen. It might be that the container is requesting more resources than what `instance_type` can support. If so, consider updating the `instance_type` of the online deployment.
+
+To get the exact reason for an error, run: 
+
+#### [Azure CLI](#tab/cli)
+
+```azurecli
+az ml online-deployment get-logs -e <endpoint-name> -n <deployment-name> -l 100
+```
+
+#### [Python SDK](#tab/python)
+
+```python
+ml_client.online_deployments.get_logs(
+    name="<deployment-name>", endpoint_name="<endpoint-name>", lines=100
+)
+```
+
+---
+
+### ERROR: OutOfCapacity
+
+For managed online endpoint, the specified VM Size failed to provision due to a lack of Azure Machine Learning capacity. Retry later or try deploying to a different region.
+
+### ERROR: BadArgument
+
+Below is a list of reasons you might run into this error when using either managed online endpoint or Kubernetes online endpoint:
+
+* [Subscription does not exist](#subscription-does-not-exist)
+* [Startup task failed due to authorization error](#authorization-error)
+* [Startup task failed due to incorrect role assignments on resource](#authorization-error)
+* [Unable to download user container image](#unable-to-download-user-container-image)
+* [Unable to download user model](#unable-to-download-user-model)
+
+
+Additionally, below is a list of reasons you might run into this error only when using Kubernetes online endpoint:
+
+* [Resource request was greater than limits](#resource-requests-greater-than-limits)
+* [azureml-fe for kubernetes online endpoint is not ready](#azureml-fe-not-ready)
+
+
+#### Subscription does not exist
+
+The Azure subscription that is entered must be existing. This error occurs when we cannot find the Azure subscription that was referenced. This is likely due to a typo in the subscription ID. Please double-check that the subscription ID was correctly typed and that it is currently active.
+
+For more information about Azure subscriptions, refer to the [prerequisites section](#prerequisites).
+
+#### Authorization error
+
+After you provisioned the compute resource, during deployment creation, Azure tries to pull the user container image from the workspace private Azure Container Registry (ACR) and mount the user model and code artifacts into the user container from the workspace storage account.
+
+First, check if there's a permissions issue accessing ACR.
+
+To pull blobs, Azure uses [managed identities](../active-directory/managed-identities-azure-resources/overview.md) to access the storage account.
+
+  - If you created the associated endpoint with SystemAssigned, Azure role-based access control (RBAC) permission is automatically granted, and no further permissions are needed.
+
+  - If you created the associated endpoint with UserAssigned, the user's managed identity must have Storage blob data reader permission on the workspace storage account.
+
+#### Unable to download user container image
+
+It's possible that the user container couldn't be found. Check [container logs](#get-container-logs) to get more details.
+
+Make sure container image is available in workspace ACR.
+
+For example, if image is `testacr.azurecr.io/azureml/azureml_92a029f831ce58d2ed011c3c42d35acb:latest` check the repository with
+`az acr repository show-tags -n testacr --repository azureml/azureml_92a029f831ce58d2ed011c3c42d35acb --orderby time_desc --output table`.
+
+#### Unable to download user model
+
+It is possible that the user model can't be found. Check [container logs](#get-container-logs) to get more details.
+
+Make sure the model is registered to the same workspace as the deployment. Use the `show` command or equivalent Python method to show details for a model in a workspace. 
+
+- For example: 
+  
+  #### [Azure CLI](#tab/cli)
+
+  ```azurecli
+  az ml model show --name <model-name> --version <version>
+  ```
+ 
+  #### [Python SDK](#tab/python)
+
+  ```python
+  ml_client.models.get(name="<model-name>", version=<version>)
+  ```
+  ---
+
+  > [!WARNING]
+  > You must specify either version or label to get the model information.
+
+You can also check if the blobs are present in the workspace storage account.
+
+- For example, if the blob is `https://foobar.blob.core.windows.net/210212154504-1517266419/WebUpload/210212154504-1517266419/GaussianNB.pkl`, you can use this command to check if it exists:
+   
+  ```azurecli
+  az storage blob exists --account-name foobar --container-name 210212154504-1517266419 --name WebUpload/210212154504-1517266419/GaussianNB.pkl --subscription <sub-name>`
+  ```
+  
+- If the blob is present, you can use this command to obtain the logs from the storage initializer:
+
+  #### [Azure CLI](#tab/cli)
+
+  ```azurecli
+  az ml online-deployment get-logs --endpoint-name <endpoint-name> --name <deployment-name> –-container storage-initializer`
+  ```
+
+  #### [Python SDK](#tab/python)
+
+  ```python
+  ml_client.online_deployments.get_logs(
+    name="<deployment-name>", endpoint_name="<endpoint-name>", lines=100, container_type="storage-initializer"
+  )
+  ```
+
+  ---
+
+#### Resource requests greater than limits
+
+Requests for resources must be less than or equal to limits. If you don't set limits, we set default values when you attach your compute to an Azure Machine Learning workspace. You can check limits in the Azure portal or by using the `az ml compute show` command.
+
+#### azureml-fe not ready
+The front-end component (azureml-fe) that routes incoming inference requests to deployed services automatically scales as needed. It's installed during your k8s-extension installation.
+
+This component should be healthy on cluster, at least one healthy replica. You will get this error message if it's not available when you trigger kubernetes online endpoint and deployment creation/update request.
+
+Please check the pod status and logs to fix this issue, you can also try to update the k8s-extension installed on the cluster.
+
+
+### ERROR: ResourceNotReady
+
+To run the `score.py` provided as part of the deployment, Azure creates a container that includes all the resources that the `score.py` needs, and runs the scoring script on that container. The error in this scenario is that this container is crashing when running, which means scoring can't happen. This error happens when:
+
+- There's an error in `score.py`. Use `get-logs` to help diagnose common problems:
+    - A package that was imported but isn't in the conda environment.
+    - A syntax error.
+    - A failure in the `init()` method.
+- If `get-logs` isn't producing any logs, it usually means that the container has failed to start. To debug this issue, try [deploying locally](#deploy-locally) instead.
+- Readiness or liveness probes aren't set up correctly.
+- There's an error in the environment setup of the container, such as a missing dependency.
+- When you face `TypeError: register() takes 3 positional arguments but 4 were given` error, the error may be caused by the dependency between flask v2 and `azureml-inference-server-http`. See [FAQs for inference HTTP server](how-to-inference-server-http.md#1-i-encountered-the-following-error-during-server-startup) for more details.
+
+### ERROR: ResourceNotFound
+
+Below is a list of reasons you might run into this error only when using either managed online endpoint or Kubernetes online endpoint:
+
+* [Azure Resource Manager cannot find a required resource](#resource-manager-cannot-find-a-resource)
+* [Azure Container Registry is private or otherwise inaccessible](#container-registry-authorization-error)
+
+#### Resource Manager cannot find a resource
+
+This error occurs when Azure Resource Manager can't find a required resource. For example, you'll receive this error if a storage account was referred to but can't be found at the path on which it was specified. Be sure to double check resources that might have been supplied by exact path or the spelling of their names.
+
+For more information, see [Resolve Resource Not Found Errors](../azure-resource-manager/troubleshooting/error-not-found.md).
+
+#### Container registry authorization error
+
+This error occurs when an image belonging to a private or otherwise inaccessible container registry was supplied for deployment. 
+At this time, our APIs cannot accept private registry credentials. 
+
+To mitigate this error, either ensure that the container registry is **not private** or follow the following steps:
+1. Grant your private registry's `acrPull` role to the system identity of your online endpoint.
+1. In your environment definition, specify the address of your private image as well as the additional instruction to not modify (build) the image.
+
+If the mitigation is successful, the image will not require any building and the final image address will simply be the given image address.
+At deployment time, your online endpoint's system identity will pull the image from the private registry.
+
+For more diagnostic information, see [How To Use the Workspace Diagnostic API](../machine-learning/how-to-workspace-diagnostic-api.md).
+
+### ERROR: OperationCanceled
+
+Below is a list of reasons you might run into this error when using either managed online endpoint or Kubernetes online endpoint:
+
+* [Operation was canceled by another operation that has a higher priority](#operation-canceled-by-another-higher-priority-operation)
+* [Operation was canceled due to a previous operation waiting for lock confirmation](#operation-canceled-waiting-for-lock-confirmation)
+
+#### Operation canceled by another higher priority operation
+
+Azure operations have a certain priority level and are executed from highest to lowest. This error happens when your operation happened to be overridden by another operation that has a higher priority.
+
+Retrying the operation might allow it to be performed without cancellation.
+
+#### Operation canceled waiting for lock confirmation
+
+Azure operations have a brief waiting period after being submitted during which they retrieve a lock to ensure that we don't run into race conditions. This error happens when the operation you submitted is the same as another operation that is currently still waiting for confirmation that it has received the lock to proceed. It may indicate that you've submitted a very similar request too soon after the initial request.
+
+Retrying the operation after waiting a few seconds up to a minute may allow it to be performed without cancellation.
+
+### ERROR: NamespaceNotFound
+
+The reason you might run into this error when using Kubernetes online endpoint is because the namespace your Kubernetes compute used is unavailable in your cluster. 
+
+You can check the Kubernetes compute in your workspace portal and check the namespace in your Kubernetes cluster. If the namespace is not available, you can detach the legacy compute and re-attach to create a new one, specifying a namespace that already exists in your cluster.    
+
+### ERROR: KubernetesCrashLoopBackOff
+
+Below is a list of reasons you might run into this error when using Kubernetes online endpoint:
+* There is an error in `score.py` and the container crashed when init your score code, please following [ERROR: ResourceNotReady](#error-resourcenotfound) part. 
+* Your scoring process needs more memory that your deployment config limit is insufficient, you can try update the deployment with a larger memory limit. 
+
+### ERROR: ACRSecretError 
+
+Below is a list of reasons you might run into this error when using Kubernetes online endpoint:
+
+* Role assignment has not yet been completed. In this case, please wait for a serval seconds and try again later. 
+* The Azure ARC (For Azure Arc Kubernetes cluster) or AMLArc extension (For AKS) is not properly installed or configured. Please try to check the Azure ARC or AMLArc extension configuration and status. 
+* The Kubernetes cluster has improper network configuration, please check the proxy, network policy or certificate. 
+
+### ERROR: InferencingClientCallFailed 
+
+The reason you might run into this error when using Kubernetes online endpoint is because the k8s-extension of the Kubernetes cluster is not connectable.
+
+In this case, you can detach and then **re-attach** your compute. 
+
+> [!NOTE]
+>
+> To troubleshoot errors by re-attaching, please guarantee to re-attach with the exact same configuration as previously detached compute, such as the same compute name and namespace, otherwise you may encounter other errors.
+
+If it is still not working, please ask the administrator who can access the cluster to use `kubectl get po -n azureml` to check whether the *relayserver* pods are running.
+
+
+### ERROR: InternalServerError
+
+Although we do our best to provide a stable and reliable service, sometimes things don't go according to plan. If you get this error, it means that something isn't right on our side, and we need to fix it. Submit a [customer support ticket](https://portal.azure.com/#blade/Microsoft_Azure_Support/HelpAndSupportBlade/newsupportrequest) with all related information and we'll address the issue. 
+
+## Autoscaling issues
+
+If you're having trouble with autoscaling, see [Troubleshooting Azure autoscale](../azure-monitor/autoscale/autoscale-troubleshoot.md).
+
+For Kubernetes online endpoint, there is **AzureML inference router** which is a front-end component to handle autoscaling for all model deployments on the Kubernetes cluster, you can find more information in [Autoscaling of Kubernetes inference routing](how-to-kubernetes-inference-routing-azureml-fe.md#autoscaling)
+
+## Bandwidth limit issues
+
+Managed online endpoints have bandwidth limits for each endpoint. You find the limit configuration in [Manage and increase quotas for resources with Azure Machine Learning](how-to-manage-quotas.md#azure-machine-learning-managed-online-endpoints) here. If your bandwidth usage exceeds the limit, your request will be delayed. To monitor the bandwidth delay:
+
+- Use metric “Network bytes” to understand the current bandwidth usage. For more information, see [Monitor managed online endpoints](how-to-monitor-online-endpoints.md).
+- There are two response trailers will be returned if the bandwidth limit enforced: 
+    - `ms-azureml-bandwidth-request-delay-ms`: delay time in milliseconds it took for the request stream transfer.
+    - `ms-azureml-bandwidth-response-delay-ms`: delay time in milliseconds it took for the response stream transfer.
+
+## HTTP status codes
+
+When you access online endpoints with REST requests, the returned status codes adhere to the standards for [HTTP status codes](https://aka.ms/http-status-codes). Below are details about how endpoint invocation and prediction errors map to HTTP status codes.
+
+Below are common error codes when consuming managed online endpoints with REST requests:
+
+| Status code| Reason phrase |	Why this code might get returned |
+| --- | --- | --- |
+| 200 | OK | Your model executed successfully, within your latency bound. |
+| 401 | Unauthorized | You don't have permission to do the requested action, such as score, or your token is expired. |
+| 404 | Not found | The endpoint doesn't have any valid deployment with positive weight. |
+| 408 | Request timeout | The model execution took longer than the timeout supplied in `request_timeout_ms` under `request_settings` of your model deployment config.|
+| 424 | Model Error | If your model container returns a non-200 response, Azure returns a 424. Check the `Model Status Code` dimension under the `Requests Per Minute` metric on your endpoint's [Azure Monitor Metric Explorer](../azure-monitor/essentials/metrics-getting-started.md). Or check response headers `ms-azureml-model-error-statuscode` and `ms-azureml-model-error-reason` for more information. |
+| 429 | Too many pending requests | Your model is getting more requests than it can handle. We allow maximum 2 * `max_concurrent_requests_per_instance` * `instance_count` requests in parallel at any time. Additional requests are rejected. You can confirm these settings in your model deployment config under `request_settings` and `scale_settings`, respectively. If you're using auto-scaling, your model is getting requests faster than the system can scale up. With auto-scaling, you can try to resend requests with [exponential backoff](https://aka.ms/exponential-backoff). Doing so can give the system time to adjust. Apart from enable auto-scaling, you could also increase the number of instances by using the below [code](#how-to-prevent-503-status-codes). |
+| 429 | Rate-limiting | The number of requests per second reached the [limit](./how-to-manage-quotas.md#azure-machine-learning-managed-online-endpoints) of managed online endpoints.|
+| 500 | Internal server error | Azure ML-provisioned infrastructure is failing. |
+
+Below are common error codes when consuming Kubernetes online endpoints with REST requests:
+
+| Status code| Reason phrase |	Why this code might get returned |
+| --- | --- | --- |
+| 409 | Conflict error | When an operation is already in progress, any new operation on that same online endpoint will respond with 409 conflict error. For example, If create or update online endpoint operation is in progress and if you trigger a new Delete operation it will throw an error. |
+| 502 | Has thrown an exception or crashed in the `run()` method of the score.py file | When there's an error in `score.py`, for example a imported package does not exist in the conda environment, a syntax error, or a failure in the `init()` method. You can follow [here](#error-resourcenotready) to debug the file. |
+| 503 | Receive large spikes in requests per second | The autoscaler is designed to handle gradual changes in load. If you receive large spikes in requests per second, clients may receive an HTTP status code 503. Even though the autoscaler reacts quickly, it takes AKS a significant amount of time to create more containers. You can follow [here](#how-to-prevent-503-status-codes) to prevent 503 status codes.|
+| 504 | Request has timed out | A 504 status code indicates that the request has timed out. The default timeout is 1 minute. You can increase the timeout or try to speed up the endpoint by modifying the score.py to remove unnecessary calls. If these actions don't correct the problem, you can follow [here](#error-resourcenotready) to debug the score.py file. The code may be in a non-responsive state or an infinite loop. |
+| 500 | Internal server error | Azure ML-provisioned infrastructure is failing. |
+
+
+### How to prevent 503 status codes
+Kubernetes online deployments support autoscaling, which allows replicas to be added to support extra load, more information you can find in [AzureML inference router](how-to-kubernetes-inference-routing-azureml-fe.md). Decisions to scale up/down is based off of utilization of the current container replicas.
+
+There are two things that can help prevent 503 status codes:
+> [!TIP]
+> These two approaches can be used individually or in combination.
+
+* Change the utilization level at which autoscaling creates new replicas. You can adjust the utilization target by setting the `autoscale_target_utilization` to a lower value.
+
+    > [!IMPORTANT]
+    > This change does not cause replicas to be created *faster*. Instead, they are created at a lower utilization threshold. Instead of waiting until the service is 70% utilized, changing the value to 30% causes replicas to be created when 30% utilization occurs.
+    
+    If the Kubernetes online endpoint is already using the current max replicas and you're still seeing 503 status codes, increase the `autoscale_max_replicas` value to increase the maximum number of replicas.
+
+* Change the minimum number of replicas. Increasing the minimum replicas provides a larger pool to handle the incoming spikes.
+
+    To increase the number of instances, you could calculate the required replicas following below code.
+
+    ```python
+    from math import ceil
+    # target requests per second
+    target_rps = 20
+    # time to process the request (in seconds, choose appropriate percentile)
+    request_process_time = 10
+    # Maximum concurrent requests per instance
+    max_concurrent_requests_per_instance = 1
+    # The target CPU usage of the model container. 70% in this example
+    target_utilization = .7
+    
+    concurrent_requests = target_rps * request_process_time / target_utilization
+    
+    # Number of instance count
+    instance_count = ceil(concurrent_requests / max_concurrent_requests_per_instance)
+    ```
+
+    > [!NOTE]
+    > If you receive request spikes larger than the new minimum replicas can handle, you may receive 503s again. For example, as traffic to your endpoint increases, you may need to increase the minimum replicas.
+
+## Common network isolation issues
+
 [!INCLUDE [network isolation issues](../../includes/machine-learning-online-endpoint-troubleshooting.md)]
 
 ## Next steps
