---
title: Troubleshooting online endpoints deployment
titleSuffix: Azure Machine Learning
description: Learn how to troubleshoot some common deployment and scoring errors with online endpoints.
services: machine-learning
ms.service: machine-learning
ms.subservice: inferencing
author: dem108
ms.author: sehan
ms.reviewer: mopeakande
<<<<<<< HEAD
ms.date: 10/27/2023
=======
ms.date: 10/24/2023
>>>>>>> 8b46781b
ms.topic: troubleshooting
ms.custom: devplatv2, devx-track-azurecli, cliv2, event-tier1-build-2022, sdkv2, ignite-2022
#Customer intent: As a data scientist, I want to figure out why my online endpoint deployment failed so that I can fix it.
---

# Troubleshooting online endpoints deployment and scoring

[!INCLUDE [dev v2](includes/machine-learning-dev-v2.md)]


Learn how to resolve common issues in the deployment and scoring of Azure Machine Learning online endpoints.

This document is structured in the way you should approach troubleshooting:

1. Use [local deployment](#deploy-locally) to test and debug your models locally before deploying in the cloud.
1. Use [container logs](#get-container-logs) to help debug issues.
1. Understand [common deployment errors](#common-deployment-errors) that might arise and how to fix them.

The section [HTTP status codes](#http-status-codes) explains how invocation and prediction errors map to HTTP status codes when scoring endpoints with REST requests.

## Prerequisites

* An **Azure subscription**. Try the [free or paid version of Azure Machine Learning](https://azure.microsoft.com/free/).
* The [Azure CLI](/cli/azure/install-azure-cli).
* For Azure Machine Learning CLI v2, see [Install, set up, and use the CLI (v2)](how-to-configure-cli.md).
* For Azure Machine Learning Python SDK v2, see [Install the Azure Machine Learning SDK v2 for Python](/python/api/overview/azure/ai-ml-readme).

## Deploy locally

Local deployment is deploying a model to a local Docker environment. Local deployment is useful for testing and debugging before deployment to the cloud.

> [!TIP]
> You can also use [Azure Machine Learning inference HTTP server Python package](how-to-inference-server-http.md) to debug your scoring script locally. Debugging with the inference server helps you to debug the scoring script before deploying to local endpoints so that you can debug without being affected by the deployment container configurations.


Local deployment supports creation, update, and deletion of a local endpoint. It also allows you to invoke and get logs from the endpoint. 

### [Azure CLI](#tab/cli)

To use local deployment, add `--local` to the appropriate CLI command:

```azurecli
az ml online-deployment create --endpoint-name <endpoint-name> -n <deployment-name> -f <spec_file.yaml> --local
```

### [Python SDK](#tab/python)

To use local deployment, add  `local=True` parameter in the command:

```python
ml_client.begin_create_or_update(online_deployment, local=True)
```

* `ml_client` is the instance for `MLCLient` class, and `online_deployment` is the instance for either `ManagedOnlineDeployment` class or `KubernetesOnlineDeployment` class.

### [Studio](#tab/studio)

The studio doesn't support local endpoints/deployments. See the Azure CLI or Python tabs for steps to perform deployment locally.

---

As a part of local deployment the following steps take place:

- Docker either builds a new container image or pulls an existing image from the local Docker cache. An existing image is used if there's one that matches the environment part of the specification file.
- Docker starts a new container with mounted local artifacts such as model and code files.

For more, see [Deploy locally in Deploy and score a machine learning model](how-to-deploy-managed-online-endpoint-sdk-v2.md#create-local-endpoint-and-deployment).

> [!TIP]
> Use Visual Studio Code to test and debug your endpoints locally. For more information, see [debug online endpoints locally in Visual Studio Code](how-to-debug-managed-online-endpoints-visual-studio-code.md).

## Conda installation
 
Generally, issues with MLflow deployment stem from issues with the installation of the user environment specified in the `conda.yaml` file. 

To debug conda installation problems, try the following steps:

1. Check the logs for conda installation. If the container crashed or taking too long to start up, it's likely that conda environment update has failed to resolve correctly.

1. Install the mlflow conda file locally with the command `conda env create -n userenv -f <CONDA_ENV_FILENAME>`. 

1. If there are errors locally, try resolving the conda environment and creating a functional one before redeploying. 

1. If the container crashes even if it resolves locally, the SKU size used for deployment might be too small. 
    1. Conda package installation occurs at runtime, so if the SKU size is too small to accommodate all of the packages detailed in the `conda.yaml` environment file, then the container might crash. 
    1. A Standard_F4s_v2 VM is a good starting SKU size, but larger ones might be needed depending on which dependencies are specified in the conda file.
    1. For Kubernetes online endpoint, the Kubernetes cluster must have minimum of 4 vCPU cores and 8-GB memory.

## Get container logs

You can't get direct access to the VM where the model is deployed. However, you can get logs from some of the containers that are running on the VM. The amount of information you get depends on the provisioning status of the deployment. If the specified container is up and running, you see its console output; otherwise, you get a message to try again later.

There are two types of containers that you can get the logs from:
- Inference server: Logs include the console log (from [the inference server](how-to-inference-server-http.md)) which contains the output of print/logging functions from your scoring script (`score.py` code). 
- Storage initializer: Logs contain information on whether code and model data were successfully downloaded to the container. The container runs before the inference server container starts to run.

### [Azure CLI](#tab/cli)

To see log output from a container, use the following CLI command:

```azurecli
az ml online-deployment get-logs -e <endpoint-name> -n <deployment-name> -l 100
```

or

```azurecli
az ml online-deployment get-logs --endpoint-name <endpoint-name> --name <deployment-name> --lines 100
```

Add `--resource-group` and `--workspace-name` to these commands if you have not already set these parameters via `az configure`.

To see information about how to set these parameters, and if you have already set current values, run:

```azurecli
az ml online-deployment get-logs -h
```

By default the logs are pulled from the inference server. 

> [!NOTE]
> If you use Python logging, ensure you use the correct logging level order for the messages to be published to logs. For example, INFO.

You can also get logs from the storage initializer container by passing `–-container storage-initializer`. 

Add `--help` and/or `--debug` to commands to see more information. 

### [Python SDK](#tab/python)

To see log output from container, use the `get_logs` method as follows:

```python
ml_client.online_deployments.get_logs(
    name="<deployment-name>", endpoint_name="<endpoint-name>", lines=100
)
```

To see information about how to set these parameters, see
[reference for get-logs](/python/api/azure-ai-ml/azure.ai.ml.operations.onlinedeploymentoperations#azure-ai-ml-operations-onlinedeploymentoperations-get-logs)

By default the logs are pulled from the inference server.

> [!NOTE]
> If you use Python logging, ensure you use the correct logging level order for the messages to be published to logs. For example, INFO.

You can also get logs from the storage initializer container by adding `container_type="storage-initializer"` option. 

```python
ml_client.online_deployments.get_logs(
    name="<deployment-name>", endpoint_name="<endpoint-name>", lines=100, container_type="storage-initializer"
)
```

### [Studio](#tab/studio)

To see log output from a container, use the **Endpoints** in the studio:

1. In the left navigation bar, select Endpoints.
1. (Optional) Create a filter on compute type to show only managed compute types.
1. Select an endpoint's name to view the endpoint's details page.
1. Select the **Deployment logs** tab in the endpoint's details page.
1. Use the dropdown to select the deployment whose log you want to see.

:::image type="content" source="media/how-to-troubleshoot-online-endpoints/deployment-logs.png" lightbox="media/how-to-troubleshoot-online-endpoints/deployment-logs.png" alt-text="A screenshot of observing deployment logs in the studio.":::

The logs are pulled from the inference server. 

To get logs from the storage initializer container, use the Azure CLI or Python SDK (see each tab for details). 

---

For Kubernetes online endpoint, the administrators are able to directly access the cluster where you deploy the model, which is more flexible for them to check the log in Kubernetes. For example:

```bash
kubectl -n <compute-namespace> logs <container-name>
```

## Request tracing

There are two supported tracing headers:

- `x-request-id` is reserved for server tracing. We override this header to ensure it's a valid GUID.

   > [!Note]
   > When you create a support ticket for a failed request, attach the failed request ID to expedite the investigation.
   
- `x-ms-client-request-id` is available for client tracing scenarios. This header is sanitized to only accept alphanumeric characters, hyphens and underscores, and is truncated to a maximum of 40 characters.

## Common deployment errors

The following list is of common deployment errors that are reported as part of the deployment operation status:

* [ImageBuildFailure](#error-imagebuildfailure)
    * [Azure Container Registry (ACR) authorization failure](#container-registry-authorization-failure)
    * [Image build compute not set in a private workspace with VNet](#image-build-compute-not-set-in-a-private-workspace-with-vnet)
    * [Generic or unknown failure](#generic-image-build-failure)
* [OutOfQuota](#error-outofquota)
    * [CPU](#cpu-quota)
    * [Cluster](#cluster-quota)
    * [Disk](#disk-quota)
    * [Memory](#memory-quota)
    * [Role assignments](#role-assignment-quota)
    * [Endpoints](#endpoint-quota)
    * [Region-wide VM capacity](#region-wide-vm-capacity)
    * [Other](#other-quota)
* [BadArgument](#error-badargument)
    * Common to both managed online endpoint and Kubernetes online endpoint
        * [Subscription doesn't exist](#subscription-does-not-exist)
        * [Startup task failed due to authorization error](#authorization-error)
        * [Startup task failed due to incorrect role assignments on resource](#authorization-error)
        * [Invalid template function specification](#invalid-template-function-specification)
        * [Unable to download user container image](#unable-to-download-user-container-image)
        * [Unable to download user model](#unable-to-download-user-model)
    * Errors limited to Kubernetes online endpoint
        * [Resource request was greater than limits](#resource-requests-greater-than-limits)
        * [azureml-fe for kubernetes online endpoint isn't ready](#azureml-fe-not-ready)
* [ResourceNotReady](#error-resourcenotready)
* [ResourceNotFound](#error-resourcenotfound)
    * [Azure Resource Manager can't find a required resource](#resource-manager-cannot-find-a-resource)
    * [Azure Container Registry is private or otherwise inaccessible](#container-registry-authorization-error)
* [OperationCanceled](#error-operationcanceled)
    * [Operation was canceled by another operation that has a higher priority](#operation-canceled-by-another-higher-priority-operation)
    * [Operation was canceled due to a previous operation waiting for lock confirmation](#operation-canceled-waiting-for-lock-confirmation)
* [SecretsInjectionError](#error-secretsinjectionerror)
* [InternalServerError](#error-internalservererror)

If you're creating or updating a Kubernetes online deployment, you can see [Common errors specific to Kubernetes deployments](#common-errors-specific-to-kubernetes-deployments).


### ERROR: ImageBuildFailure

This error is returned when the environment (docker image) is being built. You can check the build log for more information on the failure(s). The build log is located in the default storage for your Azure Machine Learning workspace. The exact location might be returned as part of the error. For example, `"the build log under the storage account '[storage-account-name]' in the container '[container-name]' at the path '[path-to-the-log]'"`.

The following list contains common image build failure scenarios:

* [Azure Container Registry (ACR) authorization failure](#container-registry-authorization-failure)
* [Image build compute not set in a private workspace with VNet](#image-build-compute-not-set-in-a-private-workspace-with-vnet)
* [Generic or unknown failure](#generic-image-build-failure)

We also recommend reviewing the default [probe settings](reference-yaml-deployment-managed-online.md#probesettings) if you have ImageBuild timeouts. 

#### Container registry authorization failure

If the error message mentions `"container registry authorization failure"` that means you can't access the container registry with the current credentials.
The desynchronization of a workspace resource's keys can cause this error and it takes some time to automatically synchronize.
However, you can [manually call for a synchronization of keys](/cli/azure/ml/workspace#az-ml-workspace-sync-keys), which might resolve the authorization failure.

Container registries that are behind a virtual network might also encounter this error if set up incorrectly. You must verify that the virtual network that you have set up properly.

#### Image build compute not set in a private workspace with VNet

If the error message mentions `"failed to communicate with the workspace's container registry"` and you're using virtual networks and the workspace's Azure Container Registry is private and configured with a private endpoint, you need to [enable Azure Container Registry](how-to-managed-network.md#configure-image-builds) to allow building images in the virtual network. 

#### Generic image build failure

As stated previously, you can check the build log for more information on the failure.
If no obvious error is found in the build log and the last line is `Installing pip dependencies: ...working...`, then a dependency might cause the error. Pinning version dependencies in your conda file can fix this problem.

We also recommend [deploying locally](#deploy-locally) to test and debug your models locally before deploying to the cloud.

### ERROR: OutOfQuota

The following list is of common resources that might run out of quota when using Azure services:

* [CPU](#cpu-quota)
* [Cluster](#cluster-quota)
* [Disk](#disk-quota)
* [Memory](#memory-quota)
* [Role assignments](#role-assignment-quota)
* [Endpoints](#endpoint-quota)
* [Region-wide VM capacity](#region-wide-vm-capacity)
* [Other](#other-quota)

Additionally, the following list is of common resources that might run out of quota only for Kubernetes online endpoint: 
* [Kubernetes](#kubernetes-quota)


#### CPU Quota

Before deploying a model, you need to have enough compute quota. This quota defines how much virtual cores are available per subscription, per workspace, per SKU, and per region. Each deployment subtracts from available quota and adds it back after deletion, based on type of the SKU.

A possible mitigation is to check if there are unused deployments that you can delete. Or you can submit a [request for a quota increase](how-to-manage-quotas.md#request-quota-and-limit-increases).

#### Cluster quota

This issue occurs when you don't have enough Azure Machine Learning Compute cluster quota. This quota defines the total number of clusters that might be in use at one time per subscription to deploy CPU or GPU nodes in Azure Cloud.

A possible mitigation is to check if there are unused deployments that you can delete. Or you can submit a [request for a quota increase](how-to-manage-quotas.md#request-quota-and-limit-increases). Make sure to select `Machine Learning Service: Cluster Quota` as the quota type for this quota increase request.

#### Disk quota

This issue happens when the size of the model is larger than the available disk space and the model isn't able to be downloaded. Try a [SKU](reference-managed-online-endpoints-vm-sku-list.md) with more disk space or reducing the image and model size.

#### Memory quota
This issue happens when the memory footprint of the model is larger than the available memory. Try a [SKU](reference-managed-online-endpoints-vm-sku-list.md) with more memory.

#### Role assignment quota

When you're creating a managed online endpoint, role assignment is required for the [managed identity](../active-directory/managed-identities-azure-resources/overview.md) to access workspace resources. If you've reached the [role assignment limit](../azure-resource-manager/management/azure-subscription-service-limits.md#azure-rbac-limits), try to delete some unused role assignments in this subscription. You can check all role assignments in the Azure portal by navigating to the Access Control menu.

#### Endpoint quota

Try to delete some unused endpoints in this subscription. If all of your endpoints are actively in use, you can try [requesting an endpoint limit increase](how-to-manage-quotas.md#endpoint-limit-increases). To learn more about the endpoint limit, see [Endpoint quota with Azure Machine Learning online endpoints and batch endpoints](how-to-manage-quotas.md#azure-machine-learning-online-endpoints-and-batch-endpoints).

#### Kubernetes quota

This issue happens when the requested CPU or memory couldn't be satisfied due to all nodes are unschedulable for this deployment, such as nodes are cordoned or nodes are unavailable.

The error message typically indicates the resource insufficient in cluster, for example, `OutOfQuota: Kubernetes unschedulable. Details:0/1 nodes are available: 1 Too many pods...`, which means that there are too many pods in the cluster and not enough resources to deploy the new model based on your request.

You can try the following mitigation to address this issue:
* For IT ops who maintain the Kubernetes cluster, you can try to add more nodes or clear some unused pods in the cluster to release some resources.
* For machine learning engineers who deploy models, you can try to reduce the resource request of your deployment:
    * If you directly define the resource request in the deployment configuration via resource section, you can try to reduce the resource request.
    * If you use `instance type` to define resource for model deployment, you can contact the IT ops to adjust the instance type resource configuration, more detail you can refer to [How to manage Kubernetes instance type](how-to-manage-kubernetes-instance-types.md).


#### Region-wide VM capacity

Due to a lack of Azure Machine Learning capacity in the region, the service has failed to provision the specified VM size. Retry later or try deploying to a different region.

#### Other quota

To run the `score.py` provided as part of the deployment, Azure creates a container that includes all the resources that the `score.py` needs, and runs the scoring script on that container.

If your container couldn't start, it means scoring couldn't happen. It might be that the container is requesting more resources than what `instance_type` can support. If so, consider updating the `instance_type` of the online deployment.

To get the exact reason for an error, run: 

##### [Azure CLI](#tab/cli)

```azurecli
az ml online-deployment get-logs -e <endpoint-name> -n <deployment-name> -l 100
```

##### [Python SDK](#tab/python)

```python
ml_client.online_deployments.get_logs(
    name="<deployment-name>", endpoint_name="<endpoint-name>", lines=100
)
```

##### [Studio](#tab/studio)

Use the **Endpoints** in the studio:

1. In the left navigation bar, select **Endpoints**.
1. (Optional) Create a filter on compute type to show only managed compute types.
1. Select an endpoint name to view the endpoint's details page.
1. Select the **Deployment logs** tab in the endpoint's details page.
1. Use the dropdown to select the deployment whose log you want to see.

----

### ERROR: BadArgument

The following list is of reasons you might run into this error when using either managed online endpoint or Kubernetes online endpoint:

* [Subscription doesn't exist](#subscription-does-not-exist)
* [Startup task failed due to authorization error](#authorization-error)
* [Startup task failed due to incorrect role assignments on resource](#authorization-error)
* [Invalid template function specification](#invalid-template-function-specification)
* [Unable to download user container image](#unable-to-download-user-container-image)
* [Unable to download user model](#unable-to-download-user-model)


The following list is of reasons you might run into this error only when using Kubernetes online endpoint:

* [Resource request was greater than limits](#resource-requests-greater-than-limits)
* [azureml-fe for kubernetes online endpoint isn't ready](#azureml-fe-not-ready)


#### Subscription does not exist

The Azure subscription that is entered must be existing. This error occurs when we can't find the Azure subscription that was referenced. This error is likely due to a typo in the subscription ID. Double-check that the subscription ID was correctly typed and that it's currently active.

For more information about Azure subscriptions, you can see the [prerequisites section](#prerequisites).

#### Authorization error

After you've provisioned the compute resource (while creating a deployment), Azure tries to pull the user container image from the workspace Azure Container Registry (ACR). It tries to mount the user model and code artifacts into the user container from the workspace storage account.

To perform these actions, Azure uses [managed identities](../active-directory/managed-identities-azure-resources/overview.md) to access the storage account and the container registry.

- If you created the associated endpoint with System Assigned Identity, Azure role-based access control (RBAC) permission is automatically granted, and no further permissions are needed.

- If you created the associated endpoint with User Assigned Identity, the user's managed identity must have Storage blob data reader permission on the storage account for the workspace, and AcrPull permission on the Azure Container Registry (ACR) for the workspace. Make sure your User Assigned Identity has the right permission.

For more information, please see [Container Registry Authorization Error](#container-registry-authorization-error).

#### Invalid template function specification

This error occurs when a template function has been specified incorrectly. Either fix the policy or remove the policy assignment to unblock. The error message might include the policy assignment name and the policy definition to help you debug this error, and the [Azure policy definition structure article](https://aka.ms/policy-avoiding-template-failures), which discusses tips to avoid template failures.

#### Unable to download user container image

It's possible that the user container couldn't be found. Check [container logs](#get-container-logs) to get more details.

Make sure container image is available in workspace ACR.

For example, if image is `testacr.azurecr.io/azureml/azureml_92a029f831ce58d2ed011c3c42d35acb:latest` check the repository with
`az acr repository show-tags -n testacr --repository azureml/azureml_92a029f831ce58d2ed011c3c42d35acb --orderby time_desc --output table`.

#### Unable to download user model

It's possible that the user's model can't be found. Check [container logs](#get-container-logs) to get more details.

Make sure whether you have registered the model to the same workspace as the deployment. To show details for a model in a workspace: 
  
##### [Azure CLI](#tab/cli)

```azurecli
az ml model show --name <model-name> --version <version>
```

##### [Python SDK](#tab/python)

```python
ml_client.models.get(name="<model-name>", version=<version>)
```

##### [Studio](#tab/studio)

See the **Models** page in the studio:

1. In the left navigation bar, select Models.
1. Select a model's name to view the model's details page.

---

> [!WARNING]
> You must specify either version or label to get the model's information.

You can also check if the blobs are present in the workspace storage account.

- For example, if the blob is `https://foobar.blob.core.windows.net/210212154504-1517266419/WebUpload/210212154504-1517266419/GaussianNB.pkl`, you can use this command to check if it exists:
   
  ```azurecli
  az storage blob exists --account-name foobar --container-name 210212154504-1517266419 --name WebUpload/210212154504-1517266419/GaussianNB.pkl --subscription <sub-name>`
  ```
  
- If the blob is present, you can use this command to obtain the logs from the storage initializer:

  ##### [Azure CLI](#tab/cli)

  ```azurecli
  az ml online-deployment get-logs --endpoint-name <endpoint-name> --name <deployment-name> –-container storage-initializer`
  ```

  ##### [Python SDK](#tab/python)

  ```python
  ml_client.online_deployments.get_logs(
    name="<deployment-name>", endpoint_name="<endpoint-name>", lines=100, container_type="storage-initializer"
  )
  ```

  ##### [Studio](#tab/studio)

  You can't see logs from the storage initializer in the studio. Use the Azure CLI or Python SDK (see each tab for details). 

  ---

#### Resource requests greater than limits

Requests for resources must be less than or equal to limits. If you don't set limits, we set default values when you attach your compute to an Azure Machine Learning workspace. You can check limits in the Azure portal or by using the `az ml compute show` command.

#### azureml-fe not ready
The front-end component (azureml-fe) that routes incoming inference requests to deployed services automatically scales as needed. It's installed during your k8s-extension installation.

This component should be healthy on cluster, at least one healthy replica. You receive this error message if it's not available when you trigger kubernetes online endpoint and deployment creation/update request.

Check the pod status and logs to fix this issue, you can also try to update the k8s-extension installed on the cluster.


### ERROR: ResourceNotReady

To run the `score.py` provided as part of the deployment, Azure creates a container that includes all the resources that the `score.py` needs, and runs the scoring script on that container. The error in this scenario is that this container is crashing when running, which means scoring can't happen. This error happens when:

- There's an error in `score.py`. Use `get-logs` to diagnose common problems:
    - A package that `score.py` tries to import isn't included in the conda environment.
    - A syntax error.
    - A failure in the `init()` method.
- If `get-logs` isn't producing any logs, it usually means that the container has failed to start. To debug this issue, try [deploying locally](#deploy-locally) instead.
- Readiness or liveness probes aren't set up correctly.
- Container initialization is taking too long so that readiness or liveness probe fails beyond failure threshold. In this case, adjust [probe settings](reference-yaml-deployment-managed-online.md#probesettings) to allow longer time to initialize the container. Or try a bigger VM SKU among [supported VM SKUs](reference-managed-online-endpoints-vm-sku-list.md), which accelerates the initialization.
- There's an error in the environment set up of the container, such as a missing dependency.
- When you receive the `TypeError: register() takes 3 positional arguments but 4 were given` error, check the dependency between flask v2 and `azureml-inference-server-http`. For more information, see [FAQs for inference HTTP server](how-to-inference-server-http.md#1-i-encountered-the-following-error-during-server-startup).

### ERROR: ResourceNotFound

The following list is of reasons you might run into this error only when using either managed online endpoint or Kubernetes online endpoint:

* [Azure Resource Manager can't find a required resource](#resource-manager-cannot-find-a-resource)
* [Azure Container Registry is private or otherwise inaccessible](#container-registry-authorization-error)

#### Resource Manager cannot find a resource

This error occurs when Azure Resource Manager can't find a required resource. For example, you can receive this error if a storage account was referred to but can't be found at the path on which it was specified. Be sure to double check resources that might have been supplied by exact path or the spelling of their names.

For more information, see [Resolve Resource Not Found Errors](../azure-resource-manager/troubleshooting/error-not-found.md).

#### Container registry authorization error

This error occurs when an image belonging to a private or otherwise inaccessible container registry was supplied for deployment. 
At this time, our APIs can't accept private registry credentials. 

To mitigate this error, either ensure that the container registry is **not private** or follow the following steps:
1. Grant your private registry's `acrPull` role to the system identity of your online endpoint.
1. In your environment definition, specify the address of your private image and the instruction to not modify (build) the image.

If the mitigation is successful, the image doesn't require building, and the final image address is the given image address.
At deployment time, your online endpoint's system identity pulls the image from the private registry.

For more diagnostic information, see [How To Use the Workspace Diagnostic API](../machine-learning/how-to-workspace-diagnostic-api.md).

### ERROR: OperationCanceled

The following list is of reasons you might run into this error when using either managed online endpoint or Kubernetes online endpoint:

* [Operation was canceled by another operation that has a higher priority](#operation-canceled-by-another-higher-priority-operation)
* [Operation was canceled due to a previous operation waiting for lock confirmation](#operation-canceled-waiting-for-lock-confirmation)

#### Operation canceled by another higher priority operation

Azure operations have a certain priority level and are executed from highest to lowest. This error happens when your operation was overridden by another operation that has a higher priority.

Retrying the operation might allow it to be performed without cancellation.

#### Operation canceled waiting for lock confirmation

Azure operations have a brief waiting period after being submitted during which they retrieve a lock to ensure that we don't run into race conditions. This error happens when the operation you submitted is the same as another operation, and the other operation is currently waiting for confirmation that it has received the lock to proceed. It might indicate that you've submitted a similar request too soon after the initial request.

Retrying the operation after waiting several seconds up to a minute might allow it to be performed without cancellation.

### ERROR: SecretsInjectionError

Secret retrieval and injection during online deployment creation uses the identity associated with the online endpoint to retrieve secrets from the workspace connections and/or key vaults. This error happens when:

- The endpoint identity doesn't have the Azure RBAC permission to read the secrets from the workspace connections and/or key vaults, even though the secrets were specified by the deployment definition as references (mapped to environment variables). Remember that role assignment may take time for changes to take effect.
- The format of the secret references are invalid, or the specified secrets do not exist in the workspace connections and/or key vaults.

For more information, see [Secret injection in online endpoints (preview)](concept-secret-injection.md) and [Access secrets from online deployment using secret injection (preview)](how-to-deploy-online-endpoint-with-secret-injection.md).

### ERROR: InternalServerError

Although we do our best to provide a stable and reliable service, sometimes things don't go according to plan. If you get this error, it means that something isn't right on our side, and we need to fix it. Submit a [customer support ticket](https://portal.azure.com/#blade/Microsoft_Azure_Support/HelpAndSupportBlade/newsupportrequest) with all related information and we can address the issue. 

## Common errors specific to Kubernetes deployments

Errors regarding to identity and authentication:
* [ACRSecretError](#error-acrsecreterror)
* [TokenRefreshFailed](#error-tokenrefreshfailed)
* [GetAADTokenFailed](#error-getaadtokenfailed)
* [ACRAuthenticationChallengeFailed](#error-acrauthenticationchallengefailed)
* [ACRTokenExchangeFailed](#error-acrtokenexchangefailed)
* [KubernetesUnaccessible](#error-kubernetesunaccessible)

Errors regarding to crashloopbackoff:
* [ImagePullLoopBackOff](#error-imagepullloopbackoff)
* [DeploymentCrashLoopBackOff](#error-deploymentcrashloopbackoff)
* [KubernetesCrashLoopBackOff](#error-kubernetescrashloopbackoff)

Errors regarding to scoring script:
* [UserScriptInitFailed](#error-userscriptinitfailed)
* [UserScriptImportError](#error-userscriptimporterror)
* [UserScriptFunctionNotFound](#error-userscriptfunctionnotfound)

Others:
* [NamespaceNotFound](#error-namespacenotfound)
* [EndpointAlreadyExists](#error-endpointalreadyexists)
* [ScoringFeUnhealthy](#error-scoringfeunhealthy)
* [ValidateScoringFailed](#error-validatescoringfailed)
* [InvalidDeploymentSpec](#error-invaliddeploymentspec)
* [PodUnschedulable](#error-podunschedulable)
* [PodOutOfMemory](#error-podoutofmemory)
* [InferencingClientCallFailed](#error-inferencingclientcallfailed)


### ERROR: ACRSecretError 

The following list is of reasons you might run into this error when creating/updating the Kubernetes online deployments:

* Role assignment hasn't yet been completed. In this case, wait for a few seconds and try again later. 
* The Azure ARC (For Azure Arc Kubernetes cluster) or Azure Machine Learning extension (For AKS) isn't properly installed or configured. Try to check the Azure ARC or Azure Machine Learning extension configuration and status. 
* The Kubernetes cluster has improper network configuration, check the proxy, network policy or certificate.
  * If you're using a private AKS cluster, it's necessary to set up private endpoints for ACR, storage account, workspace in the AKS vnet. 
* Make sure your Azure Machine Learning extension version is greater than v1.1.25.

### ERROR: TokenRefreshFailed

 This error is because extension can't get principal credential from Azure because the Kubernetes cluster identity isn't set properly. Reinstall the [Azure Machine Learning extension](../machine-learning/how-to-deploy-kubernetes-extension.md) and try again. 


### ERROR: GetAADTokenFailed

This error is because the Kubernetes cluster request Azure AD token failed or timed out, check your network accessibility then try again. 

* You can follow the [Configure required network traffic](../machine-learning/how-to-access-azureml-behind-firewall.md#scenario-use-kubernetes-compute) to check the outbound proxy, make sure the cluster can connect to workspace. 
* The workspace endpoint url can be found in online endpoint CRD in cluster. 

If your workspace is a private workspace, which disabled public network access, the Kubernetes cluster should only communicate with that private workspace through the private link. 

* You can check if the workspace access allows public access, no matter if an AKS cluster itself is public or private, it can't access the private workspace. 
* More information you can refer to [Secure Azure Kubernetes Service inferencing environment](../machine-learning/how-to-secure-kubernetes-inferencing-environment.md#what-is-a-secure-aks-inferencing-environment)

### ERROR: ACRAuthenticationChallengeFailed

This error is because the Kubernetes cluster can't reach ACR service of the workspace to do authentication challenge. Check your network, especially the ACR public network access, then try again. 

You can follow the troubleshooting steps in [GetAADTokenFailed](#error-getaadtokenfailed) to check the network.

### ERROR: ACRTokenExchangeFailed

This error is because the Kubernetes cluster exchange ACR token failed because Azure AD token is not yet authorized. Since the role assignment takes some time, so you can wait a moment then try again.

This failure might also be due to too many requests to the ACR service at that time, it should be a transient error, you can try again later.

### ERROR: KubernetesUnaccessible

You might get the following error during the Kubernetes model deployments:

```
{"code":"BadRequest","statusCode":400,"message":"The request is invalid.","details":[{"code":"KubernetesUnaccessible","message":"Kubernetes error: AuthenticationException. Reason: InvalidCertificate"}],...}
```

To mitigate this error, you can:

* Rotate AKS certificate for the cluster. For more information, see [Certificate Rotation in Azure Kubernetes Service (AKS)](../aks/certificate-rotation.md).
* The new certificate should be updated to after 5 hours, so you can wait for 5 hours and redeploy it.


### ERROR: ImagePullLoopBackOff

The reason you might run into this error when creating/updating Kubernetes online deployments is because you can't download the images from the container registry, resulting in the images pull failure. 

In this case, you can check the cluster network policy and the workspace container registry if cluster can pull image from the container registry.

### ERROR: DeploymentCrashLoopBackOff 

The reason you might run into this error when creating/updating Kubernetes online deployments is the user container crashed initializing. There are two possible reasons for this error:
* User script `score.py` has syntax error or import error then raise exceptions in initializing.
* Or the deployment pod needs more memory than its limit.

To mitigate this error, first you can check the deployment logs for any exceptions in user scripts. If error persists, try to extend resources/instance type memory limit.  
 

### ERROR: KubernetesCrashLoopBackOff

The following list is of reasons you might run into this error when creating/updating the Kubernetes online endpoints/deployments:
* One or more pod(s) stuck in CrashLoopBackoff status, you can check if the deployment log exists, and check if there are error messages in the log.
* There's an error in `score.py` and the container crashed when init your score code, you can follow [ERROR: ResourceNotReady](#error-resourcenotready) part. 
* Your scoring process needs more memory that your deployment config limit is insufficient, you can try to update the deployment with a larger memory limit. 

### ERROR: NamespaceNotFound

The reason you might run into this error when creating/updating the Kubernetes online endpoints is because the namespace your Kubernetes compute used is unavailable in your cluster. 

You can check the Kubernetes compute in your workspace portal and check the namespace in your Kubernetes cluster. If the namespace isn't available, you can detach the legacy compute and reattach to create a new one, specifying a namespace that already exists in your cluster. 

### ERROR: UserScriptInitFailed 

The reason you might run into this error when creating/updating the Kubernetes online deployments is because the init function in your uploaded `score.py` file raised exception.

You can check the deployment logs to see the exception message in detail and fix the exception. 

### ERROR: UserScriptImportError

The reason you might run into this error when creating/updating the Kubernetes online deployments is because the `score.py` file you uploaded has imported unavailable packages.

You can check the deployment logs to see the exception message in detail and fix the exception. 

### ERROR: UserScriptFunctionNotFound 

The reason you might run into this error when creating/updating the Kubernetes online deployments is because the `score.py` file you uploaded doesn't have a function named `init()` or `run()`. You can check your code and add the function.


### ERROR: EndpointNotFound

The reason you might run into this error when creating/updating Kubernetes online deployments is because the system can't find the endpoint resource for the deployment in the cluster. You should create the deployment in an exist endpoint or create this endpoint first in your cluster.

### ERROR: EndpointAlreadyExists

The reason you might run into this error when creating a Kubernetes online endpoint is because the creating endpoint already exists in your cluster.

The endpoint name should be unique per workspace and per cluster, so in this case, you should create endpoint with another name. 

### ERROR: ScoringFeUnhealthy

The reason you might run into this error when creating/updating a Kubernetes online endpoint/deployment is because the [Azureml-fe](how-to-kubernetes-inference-routing-azureml-fe.md) that is the system service running in the cluster isn't found or unhealthy.

To trouble shoot this issue, you can reinstall or update the Azure Machine Learning extension in your cluster.

### ERROR: ValidateScoringFailed

The reason you might run into this error when creating/updating Kubernetes online deployments is because the scoring request URL validation failed when processing the model deploying. 

In this case, you can first check the endpoint URL and then try to redeploy the deployment.

### ERROR: InvalidDeploymentSpec

The reason you might run into this error when creating/updating Kubernetes online deployments is because the deployment spec is invalid.

In this case, you can check the error message.
* Make sure the `instance count` is valid.
* If you have enabled auto scaling, make sure the `minimum instance count` and `maximum instance count` are both valid.

### ERROR: PodUnschedulable

The following list is of reasons you might run into this error when creating/updating the Kubernetes online endpoints/deployments:

* Unable to schedule pod to nodes, due to insufficient resources in your cluster.
* No node match node affinity/selector.

To mitigate this error, you can follow these steps: 
* Check the `node selector` definition of the `instance type` you used, and `node label` configuration of your cluster nodes. 
* Check `instance type` and the node SKU size for AKS cluster or the node resource for Arc-Kubernetes cluster.
  * If the cluster is under-resourced, you can reduce the instance type resource requirement or use another instance type with smaller resource required. 
* If the cluster has no more resource to meet the requirement of the deployment, delete some deployment to release resources.

### ERROR: PodOutOfMemory 

The reason you might run into this error when you creating/updating online deployment is the memory limit you give for deployment is insufficient. You can set the memory limit to a larger value or use a bigger instance type to mitigate this error.

### ERROR: InferencingClientCallFailed 

The reason you might run into this error when creating/updating Kubernetes online endpoints/deployments is because the k8s-extension of the Kubernetes cluster isn't connectable.

In this case, you can detach and then **re-attach** your compute. 

> [!NOTE]
>
> To troubleshoot errors by reattaching, please guarantee to reattach with the exact same configuration as previously detached compute, such as the same compute name and namespace, otherwise you may encounter other errors.

If it's still not working, you can ask the administrator who can access the cluster to use `kubectl get po -n azureml` to check whether the *relay server* pods are running.


## Autoscaling issues

If you're having trouble with autoscaling, see [Troubleshooting Azure autoscale](../azure-monitor/autoscale/autoscale-troubleshoot.md).

For Kubernetes online endpoint, there's **Azure Machine Learning inference router** which is a front-end component to handle autoscaling for all model deployments on the Kubernetes cluster, you can find more information in [Autoscaling of Kubernetes inference routing](how-to-kubernetes-inference-routing-azureml-fe.md#autoscaling)

## Common model consumption errors

The following list is of common model consumption errors resulting from the endpoint `invoke` operation status.

* [Bandwidth limit issues](#bandwidth-limit-issues)
* [HTTP status codes](#http-status-codes)
* [Blocked by CORS policy](#blocked-by-cors-policy)

### Bandwidth limit issues

Managed online endpoints have bandwidth limits for each endpoint. You find the limit configuration in [limits for online endpoints](how-to-manage-quotas.md#azure-machine-learning-online-endpoints-and-batch-endpoints). If your bandwidth usage exceeds the limit, your request is delayed. To monitor the bandwidth delay:

- Use metric "Network bytes" to understand the current bandwidth usage. For more information, see [Monitor managed online endpoints](how-to-monitor-online-endpoints.md).
- There are two response trailers returned if the bandwidth limit enforced: 
    - `ms-azureml-bandwidth-request-delay-ms`: delay time in milliseconds it took for the request stream transfer.
    - `ms-azureml-bandwidth-response-delay-ms`: delay time in milliseconds it took for the response stream transfer.

### HTTP status codes

When you access online endpoints with REST requests, the returned status codes adhere to the standards for [HTTP status codes](https://aka.ms/http-status-codes). These are details about how endpoint invocation and prediction errors map to HTTP status codes.

#### Common error codes for managed online endpoints

The following table contains common error codes when consuming managed online endpoints with REST requests:

| Status code | Reason phrase             | Why this code might get returned                                                                                                                                                                                                                                                                                                                                                                                                                                                                                                                                                                                                                                                                                                                     |
| ----------- | ------------------------- | ---------------------------------------------------------------------------------------------------------------------------------------------------------------------------------------------------------------------------------------------------------------------------------------------------------------------------------------------------------------------------------------------------------------------------------------------------------------------------------------------------------------------------------------------------------------------------------------------------------------------------------------------------------------------------------------------------------------------------------------------------- |
| 200         | OK                        | Your model executed successfully, within your latency bound.                                                                                                                                                                                                                                                                                                                                                                                                                                                                                                                                                                                                                                                                                         |
| 401         | Unauthorized              | You don't have permission to do the requested action, such as score, or your token is expired.                                                                                                                                                                                                                                                                                                                                                                                                                                                                                                                                                                                                                                                       |
| 404         | Not found                 | The endpoint doesn't have any valid deployment with positive weight.                                                                                                                                                                                                                                                                                                                                                                                                                                                                                                                                                                                                                                                                                 |
| 408         | Request timeout           | The model execution took longer than the timeout supplied in `request_timeout_ms` under `request_settings` of your model deployment config.                                                                                                                                                                                                                                                                                                                                                                                                                                                                                                                                                                                                          |
| 424         | Model Error               | If your model container returns a non-200 response, Azure returns a 424. Check the `Model Status Code` dimension under the `Requests Per Minute` metric on your endpoint's [Azure Monitor Metric Explorer](../azure-monitor/essentials/metrics-getting-started.md). Or check response headers `ms-azureml-model-error-statuscode` and `ms-azureml-model-error-reason` for more information. If 424 comes with liveness or readiness probe failing, consider adjusting [probe settings](reference-yaml-deployment-managed-online.md#probesettings) to allow longer time to probe liveness or readiness of the container. |
| 429         | Too many pending requests | Your model is currently getting more requests than it can handle. Azure Machine Learning has implemented a system that permits a maximum of `2 * max_concurrent_requests_per_instance * instance_count requests` to be processed in parallel at any given moment to guarantee smooth operation. Other requests that exceed this maximum are rejected. You can review your model deployment configuration under the request_settings and scale_settings sections to verify and adjust these settings. Additionally, as outlined in the [YAML definition for RequestSettings](reference-yaml-deployment-managed-online.md#requestsettings), it's important to ensure that the environment variable `WORKER_COUNT` is correctly passed. <br><br> If you're using autoscaling and get this error, it means your model is getting requests quicker than the system can scale up. In this situation, consider resending requests with an [exponential backoff](https://en.wikipedia.org/wiki/Exponential_backoff) to give the system the time it needs to adjust. You could also increase the number of instances by using [code to calculate instance count](#how-to-calculate-instance-count). These steps, combined with setting autoscaling, help ensure that your model is ready to handle the influx of requests. |
| 429         | Rate-limiting             | The number of requests per second reached the [limits](how-to-manage-quotas.md#azure-machine-learning-online-endpoints-and-batch-endpoints) of managed online endpoints.                                                                                                                                                                                                                                                                                                                                                                                                                                                                                                                                                                                        |
| 500         | Internal server error     | Azure Machine Learning-provisioned infrastructure is failing.                                                                                                                                                                                                                                                                                                                                                                                                                                                                                                                                                                                                                                                                                                      |

#### Common error codes for kubernetes online endpoints

The following table contains common error codes when consuming Kubernetes online endpoints with REST requests:

| Status code | Reason phrase                                                                 | Why this code might get returned                                                                                                                                                                                                                                                                                                                                                                       |
| ----------- | ----------------------------------------------------------------------------- | ------------------------------------------------------------------------------------------------------------------------------------------------------------------------------------------------------------------------------------------------------------------------------------------------------------------------------------------------------------------------------------------------------ |
| 409         | Conflict error                                                                | When an operation is already in progress, any new operation on that same online endpoint responds with 409 conflict error. For example, If create or update online endpoint operation is in progress and if you trigger a new Delete operation it throws an error.                                                                                                                             |
| 502         | Has thrown an exception or crashed in the `run()` method of the score.py file | When there's an error in `score.py`, for example an imported package doesn't exist in the conda environment, a syntax error, or a failure in the `init()` method. You can follow [here](#error-resourcenotready) to debug the file.                                                                                                                                                                   |
| 503         | Receive large spikes in requests per second                                   | The autoscaler is designed to handle gradual changes in load. If you receive large spikes in requests per second, clients might receive an HTTP status code 503. Even though the autoscaler reacts quickly, it takes AKS a significant amount of time to create more containers. You can follow [here](#how-to-prevent-503-status-codes) to prevent 503 status codes.                                    |
| 504         | Request has timed out                                                         | A 504 status code indicates that the request has timed out. The default timeout setting is 5 seconds. You can increase the timeout or try to speed up the endpoint by modifying the score.py to remove unnecessary calls. If these actions don't correct the problem, you can follow [here](#error-resourcenotready) to debug the score.py file. The code might be in a nonresponsive state or an infinite loop. |
| 500         | Internal server error                                                         | Azure Machine Learning-provisioned infrastructure is failing.                                                                                                                                                                                                                                                                                                                                                        |


### How to prevent 503 status codes
Kubernetes online deployments support autoscaling, which allows replicas to be added to support extra load, more information you can find in [Azure Machine Learning inference router](how-to-kubernetes-inference-routing-azureml-fe.md). Decisions to scale up/down is based off of utilization of the current container replicas.

There are two things that can help prevent 503 status codes:
> [!TIP]
> These two approaches can be used individually or in combination.

* Change the utilization level at which autoscaling creates new replicas. You can adjust the utilization target by setting the `autoscale_target_utilization` to a lower value.

    > [!IMPORTANT]
    > This change does not cause replicas to be created *faster*. Instead, they are created at a lower utilization threshold. Instead of waiting until the service is 70% utilized, changing the value to 30% causes replicas to be created when 30% utilization occurs.
    
    If the Kubernetes online endpoint is already using the current max replicas and you're still seeing 503 status codes, increase the `autoscale_max_replicas` value to increase the maximum number of replicas.

* Change the minimum number of replicas. Increasing the minimum replicas provides a larger pool to handle the incoming spikes.

    To increase the number of instances, you could calculate the required replicas following these codes.

    ```python
    from math import ceil
    # target requests per second
    target_rps = 20
    # time to process the request (in seconds, choose appropriate percentile)
    request_process_time = 10
    # Maximum concurrent requests per instance
    max_concurrent_requests_per_instance = 1
    # The target CPU usage of the model container. 70% in this example
    target_utilization = .7
    
    concurrent_requests = target_rps * request_process_time / target_utilization
    
    # Number of instance count
    instance_count = ceil(concurrent_requests / max_concurrent_requests_per_instance)
    ```

    > [!NOTE]
    > If you receive request spikes larger than the new minimum replicas can handle, you may receive 503 again. For example, as traffic to your endpoint increases, you may need to increase the minimum replicas.

#### How to calculate instance count
To increase the number of instances, you can calculate the required replicas by using the following code:
```python
from math import ceil
# target requests per second
target_rps = 20
# time to process the request (in seconds, choose appropriate percentile)
request_process_time = 10
# Maximum concurrent requests per instance
max_concurrent_requests_per_instance = 1
# The target CPU usage of the model container. 70% in this example
target_utilization = .7

concurrent_requests = target_rps * request_process_time / target_utilization

# Number of instance count
instance_count = ceil(concurrent_requests / max_concurrent_requests_per_instance)
```

### Blocked by CORS policy

Online endpoints (v2) currently don't support [Cross-Origin Resource Sharing](https://developer.mozilla.org/docs/Web/HTTP/CORS) (CORS) natively. If your web application tries to invoke the endpoint without proper handling of the CORS preflight requests, you can see the following error message: 

```
Access to fetch at 'https://{your-endpoint-name}.{your-region}.inference.ml.azure.com/score' from origin http://{your-url} has been blocked by CORS policy: Response to preflight request doesn't pass access control check. No 'Access-control-allow-origin' header is present on the request resource. If an opaque response serves your needs, set the request's mode to 'no-cors' to fetch the resource with the CORS disabled.
```
We recommend that you use Azure Functions, Azure Application Gateway, or any service as an interim layer to handle CORS preflight requests.

## Common network isolation issues

[!INCLUDE [network isolation issues](includes/machine-learning-online-endpoint-troubleshooting.md)]

## Troubleshoot inference server
In this section, we provide basic troubleshooting tips for [Azure Machine Learning inference HTTP server](how-to-inference-server-http.md). 

[!INCLUDE [inference server TSGs](includes/machine-learning-inference-server-troubleshooting.md)]

## Next steps

- [Deploy and score a machine learning model by using an online endpoint](how-to-deploy-online-endpoints.md)
- [Safe rollout for online endpoints](how-to-safely-rollout-online-endpoints.md)
- [Online endpoint YAML reference](reference-yaml-endpoint-online.md)
- [Troubleshoot kubernetes compute ](how-to-troubleshoot-kubernetes-compute.md)<|MERGE_RESOLUTION|>--- conflicted
+++ resolved
@@ -8,11 +8,7 @@
 author: dem108
 ms.author: sehan
 ms.reviewer: mopeakande
-<<<<<<< HEAD
-ms.date: 10/27/2023
-=======
 ms.date: 10/24/2023
->>>>>>> 8b46781b
 ms.topic: troubleshooting
 ms.custom: devplatv2, devx-track-azurecli, cliv2, event-tier1-build-2022, sdkv2, ignite-2022
 #Customer intent: As a data scientist, I want to figure out why my online endpoint deployment failed so that I can fix it.
