--- conflicted
+++ resolved
@@ -446,16 +446,6 @@
 
 | Status code| Compute | Reason phrase |	Why this code might get returned |
 | --- | --- | --- |
-<<<<<<< HEAD
-| 200 | | OK | Your model executed successfully, within your latency bound. |
-| 401 | | Unauthorized | You don't have permission to do the requested action, such as score, or your token is expired. |
-| 404 | | Not found | Your URL isn't correct. |
-| 408 | | Request timeout | The model execution took longer than the timeout supplied in `request_timeout_ms` under `request_settings` of your model deployment config.|
-| 424 | | Model Error | If your model container returns a non-200 response, Azure returns a 424. Check the `Model Status Code` dimension under the `Requests Per Minute` metric on your endpoint's [Azure Monitor Metric Explorer](../azure-monitor/essentials/metrics-getting-started.md). Or check response headers `ms-azureml-model-error-statuscode` and `ms-azureml-model-error-reason` for more information. |
-| 429 | | Rate-limiting | The number of requests per second reached the [limit](./how-to-manage-quotas.md#azure-machine-learning-managed-online-endpoints) of managed online endpoints.|
-| 429 | | Too many pending requests | Your model is getting more requests than it can handle. We allow 2 * `max_concurrent_requests_per_instance` * `instance_count` requests in parallel at any time. Additional requests are rejected. You can confirm these settings in your model deployment config under `request_settings` and `scale_settings`. If you're using auto-scaling, your model is getting requests faster than the system can scale up. With auto-scaling, you can try to resend requests with [exponential backoff](https://aka.ms/exponential-backoff). Doing so can give the system time to adjust. |
-| 500 | | Internal server error | Azure ML-provisioned infrastructure is failing. |
-=======
 | 200 | OK | Your model executed successfully, within your latency bound. |
 | 401 | Unauthorized | You don't have permission to do the requested action, such as score, or your token is expired. |
 | 404 | Not found | Your URL isn't correct. |
@@ -464,7 +454,6 @@
 | 429 | Too many pending requests | Your model is getting more requests than it can handle. We allow maximum `max_concurrent_requests_per_instance` * `instance_count` / `request_process_time (in seconds)` requests per second. Additional requests are rejected. You can confirm these settings in your model deployment config under `request_settings` and `scale_settings`. If you're using auto-scaling, your model is getting requests faster than the system can scale up. With auto-scaling, you can try to resend requests with [exponential backoff](https://aka.ms/exponential-backoff). Doing so can give the system time to adjust. Apart from enable auto-scaling, you could also increase the number of instances by using the below [code](#how-to-calculate-instance-count). |
 | 429 | Rate-limiting | The number of requests per second reached the [limit](./how-to-manage-quotas.md#azure-machine-learning-managed-online-endpoints) of managed online endpoints.|
 | 500 | Internal server error | Azure ML-provisioned infrastructure is failing. |
->>>>>>> 0c1b333d
 
 ### How to calculate instance count
 To increase the number of instances, you could calculate the required replicas following below code.
