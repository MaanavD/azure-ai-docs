---
title: Troubleshooting online endpoints deployment
titleSuffix: Azure Machine Learning
description: Learn how to troubleshoot some common deployment and scoring errors with online endpoints.
services: machine-learning
ms.service: machine-learning
ms.subservice: mlops
author: shohei1029
ms.author:  shnagata
ms.reviewer: mopeakande
ms.date: 11/04/2022
ms.topic: troubleshooting
ms.custom: devplatv2, devx-track-azurecli, cliv2, event-tier1-build-2022, sdkv2, ignite-2022
#Customer intent: As a data scientist, I want to figure out why my online endpoint deployment failed so that I can fix it.
---

# Troubleshooting online endpoints deployment and scoring

[!INCLUDE [dev v2](../../includes/machine-learning-dev-v2.md)]


Learn how to resolve common issues in the deployment and scoring of Azure Machine Learning online endpoints.

This document is structured in the way you should approach troubleshooting:

1. Use [local deployment](#deploy-locally) to test and debug your models locally before deploying in the cloud.
1. Use [container logs](#get-container-logs) to help debug issues.
1. Understand [common deployment errors](#common-deployment-errors) that might arise and how to fix them.

The section [HTTP status codes](#http-status-codes) explains how invocation and prediction errors map to HTTP status codes when scoring endpoints with REST requests.

## Prerequisites

* An **Azure subscription**. Try the [free or paid version of Azure Machine Learning](https://azure.microsoft.com/free/).
* The [Azure CLI](/cli/azure/install-azure-cli).
* For Azure Machine Learning CLI v2, see [Install, set up, and use the CLI (v2)](how-to-configure-cli.md).
* For Azure Machine Learning Python SDK v2, see [Install the Azure Machine Learning SDK v2 for Python](/python/api/overview/azure/ml/installv2).

## Deploy locally

Local deployment is deploying a model to a local Docker environment. Local deployment is useful for testing and debugging before deployment to the cloud.

> [!TIP]
> Use Visual Studio Code to test and debug your endpoints locally. For more information, see [debug online endpoints locally in Visual Studio Code](how-to-debug-managed-online-endpoints-visual-studio-code.md).

Local deployment supports creation, update, and deletion of a local endpoint. It also allows you to invoke and get logs from the endpoint. 

## [Azure CLI](#tab/cli)

To use local deployment, add `--local` to the appropriate CLI command:

```azurecli
az ml online-deployment create --endpoint-name <endpoint-name> -n <deployment-name> -f <spec_file.yaml> --local
```

## [Python SDK](#tab/python)

To use local deployment, add  `local=True` parameter in the command:

```python
ml_client.begin_create_or_update(online_deployment, local=True)
```

* `ml_client` is the instance for `MLCLient` class, and `online_deployment` is the instance for either `ManagedOnlineDeployment` class or `KubernetesOnlineDeployment` class.

---

As a part of local deployment the following steps take place:

- Docker either builds a new container image or pulls an existing image from the local Docker cache. An existing image is used if there's one that matches the environment part of the specification file.
- Docker starts a new container with mounted local artifacts such as model and code files.

For more, see [Deploy locally in Deploy and score a machine learning model](how-to-deploy-managed-online-endpoint-sdk-v2.md#create-local-endpoint-and-deployment).



## Conda installation
 
Generally, issues with mlflow deployment stem from issues with the installation of the user environment specified in the `conda.yaml` file. 

To debug conda installation problems, try the following:

1. Check the logs for conda installation. If the container crashed or taking too long to start up, it is likely that conda environment update has failed to resolve correctly.

1. Install the mlflow conda file locally with the command `conda env create -n userenv -f <CONDA_ENV_FILENAME>`. 

1. If there are errors locally, try resolving the conda environment and creating a functional one before redeploying. 

1. If the container crashes even if it resolves locally, the SKU size used for deployment may be too small. 
    1. Conda package installation occurs at runtime, so if the SKU size is too small to accommodate all of the packages detailed in the `conda.yaml` environment file, then the container may crash. 
    1. A Standard_F4s_v2 VM is a good starting SKU size, but larger ones may be needed depending on which dependencies are specified in the conda file.
    1. For Kubernetes online endpoint, the Kubernetes cluster must have minimum of 4 vCPU cores and 8-GB memory.

## Get container logs

You can't get direct access to the VM where the model is deployed. However, you can get logs from some of the containers that are running on the VM. The amount of information depends on the provisioning status of the deployment. If the specified container is up and running you'll see its console output, otherwise you'll get a message to try again later.

# [Azure CLI](#tab/cli)

To see log output from container, use the following CLI command:

```azurecli
az ml online-deployment get-logs -e <endpoint-name> -n <deployment-name> -l 100
```

or

```azurecli
az ml online-deployment get-logs --endpoint-name <endpoint-name> --name <deployment-name> --lines 100
```

Add `--resource-group` and `--workspace-name` to the commands above if you have not already set these parameters via `az configure`.

To see information about how to set these parameters, and if current values are already set, run:

```azurecli
az ml online-deployment get-logs -h
```

By default the logs are pulled from the inference server. Logs include the console log from the inference server, which contains print/log statements from your `score.py' code.

> [!NOTE]
> If you use Python logging, ensure you use the correct logging level order for the messages to be published to logs. For example, INFO.


You can also get logs from the storage initializer container by passing `–-container storage-initializer`. These logs contain information on whether code and model data were successfully downloaded to the container.

Add `--help` and/or `--debug` to commands to see more information. 

# [Python SDK](#tab/python)

To see log output from container, use the `get_logs` method as follows:

```python
ml_client.online_deployments.get_logs(
    name="<deployment-name>", endpoint_name="<endpoint-name>", lines=100
)
```

To see information about how to set these parameters, see
[reference for get-logs](/python/api/azure-ai-ml/azure.ai.ml.operations.onlinedeploymentoperations#azure-ai-ml-operations-onlinedeploymentoperations-get-logs)

By default the logs are pulled from the inference server. Logs include the console log from the inference server, which contains print/log statements from your `score.py' code.

> [!NOTE]
> If you use Python logging, ensure you use the correct logging level order for the messages to be published to logs. For example, INFO.

You can also get logs from the storage initializer container by adding `container_type="storage-initializer"` option. These logs contain information on whether code and model data were successfully downloaded to the container.

```python
ml_client.online_deployments.get_logs(
    name="<deployment-name>", endpoint_name="<endpoint-name>", lines=100, container_type="storage-initializer"
)
```

---

For Kubernetes online endpoint, the administrators are able to directly access the cluster where the model is deployed, which is more flexible for them to check the log in Kubernetes. For example:

```bash
kubectl -n <compute-namespace> logs <container-name>
```

## Request tracing

There are two supported tracing headers:

- `x-request-id` is reserved for server tracing. We override this header to ensure it's a valid GUID.

   > [!Note]
   > When you create a support ticket for a failed request, attach the failed request ID to expedite investigation.
   
- `x-ms-client-request-id` is available for client tracing scenarios. We sanitize this header to remove non-alphanumeric symbols. This header is truncated to 72 characters.

## Common deployment errors

Below is a list of common deployment errors that are reported as part of the deployment operation status.

* [ImageBuildFailure](#error-imagebuildfailure)
* [OutOfQuota](#error-outofquota)
* [OutOfCapacity](#error-outofcapacity)
* [BadArgument](#error-badargument)
* [ResourceNotReady](#error-resourcenotready)
* [ResourceNotFound](#error-resourcenotfound)
* [OperationCanceled](#error-operationcanceled)
* [NamespaceNotFound](#error-namespacenotfound)
* [KubernetesCrashLoopBackOff](#error-kubernetescrashloopbackoff)
* [ACRSecretError](#error-acrsecreterror)
* [InferencingClientCallFailed ](#error-inferencingclientcallfailed )


### ERROR: ImageBuildFailure

This error is returned when the environment (docker image) is being built. You can check the build log for more information on the failure(s). The build log is located in the default storage for your Azure Machine Learning workspace. The exact location may be returned as part of the error. For example, "The build log is available in the workspace blob store '[storage-account-name]' under the path '/azureml/ImageLogs/your-image-id/build.log'". In this case, "azureml" is the name of the blob container in the storage account.

Below is a list of common image build failure scenarios:

* [Azure Container Registry (ACR) authorization failure](#container-registry-authorization-failure)
* [Generic or unknown failure](#generic-image-build-failure)

#### Container registry authorization failure

If the error message mentions `"container registry authorization failure"`, that means the container registry could not be accessed with the current credentials.
This can be caused by desynchronization of a workspace resource's keys and it takes some time to automatically synchronize.
However, you can [manually call for a synchronization of keys](/cli/azure/ml/workspace#az-ml-workspace-sync-keys) which may resolve the authorization failure.

Container registries that are behind a virtual network may also encounter this error if set up incorrectly. You must verify that the virtual network has been set up properly.

#### Generic image build failure

As stated above, you can check the build log for more information on the failure.
If no obvious error is found in the build log and the last line is `Installing pip dependencies: ...working...`, then the error may be caused by a dependency. Pinning version dependencies in your conda file can fix this problem.

We also recommend [deploying locally](#deploy-locally) to test and debug your models locally before deploying to the cloud.

### ERROR: OutOfQuota

Below is a list of common resources that might run out of quota when using Azure services:

* [CPU](#cpu-quota)
* [Disk](#disk-quota)
* [Memory](#memory-quota)
* [Role assignments](#role-assignment-quota)
* [Endpoints](#endpoint-quota)
* [Other](#other-quota)

Additionally,  below is a list of common resources that might run out of quota only for Kubernetes online endpoint: 
* [Kubernetes](#kubernetes-quota)


#### CPU Quota

Before deploying a model, you need to have enough compute quota. This quota defines how much virtual cores are available per subscription, per workspace, per SKU, and per region. Each deployment subtracts from available quota and adds it back after deletion, based on type of the SKU.

A possible mitigation is to check if there are unused deployments that can be deleted. Or you can submit a [request for a quota increase](how-to-manage-quotas.md#request-quota-increases).

#### Disk quota

This issue happens when the size of the model is larger than the available disk space and the model is not able to be downloaded. Try a SKU with more disk space.
* Try a [Managed online endpoints SKU list](reference-managed-online-endpoints-vm-sku-list.md) with more disk space.
* Try reducing image and model size.

#### Memory quota
This issue happens when the memory footprint of the model is larger than the available memory. Try a [Managed online endpoints SKU list](reference-managed-online-endpoints-vm-sku-list.md) with more memory.<br>

#### Endpoint quota

Try to delete some unused endpoints in this subscription.

#### Role assignment quota

Try to delete some unused role assignments in this subscription. You can check all role assignments in the Azure portal in the Access Control menu.

#### Kubernetes quota

This issue happens when the requested CPU or memory couldn't be satisfied, such as nodes are cordoned or nodes are unavailable, which means all nodes are unschedulable.

Adjust your request in the cluster, you can directly [adjust resource request of the instance type](how-to-manage-kubernetes-instance-types.md). 

##### Container can't be scheduled

When deploying a model to an Kubernetes compute target, Azure Machine Learning will attempt to schedule the service with the requested amount of resources. If there are no nodes available in the cluster with the appropriate amount of resources after 5 minutes, the deployment will fail. The failure message is `Couldn't Schedule because the kubernetes cluster didn't have available resources after trying for 00:05:00`. You can address this error by either adding more nodes, changing the SKU of your nodes, or changing the resource requirements of your service. 

The error message will typically indicate which resource you need more of - for instance, if you see an error message indicating `0/3 nodes are available: 3 Insufficient nvidia.com/gpu` that means that the service requires GPUs and there are three nodes in the cluster that don't have available GPUs. This could be addressed by adding more nodes if you're using a GPU SKU, switching to a GPU enabled SKU if you aren't or changing your environment to not require GPUs.  

#### Other quota

To run the `score.py` provided as part of the deployment, Azure creates a container that includes all the resources that the `score.py` needs, and runs the scoring script on that container.

If your container could not start, this means scoring could not happen. It might be that the container is requesting more resources than what `instance_type` can support. If so, consider updating the `instance_type` of the online deployment.

To get the exact reason for an error, run: 

#### [Azure CLI](#tab/cli)

```azurecli
az ml online-deployment get-logs -e <endpoint-name> -n <deployment-name> -l 100
```

#### [Python SDK](#tab/python)

```python
ml_client.online_deployments.get_logs(
    name="<deployment-name>", endpoint_name="<endpoint-name>", lines=100
)
```

---

### ERROR: OutOfCapacity

For managed online endpoint, the specified VM Size failed to provision due to a lack of Azure Machine Learning capacity. Retry later or try deploying to a different region.

### ERROR: BadArgument

Below is a list of reasons you might run into this error when using either managed online endpoint or Kubernetes online endpoint:

* [Startup task failed due to authorization error](#authorization-error)
* [Startup task failed due to incorrect role assignments on resource](#authorization-error)
* [Unable to download user container image](#unable-to-download-user-container-image)
* [Unable to download user model](#unable-to-download-user-model)


Additionally, below is a list of reasons you might run into this error only when using Kubernetes online endpoint:

* [Resource request was greater than limits](#resource-requests-greater-than-limits)
* [azureml-fe for kubernetes online endpoint is not ready](#azureml-fe-not-ready)


#### Authorization error

After you provisioned the compute resource, during deployment creation, Azure tries to pull the user container image from the workspace private Azure Container Registry (ACR) and mount the user model and code artifacts into the user container from the workspace storage account.

First, check if there's a permissions issue accessing ACR.

To pull blobs, Azure uses [managed identities](../active-directory/managed-identities-azure-resources/overview.md) to access the storage account.

  - If you created the associated endpoint with SystemAssigned, Azure role-based access control (RBAC) permission is automatically granted, and no further permissions are needed.

  - If you created the associated endpoint with UserAssigned, the user's managed identity must have Storage blob data reader permission on the workspace storage account.

#### Unable to download user container image

It's possible that the user container couldn't be found. Check [container logs](#get-container-logs) to get more details.

Make sure container image is available in workspace ACR.

For example, if image is `testacr.azurecr.io/azureml/azureml_92a029f831ce58d2ed011c3c42d35acb:latest` check the repository with
`az acr repository show-tags -n testacr --repository azureml/azureml_92a029f831ce58d2ed011c3c42d35acb --orderby time_desc --output table`.

#### Unable to download user model

It is possible that the user model can't be found. Check [container logs](#get-container-logs) to get more details.

Make sure the model is registered to the same workspace as the deployment. Use the `show` command or equivalent Python method to show details for a model in a workspace. 

- For example: 
  
  #### [Azure CLI](#tab/cli)

  ```azurecli
  az ml model show --name <model-name> --version <version>
  ```
 
  #### [Python SDK](#tab/python)

  ```python
  ml_client.models.get(name="<model-name>", version=<version>)
  ```
  ---

  > [!WARNING]
  > You must specify either version or label to get the model information.

You can also check if the blobs are present in the workspace storage account.

- For example, if the blob is `https://foobar.blob.core.windows.net/210212154504-1517266419/WebUpload/210212154504-1517266419/GaussianNB.pkl`, you can use this command to check if it exists:
   
  ```azurecli
  az storage blob exists --account-name foobar --container-name 210212154504-1517266419 --name WebUpload/210212154504-1517266419/GaussianNB.pkl --subscription <sub-name>`
  ```
  
- If the blob is present, you can use this command to obtain the logs from the storage initializer:

  #### [Azure CLI](#tab/cli)

  ```azurecli
  az ml online-deployment get-logs --endpoint-name <endpoint-name> --name <deployment-name> –-container storage-initializer`
  ```

  #### [Python SDK](#tab/python)

  ```python
  ml_client.online_deployments.get_logs(
    name="<deployment-name>", endpoint_name="<endpoint-name>", lines=100, container_type="storage-initializer"
  )
  ```

  ---

#### Resource requests greater than limits

Requests for resources must be less than or equal to limits. If you don't set limits, we set default values when you attach your compute to an Azure Machine Learning workspace. You can check limits in the Azure portal or by using the `az ml compute show` command.

#### azureml-fe not ready
The front-end component (azureml-fe) that routes incoming inference requests to deployed services automatically scales as needed. It's installed during your k8s-extension installation.

This component should be healthy on cluster, at least one healthy replica. You will get this error message if it's not available when you trigger kubernetes online endpoint and deployment creation/update request.

Please check the pod status and logs to fix this issue, you can also try to update the k8s-extension installed on the cluster.


### ERROR: ResourceNotReady

To run the `score.py` provided as part of the deployment, Azure creates a container that includes all the resources that the `score.py` needs, and runs the scoring script on that container. The error in this scenario is that this container is crashing when running, which means scoring can't happen. This error happens when:

- There's an error in `score.py`. Use `get-logs` to help diagnose common problems:
    - A package that was imported but isn't in the conda environment.
    - A syntax error.
    - A failure in the `init()` method.
<<<<<<< HEAD
        - If there are uncaught exceptions in the `init()` function, you might see **CrashLoopBackOff** error in the error message.
- If `get-logs` isn't producing any logs, it usually means that the container has failed to start. To debug this issue, try [deploying locally](https://github.com/MicrosoftDocs/azure-docs/blob/master/articles/machine-learning/how-to-troubleshoot-online-endpoints.md#deploy-locally) instead.
=======
- If `get-logs` isn't producing any logs, it usually means that the container has failed to start. To debug this issue, try [deploying locally](#deploy-locally) instead.
>>>>>>> d0f7228c
- Readiness or liveness probes aren't set up correctly.
- There's an error in the environment setup of the container, such as a missing dependency.
- When you face `TypeError: register() takes 3 positional arguments but 4 were given` error, the error may be caused by the dependency between flask v2 and `azureml-inference-server-http`. See [FAQs for inference HTTP server](how-to-inference-server-http.md#1-i-encountered-the-following-error-during-server-startup) for more details.

### ERROR: ResourceNotFound

Below is a list of reasons you might run into this error only when using either managed online endpoint or Kubernetes online endpoint:

* [Azure Resource Manager cannot find a required resource](#resource-manager-cannot-find-a-resource)
* [Azure Container Registry is private or otherwise inaccessible](#container-registry-authorization-error)

#### Resource Manager cannot find a resource

This error occurs when Azure Resource Manager can't find a required resource. For example, you'll receive this error if a storage account was referred to but can't be found at the path on which it was specified. Be sure to double check resources that might have been supplied by exact path or the spelling of their names.

For more information, see [Resolve Resource Not Found Errors](../azure-resource-manager/troubleshooting/error-not-found.md).

#### Container registry authorization error

This error occurs when an image belonging to a private or otherwise inaccessible container registry was supplied for deployment. 
At this time, our APIs cannot accept private registry credentials. 

To mitigate this error, either ensure that the container registry is **not private** or follow the following steps:
1. Grant your private registry's `acrPull` role to the system identity of your online endpoint.
1. In your environment definition, specify the address of your private image as well as the additional instruction to not modify (build) the image.

If the mitigation is successful, the image will not require any building and the final image address will simply be the given image address.
At deployment time, your online endpoint's system identity will pull the image from the private registry.

For more diagnostic information, see [How To Use the Workspace Diagnostic API](../machine-learning/how-to-workspace-diagnostic-api.md).

### ERROR: OperationCanceled

Below is a list of reasons you might run into this error when using either managed online endpoint or Kubernetes online endpoint:

* [Operation was canceled by another operation that has a higher priority](#operation-canceled-by-another-higher-priority-operation)
* [Operation was canceled due to a previous operation waiting for lock confirmation](#operation-canceled-waiting-for-lock-confirmation)

#### Operation canceled by another higher priority operation

Azure operations have a certain priority level and are executed from highest to lowest. This error happens when your operation happened to be overridden by another operation that has a higher priority.

Retrying the operation might allow it to be performed without cancellation.

#### Operation canceled waiting for lock confirmation

Azure operations have a brief waiting period after being submitted during which they retrieve a lock to ensure that we don't run into race conditions. This error happens when the operation you submitted is the same as another operation that is currently still waiting for confirmation that it has received the lock to proceed. It may indicate that you've submitted a very similar request too soon after the initial request.

Retrying the operation after waiting a few seconds up to a minute may allow it to be performed without cancellation.

### ERROR: NamespaceNotFound

The reason you might run into this error when using Kubernetes online endpoint is because the namespace your Kubernetes compute used is unavailable in your cluster. 

You can check the Kubernetes compute in your workspace portal and check the namespace in your Kubernetes cluster. If the namespace is not available, you can detach the legacy compute and re-attach to create a new one, specifying a namespace that already exists in your cluster.    

### ERROR: KubernetesCrashLoopBackOff

Below is a list of reasons you might run into this error when using Kubernetes online endpoint:
* There is an error in `score.py` and the container crashed when init your score code, please following [ERROR: ResourceNotReady](#error-resourcenotfound) part. 
* Your scoring process needs more memory that your deployment config limit is insufficient, you can try update the deployment with a larger memory limit. 

### ERROR: ACRSecretError 

Below is a list of reasons you might run into this error when using Kubernetes online endpoint:

* Role assignment has not yet been completed. In this case, please wait for a serval seconds and try again later. 
* The Azure ARC (For Azure Arc Kubernetes cluster) or AMLArc extension (For AKS) is not properly installed or configured. Please try to check the Azure ARC or AMLArc extension configuration and status. 
* The Kubernetes cluster has improper network configuration, please check the proxy, network policy or certificate. 

### ERROR: InferencingClientCallFailed 

The reason you might run into this error when using Kubernetes online endpoint is because the k8s-extension of the Kubernetes cluster is not connectable.

In this case, you can detach and then **re-attach** your compute. 

> [!NOTE]
>
> To troubleshoot errors by re-attaching, please guarantee to re-attach with the exact same configuration as previously detached compute, such as the same compute name and namespace, otherwise you may encounter other errors.

If it is still not working, please ask the administrator who can access the cluster to use `kubectl get po -n azureml` to check whether the *relayserver* pods are running.


### ERROR: InternalServerError

Although we do our best to provide a stable and reliable service, sometimes things don't go according to plan. If you get this error, it means that something isn't right on our side, and we need to fix it. Submit a [customer support ticket](https://portal.azure.com/#blade/Microsoft_Azure_Support/HelpAndSupportBlade/newsupportrequest) with all related information and we'll address the issue. 

## Autoscaling issues

If you're having trouble with autoscaling, see [Troubleshooting Azure autoscale](../azure-monitor/autoscale/autoscale-troubleshoot.md).

For Kubernetes online endpoint, there is **AzureML inference router** which is a front-end component to handle autoscaling for all model deployments on the Kubernetes cluster, you can find more information in [Autoscaling of Kubernetes inference routing](how-to-kubernetes-inference-routing-azureml-fe.md#autoscaling)

## Bandwidth limit issues

Managed online endpoints have bandwidth limits for each endpoint. You find the limit configuration in [Manage and increase quotas for resources with Azure Machine Learning](how-to-manage-quotas.md#azure-machine-learning-managed-online-endpoints) here. If your bandwidth usage exceeds the limit, your request will be delayed. To monitor the bandwidth delay:

- Use metric “Network bytes” to understand the current bandwidth usage. For more information, see [Monitor managed online endpoints](how-to-monitor-online-endpoints.md).
- There are two response trailers will be returned if the bandwidth limit enforced: 
    - `ms-azureml-bandwidth-request-delay-ms`: delay time in milliseconds it took for the request stream transfer.
    - `ms-azureml-bandwidth-response-delay-ms`: delay time in milliseconds it took for the response stream transfer.

## HTTP status codes

When you access online endpoints with REST requests, the returned status codes adhere to the standards for [HTTP status codes](https://aka.ms/http-status-codes). Below are details about how endpoint invocation and prediction errors map to HTTP status codes.

Below are common error codes when consuming managed online endpoints with REST requests:

| Status code| Reason phrase |	Why this code might get returned |
| --- | --- | --- |
| 200 | OK | Your model executed successfully, within your latency bound. |
| 401 | Unauthorized | You don't have permission to do the requested action, such as score, or your token is expired. |
| 404 | Not found | The endpoint doesn't have any valid deployment with positive weight. |
| 408 | Request timeout | The model execution took longer than the timeout supplied in `request_timeout_ms` under `request_settings` of your model deployment config.|
| 424 | Model Error | If your model container returns a non-200 response, Azure returns a 424. Check the `Model Status Code` dimension under the `Requests Per Minute` metric on your endpoint's [Azure Monitor Metric Explorer](../azure-monitor/essentials/metrics-getting-started.md). Or check response headers `ms-azureml-model-error-statuscode` and `ms-azureml-model-error-reason` for more information. |
| 429 | Too many pending requests | Your model is getting more requests than it can handle. We allow maximum 2 * `max_concurrent_requests_per_instance` * `instance_count` requests in parallel at any time. Additional requests are rejected. You can confirm these settings in your model deployment config under `request_settings` and `scale_settings`, respectively. If you're using auto-scaling, your model is getting requests faster than the system can scale up. With auto-scaling, you can try to resend requests with [exponential backoff](https://aka.ms/exponential-backoff). Doing so can give the system time to adjust. Apart from enable auto-scaling, you could also increase the number of instances by using the below [code](#how-to-prevent-503-status-codes). |
| 429 | Rate-limiting | The number of requests per second reached the [limit](./how-to-manage-quotas.md#azure-machine-learning-managed-online-endpoints) of managed online endpoints.|
| 500 | Internal server error | Azure ML-provisioned infrastructure is failing. |

Below are common error codes when consuming Kubernetes online endpoints with REST requests:

| Status code| Reason phrase |	Why this code might get returned |
| --- | --- | --- |
| 409 | Conflict error | When an operation is already in progress, any new operation on that same online endpoint will respond with 409 conflict error. For example, If create or update online endpoint operation is in progress and if you trigger a new Delete operation it will throw an error. |
| 502 | Has thrown an exception or crashed in the `run()` method of the score.py file | When there's an error in `score.py`, for example a imported package does not exist in the conda environment, a syntax error, or a failure in the `init()` method. You can follow [here](#error-resourcenotready) to debug the file. |
| 503 | Receive large spikes in requests per second | The autoscaler is designed to handle gradual changes in load. If you receive large spikes in requests per second, clients may receive an HTTP status code 503. Even though the autoscaler reacts quickly, it takes AKS a significant amount of time to create more containers. You can follow [here](#how-to-prevent-503-status-codes) to prevent 503 status codes.|
| 504 | Request has timed out | A 504 status code indicates that the request has timed out. The default timeout is 1 minute. You can increase the timeout or try to speed up the endpoint by modifying the score.py to remove unnecessary calls. If these actions don't correct the problem, you can follow [here](#error-resourcenotready) to debug the score.py file. The code may be in a non-responsive state or an infinite loop. |
| 500 | Internal server error | Azure ML-provisioned infrastructure is failing. |


### How to prevent 503 status codes
Kubernetes online deployments support autoscaling, which allows replicas to be added to support extra load, more information you can find in [AzureML inference router](how-to-kubernetes-inference-routing-azureml-fe.md). Decisions to scale up/down is based off of utilization of the current container replicas.

There are two things that can help prevent 503 status codes:
> [!TIP]
> These two approaches can be used individually or in combination.

* Change the utilization level at which autoscaling creates new replicas. You can adjust the utilization target by setting the `autoscale_target_utilization` to a lower value.

    > [!IMPORTANT]
    > This change does not cause replicas to be created *faster*. Instead, they are created at a lower utilization threshold. Instead of waiting until the service is 70% utilized, changing the value to 30% causes replicas to be created when 30% utilization occurs.
    
    If the Kubernetes online endpoint is already using the current max replicas and you're still seeing 503 status codes, increase the `autoscale_max_replicas` value to increase the maximum number of replicas.

* Change the minimum number of replicas. Increasing the minimum replicas provides a larger pool to handle the incoming spikes.

    To increase the number of instances, you could calculate the required replicas following below code.

    ```python
    from math import ceil
    # target requests per second
    target_rps = 20
    # time to process the request (in seconds, choose appropriate percentile)
    request_process_time = 10
    # Maximum concurrent requests per instance
    max_concurrent_requests_per_instance = 1
    # The target CPU usage of the model container. 70% in this example
    target_utilization = .7
    
    concurrent_requests = target_rps * request_process_time / target_utilization
    
    # Number of instance count
    instance_count = ceil(concurrent_requests / max_concurrent_requests_per_instance)
    ```

    > [!NOTE]
    > If you receive request spikes larger than the new minimum replicas can handle, you may receive 503s again. For example, as traffic to your endpoint increases, you may need to increase the minimum replicas.

## Common network isolation issues

[!INCLUDE [network isolation issues](../../includes/machine-learning-online-endpoint-troubleshooting.md)]

## Next steps

- [Deploy and score a machine learning model with a managed online endpoint](how-to-deploy-managed-online-endpoints.md)
- [Safe rollout for online endpoints](how-to-safely-rollout-managed-endpoints.md)
- [Online endpoint YAML reference](reference-yaml-endpoint-online.md)<|MERGE_RESOLUTION|>--- conflicted
+++ resolved
@@ -398,12 +398,7 @@
     - A package that was imported but isn't in the conda environment.
     - A syntax error.
     - A failure in the `init()` method.
-<<<<<<< HEAD
-        - If there are uncaught exceptions in the `init()` function, you might see **CrashLoopBackOff** error in the error message.
-- If `get-logs` isn't producing any logs, it usually means that the container has failed to start. To debug this issue, try [deploying locally](https://github.com/MicrosoftDocs/azure-docs/blob/master/articles/machine-learning/how-to-troubleshoot-online-endpoints.md#deploy-locally) instead.
-=======
 - If `get-logs` isn't producing any logs, it usually means that the container has failed to start. To debug this issue, try [deploying locally](#deploy-locally) instead.
->>>>>>> d0f7228c
 - Readiness or liveness probes aren't set up correctly.
 - There's an error in the environment setup of the container, such as a missing dependency.
 - When you face `TypeError: register() takes 3 positional arguments but 4 were given` error, the error may be caused by the dependency between flask v2 and `azureml-inference-server-http`. See [FAQs for inference HTTP server](how-to-inference-server-http.md#1-i-encountered-the-following-error-during-server-startup) for more details.
