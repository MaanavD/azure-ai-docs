---
title: Troubleshooting online endpoints deployment
titleSuffix: Azure Machine Learning
description: Learn how to troubleshoot some common deployment and scoring errors with online endpoints.
services: machine-learning
ms.service: machine-learning
ms.subservice: mlops
author: shohei1029
ms.author:  shnagata
ms.reviewer: mopeakande
ms.date: 11/04/2022
ms.topic: troubleshooting
ms.custom: devplatv2, devx-track-azurecli, cliv2, event-tier1-build-2022, sdkv2, ignite-2022
#Customer intent: As a data scientist, I want to figure out why my online endpoint deployment failed so that I can fix it.
---

# Troubleshooting online endpoints deployment and scoring

[!INCLUDE [dev v2](../../includes/machine-learning-dev-v2.md)]


Learn how to resolve common issues in the deployment and scoring of Azure Machine Learning online endpoints.

This document is structured in the way you should approach troubleshooting:

1. Use [local deployment](#deploy-locally) to test and debug your models locally before deploying in the cloud.
1. Use [container logs](#get-container-logs) to help debug issues.
1. Understand [common deployment errors](#common-deployment-errors) that might arise and how to fix them.

The section [HTTP status codes](#http-status-codes) explains how invocation and prediction errors map to HTTP status codes when scoring endpoints with REST requests.

## Prerequisites

* An **Azure subscription**. Try the [free or paid version of Azure Machine Learning](https://azure.microsoft.com/free/).
* The [Azure CLI](/cli/azure/install-azure-cli).
* For Azure Machine Learning CLI v2, see [Install, set up, and use the CLI (v2)](how-to-configure-cli.md).
* For Azure Machine Learning Python SDK v2, see [Install the Azure Machine Learning SDK v2 for Python](/python/api/overview/azure/ml/installv2).

## Deploy locally

Local deployment is deploying a model to a local Docker environment. Local deployment is useful for testing and debugging before deployment to the cloud.

> [!TIP]
> Use Visual Studio Code to test and debug your endpoints locally. For more information, see [debug online endpoints locally in Visual Studio Code](how-to-debug-managed-online-endpoints-visual-studio-code.md).

Local deployment supports creation, update, and deletion of a local endpoint. It also allows you to invoke and get logs from the endpoint. 

## [Azure CLI](#tab/cli)

To use local deployment, add `--local` to the appropriate CLI command:

```azurecli
az ml online-deployment create --endpoint-name <endpoint-name> -n <deployment-name> -f <spec_file.yaml> --local
```

## [Python SDK](#tab/python)

To use local deployment, add  `local=True` parameter in the command:

```python
ml_client.begin_create_or_update(online_deployment, local=True)
```

* `ml_client` is the instance for `MLCLient` class, and `online_deployment` is the instance for either `ManagedOnlineDeployment` class or `KubernetesOnlineDeployment` class.

---

As a part of local deployment the following steps take place:

- Docker either builds a new container image or pulls an existing image from the local Docker cache. An existing image is used if there's one that matches the environment part of the specification file.
- Docker starts a new container with mounted local artifacts such as model and code files.

For more, see [Deploy locally in Deploy and score a machine learning model](how-to-deploy-managed-online-endpoint-sdk-v2.md#create-local-endpoint-and-deployment).



## Conda installation
 
Generally, issues with mlflow deployment stem from issues with the installation of the user environment specified in the `conda.yaml` file. 

To debug conda installation problems, try the following:

1. Check the logs for conda installation. If the container crashed or taking too long to start up, it is likely that conda environment update has failed to resolve correctly.

1. Install the mlflow conda file locally with the command `conda env create -n userenv -f <CONDA_ENV_FILENAME>`. 

1. If there are errors locally, try resolving the conda environment and creating a functional one before redeploying. 

1. If the container crashes even if it resolves locally, the SKU size used for deployment may be too small. 
    1. Conda package installation occurs at runtime, so if the SKU size is too small to accommodate all of the packages detailed in the `conda.yaml` environment file, then the container may crash. 
    1. A Standard_F4s_v2 VM is a good starting SKU size, but larger ones may be needed depending on which dependencies are specified in the conda file.
    1. For Kubernetes online endpoint, the Kubernetes cluster must have minimum of 4 vCPU cores and 8-GB memory.

## Get container logs

You can't get direct access to the VM where the model is deployed. However, you can get logs from some of the containers that are running on the VM. The amount of information depends on the provisioning status of the deployment. If the specified container is up and running you'll see its console output, otherwise you'll get a message to try again later.

# [Azure CLI](#tab/cli)

To see log output from container, use the following CLI command:

```azurecli
az ml online-deployment get-logs -e <endpoint-name> -n <deployment-name> -l 100
```

or

```azurecli
az ml online-deployment get-logs --endpoint-name <endpoint-name> --name <deployment-name> --lines 100
```

Add `--resource-group` and `--workspace-name` to the commands above if you have not already set these parameters via `az configure`.

To see information about how to set these parameters, and if current values are already set, run:

```azurecli
az ml online-deployment get-logs -h
```

By default the logs are pulled from the inference server. Logs include the console log from the inference server, which contains print/log statements from your `score.py' code.

> [!NOTE]
> If you use Python logging, ensure you use the correct logging level order for the messages to be published to logs. For example, INFO.


You can also get logs from the storage initializer container by passing `–-container storage-initializer`. These logs contain information on whether code and model data were successfully downloaded to the container.

Add `--help` and/or `--debug` to commands to see more information. 

# [Python SDK](#tab/python)

To see log output from container, use the `get_logs` method as follows:

```python
ml_client.online_deployments.get_logs(
    name="<deployment-name>", endpoint_name="<endpoint-name>", lines=100
)
```

To see information about how to set these parameters, see
[reference for get-logs](/python/api/azure-ai-ml/azure.ai.ml.operations.onlinedeploymentoperations#azure-ai-ml-operations-onlinedeploymentoperations-get-logs)

By default the logs are pulled from the inference server. Logs include the console log from the inference server, which contains print/log statements from your `score.py' code.

> [!NOTE]
> If you use Python logging, ensure you use the correct logging level order for the messages to be published to logs. For example, INFO.

You can also get logs from the storage initializer container by adding `container_type="storage-initializer"` option. These logs contain information on whether code and model data were successfully downloaded to the container.

```python
ml_client.online_deployments.get_logs(
    name="<deployment-name>", endpoint_name="<endpoint-name>", lines=100, container_type="storage-initializer"
)
```

---

For Kubernetes online endpoint, the administrators are able to directly access the cluster where the model is deployed, which is more flexible for them to check the log in Kubernetes. For example:

```bash
kubectl -n <compute-namespace> logs <container-name>
```

## Request tracing

There are two supported tracing headers:

- `x-request-id` is reserved for server tracing. We override this header to ensure it's a valid GUID.

   > [!Note]
   > When you create a support ticket for a failed request, attach the failed request ID to expedite investigation.
   
- `x-ms-client-request-id` is available for client tracing scenarios. We sanitize this header to remove non-alphanumeric symbols. This header is truncated to 72 characters.

## Common deployment errors

Below is a list of common deployment errors that are reported as part of the deployment operation status.

* [ImageBuildFailure](#error-imagebuildfailure)
* [OutOfQuota](#error-outofquota)
* [OutOfCapacity](#error-outofcapacity)
* [BadArgument](#error-badargument)
* [ResourceNotReady](#error-resourcenotready)
* [ResourceNotFound](#error-resourcenotfound)
* [OperationCanceled](#error-operationcanceled)
* [InternalServerError](#error-internalservererror)

### ERROR: ImageBuildFailure

This error is returned when the environment (docker image) is being built. You can check the build log for more information on the failure(s). The build log is located in the default storage for your Azure Machine Learning workspace. The exact location may be returned as part of the error. For example, "The build log is available in the workspace blob store '[storage-account-name]' under the path '/azureml/ImageLogs/your-image-id/build.log'". In this case, "azureml" is the name of the blob container in the storage account.

Below is a list of common image build failure scenarios:

* [Azure Container Registry (ACR) authorization failure](#container-registry-authorization-failure)
* [Generic or unknown failure](#generic-image-build-failure)

#### Container registry authorization failure

If the error message mentions `"container registry authorization failure"`, that means the container registry could not be accessed with the current credentials.
This can be caused by desynchronization of a workspace resource's keys and it takes some time to automatically synchronize.
However, you can [manually call for a synchronization of keys](/cli/azure/ml/workspace#az-ml-workspace-sync-keys) which may resolve the authorization failure.

Container registries that are behind a virtual network may also encounter this error if set up incorrectly. You must verify that the virtual network has been set up properly.

#### Generic image build failure

As stated above, you can check the build log for more information on the failure.
If no obvious error is found in the build log and the last line is `Installing pip dependencies: ...working...`, then the error may be caused by a dependency. Pinning version dependencies in your conda file can fix this problem.

We also recommend [deploying locally](#deploy-locally) to test and debug your models locally before deploying to the cloud.

### ERROR: OutOfQuota

Below is a list of common resources that might run out of quota when using Azure services:

* [CPU](#cpu-quota)
* [Disk](#disk-quota)
* [Memory](#memory-quota)
* [Role assignments](#role-assignment-quota)
* [Endpoints](#endpoint-quota)
* [Other](#other-quota)

Additionally,  below is a list of common resources that might run out of quota only for Kubernetes online endpoint: 
* [Kubernetes](#kubernetes-quota)


#### CPU Quota

Before deploying a model, you need to have enough compute quota. This quota defines how much virtual cores are available per subscription, per workspace, per SKU, and per region. Each deployment subtracts from available quota and adds it back after deletion, based on type of the SKU.

A possible mitigation is to check if there are unused deployments that can be deleted. Or you can submit a [request for a quota increase](how-to-manage-quotas.md#request-quota-increases).

#### Disk quota

This issue happens when the size of the model is larger than the available disk space and the model is not able to be downloaded. Try a SKU with more disk space.
* Try a [Managed online endpoints SKU list](reference-managed-online-endpoints-vm-sku-list.md) with more disk space.
* Try reducing image and model size.

#### Memory quota
This issue happens when the memory footprint of the model is larger than the available memory. Try a [Managed online endpoints SKU list](reference-managed-online-endpoints-vm-sku-list.md) with more memory.<br>

#### Endpoint quota

Try to delete some unused endpoints in this subscription.

#### Role assignment quota

Try to delete some unused role assignments in this subscription. You can check all role assignments in the Azure portal in the Access Control menu.

#### Kubernetes quota

This issue happens when the requested CPU or memory couldn't be satisfied, such as nodes are cordoned or nodes are unavailable, which means all nodes are unschedulable.

Adjust your request in the cluster, you can directly [adjust resource request of the instance type](how-to-manage-kubernetes-instance-types.md). 

##### Container can't be scheduled

When deploying a model to an Kubernetes compute target, Azure Machine Learning will attempt to schedule the service with the requested amount of resources. If there are no nodes available in the cluster with the appropriate amount of resources after 5 minutes, the deployment will fail. The failure message is `Couldn't Schedule because the kubernetes cluster didn't have available resources after trying for 00:05:00`. You can address this error by either adding more nodes, changing the SKU of your nodes, or changing the resource requirements of your service. 

The error message will typically indicate which resource you need more of - for instance, if you see an error message indicating `0/3 nodes are available: 3 Insufficient nvidia.com/gpu` that means that the service requires GPUs and there are three nodes in the cluster that don't have available GPUs. This could be addressed by adding more nodes if you're using a GPU SKU, switching to a GPU enabled SKU if you aren't or changing your environment to not require GPUs.  

#### Other quota

To run the `score.py` provided as part of the deployment, Azure creates a container that includes all the resources that the `score.py` needs, and runs the scoring script on that container.

If your container could not start, this means scoring could not happen. It might be that the container is requesting more resources than what `instance_type` can support. If so, consider updating the `instance_type` of the online deployment.

To get the exact reason for an error, run: 

#### [Azure CLI](#tab/cli)

```azurecli
az ml online-deployment get-logs -e <endpoint-name> -n <deployment-name> -l 100
```

#### [Python SDK](#tab/python)

```python
ml_client.online_deployments.get_logs(
    name="<deployment-name>", endpoint_name="<endpoint-name>", lines=100
)
```

---

### ERROR: OutOfCapacity

For managed online endpoint, the specified VM Size failed to provision due to a lack of Azure Machine Learning capacity. Retry later or try deploying to a different region.

### ERROR: BadArgument

Below is a list of reasons you might run into this error when using either managed online endpoint or Kubernetes online endpoint:

* [Startup task failed due to authorization error](#authorization-error)
* [Startup task failed due to incorrect role assignments on resource](#authorization-error)
* [Unable to download user container image](#unable-to-download-user-container-image)
* [Unable to download user model](#unable-to-download-user-model)


Additionally, below is a list of reasons you might run into this error only when using Kubernetes online endpoint:

* [Resource request was greater than limits](#resource-requests-greater-than-limits)
* [azureml-fe for kubernetes online endpoint is not ready](#azureml-fe-not-ready)


#### Authorization error

After you provisioned the compute resource, during deployment creation, Azure tries to pull the user container image from the workspace private Azure Container Registry (ACR) and mount the user model and code artifacts into the user container from the workspace storage account.

First, check if there's a permissions issue accessing ACR.

To pull blobs, Azure uses [managed identities](../active-directory/managed-identities-azure-resources/overview.md) to access the storage account.

  - If you created the associated endpoint with SystemAssigned, Azure role-based access control (RBAC) permission is automatically granted, and no further permissions are needed.

  - If you created the associated endpoint with UserAssigned, the user's managed identity must have Storage blob data reader permission on the workspace storage account.

#### Unable to download user container image

It's possible that the user container couldn't be found. Check [container logs](#get-container-logs) to get more details.

Make sure container image is available in workspace ACR.

For example, if image is `testacr.azurecr.io/azureml/azureml_92a029f831ce58d2ed011c3c42d35acb:latest` check the repository with
`az acr repository show-tags -n testacr --repository azureml/azureml_92a029f831ce58d2ed011c3c42d35acb --orderby time_desc --output table`.

#### Unable to download user model

It is possible that the user model can't be found. Check [container logs](#get-container-logs) to get more details.

Make sure the model is registered to the same workspace as the deployment. Use the `show` command or equivalent Python method to show details for a model in a workspace. 

- For example: 
  
  #### [Azure CLI](#tab/cli)

  ```azurecli
  az ml model show --name <model-name> --version <version>
  ```
 
  #### [Python SDK](#tab/python)

  ```python
  ml_client.models.get(name="<model-name>", version=<version>)
  ```
  ---

  > [!WARNING]
  > You must specify either version or label to get the model information.

You can also check if the blobs are present in the workspace storage account.

- For example, if the blob is `https://foobar.blob.core.windows.net/210212154504-1517266419/WebUpload/210212154504-1517266419/GaussianNB.pkl`, you can use this command to check if it exists:
   
  ```azurecli
  az storage blob exists --account-name foobar --container-name 210212154504-1517266419 --name WebUpload/210212154504-1517266419/GaussianNB.pkl --subscription <sub-name>`
  ```
  
- If the blob is present, you can use this command to obtain the logs from the storage initializer:

  #### [Azure CLI](#tab/cli)

  ```azurecli
  az ml online-deployment get-logs --endpoint-name <endpoint-name> --name <deployment-name> –-container storage-initializer`
  ```

  #### [Python SDK](#tab/python)

  ```python
  ml_client.online_deployments.get_logs(
    name="<deployment-name>", endpoint_name="<endpoint-name>", lines=100, container_type="storage-initializer"
  )
  ```

  ---

#### Resource requests greater than limits

Requests for resources must be less than or equal to limits. If you don't set limits, we set default values when you attach your compute to an Azure Machine Learning workspace. You can check limits in the Azure portal or by using the `az ml compute show` command.

#### azureml-fe not ready
The front-end component (azureml-fe) that routes incoming inference requests to deployed services automatically scales as needed. It's installed during your k8s-extension installation.

This component should be healthy on cluster, at least one healthy replica. You will get this error message if it's not available when you trigger kubernetes online endpoint and deployment creation/update request.

Please check the pod status and logs to fix this issue, you can also try to update the k8s-extension installed on the cluster.


### ERROR: ResourceNotReady

To run the `score.py` provided as part of the deployment, Azure creates a container that includes all the resources that the `score.py` needs, and runs the scoring script on that container. The error in this scenario is that this container is crashing when running, which means scoring can't happen. This error happens when:

- There's an error in `score.py`. Use `get-logs` to help diagnose common problems:
    - A package that was imported but isn't in the conda environment.
    - A syntax error.
    - A failure in the `init()` method.
        - If there are uncaught exceptions in the `init()` function, you might see **CrashLoopBackOff** error in the error message.
- If `get-logs` isn't producing any logs, it usually means that the container has failed to start. To debug this issue, try [deploying locally](https://github.com/MicrosoftDocs/azure-docs/blob/master/articles/machine-learning/how-to-troubleshoot-online-endpoints.md#deploy-locally) instead.
- Readiness or liveness probes aren't set up correctly.
- There's an error in the environment setup of the container, such as a missing dependency.
- When you face `TypeError: register() takes 3 positional arguments but 4 were given` error, the error may be caused by the dependency between flask v2 and `azureml-inference-server-http`. See [FAQs for inference HTTP server](how-to-inference-server-http.md#1-i-encountered-the-following-error-during-server-startup) for more details.

### ERROR: ResourceNotFound

Below is a list of reasons you might run into this error only when using either managed online endpoint or Kubernetes online endpoint:

* [Azure Resource Manager cannot find a required resource](#resource-manager-cannot-find-a-resource)
* [Azure Container Registry is private or otherwise inaccessible](#container-registry-authorization-error)

#### Resource Manager cannot find a resource

This error occurs when Azure Resource Manager can't find a required resource. For example, you'll receive this error if a storage account was referred to but can't be found at the path on which it was specified. Be sure to double check resources that might have been supplied by exact path or the spelling of their names.

For more information, see [Resolve Resource Not Found Errors](../azure-resource-manager/troubleshooting/error-not-found.md).

#### Container registry authorization error

This error occurs when an image belonging to a private or otherwise inaccessible container registry was supplied for deployment. 
At this time, our APIs cannot accept private registry credentials. 

To mitigate this error, either ensure that the container registry is **not private** or follow the following steps:
1. Grant your private registry's `acrPull` role to the system identity of your online endpoint.
1. In your environment definition, specify the address of your private image as well as the additional instruction to not modify (build) the image.

If the mitigation is successful, the image will not require any building and the final image address will simply be the given image address.
At deployment time, your online endpoint's system identity will pull the image from the private registry.

For more diagnostic information, see [How To Use the Workspace Diagnostic API](../machine-learning/how-to-workspace-diagnostic-api.md).

### ERROR: OperationCanceled

Below is a list of reasons you might run into this error when using either managed online endpoint or Kubernetes online endpoint:

* [Operation was canceled by another operation that has a higher priority](#operation-canceled-by-another-higher-priority-operation)
* [Operation was canceled due to a previous operation waiting for lock confirmation](#operation-canceled-waiting-for-lock-confirmation)

#### Operation canceled by another higher priority operation

Azure operations have a certain priority level and are executed from highest to lowest. This error happens when your operation happened to be overridden by another operation that has a higher priority.

Retrying the operation might allow it to be performed without cancellation.

#### Operation canceled waiting for lock confirmation

Azure operations have a brief waiting period after being submitted during which they retrieve a lock to ensure that we don't run into race conditions. This error happens when the operation you submitted is the same as another operation that is currently still waiting for confirmation that it has received the lock to proceed. It may indicate that you've submitted a very similar request too soon after the initial request.

Retrying the operation after waiting a few seconds up to a minute may allow it to be performed without cancellation.

### ERROR: NamespaceNotFound

The reason you might run into this error when using Kubernetes online endpoint is because the namespace your Kubernetes compute used is unavailable in your cluster. 

You can check the Kubernetes compute in your workspace portal and check the namespace in your Kubernetes cluster. If the namespace is not available, you can detach the legacy compute and re-attach to create a new one, specifying a namespace that already exists in your cluster.    

### ERROR: KubernetesCrashLoopBackOff

Below is a list of reasons you might run into this error when using Kubernetes online endpoint:
* There is an error in `score.py` and the container crashed when init your score code, please following [ERROR: ResourceNotReady](#error-resourcenotfound) part. 
* Your scoring process needs more memory that your deployment config limit is insufficient, you can try update the deployment with a larger memory limit. 

### ERROR: ACRSecretError 

Below is a list of reasons you might run into this error when using Kubernetes online endpoint:

* Role assignment has not yet been completed. In this case, please try again later. 
* The Azure ARC (For Azure Arc Kubernetes cluster) or AMLArc extension (For AKS) is not properly installed or configured. Please try to check the Azure ARC or AMLArc extension configuration and status. 
* The Kubernetes cluster has improper network configuration, please check the proxy, network policy or certificate. 

### ERROR: InferencingClientCallFailed 

The reason you might run into this error when using Kubernetes online endpoint is because the k8s-extension of the Kubernetes cluster is not connectable.

In this case, you can detach and the **re-attach** your cluster to your workspace with the same compute configuration like compute name and namespace, and then try again. 

If it is still not working, please ask the administrator who can access the cluster to use "kubectl get po -n azureml" to check whether the *relayserver* pods are running.

### ERROR: InternalServerError

Although we do our best to provide a stable and reliable service, sometimes things don't go according to plan. If you get this error, it means that something isn't right on our side, and we need to fix it. Submit a [customer support ticket](https://portal.azure.com/#blade/Microsoft_Azure_Support/HelpAndSupportBlade/newsupportrequest) with all related information and we'll address the issue. 

## Autoscaling issues

If you're having trouble with autoscaling, see [Troubleshooting Azure autoscale](../azure-monitor/autoscale/autoscale-troubleshoot.md).

For Kubernetes online endpoint, there is **AzureML inference router** which is a front-end component to handle autoscaling for all model deployments on the Kubernetes cluster, you can find more information in [Autoscaling of Kubernetes inference routing](how-to-kubernetes-inference-routing-azureml-fe#autoscaling)

## Bandwidth limit issues

Managed online endpoints have bandwidth limits for each endpoint. You find the limit configuration in [Manage and increase quotas for resources with Azure Machine Learning](how-to-manage-quotas.md#azure-machine-learning-managed-online-endpoints) here. If your bandwidth usage exceeds the limit, your request will be delayed. To monitor the bandwidth delay:

- Use metric “Network bytes” to understand the current bandwidth usage. For more information, see [Monitor managed online endpoints](how-to-monitor-online-endpoints.md).
- There are two response trailers will be returned if the bandwidth limit enforced: 
    - `ms-azureml-bandwidth-request-delay-ms`: delay time in milliseconds it took for the request stream transfer.
    - `ms-azureml-bandwidth-response-delay-ms`: delay time in milliseconds it took for the response stream transfer.

## HTTP status codes

When you access online endpoints with REST requests, the returned status codes adhere to the standards for [HTTP status codes](https://aka.ms/http-status-codes). Below are details about how endpoint invocation and prediction errors map to HTTP status codes.

Below are common error codes when consuming managed online endpoints with REST requests:

| Status code| Reason phrase |	Why this code might get returned |
| --- | --- | --- |
| 200 | OK | Your model executed successfully, within your latency bound. |
| 401 | Unauthorized | You don't have permission to do the requested action, such as score, or your token is expired. |
| 404 | Not found | The endpoint doesn't have any valid deployment with positive weight. |
| 408 | Request timeout | The model execution took longer than the timeout supplied in `request_timeout_ms` under `request_settings` of your model deployment config.|
| 424 | Model Error | If your model container returns a non-200 response, Azure returns a 424. Check the `Model Status Code` dimension under the `Requests Per Minute` metric on your endpoint's [Azure Monitor Metric Explorer](../azure-monitor/essentials/metrics-getting-started.md). Or check response headers `ms-azureml-model-error-statuscode` and `ms-azureml-model-error-reason` for more information. |
| 429 | Too many pending requests | Your model is getting more requests than it can handle. We allow maximum 2 * `max_concurrent_requests_per_instance` * `instance_count` requests in parallel at any time. Additional requests are rejected. You can confirm these settings in your model deployment config under `request_settings` and `scale_settings`, respectively. If you're using auto-scaling, your model is getting requests faster than the system can scale up. With auto-scaling, you can try to resend requests with [exponential backoff](https://aka.ms/exponential-backoff). Doing so can give the system time to adjust. Apart from enable auto-scaling, you could also increase the number of instances by using the below [code](#how-to-calculate-instance-count). |
| 429 | Rate-limiting | The number of requests per second reached the [limit](./how-to-manage-quotas.md#azure-machine-learning-managed-online-endpoints) of managed online endpoints.|
| 500 | Internal server error | Azure ML-provisioned infrastructure is failing. |

<<<<<<< HEAD
Below are common error codes when consuming Kubernetes online endpoints with REST requests:

| Status code| Reason phrase |	Why this code might get returned |
| --- | --- | --- |
| 409 | Conflict error | When an operation is already in progress, any new operation on that same online endpoint will respond with 409 conflict error. For example, If create or update online endpoint operation is in progress and if you trigger a new Delete operation it will throw an error. |
| 502 | Has thrown an exception or crashed in the `run()` method of the score.py file | When there's an error in `score.py`, for example a imported package does not exist in the conda environment, a syntax error, or a failure in the `init()` method. You can follow [here](#error-resourcenotready) to debug the file. |
| 503 | Receive large spikes in requests per second | The autoscaler is designed to handle gradual changes in load. If you receive large spikes in requests per second, clients may receive an HTTP status code 503. Even though the autoscaler reacts quickly, it takes AKS a significant amount of time to create more containers. You can follow [here](#how-to-prevent-503-status-codes) to prevent 503 status codes.|
| 504 | Request has timed out | A 504 status code indicates that the request has timed out. The default timeout is 1 minute. You can increase the timeout or try to speed up the endpoint by modifying the score.py to remove unnecessary calls. If these actions don't correct the problem, you can follow [here](#error-resourcenotready) to debug the score.py file. The code may be in a non-responsive state or an infinite loop. |
| 500 | Internal server error | Azure ML-provisioned infrastructure is failing. |


### How to prevent 503 status codes
Kubernetes online deployments support autoscaling, which allows replicas to be added to support extra load, more information you can find in [AzureML inference router](how-to-kubernetes-inference-routing-azureml-fe.md). Decisions to scale up/down is based off of utilization of the current container replicas.

There are two things that can help prevent 503 status codes:
> [!TIP]
> These two approaches can be used individually or in combination.

* Change the utilization level at which autoscaling creates new replicas. You can adjust the utilization target by setting the `autoscale_target_utilization` to a lower value.

    > [!IMPORTANT]
    > This change does not cause replicas to be created *faster*. Instead, they are created at a lower utilization threshold. Instead of waiting until the service is 70% utilized, changing the value to 30% causes replicas to be created when 30% utilization occurs.
    
    If the Kubernetes online endpoint is already using the current max replicas and you're still seeing 503 status codes, increase the `autoscale_max_replicas` value to increase the maximum number of replicas.

* Change the minimum number of replicas. Increasing the minimum replicas provides a larger pool to handle the incoming spikes.

    To increase the number of instances, you could calculate the required replicas following below code.

    ```python
    from math import ceil
    # target requests per second
    target_rps = 20
    # time to process the request (in seconds)
    request_process_time = 10
    # Maximum concurrent requests per instance
    max_concurrent_requests_per_instance = 1
    # The target CPU usage of the model container. 70% in this example
    target_utilization = .7
    
    concurrent_requests = target_rps * request_process_time / target_utilization
    
    # Number of instance count
    instance_count = ceil(concurrent_requests / max_concurrent_requests_per_instance)
    ```

    > [!NOTE]
    > If you receive request spikes larger than the new minimum replicas can handle, you may receive 503s again. For example, as traffic to your endpoint increases, you may need to increase the minimum replicas.
=======
### How to calculate instance count
To increase the number of instances, you could calculate the required replicas following below code.
```python
from math import ceil
# target requests per second
target_rps = 20
# time to process the request (in seconds, choose appropriate percentile)
request_process_time = 10
# Maximum concurrent requests per instance
max_concurrent_requests_per_instance = 1
# The target CPU usage of the model container. 70% in this example
target_utilization = .7

concurrent_requests = target_rps * request_process_time / target_utilization

# Number of instance count
instance_count = ceil(concurrent_requests / max_concurrent_requests_per_instance)
```
>>>>>>> 9c84e8c7

## Common network isolation issues

[!INCLUDE [network isolation issues](../../includes/machine-learning-online-endpoint-troubleshooting.md)]

## Next steps

- [Deploy and score a machine learning model with a managed online endpoint](how-to-deploy-managed-online-endpoints.md)
- [Safe rollout for online endpoints](how-to-safely-rollout-managed-endpoints.md)
- [Online endpoint YAML reference](reference-yaml-endpoint-online.md)<|MERGE_RESOLUTION|>--- conflicted
+++ resolved
@@ -183,7 +183,11 @@
 * [ResourceNotReady](#error-resourcenotready)
 * [ResourceNotFound](#error-resourcenotfound)
 * [OperationCanceled](#error-operationcanceled)
-* [InternalServerError](#error-internalservererror)
+* [NamespaceNotFound](#error-namespacenotfound)
+* [KubernetesCrashLoopBackOff](#error-kubernetescrashloopbackoff)
+* [ARCSecretError](#error-arcsecreterror)
+* [InferencingClientError](#error-inferencingclienterror)
+
 
 ### ERROR: ImageBuildFailure
 
@@ -470,9 +474,14 @@
 
 The reason you might run into this error when using Kubernetes online endpoint is because the k8s-extension of the Kubernetes cluster is not connectable.
 
-In this case, you can detach and the **re-attach** your cluster to your workspace with the same compute configuration like compute name and namespace, and then try again. 
-
-If it is still not working, please ask the administrator who can access the cluster to use "kubectl get po -n azureml" to check whether the *relayserver* pods are running.
+In this case, you can detach and then **re-attach** your compute. 
+
+> [!NOTE]
+>
+> To troubleshoot errors by re-attaching, please guarantee to re-attach with the exact same configuration as previously detached compute, such as the same compute name and namespace, otherwise you may encounter other errors.
+
+If it is still not working, please ask the administrator who can access the cluster to use `kubectl get po -n azureml` to check whether the *relayserver* pods are running.
+
 
 ### ERROR: InternalServerError
 
@@ -510,7 +519,6 @@
 | 429 | Rate-limiting | The number of requests per second reached the [limit](./how-to-manage-quotas.md#azure-machine-learning-managed-online-endpoints) of managed online endpoints.|
 | 500 | Internal server error | Azure ML-provisioned infrastructure is failing. |
 
-<<<<<<< HEAD
 Below are common error codes when consuming Kubernetes online endpoints with REST requests:
 
 | Status code| Reason phrase |	Why this code might get returned |
@@ -544,7 +552,7 @@
     from math import ceil
     # target requests per second
     target_rps = 20
-    # time to process the request (in seconds)
+    # time to process the request (in seconds, choose appropriate percentile)
     request_process_time = 10
     # Maximum concurrent requests per instance
     max_concurrent_requests_per_instance = 1
@@ -559,26 +567,6 @@
 
     > [!NOTE]
     > If you receive request spikes larger than the new minimum replicas can handle, you may receive 503s again. For example, as traffic to your endpoint increases, you may need to increase the minimum replicas.
-=======
-### How to calculate instance count
-To increase the number of instances, you could calculate the required replicas following below code.
-```python
-from math import ceil
-# target requests per second
-target_rps = 20
-# time to process the request (in seconds, choose appropriate percentile)
-request_process_time = 10
-# Maximum concurrent requests per instance
-max_concurrent_requests_per_instance = 1
-# The target CPU usage of the model container. 70% in this example
-target_utilization = .7
-
-concurrent_requests = target_rps * request_process_time / target_utilization
-
-# Number of instance count
-instance_count = ceil(concurrent_requests / max_concurrent_requests_per_instance)
-```
->>>>>>> 9c84e8c7
 
 ## Common network isolation issues
 
