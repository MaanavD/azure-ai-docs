--- conflicted
+++ resolved
@@ -35,11 +35,7 @@
 
 1. Go to the Azure Machine Learning studio at https://ml.azure.com/.
 
-<<<<<<< HEAD
 2. Select your [workspace](concept-workspace.md).
-=======
-2. Select your [workspace](/azure/machine-learning/service/concept-workspace).
->>>>>>> 26c0b3a2
 1. Click the **Compute Instances** tab.
 1. In the **Application URI** column, click the **SSH** link of the compute instance you want to use as a remote compute. 
 1. In the dialog, take note of the IP Address and SSH port. 
