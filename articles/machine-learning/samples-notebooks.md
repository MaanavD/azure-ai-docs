--- conflicted
+++ resolved
@@ -10,12 +10,7 @@
 author: sdgilley
 ms.author: sgilley
 ms.reviewer: sgilley
-<<<<<<< HEAD
 ms.date: 02/05/2024
-ms.custom: seodec18, ignite-2022
-=======
-ms.date: 08/30/2022
->>>>>>> 56a508e6
 #Customer intent: As a professional data scientist, I find and run example Jupyter Notebooks for Azure Machine Learning.
 ---
 
