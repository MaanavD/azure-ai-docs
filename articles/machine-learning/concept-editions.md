---
title: Azure Machine Learning Enterprise and Basic Editions
description: Learn about the differences between the editions of Azure Machine Learning.
services: machine-learning
ms.service: machine-learning
ms.subservice: core
ms.topic: conceptual
author: j-martens
ms.author: jmartens
ms.date: 06/11/2020
---

# Enterprise and Basic Editions of Azure Machine Learning 

Azure Machine Learning offers two editions tailored for your machine learning needs. These editions determine which machine learning tools are available to developers and data scientists from their workspace.

<br/>
<br/>

| Basic edition | Enterprise edition                 |
|------------------------------------------------------------------------------------|-----------|
|Great for: <br/>+ open-source development <br/>+ at cloud scale with a<br/>+ code-first experience <br/><br/>Basic workspaces allow you to continue using Azure Machine Learning and [pay only for the Azure resources consumed](concept-plan-manage-cost.md) during the ML process. |All of Basic edition, plus:<br/>+ the studio web interface <br/>+ secure, comprehensive ML lifecycle management <br/>+ for all skill levels<br/><br/>Enterprise edition workspaces are charged only for their Azure consumption while the edition is in preview. |

## Choose an edition

You assign the edition whenever you create a workspace. Customers are responsible for costs incurred on compute and other Azure resources during this time. Learn how to [manage costs for Azure Machine Learning](concept-plan-manage-cost.md).

Learn how to [upgrade a Basic workspace to Enterprise edition](how-to-manage-workspace.md#upgrade). 

## What's in each edition

### Data for Machine Learning capabilities  

| Capabilities                     | Edition                 |
|------------------------------------------------------------------------------------|:-----------:|
| Labeling: [Create and manage labeling projects](tutorial-labeling.md) in studio (Web)                                                | All                     |
| Labeling: Labeler in studio (Web)                                    | All                     |
| Labeling: Use private workforce                               | All                     |
| Labeling: [ML assisted Image classification and Object detection](how-to-label-images.md)                  | Enterprise edition only |
| Datasets + datastores: create and manage in Python                       | All                     |
| Datasets + datastores: create and manage in studio (Web)                         | All                     |
| Drift: View and manage dataset monitors in Python                           | All                     |
| Drift: View and manage dataset monitors in studio (Web)                            | Enterprise edition only |


<br/>
<br/>

### Automated training capabilities (AutoML)

| Capabilities    | Edition                 |
|------------------------------------------------------------------------------------|:-----------:|
| Create and run [AutoML experiments in notebooks](how-to-configure-auto-train.md)               | All                     |
| Create and run  [AutoML experiments in studio (web)](how-to-use-automated-ml-for-ml-models.md)   | Enterprise edition only |
| Industry-leading AutoML forecasting capabilities             | Enterprise edition only |
| Support for deep learning and other advanced learners | Enterprise edition only |
| Large data support classification and regression tasks (up to 100 GB)                     | Enterprise edition only |


<br/>
<br/>

### Responsible Machine Learning

| Capabilities    | Edition                 |
|------------------------------------------------------------------------------------|:-----------:|
<<<<<<< HEAD
| [Model explainability](how-to-machine-learning-interpretability-automl.md)                                              | All                     |
| [Differential privacy](how-to-differential-privacy.md)                          | All                     |
| Custom tags to implement datasheets    | All                     |
=======
| [Model Explainability](how-to-machine-learning-interpretability-automl.md)                                              | All                     |
| Differential privacy WhiteNoise toolkit                           | All                     |
| Custom tags to implement datasheets     | All                     |
>>>>>>> c58ddfb0
| Fairness AzureML Integration                                      | All                     |

<br/>
<br/>


### Build and train capabilities

| Capabilities    | Edition                 |
|------------------------------------------------------------------------------------|:-----------:|
| Visual Studio Code integration                                                     | All                     |
| Reinforcement Learning                                                             | All                     |
| Experimentation UI                                                                 | All                     |
| Jupyter, JupyterLab Integration                                                    | All                     |
| Python SDK support                                                                 | All                     |
| R SDK support                                                                      | All                     |
| ML Pipelines: Create, run and publish  in Python                           | All                     |
| ML Pipelines: Create, edit and delete scheduled runs of pipelines in Python| All                     |
| ML Pipelines: Create pipeline endpoints in Python SDK                                   | All                     |
| ML Pipelines: View run details in studio (web)                                              | All                     |
| ML Pipelines: Create, run, visualize and publish in designer                  | Enterprise edition only |
| ML Pipelines: Create pipeline endpoints in designer | Enterprise edition only |
| Managed compute instances for integrated notebooks                                 | All                     |


<br/>
<br/>

### Deployment and model management capabilities

| Capabilities                            | Edition                 |
|------------------------------------------------------------------------------------|:-----------:|
| The Azure DevOps extension for Machine Learning and the Azure ML CLI                 | All                     |
| [Event Grid integration](how-to-use-event-grid.md)                                                             | All                     |
| Integrate Azure Stream Analytics with Azure Machine Learning                       | All                     |
| Create ML pipelines in SDK                                                         | All                     |
| Batch inferencing                                                                  | All                     |
| FPGA based Hardware Accelerated Models                                             | All                     |
| Model profiling                                                                    | All                     |
| Explainability in UI                                                               | Enterprise edition only |

<br/>
<br/>

### Security, governance, and control capabilities

| Capabilities     | Edition                 |
|------------------------------------------------------------------------------------|:-----------:|
| [Role-based Access Control](how-to-assign-roles.md) (RBAC) support                                           | All                     |
| [Virtual Network (VNet)](how-to-enable-virtual-network.md) support for compute                                         | All                     |
| Scoring endpoint authentication                                                    | All                     |
| [Workspace Private link](how-to-configure-private-link.md)                                                            | All                     |
| [Quota management](how-to-manage-quotas.md) across workspaces                                                 | Enterprise edition only |

## Next steps

Learn more about what's available in the Azure Machine Learning [edition overview and pricing page](https://azure.microsoft.com/pricing/details/machine-learning/). 

Learn how to [upgrade a Basic workspace to Enterprise edition](how-to-manage-workspace.md#upgrade). <|MERGE_RESOLUTION|>--- conflicted
+++ resolved
@@ -64,15 +64,9 @@
 
 | Capabilities    | Edition                 |
 |------------------------------------------------------------------------------------|:-----------:|
-<<<<<<< HEAD
 | [Model explainability](how-to-machine-learning-interpretability-automl.md)                                              | All                     |
 | [Differential privacy](how-to-differential-privacy.md)                          | All                     |
 | Custom tags to implement datasheets    | All                     |
-=======
-| [Model Explainability](how-to-machine-learning-interpretability-automl.md)                                              | All                     |
-| Differential privacy WhiteNoise toolkit                           | All                     |
-| Custom tags to implement datasheets     | All                     |
->>>>>>> c58ddfb0
 | Fairness AzureML Integration                                      | All                     |
 
 <br/>
