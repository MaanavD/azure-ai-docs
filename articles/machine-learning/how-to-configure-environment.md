---
title: Set up Python development environment
titleSuffix: Azure Machine Learning
description: Learn to set up a Python development environment for Azure Machine Learning. Use Conda environments, create configuration files, and configure your own cloud-based notebook server, Jupyter Notebooks, Azure Databricks, IDEs, code editors, and the Data Science Virtual Machine.
services: machine-learning
author: rastala
ms.author: roastala
ms.service: machine-learning
ms.subservice: core
ms.reviewer: larryfr
ms.date: 09/30/2020
ms.topic: conceptual
ms.custom: how-to, devx-track-python, contperfq1, devx-track-azurecli
---

# Set up a Python development environment for Azure Machine Learning

Learn how to configure a Python development environment for Azure Machine Learning.

The following table shows each development environment covered in this article, along with pros and cons.

| Environment | Pros | Cons |
| --- | --- | --- |
| [Local environment](#local) | Full control of your development environment and dependencies. Run with any build tool, environment, or IDE of your choice. | Takes longer to get started. Necessary SDK packages must be installed, and an environment must also be installed if you don't already have one. |
| [The Data Science Virtual Machine (DSVM)](#dsvm) | Similar to the cloud-based compute instance (Python and the SDK are pre-installed), but with additional popular data science and machine learning tools pre-installed. Easy to scale and combine with other custom tools and workflows. | A slower getting started experience compared to the cloud-based compute instance. |
| [Azure Machine Learning compute instance](#compute-instance) | Easiest way to get started. The entire SDK is already installed in your workspace VM, and notebook tutorials are pre-cloned and ready to run. | Lack of control over your development environment and dependencies. Additional cost incurred for Linux VM (VM can be stopped when not in use to avoid charges). See [pricing details](https://azure.microsoft.com/pricing/details/virtual-machines/linux/). |
| [Azure Databricks](how-to-configure-databricks-automl-environment.md) | Ideal for running large-scale intensive machine learning workflows on the scalable Apache Spark platform. | Overkill for experimental machine learning, or smaller-scale experiments and workflows. Additional cost incurred for Azure Databricks. See [pricing details](https://azure.microsoft.com/pricing/details/databricks/). |

This article also provides additional usage tips for the following tools:

* Jupyter Notebooks: If you're already using Jupyter Notebooks, the SDK has some extras that you should install.

* Visual Studio Code: If you use Visual Studio Code, the [Azure Machine Learning extension](https://marketplace.visualstudio.com/items?itemName=ms-toolsai.vscode-ai) includes extensive language support for Python as well as features to make working with the Azure Machine Learning much more convenient and productive.

## Prerequisites

* Azure Machine Learning workspace. If you don't have one you can create an Azure Machine Learning workspace through the [Azure portal](how-to-manage-workspace.md), [Azure CLI](how-to-manage-workspace-cli.md#create-a-workspace), and [Azure Resource Manager templates](how-to-create-workspace-template.md).

### <a id="workspace"></a> Local and DSVM only: Create a workspace configuration file

The workspace configuration file is a JSON file that tells the SDK how to communicate with your Azure Machine Learning workspace. The file is named *config.json*, and it has the following format:

```json
{
    "subscription_id": "<subscription-id>",
    "resource_group": "<resource-group>",
    "workspace_name": "<workspace-name>"
}
```

This JSON file must be in the directory structure that contains your Python scripts or Jupyter Notebooks. It can be in the same directory, a subdirectory named *.azureml*, or in a parent directory.

To use this file from your code, use the [`Workspace.from_config`](/python/api/azureml-core/azureml.core.workspace.workspace?view=azure-ml-py#from-config-path-none--auth-none---logger-none---file-name-none-&preserve-view=true) method. This code loads the information from the file and connects to your workspace.

Create a workspace configuration file in one of the following methods:

* Azure portal

    **Download the file**: In the [Azure portal](https://ms.portal.azure.com), select  **Download config.json** from the **Overview** section of your workspace.

    ![Azure portal](./media/how-to-configure-environment/configure.png)

* Azure Machine Learning Python SDK

    Create a script to connect to your Azure Machine Learning workspace and use the [`write_config`](/python/api/azureml-core/azureml.core.workspace.workspace?view=azure-ml-py#write-config-path-none--file-name-none-&preserve-view=true) method to generate your file and save it as *.azureml/config.json*. Make sure to replace `subscription_id`,`resource_group`, and `workspace_name` with your own.

    ```python
    from azureml.core import Workspace

    subscription_id = '<subscription-id>'
    resource_group  = '<resource-group>'
    workspace_name  = '<workspace-name>'

    try:
        ws = Workspace(subscription_id = subscription_id, resource_group = resource_group, workspace_name = workspace_name)
        ws.write_config()
        print('Library configuration succeeded')
    except:
        print('Workspace not found')
    ```

## <a id="local"></a>Local computer or remote VM environment

You can set up an environment on a local computer or remote virtual machine, such as an Azure Machine Learning compute instance or Data Science VM. 

To configure a local development environment or remote VM:

1. Create a Python virtual environment (virtualenv, conda).

    > [!NOTE]
    > Although not required, it's recommended you use [Anaconda](https://www.anaconda.com/download/) or [Miniconda](https://www.anaconda.com/download/) to manage Python virtual environments and install packages.

    > [!IMPORTANT]
    > If you're on Linux or macOS and use a shell other than bash (for example, zsh) you might receive errors when you run some commands. To work around this problem, use the `bash` command to start a new bash shell and run the commands there.

1. Activate your newly created Python virtual environment.
1. Install the [Azure Machine Learning Python SDK](/python/api/overview/azure/ml/install?preserve-view=true&view=azure-ml-py).
1. To to configure your local environment to use your Azure Machine Learning workspace, [create a workspace configuration file](#workspace) or use an existing one.

Now that you have your local environment set up, you're ready to start working with Azure Machine Learning. See the [Azure Machine Learning Python getting started guide](tutorial-1st-experiment-sdk-setup-local.md) to get started.

### <a id="jupyter"></a>Jupyter Notebooks

When running a local Jupyter Notebook server, it's recommended that you create an IPython kernel for your Python virtual environment. This helps ensure the expected kernel and package import behavior.

1. Enable environment-specific IPython kernels

    ```bash
    conda install notebook ipykernel
    ```

1. Create a kernel for your Python virtual environment. Make sure to replace `<myenv>` with the name of your Python virtual environment.

    ```bash
    ipython kernel install --user --name <myenv> --display-name "Python (myenv)"
    ```

1. Launch the Jupyter Notebook server

See the [Azure Machine Learning notebooks repository](https://github.com/Azure/MachineLearningNotebooks) to get started with Azure Machine Learning and Jupyter Notebooks.

> [!NOTE]
> A community-driven repository of examples can be found at https://github.com/Azure/azureml-examples.

### <a id="vscode"></a>Visual Studio Code

To use Visual Studio Code for development:

1. Install [Visual Studio Code](https://code.visualstudio.com/Download).
1. Install the [Azure Machine Learning Visual Studio Code extension](tutorial-setup-vscode-extension.md) (preview).

Once you have the Visual Studio Code extension installed, you can manage your [Azure Machine Learning resources](how-to-manage-resources-vscode.md), [run and debug experiments](how-to-debug-visual-studio-code.md), and [deploy trained models](tutorial-train-deploy-image-classification-model-vscode.md).

## <a id="compute-instance"></a>Azure Machine Learning compute instance

The Azure Machine Learning [compute instance](concept-compute-instance.md) is a secure, cloud-based Azure workstation that provides data scientists with a Jupyter Notebook server, JupyterLab, and a fully managed machine learning environment.

There is nothing to install or configure for a compute instance.  

Create one anytime from within your Azure Machine Learning workspace. Provide just a name and specify an Azure VM type. Try it now with this [Tutorial: Setup environment and workspace](tutorial-1st-experiment-sdk-setup.md).

To learn more about compute instances, including how to install packages, see [Create and manage an Azure Machine Learning compute instance](how-to-create-manage-compute-instance.md).

> [!TIP]
> To prevent incurring charges for an unused compute instance, [stop the compute instance](how-to-create-manage-compute-instance.md#manage).

In addition to a Jupyter Notebook server and JupyterLab, you can use compute instances in the [integrated notebook feature inside of Azure Machine Learning studio](how-to-run-jupyter-notebooks.md).

You can also use the Azure Machine Learning Visual Studio Code extension to [configure an Azure Machine Learning compute instance as a remote Jupyter Notebook server](how-to-set-up-vs-code-remote.md#configure-compute-instance-as-remote-notebook-server).

## <a id="dsvm"></a>Data Science Virtual Machine

The Data Science VM is a customized virtual machine (VM) image you can use as a development environment. It's designed for data science work that's pre-configured tools and software like:

  - Packages such as TensorFlow, PyTorch, Scikit-learn, XGBoost, and the Azure Machine Learning SDK
  - Popular data science tools such as Spark Standalone and Drill
  - Azure tools such as the Azure CLI, AzCopy, and Storage Explorer
  - Integrated development environments (IDEs) such as Visual Studio Code and PyCharm
  - Jupyter Notebook Server

For a more comprehensive list of the tools, see the [Data Science VM tools guide](data-science-virtual-machine/tools-included.md).

> [!IMPORTANT]
> If you plan to use the Data Science VM as a [compute target](concept-compute-target.md) for your training or inferencing jobs, only Ubuntu is supported.

To use the Data Science VM as a development environment:

1. Create a Data Science VM using one of the following methods:

    * Use the Azure portal to create an [Ubuntu](data-science-virtual-machine/dsvm-ubuntu-intro.md) or [Windows](data-science-virtual-machine/provision-vm.md) DSVM.
    * [Create a Data Science VM using ARM templates](data-science-virtual-machine/dsvm-tutorial-resource-manager.md).
    * Use the Azure CLI

        To create an Ubuntu Data Science VM, use the following command:

        ```azurecli-interactive
        # create a Ubuntu Data Science VM in your resource group
        # note you need to be at least a contributor to the resource group in order to execute this command successfully
        # If you need to create a new resource group use: "az group create --name YOUR-RESOURCE-GROUP-NAME --location YOUR-REGION (For example: westus2)"
        az vm create --resource-group YOUR-RESOURCE-GROUP-NAME --name YOUR-VM-NAME --image microsoft-dsvm:linux-data-science-vm-ubuntu:linuxdsvmubuntu:latest --admin-username YOUR-USERNAME --admin-password YOUR-PASSWORD --generate-ssh-keys --authentication-type password
        ```

        To create a Windows DSVM, use the following command:

        ```azurecli-interactive
        # create a Windows Server 2016 DSVM in your resource group
        # note you need to be at least a contributor to the resource group in order to execute this command successfully
        az vm create --resource-group YOUR-RESOURCE-GROUP-NAME --name YOUR-VM-NAME --image microsoft-dsvm:dsvm-windows:server-2016:latest --admin-username YOUR-USERNAME --admin-password YOUR-PASSWORD --authentication-type password
        ```

1. Activate the conda environment containing the Azure Machine Learning SDK.

    * For Ubuntu Data Science VM:

        ```bash
        conda activate py36
        ```

    * For Windows Data Science VM:

        ```bash
        conda activate AzureML
        ```

1. To configure the Data Science VM to use your Azure Machine Learning workspace, [create a workspace configuration file](#workspace) or use an existing one.

Similar to local environments, you can use Visual Studio Code and the [Azure Machine Learning Visual Studio Code extension](#vscode) to interact with Azure Machine Learning.

For more information, see [Data Science Virtual Machines](https://azure.microsoft.com/services/virtual-machines/data-science-virtual-machines/).

<<<<<<< HEAD
=======
## <a name="aml-databricks"></a> Azure Databricks

Azure Databricks is an Apache Spark-based environment in the Azure cloud. It provides a collaborative Notebook-based environment with a CPU or GPU-based compute cluster.

How Azure Databricks works with Azure Machine Learning:

+ You can train a model using Spark MLlib and deploy the model to ACI/AKS from within Azure Databricks.
+ You can also use [automated machine learning](concept-automated-ml.md) capabilities in a special Azure ML SDK with Azure Databricks.
+ You can use Azure Databricks as a compute target from an [Azure Machine Learning pipeline](concept-ml-pipelines.md).

### Set up your Databricks cluster

Create a [Databricks cluster](/azure/databricks/scenarios/quickstart-create-databricks-workspace-portal). Some settings apply only if you install the SDK for automated machine learning on Databricks.
**It will take few minutes to create the cluster.**

Use these settings:

| Setting |Applies to| Value |
|----|---|---|
| Cluster name |always| yourclustername |
| Databricks Runtime |always|Non-ML Runtime 7.1 (scala 2.21, spark 3.0.0) |
| Python version |always| 3 |
| Workers |always| 2 or higher |
| Worker node VM types <br>(determines max # of concurrent iterations) |Automated ML<br>only| Memory optimized VM preferred |
| Enable Autoscaling |Automated ML<br>only| Uncheck |

Wait until the cluster is running before proceeding further.

### Install the correct SDK into a Databricks library

Once the cluster is running, [create a library](https://docs.databricks.com/user-guide/libraries.html#create-a-library) to attach the appropriate Azure Machine Learning SDK package to your cluster. For automated ML skip to the [SDK for Databricks with automated machine learning section](#sdk-for-databricks-with-automated-machine-learning).

1. Right-click the current Workspace folder where you want to store the library. Select **Create** > **Library**.

1. Choose the following option (no other SDK installation are supported)

   |SDK&nbsp;package&nbsp;extras|Source|PyPi&nbsp;Name&nbsp;&nbsp;&nbsp;&nbsp;&nbsp;&nbsp;|
   |----|---|---|
   |For Databricks| Upload Python Egg or PyPI | azureml-sdk[databricks]|

   > [!Warning]
   > No other SDK extras can be installed. Choose only the [`databricks`] option .

   * Do not select **Attach automatically to all clusters**.
   * Select  **Attach** next to your cluster name.

1. Monitor for errors until status changes to **Attached**, which may take several minutes.  If this step fails:

   Try restarting your cluster by:
   1. In the left pane, select **Clusters**.
   1. In the table, select your cluster name.
   1. On the **Libraries** tab, select **Restart**.

   Also consider:
   + In AutoML config, when using Azure Databricks add the following parameters:
       1. ```max_concurrent_iterations``` is based on number of worker nodes in your cluster.
        2. ```spark_context=sc``` is based on the default spark context.
   + Or, if you have an old SDK version, deselect it from cluster's installed libs and move to trash. Install the new SDK version and restart the cluster. If there is an issue after the restart, detach and reattach your cluster.

If install was successful, the imported library should look like one of these:

#### SDK for Databricks
![Azure Machine Learning SDK for Databricks](./media/how-to-configure-environment/amlsdk-withoutautoml.jpg)

#### SDK for Databricks with automated machine learning
If the cluster was created with Databricks non ML runtime 7.1 or above, run the following command in the first cell of your notebook to install the AML SDK.

```
%pip install --upgrade --force-reinstall -r https://aka.ms/automl_linux_requirements.txt
```
For Databricks non ML runtime 7.0 and lower, install the AML SDK using the [init script](https://github.com/Azure/MachineLearningNotebooks/blob/master/how-to-use-azureml/azure-databricks/automl/README.md).


### Start exploring

Try it out:
+ While many sample notebooks are available, **only [these sample notebooks](https://github.com/Azure/MachineLearningNotebooks/blob/master/how-to-use-azureml/azure-databricks) work with Azure Databricks.**

+ Import these samples directly from your workspace. See below:
![Select Import](./media/how-to-configure-environment/azure-db-screenshot.png)
![Import Panel](./media/how-to-configure-environment/azure-db-import.png)
>>>>>>> 805b59a6


## Next steps

- [Train a model](tutorial-train-models-with-aml.md) on Azure Machine Learning with the MNIST dataset
- View the [Azure Machine Learning SDK for Python](/python/api/overview/azure/ml/intro?preserve-view=true&view=azure-ml-py) reference<|MERGE_RESOLUTION|>--- conflicted
+++ resolved
@@ -208,91 +208,6 @@
 
 For more information, see [Data Science Virtual Machines](https://azure.microsoft.com/services/virtual-machines/data-science-virtual-machines/).
 
-<<<<<<< HEAD
-=======
-## <a name="aml-databricks"></a> Azure Databricks
-
-Azure Databricks is an Apache Spark-based environment in the Azure cloud. It provides a collaborative Notebook-based environment with a CPU or GPU-based compute cluster.
-
-How Azure Databricks works with Azure Machine Learning:
-
-+ You can train a model using Spark MLlib and deploy the model to ACI/AKS from within Azure Databricks.
-+ You can also use [automated machine learning](concept-automated-ml.md) capabilities in a special Azure ML SDK with Azure Databricks.
-+ You can use Azure Databricks as a compute target from an [Azure Machine Learning pipeline](concept-ml-pipelines.md).
-
-### Set up your Databricks cluster
-
-Create a [Databricks cluster](/azure/databricks/scenarios/quickstart-create-databricks-workspace-portal). Some settings apply only if you install the SDK for automated machine learning on Databricks.
-**It will take few minutes to create the cluster.**
-
-Use these settings:
-
-| Setting |Applies to| Value |
-|----|---|---|
-| Cluster name |always| yourclustername |
-| Databricks Runtime |always|Non-ML Runtime 7.1 (scala 2.21, spark 3.0.0) |
-| Python version |always| 3 |
-| Workers |always| 2 or higher |
-| Worker node VM types <br>(determines max # of concurrent iterations) |Automated ML<br>only| Memory optimized VM preferred |
-| Enable Autoscaling |Automated ML<br>only| Uncheck |
-
-Wait until the cluster is running before proceeding further.
-
-### Install the correct SDK into a Databricks library
-
-Once the cluster is running, [create a library](https://docs.databricks.com/user-guide/libraries.html#create-a-library) to attach the appropriate Azure Machine Learning SDK package to your cluster. For automated ML skip to the [SDK for Databricks with automated machine learning section](#sdk-for-databricks-with-automated-machine-learning).
-
-1. Right-click the current Workspace folder where you want to store the library. Select **Create** > **Library**.
-
-1. Choose the following option (no other SDK installation are supported)
-
-   |SDK&nbsp;package&nbsp;extras|Source|PyPi&nbsp;Name&nbsp;&nbsp;&nbsp;&nbsp;&nbsp;&nbsp;|
-   |----|---|---|
-   |For Databricks| Upload Python Egg or PyPI | azureml-sdk[databricks]|
-
-   > [!Warning]
-   > No other SDK extras can be installed. Choose only the [`databricks`] option .
-
-   * Do not select **Attach automatically to all clusters**.
-   * Select  **Attach** next to your cluster name.
-
-1. Monitor for errors until status changes to **Attached**, which may take several minutes.  If this step fails:
-
-   Try restarting your cluster by:
-   1. In the left pane, select **Clusters**.
-   1. In the table, select your cluster name.
-   1. On the **Libraries** tab, select **Restart**.
-
-   Also consider:
-   + In AutoML config, when using Azure Databricks add the following parameters:
-       1. ```max_concurrent_iterations``` is based on number of worker nodes in your cluster.
-        2. ```spark_context=sc``` is based on the default spark context.
-   + Or, if you have an old SDK version, deselect it from cluster's installed libs and move to trash. Install the new SDK version and restart the cluster. If there is an issue after the restart, detach and reattach your cluster.
-
-If install was successful, the imported library should look like one of these:
-
-#### SDK for Databricks
-![Azure Machine Learning SDK for Databricks](./media/how-to-configure-environment/amlsdk-withoutautoml.jpg)
-
-#### SDK for Databricks with automated machine learning
-If the cluster was created with Databricks non ML runtime 7.1 or above, run the following command in the first cell of your notebook to install the AML SDK.
-
-```
-%pip install --upgrade --force-reinstall -r https://aka.ms/automl_linux_requirements.txt
-```
-For Databricks non ML runtime 7.0 and lower, install the AML SDK using the [init script](https://github.com/Azure/MachineLearningNotebooks/blob/master/how-to-use-azureml/azure-databricks/automl/README.md).
-
-
-### Start exploring
-
-Try it out:
-+ While many sample notebooks are available, **only [these sample notebooks](https://github.com/Azure/MachineLearningNotebooks/blob/master/how-to-use-azureml/azure-databricks) work with Azure Databricks.**
-
-+ Import these samples directly from your workspace. See below:
-![Select Import](./media/how-to-configure-environment/azure-db-screenshot.png)
-![Import Panel](./media/how-to-configure-environment/azure-db-import.png)
->>>>>>> 805b59a6
-
 
 ## Next steps
 
