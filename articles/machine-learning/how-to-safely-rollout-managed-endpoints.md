---
title: Safe rollout for online endpoints 
titleSuffix: Azure Machine Learning
description: Roll out newer versions of ML models without disruption.
services: machine-learning
ms.service: machine-learning
ms.subservice: core
ms.author: seramasu
ms.reviewer: laobri
author: rsethur
ms.date: 09/05/2021
ms.topic: how-to
ms.custom: how-to, devplatv2
---

# Safe rollout for online endpoints (preview)

You've an existing model deployed in production and you want to deploy a new version of the model. How do you roll out your new ML model without causing any disruption? A good answer is blue-green deployment, an approach in which a new version of a web service is introduced to production by rolling out the change to a small subset of users/requests before rolling it out completely. This article assumes you're using online endpoints; for more information, see [What are Azure Machine Learning endpoints (preview)?](concept-endpoints.md).

In this article, you'll learn to:

> [!div class="checklist"]
> * Deploy a new online endpoint called "blue" that serves version 1 of the model
> * Scale this deployment so that it can handle more requests
> * Deploy version 2 of the model to an endpoint called "green" that accepts no live traffic
> * Test the green deployment in isolation 
> * Send 10% of live traffic to the green deployment
> * Fully cut-over all live traffic to the green deployment
> * Delete the now-unused v1 blue deployment

[!INCLUDE [preview disclaimer](../../includes/machine-learning-preview-generic-disclaimer.md)]

## Prerequisites

* To use Azure machine learning, you must have an Azure subscription. If you don't have an Azure subscription, create a free account before you begin. Try the [free or paid version of Azure Machine Learning](https://azure.microsoft.com/free/) today.

* You must install and configure the Azure CLI and ML extension. For more information, see [Install, set up, and use the CLI (v2) (preview)](how-to-configure-cli.md). 

* You must have an Azure Resource group, in which you (or the service principal you use) need to have `Contributor` access. You'll have such a resource group if you configured your ML extension per the above article. 

* You must have an Azure Machine Learning workspace. You'll have such a workspace if you configured your ML extension per the above article.

* If you've not already set the defaults for Azure CLI, you should save your default settings. To avoid having to repeatedly pass in the values, run:

```azurecli
az account set --subscription <subscription id>
az configure --defaults workspace=<azureml workspace name> group=<resource group>
```

* An existing managed endpoint. This article assumes that your deployment is as described in [Deploy and score a machine learning model with a managed online endpoint (preview)](how-to-deploy-managed-online-endpoints.md).

* If you haven't already set the environment variable $ENDPOINT_NAME, do so now:

:::code language="azurecli" source="~/azureml-examples-main/cli/deploy-declarative-safe-rollout-online-endpoints.sh" ID="set_endpoint_name":::

* (Recommended) Clone the samples repository and switch to the repository's `cli/` directory: 

```azurecli
git clone https://github.com/Azure/azureml-examples
cd azureml-examples/cli
```

The commands in this tutorial are in the file `deploy-declarative-safe-rollout-online-endpoints.sh` and the YAML configuration files are in the `endpoints/online/managed/canary-declarative-flow/` subdirectory.

## Confirm your existing deployment is created

You can view the status of your existing deployment by running: 

```azurecli
az ml endpoint show --name $ENDPOINT_NAME 
```

You should see the endpoint identified by `$ENDPOINT_NAME` and, a deployment called `blue`. 

## Scale your existing deployment to handle more traffic

<<<<<<< HEAD
In the deployment described in [Deploy and score a machine learning model with a managed online endpoint (preview)](how-to-deploy-managed-online-endpoints.md), you set the `instance_count` to the value `1`. To handle more traffic, the second version of the YAML file (`2-scale-blue.yml`) changes the value to `2`:

:::code language="yaml" source="~/azureml-examples-main/cli/endpoints/online/managed/canary-declarative-flow/2-scale-blue.yml" range="29":::

Update the deployment with:
=======
In the deployment described in [Deploy and score a machine learning model with a managed online endpoint (preview)](how-to-deploy-managed-online-endpoints.md), you set the `instance_count` to the value `1` in the deployment YAML file. You can scale out using the `update` command:
>>>>>>> 4019b684

:::code language="azurecli" source="~/azureml-examples-main/cli/deploy-declarative-safe-rollout-online-endpoints.sh" ID="scale_blue" :::

<<<<<<< HEAD
> [!IMPORTANT]
> Update using the YAML is declarative. That is, changes in the YAML will be reflected in the underlying Azure Resource Manager resources (endpoints & deployments). This approach facilitates [GitOps](https://www.atlassian.com/git/tutorials/gitops): *ALL* changes to endpoints/deployments go through the YAML (even `instance_count`). As a side effect, if you remove a deployment from the YAML and run `az ml endpoint update` using the file, that deployment will be deleted. 
=======
> [!Note]
> Notice that in the above command we use `--set` to override the deployment configuration. Alternatively, you can update the yaml file and pass it as an input to the `update` command using the `--file` input.
>>>>>>> 4019b684

## Deploy a new model, but send it no traffic yet

To deploy your new model, add a new section to the `deployments` section of your configuration file, but specify in the `traffic` section that it should receive 0% of traffic. The file `3-create-green.yml` incorporates this change:

:::code language="yaml" source="~/azureml-examples-main/cli/endpoints/online/managed/canary-declarative-flow/3-create-green.yml" range="7,35-56":::

<<<<<<< HEAD
Update the deployment: 
=======
Since we haven't explicitly allocated any traffic to green, it will have zero traffic allocated to it. You can verify that using the command:
>>>>>>> 4019b684

:::code language="azurecli" source="~/azureml-examples-main/cli/deploy-declarative-safe-rollout-online-endpoints.sh" ID="create_green" :::

### Test the new deployment

The configuration specified 0% traffic to your just-created `green` deployment. To test it, you can invoke it directly by specifying the `--deployment` name:

:::code language="azurecli" source="~/azureml-examples-main/cli/deploy-declarative-safe-rollout-online-endpoints.sh" ID="test_green" :::

If you want to use a REST client to invoke the deployment directly without going through traffic rules, set the following HTTP header: `azureml-model-deployment: <deployment-name>`.

## Test the new deployment with a small percentage of live traffic

<<<<<<< HEAD
Once you have tested your `green` deployment, the `4-flight-green.yml` file demonstrates how to serve some percentage of traffic by modifying the `traffic` configuration in the configuration file:

:::code language="yaml" source="~/azureml-examples-main/cli/endpoints/online/managed/canary-declarative-flow/4-flight-green.yml" range="5-7":::

Other than the highlighted lines, the configuration file is otherwise unchanged. Update your deployment with:
=======
Once you've tested your `green` deployment, allocate a small percentage of traffic to it:
>>>>>>> 4019b684

:::code language="azurecli" source="~/azureml-examples-main/cli/deploy-declarative-safe-rollout-online-endpoints.sh" ID="green_10pct_traffic" :::

Now, your `green` deployment will receive 10% of requests. 

## Send all traffic to your new deployment

Once you're satisfied that your `green` deployment is fully satisfactory, switch all traffic to it. The following snippet shows only the relevant code from the configuration file, which is otherwise unchanged:

:::code language="yaml" source="~/azureml-examples-main/cli/endpoints/online/managed/canary-declarative-flow/5-full-green.yml" range="5-7":::

And update the deployment: 

:::code language="azurecli" source="~/azureml-examples-main/cli/deploy-declarative-safe-rollout-online-endpoints.sh" ID="green_100pct_traffic" :::

## Remove the old deployment

Complete the swap-over to your new model by deleting the older `blue` deployment. The final configuration file looks like:

:::code language="yaml" source="~/azureml-examples-main/cli/endpoints/online/managed/canary-declarative-flow/6-delete-blue.yml" :::

Update the deployment with:

:::code language="azurecli" source="~/azureml-examples-main/cli/deploy-declarative-safe-rollout-online-endpoints.sh" ID="delete_blue" :::

## Delete the endpoint and deployment

If you aren't going to use the deployment, you should delete it with:

:::code language="azurecli" source="~/azureml-examples-main/cli/deploy-declarative-safe-rollout-online-endpoints.sh" ID="delete_endpoint" :::


## Next steps
- [Deploy models with REST (preview)](how-to-deploy-with-rest.md)
- [Create and use managed online endpoints (preview) in the studio](how-to-use-managed-online-endpoint-studio.md)
- [Tutorial: Access Azure resources with a managed online endpoint and system-managed identity (preview)](tutorial-deploy-managed-endpoints-using-system-managed-identity.md)
- [Monitor managed online endpoints (preview)](how-to-monitor-online-endpoints.md)
- [Manage and increase quotas for resources with Azure Machine Learning](how-to-manage-quotas.md#azure-machine-learning-managed-online-endpoints-preview)
- [View costs for an Azure Machine Learning managed online endpoint (preview)](how-to-view-online-endpoints-costs.md)
- [Managed online endpoints SKU list (preview)](reference-managed-online-endpoints-vm-sku-list.md)
- [Troubleshooting managed online endpoints deployment and scoring (preview)](how-to-troubleshoot-managed-online-endpoints.md)
- [Managed online endpoints (preview) YAML reference](reference-yaml-endpoint-managed-online.md)<|MERGE_RESOLUTION|>--- conflicted
+++ resolved
@@ -74,25 +74,16 @@
 
 ## Scale your existing deployment to handle more traffic
 
-<<<<<<< HEAD
 In the deployment described in [Deploy and score a machine learning model with a managed online endpoint (preview)](how-to-deploy-managed-online-endpoints.md), you set the `instance_count` to the value `1`. To handle more traffic, the second version of the YAML file (`2-scale-blue.yml`) changes the value to `2`:
 
 :::code language="yaml" source="~/azureml-examples-main/cli/endpoints/online/managed/canary-declarative-flow/2-scale-blue.yml" range="29":::
 
 Update the deployment with:
-=======
-In the deployment described in [Deploy and score a machine learning model with a managed online endpoint (preview)](how-to-deploy-managed-online-endpoints.md), you set the `instance_count` to the value `1` in the deployment YAML file. You can scale out using the `update` command:
->>>>>>> 4019b684
 
 :::code language="azurecli" source="~/azureml-examples-main/cli/deploy-declarative-safe-rollout-online-endpoints.sh" ID="scale_blue" :::
 
-<<<<<<< HEAD
 > [!IMPORTANT]
 > Update using the YAML is declarative. That is, changes in the YAML will be reflected in the underlying Azure Resource Manager resources (endpoints & deployments). This approach facilitates [GitOps](https://www.atlassian.com/git/tutorials/gitops): *ALL* changes to endpoints/deployments go through the YAML (even `instance_count`). As a side effect, if you remove a deployment from the YAML and run `az ml endpoint update` using the file, that deployment will be deleted. 
-=======
-> [!Note]
-> Notice that in the above command we use `--set` to override the deployment configuration. Alternatively, you can update the yaml file and pass it as an input to the `update` command using the `--file` input.
->>>>>>> 4019b684
 
 ## Deploy a new model, but send it no traffic yet
 
@@ -100,11 +91,7 @@
 
 :::code language="yaml" source="~/azureml-examples-main/cli/endpoints/online/managed/canary-declarative-flow/3-create-green.yml" range="7,35-56":::
 
-<<<<<<< HEAD
 Update the deployment: 
-=======
-Since we haven't explicitly allocated any traffic to green, it will have zero traffic allocated to it. You can verify that using the command:
->>>>>>> 4019b684
 
 :::code language="azurecli" source="~/azureml-examples-main/cli/deploy-declarative-safe-rollout-online-endpoints.sh" ID="create_green" :::
 
@@ -118,15 +105,11 @@
 
 ## Test the new deployment with a small percentage of live traffic
 
-<<<<<<< HEAD
 Once you have tested your `green` deployment, the `4-flight-green.yml` file demonstrates how to serve some percentage of traffic by modifying the `traffic` configuration in the configuration file:
 
 :::code language="yaml" source="~/azureml-examples-main/cli/endpoints/online/managed/canary-declarative-flow/4-flight-green.yml" range="5-7":::
 
 Other than the highlighted lines, the configuration file is otherwise unchanged. Update your deployment with:
-=======
-Once you've tested your `green` deployment, allocate a small percentage of traffic to it:
->>>>>>> 4019b684
 
 :::code language="azurecli" source="~/azureml-examples-main/cli/deploy-declarative-safe-rollout-online-endpoints.sh" ID="green_10pct_traffic" :::
 
