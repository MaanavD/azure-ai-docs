---
title: Safe rollout for online endpoints 
titleSuffix: Azure Machine Learning
description: Roll out newer versions of ML models without disruption.
services: machine-learning
ms.service: machine-learning
ms.subservice: mlops
author: dem108
ms.author: sehan
ms.reviewer: mopeakande
<<<<<<< HEAD
ms.date: 10/14/2022
=======
ms.date: 04/29/2022
>>>>>>> e979346c
ms.topic: how-to
ms.custom: how-to, devplatv2, cliv2, event-tier1-build-2022, sdkv2
---

# Safe rollout for online endpoints

[!INCLUDE [cli v2](../../includes/machine-learning-cli-v2.md)]

[!INCLUDE [sdk v2](../../includes/machine-learning-sdk-v2.md)]

In this article, you'll learn how to deploy a new version of a machine learning model in production without causing any disruption. Using blue-green deployment (or safe rollout), you'll introduce a new version of a web service to production by rolling out the change to a small subset of users/requests before rolling it out completely. This article assumes you're using online endpoints; for more information, see [What are Azure Machine Learning endpoints?](concept-endpoints.md).

In this article, you'll learn to:

> [!div class="checklist"]
> * Confirm that an online endpoint called "blue" and serves version 1 of the model exists
> * Scale this deployment so that it can handle more requests
> * Deploy version 2 of the model to an endpoint called "green" that accepts no live traffic
> * Test the green deployment in isolation
> * Send 10% of live traffic to the green deployment
> * Fully cut-over all live traffic to the green deployment
> * Delete the now-unused v1 blue deployment

## Prerequisites

# [Azure CLI](#tab/azure-cli)

[!INCLUDE [basic prereqs cli](../../includes/machine-learning-cli-prereqs.md)]

* Azure role-based access controls (Azure RBAC) are used to grant access to operations in Azure Machine Learning. To perform the steps in this article, your user account must be assigned the __owner__ or __contributor__ role for the Azure Machine Learning workspace, or a custom role allowing `Microsoft.MachineLearningServices/workspaces/onlineEndpoints/*`. For more information, see [Manage access to an Azure Machine Learning workspace](how-to-assign-roles.md).

* If you haven't already set the defaults for the Azure CLI, save your default settings. To avoid passing in the values for your subscription, workspace, and resource group multiple times, run this code:

   ```azurecli
   az account set --subscription <subscription id>
   az configure --defaults workspace=<azureml workspace name> group=<resource group>
   ```

* (Optional) To deploy locally, you must [install Docker Engine](https://docs.docker.com/engine/install/) on your local computer. We *highly recommend* this option, so it's easier to debug issues.

# [Python](#tab/python)

[!INCLUDE [sdk v2](../../includes/machine-learning-sdk-v2.md)]

[!INCLUDE [basic prereqs sdk](../../includes/machine-learning-sdk-v2-prereqs.md)]

* Azure role-based access controls (Azure RBAC) are used to grant access to operations in Azure Machine Learning. To perform the steps in this article, your user account must be assigned the __owner__ or __contributor__ role for the Azure Machine Learning workspace, or a custom role allowing `Microsoft.MachineLearningServices/workspaces/onlineEndpoints/*`. For more information, see [Manage access to an Azure Machine Learning workspace](how-to-assign-roles.md).

* (Optional) To deploy locally, you must [install Docker Engine](https://docs.docker.com/engine/install/) on your local computer. We *highly recommend* this option, so it's easier to debug issues.

---

## Prepare your system

# [Azure CLI](#tab/azure-cli)

### Clone the examples repository

To follow along with this article, first clone the [examples repository (azureml-examples)](https://github.com/azure/azureml-examples). Then, go to the repository's `cli/` directory:

```azurecli
git clone --depth 1 https://github.com/Azure/azureml-examples
cd azureml-examples
cd cli
```

> [!TIP]
> Use `--depth 1` to clone only the latest commit to the repository. This reduces the time to complete the operation.

The commands in this tutorial are in the file `deploy-safe-rollout-online-endpoints.sh` in the `cli` directory, and the YAML configuration files are in the `endpoints/online/managed/sample/` subdirectory.

# [Python](#tab/python)

### Clone the examples repository

To run the training examples, first clone the [examples repository (azureml-examples)](https://github.com/azure/azureml-examples). Then, go into the `azureml-examples/sdk/python/endpoints/online/managed` directory:

```bash
git clone --depth 1 https://github.com/Azure/azureml-examples
cd azureml-examples/sdk/python/endpoints/online/managed
```

> [!TIP]
> Use `--depth 1` to clone only the latest commit to the repository. This reduces the time to complete the operation.

The information in this article is based on the [online-endpoints-safe-rollout.ipynb](https://github.com/Azure/azureml-examples/blob/main/sdk/python/endpoints/online/managed/online-endpoints-safe-rollout.ipynb) notebook. It contains the same content as this article, although the order of the codes is slightly different.

### Connect to Azure Machine Learning workspace

The [workspace](concept-workspace.md) is the top-level resource for Azure Machine Learning, providing a centralized place to work with all the artifacts you create when you use Azure Machine Learning. In this section, we'll connect to the workspace where you'll perform deployment tasks.

1. Import the required libraries:

    [!notebook-python[](~/azureml-examples-main/sdk/python/endpoints/online/managed/online-endpoints-safe-rollout.ipynb?name=import_libraries)]

1. Configure workspace details and get a handle to the workspace:

    To connect to a workspace, we need identifier parameters — a subscription, resource group and workspace name. We'll use these details in the `MLClient` from `azure.ai.ml` to get a handle to the required Azure Machine Learning workspace. This example uses the [default Azure authentication](/python/api/azure-identity/azure.identity.defaultazurecredential).

    [!notebook-python[](~/azureml-examples-main/sdk/python/endpoints/online/managed/online-endpoints-safe-rollout.ipynb?name=workspace_details)]

    [!notebook-python[](~/azureml-examples-main/sdk/python/endpoints/online/managed/online-endpoints-safe-rollout.ipynb?name=workspace_handle)]

---

## Define the endpoint and deployment

Online endpoints are used for online (real-time) inferencing. Online endpoints contain deployments that are ready to receive data from clients and can send responses back in real time.

# [Azure CLI](#tab/azure-cli)

### Create online endpoint

To create an online endpoint:

1. Set your endpoint name:

   For Unix, run this command (replace `YOUR_ENDPOINT_NAME` with a unique name):

   :::code language="azurecli" source="~/azureml-examples-main/cli/deploy-safe-rollout-online-endpoints.sh" ID="set_endpoint_name":::

    > [!NOTE]
    > Endpoint names must be unique within an Azure region. For example, in the Azure `westus2` region, there can be only one endpoint with the name `my-endpoint`.

1. Create the endpoint in the cloud, run the following code:

   :::code language="azurecli" source="~/azureml-examples-main/cli/deploy-safe-rollout-online-endpoints.sh" ID="create_endpoint":::

### Create the 'blue' deployment

A deployment is a set of resources required for hosting the model that does the actual inferencing. To create a deployment named `blue` for your endpoint, run the following command:

   :::code language="azurecli" source="~/azureml-examples-main/cli/deploy-safe-rollout-online-endpoints.sh" ID="create_blue":::

# [Python](#tab/python)

### Create online endpoint

To create an online endpoint, we'll use `ManagedOnlineEndpoint`. This class allows users to configure the following key aspects:

* `name` - Name of the endpoint. Needs to be unique at the Azure region level
* `auth_mode` - The authentication method for the endpoint. Key-based authentication and Azure ML token-based authentication are supported. Key-based authentication doesn't expire but Azure ML token-based authentication does. Possible values are `key` or `aml_token`.
* `identity`- The managed identity configuration for accessing Azure resources for endpoint provisioning and inference.
    * `type`- The type of managed identity. Azure Machine Learning supports `system_assigned` or `user_assigned` identity.
    * `user_assigned_identities` - List (array) of fully qualified resource IDs of the user-assigned identities. This property is required if `identity.type` is user_assigned.
* `description`- Description of the endpoint.

1. Configure the endpoint:

   [!notebook-python[](~/azureml-examples-main/sdk/python/endpoints/online/managed/online-endpoints-safe-rollout.ipynb?name=configure_endpoint)]

1. Create the endpoint:

   [!notebook-python[](~/azureml-examples-main/sdk/python/endpoints/online/managed/online-endpoints-safe-rollout.ipynb?name=create_endpoint)]

### Create the 'blue' deployment

A deployment is a set of resources required for hosting the model that does the actual inferencing. We'll create a deployment for our endpoint using the `ManagedOnlineDeployment` class. This class allows user to configure the following key aspects.

**Key aspects of deployment**
* `name` - Name of the deployment.
* `endpoint_name` - Name of the endpoint to create the deployment under.
* `model` - The model to use for the deployment. This value can be either a reference to an existing versioned model in the workspace or an inline model specification.
* `environment` - The environment to use for the deployment. This value can be either a reference to an existing versioned environment in the workspace or an inline environment specification.
* `code_configuration` - the configuration for the source code and scoring script
    * `path`- Path to the source code directory for scoring the model
    * `scoring_script` - Relative path to the scoring file in the source code directory
* `instance_type` - The VM size to use for the deployment. For the list of supported sizes, see [Managed online endpoints SKU list](reference-managed-online-endpoints-vm-sku-list.md).
* `instance_count` - The number of instances to use for the deployment

1. Configure blue deployment:

   [!notebook-python[](~/azureml-examples-main/sdk/python/endpoints/online/managed/online-endpoints-safe-rollout.ipynb?name=configure_deployment)]

1. Create the deployment:

   [!notebook-python[](~/azureml-examples-main/sdk/python/endpoints/online/managed/online-endpoints-safe-rollout.ipynb?name=create_deployment)]

   [!notebook-python[](~/azureml-examples-main/sdk/python/endpoints/online/managed/online-endpoints-safe-rollout.ipynb?name=deployment_traffic)]

---

## Confirm your existing deployment

# [Azure CLI](#tab/azure-cli)

You can view the status of your existing endpoint and deployment by running:

```azurecli
az ml online-endpoint show --name $ENDPOINT_NAME 

az ml online-deployment show --name blue --endpoint $ENDPOINT_NAME 
```

You should see the endpoint identified by `$ENDPOINT_NAME` and, a deployment called `blue`.

### Test the endpoint with sample data

The endpoint can be invoked using the `invoke` command. We'll send a sample request using a [json](https://github.com/Azure/azureml-examples/tree/main/sdk/python/endpoints/online/model-1/sample-request.json) file.

:::code language="azurecli" source="~/azureml-examples-main/cli/deploy-safe-rollout-online-endpoints.sh" ID="test_blue" :::

# [Python](#tab/python)

Check the status to see whether the model was deployed without error:

```python
ml_client.online_endpoints.get(name=online_endpoint_name)
```

### Test the endpoint with sample data

Using the `MLClient` created earlier, we'll get a handle to the endpoint. The endpoint can be invoked using the `invoke` command with the following parameters:

* `endpoint_name` - Name of the endpoint
* `request_file` - File with request data
* `deployment_name` - Name of the specific deployment to test in an endpoint

We'll send a sample request using a [json](https://github.com/Azure/azureml-examples/tree/main/sdk/python/endpoints/online/model-1/sample-request.json) file.

[!notebook-python[](~/azureml-examples-main/sdk/python/endpoints/online/managed/online-endpoints-safe-rollout.ipynb?name=test_deployment)]

---

## Scale your existing deployment to handle more traffic

# [Azure CLI](#tab/azure-cli)

In the deployment described in [Deploy and score a machine learning model with an online endpoint](how-to-deploy-managed-online-endpoints.md), you set the `instance_count` to the value `1` in the deployment yaml file. You can scale out using the `update` command:

:::code language="azurecli" source="~/azureml-examples-main/cli/deploy-safe-rollout-online-endpoints.sh" ID="scale_blue" :::

> [!Note]
> Notice that in the above command we use `--set` to override the deployment configuration. Alternatively you can update the yaml file and pass it as an input to the `update` command using the `--file` input.

# [Python](#tab/python)

Using the `MLClient` created earlier, we'll get a handle to the deployment. The deployment can be scaled by increasing or decreasing the `instance_count`.

[!notebook-python[](~/azureml-examples-main/sdk/python/endpoints/online/managed/online-endpoints-safe-rollout.ipynb?name=scale_deployment)]

### Get endpoint details

[!notebook-python[](~/azureml-examples-main/sdk/python/endpoints/online/managed/online-endpoints-safe-rollout.ipynb?name=get_endpoint_details)]

---

## Deploy a new model, but send it no traffic yet

# [Azure CLI](#tab/azure-cli)

Create a new deployment named `green`:

:::code language="azurecli" source="~/azureml-examples-main/cli/deploy-safe-rollout-online-endpoints.sh" ID="create_green" :::

Since we haven't explicitly allocated any traffic to `green`, it will have zero traffic allocated to it. You can verify that using the command:

:::code language="azurecli" source="~/azureml-examples-main/cli/deploy-safe-rollout-online-endpoints.sh" ID="get_traffic" :::

### Test the new deployment

Though `green` has 0% of traffic allocated, you can invoke it directly by specifying the `--deployment` name:

:::code language="azurecli" source="~/azureml-examples-main/cli/deploy-safe-rollout-online-endpoints.sh" ID="test_green" :::

If you want to use a REST client to invoke the deployment directly without going through traffic rules, set the following HTTP header: `azureml-model-deployment: <deployment-name>`. The below code snippet uses `curl` to invoke the deployment directly. The code snippet should work in Unix/WSL environments:

:::code language="azurecli" source="~/azureml-examples-main/cli/deploy-safe-rollout-online-endpoints.sh" ID="test_green_using_curl" :::

# [Python](#tab/python)

Create a new deployment named `green`:

[!notebook-python[](~/azureml-examples-main/sdk/python/endpoints/online/managed/online-endpoints-safe-rollout.ipynb?name=configure_new_deployment)]

[!notebook-python[](~/azureml-examples-main/sdk/python/endpoints/online/managed/online-endpoints-safe-rollout.ipynb?name=create_new_deployment)]

### Test the new deployment

Though `green` has 0% of traffic allocated, you can still invoke the endpoint and deployment with the [json](https://github.com/Azure/azureml-examples/tree/main/sdk/python/endpoints/online/model-2/sample-request.json) file.

[!notebook-python[](~/azureml-examples-main/sdk/python/endpoints/online/managed/online-endpoints-safe-rollout.ipynb?name=test_new_deployment)]

---

## Test the deployment with mirrored traffic (preview)
[!INCLUDE [preview disclaimer](../../includes/machine-learning-preview-generic-disclaimer.md)]

Once you've tested your `green` deployment, you can copy (or 'mirror') a percentage of the live traffic to it. Mirroring traffic doesn't change results returned to clients. Requests still flow 100% to the blue deployment. The mirrored percentage of the traffic is copied and submitted to the `green` deployment so you can gather metrics and logging without impacting your clients. Mirroring is useful when you want to validate a new deployment without impacting clients. For example, to check if latency is within acceptable bounds and that there are no HTTP errors.

> [!WARNING]
> Mirroring traffic uses your [endpoint bandwidth quota](how-to-manage-quotas.md#azure-machine-learning-managed-online-endpoints) (default 5 MBPS). Your endpoint bandwidth will be throttled if you exceed the allocated quota. For information on monitoring bandwidth throttling, see [Monitor managed online endpoints](how-to-monitor-online-endpoints.md#metrics-at-endpoint-scope).

# [Azure CLI](#tab/azure-cli)

The following command mirrors 10% of the traffic to the `green` deployment:

:::code language="azurecli" source="~/azureml-examples-main/cli/deploy-safe-rollout-online-endpoints.sh" ID="test_green_with_mirror_traffic" :::

# [Python](#tab/python)

The following command mirrors 10% of the traffic to the `green` deployment:

[!notebook-python[](~/azureml-examples-main/sdk/python/endpoints/online/managed/online-endpoints-safe-rollout.ipynb?name=new_deployment_traffic)]

[!notebook-python[](~/azureml-examples-main/sdk/python/endpoints/online/managed/online-endpoints-safe-rollout.ipynb?name=several_tests_to_mirror_traffic)]

---

Mirroring has the following limitations:
* You can only mirror traffic to one deployment.
* Mirrored traffic isn't currently supported with K8s.
* The maximum mirrored traffic you can configure is 50%. This limit is to reduce the impact on your endpoint bandwidth quota.

Also note the following behavior:
* A deployment can only be set to live or mirror traffic, not both.
* You can send traffic directly to the mirror deployment by specifying the deployment set for mirror traffic.
* You can send traffic directly to a live deployment by specifying the deployment set for live traffic, but in this case the traffic won't be mirrored to the mirror deployment. Mirror traffic is routed from traffic sent to endpoint without specifying the deployment. 

:::image type="content" source="./media/how-to-safely-rollout-managed-endpoints/endpoint-concept-mirror.png" alt-text="Diagram showing 10% traffic mirrored to one deployment.":::

# [Azure CLI](#tab/azure-cli)

After testing, you can set the mirror traffic to zero to disable mirroring:

:::code language="azurecli" source="~/azureml-examples-main/cli/deploy-safe-rollout-online-endpoints.sh" ID="reset_mirror_traffic" :::

# [Python](#tab/python)

After testing, you can set the mirror traffic to zero to disable mirroring:

[!notebook-python[](~/azureml-examples-main/sdk/python/endpoints/online/managed/online-endpoints-safe-rollout.ipynb?name=disable_traffic_mirroring)]

---

## Test the new deployment with a small percentage of live traffic

# [Azure CLI](#tab/azure-cli)

Once you've tested your `green` deployment, allocate a small percentage of traffic to it:

:::code language="azurecli" source="~/azureml-examples-main/cli/deploy-safe-rollout-online-endpoints.sh" ID="green_10pct_traffic" :::

# [Python](#tab/python)

Once you've tested your `green` deployment, allocate a small percentage of traffic to it:

[!notebook-python[](~/azureml-examples-main/sdk/python/endpoints/online/managed/online-endpoints-safe-rollout.ipynb?name=allocate_some_traffic)]

---

Now, your `green` deployment will receive 10% of requests.

:::image type="content" source="./media/how-to-safely-rollout-managed-endpoints/endpoint-concept.png" alt-text="Diagram showing traffic split between deployments.":::

## Send all traffic to your new deployment

# [Azure CLI](#tab/azure-cli)

Once you're fully satisfied with your `green` deployment, switch all traffic to it.

:::code language="azurecli" source="~/azureml-examples-main/cli/deploy-safe-rollout-online-endpoints.sh" ID="green_100pct_traffic" :::

# [Python](#tab/python)

Once you're fully satisfied with your `green` deployment, switch all traffic to it.

[!notebook-python[](~/azureml-examples-main/sdk/python/endpoints/online/managed/online-endpoints-safe-rollout.ipynb?name=allocate_all_traffic)]

---

## Remove the old deployment

# [Azure CLI](#tab/azure-cli)

:::code language="azurecli" source="~/azureml-examples-main/cli/deploy-safe-rollout-online-endpoints.sh" ID="delete_blue" :::

# [Python](#tab/python)

[!notebook-python[](~/azureml-examples-main/sdk/python/endpoints/online/managed/online-endpoints-safe-rollout.ipynb?name=remove_old_deployment)]

---

## Delete the endpoint and deployment

# [Azure CLI](#tab/azure-cli)

If you aren't going use the deployment, you should delete it with:

:::code language="azurecli" source="~/azureml-examples-main/cli/deploy-safe-rollout-online-endpoints.sh" ID="delete_endpoint" :::

# [Python](#tab/python)

If you aren't going use the deployment, you should delete it with:

[!notebook-python[](~/azureml-examples-main/sdk/python/endpoints/online/managed/online-endpoints-safe-rollout.ipynb?name=delete_endpoint)]

---

## Next steps
- [Explore online endpoint samples](https://github.com/Azure/azureml-examples/tree/v2samplesreorg/sdk/python/endpoints)
- [Deploy models with REST](how-to-deploy-with-rest.md)
- [Create and use online endpoints  in the studio](how-to-use-managed-online-endpoint-studio.md)
- [Access Azure resources with a online endpoint and managed identity](how-to-access-resources-from-endpoints-managed-identities.md)
- [Monitor managed online endpoints](how-to-monitor-online-endpoints.md)
- [Manage and increase quotas for resources with Azure Machine Learning](how-to-manage-quotas.md#azure-machine-learning-managed-online-endpoints)
- [View costs for an Azure Machine Learning managed online endpoint](how-to-view-online-endpoints-costs.md)
- [Managed online endpoints SKU list](reference-managed-online-endpoints-vm-sku-list.md)
- [Troubleshooting  online endpoints deployment and scoring](how-to-troubleshoot-managed-online-endpoints.md)
- [Online endpoint YAML reference](reference-yaml-endpoint-online.md)<|MERGE_RESOLUTION|>--- conflicted
+++ resolved
@@ -7,12 +7,8 @@
 ms.subservice: mlops
 author: dem108
 ms.author: sehan
-ms.reviewer: mopeakande
-<<<<<<< HEAD
-ms.date: 10/14/2022
-=======
+ms.reviewer: larryfr
 ms.date: 04/29/2022
->>>>>>> e979346c
 ms.topic: how-to
 ms.custom: how-to, devplatv2, cliv2, event-tier1-build-2022, sdkv2
 ---
