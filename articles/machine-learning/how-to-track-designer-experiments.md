---
title: Log metrics in the designer
titleSuffix: Azure Machine Learning
description: Monitor your Azure ML designer experiments. Enable logging using the Execute Python Script component and view the logged results in the studio.
services: machine-learning
author: likebupt
ms.author: keli19
ms.reviewer: peterlu
ms.service: machine-learning
ms.subservice: core
ms.date: 10/21/2021
ms.topic: how-to
<<<<<<< HEAD
ms.custom: designer, sdkv1
=======
ms.custom: designer, sdkv1, event-tier1-build-2022
>>>>>>> d07bf32a
---

# Enable logging in Azure Machine Learning designer pipelines


In this article, you learn how to add logging code to designer pipelines. You also learn how to view those logs using the Azure Machine Learning studio web portal.

For more information on logging metrics using the SDK authoring experience, see [Monitor Azure ML experiment runs and metrics](how-to-log-view-metrics.md).

## Enable logging with Execute Python Script

Use the [Execute Python Script](./algorithm-module-reference/execute-python-script.md) component to enable logging in designer pipelines. Although you can log any value with this workflow, it's especially useful to log metrics from the __Evaluate Model__ component to track model performance across runs.

The following example shows you how to log the mean squared error of two trained models using the Evaluate Model and Execute Python Script components.

1. Connect an __Execute Python Script__ component to the output of the __Evaluate Model__ component.

    ![Connect Execute Python Script component to Evaluate Model component](./media/how-to-log-view-metrics/designer-logging-pipeline.png)

1. Paste the following code into the __Execute Python Script__ code editor to log the mean absolute error for your trained model. You can use a similar pattern to log any other value in the designer:

    [!INCLUDE [sdk v1](../../includes/machine-learning-sdk-v1.md)]

    ```python
    # dataframe1 contains the values from Evaluate Model
    def azureml_main(dataframe1=None, dataframe2=None):
        print(f'Input pandas.DataFrame #1: {dataframe1}')
    
        from azureml.core import Run
    
        run = Run.get_context()
    
        # Log the mean absolute error to the parent run to see the metric in the run details page.
        # Note: 'run.parent.log()' should not be called multiple times because of performance issues.
        # If repeated calls are necessary, cache 'run.parent' as a local variable and call 'log()' on that variable.
        parent_run = Run.get_context().parent
        
        # Log left output port result of Evaluate Model. This also works when evaluate only 1 model.
        parent_run.log(name='Mean_Absolute_Error (left port)', value=dataframe1['Mean_Absolute_Error'][0])
        # Log right output port result of Evaluate Model. The following line should be deleted if you only connect one Score component to the` left port of Evaluate Model component.
        parent_run.log(name='Mean_Absolute_Error (right port)', value=dataframe1['Mean_Absolute_Error'][1])

        return dataframe1,
    ```
    
This code uses the Azure Machine Learning Python SDK to log values. It uses Run.get_context() to get the context of the current run. It then logs values to that context with the run.parent.log() method. It uses `parent` to log values to the parent pipeline run rather than the component run.

For more information on how to use the Python SDK to log values, see [Enable logging in Azure ML training runs](how-to-log-view-metrics.md).

## View logs

After the pipeline run completes, you can see the *Mean_Absolute_Error* in the Experiments page.

1. Navigate to the **Experiments** section.
1. Select your experiment.
1. Select the run in your experiment you want to view.
1. Select **Metrics**.

    ![View run metrics in the studio](./media/how-to-log-view-metrics/experiment-page-metrics-across-runs.png)

## Next steps

In this article, you learned how to use logs in the designer. For next steps, see these related articles:


* Learn how to troubleshoot designer pipelines, see [Debug & troubleshoot ML pipelines](how-to-debug-pipelines.md#azure-machine-learning-designer).
* Learn how to use the Python SDK to log metrics in the SDK authoring experience, see [Enable logging in Azure ML training runs](how-to-log-view-metrics.md).
* Learn how to use [Execute Python Script](./algorithm-module-reference/execute-python-script.md) in the designer.<|MERGE_RESOLUTION|>--- conflicted
+++ resolved
@@ -10,11 +10,7 @@
 ms.subservice: core
 ms.date: 10/21/2021
 ms.topic: how-to
-<<<<<<< HEAD
-ms.custom: designer, sdkv1
-=======
 ms.custom: designer, sdkv1, event-tier1-build-2022
->>>>>>> d07bf32a
 ---
 
 # Enable logging in Azure Machine Learning designer pipelines
