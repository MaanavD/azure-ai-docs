---
title: Log metrics in the designer
titleSuffix: Azure Machine Learning
description: Monitor your Azure ML designer experiments. Enable logging using the Execute Python Script module and view the logged results in the studio.
services: machine-learning
author: likebupt
ms.author: keli19
ms.reviewer: peterlu
ms.service: machine-learning
ms.subservice: core
ms.date: 07/30/2020
ms.topic: conceptual
ms.custom: how-to
---

# Enable logging in Azure Machine Learning designer pipelines


In this article, you learn how to add logging code to designer pipelines. You also learn how to view those logs using the Azure Machine Learning studio web portal.

For more information on logging metrics using the SDK authoring experience, see [Monitor Azure ML experiment runs and metrics](how-to-track-experiments.md).

## Enable logging with Execute Python Script

Use the __Execute Python Script__ module to enable logging in designer pipelines. Although you can log any value with this workflow, it's especially useful to log metrics from the __Evaluate Model__ module to track model performance across runs.

The following example shows you how to log the mean squared error of two trained models using the Evaluate Model and Execute Python Script modules.

1. Connect an __Execute Python Script__ module to the output of the __Evaluate Model__ module.

    ![Connect Execute Python Script module to Evaluate Model module](./media/how-to-track-experiments/designer-logging-pipeline.png)

1. Paste the following code into the __Execute Python Script__ code editor to log the mean absolute error for your trained model. You can use a similar pattern to log any other value in the designer:

    ```python
    # dataframe1 contains the values from Evaluate Model
    def azureml_main(dataframe1=None, dataframe2=None):
        print(f'Input pandas.DataFrame #1: {dataframe1}')
    
        from azureml.core import Run
    
        run = Run.get_context()
    
        # Log the mean absolute error to the parent run to see the metric in the run details page.
        # Note: 'run.parent.log()' should not be called multiple times because of performance issues.
        # If repeated calls are necessary, cache 'run.parent' as a local variable and call 'log()' on that variable.

        # Log left output port result of Evaluate Model. This also works when evaluate only 1 model.
        run.parent.log(name='Mean_Absolute_Error (left port)', value=dataframe1['Mean_Absolute_Error'][0])

        # Log right output port result of Evaluate Model.
        run.parent.log(name='Mean_Absolute_Error (right port)', value=dataframe1['Mean_Absolute_Error'][1])
    
        return dataframe1,
    ```
    
This code uses the Azure Machine Learning Python SDK to log values. It uses Run.get_context() to get the context of the current run. It then logs values to that context with the run.parent.log() method. It uses `parent` to log values to the parent pipeline run rather than the module run.

For more information on how to use the Python SDK to log values, see [Enable logging in Azure ML training runs](how-to-track-experiments.md).

## View logs

After the pipeline run completes, you can see the *Mean_Absolute_Error* in the Experiments page.

1. Navigate to the **Experiments** section.
1. Select your experiment.
1. Select the run in your experiment you want to view.
1. Select **Metrics**.

    ![View run metrics in the studio](./media/how-to-track-experiments/experiment-page-metrics-across-runs.png)

## Next steps

In this article, you learned how to use logs in the designer. For next steps, see these related articles:

<<<<<<< HEAD
* Learn how to troubleshoot designer pipelines, see [Debug & troubleshoot ML pipelines](how-to-debug-pipelines.md#azure-machine-learning-designer).
=======
* Learn how to troubleshoot designer pipelines, see [Debug & troubleshoot ML pipelines](how-to-debug-pipelines.md#logging-in-azure-machine-learning-designer-preview).
>>>>>>> 14bb47ad
* Learn how to use the Python SDK to log metrics in the SDK authoring experience, see [Enable logging in Azure ML training runs](how-to-track-experiments.md).<|MERGE_RESOLUTION|>--- conflicted
+++ resolved
@@ -73,9 +73,6 @@
 
 In this article, you learned how to use logs in the designer. For next steps, see these related articles:
 
-<<<<<<< HEAD
+
 * Learn how to troubleshoot designer pipelines, see [Debug & troubleshoot ML pipelines](how-to-debug-pipelines.md#azure-machine-learning-designer).
-=======
-* Learn how to troubleshoot designer pipelines, see [Debug & troubleshoot ML pipelines](how-to-debug-pipelines.md#logging-in-azure-machine-learning-designer-preview).
->>>>>>> 14bb47ad
 * Learn how to use the Python SDK to log metrics in the SDK authoring experience, see [Enable logging in Azure ML training runs](how-to-track-experiments.md).