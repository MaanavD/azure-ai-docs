---
title: Manage preview features
titleSuffix: Azure Machine Learning
description: Learn about, and enable, preview features available with Azure Machine Learning.
services: machine-learning
ms.service: machine-learning
ms.subservice: core
ms.topic: how-to
<<<<<<< HEAD
ms.reviewer: larryfr
ms.author: ankmak
author: Ankur-Makwana
ms.date: 07/08/2024
=======
ms.reviewer: None
ms.author: larryfr
author: Blackmist
ms.date: 01/29/2024
>>>>>>> 72a0fbef

---

# Enable preview features for Azure Machine Learning

In Azure Machine Learning, new features and improvements are often first released as preview features before they're made generally available (GA). As new features are introduced, you can turn them on or off in the Azure Machine Learning studio at your convenience. That way, you get a chance to use the latest features, evaluate how they fit your work needs and provide feedback to shape the product. Your feedback is very valuable and it helps us constantly improve the product.

Some preview features provide access to entire new functionality while others may reflect a change to the user interface, but little or no change in functionality.

You can remove the ability to see any previews on a workspace or for all workspaces in a subscription.  For more information, see [Manage Azure Machine Learning workspaces in the portal or with the Python SDK (v2)](how-to-manage-workspace.md#enforce-policies).  If the preview feature has been removed for your workspace, you will not see the panel described in the rest of this article.

> [!NOTE]
> The amount of time a feature remains in preview can vary based on user feedback, quality checks, and long-term road maps.

> [!IMPORTANT]
> The preview features are provided without a service-level agreement, and are not recommended for production workloads. Certain features might not be supported or might have constrained capabilities. 
> For more information, see [Supplemental Terms of Use for Microsoft Azure Previews](https://azure.microsoft.com/support/legal/preview-supplemental-terms/).



## Prerequisites

* An Azure Machine Learning workspace. For more information, see [Create resources to get started](quickstart-create-resources.md).

## How do I enable preview features?

You can enable or disable preview features anytime in [Azure Machine Learning studio](https://ml.azure.com/). Use the following steps to discover preview features:

1. From the [Azure Machine Learning studio](https://ml.azure.com/), select the __megaphone icon__ from the top-right corner of the page. The __Preview Features__ panel will appear.

    :::image type="content" source="./media/how-to-enable-preview-features/megaphone-icon.png" alt-text="Screenshot of the megaphone icon in Azure Machine Learning studio.":::

1. Find the feature you would like to try out and select the toggle next to it to enable or disable the feature. If you know the feature's name, use the search field.

    > [!TIP]
    > When you disable a feature, a text box will appear that can be used to provide feedback on the feature. To learn how to provide feedback without disabling a feature, see [How do I provide feedback?](#how-do-i-provide-feedback).

    :::image type="content" source="./media/how-to-enable-preview-features/enable-feature.png" alt-text="Screenshot of the preview features panel with toggle highlighted.":::
  
## How do I provide feedback?

Use the following steps to provide feedback on a feature.

1. From the [Azure Machine Learning studio](https://ml.azure.com/), select the __megaphone icon__ from the top-right corner of the page. The __Preview Features__ panel will appear.
2. Find the feature you would like to provide feedback on and select the __smile__ or __frown__. A text box will appear where you can provide more details.

    :::image type="content" source="./media/how-to-enable-preview-features/provide-feature-feedback.png" alt-text="Screenshot of the preview features panel with feedback highlighted.":::

    The text box will also appear when you disable a feature.

## Next steps

* [Feature availability across cloud regions](reference-machine-learning-cloud-parity.md)<|MERGE_RESOLUTION|>--- conflicted
+++ resolved
@@ -6,17 +6,10 @@
 ms.service: machine-learning
 ms.subservice: core
 ms.topic: how-to
-<<<<<<< HEAD
-ms.reviewer: larryfr
-ms.author: ankmak
-author: Ankur-Makwana
-ms.date: 07/08/2024
-=======
 ms.reviewer: None
 ms.author: larryfr
 author: Blackmist
-ms.date: 01/29/2024
->>>>>>> 72a0fbef
+ms.date: 07/08/2024
 
 ---
 
