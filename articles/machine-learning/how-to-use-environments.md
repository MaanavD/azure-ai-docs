--- conflicted
+++ resolved
@@ -341,9 +341,6 @@
     deployment_config = deployment_config)
 ```
 
-<<<<<<< HEAD
-## Use the CLI to create and manage environments
-=======
 ## Example notebooks
 
 This [example notebook](https://github.com/Azure/MachineLearningNotebooks/tree/master/how-to-use-azureml/training/using-environments) expands upon concepts and methods demonstrated in this article.
@@ -353,7 +350,6 @@
 This [example notebook](https://github.com/Azure/MachineLearningNotebooks/tree/master/how-to-use-azureml/deployment/spark) demonstrates how to deploy a Spark model as a Web service.
 
 ## Create and manage environments with the CLI
->>>>>>> fc47bc88
 
 The [Azure Machine Learning CLI](reference-azure-machine-learning-cli.md) mirrors most of the functionality of the Python SDK. You can use it to create and manage environments. The commands that we discuss in this section demonstrate basic functionality.
 
