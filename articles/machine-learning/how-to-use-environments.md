---
title: Create reusable ML environments 
titleSuffix: Azure Machine Learning
description: Create and manage environments for model training and deployment. Manage Python packages and other settings for the environment.
services: machine-learning
author: rastala
ms.author: roastala
ms.reviewer: nibaccam
ms.service: machine-learning
ms.subservice: core
<<<<<<< HEAD
ms.topic: conceptual
ms.date: 07/10/2020
=======
ms.topic: how-to
ms.date: 07/08/2020
ms.custom: tracking-python
>>>>>>> f285803c

## As a developer, I need to configure my experiment context with the necessary software packages so my machine learning models can be trained and deployed on different compute targets.

---

# Reuse environments for training and deployment by using Azure Machine Learning
[!INCLUDE [applies-to-skus](../../includes/aml-applies-to-basic-enterprise-sku.md)]

In this article, learn how to create and manage Azure Machine Learning [environments](https://docs.microsoft.com/python/api/azureml-core/azureml.core.environment.environment?view=azure-ml-py). Use the environments to track and reproduce your projects' software dependencies as they evolve.

Software dependency management is a common task for developers. You want to ensure that builds are reproducible without extensive manual software configuration. The Azure Machine Learning `Environment` class accounts for local development solutions such as pip and Conda, and it provides a solution for both local and distributed cloud development.

The examples in this article show how to:

* Create an environment and specify package dependencies.
* Retrieve and update environments.
* Use an environment for training.
* Use an environment for web service deployment.

For a high-level overview of how environments work in Azure Machine Learning, see [What are ML environments?](concept-environments.md).

## Prerequisites

* The [Azure Machine Learning SDK for Python](https://docs.microsoft.com/python/api/overview/azure/ml/install?view=azure-ml-py)
* An [Azure Machine Learning workspace](how-to-manage-workspace.md)

## Create an environment

The following sections explore the multiple ways that you can create an environment for your experiments.

### Use a curated environment

You can select one of the curated environments to start with: 

* The _AzureML-Minimal_ environment contains a minimal set of packages to enable run tracking and asset uploading. You can use it as a starting point for your own environment.

* The _AzureML-Tutorial_ environment contains common data science packages. These packages include Scikit-Learn, Pandas, Matplotlib, and a larger set of azureml-sdk packages.

For a list of curated environments, see the [curated environments article](resource-curated-environments.md)

Curated environments are backed by cached Docker images. This backing reduces the run preparation cost.

Use the `Environment.get` method to select one of the curated environments:

```python
from azureml.core import Workspace, Environment

ws = Workspace.from_config()
env = Environment.get(workspace=ws, name="AzureML-Minimal")
```

You can list the curated environments and their packages by using the following code:

```python
envs = Environment.list(workspace=ws)

for env in envs:
    if env.startswith("AzureML"):
        print("Name",env)
        print("packages", envs[env].python.conda_dependencies.serialize_to_string())
```

> [!WARNING]
>  Don't start your own environment name with the _AzureML_ prefix. This prefix is reserved for curated environments.

### Instantiate an environment object

To manually create an environment, import the `Environment` class from the SDK. Then use the following code to instantiate an environment object.

```python
from azureml.core.environment import Environment
Environment(name="myenv")
```

### Use Conda and pip specification files

You can also create an environment from a Conda specification or a pip requirements file. Use the [`from_conda_specification()`](https://docs.microsoft.com/python/api/azureml-core/azureml.core.environment.environment?view=azure-ml-py#from-conda-specification-name--file-path-) method or the [`from_pip_requirements()`](https://docs.microsoft.com/python/api/azureml-core/azureml.core.environment.environment?view=azure-ml-py#from-pip-requirements-name--file-path-) method. In the method argument, include your environment name and the file path of the file that you want.

```python
# From a Conda specification file
myenv = Environment.from_conda_specification(name = "myenv",
                                             file_path = "path-to-conda-specification-file")

# From a pip requirements file
myenv = Environment.from_pip_requirements(name = "myenv"
                                          file_path = "path-to-pip-requirements-file")
```

### Use existing Conda environments

If you have an existing Conda environment on your local computer, then you can use the service to create an environment object. By using this strategy, you can reuse your local interactive environment on remote runs.

The following code creates an environment object from the existing Conda environment `mycondaenv`. It uses the [`from_existing_conda_environment()`](https://docs.microsoft.com/python/api/azureml-core/azureml.core.environment.environment?view=azure-ml-py#from-existing-conda-environment-name--conda-environment-name-) method.

``` python
myenv = Environment.from_existing_conda_environment(name = "myenv",
                                                    conda_environment_name = "mycondaenv")
```

### Create environments automatically

Automatically create an environment by submitting a training run. Submit the run by using the `submit()` method. When you submit a training run, the building of the new environment can take several minutes. The build duration depends on the size of the required dependencies. 

If you don't specify an environment in your run configuration before you submit the run, then a default environment is created for you.

```python
from azureml.core import ScriptRunConfig, Experiment, Environment
# Create experiment 
myexp = Experiment(workspace=ws, name = "environment-example")

# Attach training script and compute target to run config
runconfig = ScriptRunConfig(source_directory=".", script="example.py")
runconfig.run_config.target = "local"

# Submit the run
run = myexp.submit(config=runconfig)

# Show each step of run 
run.wait_for_completion(show_output=True)
```

Similarly, if you use an [`Estimator`](https://docs.microsoft.com//python/api/azureml-train-core/azureml.train.estimator.estimator?view=azure-ml-py) object for training, you can directly submit the estimator instance as a run without specifying an environment. The `Estimator` object already encapsulates the environment and the compute target.

## Add packages to an environment

Add packages to an environment by using Conda, pip, or private wheel files. Specify each package dependency by using the [`CondaDependency`](https://docs.microsoft.com/python/api/azureml-core/azureml.core.conda_dependencies.condadependencies?view=azure-ml-py) class. Add it to the environment's `PythonSection`.

### Conda and pip packages

If a package is available in a Conda package repository, then we recommend that you use the Conda installation rather than the pip installation. Conda packages typically come with prebuilt binaries that make installation more reliable.

The following example adds to the environment. It adds version 1.17.0 of `numpy`. It also adds the `pillow` package, `myenv`. The example uses the [`add_conda_package()`](https://docs.microsoft.com/python/api/azureml-core/azureml.core.conda_dependencies.condadependencies?view=azure-ml-py#add-conda-package-conda-package-) method and the [`add_pip_package()`](https://docs.microsoft.com/python/api/azureml-core/azureml.core.conda_dependencies.condadependencies?view=azure-ml-py#add-pip-package-pip-package-) method, respectively.

```python
from azureml.core.environment import Environment
from azureml.core.conda_dependencies import CondaDependencies

myenv = Environment(name="myenv")
conda_dep = CondaDependencies()

# Installs numpy version 1.17.0 conda package
conda_dep.add_conda_package("numpy==1.17.0")

# Installs pillow package
conda_dep.add_pip_package("pillow")

# Adds dependencies to PythonSection of myenv
myenv.python.conda_dependencies=conda_dep
```

>[!IMPORTANT]
> If you use the same environment definition for another run, the Azure Machine Learning service reuses the cached image of your environment. If you create an environment with an unpinned package dependency, for example ```numpy```, that environment will keep using the package version installed _at the time of environment creation_. Also, any future environment with matching definition will keep using the old version. For more information, see [Environment building, caching, and reuse](https://docs.microsoft.com/azure/machine-learning/concept-environments#environment-building-caching-and-reuse).

### Private Python packages

To use Python packages privately and securely without exposing them to the public internet, see the article [How to use private Python packages](how-to-use-private-python-packages.md).

## Manage environments

Manage environments so that you can update, track, and reuse them across compute targets and with other users of the workspace.

### Register environments

The environment is automatically registered with your workspace when you submit a run or deploy a web service. You can also manually register the environment by using the [`register()`](https://docs.microsoft.com/python/api/azureml-core/azureml.core.environment(class)?view=azure-ml-py#register-workspace-) method. This operation makes the environment into an entity that's tracked and versioned in the cloud. The entity can be shared between workspace users.

The following code registers the `myenv` environment to the `ws` workspace.

```python
myenv.register(workspace=ws)
```

When you use the environment for the first time in training or deployment, it's registered with the workspace. Then it's built and deployed on the compute target. The service caches the environments. Reusing a cached environment takes much less time than using a new service or one that has been updated.

### Get existing environments

The `Environment` class offers methods that allow you to retrieve existing environments in your workspace. You can retrieve environments by name, as a list, or by a specific training run. This information is helpful for troubleshooting, auditing, and reproducibility.

#### View a list of environments

View the environments in your workspace by using the [`Environment.list(workspace="workspace_name")`](https://docs.microsoft.com/python/api/azureml-core/azureml.core.environment(class)?view=azure-ml-py#list-workspace-) class. Then select an environment to reuse.

#### Get an environment by name

You can also get a specific environment by name and version. The following code uses the [`get()`](https://docs.microsoft.com/python/api/azureml-core/azureml.core.environment(class)?view=azure-ml-py#get-workspace--name--version-none-) method to retrieve version `1` of the `myenv` environment on the `ws` workspace.

```python
restored_environment = Environment.get(workspace=ws,name="myenv",version="1")
```

#### Train a run-specific environment

To get the environment that was used for a specific run after the training finishes, use the [`get_environment()`](https://docs.microsoft.com/python/api/azureml-core/azureml.core.run.run?view=azure-ml-py#get-environment--) method in the `Run` class.

```python
from azureml.core import Run
Run.get_environment()
```

### Update an existing environment

Say you change an existing environment, for example, by adding a Python package. A new version of the environment is then created when you submit a run, deploy a model, or manually register the environment. The versioning allows you to view the environment's changes over time.

To update a Python package version in an existing environment, specify the version number for that package. If you don't use the exact version number, then Azure Machine Learning will reuse the existing environment with its original package versions.

### Debug the image build

The following example uses the [`build()`](https://docs.microsoft.com/python/api/azureml-core/azureml.core.environment(class)?view=azure-ml-py#build-workspace--image-build-compute-none-) method to manually create an environment as a Docker image. It monitors the output logs from the image build by using [`wait_for_completion()`](https://docs.microsoft.com/python/api/azureml-core/azureml.core.image(class)?view=azure-ml-py#wait-for-creation-show-output-false-). The built image then appears in the workspace's Azure Container Registry instance. This information is helpful for debugging.

```python
from azureml.core import Image
build = env.build(workspace=ws)
build.wait_for_completion(show_output=True)
```

## Enable Docker

 The [`DockerSection`](https://docs.microsoft.com/python/api/azureml-core/azureml.core.environment.dockersection?view=azure-ml-py) of the Azure Machine Learning `Environment` class allows you to finely customize and control the guest operating system on which you run your training.

When you enable Docker, the service builds a Docker image. It also creates a Python environment that uses your specifications within that Docker container. This functionality provides additional isolation and reproducibility for your training runs.

```python
# Creates the environment inside a Docker container.
myenv.docker.enabled = True
```

By default, the newly built Docker image appears in the container registry that's associated with the workspace.  The repository name has the form *azureml/azureml_\<uuid\>*. The unique identifier (*uuid*) part of the name corresponds to a hash that's computed from the environment configuration. This correspondence allows the service to determine whether an image for the given environment already exists for reuse.

Additionally, the service automatically uses one of the Ubuntu Linux-based [base images](https://github.com/Azure/AzureML-Containers). It installs the specified Python packages. The base image has CPU versions and GPU versions. Azure Machine Learning automatically detects which version to use.

```python
# Specify custom Docker base image and registry, if you don't want to use the defaults
myenv.docker.base_image="your_base-image"
myenv.docker.base_image_registry="your_registry_location"
```

You can also specify a custom Dockerfile. It's simplest to start from one of Azure Machine Learning base images using Docker ```FROM``` command, and then add your own custom steps. Use this approach if you need to install non-Python packages as dependencies.

```python
# Specify docker steps as a string. Alternatively, load the string from a file.
dockerfile = r"""
FROM mcr.microsoft.com/azureml/base:intelmpi2018.3-ubuntu16.04
RUN echo "Hello from custom container!"
"""

# Set base image to None, because the image is defined by dockerfile.
myenv.docker.base_image = None
myenv.docker.base_dockerfile = dockerfile
```

### Use user-managed dependencies

In some situations, your custom base image may already contain a Python environment with packages that you want to use.

By default, Azure Machine Learning service will build a Conda environment with dependencies you specified, and will execute the run in that environment instead of using any Python libraries that you installed on the base image. 

To use your own installed packages, set the parameter `Environment.python.user_managed_dependencies = True`. Ensure that the base image contains a Python interpreter, and has the packages your training script needs.

For example, to run in a base Miniconda environment that has NumPy package installed, first specify a Dockerfile with a step to install the package. Then set the user-managed dependencies to `True`. 

You can also specify a path to a specific Python interpreter within the image, by setting the `Environment.python.interpreter_path` variable.

```python
dockerfile = """
FROM mcr.microsoft.com/azureml/base:intelmpi2018.3-ubuntu16.04
RUN conda install numpy
"""

myenv.docker.base_image = None
myenv.docker.base_dockerfile = dockerfile
myenv.python.user_managed_dependencies=True
myenv.python.interpreter_path = "/opt/miniconda/bin/python"
```

## Use environments for training

To submit a training run, you need to combine your environment, [compute target](concept-compute-target.md), and your training Python script into a run configuration. This configuration is a wrapper object that's used for submitting runs.

When you submit a training run, the building of a new environment can take several minutes. The duration depends on the size of the required dependencies. The environments are cached by the service. So as long as the environment definition remains unchanged, you incur the full setup time only once.

The following local script run example shows where you would use [`ScriptRunConfig`](https://docs.microsoft.com/python/api/azureml-core/azureml.core.script_run_config.scriptrunconfig?view=azure-ml-py) as your wrapper object.

```python
from azureml.core import ScriptRunConfig, Experiment
from azureml.core.environment import Environment

exp = Experiment(name="myexp", workspace = ws)
# Instantiate environment
myenv = Environment(name="myenv")

# Add training script to run config
runconfig = ScriptRunConfig(source_directory=".", script="train.py")

# Attach compute target to run config
runconfig.run_config.target = "local"

# Attach environment to run config
runconfig.run_config.environment = myenv

# Submit run 
run = exp.submit(runconfig)
```

> [!NOTE]
> To disable the run history or run snapshots, use the setting under `ScriptRunConfig.run_config.history`.

If you don't specify the environment in your run configuration, then the service creates a default environment when you submit your run.

### Use an estimator for training

If you use an [estimator](how-to-train-ml-models.md) for training, then you can submit the estimator instance directly. It already encapsulates the environment and the compute target.

The following code uses an estimator for a single-node training run. It runs on a remote compute for a `scikit-learn` model. It assumes that you previously created a compute target object, `compute_target`, and a datastore object, `ds`.

```python
from azureml.train.estimator import Estimator

script_params = {
    '--data-folder': ds.as_mount(),
    '--regularization': 0.8
}

sk_est = Estimator(source_directory='./my-sklearn-proj',
                   script_params=script_params,
                   compute_target=compute_target,
                   entry_script='train.py',
                   conda_packages=['scikit-learn'])

# Submit the run 
run = experiment.submit(sk_est)
```

## Use environments for web service deployment

You can use environments when you deploy your model as a web service. This capability enables a reproducible, connected workflow. In this workflow, you can train, test, and deploy your model by using the same libraries in both your training compute and your inference compute.

To deploy a web service, combine the environment, inference compute, scoring script, and registered model in your deployment object, [`deploy()`](https://docs.microsoft.com/python/api/azureml-core/azureml.core.model.model?view=azure-ml-py#deploy-workspace--name--models--inference-config-none--deployment-config-none--deployment-target-none--overwrite-false-). For more information, see [How and where to deploy models](how-to-deploy-and-where.md).

In this example, assume that you've completed a training run. Now you want to deploy that model to Azure Container Instances. When you build the web service, the model and scoring files are mounted on the image, and the Azure Machine Learning inference stack is added to the image.

```python
from azureml.core.model import InferenceConfig, Model
from azureml.core.webservice import AciWebservice, Webservice

# Register the model to deploy
model = run.register_model(model_name = "mymodel", model_path = "outputs/model.pkl")

# Combine scoring script & environment in Inference configuration
inference_config = InferenceConfig(entry_script="score.py", environment=myenv)

# Set deployment configuration
deployment_config = AciWebservice.deploy_configuration(cpu_cores = 1, memory_gb = 1)

# Define the model, inference, & deployment configuration and web service name and location to deploy
service = Model.deploy(
    workspace = ws,
    name = "my_web_service",
    models = [model],
    inference_config = inference_config,
    deployment_config = deployment_config)
```

## Example notebooks

This [example notebook](https://github.com/Azure/MachineLearningNotebooks/tree/master/how-to-use-azureml/training/using-environments) expands upon concepts and methods demonstrated in this article.

[Deploy a model using a custom Docker base image](how-to-deploy-custom-docker-image.md) demonstrates how to deploy a model using a custom Docker base image.

This [example notebook](https://github.com/Azure/MachineLearningNotebooks/tree/master/how-to-use-azureml/deployment/spark) demonstrates how to deploy a Spark model as a web service.

## Create and manage environments with the CLI

The [Azure Machine Learning CLI](reference-azure-machine-learning-cli.md) mirrors most of the functionality of the Python SDK. You can use it to create and manage environments. The commands that we discuss in this section demonstrate basic functionality.

The following command scaffolds the files for a default environment definition in the specified directory. These files are JSON files. They work like the corresponding class in the SDK. You can use the files to create new environments that have custom settings. 

```azurecli-interactive
az ml environment scaffold -n myenv -d myenvdir
```

Run the following command to register an environment from a specified directory.

```azurecli-interactive
az ml environment register -d myenvdir
```

Run the following command to list all registered environments.

```azurecli-interactive
az ml environment list
```

Download a registered environment by using the following command.

```azurecli-interactive
az ml environment download -n myenv -d downloaddir
```

## Next steps

* To use a managed compute target to train a model, see [Tutorial: Train a model](tutorial-train-models-with-aml.md).
* After you have a trained model, learn [how and where to deploy models](how-to-deploy-and-where.md).
* View the [`Environment` class SDK reference](https://docs.microsoft.com/python/api/azureml-core/azureml.core.environment(class)?view=azure-ml-py).
* For more information about the concepts and methods described in this article, see the [example notebook](https://github.com/Azure/MachineLearningNotebooks/tree/master/how-to-use-azureml/training/using-environments).<|MERGE_RESOLUTION|>--- conflicted
+++ resolved
@@ -8,14 +8,9 @@
 ms.reviewer: nibaccam
 ms.service: machine-learning
 ms.subservice: core
-<<<<<<< HEAD
-ms.topic: conceptual
-ms.date: 07/10/2020
-=======
 ms.topic: how-to
 ms.date: 07/08/2020
 ms.custom: tracking-python
->>>>>>> f285803c
 
 ## As a developer, I need to configure my experiment context with the necessary software packages so my machine learning models can be trained and deployed on different compute targets.
 
