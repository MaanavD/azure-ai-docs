--- conflicted
+++ resolved
@@ -48,25 +48,14 @@
 
 The following filters are supported:
 
-<<<<<<< HEAD
 * Job
 * Model
 * Component
 * Tags
 * SubmittedBy
 * Environment
-* Data
+* Data (workspace scope only)
 
-=======
-* Job:
-* Model:
-* Component:
-* Tags:
-* SubmittedBy:
-* Environment:
-* Dataset:
-* Datastore: (workspace scope only)
->>>>>>> 01f17a8b
 If an asset filter (job, model, component, environment, dataset) is present, results are scoped to those tabs. Other filters apply to all assets unless an asset filter is also present in the query. Similarly, free text search can be provided alongside filters, but are scoped to the tabs chosen by asset filters, if present.
 
 > [!TIP]
