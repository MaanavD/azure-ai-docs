---
title: "Tutorial 3: Experiment and train models by using features (preview)"
titleSuffix: Azure Machine Learning managed feature store - basics
description: This is part 3 of a tutorial series on managed feature store. 
services: machine-learning
ms.service: machine-learning

ms.subservice: core
ms.topic: tutorial
author: rsethur
ms.author: seramasu
ms.date: 07/24/2023
ms.reviewer: franksolomon
ms.custom: sdkv2, build-2023
#Customer intent: As a professional data scientist, I want to know how to build and deploy a model with Azure Machine Learning by using Python in a Jupyter Notebook.
---

# Tutorial 3: Experiment and train models by using features (preview)

This tutorial series shows how features seamlessly integrate all phases of the machine learning lifecycle: prototyping, training, and operationalization.

The first tutorial showed how to create a feature set specification with custom transformations, and then use that feature set to generate training data. The second tutorial showed how to enable materialization and perform a backfill.

This tutorial shows how to experiment with features as a way to improve model performance. It also shows how a feature store increases agility in the experimentation and training flows.

In this tutorial, you learn how to:

> [!div class="checklist"]
> * Prototype a new `accounts` feature set specification, by using existing precomputed values as features. Then, register the local feature set specification as a feature set in the feature store. This process differs from the first tutorial, where you created a feature set that had custom transformations.
> * Select features for the model from the `transactions` and `accounts` feature sets, and save them as a feature retrieval specification.
> * Run a training pipeline that uses the feature retrieval specification to train a new model. This pipeline uses the built-in feature retrieval component to generate the training data.

<<<<<<< HEAD
[!INCLUDE [preview disclaimer](includes/machine-learning-preview-generic-disclaimer.md)]
=======
[!INCLUDE [machine-learning-preview-generic-disclaimer](includes/machine-learning-preview-generic-disclaimer.md)]
>>>>>>> 961df924

## Prerequisites

Before you proceed with the following procedures, be sure to complete the first and second tutorials in the series.

## Set up

1. Configure the Azure Machine Learning Spark notebook.

   You can create a new notebook and execute the instructions in this tutorial step by step. You can also open and run the existing notebook named *3. Experiment and train models using features.ipynb* from the *featurestore_sample/notebooks* directory. You can choose *sdk_only* or *sdk_and_cli*. Keep this tutorial open and refer to it for documentation links and more explanation.

   1. On the top menu, in the **Compute** dropdown list, select **Serverless Spark Compute** under **Azure Machine Learning Serverless Spark**.

   1. Configure the session:

      1. When the toolbar displays **Configure session**, select it.
      1. On the **Python packages** tab, select **Upload Conda file**.
      1. Upload the *conda.yml* file that you [uploaded in the first tutorial](./tutorial-get-started-with-feature-store.md#prepare-the-notebook-environment).
      1. Optionally, increase the session time-out (idle time) to avoid frequent prerequisite reruns.

   1. Start the Spark session.

      [!notebook-python[] (~/azureml-examples-main/sdk/python/featurestore_sample/notebooks/sdk_only/3. Experiment and train models using features.ipynb?name=start-spark-session)]

   1. Set up the root directory for the samples.

      [!notebook-python[] (~/azureml-examples-main/sdk/python/featurestore_sample/notebooks/sdk_only/3. Experiment and train models using features.ipynb?name=root-dir)]

      ### [Python SDK](#tab/python)

      Not applicable.

      ### [Azure CLI](#tab/cli)

      Set up the CLI:

      1. Install the Azure Machine Learning extension.

         [!notebook-python[] (~/azureml-examples-main/sdk/python/featurestore_sample/notebooks/sdk_and_cli/3. Experiment and train models using features.ipynb?name=install-ml-ext-cli)]

      1. Authenticate.

         [!notebook-python[] (~/azureml-examples-main/sdk/python/featurestore_sample/notebooks/sdk_and_cli/3. Experiment and train models using features.ipynb?name=auth-cli)]

      1. Set the default subscription.

         [!notebook-python[] (~/azureml-examples-main/sdk/python/featurestore_sample/notebooks/sdk_and_cli/3. Experiment and train models using features.ipynb?name=set-default-subs-cli)]

      ---

1. Initialize the project workspace variables.

   This is the current workspace, and the tutorial notebook runs in this resource.

   [!notebook-python[] (~/azureml-examples-main/sdk/python/featurestore_sample/notebooks/sdk_only/3. Experiment and train models using features.ipynb?name=init-ws-crud-client)]

1. Initialize the feature store variables.

   Be sure to update the `featurestore_name` and `featurestore_location` values to reflect what you created in the first tutorial.

   [!notebook-python[] (~/azureml-examples-main/sdk/python/featurestore_sample/notebooks/sdk_only/3. Experiment and train models using features.ipynb?name=init-fs-crud-client)]

1. Initialize the feature store consumption client.

   [!notebook-python[] (~/azureml-examples-main/sdk/python/featurestore_sample/notebooks/sdk_only/3. Experiment and train models using features.ipynb?name=init-fs-core-sdk)]

1. Create a compute cluster named `cpu-cluster` in the project workspace.

   You'll need this compute cluster when you run the training/batch inference jobs.

   [!notebook-python[] (~/azureml-examples-main/sdk/python/featurestore_sample/notebooks/sdk_only/3. Experiment and train models using features.ipynb?name=create-compute-cluster)]

## Create the account feature set locally

In the first tutorial, you created a `transactions` feature set that had custom transformations. Here, you create an `accounts` feature set that uses precomputed values.

To onboard precomputed features, you can create a feature set specification without writing any transformation code. You use a feature set specification to develop and test a feature set in a fully local development environment.

You don't need to connect to a feature store. In this procedure, you create the feature set specification locally, and then sample the values from it. For capabilities of managed feature store, you must use a feature asset definition to register the feature set specification with a feature store. Later steps in this tutorial provide more details.

1. Explore the source data for the accounts.

   > [!NOTE]
   > This notebook uses sample data hosted in a publicly accessible blob container. Only a `wasbs` driver can read it in Spark. When you create feature sets by using your own source data, host those feature sets in an Azure Data Lake Storage Gen2 account, and use an `abfss` driver in the data path.

   [!notebook-python[] (~/azureml-examples-main/sdk/python/featurestore_sample/notebooks/sdk_only/3. Experiment and train models using features.ipynb?name=explore-accts-fset-src-data)]

1. Create the `accounts` feature set specification locally, from these precomputed features.

   You don't need any transformation code here, because you reference precomputed features.

   [!notebook-python[] (~/azureml-examples-main/sdk/python/featurestore_sample/notebooks/sdk_only/3. Experiment and train models using features.ipynb?name=create-accts-fset-spec)]

1. Export as a feature set specification.

   To register the feature set specification with the feature store, you must save the feature set specification in a specific format.

   After you run the next cell, inspect the generated `accounts` feature set specification. To see the specification, open the *featurestore/featuresets/accounts/spec/FeatureSetSpec.yaml* file from the file tree.

   The specification has these important elements:

   - `source`: A reference to a storage resource. In this case, it's a Parquet file in a blob storage resource.

   - `features`: A list of features and their datatypes. With provided transformation code (see the "Day 2" section), the code must return a DataFrame that maps to the features and datatypes. Without the provided transformation code, the system builds the query to map the features and datatypes to the source. In this case, the transformation code is the generated `accounts` feature set specification, because it's precomputed.

   - `index_columns`: The join keys required to access values from the feature set.

   To learn more, see [Understanding top-level entities in managed feature store](./concept-top-level-entities-in-managed-feature-store.md) and the [CLI (v2) feature set specification YAML schema](./reference-yaml-featureset-spec.md).

   As an extra benefit, persisting supports source control.

   You don't need any transformation code here, because you reference precomputed features.

   [!notebook-python[] (~/azureml-examples-main/sdk/python/featurestore_sample/notebooks/sdk_only/3. Experiment and train models using features.ipynb?name=dump-accts-fset-spec)]

## Locally experiment with unregistered features

As you develop features, you might want to locally test and validate them before you register them with the feature store or run training pipelines in the cloud. A combination of a local unregistered feature set (`accounts`) and a feature set registered in the feature store (`transactions`) generates training data for the machine learning model.

1. Select features for the model.

   [!notebook-python[] (~/azureml-examples-main/sdk/python/featurestore_sample/notebooks/sdk_only/3. Experiment and train models using features.ipynb?name=select-unreg-features-for-model)]

1. Locally generate training data.

   This step generates training data for illustrative purposes. As an option, you can locally train models here. Later steps in this tutorial explain how to train a model in the cloud.

   [!notebook-python[] (~/azureml-examples-main/sdk/python/featurestore_sample/notebooks/sdk_only/3. Experiment and train models using features.ipynb?name=gen-training-data-locally)]

1. Register the `accounts` feature set with the feature store.

   After you locally experiment with feature definitions, and they seem reasonable, you can register a feature set asset definition with the feature store.

   [!notebook-python[] (~/azureml-examples-main/sdk/python/featurestore_sample/notebooks/sdk_only/3. Experiment and train models using features.ipynb?name=reg-accts-fset)]

1. Get the registered feature set and test it.

   [!notebook-python[] (~/azureml-examples-main/sdk/python/featurestore_sample/notebooks/sdk_only/3. Experiment and train models using features.ipynb?name=sample-accts-fset-data)]

## Run a training experiment

In the following steps, you select a list of features, run a training pipeline, and register the model. You can repeat these steps until the model performs as you want.

1. Optionally, discover features from the feature store UI.

   The first tutorial covered this step, when you registered the `transactions` feature set. Because you also have an `accounts` feature set, you can browse through the available features:

   1. Go to the [Azure Machine Learning global landing page](https://ml.azure.com/home).
   1. On the left pane, select **Feature stores**.
   1. In the list of feature stores, select the feature store that you created earlier.

   The UI shows the feature sets and entity that you created. Select the feature sets to browse through the feature definitions. You can use the global search box to search for feature sets across feature stores.

1. Optionally, discover features from the SDK.

   [!notebook-python[] (~/azureml-examples-main/sdk/python/featurestore_sample/notebooks/sdk_only/3. Experiment and train models using features.ipynb?name=discover-features-from-sdk)]

1. Select features for the model, and export the model as a feature retrieval specification.

   In the previous steps, you selected features from a combination of registered and unregistered feature sets, for local experimentation and testing. You can now experiment in the cloud. Your model-shipping agility increases if you save the selected features as a feature retrieval specification, and then use the specification in the machine learning operations (MLOps) or continuous integration and continuous delivery (CI/CD) flow for training and inference.

1. Select features for the model.

   [!notebook-python[] (~/azureml-examples-main/sdk/python/featurestore_sample/notebooks/sdk_only/3. Experiment and train models using features.ipynb?name=select-reg-features)]

1. Export selected features as a feature retrieval specification.

   A feature retrieval specification is a portable definition of the feature list that's associated with a model. It can help streamline the development and operationalization of a machine learning model. It will become an input to the training pipeline that generates the training data. Then, it will be packaged with the model.

   The inference phase uses the feature retrieval to look up the features. It becomes a glue that integrates all phases of the machine learning lifecycle. Changes to the training/inference pipeline can stay at a minimum as you experiment and deploy.

   Use of the feature retrieval specification and the built-in feature retrieval component is optional. You can directly use the `get_offline_features()` API, as shown earlier. The name of the specification should be *feature_retrieval_spec.yaml* when it's packaged with the model. This way, the system can recognize it.

   [!notebook-python[] (~/azureml-examples-main/sdk/python/featurestore_sample/notebooks/sdk_only/3. Experiment and train models using features.ipynb?name=export-as-frspec)]

## Train in the cloud with pipelines, and register the model

In this procedure, you manually trigger the training pipeline. In a production scenario, a CI/CD pipeline could trigger it, based on changes to the feature retrieval specification in the source repository. You can register the model if it's satisfactory.

1. Run the training pipeline.

   The training pipeline has these steps:

   1. Feature retrieval: For its input, this built-in component takes the feature retrieval specification, the observation data, and the time-stamp column name. It then generates the training data as output. It runs these steps as a managed Spark job.

   1. Training: Based on the training data, this step trains the model and then generates a model (not yet registered).

   1. Evaluation: This step validates whether the model performance and quality fall within a threshold. (In this tutorial, it's a placeholder step for illustration purposes.)

   1. Register the model: This step registers the model.

      > [!NOTE]
      > In the second tutorial, you ran a backfill job to materialize data for the `transactions` feature set. The feature retrieval step reads feature values from the offline store for this feature set. The behavior is the same, even if you use the `get_offline_features()` API.

      [!notebook-python[] (~/azureml-examples-main/sdk/python/featurestore_sample/notebooks/sdk_only/3. Experiment and train models using features.ipynb?name=run-training-pipeline)]

   1. Inspect the training pipeline and the model.

   1. Open the pipeline. Run the web view in a new window to display the pipeline steps.

1. Use the feature retrieval specification in the model artifacts:

   1. On the left pane of the current workspace, select **Models**.
   1. Select **Open in a new tab or window**.
   1. Select **fraud_model**.
   1. Select **Artifacts**.

   The feature retrieval specification is packaged along with the model. The model registration step in the training pipeline handled this step. You created the feature retrieval specification during experimentation. Now it's part of the model definition. In the next tutorial, you'll see how inferencing uses it.

## View the feature set and model dependencies

1. View the list of feature sets associated with the model.

   On the same **Models** page, select the **Feature sets** tab. This tab shows both the `transactions` and `accounts` feature sets on which this model depends.

1. View the list of models that use the feature sets:

   1. Open the feature store UI (explained earlier in this tutorial).
   1. On the left pane, select **Feature sets**.
   1. Select a feature set.
   1. Select the **Models** tab.

   The feature retrieval specification determined this list when the model was registered.

## Clean up

The [fourth tutorial in the series](./tutorial-enable-recurrent-materialization-run-batch-inference.md#clean-up) describes how to delete the resources.

## Next steps

* Go to the next tutorial in the series: [Enable recurrent materialization and run batch inference](./tutorial-enable-recurrent-materialization-run-batch-inference.md).
* Learn about [feature store concepts](./concept-what-is-managed-feature-store.md) and [top-level entities in managed feature store](./concept-top-level-entities-in-managed-feature-store.md).
* Learn about [identity and access control for managed feature store](./how-to-setup-access-control-feature-store.md).
* View the [troubleshooting guide for managed feature store](./troubleshooting-managed-feature-store.md).
* View the [YAML reference](./reference-yaml-overview.md).<|MERGE_RESOLUTION|>--- conflicted
+++ resolved
@@ -30,11 +30,7 @@
 > * Select features for the model from the `transactions` and `accounts` feature sets, and save them as a feature retrieval specification.
 > * Run a training pipeline that uses the feature retrieval specification to train a new model. This pipeline uses the built-in feature retrieval component to generate the training data.
 
-<<<<<<< HEAD
-[!INCLUDE [preview disclaimer](includes/machine-learning-preview-generic-disclaimer.md)]
-=======
 [!INCLUDE [machine-learning-preview-generic-disclaimer](includes/machine-learning-preview-generic-disclaimer.md)]
->>>>>>> 961df924
 
 ## Prerequisites
 
