--- conflicted
+++ resolved
@@ -174,13 +174,10 @@
 
 As an administrator, you can create a compute instance on behalf of a data scientist and assign the instance to them with:
 
-<<<<<<< HEAD
-* Studio 
-* [Azure Resource Manager template](https://github.com/Azure/azure-quickstart-templates/tree/master/quickstarts/microsoft.machinelearningservices/machine-learning-compute-create-computeinstance).  For details on how to find the TenantID and ObjectID needed in this template, see [Find identity object IDs for authentication configuration](../healthcare-apis/fhir/find-identity-object-ids.md).  You can also find these values in the Azure Active Directory portal.
-=======
+* Studio, using the [Advanced settings](#advanced-settings)
+
 * [Azure Resource Manager template](https://github.com/Azure/azure-quickstart-templates/tree/master/quickstarts/microsoft.machinelearningservices/machine-learning-compute-create-computeinstance).  For details on how to find the TenantID and ObjectID needed in this template, see [Find identity object IDs for authentication configuration](../healthcare-apis/azure-api-for-fhir/find-identity-object-ids.md).  You can also find these values in the Azure Active Directory portal.
 
->>>>>>> 045b20ca
 * REST API
 
 The data scientist you create the compute instance for needs the following be [Azure role-based access control (Azure RBAC)](../role-based-access-control/overview.md) permissions:
