--- conflicted
+++ resolved
@@ -335,26 +335,6 @@
 ```
 
 ## Add custom applications such as RStudio (preview)
-<<<<<<< HEAD
-
-You can set up other applications, such as RStudio, when creating a compute instance. Follow these steps in studio to set up a custom application on your compute instance
-
-1.	Fill out the form to [create a new compute instance](?tabs=azure-studio#create)
-1.	Select **Next: Advanced Settings**
-1.	Select **Add application** under the **Custom application setup (RStudio Workbench, etc.)** section
- 
-:::image type="content" source="media/how-to-create-manage-compute-instance/custom-service-setup.png" alt-text="Screenshot showing Custom Service Setup.":::
- 
-### Setup RStudio Workbench
-
-RStudio is one of the most popular IDEs among R developers for ML and data science projects. You can easily set up RStudio Workbench to run on your compute instance, using your own RStudio license, and access the rich feature set that RStudio Workbench offers.
-
-1.	Follow the steps listed above to **Add application** when creating your compute instance.
-1.	Select **RStudio Workbench (bring your own license)** in the **Application** dropdown and enter your RStudio Workbench license key in the **License key** field. You can get your RStudio Workbench license or trial license [from RStudio](https://www.rstudio.com/). 
-1. Select **Create** to add RStudio Workbench application to your compute instance.
- 
-:::image type="content" source="media/how-to-create-manage-compute-instance/rstudio-workbench.png" alt-text="Screenshot shows RStudio settings." lightbox="media/how-to-create-manage-compute-instance/rstudio-workbench.png":::
-=======
 
 You can set up other applications, such as RStudio, when creating a compute instance. Follow these steps in studio to set up a custom application on your compute instance
 
@@ -382,7 +362,6 @@
 > * When accessing multiple instances of RStudio, if you see a "400 Bad Request. Request Header Or Cookie Too Large" error, use a new browser or access from a browser in incognito mode.
 > * Shiny applications are not currently supported on RStudio Workbench.
 
->>>>>>> d07bf32a
  
 ### Setup RStudio open source
 
@@ -419,11 +398,8 @@
 1. On the **Compute instance** tab, see your applications under the **Applications** column.
 
 :::image type="content" source="media/how-to-create-manage-compute-instance/custom-service-access.png" alt-text="Screenshot shows studio access for your custom applications.":::
-<<<<<<< HEAD
-=======
 > [!NOTE]
 > It might take a few minutes after setting up a custom application until you can access it via the links above. The amount of time taken will depend on the size of the image used for your custom application. If you see a 502 error message when trying to access the application, wait for some time for the application to be set up and try again.
->>>>>>> d07bf32a
 
 ## Manage
 
