--- conflicted
+++ resolved
@@ -202,11 +202,7 @@
 
 Using the `MLClient` created earlier, we'll get a handle to the endpoint. The endpoint can be invoked using the `invoke` command with the following parameters:
 
-<<<<<<< HEAD
 * `endpoint_name` - Name of the endpoint
-=======
-* `name` - Name of the endpoint
->>>>>>> 098a2105
 * `input` - Path where input data is present
 * `deployment_name` - Name of the specific deployment to test in an endpoint
 
