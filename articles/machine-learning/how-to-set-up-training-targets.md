---
title: Submit a training run to a compute target
titleSuffix: Azure Machine Learning
description: Train your machine learning model on various training environments (compute targets). You can easily switch between training environments. Start training locally. If you need to scale out, switch to a cloud-based compute target.
services: machine-learning
author: sdgilley
ms.author: sgilley
ms.reviewer: sgilley
ms.service: machine-learning
ms.subservice: core
ms.date: 08/28/2020
ms.topic: conceptual
ms.custom: how-to, devx-track-python, contperfq1
---
<<<<<<< HEAD
# Set up and use compute targets for model training 


With Azure Machine Learning, you can train your model on a variety of resources or environments, collectively referred to as [__compute targets__](concept-azure-machine-learning-architecture.md#compute-targets). A compute target can be a local machine or a cloud resource, such as an Azure Machine Learning Compute, Azure HDInsight, or a remote virtual machine.  You can also create compute targets for model deployment as described in ["Where and how to deploy your models"](how-to-deploy-and-where.md).

You can create and manage a compute target using the Azure Machine Learning SDK, Azure Machine Learning studio, Azure CLI, or Azure Machine Learning VS Code extension. If you have compute targets that were created through another service (for example, an HDInsight cluster), you can use them by attaching them to your Azure Machine Learning workspace.
 
In this article, you learn how to use various compute targets for model training.  The steps for all compute targets follow the same workflow:
1. __Create__ a compute target if you don't already have one.
2. __Attach__ the compute target to your workspace.
3. __Configure__ the compute target so that it contains the Python environment and package dependencies needed by your script.


>[!NOTE]
> Code in this article was tested with Azure Machine Learning SDK version 1.0.74.

## Compute targets for training

Azure Machine Learning has varying support across different compute targets. A typical model development lifecycle starts with dev/experimentation on a small amount of data. At this stage, we recommend using a local environment. For example, your local computer or a cloud-based VM. As you scale up your training on larger data sets, or perform distributed training, we recommend using Azure Machine Learning Compute to create a single- or multi-node cluster that autoscales each time you submit a run. You can also attach your own compute resource, although support for various scenarios may vary as detailed below:

[!INCLUDE [aml-compute-target-train](../../includes/aml-compute-target-train.md)]


> [!NOTE]
> Azure Machine Learning Compute clusters can be created as a persistent resource or created dynamically when you request a run. Run-based creation removes the compute target after the training run is complete, so you cannot reuse compute targets created this way.

## What's a run configuration?

When training, it is common to start on your local computer, and later run that training script on a different compute target. With Azure Machine Learning, you can run your script on various compute targets without having to change your script.

All you need to do is define the environment for each compute target within a **run configuration**.  Then, when you want to run your training experiment on a different compute target, specify the run configuration for that compute. For details of specifying an environment and binding it to run configuration, see [Create and manage environments for training and deployment](how-to-use-environments.md).
=======
>>>>>>> 14bb47ad

# Submit a training run to a compute target

[!INCLUDE [applies-to-skus](../../includes/aml-applies-to-basic-enterprise-sku.md)]

In this article, you learn how to use various training environments ([compute targets](concept-compute-target.md)) to train your machine learning model.

When training, it is common to start on your local computer, and later run that training script on a different compute target. With Azure Machine Learning, you can run your script on various compute targets without having to change your training script.

All you need to do is define the environment for each compute target within a **script run configuration**.  Then, when you want to run your training experiment on a different compute target, specify the run configuration for that compute.

## Prerequisites

* If you don't have an Azure subscription, create a free account before you begin. Try the [free or paid version of Azure Machine Learning](https://aka.ms/AMLFree) today
* The [Azure Machine Learning SDK for Python](https://docs.microsoft.com/python/api/overview/azure/ml/install?view=azure-ml-py)
* An [Azure Machine Learning workspace](how-to-manage-workspace.md), `ws`
* A compute target, `my_compute_target`.  Create a compute target with:
  * [Python SDK](how-to-create-attach-compute-sdk.md) 
  * [Azure Machine Learning studio](how-to-create-attach-compute-studio.md)

## <a name="whats-a-run-configuration"></a>What's a script run configuration?

You submit your training experiment with a [ScriptRunConfig](https://docs.microsoft.com/python/api/azureml-core/azureml.core.scriptrunconfig?view=azure-ml-py) object.  This object includes the:

* **source_directory**: The source directory that contains your training script
* **script**: Identify the training script
* **run_config**: The [run configuration](https://docs.microsoft.com/python/api/azureml-core/azureml.core.runconfiguration?view=azure-ml-py), which in turn defines where the training will occur. In the `run_config` you specify the compute target and the environment to use when running the training script.  

## What's an environment?

Azure Machine Learning [environments](concept-environments.md) are an encapsulation of the environment where your machine learning training happens. They specify the Python packages, environment variables, and software settings around your training and scoring scripts. They also specify run times (Python, Spark, or Docker).  

Environments are specified in the  `run_config` object inside a `ScriptRunConfig`.

## <a id="submit"></a>Train your model

The code pattern to submit a training run is the same for all types of compute targets:

1. Create an experiment to run
1. Create an environment where the script will run
1. Create a script run configuration, which references the compute target and environment
1. Submit the run
1. Wait for the run to complete

Or you can:

* Submit the experiment with an `Estimator` object as shown in [Train ML models with estimators](how-to-train-ml-models.md).
* Submit a HyperDrive run for [hyperparameter tuning](how-to-tune-hyperparameters.md).
* Submit an experiment via the [VS Code extension](tutorial-train-deploy-image-classification-model-vscode.md#train-the-model).

## Create an experiment

Create an experiment in your workspace.

```python
from azureml.core import Experiment

experiment_name = 'my_experiment'

experiment = Experiment(workspace=ws, name=experiment_name)
```

## Create an environment

Curated environments contain collections of Python packages and are available in your workspace by default. These environments are backed by cached Docker images which reduces the run preparation cost. For a remote compute target, you can use one of these popular curated environments to start with:

```python
from azureml.core import Workspace, Environment

ws = Workspace.from_config()
my_environment = Environment.get(workspace=ws, name="AzureML-Minimal")
```

For more information and details about environments, see [Create & use software environments in Azure Machine Learning](how-to-use-environments.md).
  
### Local compute target

If your compute target is your **local machine**, you are responsible for ensuring that all the necessary packages are available in the Python environment where the script runs.  Use `python.user_managed_dependencies` to use your current Python environment (or the Python on the path you specify).

```python
from azureml.core import Environment

# Editing a run configuration property on-fly.
my_environment = Environment("user-managed-env")

my_environment.python.user_managed_dependencies = True

# You can choose a specific Python environment by pointing to a Python path 
#my_environment.python.interpreter_path = '/home/johndoe/miniconda3/envs/myenv/bin/python'
```

## Create script run configuration

Now that you have a compute target (`compute_target`) and environment (`my_environment`), create a script run configuration that runs your training script (`train.py`) located in your `project_folder` directory:

```python
from azureml.core import ScriptRunConfig

script_run_config = ScriptRunConfig(source_directory=project_folder, script='train.py')

# Set compute target
script_run_config.run_config.target = my_compute_target

# Set environment.   If you don't do this, a default environment will be created.
script_run_config.run_config.environment = my_environment
```

You may also want to set the framework for your run.

* For an HDI cluster:
    ```python
    src.run_config.framework = "pyspark"
    ```

* For a remote virtual machine:
    ```python
    src.run_config.framework = "python"
    ```

## Submit the experiment

```python
run = experiment.submit(config=script_run_config)
```

> [!IMPORTANT]
> When you submit the training run, a snapshot of the directory that contains your training scripts is created and sent to the compute target. It is also stored as part of the experiment in your workspace. If you change files and submit the run again, only the changed files will be uploaded.
>
> [!INCLUDE [amlinclude-info](../../includes/machine-learning-amlignore-gitignore.md)]
> 
> For more information about snapshots, see [Snapshots](concept-azure-machine-learning-architecture.md#snapshots).


<a id="gitintegration"></a>

## Git tracking and integration

When you start a training run where the source directory is a local Git repository, information about the repository is stored in the run history. For more information, see [Git integration for Azure Machine Learning](concept-train-model-git-integration.md).

## Notebook examples

See these notebooks for examples of training with various compute targets:
* [how-to-use-azureml/training](https://github.com/Azure/MachineLearningNotebooks/blob/master/how-to-use-azureml/training)
* [tutorials/img-classification-part1-training.ipynb](https://github.com/Azure/MachineLearningNotebooks/blob/master/tutorials/image-classification-mnist-data/img-classification-part1-training.ipynb)

[!INCLUDE [aml-clone-in-azure-notebook](../../includes/aml-clone-for-examples.md)]

## Next steps

* [Tutorial: Train a model](tutorial-train-models-with-aml.md) uses a managed compute target to  train a model.
* Learn how to [efficiently tune hyperparameters](how-to-tune-hyperparameters.md) to build better models.
* Once you have a trained model, learn [how and where to deploy models](how-to-deploy-and-where.md).
* View the [RunConfiguration class](https://docs.microsoft.com/python/api/azureml-core/azureml.core.runconfig.runconfiguration?view=azure-ml-py) SDK reference.
* [Use Azure Machine Learning with Azure Virtual Networks](how-to-enable-virtual-network.md)<|MERGE_RESOLUTION|>--- conflicted
+++ resolved
@@ -12,40 +12,6 @@
 ms.topic: conceptual
 ms.custom: how-to, devx-track-python, contperfq1
 ---
-<<<<<<< HEAD
-# Set up and use compute targets for model training 
-
-
-With Azure Machine Learning, you can train your model on a variety of resources or environments, collectively referred to as [__compute targets__](concept-azure-machine-learning-architecture.md#compute-targets). A compute target can be a local machine or a cloud resource, such as an Azure Machine Learning Compute, Azure HDInsight, or a remote virtual machine.  You can also create compute targets for model deployment as described in ["Where and how to deploy your models"](how-to-deploy-and-where.md).
-
-You can create and manage a compute target using the Azure Machine Learning SDK, Azure Machine Learning studio, Azure CLI, or Azure Machine Learning VS Code extension. If you have compute targets that were created through another service (for example, an HDInsight cluster), you can use them by attaching them to your Azure Machine Learning workspace.
- 
-In this article, you learn how to use various compute targets for model training.  The steps for all compute targets follow the same workflow:
-1. __Create__ a compute target if you don't already have one.
-2. __Attach__ the compute target to your workspace.
-3. __Configure__ the compute target so that it contains the Python environment and package dependencies needed by your script.
-
-
->[!NOTE]
-> Code in this article was tested with Azure Machine Learning SDK version 1.0.74.
-
-## Compute targets for training
-
-Azure Machine Learning has varying support across different compute targets. A typical model development lifecycle starts with dev/experimentation on a small amount of data. At this stage, we recommend using a local environment. For example, your local computer or a cloud-based VM. As you scale up your training on larger data sets, or perform distributed training, we recommend using Azure Machine Learning Compute to create a single- or multi-node cluster that autoscales each time you submit a run. You can also attach your own compute resource, although support for various scenarios may vary as detailed below:
-
-[!INCLUDE [aml-compute-target-train](../../includes/aml-compute-target-train.md)]
-
-
-> [!NOTE]
-> Azure Machine Learning Compute clusters can be created as a persistent resource or created dynamically when you request a run. Run-based creation removes the compute target after the training run is complete, so you cannot reuse compute targets created this way.
-
-## What's a run configuration?
-
-When training, it is common to start on your local computer, and later run that training script on a different compute target. With Azure Machine Learning, you can run your script on various compute targets without having to change your script.
-
-All you need to do is define the environment for each compute target within a **run configuration**.  Then, when you want to run your training experiment on a different compute target, specify the run configuration for that compute. For details of specifying an environment and binding it to run configuration, see [Create and manage environments for training and deployment](how-to-use-environments.md).
-=======
->>>>>>> 14bb47ad
 
 # Submit a training run to a compute target
 
