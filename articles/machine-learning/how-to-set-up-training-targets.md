--- conflicted
+++ resolved
@@ -112,15 +112,13 @@
                       script='train.py',
                       compute_target=my_compute_target,
                       environment=myenv)
-```
 
-<<<<<<< HEAD
 # Set compute target
 # Skip this if you are running on your local computer
 script_run_config.run_config.target = my_compute_target
-=======
+```
+
 If you do not specify an environment, a default environment will be created for you.
->>>>>>> 299b3447
 
 If you have command-line arguments you want to pass to your training script, you can specify them via the **`arguments`** parameter of the ScriptRunConfig constructor, e.g. `arguments=['--arg1', arg1_val, '--arg2', arg2_val]`.
 
