--- conflicted
+++ resolved
@@ -15,34 +15,22 @@
 
 # Configure and submit training runs
 
-<<<<<<< HEAD
-[!INCLUDE [applies-to-skus](../../includes/aml-applies-to-basic-enterprise-sku.md)]
-
 In this article, you learn how to configure and submit Azure Machine Learning runs to train your models.
-=======
-In this article, you learn how to use various training environments ([compute targets](concept-compute-target.md)) to train your machine learning model.
->>>>>>> 4fd46368
 
 When training, it is common to start on your local computer, and then later scale out to a cloud-based cluster. With Azure Machine Learning, you can run your script on various compute targets without having to change your training script.
 
 All you need to do is define the environment for each compute target within a **script run configuration**.  Then, when you want to run your training experiment on a different compute target, specify the run configuration for that compute.
 
 ## Prerequisites
-<<<<<<< HEAD
+
 * If you don't have an Azure subscription, create a free account before you begin. Try the [free or paid version of Azure Machine Learning](https://aka.ms/AMLFree) today
 * The [Azure Machine Learning SDK for Python](https://docs.microsoft.com/python/api/overview/azure/ml/install?view=azure-ml-py&preserve-view=true) (>= 1.13.0)
-=======
-
-* If you don't have an Azure subscription, create a free account before you begin. Try the [free or paid version of Azure Machine Learning](https://aka.ms/AMLFree) today
-* The [Azure Machine Learning SDK for Python](https://docs.microsoft.com/python/api/overview/azure/ml/install?view=azure-ml-py&preserve-view=true)
->>>>>>> 4fd46368
 * An [Azure Machine Learning workspace](how-to-manage-workspace.md), `ws`
 * A compute target, `my_compute_target`.  Create a compute target with:
   * [Python SDK](how-to-create-attach-compute-sdk.md) 
   * [Azure Machine Learning studio](how-to-create-attach-compute-studio.md)
 
-<<<<<<< HEAD
-## <a name="whats-a-run-configuration"></a>What's a script run configuration (ScriptRunConfig)?
+## <a name="whats-a-run-configuration"></a>What's a script run configuration?
 A [ScriptRunConfig](https://docs.microsoft.com/python/api/azureml-core/azureml.core.scriptrunconfig?view=azure-ml-py&preserve-view=true) is used to configure the information necessary for submitting a training run as part of an experiment.
 
 You submit your training experiment with a ScriptRunConfig object.  This object includes the:
@@ -52,21 +40,6 @@
 * **compute_target**: The compute target to run on
 * **environment**: The environment to use when running the script
 * and some additional configurable options (see the [reference documentation](https://docs.microsoft.com/python/api/azureml-core/azureml.core.scriptrunconfig?view=azure-ml-py&preserve-view=true) for more information)
-=======
-## <a name="whats-a-run-configuration"></a>What's a script run configuration?
-
-You submit your training experiment with a [ScriptRunConfig](https://docs.microsoft.com/python/api/azureml-core/azureml.core.scriptrunconfig?view=azure-ml-py&preserve-view=true) object.  This object includes the:
-
-* **source_directory**: The source directory that contains your training script
-* **script**: Identify the training script
-* **run_config**: The [run configuration](https://docs.microsoft.com/python/api/azureml-core/azureml.core.runconfiguration?view=azure-ml-py&preserve-view=true), which in turn defines where the training will occur. In the `run_config` you specify the compute target and the environment to use when running the training script.  
-
-## What's an environment?
-
-Azure Machine Learning [environments](concept-environments.md) are an encapsulation of the environment where your machine learning training happens. They specify the Python packages, environment variables, and software settings around your training and scoring scripts. They also specify run times (Python, Spark, or Docker).  
-
-Environments are specified in the  `run_config` object inside a `ScriptRunConfig`.
->>>>>>> 4fd46368
 
 ## <a id="submit"></a>Train your model
 
@@ -201,9 +174,5 @@
 * See how to train models with specific ML frameworks, such as [Scikit-learn](how-to-train-scikit-learn.md), [TensorFlow](how-to-train-tensorflow.md), and [PyTorch](how-to-train-pytorch.md).
 * Learn how to [efficiently tune hyperparameters](how-to-tune-hyperparameters.md) to build better models.
 * Once you have a trained model, learn [how and where to deploy models](how-to-deploy-and-where.md).
-<<<<<<< HEAD
 * View the [ScriptRunConfig class](https://docs.microsoft.com/python/api/azureml-core/azureml.core.scriptrunconfig?view=azure-ml-py&preserve-view=true) SDK reference.
-=======
-* View the [RunConfiguration class](https://docs.microsoft.com/python/api/azureml-core/azureml.core.runconfig.runconfiguration?view=azure-ml-py&preserve-view=true) SDK reference.
->>>>>>> 4fd46368
 * [Use Azure Machine Learning with Azure Virtual Networks](how-to-enable-virtual-network.md)