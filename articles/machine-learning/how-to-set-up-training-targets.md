---
title: Configure a training run
titleSuffix: Azure Machine Learning
description: Train your machine learning model on various training environments (compute targets). You can easily switch between training environments. 
services: machine-learning
author: sdgilley
ms.author: sgilley
ms.reviewer: sgilley
ms.service: machine-learning
ms.subservice: core
ms.date: 10/21/2021
ms.topic: how-to
<<<<<<< HEAD
ms.custom: devx-track-python, contperf-fy21q1, sdkv1
=======
ms.custom: devx-track-python, contperf-fy21q1, sdkv1, event-tier1-build-2022
>>>>>>> c30c2e11
---

# Configure and submit training runs

[!INCLUDE [sdk v1](../../includes/machine-learning-sdk-v1.md)]

In this article, you learn how to configure and submit Azure Machine Learning runs to train your models. Snippets of code explain the key parts of configuration and submission of a training script.  Then use one of the [example notebooks](#notebooks) to find the full end-to-end working examples.

When training, it is common to start on your local computer, and then later scale out to a cloud-based cluster. With Azure Machine Learning, you can run your script on various compute targets without having to change your training script.

All you need to do is define the environment for each compute target within a **script run configuration**.  Then, when you want to run your training experiment on a different compute target, specify the run configuration for that compute.

## Prerequisites

* If you don't have an Azure subscription, create a free account before you begin. Try the [free or paid version of Azure Machine Learning](https://azure.microsoft.com/free/) today
* The [Azure Machine Learning SDK for Python](/python/api/overview/azure/ml/install) (>= 1.13.0)
* An [Azure Machine Learning workspace](how-to-manage-workspace.md), `ws`
* A compute target, `my_compute_target`.  [Create a compute target](how-to-create-attach-compute-studio.md) 

## <a name="whats-a-run-configuration"></a>What's a script run configuration?
A [ScriptRunConfig](/python/api/azureml-core/azureml.core.scriptrunconfig) is used to configure the information necessary for submitting a training run as part of an experiment.

You submit your training experiment with a ScriptRunConfig object.  This object includes the:

* **source_directory**: The source directory that contains your training script
* **script**: The training script to run
* **compute_target**: The compute target to run on
* **environment**: The environment to use when running the script
* and some additional configurable options (see the [reference documentation](/python/api/azureml-core/azureml.core.scriptrunconfig) for more information)

## <a id="submit"></a>Train your model

The code pattern to submit a training run is the same for all types of compute targets:

1. Create an experiment to run
1. Create an environment where the script will run
1. Create a ScriptRunConfig, which specifies the compute target and environment
1. Submit the run
1. Wait for the run to complete

Or you can:

* Submit a HyperDrive run for [hyperparameter tuning](how-to-tune-hyperparameters.md).
* Submit an experiment via the [VS Code extension](tutorial-train-deploy-image-classification-model-vscode.md#train-the-model).

## Create an experiment

Create an [experiment](v1/concept-azure-machine-learning-architecture.md#experiments) in your workspace. An experiment is a light-weight container that helps to organize run submissions and keep track of code.

```python
from azureml.core import Experiment

experiment_name = 'my_experiment'
experiment = Experiment(workspace=ws, name=experiment_name)
```

## Select a compute target

Select the compute target where your training script will run on. If no compute target is specified in the ScriptRunConfig, or if `compute_target='local'`, Azure ML will execute your script locally. 

The example code in this article assumes that you have already created a compute target `my_compute_target` from the "Prerequisites" section.

>[!Note]
>Azure Databricks is not supported as a compute target for model training. You can use Azure Databricks for data preparation and deployment tasks.

[!INCLUDE [arc-enabled-kubernetes](../../includes/machine-learning-create-arc-enabled-training-computer-target.md)]

## <a name="environment"></a> Create an environment
Azure Machine Learning [environments](concept-environments.md) are an encapsulation of the environment where your machine learning training happens. They specify the Python packages, Docker image, environment variables, and software settings around your training and scoring scripts. They also specify runtimes (Python, Spark, or Docker).

You can either define your own environment, or use an Azure ML curated environment. [Curated environments](./how-to-use-environments.md#use-a-curated-environment) are predefined environments that are available in your workspace by default. These environments are backed by cached Docker images which reduces the run preparation cost. See [Azure Machine Learning Curated Environments](./resource-curated-environments.md) for the full list of available curated environments.

For a remote compute target, you can use one of these popular curated environments to start with:

```python
from azureml.core import Workspace, Environment

ws = Workspace.from_config()
myenv = Environment.get(workspace=ws, name="AzureML-Minimal")
```

For more information and details about environments, see [Create & use software environments in Azure Machine Learning](how-to-use-environments.md).
  
### <a name="local"></a>Local compute target

If your compute target is your **local machine**, you are responsible for ensuring that all the necessary packages are available in the Python environment where the script runs.  Use `python.user_managed_dependencies` to use your current Python environment (or the Python on the path you specify).

```python
from azureml.core import Environment

myenv = Environment("user-managed-env")
myenv.python.user_managed_dependencies = True

# You can choose a specific Python environment by pointing to a Python path 
# myenv.python.interpreter_path = '/home/johndoe/miniconda3/envs/myenv/bin/python'
```

## Create the script run configuration

Now that you have a compute target (`my_compute_target`, see [Prerequisites](#prerequisites) and environment (`myenv`, see [Create an environment](#environment)), create a script run configuration that runs your training script (`train.py`) located in your `project_folder` directory:

```python
from azureml.core import ScriptRunConfig

src = ScriptRunConfig(source_directory=project_folder,
                      script='train.py',
                      compute_target=my_compute_target,
                      environment=myenv)

# Set compute target
# Skip this if you are running on your local computer
script_run_config.run_config.target = my_compute_target
```

If you do not specify an environment, a default environment will be created for you.

If you have command-line arguments you want to pass to your training script, you can specify them via the **`arguments`** parameter of the ScriptRunConfig constructor, e.g. `arguments=['--arg1', arg1_val, '--arg2', arg2_val]`.

If you want to override the default maximum time allowed for the run, you can do so via the **`max_run_duration_seconds`** parameter. The system will attempt to automatically cancel the run if it takes longer than this value.

### Specify a distributed job configuration
If you want to run a [distributed training](how-to-train-distributed-gpu.md) job, provide the distributed job-specific config to the **`distributed_job_config`** parameter. Supported config types include [MpiConfiguration](/python/api/azureml-core/azureml.core.runconfig.mpiconfiguration), [TensorflowConfiguration](/python/api/azureml-core/azureml.core.runconfig.tensorflowconfiguration), and [PyTorchConfiguration](/python/api/azureml-core/azureml.core.runconfig.pytorchconfiguration). 

For more information and examples on running distributed Horovod, TensorFlow and PyTorch jobs, see:

* [Train TensorFlow models](./how-to-train-tensorflow.md#distributed-training)
* [Train PyTorch models](./how-to-train-pytorch.md#distributed-training)

## Submit the experiment

```python
run = experiment.submit(config=src)
run.wait_for_completion(show_output=True)
```

> [!IMPORTANT]
> When you submit the training run, a snapshot of the directory that contains your training scripts is created and sent to the compute target. It is also stored as part of the experiment in your workspace. If you change files and submit the run again, only the changed files will be uploaded.
>
> [!INCLUDE [amlinclude-info](../../includes/machine-learning-amlignore-gitignore.md)]
> 
> For more information about snapshots, see [Snapshots](v1/concept-azure-machine-learning-architecture.md#snapshots).

> [!IMPORTANT]
> **Special Folders**
> Two folders, *outputs* and *logs*, receive special treatment by Azure Machine Learning. During training, when you write files to folders named *outputs* and *logs* that are relative to the root directory (`./outputs` and `./logs`, respectively), the files will automatically upload to your run history so that you have access to them once your run is finished.
>
> To create artifacts during training (such as model files, checkpoints, data files, or plotted images) write these to the `./outputs` folder.
>
> Similarly, you can write any logs from your training run to the `./logs` folder. To utilize Azure Machine Learning's [TensorBoard integration](https://github.com/Azure/MachineLearningNotebooks/blob/master/how-to-use-azureml/track-and-monitor-experiments/tensorboard/export-run-history-to-tensorboard/export-run-history-to-tensorboard.ipynb) make sure you write your TensorBoard logs to this folder. While your run is in progress, you will be able to launch TensorBoard and stream these logs.  Later, you will also be able to restore the logs from any of your previous runs.
>
> For example, to download a file written to the *outputs* folder to your local machine after your remote training run: 
> `run.download_file(name='outputs/my_output_file', output_file_path='my_destination_path')`

## <a id="gitintegration"></a>Git tracking and integration

When you start a training run where the source directory is a local Git repository, information about the repository is stored in the run history. For more information, see [Git integration for Azure Machine Learning](concept-train-model-git-integration.md).

## <a name="notebooks"></a>Notebook examples

See these notebooks for examples of configuring runs for various training scenarios:
* [Training on various compute targets](https://github.com/Azure/MachineLearningNotebooks/blob/master/how-to-use-azureml/training)
* [Training with ML frameworks](https://github.com/Azure/MachineLearningNotebooks/blob/master/how-to-use-azureml/ml-frameworks)
* [tutorials/img-classification-part1-training.ipynb](https://github.com/Azure/MachineLearningNotebooks/blob/master/tutorials/image-classification-mnist-data/img-classification-part1-training.ipynb)

[!INCLUDE [aml-clone-in-azure-notebook](../../includes/aml-clone-for-examples.md)]

## Troubleshooting

* **AttributeError: 'RoundTripLoader' object has no attribute 'comment_handling'**: This error comes from the new version (v0.17.5) of `ruamel-yaml`, an `azureml-core` dependency, that introduces a breaking change to `azureml-core`. In order to fix this error, please uninstall `ruamel-yaml` by running `pip uninstall ruamel-yaml` and installing a different version of `ruamel-yaml`; the supported versions are v0.15.35 to v0.17.4 (inclusive). You can do this by running `pip install "ruamel-yaml>=0.15.35,<0.17.5"`.


* **Run fails with `jwt.exceptions.DecodeError`**: Exact error message: `jwt.exceptions.DecodeError: It is required that you pass in a value for the "algorithms" argument when calling decode()`. 
    
    Consider upgrading to the latest version of azureml-core: `pip install -U azureml-core`.
    
    If you are running into this issue for local runs, check the version of PyJWT installed in your environment where you are starting runs. The supported versions of PyJWT are < 2.0.0. Uninstall PyJWT from the environment if the version is >= 2.0.0. You may check the version of PyJWT, uninstall and install the right version as follows:
    1. Start a command shell, activate conda environment where azureml-core is installed.
    2. Enter `pip freeze` and look for `PyJWT`, if found, the version listed should be < 2.0.0
    3. If the listed version is not a supported version, `pip uninstall PyJWT` in the command shell and enter y for confirmation.
    4. Install using `pip install 'PyJWT<2.0.0'`
    
    If you are submitting a user-created environment with your run, consider using the latest version of azureml-core in that environment. Versions >= 1.18.0 of azureml-core already pin PyJWT < 2.0.0. If you need to use a version of azureml-core < 1.18.0 in the environment you submit, make sure to specify PyJWT < 2.0.0 in your pip dependencies.


 * **ModuleErrors (No module named)**:  If you are running into ModuleErrors while submitting experiments in Azure ML, the training script is expecting a package to be installed but it isn't added. Once you provide the package name, Azure ML installs the package in the environment used for your training run.

    If you are using Estimators to submit experiments, you can specify a package name via `pip_packages` or `conda_packages` parameter in the estimator based on from which source you want to install the package. You can also specify a yml file with all your dependencies using `conda_dependencies_file`or list all your pip requirements in a txt file using `pip_requirements_file` parameter. If you have your own Azure ML Environment object that you want to override the default image used by the estimator, you can specify that environment via the `environment` parameter of the estimator constructor.
    
    Azure ML maintained docker images and their contents can be seen in [AzureML Containers](https://github.com/Azure/AzureML-Containers).
    Framework-specific dependencies  are listed in the respective framework documentation:
    *  [Chainer](/python/api/azureml-train-core/azureml.train.dnn.chainer#remarks)
    * [PyTorch](/python/api/azureml-train-core/azureml.train.dnn.pytorch#remarks)
    * [TensorFlow](/python/api/azureml-train-core/azureml.train.dnn.tensorflow#remarks)
    *  [SKLearn](/python/api/azureml-train-core/azureml.train.sklearn.sklearn#remarks)
    
    > [!Note]
    > If you think a particular package is common enough to be added in Azure ML maintained images and environments please raise a GitHub issue in [AzureML Containers](https://github.com/Azure/AzureML-Containers). 
 
* **NameError (Name not defined), AttributeError (Object has no attribute)**: This exception should come from your training scripts. You can look at the log files from Azure portal to get more information about the specific name not defined or attribute error. From the SDK, you can use `run.get_details()` to look at the error message. This will also list all the log files generated for your run. Please make sure to take a look at your training script and fix the error before resubmitting your run. 


* **Run or experiment deletion**:  Experiments can be archived by using the [Experiment.archive](/python/api/azureml-core/azureml.core.experiment%28class%29#archive--) 
method, or from the Experiment tab view in Azure Machine Learning studio client via the "Archive experiment" button. This action hides the experiment from list queries and views, but does not delete it.

    Permanent deletion of individual experiments or runs is not currently supported. For more information on deleting Workspace assets, see [Export or delete your Machine Learning service workspace data](how-to-export-delete-data.md).

* **Metric Document is too large**: Azure Machine Learning has internal limits on the size of metric objects that can be logged at once from a training run. If you encounter a "Metric Document is too large" error when logging a list-valued metric, try splitting the list into smaller chunks, for example:

    ```python
    run.log_list("my metric name", my_metric[:N])
    run.log_list("my metric name", my_metric[N:])
    ```

    Internally, Azure ML concatenates the blocks with the same metric name into a contiguous list.

* **Compute target takes a long time to start**: The Docker images for compute targets are loaded from Azure Container Registry (ACR). By default, Azure Machine Learning creates an ACR that uses the *basic* service tier. Changing the ACR for your workspace to standard or premium tier may reduce the time it takes to build and load images. For more information, see [Azure Container Registry service tiers](../container-registry/container-registry-skus.md).

## Next steps

* [Tutorial: Train and deploy a model](tutorial-train-deploy-notebook.md) uses a managed compute target to  train a model.
* See how to train models with specific ML frameworks, such as [Scikit-learn](how-to-train-scikit-learn.md), [TensorFlow](how-to-train-tensorflow.md), and [PyTorch](how-to-train-pytorch.md).
* Learn how to [efficiently tune hyperparameters](how-to-tune-hyperparameters.md) to build better models.
* Once you have a trained model, learn [how and where to deploy models](how-to-deploy-and-where.md).
* View the [ScriptRunConfig class](/python/api/azureml-core/azureml.core.scriptrunconfig) SDK reference.
* [Use Azure Machine Learning with Azure Virtual Networks](./how-to-network-security-overview.md)<|MERGE_RESOLUTION|>--- conflicted
+++ resolved
@@ -10,11 +10,7 @@
 ms.subservice: core
 ms.date: 10/21/2021
 ms.topic: how-to
-<<<<<<< HEAD
-ms.custom: devx-track-python, contperf-fy21q1, sdkv1
-=======
 ms.custom: devx-track-python, contperf-fy21q1, sdkv1, event-tier1-build-2022
->>>>>>> c30c2e11
 ---
 
 # Configure and submit training runs
