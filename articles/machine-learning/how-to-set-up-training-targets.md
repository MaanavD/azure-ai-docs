---
title: Use compute targets for model training
titleSuffix: Azure Machine Learning
description: Configure the training environments (compute targets) for machine learning model training. You can easily switch between training environments. Start training locally. If you need to scale out, switch to a cloud-based compute target.
services: machine-learning
author: sdgilley
ms.author: sgilley
ms.reviewer: sgilley
ms.service: machine-learning
ms.subservice: core
ms.topic: how-to
ms.date: 03/13/2020
ms.custom: seodec18, tracking-python
---
# Set up and use compute targets for model training 
[!INCLUDE [applies-to-skus](../../includes/aml-applies-to-basic-enterprise-sku.md)]

With Azure Machine Learning, you can train your model on a variety of resources or environments, collectively referred to as [__compute targets__](concept-azure-machine-learning-architecture.md#compute-targets). A compute target can be a local machine or a cloud resource, such as an Azure Machine Learning Compute, Azure HDInsight, or a remote virtual machine.  You can also create compute targets for model deployment as described in ["Where and how to deploy your models"](how-to-deploy-and-where.md).

You can create and manage a compute target using the Azure Machine Learning SDK, Azure Machine Learning studio, Azure CLI, or Azure Machine Learning VS Code extension. If you have compute targets that were created through another service (for example, an HDInsight cluster), you can use them by attaching them to your Azure Machine Learning workspace.
 
In this article, you learn how to use various compute targets for model training.  The steps for all compute targets follow the same workflow:
1. __Create__ a compute target if you don't already have one.
2. __Attach__ the compute target to your workspace.
3. __Configure__ the compute target so that it contains the Python environment and package dependencies needed by your script.


>[!NOTE]
> Code in this article was tested with Azure Machine Learning SDK version 1.0.74.

## Compute targets for training

Azure Machine Learning has varying support across different compute targets. A typical model development lifecycle starts with dev/experimentation on a small amount of data. At this stage, we recommend using a local environment. For example, your local computer or a cloud-based VM. As you scale up your training on larger data sets, or perform distributed training, we recommend using Azure Machine Learning Compute to create a single- or multi-node cluster that autoscales each time you submit a run. You can also attach your own compute resource, although support for various scenarios may vary as detailed below:

[!INCLUDE [aml-compute-target-train](../../includes/aml-compute-target-train.md)]


> [!NOTE]
> Azure Machine Learning Compute can be created as a persistent resource or created dynamically when you request a run. Run-based creation removes the compute target after the training run is complete, so you cannot reuse compute targets created this way.

## What's a run configuration?

When training, it is common to start on your local computer, and later run that training script on a different compute target. With Azure Machine Learning, you can run your script on various compute targets without having to change your script.

All you need to do is define the environment for each compute target within a **run configuration**.  Then, when you want to run your training experiment on a different compute target, specify the run configuration for that compute. For details of specifying an environment and binding it to run configuration, see [Create and manage environments for training and deployment](how-to-use-environments.md).

Learn more about [submitting experiments](#submit) at the end of this article.

## What's an estimator?

To facilitate model training using popular frameworks, the Azure Machine Learning Python SDK provides an alternative higher-level abstraction, the estimator class.  This class allows you to easily construct run configurations. You can create and use a generic [Estimator](https://docs.microsoft.com/python/api/azureml-train-core/azureml.train.estimator?view=azure-ml-py) to submit training scripts that use any learning framework you choose (such as scikit-learn). We recommend using an estimator for training as it automatically constructs embedded objects like an environment or RunConfiguration objects for you. If you wish to have more control over how these objects are created and specify what packages to install for your experiment run, follow [these steps](#amlcompute) to submit your training experiments using a RunConfiguration object on an Azure Machine Learning Compute.

Azure Machine Learning provides specific estimators for [PyTorch](https://docs.microsoft.com/python/api/azureml-train-core/azureml.train.dnn.pytorch?view=azure-ml-py), [TensorFlow](https://docs.microsoft.com/python/api/azureml-train-core/azureml.train.dnn.tensorflow?view=azure-ml-py), [Chainer](https://docs.microsoft.com/python/api/azureml-train-core/azureml.train.dnn.chainer?view=azure-ml-py), and [Ray RLlib](how-to-use-reinforcement-learning.md).

For more information, see [Train ML Models with estimators](how-to-train-ml-models.md).

## What's an ML Pipeline?

With ML pipelines, you can optimize your workflow with simplicity, speed, portability, and reuse. When building pipelines with Azure Machine Learning, you can focus on your expertise, machine learning, rather than on infrastructure and automation.

ML pipelines are constructed from multiple **steps**, which are distinct computational units in the pipeline. Each step can run independently and use isolated compute resources. This approach allows multiple data scientists to work on the same pipeline at the same time without over-taxing compute resources, and also makes it easy to use different compute types/sizes for each step.

> [!TIP]
> ML Pipelines can use run configuration or estimators when training models.

While ML pipelines can train models, they can also prepare data before training and deploy models after training. One of the primary use cases for pipelines is batch scoring. For more information, see [Pipelines: Optimize machine learning workflows](concept-ml-pipelines.md).

## Set up in Python

Use the sections below to configure these compute targets:

* [Local computer](#local)
* [Azure Machine Learning Compute](#amlcompute)
* [Remote virtual machines](#vm)
* [Azure HDInsight](#hdinsight)


### <a id="local"></a>Local computer

1. **Create and attach**: There's no need to create or attach a compute target to use your local computer as the training environment.  

1. **Configure**:  When you use your local computer as a compute target, the training code is run in your [development environment](how-to-configure-environment.md).  If that environment already has the Python packages you need, use the user-managed environment.

 [!code-python[](~/aml-sdk-samples/ignore/doc-qa/how-to-set-up-training-targets/local.py?name=run_local)]

Now that you've attached the compute and configured your run, the next step is to [submit the training run](#submit).

### <a id="amlcompute"></a>Azure Machine Learning Compute

Azure Machine Learning Compute is a managed-compute infrastructure that allows the user to easily create a single or multi-node compute. The compute is created within your workspace region as a resource that can be shared with other users in your workspace. The compute scales up automatically when a job is submitted, and can be put in an Azure Virtual Network. The compute executes in a containerized environment and packages your model dependencies in a [Docker container](https://www.docker.com/why-docker).

You can use Azure Machine Learning Compute to distribute the training process across a cluster of CPU or GPU compute nodes in the cloud. For more information on the VM sizes that include GPUs, see [GPU-optimized virtual machine sizes](https://docs.microsoft.com/azure/virtual-machines/linux/sizes-gpu). 

Azure Machine Learning Compute has default limits, such as the number of cores that can be allocated. For more information, see [Manage and request quotas for Azure resources](https://docs.microsoft.com/azure/machine-learning/how-to-manage-quotas).

You may also choose to use low-priority VMs to run some or all of your workloads. These VMs do not have guaranteed availability and may be preempted while in use. A preempted job is restarted, not resumed.  Low-priority VMs have discounted rates compared to normal VMs, see [Plan and manage costs](https://docs.microsoft.com/azure/machine-learning/concept-plan-manage-cost).

> [!TIP]
> Clusters can generally scale up to 100 nodes as long as you have enough quota for the number of cores required. By default clusters are setup with inter-node communication enabled between the nodes of the cluster to support MPI jobs for example. However you can scale your clusters to 1000s of nodes by simply [raising a support ticket](https://portal.azure.com/#blade/Microsoft_Azure_Support/HelpAndSupportBlade/newsupportrequest), and requesting to whitelist your subscription, or workspace, or a specific cluster for disabling inter-node communication. 

Azure Machine Learning Compute can be reused across runs. The compute can be shared with other users in the workspace and is retained between runs, automatically scaling nodes up or down based on the number of runs submitted, and the max_nodes set on your cluster. The min_nodes setting controls the minimum nodes available.

[!INCLUDE [min-nodes-note](../../includes/machine-learning-min-nodes.md)]

1. **Create and attach**: To create a persistent Azure Machine Learning Compute resource in Python, specify the **vm_size** and **max_nodes** properties. Azure Machine Learning then uses smart defaults for the other properties. The compute autoscales down to zero nodes when it isn't used.   Dedicated VMs are created to run your jobs as needed.
    
    * **vm_size**: The VM family of the nodes created by Azure Machine Learning Compute.
    * **max_nodes**: The max number of nodes to autoscale up to when you run a job on Azure Machine Learning Compute.
    
   [!code-python[](~/aml-sdk-samples/ignore/doc-qa/how-to-set-up-training-targets/amlcompute2.py?name=cpu_cluster)]

   You can also configure several advanced properties when you create Azure Machine Learning Compute. The properties allow you to create a persistent cluster of fixed size, or within an existing Azure Virtual Network in your subscription.  See the [AmlCompute class](https://docs.microsoft.com/python/api/azureml-core/azureml.core.compute.amlcompute.amlcompute?view=azure-ml-py
    ) for details.
    
   Or you can create and attach a persistent Azure Machine Learning Compute resource in [Azure Machine Learning studio](#portal-create).

1. **Configure**: Create a run configuration for the persistent compute target.

   [!code-python[](~/aml-sdk-samples/ignore/doc-qa/how-to-set-up-training-targets/amlcompute2.py?name=run_amlcompute)]

Now that you've attached the compute and configured your run, the next step is to [submit the training run](#submit).


### <a id="vm"></a>Remote virtual machines

Azure Machine Learning also supports bringing your own compute resource and attaching it to your workspace. One such resource type is an arbitrary remote VM, as long as it's accessible from Azure Machine Learning. The resource can be an Azure VM, a remote server in your organization, or on-premises. Specifically, given the IP address and credentials (user name and password, or SSH key), you can use any accessible VM for remote runs.

You can use a system-built conda environment, an already existing Python environment, or a Docker container. To execute on a Docker container, you must have a Docker Engine running on the VM. This functionality is especially useful when you want a more flexible, cloud-based dev/experimentation environment than your local machine.

Use the Azure Data Science Virtual Machine (DSVM) as the Azure VM of choice for this scenario. This VM is a pre-configured data science and AI development environment in Azure. The VM offers a curated choice of tools and frameworks for full-lifecycle machine learning development. For more information on how to use the DSVM with Azure Machine Learning, see [Configure a development environment](https://docs.microsoft.com/azure/machine-learning/how-to-configure-environment#dsvm).

1. **Create**: Create a DSVM before using it to train your model. To create this resource, see [Provision the Data Science Virtual Machine for Linux (Ubuntu)](https://docs.microsoft.com/azure/machine-learning/data-science-virtual-machine/dsvm-ubuntu-intro).

    > [!WARNING]
<<<<<<< HEAD
    > Azure Machine Learning only supports virtual machines that run Ubuntu. When you create a VM or choose an existing VM, you must select a VM that uses Ubuntu.

1. **Attach**: To attach an existing virtual machine in Azure as a compute target, you must provide the resource id for the virtual machine. The resource ID of the VM can be constructed using the subscription ID, resource group name, and VM name using the following string format: `/subscriptions/<subscription_id>/resourceGroups/<resource_group>/providers/Microsoft.Compute/virtualMachines/<vm_name>`.
=======
    > Azure Machine Learning only supports virtual machines that run **Ubuntu**. When you create a VM or choose an existing VM, you must select a VM that uses Ubuntu.
    > 
    > Azure Machine Learning also requires the virtual machine to have a __public IP address__.

1. **Attach**: To attach an existing virtual machine as a compute target, you must provide the resource ID, user name, and password for the virtual machine. The resource ID of the VM can be constructed using the subscription ID, resource group name, and VM name using the following string format: `/subscriptions/<subscription_id>/resourceGroups/<resource_group>/providers/Microsoft.Compute/virtualMachines/<vm_name>`
>>>>>>> b2fb8b6b

 
   ```python
   from azureml.core.compute import RemoteCompute, ComputeTarget

   # Create the compute config 
   compute_target_name = "attach-dsvm"
<<<<<<< HEAD

   # attach_config = RemoteCompute.attach_configuration(resource_id='<resource_id>',
   #                                                 ssh_port=22,
   #                                                 username='<username>',
   #                                                 password="<password>")
=======
   
   attach_config = RemoteCompute.attach_configuration(resource_id='<resource_id>',
                                                   ssh_port=22,
                                                   username='<username>',
                                                   password="<password>")
>>>>>>> b2fb8b6b

   # Attach the compute
   compute = ComputeTarget.attach(ws, compute_target_name, attach_config)

   compute.wait_for_completion(show_output=True)
   ```

   Or you can attach the DSVM to your workspace [using Azure Machine Learning studio](#portal-reuse).

1. **Configure**: Create a run configuration for the DSVM compute target. Docker and conda are used to create and configure the training environment on the DSVM.

   [!code-python[](~/aml-sdk-samples/ignore/doc-qa/how-to-set-up-training-targets/dsvm.py?name=run_dsvm)]


Now that you've attached the compute and configured your run, the next step is to [submit the training run](#submit).

### <a id="hdinsight"></a>Azure HDInsight 

Azure HDInsight is a popular platform for big-data analytics. The platform provides Apache Spark, which can be used to train your model.

1. **Create**:  Create the HDInsight cluster before you use it to train your model. To create a Spark on HDInsight cluster, see [Create a Spark Cluster in HDInsight](https://docs.microsoft.com/azure/hdinsight/spark/apache-spark-jupyter-spark-sql). 

    > [!WARNING]
    > Azure Machine Learning requires the HDInsight cluster to have a __public IP address__.

    When you create the cluster, you must specify an SSH user name and password. Take note of these values, as you need them to use HDInsight as a compute target.
    
    After the cluster is created, connect to it with the hostname \<clustername>-ssh.azurehdinsight.net, where \<clustername> is the name that you provided for the cluster. 

<<<<<<< HEAD
1. **Attach**: To attach an HDInsight cluster in Azure as a compute target, you must provide the resource id for the HDInsight cluster. The following example uses the SDK to attach a cluster to your workspace. The resource ID of the cluster can be constructed using the subscription ID, resource group name, and cluster name using the following string format: `/subscriptions/<subscription_id>/resourceGroups/<resource_group>/providers/Microsoft.HDInsight/clusters/<cluster_name>`
In the example, replace \<clustername> with the name of your cluster.
=======
1. **Attach**: To attach an HDInsight cluster as a compute target, you must provide the resource ID, user name, and password for the HDInsight cluster. The resource ID of the HDInsight cluster can be constructed using the subscription ID, resource group name, and HDInsight cluster name using the following string format: `/subscriptions/<subscription_id>/resourceGroups/<resource_group>/providers/Microsoft.HDInsight/clusters/<cluster_name>`
>>>>>>> b2fb8b6b

    ```python
   from azureml.core.compute import ComputeTarget, HDInsightCompute
   from azureml.exceptions import ComputeTargetException

   try:
    # if you want to connect using SSH key instead of username/password you can provide parameters private_key_file and private_key_passphrase
<<<<<<< HEAD
    # attach_config = HDInsightCompute.attach_configuration(resource_id='<resource_id>',
    #                                                      ssh_port=22, 
    #                                                      username='<ssh-username>', 
    #                                                      password='<ssh-pwd>')
=======

    attach_config = HDInsightCompute.attach_configuration(resource_id='<resource_id>',
                                                          ssh_port=22, 
                                                          username='<ssh-username>', 
                                                          password='<ssh-pwd>')
>>>>>>> b2fb8b6b
    hdi_compute = ComputeTarget.attach(workspace=ws, 
                                       name='myhdi', 
                                       attach_configuration=attach_config)

   except ComputeTargetException as e:
    print("Caught = {}".format(e.message))

   hdi_compute.wait_for_completion(show_output=True)
   ```

   Or you can attach the HDInsight cluster to your workspace [using Azure Machine Learning studio](#portal-reuse).

1. **Configure**: Create a run configuration for the HDI compute target. 

   [!code-python[](~/aml-sdk-samples/ignore/doc-qa/how-to-set-up-training-targets/hdi.py?name=run_hdi)]


Now that you've attached the compute and configured your run, the next step is to [submit the training run](#submit).


### <a id="azbatch"></a>Azure Batch 

Azure Batch is used to run large-scale parallel and high-performance computing (HPC) applications efficiently in the cloud. AzureBatchStep can be used in an Azure Machine Learning Pipeline to submit jobs to an Azure Batch pool of machines.

To attach Azure Batch as a compute target, you must use the Azure Machine Learning SDK and provide the following information:

-    **Azure Batch compute name**: A friendly name to be used for the compute within the workspace
-    **Azure Batch account name**: The name of the Azure Batch account
-    **Resource Group**: The resource group that contains the Azure Batch account.

The following code demonstrates how to attach Azure Batch as a compute target:

```python
from azureml.core.compute import ComputeTarget, BatchCompute
from azureml.exceptions import ComputeTargetException

# Name to associate with new compute in workspace
batch_compute_name = 'mybatchcompute'

# Batch account details needed to attach as compute to workspace
batch_account_name = "<batch_account_name>"  # Name of the Batch account
# Name of the resource group which contains this account
batch_resource_group = "<batch_resource_group>"

try:
    # check if the compute is already attached
    batch_compute = BatchCompute(ws, batch_compute_name)
except ComputeTargetException:
    print('Attaching Batch compute...')
    provisioning_config = BatchCompute.attach_configuration(
        resource_group=batch_resource_group, account_name=batch_account_name)
    batch_compute = ComputeTarget.attach(
        ws, batch_compute_name, provisioning_config)
    batch_compute.wait_for_completion()
    print("Provisioning state:{}".format(batch_compute.provisioning_state))
    print("Provisioning errors:{}".format(batch_compute.provisioning_errors))

print("Using Batch compute:{}".format(batch_compute.cluster_resource_id))
```

## Set up in Azure Machine Learning studio

You can access the compute targets that are associated with your workspace in the Azure Machine Learning studio.  You can use the studio to:

* [View  compute targets](#portal-view) attached to your workspace
* [Create a compute target](#portal-create) in your workspace
* [Attach a compute target](#portal-reuse) that was created outside the workspace


After a target is created and attached to your workspace, you will use it in your run configuration with a `ComputeTarget` object: 

```python
from azureml.core.compute import ComputeTarget
myvm = ComputeTarget(workspace=ws, name='my-vm-name')
```

### <a id="portal-view"></a>View compute targets


To see the compute targets for your workspace, use the following steps:

1. Navigate to [Azure Machine Learning studio](https://ml.azure.com).
 
1. Under __Applications__, select __Compute__.

    [![View compute tab](./media/how-to-set-up-training-targets/azure-machine-learning-service-workspace.png)](./media/how-to-set-up-training-targets/azure-machine-learning-service-workspace-expanded.png)

### <a id="portal-create"></a>Create a compute target

Follow the previous steps to view the list of compute targets. Then use these steps to create a compute target: 

1. Select the plus sign (+) to add a compute target.

    ![Add a compute target](./media/how-to-set-up-training-targets/add-compute-target.png) 

1. Enter a name for the compute target. 

1. Select **Machine Learning Compute** as the type of compute to use for __Training__. 

    >[!NOTE]
    >Azure Machine Learning Compute is the only  managed-compute resource you can create in Azure Machine Learning studio.  All other compute resources can be attached after they are created.

1. Fill out the form. Provide values for the required properties, especially **VM Family**, and the **maximum nodes** to use to spin up the compute.  

1. Select __Create__.


1. View the status of the create operation by selecting the compute target from the list:

    ![Select a compute target to view the create operation status](./media/how-to-set-up-training-targets/View_list.png)

1. You then see the details for the compute target: 

    ![View the computer target details](./media/how-to-set-up-training-targets/compute-target-details.png) 

### <a id="portal-reuse"></a>Attach compute targets

To use compute targets created outside the Azure Machine Learning workspace, you must attach them. Attaching a compute target makes it available to your workspace.

Follow the steps described earlier to view the list of compute targets. Then use the following steps to attach a compute target: 

1. Select the plus sign (+) to add a compute target. 
1. Enter a name for the compute target. 
1. Select the type of compute to attach for __Training__:

    > [!IMPORTANT]
    > Not all compute types can be attached from Azure Machine Learning studio. 
    > The compute types that can currently be attached for training include:
    >
    > * A remote VM
    > * Azure Databricks (for use in machine learning pipelines)
    > * Azure Data Lake Analytics (for use in machine learning pipelines)
    > * Azure HDInsight

1. Fill out the form and provide values for the required properties.

    > [!NOTE]
    > Microsoft recommends that you use SSH keys, which are more secure than passwords. Passwords are vulnerable to brute force attacks. SSH keys rely on cryptographic signatures. For information on how to create SSH keys for use with Azure Virtual Machines, see the following documents:
    >
    > * [Create and use SSH keys on Linux or macOS](https://docs.microsoft.com/azure/virtual-machines/linux/mac-create-ssh-keys)
    > * [Create and use SSH keys on Windows](https://docs.microsoft.com/azure/virtual-machines/linux/ssh-from-windows)

1. Select __Attach__. 
1. View the status of the attach operation by selecting the compute target from the list.

## Set up with CLI

You can access the compute targets that are associated with your workspace using the [CLI extension](reference-azure-machine-learning-cli.md) for Azure Machine Learning.  You can use the CLI to:

* Create a managed compute target
* Update a managed compute target
* Attach an unmanaged compute target

For more information, see [Resource management](reference-azure-machine-learning-cli.md#resource-management).

## Set up with VS Code

You can access, create, and manage the compute targets that are associated with your workspace using the [VS Code extension](tutorial-train-deploy-image-classification-model-vscode.md#configure-compute-targets) for Azure Machine Learning.

## <a id="submit"></a>Submit training run using Azure Machine Learning SDK

After you create a run configuration, you use it to run your experiment.  The code pattern to submit a training run is the same for all types of compute targets:

1. Create an experiment to run
1. Submit the run.
1. Wait for the run to complete.

> [!IMPORTANT]
> When you submit the training run, a snapshot of the directory that contains your training scripts is created and sent to the compute target. It is also stored as part of the experiment in your workspace. If you change files and submit the run again, only the changed files will be uploaded.
>
> [!INCLUDE [amlinclude-info](../../includes/machine-learning-amlignore-gitignore.md)]
> 
> For more information, see [Snapshots](concept-azure-machine-learning-architecture.md#snapshots).

### Create an experiment

First, create an experiment in your workspace.

[!code-python[](~/aml-sdk-samples/ignore/doc-qa/how-to-set-up-training-targets/local.py?name=experiment)]

### Submit the experiment

Submit the experiment with a `ScriptRunConfig` object.  This object includes the:

* **source_directory**: The source directory that contains your training script
* **script**: Identify the training script
* **run_config**: The run configuration, which in turn defines where the training will occur.

For example, to use [the local target](#local) configuration:

[!code-python[](~/aml-sdk-samples/ignore/doc-qa/how-to-set-up-training-targets/local.py?name=local_submit)]

Switch the same experiment to run in a different compute target by using a different run configuration, such as the [amlcompute target](#amlcompute):

[!code-python[](~/aml-sdk-samples/ignore/doc-qa/how-to-set-up-training-targets/amlcompute2.py?name=amlcompute_submit)]

> [!TIP]
> This example defaults to only using one node of the compute target for training. To use more than one node, set the `node_count` of the run configuration to the desired number of nodes. For example, the following code sets the number of nodes used for training to four:
>
> ```python
> src.run_config.node_count = 4
> ```

Or you can:

* Submit the experiment with an `Estimator` object as shown in [Train ML models with estimators](how-to-train-ml-models.md).
* Submit a HyperDrive run for [hyperparameter tuning](how-to-tune-hyperparameters.md).
* Submit an experiment via the [VS Code extension](tutorial-train-deploy-image-classification-model-vscode.md#train-the-model).

For more information, see the [ScriptRunConfig](https://docs.microsoft.com/python/api/azureml-core/azureml.core.scriptrunconfig?view=azure-ml-py) and [RunConfiguration](https://docs.microsoft.com/python/api/azureml-core/azureml.core.runconfiguration?view=azure-ml-py) documentation.

## Create run configuration and submit run using Azure Machine Learning CLI

You can use [Azure CLI](https://docs.microsoft.com/cli/azure/install-azure-cli?view=azure-cli-latest) and [Machine Learning CLI extension](reference-azure-machine-learning-cli.md) to create run configurations and submit runs on different compute targets. The following examples assume that you have an existing Azure Machine Learning Workspace and you have logged in to Azure using `az login` CLI command. 

[!INCLUDE [select-subscription](../../includes/machine-learning-cli-subscription.md)] 

### Create run configuration

The simplest way to create run configuration is to navigate the folder that contains your machine learning Python scripts, and use CLI command

```azurecli
az ml folder attach
```

This command creates a subfolder `.azureml` that contains template run configuration files for different compute targets. You can copy and edit these files to customize your configuration, for example to add Python packages or change Docker settings.  

### Structure of run configuration file

The run configuration file is YAML formatted, with following sections
 * The script to run and its arguments
 * Compute target name, either "local" or name of a compute under the workspace.
 * Parameters for executing the run: framework, communicator for distributed runs, maximum duration, and number of compute nodes.
 * Environment section. See [Create and manage environments for training and deployment](how-to-use-environments.md) for details of the fields in this section.
   * To specify Python packages to install for the run, create [conda environment file](https://docs.conda.io/projects/conda/en/latest/user-guide/tasks/manage-environments.html#create-env-file-manually), and set __condaDependenciesFile__ field.
 * Run history details to specify log file folder, and to enable or disable output collection and run history snapshots.
 * Configuration details specific to the framework selected.
 * Data reference and data store details.
 * Configuration details specific for Machine Learning Compute for creating a new cluster.

See the example [JSON file](https://github.com/microsoft/MLOps/blob/b4bdcf8c369d188e83f40be8b748b49821f71cf2/infra-as-code/runconfigschema.json) for a full runconfig schema.

### Create an experiment

First, create an experiment for your runs

```azurecli
az ml experiment create -n <experiment>
```

### Script run

To submit a script run, execute a command

```azurecli
az ml run submit-script -e <experiment> -c <runconfig> my_train.py
```

### HyperDrive run

You can use HyperDrive with Azure CLI to perform parameter tuning runs. First, create a HyperDrive configuration file in the following format. See [Tune hyperparameters for your model](how-to-tune-hyperparameters.md) article for details on hyperparameter tuning parameters.

```yml
# hdconfig.yml
sampling: 
    type: random # Supported options: Random, Grid, Bayesian
    parameter_space: # specify a name|expression|values tuple for each parameter.
    - name: --penalty # The name of a script parameter to generate values for.
      expression: choice # supported options: choice, randint, uniform, quniform, loguniform, qloguniform, normal, qnormal, lognormal, qlognormal
      values: [0.5, 1, 1.5] # The list of values, the number of values is dependent on the expression specified.
policy: 
    type: BanditPolicy # Supported options: BanditPolicy, MedianStoppingPolicy, TruncationSelectionPolicy, NoTerminationPolicy
    evaluation_interval: 1 # Policy properties are policy specific. See the above link for policy specific parameter details.
    slack_factor: 0.2
primary_metric_name: Accuracy # The metric used when evaluating the policy
primary_metric_goal: Maximize # Maximize|Minimize
max_total_runs: 8 # The maximum number of runs to generate
max_concurrent_runs: 2 # The number of runs that can run concurrently.
max_duration_minutes: 100 # The maximum length of time to run the experiment before cancelling.
```

Add this file alongside the run configuration files. Then submit a HyperDrive run using:
```azurecli
az ml run submit-hyperdrive -e <experiment> -c <runconfig> --hyperdrive-configuration-name <hdconfig> my_train.py
```

Note the *arguments* section in runconfig and *parameter space* in HyperDrive config. They contain the command-line arguments to be passed to training script. The value in runconfig stays the same for each iteration, while the range in HyperDrive config is iterated over. Do not specify the same argument in both files.

For more details on these ```az ml``` CLI commands, see 
[the reference documentation](reference-azure-machine-learning-cli.md).

<a id="gitintegration"></a>

## Git tracking and integration

When you start a training run where the source directory is a local Git repository, information about the repository is stored in the run history. For more information, see [Git integration for Azure Machine Learning](concept-train-model-git-integration.md).

## Notebook examples

See these notebooks for examples of training with various compute targets:
* [how-to-use-azureml/training](https://github.com/Azure/MachineLearningNotebooks/blob/master/how-to-use-azureml/training)
* [tutorials/img-classification-part1-training.ipynb](https://github.com/Azure/MachineLearningNotebooks/blob/master/tutorials/image-classification-mnist-data/img-classification-part1-training.ipynb)

[!INCLUDE [aml-clone-in-azure-notebook](../../includes/aml-clone-for-examples.md)]

## Next steps

* [Tutorial: Train a model](tutorial-train-models-with-aml.md) uses a managed compute target to  train a model.
* Learn how to [efficiently tune hyperparameters](how-to-tune-hyperparameters.md) to build better models.
* Once you have a trained model, learn [how and where to deploy models](how-to-deploy-and-where.md).
* View the [RunConfiguration class](https://docs.microsoft.com/python/api/azureml-core/azureml.core.runconfig.runconfiguration?view=azure-ml-py) SDK reference.
* [Use Azure Machine Learning with Azure Virtual Networks](how-to-enable-virtual-network.md)<|MERGE_RESOLUTION|>--- conflicted
+++ resolved
@@ -9,7 +9,7 @@
 ms.service: machine-learning
 ms.subservice: core
 ms.topic: how-to
-ms.date: 03/13/2020
+ms.date: 06/11/2020
 ms.custom: seodec18, tracking-python
 ---
 # Set up and use compute targets for model training 
@@ -132,17 +132,11 @@
 1. **Create**: Create a DSVM before using it to train your model. To create this resource, see [Provision the Data Science Virtual Machine for Linux (Ubuntu)](https://docs.microsoft.com/azure/machine-learning/data-science-virtual-machine/dsvm-ubuntu-intro).
 
     > [!WARNING]
-<<<<<<< HEAD
-    > Azure Machine Learning only supports virtual machines that run Ubuntu. When you create a VM or choose an existing VM, you must select a VM that uses Ubuntu.
-
-1. **Attach**: To attach an existing virtual machine in Azure as a compute target, you must provide the resource id for the virtual machine. The resource ID of the VM can be constructed using the subscription ID, resource group name, and VM name using the following string format: `/subscriptions/<subscription_id>/resourceGroups/<resource_group>/providers/Microsoft.Compute/virtualMachines/<vm_name>`.
-=======
     > Azure Machine Learning only supports virtual machines that run **Ubuntu**. When you create a VM or choose an existing VM, you must select a VM that uses Ubuntu.
     > 
     > Azure Machine Learning also requires the virtual machine to have a __public IP address__.
 
 1. **Attach**: To attach an existing virtual machine as a compute target, you must provide the resource ID, user name, and password for the virtual machine. The resource ID of the VM can be constructed using the subscription ID, resource group name, and VM name using the following string format: `/subscriptions/<subscription_id>/resourceGroups/<resource_group>/providers/Microsoft.Compute/virtualMachines/<vm_name>`
->>>>>>> b2fb8b6b
 
  
    ```python
@@ -150,19 +144,11 @@
 
    # Create the compute config 
    compute_target_name = "attach-dsvm"
-<<<<<<< HEAD
-
-   # attach_config = RemoteCompute.attach_configuration(resource_id='<resource_id>',
-   #                                                 ssh_port=22,
-   #                                                 username='<username>',
-   #                                                 password="<password>")
-=======
    
    attach_config = RemoteCompute.attach_configuration(resource_id='<resource_id>',
                                                    ssh_port=22,
                                                    username='<username>',
                                                    password="<password>")
->>>>>>> b2fb8b6b
 
    # Attach the compute
    compute = ComputeTarget.attach(ws, compute_target_name, attach_config)
@@ -192,12 +178,7 @@
     
     After the cluster is created, connect to it with the hostname \<clustername>-ssh.azurehdinsight.net, where \<clustername> is the name that you provided for the cluster. 
 
-<<<<<<< HEAD
-1. **Attach**: To attach an HDInsight cluster in Azure as a compute target, you must provide the resource id for the HDInsight cluster. The following example uses the SDK to attach a cluster to your workspace. The resource ID of the cluster can be constructed using the subscription ID, resource group name, and cluster name using the following string format: `/subscriptions/<subscription_id>/resourceGroups/<resource_group>/providers/Microsoft.HDInsight/clusters/<cluster_name>`
-In the example, replace \<clustername> with the name of your cluster.
-=======
 1. **Attach**: To attach an HDInsight cluster as a compute target, you must provide the resource ID, user name, and password for the HDInsight cluster. The resource ID of the HDInsight cluster can be constructed using the subscription ID, resource group name, and HDInsight cluster name using the following string format: `/subscriptions/<subscription_id>/resourceGroups/<resource_group>/providers/Microsoft.HDInsight/clusters/<cluster_name>`
->>>>>>> b2fb8b6b
 
     ```python
    from azureml.core.compute import ComputeTarget, HDInsightCompute
@@ -205,18 +186,11 @@
 
    try:
     # if you want to connect using SSH key instead of username/password you can provide parameters private_key_file and private_key_passphrase
-<<<<<<< HEAD
-    # attach_config = HDInsightCompute.attach_configuration(resource_id='<resource_id>',
-    #                                                      ssh_port=22, 
-    #                                                      username='<ssh-username>', 
-    #                                                      password='<ssh-pwd>')
-=======
 
     attach_config = HDInsightCompute.attach_configuration(resource_id='<resource_id>',
                                                           ssh_port=22, 
                                                           username='<ssh-username>', 
                                                           password='<ssh-pwd>')
->>>>>>> b2fb8b6b
     hdi_compute = ComputeTarget.attach(workspace=ws, 
                                        name='myhdi', 
                                        attach_configuration=attach_config)
