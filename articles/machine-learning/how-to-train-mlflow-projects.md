--- conflicted
+++ resolved
@@ -9,11 +9,7 @@
 ms.subservice: core
 ms.date: 06/16/2021
 ms.topic: conceptual
-<<<<<<< HEAD
-ms.custom: how-to, devx-track-python, sdkv1
-=======
 ms.custom: how-to, devx-track-python, sdkv1, event-tier1-build-2022
->>>>>>> c30c2e11
 ---
 
 # Train ML models with MLflow Projects and Azure Machine Learning (preview)
