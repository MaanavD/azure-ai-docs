---
title: Distributed GPU training guide (SDK v2)
titleSuffix: Azure Machine Learning
description: Learn best practices for distributed training with supported frameworks, such as MPI, Horovod, DeepSpeed, PyTorch, TensorFlow, and InfiniBand.
author: rtanase
ms.author: ratanase
ms.reviewer: sgilley
ms.service: machine-learning
ms.subservice: training
ms.topic: conceptual
<<<<<<< HEAD
ms.date: 11/30/2022
ms.custom: sdkv2
=======
ms.date: 01/29/2024
ms.custom: sdkv2, event-tier1-build-2022
>>>>>>> f4dccdc9
---

# Distributed GPU training guide (SDK v2)

[!INCLUDE [sdk v2](includes/machine-learning-sdk-v2.md)]

Learn more about using distributed GPU training code in Azure Machine Learning. This article helps you run your existing distributed training code, and offers tips and examples for you to follow for each framework:

* Message Passing Interface (MPI)
    * Horovod
    * Environment variables from Open MPI
* PyTorch
* TensorFlow
* Accelerate GPU training with InfiniBand

## Prerequisites

Review the basic concepts of [distributed GPU training](concept-distributed-training.md), such as *data parallelism*, *distributed data parallelism*, and *model parallelism*.

> [!TIP]
> If you don't know which type of parallelism to use, more than 90% of the time you should use **distributed data parallelism**.

## MPI

Azure Machine Learning offers an [MPI job](https://www.mcs.anl.gov/research/projects/mpi/) to launch a given number of processes in each node. Azure Machine Learning constructs the full MPI launch command (`mpirun`) behind the scenes. You can't provide your own full head-node-launcher commands like `mpirun` or `DeepSpeed launcher`.

> [!TIP]
> The base Docker image used by an Azure Machine Learning MPI job needs to have an MPI library installed. [Open MPI](https://www.open-mpi.org) is included in all the [Azure Machine Learning GPU base images](https://github.com/Azure/AzureML-Containers). When you use a custom Docker image, you are responsible for making sure the image includes an MPI library. Open MPI is recommended, but you can also use a different MPI implementation such as Intel MPI. Azure Machine Learning also provides [curated environments](resource-curated-environments.md) for popular frameworks.

To run distributed training using MPI, follow these steps:

1. Use an Azure Machine Learning environment with the preferred deep learning framework and MPI. Azure Machine Learning provides [curated environments](resource-curated-environments.md) for popular frameworks. Or [create a custom environment](how-to-manage-environments-v2.md#create-an-environment) with the preferred deep learning framework and MPI.
1. Define  a `command` with `instance_count`. `instance_count` should be equal to the number of GPUs per node for per-process-launch, or set to 1 (the default) for per-node-launch if the user script is responsible for launching the processes per node.
1. Use the `distribution` parameter of the `command` to specify settings for `MpiDistribution`.

[!notebook-python[](~/azureml-examples-main/sdk/python/jobs/single-step/tensorflow/mnist-distributed-horovod/tensorflow-mnist-distributed-horovod.ipynb?name=job)]

### Horovod

Use the MPI job configuration when you use [Horovod](https://horovod.readthedocs.io/en/stable/index.html) for distributed training with the deep learning framework.

Make sure your code follows these tips:

* The training code is instrumented correctly with Horovod before adding the Azure Machine Learning parts.
* Your Azure Machine Learning environment contains Horovod and MPI. The PyTorch and TensorFlow curated GPU environments come preconfigured with Horovod and its dependencies.
* Create a `command` with your desired distribution.

### Horovod example

* For the full notebook to run the Horovod example, see [azureml-examples: Train a basic neural network with distributed MPI on the MNIST dataset using Horovod](https://github.com/Azure/azureml-examples/blob/main/sdk/python/jobs/single-step/tensorflow/mnist-distributed-horovod/tensorflow-mnist-distributed-horovod.ipynb).

### Environment variables from Open MPI

When running MPI jobs with Open MPI images, you can use the following environment variables for each process launched:

1. `OMPI_COMM_WORLD_RANK`: The rank of the process
2. `OMPI_COMM_WORLD_SIZE`: The world size
3. `AZ_BATCH_MASTER_NODE`: The primary address with port, `MASTER_ADDR:MASTER_PORT`
4. `OMPI_COMM_WORLD_LOCAL_RANK`: The local rank of the process on the node
5. `OMPI_COMM_WORLD_LOCAL_SIZE`: The number of processes on the node

> [!TIP]
> Despite the name, the environment variable `OMPI_COMM_WORLD_NODE_RANK` doesn't correspond to the `NODE_RANK`. To use per-node-launcher, set `process_count_per_node=1` and use `OMPI_COMM_WORLD_RANK` as the `NODE_RANK`.

## PyTorch

Azure Machine Learning supports running distributed jobs using PyTorch's native distributed training capabilities (`torch.distributed`).

> [!TIP]
> For data parallelism, the [official PyTorch guidance](https://pytorch.org/tutorials/intermediate/ddp_tutorial.html#comparison-between-dataparallel-and-distributeddataparallel) is to use DistributedDataParallel (DDP) over DataParallel for both single-node and multi-node distributed training. PyTorch also recommends using [DistributedDataParallel over the multiprocessing package](https://pytorch.org/docs/stable/notes/cuda.html#use-nn-parallel-distributeddataparallel-instead-of-multiprocessing-or-nn-dataparallel). Azure Machine Learning documentation and examples therefore focus on DistributedDataParallel training.

### Process group initialization

The backbone of any distributed training is based on a group of processes that know each other and can communicate with each other using a backend. For PyTorch, the process group is created by calling [torch.distributed.init_process_group](https://pytorch.org/docs/stable/distributed.html#torch.distributed.init_process_group) in **all distributed processes** to collectively form a process group.

```
torch.distributed.init_process_group(backend='nccl', init_method='env://', ...)
```

The most common communication backends used are `mpi`, `nccl`, and `gloo`. For GPU-based training, `nccl` is recommended for best performance and should be used whenever possible.

`init_method` tells how each process can discover each other, how they initialize and verify the process group using the communication backend. By default, if `init_method` isn't specified, PyTorch uses the environment variable initialization method (`env://`). `init_method` is the recommended initialization method to use in your training code to run distributed PyTorch on Azure Machine Learning. PyTorch looks for the following environment variables for initialization:

- **`MASTER_ADDR`**: IP address of the machine that hosts the process with rank 0
- **`MASTER_PORT`**: A free port on the machine that hosts the process with rank 0
- **`WORLD_SIZE`**: The total number of processes. Should be equal to the total number of devices (GPU) used for distributed training
- **`RANK`**: The (global) rank of the current process. The possible values are 0 to (world size - 1)

For more information on process group initialization, see the [PyTorch documentation](https://pytorch.org/docs/stable/distributed.html#torch.distributed.init_process_group).

Many applications also need the following environment variables:
- **`LOCAL_RANK`**: The local (relative) rank of the process within the node. The possible values are 0 to (# of processes on the node - 1). This information is useful because many operations such as data preparation only should be performed once per node, usually on local_rank = 0.
- **`NODE_RANK`**: The rank of the node for multi-node training. The possible values are 0 to (total # of nodes - 1).

You don't need to use a launcher utility like `torch.distributed.launch`. To run a distributed PyTorch job:

1. Specify the training script and arguments.
1. Create a `command` and specify the type as `PyTorch` and the `process_count_per_instance` in the `distribution` parameter. The `process_count_per_instance` corresponds to the total number of processes you want to run for your job. `process_count_per_instance` should typically equal to `# of GPUs per node`. If `process_count_per_instance` isn't specified, Azure Machine Learning will by default launch one process per node.

Azure Machine Learning sets the `MASTER_ADDR`, `MASTER_PORT`, `WORLD_SIZE`, and `NODE_RANK` environment variables on each node, and sets the process-level `RANK` and `LOCAL_RANK` environment variables.

[!notebook-python[](~/azureml-examples-main/sdk/python/jobs/single-step/pytorch/distributed-training/distributed-cifar10.ipynb?name=job)]

### Pytorch example

* For the full notebook to run the Pytorch example, see [azureml-examples: Distributed training with PyTorch on CIFAR-10](https://github.com/Azure/azureml-examples/blob/main/sdk/python/jobs/single-step/pytorch/distributed-training/distributed-cifar10.ipynb).

## DeepSpeed

Azure Machine Learning supports [DeepSpeed](https://www.deepspeed.ai/tutorials/azure/) as a first-class citizen to run distributed jobs with near linear scalability in terms of:

* Increase in model size
* Increase in number of GPUs

DeepSpeed can be enabled using either Pytorch distribution or MPI for running distributed training. Azure Machine Learning supports the DeepSpeed launcher to launch distributed training as well as autotuning to get optimal `ds` configuration.

You can use a [curated environment](resource-curated-environments.md) for an out of the box environment with the latest state of art technologies including DeepSpeed, ORT, MSSCCL, and Pytorch for your DeepSpeed training jobs.

### DeepSpeed example

* For DeepSpeed training and autotuning examples, see [these folders](https://github.com/Azure/azureml-examples/tree/main/cli/jobs/deepspeed).

## TensorFlow

If you use [native distributed TensorFlow](https://www.tensorflow.org/guide/distributed_training) in your training code, such as TensorFlow 2.x's `tf.distribute.Strategy` API, you can launch the distributed job via Azure Machine Learning using `distribution` parameters or the `TensorFlowDistribution` object.

[!notebook-python[](~/azureml-examples-main/sdk/python/jobs/single-step/tensorflow/mnist-distributed/tensorflow-mnist-distributed.ipynb?name=job)]

If your training script uses the parameter server strategy for distributed training, such as for legacy TensorFlow 1.x, you also need to specify the number of parameter servers to use in the job, inside the `distribution` parameter of the `command`. In the above, for example, `"parameter_server_count" : 1` and `"worker_count": 2`.

### TF_CONFIG

In TensorFlow, the `TF_CONFIG` environment variable is required for training on multiple machines. For TensorFlow jobs, Azure Machine Learning configures and sets the `TF_CONFIG` variable appropriately for each worker before executing your training script.

You can access `TF_CONFIG` from your training script if you need to: `os.environ['TF_CONFIG']`.

Example `TF_CONFIG` set on a chief worker node:

```json
TF_CONFIG='{
    "cluster": {
        "worker": ["host0:2222", "host1:2222"]
    },
    "task": {"type": "worker", "index": 0},
    "environment": "cloud"
}'
```

### TensorFlow example

* For the full notebook to run the TensorFlow example, see [azureml-examples: Train a basic neural network with distributed MPI on the MNIST dataset using Tensorflow with Horovod](https://github.com/Azure/azureml-examples/blob/main/sdk/python/jobs/single-step/tensorflow/mnist-distributed-horovod/tensorflow-mnist-distributed-horovod.ipynb).

## Accelerating distributed GPU training with InfiniBand

As the number of VMs training a model increases, the time required to train that model should decrease. The decrease in time, ideally, should be linearly proportional to the number of training VMs. For instance, if training a model on one VM takes 100 seconds, then training the same model on two VMs should ideally take 50 seconds. Training the model on four VMs should take 25 seconds, and so on.

InfiniBand can be an important factor in attaining this linear scaling. InfiniBand enables low-latency, GPU-to-GPU communication across nodes in a cluster. InfiniBand requires specialized hardware to operate. Certain Azure VM series, specifically the NC, ND, and H-series, now have RDMA-capable VMs with SR-IOV and InfiniBand support. These VMs communicate over the low latency and high-bandwidth InfiniBand network, which is much more performant than Ethernet-based connectivity. SR-IOV for InfiniBand enables near bare-metal performance for any MPI library (MPI is used by many distributed training frameworks and tooling, including NVIDIA's NCCL software.) These SKUs are intended to meet the needs of computationally intensive, GPU-accelerated machine learning workloads. For more information, see [Accelerating Distributed Training in Azure Machine Learning with SR-IOV](https://techcommunity.microsoft.com/t5/azure-ai/accelerating-distributed-training-in-azure-machine-learning/ba-p/1059050).

Typically, VM SKUs with an "r" in their name contain the required InfiniBand hardware, and those without an "r" typically do not. ("r" is a reference to RDMA, which stands for *remote direct memory access*.) For instance, the VM SKU `Standard_NC24rs_v3` is InfiniBand-enabled, but the SKU `Standard_NC24s_v3` is not. Aside from the InfiniBand capabilities, the specs between these two SKUs are largely the same. Both have 24 cores, 448-GB RAM, 4 GPUs of the same SKU, etc. [Learn more about RDMA- and InfiniBand-enabled machine SKUs](../virtual-machines/sizes-hpc.md#rdma-capable-instances).

>[!WARNING]
>The older-generation machine SKU `Standard_NC24r` is RDMA-enabled, but it doesn't contain SR-IOV hardware required for InfiniBand.

If you create an `AmlCompute` cluster of one of these RDMA-capable, InfiniBand-enabled sizes, the OS image comes with the Mellanox OFED driver required to enable InfiniBand preinstalled and preconfigured.

## Next steps

* [Deploy and score a machine learning model by using an online endpoint](how-to-deploy-online-endpoints.md)
* [Reference architecture for distributed deep learning training in Azure](/azure/architecture/reference-architectures/ai/training-deep-learning)
* [Troubleshooting environment issues](how-to-troubleshoot-environments.md)<|MERGE_RESOLUTION|>--- conflicted
+++ resolved
@@ -8,13 +8,8 @@
 ms.service: machine-learning
 ms.subservice: training
 ms.topic: conceptual
-<<<<<<< HEAD
-ms.date: 11/30/2022
+ms.date: 01/29/2024
 ms.custom: sdkv2
-=======
-ms.date: 01/29/2024
-ms.custom: sdkv2, event-tier1-build-2022
->>>>>>> f4dccdc9
 ---
 
 # Distributed GPU training guide (SDK v2)
