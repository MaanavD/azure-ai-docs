--- conflicted
+++ resolved
@@ -44,23 +44,15 @@
 * Install and [set up CLI (v2)](how-to-configure-cli.md#prerequisites) and make sure you install the ml extension.
 * Install and set up SDK(v2) for Python
 
-<<<<<<< HEAD
-## Track jobs from your local machine
-
-MLflow Tracking with Azure Machine Learning lets you store the logged metrics and artifacts jobs that were executed on your local machine into your Azure Machine Learning workspace.
+
+## Track runs from your local machine or remote compute
+
+Tracking using MLflow with Azure Machine Learning lets you store the logged metrics and artifacts runs that were executed on your local machine into your Azure Machine Learning workspace.
 
 ### Set up tracking environment
 
-To track a local job, you need to point your local machine to the Azure Machine Learning MLflow Tracking URI. 
-=======
-## Track runs from your local machine or remote compute
-
-Tracking using MLflow with Azure Machine Learning lets you store the logged metrics and artifacts runs that were executed on your local machine into your Azure Machine Learning workspace.
-
-### Set up tracking environment
-
 To track a run that is not running on Azure Machine Learning compute (from now on referred to as *"local compute"*), you need to point your local compute to the Azure Machine Learning MLflow Tracking URI. 
->>>>>>> 36b846ad
+
 
 > [!NOTE]
 > When running on Azure Compute (Azure Notebooks, Jupyter Notebooks hosted on Azure Compute Instances or Compute Clusters) you don't have to configure the tracking URI. It's automatically configured for you.
@@ -127,11 +119,8 @@
 
 # [Building the MLflow tracking URI](#tab/build)
 
-<<<<<<< HEAD
-All MLflow jobs are logged to the active experiment, which can be set with the MLflow SDK or Azure CLI. 
-=======
 The Azure Machine Learning Tracking URI can be constructed using the subscription ID, region of where the resource is deployed, resource group name and workspace name. The following code sample shows how:
->>>>>>> 36b846ad
+
 
 ```python
 import mlflow
@@ -186,28 +175,24 @@
     mlflow.log_artifact("helloworld.txt")
 ```
 
-<<<<<<< HEAD
-## Track remote jobs with Azure Machine Learning CLI (v2)
-=======
+
 For details about how to log metrics, parameters and artifacts in a run using MLflow view [How to log and view metrics](how-to-log-view-metrics.md).
 
 ## Track jobs running on Azure Machine Learning
->>>>>>> 36b846ad
+
 
 [!INCLUDE [cli v2](../../includes/machine-learning-cli-v2.md)]
 
 Remote runs (jobs) let you train your models in a more robust and repetitive way. They can also leverage more powerful computes, such as Machine Learning Compute clusters. See [Use compute targets for model training](how-to-set-up-training-targets.md) to learn about different compute options.
 
-<<<<<<< HEAD
-MLflow Tracking with Azure Machine Learning lets you store the logged metrics and artifacts from your remote runs into your Azure Machine Learning workspace. Any job with MLflow Tracking code in it logs metrics automatically to the workspace. 
-=======
+
 When submitting runs using jobs, Azure Machine Learning automatically configures MLflow to work with the workspace the job is running in. This means that there is no need to configure the MLflow tracking URI. On top of that, experiments are automatically named based on the details of the job.
 
 > [!IMPORTANT]
 > When submitting training jobs to Azure Machine Learning, you don't have to configure the MLflow tracking URI on your training logic as it is already configured for you.
 
 ### Creating a training routine
->>>>>>> 36b846ad
+
 
 First, you should create a `src` subdirectory and create a file with your training code in a `hello_world.py` file in the `src` subdirectory. All your training code will go into the `src` subdirectory, including `train.py`.
 
@@ -217,16 +202,14 @@
 
 :::code language="python" source="~/azureml-examples-main/cli/jobs/basics/src/hello-mlflow.py":::
 
-<<<<<<< HEAD
-Use the [Azure Machine Learning CLI (v2)](how-to-train-cli.md) to submit a remote job. When using the Azure Machine Learning CLI (v2), the MLflow tracking URI and experiment name are set automatically and directs the logging from MLflow to your workspace. Learn more about [logging Azure Machine Learning CLI (v2) experiments with MLflow](how-to-train-cli.md#model-tracking-with-mlflow) 
-=======
+
 > [!NOTE]
 > Note how this sample don't contains the instructions `mlflow.start_run` nor `mlflow.set_experiment`. This is automatically done by Azure Machine Learning.
 
 ### Submitting the job
 
 Use the [Azure Machine Learning CLI (v2)](how-to-train-cli.md) to submit a remote run. When using the Azure Machine Learning CLI (v2), the MLflow tracking URI and experiment name are set automatically and directs the logging from MLflow to your workspace. Learn more about [logging Azure Machine Learning CLI (v2) experiments with MLflow](how-to-train-cli.md#model-tracking-with-mlflow) 
->>>>>>> 36b846ad
+
 
 Create a YAML file with your job definition in a `job.yml` file. This file should be created outside the `src` directory. Copy this code into the file:
 
@@ -260,13 +243,8 @@
 print(metrics,tags,params)
 ```
 
-<<<<<<< HEAD
-### Retrieve artifacts with MLFLow
-
-To view the artifacts of a job, you can use [MlFlowClient.list_artifacts()](https://mlflow.org/docs/latest/python_api/mlflow.tracking.html#mlflow.tracking.MlflowClient.list_artifacts)
-=======
+
 To view the artifacts of a run, you can use [MlFlowClient.list_artifacts()](https://mlflow.org/docs/latest/python_api/mlflow.tracking.html#mlflow.tracking.MlflowClient.list_artifacts)
->>>>>>> 36b846ad
 
 ```Python
 client.list_artifacts(run_id)
