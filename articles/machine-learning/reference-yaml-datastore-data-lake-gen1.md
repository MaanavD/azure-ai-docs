---
title: 'CLI (v2) Azure Data Lake Gen1 datastore YAML schema'
titleSuffix: Azure Machine Learning
description: Reference documentation for the CLI (v2) Azure Data Lake Gen1 datastore YAML schema.
services: machine-learning
ms.service: machine-learning
ms.subservice: core
ms.topic: reference

<<<<<<< HEAD
author: ynpandey
ms.author: yogipandey
ms.date: 08/03/2021
=======
author: lostmygithubaccount
ms.author: copeters
ms.date: 09/20/2021
>>>>>>> 0948a107
ms.reviewer: laobri
---

# CLI (v2) Azure Data Lake Gen1 YAML schema

[!INCLUDE [preview disclaimer](../../includes/machine-learning-preview-generic-disclaimer.md)]

<<<<<<< HEAD
## YAML syntax

| Key | Type | Description | Allowed values | Default value |
| --- | ---- | ----------- | -------------- | ------- |
| `$schema` | string | The YAML schema. If you use the Azure Machine Learning VS Code extension to author the YAML file, including `$schema` at the top of your file enables you to invoke schema and resource completions. | | |
| `type` | string | **Required.** The type of datastore. | `azure_data_lake_gen1` | |
| `name` | string | **Required.** Name of the datastore. | | |
| `description` | string | Description of the datastore. | | |
| `tags` | object | Dictionary of tags for the datastore. | | |
| `store_name` | string | **Required.** Name of the Azure Data Lake Storage Gen1 account. | | |
| `credentials` | object | Service principal credentials for connecting to the Azure storage account. Credential secrets are stored in the workspace key vault. | | |
| `credentials.tenant_id` | string | The tenant ID of the service principal. **Required if `credentials` is specified.** | | |
| `credentials.client_id` | string | The client ID of the service principal. **Required if `credentials` is specified.** | | |
| `credentials.client_secret` | string | The client secret of the service principal. **Required if `credentials` is specified.** | | |
| `credentials.resource_url` | string | The resource URL that determines what operations will be performed on the Azure Data Lake Storage Gen1 account. | | `https://datalake.azure.net/` |
| `credentials.authority_url` | string | The authority URL used to authenticate the user. | | `https://login.microsoftonline.com` |

=======
>>>>>>> 0948a107
## Remarks

The `az ml datastore` command can be used for managing Azure Machine Learning datastores.

<<<<<<< HEAD
=======
## Examples

[TODO]

>>>>>>> 0948a107
## Schema

The source JSON schema can be found at https://azuremlschemas.azureedge.net/latest/azureDataLakeGen1.schema.json. The schema is provided below in JSON and YAML formats for convenience.

# [JSON](#tab/json)

:::code language="json" source="~/azureml-examples-cli-preview/cli/.schemas/jsons/latest/azureDataLakeGen1.schema.json":::

# [YAML](#tab/yaml)

:::code language="yaml" source="~/azureml-examples-cli-preview/cli/.schemas/yamls/latest/azureDataLakeGen1.schema.yml":::

---

## Next steps

- [Install and use the CLI (v2)](how-to-configure-cli.md)<|MERGE_RESOLUTION|>--- conflicted
+++ resolved
@@ -7,15 +7,9 @@
 ms.subservice: core
 ms.topic: reference
 
-<<<<<<< HEAD
 author: ynpandey
 ms.author: yogipandey
 ms.date: 08/03/2021
-=======
-author: lostmygithubaccount
-ms.author: copeters
-ms.date: 09/20/2021
->>>>>>> 0948a107
 ms.reviewer: laobri
 ---
 
@@ -23,7 +17,6 @@
 
 [!INCLUDE [preview disclaimer](../../includes/machine-learning-preview-generic-disclaimer.md)]
 
-<<<<<<< HEAD
 ## YAML syntax
 
 | Key | Type | Description | Allowed values | Default value |
@@ -41,19 +34,14 @@
 | `credentials.resource_url` | string | The resource URL that determines what operations will be performed on the Azure Data Lake Storage Gen1 account. | | `https://datalake.azure.net/` |
 | `credentials.authority_url` | string | The authority URL used to authenticate the user. | | `https://login.microsoftonline.com` |
 
-=======
->>>>>>> 0948a107
 ## Remarks
 
 The `az ml datastore` command can be used for managing Azure Machine Learning datastores.
 
-<<<<<<< HEAD
-=======
 ## Examples
 
 [TODO]
 
->>>>>>> 0948a107
 ## Schema
 
 The source JSON schema can be found at https://azuremlschemas.azureedge.net/latest/azureDataLakeGen1.schema.json. The schema is provided below in JSON and YAML formats for convenience.
