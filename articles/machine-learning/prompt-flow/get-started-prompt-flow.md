--- conflicted
+++ resolved
@@ -36,11 +36,7 @@
 
 :::image type="content" source="./media/get-started-prompt-flow/connection-creation-entry-point.png" alt-text="Screenshot of the connections tab with create highlighted." lightbox = "./media/get-started-prompt-flow/connection-creation-entry-point.png":::
 
-<<<<<<< HEAD
-Then a right-hand panel appears. Here, you need to select the subscription and resource name, provide the connection name, API key, API base, API type, and API version before selecting the **Save** button.
-=======
 Then a right-hand panel will appear. Here, you'll need to select the subscription and resource name, provide the connection name, API key (if auth type equals to API key), API base, API type, and API version before selecting the **Save** button. Prompt flow also support Microsoft Entra ID as auth type for identity based auth for Azure OpenAI resource. Learn more about [How to configure Azure OpenAI Service with managed identities](../../ai-services/openai/how-to/managed-identity.md).
->>>>>>> b3bc90f4
 
 :::image type="content" source="./media/get-started-prompt-flow/azure-openai-connection.png" alt-text="Screenshot of the added Azure OpenAI connections." lightbox = "./media/get-started-prompt-flow/azure-openai-connection.png":::
 
