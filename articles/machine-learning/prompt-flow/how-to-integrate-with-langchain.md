---
title: Integrate with LangChain in prompt flow
titleSuffix: Azure Machine Learning
description: Learn how to integrate with LangChain in prompt flow with Azure Machine Learning studio.
services: machine-learning
ms.service: machine-learning
ms.subservice: prompt-flow
ms.custom:
  - ignite-2023
ms.topic: how-to
author: jiaochenlu
ms.author: chenlujiao
ms.reviewer: lagayhar
ms.date: 11/02/2023
---

# Integrate with LangChain

Prompt Flow can also be used together with the [LangChain](https://python.langchain.com) python library, which is the framework for developing applications powered by LLMs, agents and dependency tools. In this document, we'll show you how to supercharge your LangChain development on our prompt Flow.

:::image type="content" source="./media/how-to-integrate-with-langchain/flow.png" alt-text="Screenshot of flows with the LangChain python library. " lightbox = "./media/how-to-integrate-with-langchain/flow.png":::

We introduce the following sections:
<<<<<<< HEAD
* [Benefits of LangChain integration](#benefits-of-langchain-integration)
* [How to convert LangChain code into flow](#how-to-convert-langchain-code-into-flow)
    * [Prerequisites for environment and compute session](#prerequisites-for-environment-and-compute-session)
    * [Convert credentials to prompt flow connection](#convert-credentials-to-prompt-flow-connection)
    * [LangChain code conversion to a runnable flow](#langchain-code-conversion-to-a-runnable-flow)
=======
- [Integrate with LangChain](#integrate-with-langchain)
  - [Benefits of LangChain integration](#benefits-of-langchain-integration)
  - [How to convert LangChain code into flow](#how-to-convert-langchain-code-into-flow)
    - [Prerequisites for environment and runtime](#prerequisites-for-environment-and-runtime)
    - [Convert credentials to prompt flow connection](#convert-credentials-to-prompt-flow-connection)
      - [Create a connection](#create-a-connection)
    - [LangChain code conversion to a runnable flow](#langchain-code-conversion-to-a-runnable-flow)
      - [Convert LangChain code to flow structure](#convert-langchain-code-to-flow-structure)
      - [Configure connection, input and output](#configure-connection-input-and-output)
  - [Next steps](#next-steps)
>>>>>>> 9c860531

## Benefits of LangChain integration

We consider the integration of LangChain and prompt flow as a powerful combination that can help you to build and test your custom language models with ease, especially in the case where you may want to use LangChain modules to initially build your flow and then use our prompt Flow to easily scale the experiments for bulk testing, evaluating then eventually deploying.

- For larger scale experiments - **Convert existed LangChain development in seconds.**
    If you have already developed demo prompt flow based on LangChain code locally, with the streamlined integration in prompt Flow, you can easily convert it into a flow for further experimentation, for example you can conduct larger scale experiments based on larger data sets.
- For more familiar flow engineering - **Build prompt flow with ease based on your familiar Python SDK**.
    If you're already familiar with the LangChain SDK and prefer to use its classes and functions directly, the intuitive flow building python node enables you to easily build flows based on your custom python code.

## How to convert LangChain code into flow

Assume that you already have your own LangChain code available locally, which is properly tested and ready for deployment. To convert it to a runnable flow on our platform, you need to follow the steps below.

### Prerequisites for environment and compute session

You can customize the environment that you use to run this flow by adding packages in the `requirements.txt` file in the flow folder. Learn more about [compute session](./how-to-manage-compute-session.md)


### Convert credentials to prompt flow connection

When developing your LangChain code, you might have [defined environment variables to store your credentials, such as the AzureOpenAI API KEY](https://python.langchain.com/docs/integrations/platforms/microsoft), which is necessary for invoking the AzureOpenAI model.

:::image type="content" source="./media/how-to-integrate-with-langchain/langchain-env-variables.png" alt-text="Screenshot of Azure OpenAI example in LangChain. " lightbox = "./media/how-to-integrate-with-langchain/langchain-env-variables.png":::

Instead of directly coding the credentials in your code and exposing them as environment variables when running LangChain code in the cloud, it is recommended to convert the credentials from environment variables into a connection in prompt flow. This allows you to securely store and manage the credentials separately from your code.

#### Create a connection

Create a connection that securely stores your credentials, such as your LLM API KEY or other required credentials.

1. Go to prompt flow in your workspace, then go to **connections** tab.
2. Select **Create** and select a connection type to store your credentials. (Take custom connection as an example)
    :::image type="content" source="./media/how-to-integrate-with-langchain/custom-connection-1.png" alt-text="Screenshot of flows on the connections tab highlighting the custom button in the create drop-down menu. " lightbox = "./media/how-to-integrate-with-langchain/custom-connection-1.png":::
3. In the right panel, you can define your connection name, and you can add multiple *Key-value pairs* to store your credentials and keys by selecting **Add key-value pairs**.
    :::image type="content" source="./media/how-to-integrate-with-langchain/custom-connection-2.png" alt-text="Screenshot of add custom connection point to the add key-value pairs button. " lightbox = "./media/how-to-integrate-with-langchain/custom-connection-2.png":::

> [!NOTE]
> - You can set one Key-Value pair as secret by **is secret** checked, which will be encrypted and stored in your key value.
> - Make sure at least one key-value pair is set as secret, otherwise the connection will not be created successfully.

Then this custom connection is used to replace the key and credential you explicitly defined in LangChain code, if you already have a LangChain integration Prompt flow, you can jump to​​​​​​​ [Configure connection, input and output](#configure-connection-input-and-output).


### LangChain code conversion to a runnable flow

All LangChain code can directly run in the Python tools in your flow as long as your compute session contains the dependency packages, you can easily convert your LangChain code into a flow by following the steps below.

#### Convert LangChain code to flow structure

> [!NOTE]
> There are two ways to convert your LangChain code into a flow.

- To simplify the conversion process, you can directly initialize the LLM model for invocation in a Python node by utilizing the LangChain integrated LLM library.
- Another approach is converting your LLM consuming from LangChain code to our LLM tools in the flow, for better further experimental management.

For quick conversion of LangChain code into a flow, we recommend two types of flow structures, based on the use case:

|| Types | Desc | Case |
|-------| -------- | -------- | -------- |
|**Type A**| A flow that includes both **prompt nodes** and **python nodes**| You can extract your prompt template from your code into a prompt node, then combine the remaining code in a single Python node or multiple Python tools. | This structure is ideal for who want to easily **tune the prompt** by running flow variants and then choose the optimal one based on evaluation results.|
|**Type B**| A flow that includes **python nodes** only| You can create a new flow with python nodes only, all code including prompt definition will run in python nodes.| This structure is suitable for who don't need to explicit tune the prompt in workspace, but require faster batch testing based on larger scale datasets. |

For example the type A flow from the chart is like:

:::image type="content" source="./media/how-to-integrate-with-langchain/flow-node-a-1.png" alt-text="Screenshot of flows highlighting the prompt button and system template. " lightbox = "./media/how-to-integrate-with-langchain/flow-node-a-1.png":::

:::image type="content" source="./media/how-to-integrate-with-langchain/flow-node-a-2.png" alt-text="Screenshot of system template showing variant one and zero with the finish tuning button highlighted. " lightbox = "./media/how-to-integrate-with-langchain/flow-node-a-2.png":::

While the type B flow would look like:

:::image type="content" source="./media/how-to-integrate-with-langchain/flow-node-b.png" alt-text="Screenshot of flows showing the LangChain code node and graph. " lightbox = "./media/how-to-integrate-with-langchain/flow-node-b.png":::


To create a flow in Azure Machine Learning, you can go to your workspace, then select **Prompt flow** in the left navigation, then select **Create** to create a new flow. More detailed guidance on how to create a flow is introduced in [Create a Flow](how-to-develop-a-standard-flow.md).

#### Configure connection, input and output

After you have a properly structured flow and are done moving the code to specific tool nodes, you need to replace the original environment variables with the corresponding key in the connection, and configure the input and output of the flow.

**Configure connection**

To utilize a connection that replaces the environment variables you originally defined in LangChain code, you need to import promptflow connection library `promptflow.connections` in the python node. 

For example:

If you have a LangChain code that consumes the AzureOpenAI model, you can replace the environment variables with the corresponding key in the Azure OpenAI connection:

Import library `from promptflow.connections import AzureOpenAIConnection`

:::image type="content" source="./media/how-to-integrate-with-langchain/code-consume-aoai.png" alt-text="Screenshot of LangChain code in prompt flow. " lightbox = "./media/how-to-integrate-with-langchain/code-consume-aoai.png":::


For custom connection, you need to follow the steps:

1. Import library `from promptflow.connections import CustomConnection`, and define an input parameter of type `CustomConnection` in the tool function.
    :::image type="content" source="./media/how-to-integrate-with-langchain/custom-connection-python-node-1.png" alt-text="Screenshot of doc search chain node highlighting the custom connection. " lightbox = "./media/how-to-integrate-with-langchain/custom-connection-python-node-1.png":::
1. Parse the input to the input section, then select your target custom connection in the value dropdown.
    :::image type="content" source="./media/how-to-integrate-with-langchain/custom-connection-python-node-2.png" alt-text="Screenshot of the chain node highlighting the connection. " lightbox = "./media/how-to-integrate-with-langchain/custom-connection-python-node-2.png":::
1. Replace the environment variables that originally defined the key and credential with the corresponding key added in the connection.
1. Save and return to authoring page, and configure the connection parameter in the node input.

**Configure input and output**

Before running the flow, configure the **node input and output**, as well as the overall **flow input and output**. This step is crucial to ensure that all the required data is properly passed through the flow and that the desired results are obtained.

## Next steps

- [Langchain](https://langchain.com)
- [Manage compute session](./how-to-manage-compute-session.md)
- [How to customize base image of compute session](how-to-customize-session-base-image.md)<|MERGE_RESOLUTION|>--- conflicted
+++ resolved
@@ -21,24 +21,16 @@
 :::image type="content" source="./media/how-to-integrate-with-langchain/flow.png" alt-text="Screenshot of flows with the LangChain python library. " lightbox = "./media/how-to-integrate-with-langchain/flow.png":::
 
 We introduce the following sections:
-<<<<<<< HEAD
-* [Benefits of LangChain integration](#benefits-of-langchain-integration)
-* [How to convert LangChain code into flow](#how-to-convert-langchain-code-into-flow)
-    * [Prerequisites for environment and compute session](#prerequisites-for-environment-and-compute-session)
-    * [Convert credentials to prompt flow connection](#convert-credentials-to-prompt-flow-connection)
-    * [LangChain code conversion to a runnable flow](#langchain-code-conversion-to-a-runnable-flow)
-=======
 - [Integrate with LangChain](#integrate-with-langchain)
   - [Benefits of LangChain integration](#benefits-of-langchain-integration)
   - [How to convert LangChain code into flow](#how-to-convert-langchain-code-into-flow)
-    - [Prerequisites for environment and runtime](#prerequisites-for-environment-and-runtime)
+    - [Prerequisites for environment and compute session](#prerequisites-for-environment-and-compute-session)
     - [Convert credentials to prompt flow connection](#convert-credentials-to-prompt-flow-connection)
       - [Create a connection](#create-a-connection)
     - [LangChain code conversion to a runnable flow](#langchain-code-conversion-to-a-runnable-flow)
       - [Convert LangChain code to flow structure](#convert-langchain-code-to-flow-structure)
       - [Configure connection, input and output](#configure-connection-input-and-output)
   - [Next steps](#next-steps)
->>>>>>> 9c860531
 
 ## Benefits of LangChain integration
 
