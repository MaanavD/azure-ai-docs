--- conflicted
+++ resolved
@@ -52,7 +52,6 @@
 
 We'll use the sample flow **Web Classification** as example to show how to deploy the flow. This sample flow is a standard flow. Deploying chat flows is similar. Evaluation flow doesn't support deployment.
 
-<<<<<<< HEAD
 ## Define the environment used by deployment
 
 When you deploy prompt flow to managed online endpoint in UI, by default the deployment will use the environment created based on the latest prompt flow image and dependencies specified in the `requirements.txt` of the flow. You can specify extra packages you needed in `requirements.txt`. You can find `requirements.txt` in the root folder of your flow folder.
@@ -67,8 +66,6 @@
 
 :::image type="content" source="./media/how-to-create-manage-runtime/runtime-creation-automatic-image-flow-dag.png" alt-text="Screenshot of customize environment for automatic runtime on flow page. " lightbox = "./media/how-to-create-manage-runtime/runtime-creation-automatic-image-flow-dag.png":::
 
-=======
->>>>>>> 59b3fa23
 ## Create an online deployment
 
 Now that you have built a flow and tested it properly, it's time to create your online endpoint for real-time inference. 
