--- conflicted
+++ resolved
@@ -11,11 +11,7 @@
 author: likebupt
 ms.author: keli19
 ms.reviewer: lagayhar
-<<<<<<< HEAD
-ms.date: 10/24/2023
-=======
 ms.date: 11/02/2023
->>>>>>> ff1bc681
 ---
 
 
@@ -152,25 +148,8 @@
 > [!NOTE]
 > Expect the endpoint creation to take approximately more than 15 minutes, as it contains several stages including creating endpoint, registering model, creating deployment, etc.
 >
-<<<<<<< HEAD
-> For **Instance count**, base the value on the workload you expect. For high availability, we recommend that you set the value to at least 3. We reserve an extra 20% for performing upgrades. For more information, see [virtual machine quota allocation for deployment](../how-to-deploy-online-endpoints.md#virtual-machine-quota-allocation-for-deployment).
-
-Once you configured and reviewed all the steps above, you can select **Create** to finish the creation.
-
-> [!NOTE]
-> Expect the endpoint creation to take approximately several minutes.
-
-## Check the status of the endpoint
-
-There will be notifications after you finish the deploy wizard. After the endpoint and deployment are created successfully, you can select **Deploy details** in the notification to endpoint detail page.
-
-You can also directly go to the **Endpoints** page in the studio, and check the status of the endpoint you deployed.
-
-:::image type="content" source="./media/how-to-deploy-for-real-time-inference/successful-deployment.png" alt-text="Screenshot of the endpoint details page showing a successful deployment." lightbox = "./media/how-to-deploy-for-real-time-inference/successful-deployment.png":::
-=======
 > You can understand the deployment creation progress via the notification starts by **Prompt flow deployment**.
 > :::image type="content" source="./media/how-to-deploy-for-real-time-inference/deploy-notification.png" alt-text="Screenshot of deployment notification. " lightbox = "./media/how-to-deploy-for-real-time-inference/deploy-notification.png":::
->>>>>>> ff1bc681
 
 ## Grant permissions to the endpoint
 
@@ -283,11 +262,7 @@
 
 ### Model response taking too long
 
-<<<<<<< HEAD
 Sometimes, you might notice that the deployment is taking too long to respond. There are several potential factors for this to occur. 
-=======
-Sometimes you might notice that the deployment is taking too long to respond. There are several potential factors for this to occur. 
->>>>>>> ff1bc681
 
 - Model is not powerful enough (ex. use gpt over text-ada)
 - Index query is not optimized and taking too long
