---
title: LLMOps with prompt flow and GitHub
titleSuffix: Azure Machine Learning
description: Learn about using Azure Machine Learning to set up an end-to-end LLMOps pipeline that runs a web classification flow that classifies a website based on a given URL.
services: machine-learning
ms.service: machine-learning
ms.subservice: prompt-flow
ms.custom:
  - ignite-2023
ms.topic: how-to
<<<<<<< HEAD
author: fkriti
ms.author:  kritifaujdar
=======
author: jiaochenlu
ms.author: chenlujiao
>>>>>>> f5941504
ms.reviewer: lagayhar
ms.date: 09/12/2023
---

# LLMOps with prompt flow and GitHub (preview)

Large Language Operations, or **LLMOps**, has become the cornerstone of efficient prompt engineering and LLM-infused application development and deployment. As the demand for LLM-infused applications continues to soar, organizations find themselves in need of a cohesive and streamlined process to manage their end-to-end lifecycle.

Azure Machine Learning allows you to integrate with GitHub to automate the LLM-infused application development lifecycle with prompt flow.

Azure Machine Learning Prompt Flow provides a streamlined and structured approach to developing LLM-infused applications. Its well-defined process and lifecycle guides you through the process of building, testing, optimizing, and deploying flows, culminating in the creation of fully functional LLM-infused solutions.

## LLMOps Prompt Flow Features

LLMOps with prompt flow is a "LLMOps template and guidance" to help you build LLM-infused apps using prompt flow. It provides the following features:

- **Centralized Code Hosting**: This repo supports hosting code for multiple flows based on prompt flow, providing a single repository for all your flows. Think of this platform as a single repository where all your prompt flow code resides. It's like a library for your flows, making it easy to find, access, and collaborate on different projects.

- **Lifecycle Management**: Each flow enjoys its own lifecycle, allowing for smooth transitions from local experimentation to production deployment.
    :::image type="content" source="./media/how-to-end-to-end-azure-devops-with-prompt-flow/pipeline.png" alt-text="Screenshot of pipeline." lightbox = "./media/how-to-end-to-end-azure-devops-with-prompt-flow/pipeline.png":::

- **Variant and Hyperparameter Experimentation**: Experiment with multiple variants and hyperparameters, evaluating flow variants with ease. Variants and hyperparameters are like ingredients in a recipe. This platform allows you to experiment with different combinations of variants across multiple nodes in a flow.

- **Multiple Deployment Targets**: The repo supports deployment of flows to Kubernetes, Azure Managed computes driven through configuration ensuring that your flows can scale as needed.
    :::image type="content" source="./media/how-to-end-to-end-azure-devops-with-prompt-flow/endpoints.png" alt-text="Screenshot of endpoints." lightbox = "./media/how-to-end-to-end-azure-devops-with-prompt-flow/endpoints.png":::

- **A/B Deployment**: Seamlessly implement A/B deployments, enabling you to compare different flow versions effortlessly. Just as in traditional A/B testing for websites, this platform facilitates A/B deployment for prompt flow. This means you can effortlessly compare different versions of a flow in a real-world setting to determine which performs best.
    :::image type="content" source="./media/how-to-end-to-end-azure-devops-with-prompt-flow/a-b-deployments.png" alt-text="Screenshot of deployments." lightbox = "./media/how-to-end-to-end-azure-devops-with-prompt-flow/a-b-deployments.png":::

- **Many-to-many dataset/flow relationships**: Accommodate multiple datasets for each standard and evaluation flow, ensuring versatility in flow test and evaluation. The platform is designed to accommodate multiple datasets for each flow.

- **Comprehensive Reporting**: Generate detailed reports for each variant configuration, allowing you to make informed decisions. Provides detailed Metric collection, experiment and variant bulk runs for all runs and experiments, enabling data-driven decisions in csv as well as HTML files.
    :::image type="content" source="./media/how-to-end-to-end-azure-devops-with-prompt-flow/variants.png" alt-text="Screenshot of flow variants report." lightbox = "./media/how-to-end-to-end-azure-devops-with-prompt-flow/variants.png":::
    :::image type="content" source="./media/how-to-end-to-end-azure-devops-with-prompt-flow/metrics.png" alt-text="Screenshot of metrics report." lightbox = "./media/how-to-end-to-end-azure-devops-with-prompt-flow/metrics.png":::

Other features for customization:
- Offers **BYOF** (bring-your-own-flows). A **complete platform** for developing multiple use-cases related to LLM-infused applications.

- Offers **configuration based development**. No need to write extensive boiler-plate code.

<<<<<<< HEAD
    ``` bash
    projectName="<your project name>"
    roleName="Contributor"
    subscriptionId="<subscription Id>"
    environment="<Prod>" #First letter should be capitalized
    servicePrincipalName="Azure-ARM-${environment}-${projectName}"
    # Verify the ID of the active subscription
    echo "Using subscription ID $subscriptionID"
    echo "Creating SP for RBAC with name $servicePrincipalName, with role $roleName and in scopes     /subscriptions/$subscriptionId"
    az ad sp create-for-rbac --name $servicePrincipalName --role $roleName --scopes /subscriptions/$subscriptionId --json-auth 
    echo "Please ensure that the information created here is properly save for future use."
    ```
=======
- Provides execution of both **prompt experimentation and evaluation** locally as well on cloud.
>>>>>>> f5941504

- Provides **notebooks for local evaluation** of the prompts. Provides library of functions for local experimentation.

- Endpoint testing within pipeline after deployment to check its availability and readiness.

- Provides optional Human-in-loop to validate prompt metrics before deployment.

LLMOps with prompt flow provides capabilities for both simple as well as complex LLM-infused apps. It's completely customizable to the needs of the application.

## LLMOps Stages

The lifecycle comprises four distinct stages:

- **Initialization:** Clearly define the business objective, gather relevant data samples, establish a basic prompt structure, and craft a flow that enhances its capabilities.

- **Experimentation:** Apply the flow to sample data, assess the prompt's performance, and refine the flow as needed. Continuously iterate until satisfied with the results.

- **Evaluation & Refinement:** Benchmark the flow's performance using a larger dataset, evaluate the prompt's effectiveness, and make refinements accordingly. Progress to the next stage if the results meet the desired standards.

- **Deployment:** Optimize the flow for efficiency and effectiveness, deploy it in a production environment including A/B deployment, monitor its performance, gather user feedback, and use this information to further enhance the flow.

By adhering to this structured methodology, Prompt Flow empowers you to confidently develop, rigorously test, fine-tune, and deploy flows, leading to the creation of robust and sophisticated AI applications. 

LLMOps Prompt Flow template formalize this structured methodology using code-first approach and helps you build LLM-infused apps using Prompt Flow using tools and process relevant to Prompt Flow. It offers a range of features including Centralized Code Hosting, Lifecycle Management, Variant and Hyperparameter Experimentation, A/B Deployment, reporting for all runs and experiments and more.

The repository for this article is available at [LLMOps with Prompt flow template](https://github.com/microsoft/llmops-promptflow-template)

## LLMOps process Flow

:::image type="content" source="./media/how-to-end-to-end-llmops-with-prompt-flow/large-language-model-operations-prompt-flow-process.png" alt-text="Screenshot of LLMOps prompt flow Process." lightbox = "./media/how-to-end-to-end-llmops-with-prompt-flow/large-language-model-operations-prompt-flow-process.png":::

1. This is the initialization stage. Here, flows are developed, data is prepared and curated and LLMOps related configuration files are updated.
2. After local development using Visual Studio Code along with Prompt Flow extension, a pull request is raised from feature branch to development branch. This results in executed the Build validation pipeline. It also executes the experimentation flows.
3. The PR is manually approved and code is merged to the development branch
4. After the PR is merged to the development branch, the CI pipeline for dev environment is executed. It executes both the experimentation and evaluation flows in sequence and registers the flows in Azure Machine Learning Registry apart from other steps in the pipeline. 
5. After the completion of CI pipeline execution, a CD trigger ensures the execution of CD pipeline that deploys the standard flow from Azure Machine Learning Registry as an Azure Machine Learning online endpoint  and executed integration and smoke tests on the deployed flow. 
6. A release branch is created from the development branch or a pull request is raised from development branch to release branch.
7. The PR is manually approved and code is merged to the release branch. After the PR is merged to the release branch, the CI pipeline for prod environment is executed. It executes both the experimentation and evaluation flows in sequence and registers the flows in Azure Machine Learning Registry apart from other steps in the pipeline. 
8. After the completion of CI pipeline execution, a CD trigger ensures the execution of CD pipeline that deploys the standard flow from Azure Machine Learning Registry as an Azure Machine Learning online endpoint and executed integration and smoke tests on the deployed flow. 

From here on, you can learn **LLMOps with prompt flow** by following the end-to-end samples we provided, which help you build LLM-infused applications using prompt flow and GitHub. Its primary objective is to provide assistance in the development of such applications, leveraging the capabilities of prompt flow and LLMOps.

> [!TIP]
> We recommend you understand how we integrate [LLMOps with prompt flow](how-to-integrate-with-llm-app-devops.md).

> [!IMPORTANT]
> Prompt flow is currently in public preview. This preview is provided without a service-level agreement, and are not recommended for production workloads. Certain features might not be supported or might have constrained capabilities.
> For more information, see [Supplemental Terms of Use for Microsoft Azure Previews](https://azure.microsoft.com/support/legal/preview-supplemental-terms/).

## Prerequisites

- An Azure subscription. If you don't have an Azure subscription, create a free account before you begin. Try the [free or paid version of Azure Machine Learning](https://azure.microsoft.com/free/).
- An Azure Machine Learning workspace.
- Git running on your local machine.
- GitHub as the source control repository.


> [!NOTE]
>
>Git version 2.27 or newer is required. For more information on installing the Git command, see https://git-scm.com/downloads and select your operating system

> [!IMPORTANT]
>The CLI commands in this article were tested using Bash. If you use a different shell, you may encounter errors.


## Set up Prompt Flow

Prompt Flow uses connections resource to connect to endpoints like Azure OpenAI, OpenAI or Azure AI Search and uses runtime for the execution of the flows. These resources should be created before executing the flows in Prompt Flow.

### Set up connections for prompt flow

Connections can be created through **prompt flow portal UI** or using the **REST API**. Please follow the [guidelines](https://github.com/microsoft/llmops-promptflow-template/blob/main/docs/Azure_devops_how_to_setup.md#setup-connections-for-prompt-flow) to create connections for prompt flow. 

Click on the link to know more about [connections](./concept-connections.md). 

> [!NOTE]
>
> The sample flows use 'aoai' connection and connection named 'aoai' should be created to execute them.


### Set up compute and runtime for prompt flow

Runtime can be created through **prompt flow portal UI** or using the **REST API**. Please follow the [guidelines](https://github.com/microsoft/llmops-promptflow-template/blob/main/docs/Azure_devops_how_to_setup.md#setup-runtime-for-prompt-flow) to set up compute and runtime for prompt flow. 

Click on the link to know more about [runtime](./concept-runtime.md).

> [!NOTE]
>
> The same runtime name should be used in the LLMOps_config.json file explained later.

## Set up GitHub Repository

There are multiple steps that should be undertaken for setting up LLMOps process using GitHub Repository.

### Fork and configure the repo

Please follow the [guidelines](https://github.com/microsoft/llmops-promptflow-template/blob/main/docs/github_workflows_how_to_setup.md#set-up-github-repo) to create a forked repo in your GitHub organization. This repo uses two branches - `main` and `development` for code promotions and execution of pipelines in lieu of changes to code in them.

### Set up authentication between GitHub and Azure

Please follow the [guidelines](https://github.com/microsoft/llmops-promptflow-template/blob/main/docs/github_workflows_how_to_setup.md#set-up-authentication-with-azure-and-github) to use the earlier created Service Principal and set up authentication between GitHub repository and Azure Services. 

This step configures a GitHub Secret that stores the Service Principal information. The workflows in the repository can read the connection information using the secret name. This helps to configure GitHub workflow steps to connect to Azure automatically.


### Cloning the repo

Please follow the [guidelines](https://github.com/microsoft/llmops-promptflow-template/blob/main/docs/github_workflows_how_to_setup.md#cloning-the-repo) to create a new local repository. 

This will help us create a new feature branch from development branch and incorporate changes.


## Test the pipelines

Please follow the [guidelines](https://github.com/microsoft/llmops-promptflow-template/blob/main/docs/github_workflows_how_to_setup.md#cloning-the-repos) to test the pipelines. The steps are

1. Raise a PR(Pull Request) from a feature branch to development branch.
2. The PR pipeline should execute automatically as result of branch policy configuration.
3. The PR is then merged to the development branch.
4. The associated 'dev' pipeline is executed. This will result in full CI and CD execution and result in provisioning or updating of existing Azure Machine Learning Endpoints. 

The test outputs should be similar to ones shown at [here](https://github.com/microsoft/llmops-promptflow-template/blob/main/docs/github_workflows_how_to_setup.md#example-prompt-run-evaluation-and-deployment-scenario).


## Local execution

To harness the capabilities of the **local execution**, follow these installation steps:

1. **Clone the Repository**: Begin by cloning the template's repository from its [GitHub repository](https://github.com/microsoft/llmops-promptflow-template.git).

```bash
git clone https://github.com/microsoft/llmops-promptflow-template.git
```

2. **Set up env file**: create .env file at top folder level and provide information for items mentioned. Add as many connection names as needed. All the flow examples in this repo use AzureOpenAI connection named `aoai`. Add a line `aoai={"api_key": "","api_base": "","api_type": "azure","api_version": "2023-03-15-preview"}` with updated values for api_key and api_base. If additional connections with different names are used in your flows, they should be added accordingly. Currently, flow with AzureOpenAI as provider as supported. 

```bash

experiment_name=
connection_name_1={ "api_key": "","api_base": "","api_type": "azure","api_version": "2023-03-15-preview"}
connection_name_2={ "api_key": "","api_base": "","api_type": "azure","api_version": "2023-03-15-preview"}
```
3. Prepare the local conda or virtual environment to install the dependencies.

```bash

python -m pip install promptflow promptflow-tools promptflow-sdk jinja2 promptflow[azure] openai promptflow-sdk[builtins] python-dotenv

```

4. Bring or write your flows into the template based on documentation [here](https://github.com/microsoft/llmops-promptflow-template/blob/main/docs/how_to_onboard_new_flows.md).

5. Write python scripts similar to the provided examples in local_execution folder.

## Next steps
* [LLMOps with Prompt flow template](https://github.com/microsoft/llmops-promptflow-template) on GitHub
* [Prompt flow open source repository](https://github.com/microsoft/promptflow)
* [Install and set up Python SDK v2](/python/api/overview/azure/ai-ml-readme)
* [Install and set up Python CLI v2](../how-to-configure-cli.md)<|MERGE_RESOLUTION|>--- conflicted
+++ resolved
@@ -8,13 +8,8 @@
 ms.custom:
   - ignite-2023
 ms.topic: how-to
-<<<<<<< HEAD
-author: fkriti
-ms.author:  kritifaujdar
-=======
 author: jiaochenlu
 ms.author: chenlujiao
->>>>>>> f5941504
 ms.reviewer: lagayhar
 ms.date: 09/12/2023
 ---
@@ -55,22 +50,7 @@
 
 - Offers **configuration based development**. No need to write extensive boiler-plate code.
 
-<<<<<<< HEAD
-    ``` bash
-    projectName="<your project name>"
-    roleName="Contributor"
-    subscriptionId="<subscription Id>"
-    environment="<Prod>" #First letter should be capitalized
-    servicePrincipalName="Azure-ARM-${environment}-${projectName}"
-    # Verify the ID of the active subscription
-    echo "Using subscription ID $subscriptionID"
-    echo "Creating SP for RBAC with name $servicePrincipalName, with role $roleName and in scopes     /subscriptions/$subscriptionId"
-    az ad sp create-for-rbac --name $servicePrincipalName --role $roleName --scopes /subscriptions/$subscriptionId --json-auth 
-    echo "Please ensure that the information created here is properly save for future use."
-    ```
-=======
 - Provides execution of both **prompt experimentation and evaluation** locally as well on cloud.
->>>>>>> f5941504
 
 - Provides **notebooks for local evaluation** of the prompts. Provides library of functions for local experimentation.
 
