--- conflicted
+++ resolved
@@ -48,13 +48,8 @@
 ## Use GPT-4V tool
 GPT-4V is a built-in tool in prompt flow that can use OpenAI GPT-4V model to answer questions based on input images.
 
-<<<<<<< HEAD
 Add the GPT-4V tool to the flow. Make sure you have an OpenAI or AOAI connection, with the availability of GPT-4V models/deployments.
-   :::image type="content" source="./media/how-to-use-image-in-promptflow/gpt-4v-tool.png" alt-text="GPT-4V tool." lightbox = "./media/how-to-use-image-in-promptflow/gpt-4v-tool.png":::
-=======
-Add the GPT-4V tool to the flow. Make sure you have an AOAI connection, with the availability of GPT-4V deployments.
    :::image type="content" source="./media/how-to-use-image-in-promptflow/gpt-4v-tool.png" alt-text="Screenshot of GPT-4V tool." lightbox = "./media/how-to-use-image-in-promptflow/gpt-4v-tool.png":::
->>>>>>> 33aeff7f
 
 The Jinja template for composing prompts in the GPT-4V tool follows a similar structure to the chat API in the LLM tool. To represent an image input within your prompt, you can use the syntax `![image]({{INPUT NAME}})`. Image input can be passed in the `user`, `system` and `assistant` messages.
 
