---
title: Overview of tools in prompt flow
titleSuffix: Azure Machine Learning
description: This overview of the tools in prompt flow includes an index table for tools and the instructions for custom tool package creation and tool package usage.
services: machine-learning
ms.service: machine-learning
ms.subservice: prompt-flow
ms.custom:
  - ignite-2023
  - build-2024
ms.topic: reference
author: lgayhardt
ms.author: lagayhar
ms.reviewer: chenjieting
ms.date: 10/24/2023
---

# Overview of tools in prompt flow

This page provides an overview of the tools that are available in prompt flow. It also offers instructions on how to create your own custom tool and how to install custom tools.

## The index of tools
The following table shows an index of tools in prompt flow.

| Tool (set) name | Description | Environment | Package name |
|------|-----------|-------------|--------------|
| [Python](./python-tool.md) | Runs Python code. | Default | [promptflow-tools](https://pypi.org/project/promptflow-tools/) |
| [LLM](./llm-tool.md) | Uses OpenAI's large language model (LLM) for text completion or chat. | Default | [promptflow-tools](https://pypi.org/project/promptflow-tools/) |
| [Prompt](./prompt-tool.md) | Crafts a prompt by using Jinja as the templating language. | Default | [promptflow-tools](https://pypi.org/project/promptflow-tools/) |
| [Embedding](./embedding-tool.md) | Uses OpenAI's embedding model to create an embedding vector that represents the input text. | Default | [promptflow-tools](https://pypi.org/project/promptflow-tools/) |
| [Open Model LLM](./open-model-llm-tool.md) | Enable the utilization of a variety of Open Model and Foundational Models, such as Falcon and Llama 2 from the Azure Model catalog. | Default | [promptflow-tools](https://pypi.org/project/promptflow-tools/) |
| [Serp API](./serp-api-tool.md) | Uses Serp API to obtain search results from a specific search engine. | Default | [promptflow-tools](https://pypi.org/project/promptflow-tools/) |
| [Content Safety (Text)](./content-safety-text-tool.md) | Uses Azure Content Safety to detect harmful content. | Default | [promptflow-tools](https://pypi.org/project/promptflow-tools/) |
<<<<<<< HEAD
| [Azure OpenAI GPT-4 Turbo with Vision](./azure-open-ai-gpt-4v-tool.md) | Use Azure OpenAI GPT-4 Turbo with Vision to leverage AOAI vision ability. | Default | [promptflow-tools](https://pypi.org/project/promptflow-tools/) |
| [OpenAI GPT-4V](./openai-gpt-4v-tool.md) | Use OpenAI GPT-4V to leverage vision ability. | Default | [promptflow-tools](https://pypi.org/project/promptflow-tools/) |
| [Index Lookup](./index-lookup-tool.md) | Search an AzureML Vector Index for relevant results using one or more text queries. | Default | [promptflow-vectordb](https://pypi.org/project/promptflow-vectordb/) |
| [Faiss Index Lookup](./faiss-index-lookup-tool.md) | Searches a vector-based query from the Faiss index file. | Default | [promptflow-vectordb](https://pypi.org/project/promptflow-vectordb/) |
| [Vector DB Lookup](./vector-db-lookup-tool.md) | Searches a vector-based query from existing vector database. | Default | [promptflow-vectordb](https://pypi.org/project/promptflow-vectordb/) |
| [Vector Index Lookup](./vector-index-lookup-tool.md) | Searches text or a vector-based query from Azure Machine Learning vector index. | Default | [promptflow-vectordb](https://pypi.org/project/promptflow-vectordb/) |
=======
| [Azure OpenAI GPT-4 Turbo with Vision](./azure-open-ai-gpt-4v-tool.md) | Use AzureOpenAI GPT-4 Turbo with Vision model deployment to analyze images and provide textual responses to questions about them. | Default | [promptflow-tools](https://pypi.org/project/promptflow-tools/) |
| [OpenAI GPT-4V](./openai-gpt-4v-tool.md) | Use OpenAI GPT-4V to leverage vision ability. | Default | [promptflow-tools](https://pypi.org/project/promptflow-tools/) |
| [Index Lookup](./index-lookup-tool.md)* | Search an Azure Machine Learning Vector Index for relevant results using one or more text queries. | Default | [promptflow-vectordb](https://pypi.org/project/promptflow-vectordb/) |
| [Faiss Index Lookup](./faiss-index-lookup-tool.md)* | Searches a vector-based query from the Faiss index file. | Default | [promptflow-vectordb](https://pypi.org/project/promptflow-vectordb/) |
| [Vector DB Lookup](./vector-db-lookup-tool.md)* | Searches a vector-based query from existing vector database. | Default | [promptflow-vectordb](https://pypi.org/project/promptflow-vectordb/) |
| [Vector Index Lookup](./vector-index-lookup-tool.md)* | Searches text or a vector-based query from Azure Machine Learning vector index. | Default | [promptflow-vectordb](https://pypi.org/project/promptflow-vectordb/) |
| [Azure AI Language tools](https://microsoft.github.io/promptflow/integrations/tools/azure-ai-language-tool.html)* | This collection of tools is a wrapper for various Azure AI Language APIs, which can help effectively understand and analyze documents and conversations. The capabilities currently supported include: Abstractive Summarization, Extractive Summarization, Conversation Summarization, Entity Recognition, Key Phrase Extraction, Language Detection, PII Entity Recognition, Conversational PII, Sentiment Analysis, Conversational Language Understanding, Translator. You can learn how to use them by the [Sample flows](https://github.com/microsoft/promptflow/tree/e4542f6ff5d223d9800a3687a7cfd62531a9607c/examples/flows/integrations/azure-ai-language). | Custom | [promptflow-azure-ai-language](https://pypi.org/project/promptflow-azure-ai-language/) |

_*The asterisk marks indicate custom tools, which are created by the community that extend prompt flow's capabilities for specific use cases. They aren't officially maintained or endorsed by prompt flow team. When you encounter questions or issues for these tools, prioritize using the support contact if it's provided in the description._
>>>>>>> 9ace3ab8


The following table shows an index of custom tools created by the community to extend prompt flow's capabilities for specific use case. They are not officially maintained or endorsed by prompt flow team. For questions or issues when using a tool, please use the support contact in the description.

| Tool name | Description | Environment | Package name | 
|------|-----------|-------------|--------------|
| [Azure AI Language tools](https://microsoft.github.io/promptflow/integrations/tools/azure-ai-language-tool.html) | Azure AI Language enables users with task-oriented and optimized pre-trained or custom language models to effectively understand and analyze documents and conversations. This collection of tools is a wrapper for various Azure AI Language APIs. The current list of supported capabilities is as follows: **Abstractive Summarization, Extractive Summarization, Conversation Summarization, Entity Recognition, Key Phrase Extraction, Language Detection, PII Entity Recognition, Conversational PII, Sentiment Analysis, Conversational Language Understanding, Translator**. You can learn how to use them by the [Sample flows](https://github.com/microsoft/promptflow/tree/e4542f6ff5d223d9800a3687a7cfd62531a9607c/examples/flows/integrations/azure-ai-language). **Support contact:** taincidents@microsoft.com | Custom | [promptflow-azure-ai-language](https://pypi.org/project/promptflow-azure-ai-language/) |

To discover more custom tools developed by the open-source community, see [More custom tools](https://microsoft.github.io/promptflow/integrations/tools/index.html). 
  
  
## Remarks
- If existing tools don't meet your requirements, you can [develop your own custom tool and make a tool package](https://microsoft.github.io/promptflow/how-to-guides/develop-a-tool/create-and-use-tool-package.html). 
- To install custom tools or add more tools to the custom environment, see [Custom tool package creation and usage](../how-to-custom-tool-package-creation-and-usage.md) to start compute session. Then the tools can be displayed in the tool list.<|MERGE_RESOLUTION|>--- conflicted
+++ resolved
@@ -31,14 +31,6 @@
 | [Open Model LLM](./open-model-llm-tool.md) | Enable the utilization of a variety of Open Model and Foundational Models, such as Falcon and Llama 2 from the Azure Model catalog. | Default | [promptflow-tools](https://pypi.org/project/promptflow-tools/) |
 | [Serp API](./serp-api-tool.md) | Uses Serp API to obtain search results from a specific search engine. | Default | [promptflow-tools](https://pypi.org/project/promptflow-tools/) |
 | [Content Safety (Text)](./content-safety-text-tool.md) | Uses Azure Content Safety to detect harmful content. | Default | [promptflow-tools](https://pypi.org/project/promptflow-tools/) |
-<<<<<<< HEAD
-| [Azure OpenAI GPT-4 Turbo with Vision](./azure-open-ai-gpt-4v-tool.md) | Use Azure OpenAI GPT-4 Turbo with Vision to leverage AOAI vision ability. | Default | [promptflow-tools](https://pypi.org/project/promptflow-tools/) |
-| [OpenAI GPT-4V](./openai-gpt-4v-tool.md) | Use OpenAI GPT-4V to leverage vision ability. | Default | [promptflow-tools](https://pypi.org/project/promptflow-tools/) |
-| [Index Lookup](./index-lookup-tool.md) | Search an AzureML Vector Index for relevant results using one or more text queries. | Default | [promptflow-vectordb](https://pypi.org/project/promptflow-vectordb/) |
-| [Faiss Index Lookup](./faiss-index-lookup-tool.md) | Searches a vector-based query from the Faiss index file. | Default | [promptflow-vectordb](https://pypi.org/project/promptflow-vectordb/) |
-| [Vector DB Lookup](./vector-db-lookup-tool.md) | Searches a vector-based query from existing vector database. | Default | [promptflow-vectordb](https://pypi.org/project/promptflow-vectordb/) |
-| [Vector Index Lookup](./vector-index-lookup-tool.md) | Searches text or a vector-based query from Azure Machine Learning vector index. | Default | [promptflow-vectordb](https://pypi.org/project/promptflow-vectordb/) |
-=======
 | [Azure OpenAI GPT-4 Turbo with Vision](./azure-open-ai-gpt-4v-tool.md) | Use AzureOpenAI GPT-4 Turbo with Vision model deployment to analyze images and provide textual responses to questions about them. | Default | [promptflow-tools](https://pypi.org/project/promptflow-tools/) |
 | [OpenAI GPT-4V](./openai-gpt-4v-tool.md) | Use OpenAI GPT-4V to leverage vision ability. | Default | [promptflow-tools](https://pypi.org/project/promptflow-tools/) |
 | [Index Lookup](./index-lookup-tool.md)* | Search an Azure Machine Learning Vector Index for relevant results using one or more text queries. | Default | [promptflow-vectordb](https://pypi.org/project/promptflow-vectordb/) |
@@ -48,7 +40,6 @@
 | [Azure AI Language tools](https://microsoft.github.io/promptflow/integrations/tools/azure-ai-language-tool.html)* | This collection of tools is a wrapper for various Azure AI Language APIs, which can help effectively understand and analyze documents and conversations. The capabilities currently supported include: Abstractive Summarization, Extractive Summarization, Conversation Summarization, Entity Recognition, Key Phrase Extraction, Language Detection, PII Entity Recognition, Conversational PII, Sentiment Analysis, Conversational Language Understanding, Translator. You can learn how to use them by the [Sample flows](https://github.com/microsoft/promptflow/tree/e4542f6ff5d223d9800a3687a7cfd62531a9607c/examples/flows/integrations/azure-ai-language). | Custom | [promptflow-azure-ai-language](https://pypi.org/project/promptflow-azure-ai-language/) |
 
 _*The asterisk marks indicate custom tools, which are created by the community that extend prompt flow's capabilities for specific use cases. They aren't officially maintained or endorsed by prompt flow team. When you encounter questions or issues for these tools, prioritize using the support contact if it's provided in the description._
->>>>>>> 9ace3ab8
 
 
 The following table shows an index of custom tools created by the community to extend prompt flow's capabilities for specific use case. They are not officially maintained or endorsed by prompt flow team. For questions or issues when using a tool, please use the support contact in the description.
