---
title: Overview of tools in prompt flow
titleSuffix: Azure Machine Learning
description: This overview of the tools in prompt flow includes an index table for tools and the instructions for custom tool package creation and tool package usage.
services: machine-learning
ms.service: machine-learning
ms.subservice: prompt-flow
ms.custom:
  - ignite-2023
ms.topic: reference
author: ChenJieting
ms.author: chenjieting
ms.reviewer: lagayhar
ms.date: 10/24/2023
---

# Overview of tools in prompt flow

The following table provides an index of tools in prompt flow. If existing tools don't meet your requirements, you can [develop your own custom tool and make a tool package](https://microsoft.github.io/promptflow/how-to-guides/develop-a-tool/create-and-use-tool-package.html).


| Tool name | Description | Environment | Package name |
|------|-----------|-------------|--------------|
| [Python](./python-tool.md) | Run Python code. | Default | [promptflow-tools](https://pypi.org/project/promptflow-tools/) |
<<<<<<< HEAD
| [LLM](./llm-tool.md) | Use OpenAI's large language model (LLM) for text completion or chat. | Default | [promptflow-tools](https://pypi.org/project/promptflow-tools/) |
| [Prompt](./prompt-tool.md) | Craft prompt by using Jinja as the templating language. | Default | [promptflow-tools](https://pypi.org/project/promptflow-tools/) |
| [Embedding](./embedding-tool.md) | Use OpenAI's embedding model to create an embedding vector that represents the input text. | Default | [promptflow-tools](https://pypi.org/project/promptflow-tools/) |
| [Open Source LLM](./open-source-llm-tool.md) | Use an open-source model from the Azure Model catalog deployed to an Azure Machine Learning online endpoint for LLM Chat or Completion API calls. | Default | [promptflow-tools](https://pypi.org/project/promptflow-tools/) |
| [SERP API](./serp-api-tool.md) | Use the SERP API to obtain search results from a specific search engine. | Default | [promptflow-tools](https://pypi.org/project/promptflow-tools/) |
| [Content Safety (Text)](./content-safety-text-tool.md) | Use Azure AI Content Safety to detect harmful content. | Default | [promptflow-contentsafety](https://pypi.org/project/promptflow-contentsafety/) |
| [Faiss Index Lookup](./faiss-index-lookup-tool.md) | Search vector-based query from the Faiss index file. | Default | [promptflow-vectordb](https://pypi.org/project/promptflow-vectordb/) |
| [Vector DB Lookup](./vector-db-lookup-tool.md) | Search vector-based query from an existing vector database. | Default | [promptflow-vectordb](https://pypi.org/project/promptflow-vectordb/) |
| [Vector Index Lookup](./vector-index-lookup-tool.md) | Search text or vector-based query from a Machine Learning vector index. | Default | [promptflow-vectordb](https://pypi.org/project/promptflow-vectordb/) |
=======
| [LLM](./llm-tool.md) | Use Open AI's Large Language Model for text completion or chat. | Default | [promptflow-tools](https://pypi.org/project/promptflow-tools/) |
| [Prompt](./prompt-tool.md) | Craft prompt using Jinja as the templating language. | Default | [promptflow-tools](https://pypi.org/project/promptflow-tools/) |
| [Embedding](./embedding-tool.md) | Use Open AI's embedding model to create an embedding vector representing the input text. | Default | [promptflow-tools](https://pypi.org/project/promptflow-tools/) |
| [Open Source LLM](./open-source-llm-tool.md) | Use an Open Source model from the Azure Model catalog, deployed to an Azure Machine Learning Online Endpoint for LLM Chat or Completion API calls. | Default | [promptflow-tools](https://pypi.org/project/promptflow-tools/) |
| [Serp API](./serp-api-tool.md) | Use Serp API to obtain search results from a specific search engine. | Default | [promptflow-tools](https://pypi.org/project/promptflow-tools/) |
| [Content Safety (Text)](./content-safety-text-tool.md) | Use Azure Content Safety to detect harmful content. | Default | [promptflow-tools](https://pypi.org/project/promptflow-contentsafety/) |
| [Faiss Index Lookup](./faiss-index-lookup-tool.md) | Search vector based query from the FAISS index file. | Default | [promptflow-vectordb](https://pypi.org/project/promptflow-vectordb/) |
| [Vector DB Lookup](./vector-db-lookup-tool.md) | Search vector based query from existing Vector Database. | Default | [promptflow-vectordb](https://pypi.org/project/promptflow-vectordb/) |
| [Vector Index Lookup](./vector-index-lookup-tool.md) | Search text or vector based query from Azure Machine Learning Vector Index. | Default | [promptflow-vectordb](https://pypi.org/project/promptflow-vectordb/) |
>>>>>>> 56998157

To discover more custom tools developed by the open-source community, see [More custom tools](https://microsoft.github.io/promptflow/integrations/tools/index.html).

For the tools to use in the custom environment, see [Custom tool package creation and usage](../how-to-custom-tool-package-creation-and-usage.md#prepare-runtime) to prepare the runtime. Then the tools can be displayed in the tool list.<|MERGE_RESOLUTION|>--- conflicted
+++ resolved
@@ -18,31 +18,18 @@
 
 The following table provides an index of tools in prompt flow. If existing tools don't meet your requirements, you can [develop your own custom tool and make a tool package](https://microsoft.github.io/promptflow/how-to-guides/develop-a-tool/create-and-use-tool-package.html).
 
-
 | Tool name | Description | Environment | Package name |
 |------|-----------|-------------|--------------|
 | [Python](./python-tool.md) | Run Python code. | Default | [promptflow-tools](https://pypi.org/project/promptflow-tools/) |
-<<<<<<< HEAD
-| [LLM](./llm-tool.md) | Use OpenAI's large language model (LLM) for text completion or chat. | Default | [promptflow-tools](https://pypi.org/project/promptflow-tools/) |
+| [LLM](./llm-tool.md) | Use Open AI's large language model (LLM) for text completion or chat. | Default | [promptflow-tools](https://pypi.org/project/promptflow-tools/) |
 | [Prompt](./prompt-tool.md) | Craft prompt by using Jinja as the templating language. | Default | [promptflow-tools](https://pypi.org/project/promptflow-tools/) |
-| [Embedding](./embedding-tool.md) | Use OpenAI's embedding model to create an embedding vector that represents the input text. | Default | [promptflow-tools](https://pypi.org/project/promptflow-tools/) |
-| [Open Source LLM](./open-source-llm-tool.md) | Use an open-source model from the Azure Model catalog deployed to an Azure Machine Learning online endpoint for LLM Chat or Completion API calls. | Default | [promptflow-tools](https://pypi.org/project/promptflow-tools/) |
-| [SERP API](./serp-api-tool.md) | Use the SERP API to obtain search results from a specific search engine. | Default | [promptflow-tools](https://pypi.org/project/promptflow-tools/) |
-| [Content Safety (Text)](./content-safety-text-tool.md) | Use Azure AI Content Safety to detect harmful content. | Default | [promptflow-contentsafety](https://pypi.org/project/promptflow-contentsafety/) |
-| [Faiss Index Lookup](./faiss-index-lookup-tool.md) | Search vector-based query from the Faiss index file. | Default | [promptflow-vectordb](https://pypi.org/project/promptflow-vectordb/) |
-| [Vector DB Lookup](./vector-db-lookup-tool.md) | Search vector-based query from an existing vector database. | Default | [promptflow-vectordb](https://pypi.org/project/promptflow-vectordb/) |
-| [Vector Index Lookup](./vector-index-lookup-tool.md) | Search text or vector-based query from a Machine Learning vector index. | Default | [promptflow-vectordb](https://pypi.org/project/promptflow-vectordb/) |
-=======
-| [LLM](./llm-tool.md) | Use Open AI's Large Language Model for text completion or chat. | Default | [promptflow-tools](https://pypi.org/project/promptflow-tools/) |
-| [Prompt](./prompt-tool.md) | Craft prompt using Jinja as the templating language. | Default | [promptflow-tools](https://pypi.org/project/promptflow-tools/) |
-| [Embedding](./embedding-tool.md) | Use Open AI's embedding model to create an embedding vector representing the input text. | Default | [promptflow-tools](https://pypi.org/project/promptflow-tools/) |
-| [Open Source LLM](./open-source-llm-tool.md) | Use an Open Source model from the Azure Model catalog, deployed to an Azure Machine Learning Online Endpoint for LLM Chat or Completion API calls. | Default | [promptflow-tools](https://pypi.org/project/promptflow-tools/) |
+| [Embedding](./embedding-tool.md) | Use Open AI's embedding model to create an embedding vector that represents the input text. | Default | [promptflow-tools](https://pypi.org/project/promptflow-tools/) |
+| [Open Source LLM](./open-source-llm-tool.md) | Use an open-source model from the Azure Model catalog, deployed to an Azure Machine Learning online endpoint for LLM Chat or Completion API calls. | Default | [promptflow-tools](https://pypi.org/project/promptflow-tools/) |
 | [Serp API](./serp-api-tool.md) | Use Serp API to obtain search results from a specific search engine. | Default | [promptflow-tools](https://pypi.org/project/promptflow-tools/) |
 | [Content Safety (Text)](./content-safety-text-tool.md) | Use Azure Content Safety to detect harmful content. | Default | [promptflow-tools](https://pypi.org/project/promptflow-contentsafety/) |
-| [Faiss Index Lookup](./faiss-index-lookup-tool.md) | Search vector based query from the FAISS index file. | Default | [promptflow-vectordb](https://pypi.org/project/promptflow-vectordb/) |
-| [Vector DB Lookup](./vector-db-lookup-tool.md) | Search vector based query from existing Vector Database. | Default | [promptflow-vectordb](https://pypi.org/project/promptflow-vectordb/) |
-| [Vector Index Lookup](./vector-index-lookup-tool.md) | Search text or vector based query from Azure Machine Learning Vector Index. | Default | [promptflow-vectordb](https://pypi.org/project/promptflow-vectordb/) |
->>>>>>> 56998157
+| [Faiss Index Lookup](./faiss-index-lookup-tool.md) | Search vector-based query from the Faiss index file. | Default | [promptflow-vectordb](https://pypi.org/project/promptflow-vectordb/) |
+| [Vector DB Lookup](./vector-db-lookup-tool.md) | Search vector-based query from existing vector database. | Default | [promptflow-vectordb](https://pypi.org/project/promptflow-vectordb/) |
+| [Vector Index Lookup](./vector-index-lookup-tool.md) | Search text or vector-based query from Azure Machine Learning vector index. | Default | [promptflow-vectordb](https://pypi.org/project/promptflow-vectordb/) |
 
 To discover more custom tools developed by the open-source community, see [More custom tools](https://microsoft.github.io/promptflow/integrations/tools/index.html).
 
