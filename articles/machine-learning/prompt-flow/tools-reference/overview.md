--- conflicted
+++ resolved
@@ -15,8 +15,8 @@
 ---
 
 # Overview of tools in prompt flow
+
 This page provides an overview of the tools that are available in prompt flow. It also offers instructions on how to create your own custom tool and how to install custom tools.
-
 
 ## An index of tools
 The following table shows an index of tools in prompt flow.
@@ -24,20 +24,6 @@
 | Tool (set) name | Description | Environment | Package name |
 |------|-----------|-------------|--------------|
 | [Python](./python-tool.md) | Runs Python code. | Default | [promptflow-tools](https://pypi.org/project/promptflow-tools/) |
-<<<<<<< HEAD
-| [LLM](./llm-tool.md) | Uses OpenAI's large language model (LLM) for text completion or chat. | Default | [promptflow-tools](https://pypi.org/project/promptflow-tools/) |
-| [Prompt](./prompt-tool.md) | Crafts a prompt by using Jinja as the templating language. | Default | [promptflow-tools](https://pypi.org/project/promptflow-tools/) |
-| [Embedding](./embedding-tool.md) | Uses OpenAI's embedding model to create an embedding vector that represents the input text. | Default | [promptflow-tools](https://pypi.org/project/promptflow-tools/) |
-| [Open Model LLM](./open-model-llm-tool.md) | Enable the utilization of various Open Model and Foundational Models, such as Falcon and Llama 2 from the Azure Model catalog. | Default | [promptflow-tools](https://pypi.org/project/promptflow-tools/) |
-| [Serp API](./serp-api-tool.md) | Uses Serp API to obtain search results from a specific search engine. | Default | [promptflow-tools](https://pypi.org/project/promptflow-tools/) |
-| [Content Safety (Text)](./content-safety-text-tool.md) | Uses Azure Content Safety to detect harmful content. | Default | [promptflow-tools](https://pypi.org/project/promptflow-tools/) |
-| [Azure OpenAI GPT-4 Turbo with Vision](./azure-open-ai-gpt-4v-tool.md) | Use AzureOpenAI GPT-4 Turbo with Vision model deployment to analyze images and provide textual responses to questions about them. | Default | [promptflow-tools](https://pypi.org/project/promptflow-tools/) |
-| [OpenAI GPT-4V](./openai-gpt-4v-tool.md) | Use OpenAI GPT-4V to use vision ability. | Default | [promptflow-tools](https://pypi.org/project/promptflow-tools/) |
-| [Index Lookup*](./index-lookup-tool.md) | Search an Azure Machine Learning Vector Index for relevant results using one or more text queries. | Default | [promptflow-vectordb](https://pypi.org/project/promptflow-vectordb/) |
-| [Azure AI Language tools*](https://microsoft.github.io/promptflow/integrations/tools/azure-ai-language-tool.html) | This collection of tools is a wrapper for various Azure AI Language APIs, which can help effectively understand and analyze documents and conversations. The capabilities currently supported include: Abstractive Summarization, Extractive Summarization, Conversation Summarization, Entity Recognition, Key Phrase Extraction, Language Detection, personal data Entity Recognition, Conversational personal data, Sentiment Analysis, Conversational Language Understanding, Translator. You can learn how to use them by the [Sample flows](https://github.com/microsoft/promptflow/tree/e4542f6ff5d223d9800a3687a7cfd62531a9607c/examples/flows/integrations/azure-ai-language). Support contact: taincidents@microsoft.com | Custom | [promptflow-azure-ai-language](https://pypi.org/project/promptflow-azure-ai-language/) |
-
-_*The asterisk marks indicate custom tools, which are created by the community that extend prompt flow's capabilities for specific use cases. They aren't officially maintained or endorsed by prompt flow team. When you encounter questions or issues for these tools, please prioritize using the support contact if it's provided in the description._
-=======
 | [LLM](./llm-tool.md) | Uses large language model (LLM) for text completion or chat. | Default | [promptflow-tools](https://pypi.org/project/promptflow-tools/) |
 | [Prompt](./prompt-tool.md) | Crafts a prompt by using Jinja as the templating language. | Default | [promptflow-tools](https://pypi.org/project/promptflow-tools/) |
 | [Embedding](./embedding-tool.md) | Uses OpenAI's embedding model to create an embedding vector that represents the input text. | Default | [promptflow-tools](https://pypi.org/project/promptflow-tools/) |
@@ -50,10 +36,9 @@
 | [Faiss Index Lookup](./faiss-index-lookup-tool.md)* | Searches a vector-based query from the Faiss index file. | Default | [promptflow-vectordb](https://pypi.org/project/promptflow-vectordb/) |
 | [Vector DB Lookup](./vector-db-lookup-tool.md)* | Searches a vector-based query from existing vector database. | Default | [promptflow-vectordb](https://pypi.org/project/promptflow-vectordb/) |
 | [Vector Index Lookup](./vector-index-lookup-tool.md)* | Searches text or a vector-based query from Azure Machine Learning vector index. | Default | [promptflow-vectordb](https://pypi.org/project/promptflow-vectordb/) |
-| [Azure AI Language tools](https://microsoft.github.io/promptflow/integrations/tools/azure-ai-language-tool.html)* | This collection of tools is a wrapper for various Azure AI Language APIs, which can help effectively understand and analyze documents and conversations. The capabilities currently supported include: Abstractive Summarization, Extractive Summarization, Conversation Summarization, Entity Recognition, Key Phrase Extraction, Language Detection, PII Entity Recognition, Conversational PII, Sentiment Analysis, Conversational Language Understanding, Translator. You can learn how to use them by the [Sample flows](https://github.com/microsoft/promptflow/tree/e4542f6ff5d223d9800a3687a7cfd62531a9607c/examples/flows/integrations/azure-ai-language). Support contact: taincidents@microsoft.com | Custom | [promptflow-azure-ai-language](https://pypi.org/project/promptflow-azure-ai-language/) |
+| [Azure AI Language tools](https://microsoft.github.io/promptflow/integrations/tools/azure-ai-language-tool.html)* | This collection of tools is a wrapper for various Azure AI Language APIs, which can help effectively understand and analyze documents and conversations. The capabilities currently supported include: Abstractive Summarization, Extractive Summarization, Conversation Summarization, Entity Recognition, Key Phrase Extraction, Language Detection, PII Entity Recognition, Conversational PII, Sentiment Analysis, Conversational Language Understanding, Translator. You can learn how to use them by the [Sample flows](https://github.com/microsoft/promptflow/tree/e4542f6ff5d223d9800a3687a7cfd62531a9607c/examples/flows/integrations/azure-ai-language). | Custom | [promptflow-azure-ai-language](https://pypi.org/project/promptflow-azure-ai-language/) |
 
 _*The asterisk marks indicate custom tools, which are created by the community that extend prompt flow's capabilities for specific use cases. They aren't officially maintained or endorsed by prompt flow team. When you encounter questions or issues for these tools, prioritize using the support contact if it's provided in the description._
->>>>>>> 75305171
 
 To discover more custom tools developed by the open-source community, see [More custom tools](https://microsoft.github.io/promptflow/integrations/tools/index.html). 
   
