---
title: Submit batch run and evaluate a flow in Prompt flow
titleSuffix: Azure Machine Learning
description: Learn how to submit batch run and use built-in evaluation methods in prompt flow to evaluate how well your flow performs with a large dataset with Azure Machine Learning studio.
services: machine-learning
ms.service: machine-learning
ms.subservice: core
ms.topic: how-to
author: ZikeiWong
ms.author: ziqiwang
ms.reviewer: lagayhar
ms.date: 10/23/2023
---

# Submit batch run and evaluate a flow

To evaluate how well your flow performs with a large dataset, you can submit batch run and use built-in evaluation methods in Prompt flow.

In this article you'll learn to:

- Submit a Batch Run and Use a Built-in Evaluation Method
- View the evaluation result and metrics
- Start A New Round of Evaluation
- Check Batch Run History and Compare Metrics
- Understand the Built-in Evaluation Metrics
- Ways to Improve Flow Performance
- Further reading: Guidance for creating Golden Datasets used for Copilot quality assurance

You can quickly start testing and evaluating your flow by following this video tutorial [submit batch run and evaluate a flow video tutorial](https://www.youtube.com/watch?v=5Khu_zmYMZk).

## Prerequisites

To run a batch run and use an evaluation method, you need to have the following ready:

<<<<<<< HEAD
- A test dataset for batch run. Your dataset should be in one of these formats: `.csv`, `.tsv`, or `.jsonl`. Your data should also include headers that match the input names of your flow. Further Reading: If you are building your own copilot, we recommend referring to [Guidance for creating Golden Datasets used for Copilot quality assurance](#further-reading-guidance-for-creating-golden-datasets-used-for-copilot-quality-assurance).
=======
- A test dataset for batch run. Your dataset should be in one of these formats: `.csv`, `.tsv`, `.jsonl`, or `.parquet`. Your data should also include headers that match the input names of your flow. If your flow inputs include a complex structure like a list or dictionary, you are recommended to use `jsonl` format to represent your data. 
>>>>>>> 15a88189
- An available runtime to run your batch run. A runtime is a cloud-based resource that executes your flow and generates outputs. To learn more about runtime, see [Runtime](./how-to-create-manage-runtime.md).

## Submit a batch run and use a built-in evaluation method

A batch run allows you to run your flow with a large dataset and generate outputs for each data row. You can also choose an evaluation method to compare the output of your flow with certain criteria and goals. An evaluation method  **is a special type of flow**  that calculates metrics for your flow output based on different aspects. An evaluation run will be executed to calculate the metrics when submitted with the batch run.

To start a batch run with evaluation, you can select on the **"Evaluate"** button on the top right corner of your flow page.

:::image type="content" source="./media/how-to-bulk-test-evaluate-flow/batch-run-button.png" alt-text="Screenshot of Web Classification with batch run highlighted. " lightbox = "./media/how-to-bulk-test-evaluate-flow/batch-run-button.png":::

To submit batch run, you can select a dataset to test your flow with. You can also select an evaluation method to calculate metrics for your flow output. If you don't want to use an evaluation method, you can skip this step and run the batch run without calculating any metrics. You can also start a new round of evaluation later.

First, you're asked to give your batch run a descriptive and recognizable name. You can also write a description and add tags (key-value pairs) to your batch run. After you finish the configuration, select **"Next"** to continue.

:::image type="content" source="./media/how-to-bulk-test-evaluate-flow/batch-run-name.png" alt-text="Screenshot of batch run settings where you specify run name and description. " lightbox = "./media/how-to-bulk-test-evaluate-flow/batch-run-name.png":::

Second, you need to select or upload a dataset that you want to test your flow with. You also need to select an available runtime to execute this batch run. 
Prompt flow also  supports mapping your flow input to a specific data column in your dataset. This means that you can assign a column to a certain input. You can assign a column to an input by referencing with `${data.XXX}` format. If you want to assign a constant value to an input, you can directly type in that value.

:::image type="content" source="./media/how-to-bulk-test-evaluate-flow/batch-run-setting.png" alt-text="Screenshot of batch run settings where you select a test dataset. " lightbox = "./media/how-to-bulk-test-evaluate-flow/batch-run-setting.png":::

Then, in the next step, you can decide to use an evaluation method to validate the performance of this run either immediately or later. For a completed batch run, a new round of evaluation can still be added.

You can directly select the **"Next"** button to skip this step and run the batch run without using any evaluation method to calculate metrics. In this way, this batch run only generates outputs for your dataset. You can check the outputs manually or export them for further analysis with other methods.

Otherwise, if you want to run batch run with evaluation now, you can select one or more evaluation methods based on the description provided. You can select **"More detail"** button to see more information about the evaluation method, such as the metrics it generates and the connections and inputs it requires.

:::image type="content" source="./media/how-to-bulk-test-evaluate-flow/batch-run-evaluation-selection.png" alt-text="Screenshot of evaluation settings where you can select built-in evaluation method." lightbox = "./media/how-to-bulk-test-evaluate-flow/batch-run-evaluation-selection.png":::

Go to the next step and configure evaluation settings. In the  **"Evaluation input mapping"**  section, you need to specify the sources of the input data that are needed for the evaluation method. For example, ground truth column might come from a dataset. By default, evaluation will use the same dataset as the test dataset provided to the tested run. However, if the corresponding labels or target ground truth values are in a different dataset, you can easily switch to that one.  

Therefore, to run an evaluation, you need to indicate the sources of these required inputs. To do so, when submitting an evaluation, you'll see an  **"Evaluation input mapping"**  section.

- If the data source is from your run output, the source is indicated as **"${run.output.[OutputName]}"**
- If the data source is from your test dataset, the source is indicated as **"${data.[ColumnName]}"**

:::image type="content" source="./media/how-to-bulk-test-evaluate-flow/batch-run-evaluation-input-mapping.png" alt-text="Screenshot of evaluation input mapping." lightbox = "./media/how-to-bulk-test-evaluate-flow/batch-run-evaluation-input-mapping.png":::

> [!NOTE]
> If your evaluation doesn't require data from the dataset, you do not need to reference any dataset columns in the input mapping section, indicating the dataset selection is an optional configuration. Dataset selection won't affect evaluation result.

If an evaluation method uses Large Language Models (LLMs) to measure the performance of the flow response, you're also required to set connections for the LLM nodes in the evaluation methods.

:::image type="content" source="./media/how-to-bulk-test-evaluate-flow/batch-run-evaluation-connection.png" alt-text="Screenshot of connection where you can configure the connection for evaluation method. " lightbox = "./media/how-to-bulk-test-evaluate-flow/batch-run-evaluation-connection.png":::

> [!NOTE]
> Some evaluation methods require GPT-4 or GPT-3 to run. You must provide valid connections for these evaluation methods before using them.

After you finish the input mapping, select on  **"Next"**  to review your settings and select on  **"Submit"**  to start the batch run with evaluation.

## View the evaluation result and metrics

After submission, you can find the submitted batch run in the run list tab in prompt flow page. Select a run to navigate to the run detail page.

:::image type="content" source="./media/how-to-bulk-test-evaluate-flow/batch-run-list.png" alt-text="Screenshot of prompt flow run list page where you find batch runs. " lightbox = "./media/how-to-bulk-test-evaluate-flow/batch-run-list.png":::

In the run detail page, you can select **Details** to check the details of this batch run. 

:::image type="content" source="./media/how-to-bulk-test-evaluate-flow/batch-run-overview.png" alt-text="Screenshot of batch run detail page where you view detailed information. " lightbox = "./media/how-to-bulk-test-evaluate-flow/batch-run-overview.png":::

In the details panel, you can check the metadata of this run. You can also go to the **Outputs** tab in the batch run detail page to check the outputs/responses generated by the flow with the dataset that you provided. You can also select **"Export"** to export and download the outputs in a `.csv` file.

:::image type="content" source="./media/how-to-bulk-test-evaluate-flow/batch-run-detail-output.png" alt-text="Screenshot of batch run detail page on the outputs tab where you check batch run outputs. " lightbox = "./media/how-to-bulk-test-evaluate-flow/batch-run-detail-output.png":::

You can  **select an evaluation run**  from the dropdown box and you'll see appended columns at the end of the table showing the evaluation result for each row of data. You can locate the result that is falsely predicted with the output column "grade".

:::image type="content" source="./media/how-to-bulk-test-evaluate-flow/batch-run-detail-output-evaluation.png" alt-text="Screenshot of batch run detail page on the outputs tab where evaluation results are appended. " lightbox = "./media/how-to-bulk-test-evaluate-flow/batch-run-detail-output-evaluation.png":::

To view the overall performance, you can select the **Metrics** tab, and you can see various metrics that indicate the quality of each variant.

:::image type="content" source="./media/how-to-bulk-test-evaluate-flow/batch-run-detail-metrics.png" alt-text="Screenshot of batch run detail page on the metrics tab where you check the overall performance in the metrics tab. " lightbox = "./media/how-to-bulk-test-evaluate-flow/batch-run-detail-metrics.png":::

To learn more about the metrics calculated by the built-in evaluation methods, navigate to [understand the built-in evaluation metrics](#understand-the-built-in-evaluation-metrics).

## Start a new round of evaluation

If you have already completed a batch run, you can start another round of evaluation to submit a new evaluation run to calculate metrics for the outputs **without running your flow again**. This is helpful and can save your cost to rerun your flow when:

- you didn't select an evaluation method to calculate the metrics when submitting the batch run, and decide to do it now.
- you have already used evaluation method to calculate a metric. You can start another round of evaluation to calculate another metric.
- your evaluation run failed but your flow successfully generated outputs. You can submit your evaluation again.

You can select **Evaluate** to start another round of evaluation.

:::image type="content" source="./media/how-to-bulk-test-evaluate-flow/batch-run-detail-new-evaluation.png" alt-text="Screenshot of batch run detail page on where to start a new round of evaluation. " lightbox = "./media/how-to-bulk-test-evaluate-flow/batch-run-detail-new-evaluation.png":::

After setting up the configuration, you can select **"Submit"** for this new round of evaluation. After submission, you'll be able to see a new record in the prompt flow run list.

After the evaluation run completed, similarly, you can check the result of evaluation in the **"Outputs"** tab of the batch run detail panel. You need select the new evaluation run to view its result.

:::image type="content" source="./media/how-to-bulk-test-evaluate-flow/batch-run-detail-output-new-evaluation.png" alt-text="Screenshot of batch run detail page on the output tab with checking the new evaluation output." lightbox = "./media/how-to-bulk-test-evaluate-flow/batch-run-detail-output-new-evaluation.png":::

When multiple different evaluation runs are submitted for a batch run, you can go to the **"Metrics"** tab of the batch run detail page to compare all the metrics. 

## Check batch run history and compare metrics

In some scenarios, you'll modify your flow to improve its performance. You can submit multiple batch runs to compare the performance of your flow with different versions. You can also compare the metrics calculated by different evaluation methods to see which one is more suitable for your flow.

To check the batch run history of your flow, you can select the **"View batch run"** button on the top right corner of your flow page. You'll see a list of batch runs that you have submitted for this flow.

:::image type="content" source="./media/how-to-bulk-test-evaluate-flow/batch-run-history.png" alt-text="Screenshot of Web Classification with the view bulk runs button selected." lightbox = "./media/how-to-bulk-test-evaluate-flow/batch-run-history.png":::

You can select on each batch run to check the detail. You can also select multiple batch runs and select on the **"Visualize outputs"** to compare the metrics and the outputs of these batch runs.

:::image type="content" source="./media/how-to-bulk-test-evaluate-flow/batch-run-history-list.png" alt-text="Screenshot of batch run runs showing the history." lightbox = "./media/how-to-bulk-test-evaluate-flow/batch-run-history-list.png":::

In the "Visualize output" panel the **Runs & metrics** table shows the information of the selected runs with highlight. Other runs that take the outputs of the selected runs as input are also listed.

In the "Outputs" table, you can compare the selected batch runs by each line of sample. By selecting the "eye visualizing" icon in the "Runs & metrics" table, outputs of that run will be appended to the corresponding base run.

:::image type="content" source="./media/how-to-bulk-test-evaluate-flow/batch-run-compare.png" alt-text="Screenshot of metrics compare of multiple batch runs." lightbox = "./media/how-to-bulk-test-evaluate-flow/batch-run-compare.png":::

## Understand the built-in evaluation metrics

In prompt flow, we provide multiple built-in evaluation methods to help you measure the performance of your flow output. Each evaluation method calculates different metrics. Now we provide nine built-in evaluation methods available, you can check the following table for a quick reference:

| Evaluation Method | Metrics  | Description | Connection Required | Required Input  | Score Value |
|---|---|---|---|---|---|
| Classification Accuracy Evaluation | Accuracy | Measures the performance of a classification system by comparing its outputs to ground truth. | No | prediction, ground truth | in the range [0, 1]. |
| QnA Relevance Scores Pairwise Evaluation | Score, win/lose | Assesses the quality of answers generated by a question answering system. It involves assigning relevance scores to each answer based on how well it matches the user question, comparing different answers to a baseline answer, and aggregating the results to produce metrics such as averaged win rates and relevance scores. | Yes | question, answer (no ground truth or context)  | Score: 0-100, win/lose: 1/0 |
| QnA Groundedness Evaluation | Groundedness | Measures how grounded the model's predicted answers are in the input source. Even if LLM’s responses are true, if not verifiable against source, then is ungrounded.  | Yes | question, answer, context (no ground truth)  | 1 to 5, with 1 being the worst and 5 being the best. |
| QnA GPT Similarity Evaluation | GPT Similarity | Measures similarity between user-provided ground truth answers and the model predicted answer using GPT Model.  | Yes | question, answer, ground truth (context not needed)  | in the range [0, 1]. |
| QnA Relevance Evaluation | Relevance | Measures how relevant the model's predicted answers are to the questions asked.  | Yes | question, answer, context (no ground truth)  | 1 to 5, with 1 being the worst and 5 being the best. |
| QnA Coherence Evaluation | Coherence  | Measures the quality of all sentences in a model's predicted answer and how they fit together naturally.  | Yes | question, answer (no ground truth or context)  | 1 to 5, with 1 being the worst and 5 being the best. |
| QnA Fluency Evaluation | Fluency  | Measures how grammatically and linguistically correct the model's predicted answer is.  | Yes | question, answer (no ground truth or context)  | 1 to 5, with 1 being the worst and 5 being the best |
| QnA f1 scores Evaluation | F1 score   | Measures the ratio of the number of shared words between the model prediction and the ground truth.  | No | question, answer, ground truth (context not needed)  | in the range [0, 1]. |
| QnA Ada Similarity Evaluation | Ada Similarity  | Computes sentence (document) level embeddings using Ada embeddings API for both ground truth and prediction. Then computes cosine similarity between them (one floating point number)  | Yes | question, answer, ground truth (context not needed)  | in the range [0, 1]. |

## Ways to improve flow performance

After checking the [built-in metrics](#understand-the-built-in-evaluation-metrics) from the evaluation, you can try to improve your flow performance by:

- Check the output data to debug any potential failure of your flow.
- Modify your flow to improve its performance. This includes but not limited to:
  - Modify the prompt
  - Modify the system message
  - Modify parameters of the flow
  - Modify the flow logic

Prompt construction can be difficult. We provide a [Introduction to prompt engineering](../../cognitive-services/openai/concepts/prompt-engineering.md) to help you learn about the concept of constructing a prompt that can achieve your goal. You can also check the [Prompt engineering techniques](../../cognitive-services/openai/concepts/advanced-prompt-engineering.md?pivots=programming-language-chat-completions) to learn more about how to construct a prompt that can achieve your goal.

System message, sometimes referred to as a metaprompt or [system prompt](../../cognitive-services/openai/concepts/advanced-prompt-engineering.md?pivots=programming-language-completions#meta-prompts) that can be used to guide an AI system’s behavior and improve system performance. Read this document on [System message framework and template recommendations for Large Language Models(LLMs)](../../cognitive-services/openai/concepts/system-message.md) to learn about how to improve your flow performance with system message.

## Further reading: Guidance for creating Golden Datasets used for Copilot quality assurance

The creation of copilot that use Large Language Models (LLMs) typically involves grounding the model in reality using source datasets. However, to ensure that the LLMs provide the most accurate and useful responses to customer queries, a "Golden Dataset" is necessary.

A Golden Dataset is a collection of realistic customer questions and expertly crafted answers. It serves as a Quality Assurance tool for LLMs used by your copilot. Golden Datasets are not used to train an LLM or inject context into an LLM prompt. Instead, they are utilized to assess the quality of the answers generated by the LLM.

If your scenario involves a copilot or if you are in the process of building your own copilot, we recommend referring to this specific document: [Producing Golden Datasets: Guidance for creating Golden Datasets used for Copilot quality assurance](https://aka.ms/copilot-golden-dataset-guide) for more detailed guidance and best practices.

## Next steps

In this document, you learned how to submit a batch run and use a built-in evaluation method to measure the quality of your flow output. You also learned how to view the evaluation result and metrics, and how to start a new round of evaluation with a different method or subset of variants. We hope this document helps you improve your flow performance and achieve your goals with Prompt flow.

- [Develop a customized evaluation flow](how-to-develop-an-evaluation-flow.md)
- [Tune prompts using variants](how-to-tune-prompts-using-variants.md)
- [Deploy a flow](how-to-deploy-for-real-time-inference.md)<|MERGE_RESOLUTION|>--- conflicted
+++ resolved
@@ -31,12 +31,7 @@
 ## Prerequisites
 
 To run a batch run and use an evaluation method, you need to have the following ready:
-
-<<<<<<< HEAD
 - A test dataset for batch run. Your dataset should be in one of these formats: `.csv`, `.tsv`, or `.jsonl`. Your data should also include headers that match the input names of your flow. Further Reading: If you are building your own copilot, we recommend referring to [Guidance for creating Golden Datasets used for Copilot quality assurance](#further-reading-guidance-for-creating-golden-datasets-used-for-copilot-quality-assurance).
-=======
-- A test dataset for batch run. Your dataset should be in one of these formats: `.csv`, `.tsv`, `.jsonl`, or `.parquet`. Your data should also include headers that match the input names of your flow. If your flow inputs include a complex structure like a list or dictionary, you are recommended to use `jsonl` format to represent your data. 
->>>>>>> 15a88189
 - An available runtime to run your batch run. A runtime is a cloud-based resource that executes your flow and generates outputs. To learn more about runtime, see [Runtime](./how-to-create-manage-runtime.md).
 
 ## Submit a batch run and use a built-in evaluation method
