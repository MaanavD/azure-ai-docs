--- conflicted
+++ resolved
@@ -62,16 +62,6 @@
 Accuracy scores are provided on a scale of zero to one. Higher values are better.
 
 
-<<<<<<< HEAD
-## Safety benchmarks of language models
-
-Safety benchmarks use a standard metric Attack Success Rate to measure how vulnerable language models are to attacks in biosecurity, cybersecurity, and chemical security. Currently, the [Weapons of Mass Destruction Proxy (WMDP) benchmark](https://www.wmdp.ai/) is used to assess hazardous knowledge in language models. The lower the Attack Success Rate is, the safer is the model response. 
-
-All model endpoints are benchmarked with the default Azure AI Content Safety filters on with a default configuration. These safety filters detect and block [content harm categories](../../ai-services/content-safety/concepts/harm-categories.md) in violence, self-harm, sexual, hate, and unfairness, but do not specifically cover categories in cybersecurity, biosecurity, chemical security.
-
-
-=======
->>>>>>> bb081fa8
 ## Performance benchmarks of language models
 
 Performance metrics are calculated as an aggregate over 14 days, based on 24 trails (two requests per trail) sent daily with a one-hour interval between every trail. The following default parameters are used for each request to the model endpoint:
