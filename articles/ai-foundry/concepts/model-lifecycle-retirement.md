---
title: Deprecation for Foundry Models
titleSuffix: Azure AI Foundry
description: Learn about the lifecycle stages, deprecation, and retirement for Azure AI Foundry Models.
manager: scottpolly
ms.service: azure-ai-foundry
ms.topic: concept-article
ms.date: 05/05/2025
ms.author: mopeakande
author: msakande
ms.reviewer: kritifaujdar
reviewer: fkriti

#Customer intent: As a data scientist, I want to learn about the lifecycle of models that are available in the model catalog.
---

# Model deprecation and retirement for Azure AI Foundry Models

Azure AI Foundry Models in the model catalog are continually refreshed with newer and more capable models. As part of this process, model providers might deprecate and retire their older models, and you might need to update your applications to use a newer model. This document communicates information about the model lifecycle and deprecation timelines and explains how you're informed of model lifecycle stages.

> [!IMPORTANT]
<<<<<<< HEAD
> This article describes deprecation and retirement only for Azure Direct models and Azure Ecosystem models models in Foundry Models. For information about deprecation and retirement for Azure OpenAI in Foundry Models, see the Azure OpenAI models lifecycle documentation.
=======
> This article describes deprecation and retirement only for Azure Direct models and Azure Ecosystem models models in Foundry Models. For information about deprecation and retirement for Azure OpenAI in Foundry Models, see the [Azure OpenAI models lifecycle](../../ai-services/openai/concepts/model-retirements.md?context=/azure/ai-foundry/context/context) documentation.
>>>>>>> cb9fc19f

## Model lifecycle stages

Models in the model catalog belong to one of these stages:

- Preview
- Generally available
- Legacy
- Deprecated
- Retired

### Preview

Models labeled _Preview_ are experimental in nature. A model's weights, runtime, and API schema can change while the model is in preview. Models in preview aren't guaranteed to become generally available. Models in preview have a _Preview_ label next to their name in the model catalog.  

### Generally available

This stage is the default model stage. Models that don't include a lifecycle label next to their name are generally available and suitable for use in production environments. In this stage, model weights and APIs are fixed. However, model containers or runtimes with vulnerabilities might get patched, but patches won't affect model outputs.  
 
### Legacy

Models labeled _Legacy_ are intended for deprecation. You should plan to move to a different model, such as a new, improved model that might be available in the same model family. While a model is in the legacy stage, existing deployments of the model continue to work, and you can create new deployments of the model until the deprecation date.

### Deprecated

Models labeled _Deprecated_ are no longer available for new deployments. You can't create any new deployments for the model; however, existing deployments continue to work until the retirement date.

### Retired

Models labeled _Retired_ are no longer available for use. You can't create new deployments, and attempts to use existing deployments return `<return code>` errors.


## Notifications

- Models are labeled as _Legacy_ and remain in the legacy state for at least 30 days before being moved to the deprecated state. During this notification period, you may create new deployments as you prepare for deprecation and retirement.

- Models are labeled _Deprecated_ and remain in the deprecated state for at least 90 days before being moved to the retired state. During this notification period, you can migrate any existing deployments to newer or replacement models.

- For each subscription that has a model deployed as a standard deployment or deployed in Foundry Models, members of the _owner_, _contributor_, _reader_, monitoring contributor_, and _monitoring reader_ roles receive a notification when a model deprecation is announced. The notification contains the dates when the model enters legacy, deprecated, and retired states. The notification might provide information about possible replacement model options, if applicable.

The following tables list the timelines for models that are on track for retirement. The specified dates are in UTC time.

#### AI21 Labs

| Model | Legacy date (UTC) | Deprecation date (UTC) | Retirement date (UTC) | Suggested replacement model |
|-------|-------------------|------------------------|-----------------------|-----------------------------|
| Jamba Instruct | February 1, 2025 | February 1, 2025 | March 1, 2025 | [AI21-Jamba-1.5-Large](https://ai.azure.com/explore/models/AI21-Jamba-1.5-Large/version/1/registry/azureml-ai21) <br> [AI21-Jamba-1.5-Mini](https://ai.azure.com/explore/models/AI21-Jamba-1.5-Mini/version/1/registry/azureml-staging) |

#### Cohere

| Model | Legacy date (UTC) | Deprecation date (UTC) | Retirement date (UTC) | Suggested replacement model |
|-------|-------------------|------------------------|-----------------------|-----------------------------|
| [Command R](https://aka.ms/azureai/landing/Cohere-command-r) | February 24, 2025 | March 25, 2025 | June 30, 2025 | [Cohere Command R 08-2024](https://aka.ms/azureai/landing/Cohere-command-r-08-2024) |
| [Command R+](https://aka.ms/azureai/landing/Cohere-command-r-plus) | February 24, 2025 | March 25, 2025 | June 30, 2025 | [Cohere Command R+ 08-2024](https://aka.ms/azureai/landing/Cohere-command-r-plus-08-2024) |
| [Cohere-rerank-v3-english](https://ai.azure.com/explore/models/Cohere-rerank-v3-english/version/1/registry/azureml-cohere) | February 28, 2025 | March 31, 2025 | June 30, 2025 | [Cohere-rerank-v3.5-english](https://ai.azure.com/explore/models/Cohere-rerank-v3.5/version/1/registry/azureml-cohere) |
| [Cohere-rerank-v3-multilingual](https://ai.azure.com/explore/models/Cohere-rerank-v3-multilingual/version/1/registry/azureml-cohere) | February 28, 2025 | March 31, 2025 | June 30, 2025 | [Cohere-rerank-v3.5-multilingual](https://ai.azure.com/explore/models/Cohere-rerank-v3.5/version/1/registry/azureml-cohere) |

#### DeepSeek

| Model | Legacy date (UTC) | Deprecation date (UTC) | Retirement date (UTC) | Suggested replacement model |
|-------|-------------------|------------------------|-----------------------|-----------------------------|
| [DeepSeek-V3](https://aka.ms/azureai/landing/DeepSeek-V3) | April 10, 2025 | May 31, 2025 | August 31, 2025 | [DeepSeek-V3-0324](https://aka.ms/azureai/landing/DeepSeek-V3-0324) |

#### Meta

| Model | Legacy date (UTC) | Deprecation date (UTC) | Retirement date (UTC) | Suggested replacement model |
|-------|-------------------|------------------------|-----------------------|-----------------------------|
| [Llama-2-13b](https://ai.azure.com/explore/models/Llama-2-13b/version/24/registry/azureml-meta) | February 28, 2025 | March 31, 2025 | June 30, 2025 | [Meta-Llama-3.1-8B-Instruct](https://ai.azure.com/explore/models/Meta-Llama-3.1-8B-Instruct/version/4/registry/azureml-meta) |
| [Llama-2-13b-chat](https://ai.azure.com/explore/models/Llama-2-13b-chat/version/22/registry/azureml-meta) | February 28, 2025 | March 31, 2025 | June 30, 2025 | [Meta-Llama-3.1-8B-Instruct](https://ai.azure.com/explore/models/Meta-Llama-3.1-8B-Instruct/version/4/registry/azureml-meta) |
| [Llama-2-70b](https://ai.azure.com/explore/models/Llama-2-70b/version/25/registry/azureml-meta) | February 28, 2025 | March 31, 2025 | June 30, 2025 | [Llama-3.3-70B-Instruct](https://ai.azure.com/explore/models/Llama-3.3-70B-Instruct/version/4/registry/azureml-meta) |
| [Llama-2-70b-chat](https://ai.azure.com/explore/models/Llama-2-70b-chat/version/22/registry/azureml-meta) | February 28, 2025 | March 31, 2025 | June 30, 2025 | [Llama-3.3-70B-Instruct](https://ai.azure.com/explore/models/Llama-3.3-70B-Instruct/version/4/registry/azureml-meta) |
| [Llama-2-7b](https://ai.azure.com/explore/models/Llama-2-7b/version/23/registry/azureml-meta) | February 28, 2025 | March 31, 2025 | June 30, 2025 | [Meta-Llama-3.1-8B-Instruct](https://ai.azure.com/explore/models/Meta-Llama-3.1-8B-Instruct/version/4/registry/azureml-meta) |
| [Llama-2-7b-chat](https://ai.azure.com/explore/models/Llama-2-7b-chat/version/27/registry/azureml-meta) | February 28, 2025 | March 31, 2025 | June 30, 2025 | [Meta-Llama-3.1-8B-Instruct](https://ai.azure.com/explore/models/Meta-Llama-3.1-8B-Instruct/version/4/registry/azureml-meta) |
| [Meta-Llama-3-70B-Instruct](https://ai.azure.com/explore/models/Meta-Llama-3-70B-Instruct/version/9/registry/azureml-meta) | February 28, 2025 | March 31, 2025 | June 30, 2025 | [Llama-3.3-70B-Instruct](https://ai.azure.com/explore/models/Llama-3.3-70B-Instruct/version/4/registry/azureml-meta) |
| [Meta-Llama-3-8B-Instruct](https://ai.azure.com/explore/models/Meta-Llama-3-8B-Instruct/version/9/registry/azureml-meta) | February 28, 2025 | March 31, 2025 | June 30, 2025 | [Meta-Llama-3.1-8B-Instruct](https://ai.azure.com/explore/models/Meta-Llama-3.1-8B-Instruct/version/4/registry/azureml-meta) |
| [Meta-Llama-3.1-70B-Instruct](https://ai.azure.com/explore/models/Meta-Llama-3.1-70B-Instruct/version/4/registry/azureml-meta) | February 28, 2025 | March 31, 2025 | June 30, 2025 | [Llama-3.3-70B-Instruct](https://ai.azure.com/explore/models/Llama-3.3-70B-Instruct/version/4/registry/azureml-meta) |

#### Mistral AI

| Model | Legacy date (UTC) | Deprecation date (UTC) | Retirement date (UTC) | Suggested replacement model |
|-------|-------------------|------------------------|-----------------------|-----------------------------|
| [Mistral-small](https://ai.azure.com/explore/models/Mistral-small/version/1/registry/azureml-mistral) | March 31, 2025 | April 30, 2025 | July 31, 2025 | [Mistral-small-2503](https://aka.ms/aistudio/landing/mistral-small-2503) |
| [Mistral-large-2407](https://aka.ms/azureai/landing/Mistral-Large-2407) | January 13, 2025 | February 13, 2025 | May 13, 2025 | [Mistral-large-2411](https://aka.ms/aistudio/landing/Mistral-Large-2411) |
| [Mistral-large](https://aka.ms/azureai/landing/Mistral-Large) | December 15, 2024 | January 15, 2025 | April 15, 2025 | [Mistral-large-2411](https://aka.ms/aistudio/landing/Mistral-Large-2411) |

## Related content

- [Model catalog and collections in Azure AI Foundry portal](../how-to/model-catalog-overview.md)
- [Data, privacy, and security for use of models through the model catalog in Azure AI Foundry portal](../how-to/concept-data-privacy.md)<|MERGE_RESOLUTION|>--- conflicted
+++ resolved
@@ -19,11 +19,7 @@
 Azure AI Foundry Models in the model catalog are continually refreshed with newer and more capable models. As part of this process, model providers might deprecate and retire their older models, and you might need to update your applications to use a newer model. This document communicates information about the model lifecycle and deprecation timelines and explains how you're informed of model lifecycle stages.
 
 > [!IMPORTANT]
-<<<<<<< HEAD
-> This article describes deprecation and retirement only for Azure Direct models and Azure Ecosystem models models in Foundry Models. For information about deprecation and retirement for Azure OpenAI in Foundry Models, see the Azure OpenAI models lifecycle documentation.
-=======
 > This article describes deprecation and retirement only for Azure Direct models and Azure Ecosystem models models in Foundry Models. For information about deprecation and retirement for Azure OpenAI in Foundry Models, see the [Azure OpenAI models lifecycle](../../ai-services/openai/concepts/model-retirements.md?context=/azure/ai-foundry/context/context) documentation.
->>>>>>> cb9fc19f
 
 ## Model lifecycle stages
 
