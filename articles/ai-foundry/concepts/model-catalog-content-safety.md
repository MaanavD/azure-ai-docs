--- conflicted
+++ resolved
@@ -1,9 +1,5 @@
 ---
-<<<<<<< HEAD
-title: Guardrails & controls for Azure Direct Models
-=======
 title: Guardrails & controls for Models Sold Directly by Azure 
->>>>>>> bb081fa8
 titleSuffix: Azure AI Foundry
 description: Learn about content safety for models deployed using standard deployments, using Azure AI Foundry.
 manager: scottpolly
@@ -17,11 +13,7 @@
 ms.custom: 
 ---
 
-<<<<<<< HEAD
-# Guardrails & controls for Azure Direct Models
-=======
 # Guardrails & controls for Models Sold Directly by Azure 
->>>>>>> bb081fa8
 
 [!INCLUDE [feature-preview](../includes/feature-preview.md)]
 
@@ -42,11 +34,7 @@
 - When you first deploy a language model
 - Later, by selecting the content filtering toggle on the deployment details page
 
-<<<<<<< HEAD
-Suppose you decide to use an API other than the [Azure AI Model Inference API](/azure/ai-studio/reference/reference-model-inference-api) to work with a model that is deployed via a standard deployment. In such a situation, content filtering (preview) isn't enabled unless you implement it separately by using Azure AI Content Safety. To get started with Azure AI Content Safety, see [Quickstart: Analyze text content](/azure/ai-services/content-safety/quickstart-text). You run a higher risk of exposing users to harmful content if you don't use content filtering (preview) when working with models that are deployed via standard deployments.
-=======
 Suppose you decide to use an API other than the [Foundry Models API](/azure/ai-studio/reference/reference-model-inference-api) to work with a model that is deployed via a standard deployment. In such a situation, content filtering (preview) isn't enabled unless you implement it separately by using Azure AI Content Safety. To get started with Azure AI Content Safety, see [Quickstart: Analyze text content](/azure/ai-services/content-safety/quickstart-text). You run a higher risk of exposing users to harmful content if you don't use content filtering (preview) when working with models that are deployed via standard deployments.
->>>>>>> bb081fa8
 
 [!INCLUDE [content-safety-harm-categories](../includes/content-safety-harm-categories.md)]
 
