---
title: Featured models of Azure AI Foundry
titleSuffix: Azure AI Foundry
description: Explore various models available within Azure AI Foundry.
manager: scottpolly
author: msakande
reviewer: santiagxf
ms.service: azure-ai-model-inference
ms.topic: conceptual
ms.date: 03/06/2025
ms.author: mopeakande
ms.reviewer: fasantia
ms.custom: references_regions, tool_generated
---

# Featured models of Azure AI Foundry

The Azure AI model catalog offers a large selection of models from a wide range of providers. You have various options for deploying models from the model catalog. This article lists featured models in the model catalog that can be deployed and hosted on Microsoft's servers via serverless APIs. For some of these models, you can also host them on your infrastructure for deployment via managed compute. See [Available models for supported deployment options](../how-to/model-catalog-overview.md#available-models-for-supported-deployment-options) to find models in the catalog that are available for deployment via managed compute or serverless API.

[!INCLUDE [models-preview](../includes/models-preview.md)]

To perform inferencing with the models, some models such as [Nixtla's TimeGEN-1](#nixtla) and [Cohere rerank](#cohere-rerank) require you to use custom APIs from the model providers. Others support inferencing using the [Azure AI model inference](../model-inference/overview.md). You can find more details about individual models by reviewing their model cards in the [model catalog for Azure AI Foundry portal](https://ai.azure.com/explore/models).

:::image type="content" source="../media/models-featured/models-catalog.gif" alt-text="An animation showing Azure AI studio model catalog section and the models available." lightbox="../media/models-featured/models-catalog.gif":::

## AI21 Labs

The Jamba family models are AI21's production-grade Mamba-based large language model (LLM) which uses AI21's hybrid Mamba-Transformer architecture. It's an instruction-tuned version of AI21's hybrid structured state space model (SSM) transformer Jamba model. The Jamba family models are built for reliable commercial use with respect to quality and performance.

| Model  | Type | Capabilities | 
| ------ | ---- | --- | 
| [AI21-Jamba-1.5-Mini](https://ai.azure.com/explore/models/AI21-Jamba-1.5-Mini/version/1/registry/azureml-ai21) | [chat-completion](../model-inference/how-to/use-chat-completions.md?context=/azure/ai-foundry/context/context) | - **Input:** text (262,144 tokens) <br /> - **Output:**  text (4,096 tokens) <br /> - **Tool calling:** Yes <br /> - **Response formats:** Text, JSON, structured outputs | | 
| [AI21-Jamba-1.5-Large](https://ai.azure.com/explore/models/AI21-Jamba-1.5-Large/version/1/registry/azureml-ai21) | [chat-completion](../model-inference/how-to/use-chat-completions.md?context=/azure/ai-foundry/context/context) | - **Input:** text (262,144 tokens) <br /> - **Output:**  text (4,096 tokens) <br /> - **Tool calling:** Yes <br /> - **Response formats:** Text, JSON, structured outputs |


See [this model collection in Azure AI Foundry portal](https://ai.azure.com/explore/models?&selectedCollection=ai21).

## Azure OpenAI

Azure OpenAI Service offers a diverse set of models with different capabilities and price points. These models include:

- State-of-the-art models designed to tackle reasoning and problem-solving tasks with increased focus and capability
- Models that can understand and generate natural language and code
- Models that can transcribe and translate speech to text

| Model  | Type | Capabilities | 
| ------ | ---- | --- | 
| [o3-mini](https://ai.azure.com/explore/models/o3-mini/version/2025-01-31/registry/azure-openai) | [chat-completion](../model-inference/how-to/use-chat-completions.md?context=/azure/ai-foundry/context/context) |  - **Input:** text and image (200,000 tokens) <br /> - **Output:** text (100,000 tokens) <br />  - **Tool calling:** Yes <br /> - **Response formats:** Text, JSON, structured outputs  |
| [o1](https://ai.azure.com/explore/models/o1/version/2024-12-17/registry/azure-openai) | [chat-completion](../model-inference/how-to/use-chat-completions.md?context=/azure/ai-foundry/context/context) | - **Input:** text and image (200,000 tokens) <br /> - **Output:** text (100,000 tokens) <br />  - **Tool calling:** Yes <br /> - **Response formats:** Text, JSON, structured outputs|
| [o1-preview](https://ai.azure.com/explore/models/o1-preview/version/1/registry/azure-openai) | [chat-completion](../model-inference/how-to/use-chat-completions.md?context=/azure/ai-foundry/context/context) | - **Input:** text (128,000 tokens) <br /> - **Output:**  (32,768 tokens) <br /> - **Tool calling:** Yes <br /> - **Response formats:** Text, JSON, structured outputs |
| [o1-mini](https://ai.azure.com/explore/models/o1-mini/version/1/registry/azure-openai) | [chat-completion](../model-inference/how-to/use-chat-completions.md?context=/azure/ai-foundry/context/context) |   - **Input:** text (128,000 tokens) <br /> - **Output:**  (65,536 tokens) <br /> - **Tool calling:** No <br /> - **Response formats:** Text |
| [gpt-4o-realtime-preview](https://ai.azure.com/explore/models/gpt-4o-realtime-preview/version/2024-10-01/registry/azure-openai) | real-time |   - **Input:** control, text, and audio (131,072 tokens) <br /> - **Output:** text and audio (16,384 tokens) <br /> - **Tool calling:** Yes <br /> - **Response formats:** Text, JSON  |
| [gpt-4o](https://ai.azure.com/explore/models/gpt-4o/version/2024-11-20/registry/azure-openai) | [chat-completion](../model-inference/how-to/use-chat-completions.md?context=/azure/ai-foundry/context/context) |   - **Input:** text and image (131,072 tokens) <br /> - **Output:** text (16,384 tokens) <br />  - **Tool calling:** Yes <br /> - **Response formats:** Text, JSON, structured outputs  |
| [gpt-4o-mini](https://ai.azure.com/explore/models/gpt-4o-mini/version/2024-07-18/registry/azure-openai) | [chat-completion](../model-inference/how-to/use-chat-completions.md?context=/azure/ai-foundry/context/context) |  - **Input:** text, image, and audio (131,072 tokens) <br /> - **Output:**  (16,384 tokens) <br /> - **Tool calling:** Yes <br /> - **Response formats:** Text, JSON, structured outputs |
| [text-embedding-3-large](https://ai.azure.com/explore/models/text-embedding-3-large/version/1/registry/azure-openai) | [embeddings](../model-inference/how-to/use-embeddings.md?context=/azure/ai-foundry/context/context) |  - **Input:** text (8,191 tokens) <br /> - **Output:** Vector (3,072 dim.) |
| [text-embedding-3-small](https://ai.azure.com/explore/models/text-embedding-3-small/version/1/registry/azure-openai) | [embeddings](../model-inference/how-to/use-embeddings.md?context=/azure/ai-foundry/context/context) |   - **Input:** text (8,191 tokens) <br /> - **Output:** Vector (1,536 dim.) |


See [this model collection in Azure AI Foundry portal](https://ai.azure.com/explore/models?&selectedCollection=aoai).

## Cohere

The Cohere family of models includes various models optimized for different use cases, including rerank, chat completions, and embeddings models.

### Cohere command and embed

The following table lists the Cohere models that you can inference via the  Azure AI model Inference.

| Model  | Type | Capabilities | 
| ------ | ---- | --- | 
| [Cohere-command-r-plus-08-2024](https://ai.azure.com/explore/models/Cohere-command-r-plus-08-2024/version/1/registry/azureml-cohere) | [chat-completion](../model-inference/how-to/use-chat-completions.md?context=/azure/ai-foundry/context/context) | - **Input:** text (131,072 tokens) <br /> - **Output:**  (4,096 tokens) <br /> - **Tool calling:** Yes <br /> - **Response formats:** Text, JSON |
| [Cohere-command-r-08-2024](https://ai.azure.com/explore/models/Cohere-command-r-08-2024/version/1/registry/azureml-cohere) | [chat-completion](../model-inference/how-to/use-chat-completions.md?context=/azure/ai-foundry/context/context) | - **Input:** text (131,072 tokens) <br /> - **Output:**  (4,096 tokens) <br /> - **Tool calling:** Yes <br /> - **Response formats:** Text, JSON |
| [Cohere-command-r-plus](https://ai.azure.com/explore/models/Cohere-command-r-plus/version/1/registry/azureml-cohere) | [chat-completion](../model-inference/how-to/use-chat-completions.md?context=/azure/ai-foundry/context/context) | - **Input:** text (131,072 tokens) <br /> - **Output:**  (4,096 tokens) <br /> - **Tool calling:** Yes <br /> - **Response formats:** Text, JSON |
| [Cohere-command-r](https://ai.azure.com/explore/models/Cohere-command-r/version/1/registry/azureml-cohere) | [chat-completion](../model-inference/how-to/use-chat-completions.md?context=/azure/ai-foundry/context/context) | - **Input:** text (131,072 tokens) <br /> - **Output:**  (4,096 tokens) <br /> - **Tool calling:** Yes <br /> - **Response formats:** Text, JSON |
| [Cohere-embed-v3-english](https://ai.azure.com/explore/models/Cohere-embed-v3-english/version/1/registry/azureml-cohere) | [embeddings](../model-inference/how-to/use-embeddings.md?context=/azure/ai-foundry/context/context) <br /> [image-embeddings](../model-inference/how-to/use-image-embeddings.md?context=/azure/ai-foundry/context/context) | - **Input:** text (512 tokens) <br /> - **Output:** Vector (1,024 dim.) |
| [Cohere-embed-v3-multilingual](https://ai.azure.com/explore/models/Cohere-embed-v3-multilingual/version/1/registry/azureml-cohere) | [embeddings](../model-inference/how-to/use-embeddings.md?context=/azure/ai-foundry/context/context) <br /> [image-embeddings](../model-inference/how-to/use-image-embeddings.md?context=/azure/ai-foundry/context/context) | - **Input:** text (512 tokens) <br /> - **Output:** Vector (1,024 dim.) |

#### Inference examples: Cohere command and embed

For more examples of how to use Cohere models, see the following examples:

| Description                               | Language          | Sample                                                          |
|-------------------------------------------|-------------------|-----------------------------------------------------------------|
| Web requests                              | Bash              | [Command-R](https://aka.ms/samples/cohere-command-r/webrequests)  [Command-R+](https://aka.ms/samples/cohere-command-r-plus/webrequests) <br> [cohere-embed.ipynb](https://aka.ms/samples/embed-v3/webrequests) |
| Azure AI Inference package for C#         | C#                | [Link](https://github.com/Azure/azure-sdk-for-net/tree/main/sdk/ai/Azure.AI.Inference/samples)   |  
| Azure AI Inference package for JavaScript | JavaScript        | [Link](https://github.com/Azure/azure-sdk-for-js/tree/main/sdk/ai/ai-inference-rest/samples)  |
| Azure AI Inference package for Python     | Python            | [Link](https://aka.ms/azsdk/azure-ai-inference/python/samples)      |
| OpenAI SDK (experimental)                 | Python            | [Link](https://aka.ms/samples/cohere-command/openaisdk)             |
| LangChain                                 | Python            | [Link](https://aka.ms/samples/cohere/langchain)                     |
| Cohere SDK                                | Python            | [Command](https://aka.ms/samples/cohere-python-sdk)  <br> [Embed](https://aka.ms/samples/cohere-embed/cohere-python-sdk)                  |
| LiteLLM SDK                               | Python            | [Link](https://github.com/Azure/azureml-examples/blob/main/sdk/python/foundation-models/cohere/litellm.ipynb) |

#### Retrieval Augmented Generation (RAG) and tool use samples: Cohere command and embed

| Description | Packages   | Sample          |
|-------------|------------|-----------------|
| Create a local Facebook AI similarity search (FAISS) vector index, using Cohere embeddings - Langchain | `langchain`, `langchain_cohere` | [cohere_faiss_langchain_embed.ipynb](https://github.com/Azure/azureml-examples/blob/main/sdk/python/foundation-models/cohere/cohere_faiss_langchain_embed.ipynb) |
| Use Cohere Command R/R+ to answer questions from data in local FAISS vector index - Langchain |`langchain`, `langchain_cohere` | [command_faiss_langchain.ipynb](https://github.com/Azure/azureml-examples/blob/main/sdk/python/foundation-models/cohere/command_faiss_langchain.ipynb) |
| Use Cohere Command R/R+ to answer questions from data in AI search vector index - Langchain | `langchain`, `langchain_cohere` | [cohere-aisearch-langchain-rag.ipynb](https://github.com/Azure/azureml-examples/blob/main/sdk/python/foundation-models/cohere/cohere-aisearch-langchain-rag.ipynb) |
| Use Cohere Command R/R+ to answer questions from data in AI search vector index - Cohere SDK | `cohere`, `azure_search_documents` | [cohere-aisearch-rag.ipynb](https://github.com/Azure/azureml-examples/blob/main/sdk/python/foundation-models/cohere/cohere-aisearch-rag.ipynb) |
| Command R+ tool/function calling, using LangChain | `cohere`, `langchain`, `langchain_cohere` | [command_tools-langchain.ipynb](https://github.com/Azure/azureml-examples/blob/main/sdk/python/foundation-models/cohere/command_tools-langchain.ipynb) |


### Cohere rerank

The following table lists the Cohere rerank models. To perform inferencing with these rerank models, you're required to use Cohere's custom rerank APIs that are listed in the table.

| Model  | Type | Inference API | 
| ------ | ---- | --- | 
| [Cohere-rerank-v3.5](https://ai.azure.com/explore/models/Cohere-rerank-v3.5/version/1/registry/azureml-cohere) | rerank <br> text classification | [Cohere's v2/rerank API](https://docs.cohere.com/v2/reference/rerank) |
| [Cohere-rerank-v3-english](https://ai.azure.com/explore/models/Cohere-rerank-v3-english/version/1/registry/azureml-cohere) | rerank <br> text classification  | [Cohere's v2/rerank API](https://docs.cohere.com/v2/reference/rerank) <br> [Cohere's v1/rerank API](https://docs.cohere.com/v1/reference/rerank) |
| [Cohere-rerank-v3-multilingual](https://ai.azure.com/explore/models/Cohere-rerank-v3-multilingual/version/1/registry/azureml-cohere) | rerank <br> text classification | [Cohere's v2/rerank API](https://docs.cohere.com/v2/reference/rerank) <br> [Cohere's v1/rerank API](https://docs.cohere.com/v1/reference/rerank) |


#### Pricing for Cohere rerank models

*Queries*, not to be confused with a user's query, is a pricing meter that refers to the cost associated with the tokens used as input for inference of a Cohere Rerank model. Cohere counts a single search unit as a query with up to 100 documents to be ranked. Documents longer than 500 tokens (for Cohere-rerank-v3.5) or longer than 4096 tokens (for Cohere-rerank-v3-English and Cohere-rerank-v3-multilingual) when including the length of the search query are split up into multiple chunks, where each chunk counts as a single document.

See the [Cohere model collection in Azure AI Foundry portal](https://ai.azure.com/explore/models?&selectedCollection=cohere).

## Core42

Core42 includes autoregressive bi-lingual LLMs for Arabic & English with state-of-the-art capabilities in Arabic.

| Model  | Type | Capabilities | 
| ------ | ---- | --- | 
| [jais-30b-chat](https://ai.azure.com/explore/models/jais-30b-chat/version/1/registry/azureml-core42) | [chat-completion](../model-inference/how-to/use-chat-completions.md?context=/azure/ai-foundry/context/context) | - **Input:** text (8,192 tokens) <br /> - **Output:**  (4,096 tokens) <br /> - **Tool calling:** Yes <br /> - **Response formats:** Text, JSON | 

See [this model collection in Azure AI Foundry portal](https://ai.azure.com/explore/models?&selectedCollection=core42).

#### Inference examples: Core42

For more examples of how to use Jais models, see the following examples:    

| Description                               | Language          | Sample                                                          |    
|-------------------------------------------|-------------------|-----------------------------------------------------------------|    
| Azure AI Inference package for C#         | C#                | [Link](https://github.com/Azure/azure-sdk-for-net/tree/main/sdk/ai/Azure.AI.Inference/samples)   |      
| Azure AI Inference package for JavaScript | JavaScript        | [Link](https://github.com/Azure/azure-sdk-for-js/tree/main/sdk/ai/ai-inference-rest/samples)  |    
| Azure AI Inference package for Python     | Python            | [Link](https://aka.ms/azsdk/azure-ai-inference/python/samples)  |


## DeepSeek

DeepSeek family of models includes DeepSeek-R1, which excels at reasoning tasks using a step-by-step training process, such as language, scientific reasoning, and coding tasks, and DeepSeek-V3, a Mixture-of-Experts (MoE) language model. 

| Model  | Type | Capabilities | 
| ------ | ---- | --- | 
| [DeepSeek-V3](https://ai.azure.com/explore/models/deepseek-v3/version/1/registry/azureml-deepseek) | [chat-completion](../model-inference/how-to/use-chat-completions.md?context=/azure/ai-foundry/context/context) | - **Input:** text (131,072 tokens) <br /> - **Output:**  (131,072 tokens) <br />  - **Tool calling:** No <br /> - **Response formats:** Text, JSON |
| [DeepSeek-R1](https://ai.azure.com/explore/models/deepseek-r1/version/1/registry/azureml-deepseek) | [chat-completion with reasoning content](../model-inference/how-to/use-chat-reasoning.md?context=/azure/ai-foundry/context/context) | - **Input:** text (16,384 tokens) <br /> - **Output:**  (163,840 tokens) <br />  - **Tool calling:** No <br /> - **Response formats:** Text. |

For a tutorial on DeepSeek-R1, see [Tutorial: Get started with DeepSeek-R1 reasoning model in Azure AI model inference](../model-inference/tutorials/get-started-deepseek-r1.md?context=/azure/ai-foundry/context/context).

See [this model collection in Azure AI Foundry portal](https://ai.azure.com/explore/models?&selectedCollection=deepseek).

#### Inference examples: DeepSeek

For more examples of how to use DeepSeek models, see the following examples:    

| Description                               | Language          | Sample                                                          |    
|-------------------------------------------|-------------------|-----------------------------------------------------------------|    
| Azure AI Inference package for Python     | Python            | [Link](https://aka.ms/azsdk/azure-ai-inference/python/samples)  |    
| Azure AI Inference package for JavaScript | JavaScript        | [Link](https://aka.ms/azsdk/azure-ai-inference/javascript/samples)  |    
| Azure AI Inference package for C#         | C#                | [Link](https://aka.ms/azsdk/azure-ai-inference/csharp/samples)  |    
| Azure AI Inference package for Java       | Java              | [Link](https://github.com/Azure/azure-sdk-for-java/tree/main/sdk/ai/azure-ai-inference/src/samples)  |


## Meta

Meta Llama models and tools are a collection of pretrained and fine-tuned generative AI text and image reasoning models. Meta models range is scale to include:

- Small language models (SLMs) like 1B and 3B Base and Instruct models for on-device and edge inferencing
- Mid-size large language models (LLMs) like 7B, 8B, and 70B Base and Instruct models
- High-performant models like Meta Llama 3.1-405B Instruct for synthetic data generation and distillation use cases.

| Model  | Type | Capabilities |
| ------ | ---- | ------------ |
| [Llama-3.3-70B-Instruct](https://ai.azure.com/explore/models/Llama-3.3-70B-Instruct/version/4/registry/azureml-meta) | [chat-completion](../model-inference/how-to/use-chat-completions.md?context=/azure/ai-foundry/context/context) | - **Input:** text (128,000 tokens) <br /> - **Output:** text (8,192 tokens) <br /> - **Tool calling:** No <br /> - **Response formats:** Text |
| [Llama-3.2-90B-Vision-Instruct](https://ai.azure.com/explore/models/Llama-3.2-90B-Vision-Instruct/version/1/registry/azureml-meta) | [chat-completion](../model-inference/how-to/use-chat-completions.md?context=/azure/ai-foundry/context/context) | - **Input:** text and image (128,000 tokens) <br /> - **Output:**  (8,192 tokens) <br /> - **Tool calling:** No <br /> - **Response formats:** Text |
| [Llama-3.2-11B-Vision-Instruct](https://ai.azure.com/explore/models/Llama-3.2-11B-Vision-Instruct/version/1/registry/azureml-meta) | [chat-completion](../model-inference/how-to/use-chat-completions.md?context=/azure/ai-foundry/context/context) | - **Input:** text and image (128,000 tokens) <br /> - **Output:**  (8,192 tokens) <br /> - **Tool calling:** No <br /> - **Response formats:** Text |
| [Meta-Llama-3.1-8B-Instruct](https://ai.azure.com/explore/models/Meta-Llama-3.1-8B-Instruct/version/4/registry/azureml-meta) | [chat-completion](../model-inference/how-to/use-chat-completions.md?context=/azure/ai-foundry/context/context) | - **Input:** text (131,072 tokens) <br /> - **Output:**  (8,192 tokens) <br /> - **Tool calling:** No <br /> - **Response formats:** Text |
| [Meta-Llama-3.1-70B-Instruct](https://ai.azure.com/explore/models/Meta-Llama-3.1-70B-Instruct/version/4/registry/azureml-meta) | [chat-completion](../model-inference/how-to/use-chat-completions.md?context=/azure/ai-foundry/context/context) | - **Input:** text (131,072 tokens) <br /> - **Output:**  (8,192 tokens) <br /> - **Tool calling:** No <br /> - **Response formats:** Text |
| [Meta-Llama-3.1-405B-Instruct](https://ai.azure.com/explore/models/Meta-Llama-3.1-405B-Instruct/version/1/registry/azureml-meta) | [chat-completion](../model-inference/how-to/use-chat-completions.md?context=/azure/ai-foundry/context/context) | - **Input:** text (131,072 tokens) <br /> - **Output:**  (8,192 tokens) <br /> - **Tool calling:** No <br /> - **Response formats:** Text |
| [Meta-Llama-3-8B-Instruct](https://ai.azure.com/explore/models/Meta-Llama-3-8B-Instruct/version/9/registry/azureml-meta) | [chat-completion](../model-inference/how-to/use-chat-completions.md?context=/azure/ai-foundry/context/context) | - **Input:** text (8,192 tokens) <br /> - **Output:**  (8,192 tokens) <br /> - **Tool calling:** No <br /> - **Response formats:** Text |
| [Meta-Llama-3-70B-Instruct](https://ai.azure.com/explore/models/Meta-Llama-3-70B-Instruct/version/9/registry/azureml-meta) | [chat-completion](../model-inference/how-to/use-chat-completions.md?context=/azure/ai-foundry/context/context) | - **Input:** text (8,192 tokens) <br /> - **Output:**  (8,192 tokens) <br /> - **Tool calling:** No <br /> - **Response formats:** Text |


See [this model collection in Azure AI Foundry portal](https://ai.azure.com/explore/models?&selectedCollection=meta).

#### Inference examples: Meta Llama

For more examples of how to use Meta Llama models, see the following examples:  
  
| Description                               | Language          | Sample                                                             |    
|-------------------------------------------|-------------------|------------------------------------------------------------------- |    
| CURL request                              | Bash              | [Link](https://aka.ms/meta-llama-3.1-405B-instruct-webrequests)    |    
| Azure AI Inference package for C#         | C#                | [Link](https://github.com/Azure/azure-sdk-for-net/tree/main/sdk/ai/Azure.AI.Inference/samples)   |      
| Azure AI Inference package for JavaScript | JavaScript        | [Link](https://github.com/Azure/azureml-examples/blob/main/sdk/typescript/README.md) |    
| Azure AI Inference package for Python     | Python            | [Link](https://aka.ms/azsdk/azure-ai-inference/python/samples)     |    
| Python web requests                       | Python            | [Link](https://aka.ms/meta-llama-3.1-405B-instruct-webrequests)    |    
| OpenAI SDK (experimental)                 | Python            | [Link](https://aka.ms/meta-llama-3.1-405B-instruct-openai)         |    
| LangChain                                 | Python            | [Link](https://aka.ms/meta-llama-3.1-405B-instruct-langchain)      |    
| LiteLLM                                   | Python            | [Link](https://aka.ms/meta-llama-3.1-405B-instruct-litellm)        | 

## Microsoft

Phi is a family of lightweight, state-of-the-art open models. These models were trained with Phi-3 datasets. The datasets include both synthetic data and the filtered, publicly available websites data, with a focus on high quality and reasoning-dense properties. The models underwent a rigorous enhancement process, incorporating both supervised fine-tuning, proximal policy optimization, and direct preference optimization to ensure precise instruction adherence and robust safety measures.

| Model  | Type | Capabilities |
| ------ | ---- | ------------ |
| [Phi-4-multimodal-instruct](https://ai.azure.com/explore/models/Phi-4-multimodal-instruct/version/1/registry/azureml) | [chat-completion (with image and audio content)](../model-inference/how-to/use-chat-multi-modal.md?context=/azure/ai-foundry/context/context) | - **Input:** text, images, and audio (131,072 tokens) <br /> - **Output:**  (4,096 tokens) <br /> - **Tool calling:** No <br /> - **Response formats:** Text |
| [Phi-4-mini-instruct](https://ai.azure.com/explore/models/Phi-4-mini-instruct/version/1/registry/azureml) | [chat-completion](../model-inference/how-to/use-chat-completions.md?context=/azure/ai-foundry/context/context) | - **Input:** text (131,072 tokens) <br /> - **Output:**  (4,096 tokens) <br />  - **Tool calling:** No <br /> - **Response formats:** Text |
| [Phi-4](https://ai.azure.com/explore/models/Phi-4/version/2/registry/azureml) | [chat-completion](../model-inference/how-to/use-chat-completions.md?context=/azure/ai-foundry/context/context) | - **Input:** text (16,384 tokens) <br /> - **Output:**  (16,384 tokens) <br /> - **Tool calling:** No <br /> - **Response formats:** Text |
| [Phi-3.5-mini-instruct](https://ai.azure.com/explore/models/Phi-3.5-mini-instruct/version/6/registry/azureml) | [chat-completion](../model-inference/how-to/use-chat-completions.md?context=/azure/ai-foundry/context/context) | - **Input:** text (131,072 tokens) <br /> - **Output:**  (4,096 tokens) <br />  - **Tool calling:** No <br /> - **Response formats:** Text |
| [Phi-3.5-MoE-instruct](https://ai.azure.com/explore/models/Phi-3.5-MoE-instruct/version/5/registry/azureml) | [chat-completion](../model-inference/how-to/use-chat-completions.md?context=/azure/ai-foundry/context/context) | - **Input:** text (131,072 tokens) <br /> - **Output:** text (4,096 tokens) <br />  - **Tool calling:** No <br /> - **Response formats:** Text |
| [Phi-3.5-vision-instruct](https://ai.azure.com/explore/models/Phi-3.5-vision-instruct/version/2/registry/azureml) | [chat-completion](../model-inference/how-to/use-chat-completions.md?context=/azure/ai-foundry/context/context) | - **Input:** text and image (131,072 tokens) <br /> - **Output:**  (4,096 tokens) <br />  - **Tool calling:** No <br /> - **Response formats:** Text |
| [Phi-3-mini-128k-instruct](https://ai.azure.com/explore/models/Phi-3-mini-128k-instruct/version/12/registry/azureml) | [chat-completion](../model-inference/how-to/use-chat-completions.md?context=/azure/ai-foundry/context/context) | - **Input:** text (131,072 tokens) <br /> - **Output:**  (4,096 tokens) <br />  - **Tool calling:** No <br /> - **Response formats:** Text |
| [Phi-3-mini-4k-instruct](https://ai.azure.com/explore/models/Phi-3-mini-4k-instruct/version/14/registry/azureml) | [chat-completion](../model-inference/how-to/use-chat-completions.md?context=/azure/ai-foundry/context/context) | - **Input:** text (4,096 tokens) <br /> - **Output:**  (4,096 tokens) <br />  - **Tool calling:** No <br /> - **Response formats:** Text |
| [Phi-3-small-128k-instruct](https://ai.azure.com/explore/models/Phi-3-small-128k-instruct/version/4/registry/azureml) | [chat-completion](../model-inference/how-to/use-chat-completions.md?context=/azure/ai-foundry/context/context) | - **Input:** text (131,072 tokens) <br /> - **Output:**  (4,096 tokens) <br />  - **Tool calling:** No <br /> - **Response formats:** Text |
| [Phi-3-small-8k-instruct](https://ai.azure.com/explore/models/Phi-3-small-8k-instruct/version/5/registry/azureml) | [chat-completion](../model-inference/how-to/use-chat-completions.md?context=/azure/ai-foundry/context/context) | - **Input:** text (131,072 tokens) <br /> - **Output:**  (4,096 tokens) <br />  - **Tool calling:** No <br /> - **Response formats:** Text |
| [Phi-3-medium-128k-instruct](https://ai.azure.com/explore/models/Phi-3-medium-128k-instruct/version/6/registry/azureml) | [chat-completion](../model-inference/how-to/use-chat-completions.md?context=/azure/ai-foundry/context/context) | - **Input:** text (131,072 tokens) <br /> - **Output:**  (4,096 tokens) <br />  - **Tool calling:** No <br /> - **Response formats:** Text |
| [Phi-3-medium-4k-instruct](https://ai.azure.com/explore/models/Phi-3-medium-4k-instruct/version/5/registry/azureml) | [chat-completion](../model-inference/how-to/use-chat-completions.md?context=/azure/ai-foundry/context/context) | - **Input:** text (4,096 tokens) <br /> - **Output:**  (4,096 tokens) <br />  - **Tool calling:** No <br /> - **Response formats:** Text |


See [this model collection in Azure AI Foundry portal](https://ai.azure.com/explore/models?&selectedCollection=phi).

#### Inference examples: Microsoft Phi

For more examples of how to use Phi-3 family models, see the following examples:    

| Description                               | Language          | Sample                                                          |    
|-------------------------------------------|-------------------|-----------------------------------------------------------------|    
| Azure AI Inference package for C#         | C#                | [Link](https://github.com/Azure/azure-sdk-for-net/tree/main/sdk/ai/Azure.AI.Inference/samples)                  |    
| Azure AI Inference package for JavaScript | JavaScript        | [Link](https://github.com/Azure/azure-sdk-for-js/tree/main/sdk/ai/ai-inference-rest/samples) |    
| Azure AI Inference package for Python     | Python            | [Link](https://aka.ms/azsdk/azure-ai-inference/python/samples)  |    
| LangChain                                 | Python            | [Link](https://aka.ms/azureai/langchain)           |    
| Llama-Index                               | Python            | [Link](https://aka.ms/azureai/llamaindex)             |  


## Mistral AI

Mistral AI offers two categories of models, namely: 

- _Premium models_: These include Mistral Large, Mistral Small, and Ministral 3B models, and are available as serverless APIs with pay-as-you-go token-based billing.  
- _Open models_: These include Mistral-small-2503, Codestral, and Mistral Nemo (that are available as serverless APIs with pay-as-you-go token-based billing), and [Mixtral-8x7B-Instruct-v01, Mixtral-8x7B-v01, Mistral-7B-Instruct-v01, and Mistral-7B-v01](../how-to/deploy-models-mistral-open.md)(that are available to download and run on self-hosted managed endpoints).


| Model  | Type | Capabilities |
| ------ | ---- | --- | 
| [Codestral-2501](https://ai.azure.com/explore/models/Codestral-2501/version/2/registry/azureml-mistral) | [chat-completion](../model-inference/how-to/use-chat-completions.md?context=/azure/ai-foundry/context/context) |  - **Input:** text (262,144 tokens) <br /> - **Output:** text (4,096 tokens) <br /> - **Tool calling:** No <br /> - **Response formats:** Text |
| [Ministral-3B](https://ai.azure.com/explore/models/Ministral-3B/version/1/registry/azureml-mistral) | [chat-completion](../model-inference/how-to/use-chat-completions.md?context=/azure/ai-foundry/context/context) |  - **Input:** text (131,072 tokens) <br /> - **Output:** text (4,096 tokens) <br /> - **Tool calling:** Yes <br /> - **Response formats:** Text, JSON |
| [Mistral-Nemo](https://ai.azure.com/explore/models/Mistral-Nemo/version/1/registry/azureml-mistral) | [chat-completion](../model-inference/how-to/use-chat-completions.md?context=/azure/ai-foundry/context/context) |  - **Input:** text (131,072 tokens) <br /> - **Output:** text (4,096 tokens) <br /> - **Tool calling:** Yes <br /> - **Response formats:** Text, JSON |
| [Mistral-Large-2411](https://ai.azure.com/explore/models/Mistral-Large-2411/version/2/registry/azureml-mistral) | [chat-completion](../model-inference/how-to/use-chat-completions.md?context=/azure/ai-foundry/context/context) |  - **Input:** text (128,000 tokens) <br /> - **Output:** text (4,096 tokens) <br /> - **Tool calling:** Yes <br /> - **Response formats:** Text, JSON |
| [Mistral-large-2407](https://ai.azure.com/explore/models/Mistral-large-2407/version/1/registry/azureml-mistral) <br /> (deprecated) | [chat-completion](../model-inference/how-to/use-chat-completions.md?context=/azure/ai-foundry/context/context) |  - **Input:** text (131,072 tokens) <br /> - **Output:**  (4,096 tokens) <br /> - **Tool calling:** Yes <br /> - **Response formats:** Text, JSON  |
| [Mistral-large](https://ai.azure.com/explore/models/Mistral-large/version/1/registry/azureml-mistral) <br /> (deprecated) | [chat-completion](../model-inference/how-to/use-chat-completions.md?context=/azure/ai-foundry/context/context) |  - **Input:** text (32,768 tokens) <br /> - **Output:**  (4,096 tokens) <br />  - **Tool calling:** Yes <br /> - **Response formats:** Text, JSON |
| [Mistral-small-2503](https://aka.ms/aistudio/landing/mistral-small-2503) | [chat-completion](../model-inference/how-to/use-chat-completions.md?context=/azure/ai-foundry/context/context) |  - **Input:** text and images (131,072 tokens), <br> image-based tokens are 16px x 16px <br> blocks of the original images <br /> - **Output:** text (4,096 tokens) <br /> - **Tool calling:** Yes <br /> - **Response formats:** Text, JSON |
| [Mistral-small](https://ai.azure.com/explore/models/Mistral-small/version/1/registry/azureml-mistral) | [chat-completion](../model-inference/how-to/use-chat-completions.md?context=/azure/ai-foundry/context/context) |  - **Input:** text (32,768 tokens) <br /> - **Output:** text (4,096 tokens) <br /> - **Tool calling:** Yes <br /> - **Response formats:** Text, JSON |

See [this model collection in Azure AI Foundry portal](https://ai.azure.com/explore/models?&selectedCollection=mistral).

#### Inference examples: Mistral

For more examples of how to use Mistral models, see the following examples and tutorials:    

| Description                               | Language          | Sample                                                          |    
|-------------------------------------------|-------------------|-----------------------------------------------------------------|    
| CURL request                              | Bash              | [Link](https://aka.ms/mistral-large/webrequests-sample)         |    
| Azure AI Inference package for C#         | C#                | [Link](https://github.com/Azure/azure-sdk-for-net/tree/main/sdk/ai/Azure.AI.Inference/samples)   |      
| Azure AI Inference package for JavaScript | JavaScript        | [Link](https://github.com/Azure/azure-sdk-for-js/tree/main/sdk/ai/ai-inference-rest/samples)  |    
| Azure AI Inference package for Python     | Python            | [Link](https://aka.ms/azsdk/azure-ai-inference/python/samples)  |    
| Python web requests                       | Python            | [Link](https://aka.ms/mistral-large/webrequests-sample)         |    
| OpenAI SDK (experimental)                 | Python            | [Mistral - OpenAI SDK sample](https://aka.ms/mistral-large/openaisdk)                  |    
| LangChain                                 | Python            | [Mistral - LangChain sample](https://aka.ms/mistral-large/langchain-sample)           |    
| Mistral AI                                | Python            | [Mistral - Mistral AI sample](https://aka.ms/mistral-large/mistralai-sample)           |    
| LiteLLM                                   | Python            | [Mistral - LiteLLM sample](https://aka.ms/mistral-large/litellm-sample)             | 

## Nixtla

Nixtla's TimeGEN-1 is a generative pre-trained forecasting and anomaly detection model for time series data. TimeGEN-1 can produce accurate forecasts for new time series without training, using only historical values and exogenous covariates as inputs.

To perform inferencing, TimeGEN-1 requires you to use Nixtla's custom inference API.

| Model  | Type | Capabilities | Inference API|
| ------ | ---- | --- | ------------ |
| [TimeGEN-1](https://ai.azure.com/explore/models/TimeGEN-1/version/1/registry/azureml-nixtla) | Forecasting  | - **Input:** Time series data as JSON or dataframes (with support for multivariate input)  <br /> - **Output:**  Time series data as JSON <br /> - **Tool calling:** No <br /> - **Response formats:** JSON  | [Forecast client to interact with Nixtla's API](https://nixtlaverse.nixtla.io/nixtla/docs/reference/nixtla_client.html#nixtlaclient-forecast) |

#### Estimate the number of tokens needed

Before you create a TimeGEN-1 deployment, it's useful to estimate the number of tokens that you plan to consume and be billed for.
One token corresponds to one data point in your input dataset or output dataset.

Suppose you have the following input time series dataset:

| Unique_id | Timestamp           | Target Variable | Exogenous Variable 1 | Exogenous Variable 2 |
|:---------:|:-------------------:|:---------------:|:--------------------:|:--------------------:|
| BE        | 2016-10-22 00:00:00 | 70.00           | 49593.0              | 57253.0              |
| BE        | 2016-10-22 01:00:00 | 37.10           | 46073.0              | 51887.0              |

To determine the number of tokens, multiply the number of rows (in this example, two) and the number of columns used for forecasting—not counting the unique_id and timestamp columns (in this example, three) to get a total of six tokens.

Given the following output dataset:

| Unique_id | Timestamp           | Forecasted Target Variable |
|:---------:|:-------------------:|:--------------------------:|
| BE        | 2016-10-22 02:00:00 | 46.57                      |
| BE        | 2016-10-22 03:00:00 | 48.57                      |

You can also determine the number of tokens by counting the number of data points returned after data forecasting. In this example, the number of tokens is two.

#### Estimate pricing based on tokens

There are four pricing meters that determine the price you pay. These meters are as follows:

| Pricing Meter | Description |
| -- | -- |
| paygo-inference-input-tokens | Costs associated with the tokens used as input for inference when *finetune_steps* = 0 |
| paygo-inference-output-tokens | Costs associated with the tokens used as output for inference when *finetune_steps* = 0 |
| paygo-finetuned-model-inference-input-tokens | Costs associated with the tokens used as input for inference when *finetune_steps* > 0 |
| paygo-finetuned-model-inference-output-tokens | Costs associated with the tokens used as output for inference when *finetune_steps* > 0 |

See the [Nixtla model collection in Azure AI Foundry portal](https://ai.azure.com/explore/models?&selectedCollection=nixtla).

## NTT DATA

**tsuzumi** is an autoregressive language optimized transformer. The tuned versions use supervised fine-tuning (SFT). tsuzumi handles both Japanese and English language with high efficiency.

| Model  | Type | Capabilities |
| ------ | ---- | ------------ |
| [tsuzumi-7b](https://ai.azure.com/explore/models/Tsuzumi-7b/version/1/registry/azureml-nttdata) | [chat-completion](../model-inference/how-to/use-chat-completions.md?context=/azure/ai-foundry/context/context) | - **Input:** text (8,192 tokens) <br /> - **Output:** text (8,192 tokens) <br />  - **Tool calling:** No <br /> - **Response formats:** Text |

<<<<<<< HEAD
=======
## Stability AI 

The Stability AI collection of image generation models include Stable Image Core, Stable Image Ultra and Stable Diffusion 3.5 Large. Stable Diffusion 3.5 Large allows for an image and text input. 

| Model  | Type | Capabilities |
| ------ | ---- | ------------ |
| [Stable Diffusion 3.5 Large](https://ai.azure.com/explore/models/Stable-Diffusion-3.5-Large/version/1/registry/azureml-stabilityai) | Image generation | - **Input:** text and image (1000 tokens and 1 image)  <br /> - **Output:** 1 Image  <br />  - **Tool calling:** No <br /> - **Response formats**: Image (PNG and JPG) |
| [Stable Image Core](https://ai.azure.com/explore/models/Stable-Image-Core/version/1/registry/azureml-stabilityai) | Image generation | - **Input:** text (1000 tokens)  <br /> - **Output:** 1 Image  <br />  - **Tool calling:** No <br /> - **Response formats:** Image (PNG and JPG) |
| [Stable Image Ultra](https://ai.azure.com/explore/models/Stable-Image-Ultra/version/1/registry/azureml-stabilityai) | Image generation | - **Input:** text (1000 tokens)  <br /> - **Output:** 1 Image  <br />  - **Tool calling:** No <br /> - **Response formats:** Image (PNG and JPG) |

#### Inference examples: Stability AI

Stability AI models deployed to serverless APIs implement the Azure AI model inference API on the route `/image/generations`.
For examples of how to use Stability AI models, see the following examples:

- [Use OpenAI SDK with Stability AI models for text to image requests](https://github.com/Azure/azureml-examples/blob/main/sdk/python/foundation-models/stabilityai/Text_to_Image_openai_library.ipynb)
- [Use Requests library with Stability AI models for text to image requests](https://github.com/Azure/azureml-examples/blob/main/sdk/python/foundation-models/stabilityai/Text_to_Image_requests_library.ipynb)
- [Use Requests library with Stable Diffusion 3.5 Large for image to image requests](https://github.com/Azure/azureml-examples/blob/main/sdk/python/foundation-models/stabilityai/Image_to_Image.ipynb)
- [Example of a fully encoded image generation response](https://github.com/Azure/azureml-examples/blob/main/sdk/python/foundation-models/stabilityai/Sample_image_generation_response.txt)

>>>>>>> 2622338c

## Related content

- [Deploy models as serverless APIs](../how-to/deploy-models-serverless.md)
- [Model catalog and collections in Azure AI Foundry portal](../how-to/model-catalog-overview.md)
- [Region availability for models in serverless API endpoints](../how-to/deploy-models-serverless-availability.md)
- [Content safety for models curated by Azure AI in the model catalog](model-catalog-content-safety.md)
<|MERGE_RESOLUTION|>--- conflicted
+++ resolved
@@ -327,9 +327,6 @@
 | ------ | ---- | ------------ |
 | [tsuzumi-7b](https://ai.azure.com/explore/models/Tsuzumi-7b/version/1/registry/azureml-nttdata) | [chat-completion](../model-inference/how-to/use-chat-completions.md?context=/azure/ai-foundry/context/context) | - **Input:** text (8,192 tokens) <br /> - **Output:** text (8,192 tokens) <br />  - **Tool calling:** No <br /> - **Response formats:** Text |
 
-<<<<<<< HEAD
-=======
-## Stability AI 
 
 The Stability AI collection of image generation models include Stable Image Core, Stable Image Ultra and Stable Diffusion 3.5 Large. Stable Diffusion 3.5 Large allows for an image and text input. 
 
@@ -349,7 +346,6 @@
 - [Use Requests library with Stable Diffusion 3.5 Large for image to image requests](https://github.com/Azure/azureml-examples/blob/main/sdk/python/foundation-models/stabilityai/Image_to_Image.ipynb)
 - [Example of a fully encoded image generation response](https://github.com/Azure/azureml-examples/blob/main/sdk/python/foundation-models/stabilityai/Sample_image_generation_response.txt)
 
->>>>>>> 2622338c
 
 ## Related content
 
