---
title: Azure AI Foundry content filtering
titleSuffix: Azure AI Foundry
description: Learn about the content filtering capabilities of Azure OpenAI in Azure AI Foundry portal.
manager: nitinme
ms.service: azure-ai-foundry
ms.custom:
  - ignite-2023
  - build-2024
  - ignite-2024
ms.topic: conceptual
ms.date: 04/29/2025
ms.reviewer: eur
ms.author: pafarley
author: PatrickFarley
---

# Content filtering in Azure AI Foundry portal

[Azure AI Foundry](https://ai.azure.com) includes a content filtering system that works alongside core models and image generation models.

> [!IMPORTANT]
> The content filtering system isn't applied to prompts and completions processed by the Whisper model in Azure OpenAI in Azure AI Foundry Models. Learn more about the [Whisper model in Azure OpenAI](../../ai-services/openai/concepts/models.md).

## How it works 

The content filtering system is powered by [Azure AI Content Safety](../../ai-services/content-safety/overview.md), and it works by running both the prompt input and completion output through a set of classification models designed to detect and prevent the output of harmful content. Variations in API configurations and application design might affect completions and thus filtering behavior.

<<<<<<< HEAD
With Azure OpenAI model deployments, you can use the default content filter or create your own content filter (described later on). Models available through **standard deployments** have content filtering enabled by default. To learn more about the default content filter enabled for standard deployments, see [Content safety for Azure Direct Models](model-catalog-content-safety.md).
=======
With Azure OpenAI model deployments, you can use the default content filter or create your own content filter (described later on). Models available through **standard deployments** have content filtering enabled by default. To learn more about the default content filter enabled for standard deployments, see [Content safety for Models Sold Directly by Azure ](model-catalog-content-safety.md).
>>>>>>> bb081fa8

## Language support

The content filtering models have been trained and tested on the following languages: English, German, Japanese, Spanish, French, Italian, Portuguese, and Chinese. However, the service can work in many other languages, but the quality can vary. In all cases, you should do your own testing to ensure that it works for your application.

## Content risk filters (input and output filters)

The following special filters work for both input and output of generative AI models: 

### Categories

|Category|Description|
|--------|-----------|
| Hate   |The hate category describes language attacks or uses that include pejorative or discriminatory language with reference to a person or identity group based on certain differentiating attributes of these groups including but not limited to race, ethnicity, nationality, gender identity and expression, sexual orientation, religion, immigration status, ability status, personal appearance, and body size. |
| Sexual | The sexual category describes language related to anatomical organs and genitals, romantic relationships, acts portrayed in erotic or affectionate terms, physical sexual acts, including those portrayed as an assault or a forced sexual violent act against one's will, prostitution, pornography, and abuse. |
| Violence | The violence category describes language related to physical actions intended to hurt, injure, damage, or kill someone or something; describes weapons, etc.   |
| Self-Harm | The self-harm category describes language related to physical actions intended to purposely hurt, injure, or damage one's body, or kill oneself.|

### Severity levels

|Category|Description|
|--------|-----------|
|Safe    | Content might be related to violence, self-harm, sexual, or hate categories but the terms are used in general, journalistic, scientific, medical, and similar professional contexts, which are appropriate for most audiences. |
|Low | Content that expresses prejudiced, judgmental, or opinionated views, includes offensive use of language, stereotyping, use cases exploring a fictional world (for example, gaming, literature) and depictions at low intensity.|
| Medium | Content that uses offensive, insulting, mocking, intimidating, or demeaning language towards specific identity groups, includes depictions of seeking and executing harmful instructions, fantasies, glorification, promotion of harm at medium intensity. |
|High | Content that displays explicit and severe harmful instructions, actions, damage, or abuse; includes endorsement, glorification, or promotion of severe harmful acts, extreme or illegal forms of harm, radicalization, or nonconsensual power exchange or abuse.|



### Other input filters

You can also enable special filters for generative AI scenarios: 
- **Jailbreak attacks**: Jailbreak Attacks are User Prompts designed to provoke the Generative AI model into exhibiting behaviors it was trained to avoid or to break the rules set in the System Message.
- **Indirect attacks**: Indirect Attacks, also referred to as Indirect Prompt Attacks or Cross-Domain Prompt Injection Attacks, are a potential vulnerability where third parties place malicious instructions inside of documents that the Generative AI system can access and process.

### Other output filters

You can also enable the following special output filters:
- **Protected material for text**: Protected material text describes known text content (for example, song lyrics, articles, recipes, and selected web content) that can be outputted by large language models.
- **Protected material for code**: Protected material code describes source code that matches a set of source code from public repositories, which can be outputted by large language models without proper citation of source repositories.
- **Groundedness**: The groundedness detection filter detects whether the text responses of large language models (LLMs) are grounded in the source materials provided by the users.

[!INCLUDE [create-content-filter](../includes/create-content-filter.md)]

### Configurability (preview)

The default content filtering configuration for the GPT model series is set to filter at the medium severity threshold for all four content harm categories (hate, violence, sexual, and self-harm) and applies to both prompts (text, multi-modal text/image) and completions (text). This means that content that is detected at severity level medium or high is filtered, while content detected at severity level low isn't filtered by the content filters. For DALL-E, the default severity threshold is set to low for both prompts (text) and completions (images), so content detected at severity levels low, medium, or high is filtered. 

The configurability feature allows customers to adjust the settings, separately for prompts and completions, to filter content for each content category at different severity levels as described in the table below:

| Severity filtered | Configurable for prompts | Configurable for completions | Descriptions |
|-------------------|--------------------------|------------------------------|--------------|
| Low, medium, high | Yes | Yes | Strictest filtering configuration. Content detected at severity levels low, medium and high is filtered.|
| Medium, high      | Yes | Yes | Content detected at severity level low isn't filtered, content at medium and high is filtered.|
| High              | Yes| Yes | Content detected at severity levels low and medium isn't filtered. Only content at severity level high is filtered. Requires approval<sup>1</sup>.|
| No filters | If approved<sup>1</sup>| If approved<sup>1</sup>| No content is filtered regardless of severity level detected. Requires approval<sup>1</sup>.|

<sup>1</sup> For Azure OpenAI models, only customers who have been approved for modified content filtering have full content filtering control, including configuring content filters at severity level high only or turning off content filters. Apply for modified content filters via these forms: [Azure OpenAI Limited Access Review: Modified Content Filters](https://customervoice.microsoft.com/Pages/ResponsePage.aspx?id=v4j5cvGGr0GRqy180BHbR7en2Ais5pxKtso_Pz4b1_xUMlBQNkZMR0lFRldORTdVQzQ0TEI5Q1ExOSQlQCN0PWcu), and [Modified Abuse Monitoring](https://customervoice.microsoft.com/Pages/ResponsePage.aspx?id=v4j5cvGGr0GRqy180BHbR7en2Ais5pxKtso_Pz4b1_xUOE9MUTFMUlpBNk5IQlZWWkcyUEpWWEhGOCQlQCN0PWcu).

Customers are responsible for ensuring that applications integrating Azure OpenAI comply with the [Code of Conduct](/legal/ai-code-of-conduct?context=%2Fazure%2Fai-services%2Fopenai%2Fcontext%2Fcontext). 


## Related content

- Learn more about the [underlying models that power Azure OpenAI](../../ai-services/openai/concepts/models.md).
- Azure AI Foundry content filtering is powered by [Azure AI Content Safety](../../ai-services/content-safety/overview.md).
- Learn more about understanding and mitigating risks associated with your application: [Overview of Responsible AI practices for Azure OpenAI models](/legal/cognitive-services/openai/overview?context=/azure/ai-services/context/context).
- Learn more about evaluating your generative AI models and AI systems via [Azure AI Evaluation](https://aka.ms/genaiopsevals). <|MERGE_RESOLUTION|>--- conflicted
+++ resolved
@@ -26,11 +26,7 @@
 
 The content filtering system is powered by [Azure AI Content Safety](../../ai-services/content-safety/overview.md), and it works by running both the prompt input and completion output through a set of classification models designed to detect and prevent the output of harmful content. Variations in API configurations and application design might affect completions and thus filtering behavior.
 
-<<<<<<< HEAD
-With Azure OpenAI model deployments, you can use the default content filter or create your own content filter (described later on). Models available through **standard deployments** have content filtering enabled by default. To learn more about the default content filter enabled for standard deployments, see [Content safety for Azure Direct Models](model-catalog-content-safety.md).
-=======
 With Azure OpenAI model deployments, you can use the default content filter or create your own content filter (described later on). Models available through **standard deployments** have content filtering enabled by default. To learn more about the default content filter enabled for standard deployments, see [Content safety for Models Sold Directly by Azure ](model-catalog-content-safety.md).
->>>>>>> bb081fa8
 
 ## Language support
 
