--- conflicted
+++ resolved
@@ -92,11 +92,7 @@
 
 For details about Azure OpenAI in Azure AI Foundry Models that are available for fine-tuning, see the [Azure OpenAI in Foundry Models documentation](../../ai-services/openai/concepts/models.md#fine-tuning-models) or the [Azure OpenAI models table](#fine-tuning-azure-openai-models) later in this guide.
 
-<<<<<<< HEAD
-For the Azure OpenAI Service models that you can fine tune, supported regions for fine-tuning include North Central US, Sweden Central, and more.
-=======
 For the Azure OpenAI models that you can fine tune, supported regions for fine-tuning include North Central US, Sweden Central, and more.
->>>>>>> bb081fa8
 
 ### Fine-tuning Azure OpenAI models
 
