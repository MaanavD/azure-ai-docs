--- conflicted
+++ resolved
@@ -25,15 +25,9 @@
 
 Azure AI Foundry offers four different deployment options:
 
-<<<<<<< HEAD
-|Name                           | Azure OpenAI | Azure AI model inference | Standard deployment | Managed compute |
-|-------------------------------|----------------------|-------------------|----------------|-----------------|
-| Which models can be deployed? | [Azure OpenAI models](../../ai-services/openai/concepts/models.md)        | [Azure OpenAI models and Standard deployment](../../ai-foundry/model-inference/concepts/models.md) | [Standard deployment](../how-to/model-catalog-overview.md#content-safety-for-models-deployed-via-serverless-apis) | [Open and custom models](../how-to/model-catalog-overview.md#availability-of-models-for-deployment-as-managed-compute) |
-=======
 |Name                           | Azure OpenAI | Azure AI Foundry Models | Standard deployment | Managed compute |
 |-------------------------------|----------------------|-------------------|----------------|-----------------|
 | Which models can be deployed? | [Azure OpenAI models](../../ai-services/openai/concepts/models.md)        | [Azure OpenAI models and Standard deployment](../../ai-foundry/model-inference/concepts/models.md) | [Standard deployment](../how-to/model-catalog-overview.md) | [Open and custom models](../how-to/model-catalog-overview.md#availability-of-models-for-deployment-as-managed-compute) |
->>>>>>> cb9fc19f
 | Deployment resource           | Azure OpenAI resource | Azure AI services resource | AI project resource | AI project resource |
 | Requires Hubs/Projects        | No | No | Yes | Yes |
 | Data processing options       | Regional <br /> Data-zone  <br /> Global | Global | Regional | Regional |
@@ -43,11 +37,7 @@
 | Key-less authentication       | Yes | Yes | No  | No  |
 | Best suited when              | You're planning to use only OpenAI models | You're planning to take advantage of the flagship models in Azure AI catalog, including OpenAI. | You're planning to use a single model from a specific provider (excluding OpenAI). | If you plan to use open models and you have enough compute quota available in your subscription. |
 | Billing bases                 | Token usage & [provisioned throughput units](../../ai-services/openai/concepts/provisioned-throughput.md)        | Token usage       | Token usage<sup>1</sup>      | Compute core hours<sup>2</sup> |
-<<<<<<< HEAD
-| Deployment instructions       | [Deploy to Azure OpenAI](../how-to/deploy-models-openai.md) | [Deploy to Azure AI model inference](../model-inference/how-to/create-model-deployments.md) | [Deploy to Standard deployment](../how-to/deploy-models-serverless.md) | [Deploy to Managed compute](../how-to/deploy-models-managed.md) |
-=======
 | Deployment instructions       | [Deploy to Azure OpenAI](../how-to/deploy-models-openai.md) | [Deploy to Foundry Models](../model-inference/how-to/create-model-deployments.md) | [Deploy to Standard deployment](../how-to/deploy-models-serverless.md) | [Deploy to Managed compute](../how-to/deploy-models-managed.md) |
->>>>>>> cb9fc19f
 
 <sup>1</sup> A minimal endpoint infrastructure is billed per minute. You aren't billed for the infrastructure that hosts the model in pay-as-you-go. After you delete the endpoint, no further charges accrue.
 
