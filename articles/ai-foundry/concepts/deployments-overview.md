--- conflicted
+++ resolved
@@ -20,11 +20,7 @@
 Deployment options vary depending on the model offering:
 
 * **Azure OpenAI in Azure AI Foundry Models:** The latest OpenAI models that have enterprise features from Azure with flexible billing options.
-<<<<<<< HEAD
-* **Standard deployment:** These models don't require compute quota from your subscription and are billed per token in a pay-as-you-go fashion. 
-=======
 * **Standard deployment:** These models don't require compute quota from your subscription and are billed per token in a serverless pay per token offer. 
->>>>>>> 4f5949f0
 * **Open and custom models:** The model catalog offers access to a large variety of models across modalities, including models of open access. You can host open models in your own subscription with a managed infrastructure, virtual machines, and the number of instances for capacity management.
 
 Azure AI Foundry offers four different deployment options:
