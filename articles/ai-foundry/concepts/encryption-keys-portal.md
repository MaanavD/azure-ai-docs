--- conflicted
+++ resolved
@@ -8,11 +8,7 @@
 ms.custom:
   - ignite-2023
 ms.topic: concept-article
-<<<<<<< HEAD
-ms.date: 03/24/2025
-=======
 ms.date: 05/01/2025
->>>>>>> fff34e37
 ms.reviewer: deeikele
 zone_pivot_groups: project-type
 # Customer intent: As an admin, I want to understand how I can use my own encryption keys with Azure AI Foundry.
@@ -32,27 +28,9 @@
 
 ::: zone-end
 
-<<<<<<< HEAD
-There are two possible configurations you can use for customer-managed keys in Azure AI Foundry. The newer configuration stores encrypted data service-side on Microsoft-managed resources. The older (classic) configuration stores encrypted data in your Azure subscription in a Microsoft-managed resource group.
-
-### Service-side storage of encrypted data
-
-In the new architecture for customer-managed key encryption with hubs, encrypted data is stored service-side on Microsoft-managed resources. Metadata is stored in multitenant resources using document-level CMK encryption. An Azure AI Search instance is hosted on the Microsoft-side per customer, and for each hub. Due to its dedicated resource model, its Azure cost is charged in your subscription via the hub resource.
-
-> [!NOTE]
-> - When you use service-side encryption, Azure charges continue to accrue during the soft delete retention period.
-
-### Subscription-side storage of encrypted data (classic configuration)
-
-Hub resources store metadata in your Azure subscription when using customer-managed keys. Data is stored in a Microsoft-managed resource group that includes an Azure Storage account, Azure Cosmos DB resource, and Azure AI Search. 
-
-> [!IMPORTANT]
-> When using a customer-managed key, the costs for your subscription are higher because encrypted data is stored in your subscription. To estimate the cost, use the [Azure pricing calculator](https://azure.microsoft.com/pricing/calculator/).
-=======
 ::: zone pivot="fdp-project"
 
 Data is encrypted and decrypted using [FIPS 140-2](https://en.wikipedia.org/wiki/FIPS_140-2) compliant [256-bit AES](https://en.wikipedia.org/wiki/Advanced_Encryption_Standard) encryption. Encryption and decryption are transparent, meaning encryption and access are managed for you. Your data is secure by default and you don't need to modify your code or applications to take advantage of encryption.
->>>>>>> fff34e37
 
 ::: zone-end
 
@@ -63,11 +41,6 @@
 > [!NOTE]
 > Due to the dedicated hosting model for certain services when using customer-managed key encrypted data, additional charges may apply.
 
-<<<<<<< HEAD
-## Use customer-managed keys with Azure Key Vault
-
-You must use Azure Key Vault to store your customer-managed keys regardless of which configuration you decide to use. You can either create your own keys and store them in a key vault, or you can use the Azure Key Vault APIs to generate keys. The Azure AI services resource and the key vault must be in the same region and in the same Microsoft Entra tenant, but they can be in different subscriptions. For more information about Azure Key Vault, see [What is Azure Key Vault?](/azure/key-vault/general/overview).
-=======
 > [!NOTE]
 > When you use server-side encryption, Azure charges will continue to accrue during the soft delete retention period.
 
@@ -113,7 +86,6 @@
 ::: zone pivot="hub-project"
 
 You must use Azure Key Vault to store your customer-managed keys. You can either create your own keys and store them in a key vault, or you can use the Azure Key Vault APIs to generate keys. The Azure AI services resource and the key vault must be in the same region and in the same Microsoft Entra tenant, but they can be in different subscriptions. For more information about Azure Key Vault, see [What is Azure Key Vault?](/azure/key-vault/general/overview).
->>>>>>> fff34e37
 
 To enable customer-managed keys, the key vault containing your keys must meet these requirements:
 
@@ -121,13 +93,8 @@
 - If you use the [Key Vault firewall](/azure/key-vault/general/access-behind-firewall), you must allow trusted Microsoft services to access the key vault.
 - You must grant your hub and Azure AI Services resource's system-assigned managed identity the following permissions on your key vault: *get key*, *wrap key*, *unwrap key*.
 
-<<<<<<< HEAD
-The following limitations hold for Azure AI Services:
-- Only Azure Key Vaults with [legacy access policies](/azure/key-vault/general/assign-access-policy) are supported.
-=======
 The following limitations hold for Azure AI Foundry:
 - Only Azure Key Vault with [legacy access policies](/azure/key-vault/general/assign-access-policy) are supported.
->>>>>>> fff34e37
 - Only RSA and RSA-HSM keys of size 2048 are supported with Azure AI services encryption. For more information about keys, see **Key Vault keys** in [About Azure Key Vault keys, secrets, and certificates](/azure/key-vault/general/about-keys-secrets-certificates).
 - Updates from Customer-Managed keys to Microsoft-managed keys are currently not supported for project sub-resources. Projects will keep referencing your encryption keys if updated.
 
@@ -181,19 +148,11 @@
 
 * The customer-managed key for encryption can only be updated to keys in the same Azure Key Vault instance.
 * After deployment, hubs can't switch from Microsoft-managed keys to Customer-managed keys or vice versa.
-<<<<<<< HEAD
-* [Azure AI services Customer-Managed Key Request Form](https://aka.ms/cogsvc-cmk) is required to use customer-managed keys in combination with Azure Speech and Content Moderator capabilities.
-* At the time of creation, you can't provide or modify resources that are created in the Microsoft-managed Azure resource group in your subscription.
-* You can't delete Microsoft-managed resources used for customer-managed keys without also deleting your hub.
-* [Azure AI services Customer-Managed Key Request Form](https://aka.ms/cogsvc-cmk) is still required for Speech and Content Moderator.
-* If you're using the [service-side](#service-side-storage-of-encrypted-data), Azure charges continue to accrue during the soft delete retention period.
-=======
 * [Azure AI Foundry Customer-Managed Key Request Form](https://aka.ms/cogsvc-cmk) is required to use customer-managed keys in combination with Azure Speech and Content Moderator capabilities.
 * [Azure AI Foundry Customer-Managed Key Request Form](https://aka.ms/cogsvc-cmk) is still required for Speech and Content Moderator.
 * If your AI Foundry resource is in a soft-deleted state(#preview-service-side-storage-of-encrypted-data-when-using-customer-managed-keys), any additional Azure charges will continue to accrue during the soft delete retention period.
 
 ::: zone-end
->>>>>>> fff34e37
 
 ## Related content
 
