---
title: Use a screen reader with Azure AI Foundry
titleSuffix: Azure AI Foundry
description: This quickstart guides you in how to get oriented and navigate Azure AI Foundry with a screen reader.
manager: scottpolly
ms.service: azure-ai-foundry
ms.custom:
  - ignite-2023
  - build-2024
ms.topic: how-to
ms.date: 05/02/2025
ms.reviewer: ailsaleen
ms.author: sgilley
author: sdgilley
---

# Use a screen reader with Azure AI Foundry

This article is for people who use screen readers such as [Microsoft's Narrator](https://support.microsoft.com/windows/complete-guide-to-narrator-e4397a0d-ef4f-b386-d8ae-c172f109bdb1#WindowsVersion=Windows_11), JAWS, NVDA, or Apple's Voiceover. In this quickstart, you're introduced to the basic structure of Azure AI Foundry and discover how to navigate around efficiently. 

## Getting oriented in Azure AI Foundry portal 

Most [Azure AI Foundry](https://ai.azure.com) pages are composed of the following landmark structure: 

- Banner (contains Azure AI Foundry app title, settings, and profile information)
    - Might sometimes contain a breadcrumb navigation element 
- Navigation - There are three different states:
    - Outside a project - there's no left navigation until you are in a project. The page is divided into sections.  Once you have projects, the top section is a list of recent projects.
    - In a project - the left navigation is the same for all parts of a project, until you move to the **Management center**.
    - The left navigation in the Management center has two sections.  In a [!INCLUDE [fdp-project-name](../includes/fdp-project-name.md)]. the sections are for the **resource** the project is in, then a section for the **project** itself.  In a [!INCLUDE [hub-project-name](../includes/hub-project-name.md)], the sections are for the **hub** that the project is in, then a section for the **project** itself.

For efficient navigation, it might be helpful to navigate by landmarks to move between these sections on the page.


## Navigation

The navigation is list of links divided into different sections. 

If you haven't yet created or selected a project, you can still explore models listed on the home page.  This takes you to the **Model catalog**.  
* When you ask to use a model, you'll be prompted to create a project.
* Once you select a project: 
    * You can access more capabilities such as Model catalog, Playgrounds, and AI Services. 
    * You can also use the **Recent resource picker** button within the navigation breadcrumbs to change to a different project or resource at any time.

<<<<<<< HEAD
### Customize the navigation
=======
Once you select a project, you can access more capabilities such as Model catalog, Playgrounds, and AI Services. Then there are collapsible sections for **Build and customize** (includes Code, Fine-tuning, Prompt-flow), **Assess and improve** (includes Tracing, Evaluation, and Guardrails & controls) and **My assets** (includes Models + endpoints, Data + indexes, and Web apps). 
>>>>>>> cb9fc19f

The left pane is customizable for each project or resource. 

 * There are collapsible sections for **Build and customize** (includes Code, Fine-tuning, Prompt-flow), **Assess and improve** (includes Tracing, Evaluation, and Safety + security) and **My assets** (includes Models + endpoints, Data + indexes, and Web apps). 
* At the bottom of the list is a **...More** link that allows you to pin and unpin items onto the navigation.  
* At the top of the **More** list is a shortcut to **Pin all**.  If all items are already pinned, the option changes to **Unpin all**.
* The **Management center** is always available at the bottom of the left pane.  It cannot be unpinned.

For more information about the navigation, see [What is Azure AI Foundry](../what-is-azure-ai-foundry.md).

## Projects 

To work within the Azure AI Foundry portal, you must first [create a project](../how-to/create-projects.md): 
1. In [Azure AI Foundry](https://ai.azure.com), select **Azure AI Foundry** from the top breadcrumbs.
1. Press the **Tab** key until you hear *Start building* and select this button. This will create a project for use with an agent.
1. Enter the information requested in the **Create a project** dialog. 
1. When the project is ready, you'll be prompted to select a model to use for your agent.
1. Once the model is deployed, you'll be in the agent playground for that project.

If you already have some projects, you can also create a new project without also creating an agent.

1. In [Azure AI Foundry](https://ai.azure.com), select **Azure AI Foundry** from the top breadcrumbs.
1. Press the **Tab** key until you hear *+ Create new*.  This path creates a project but does not go on to deploy a model as well.
1. When the project is created, you'll be in the project home page.

## Using the playground 

The playground is where you can interact with models and experiment with different prompts and parameters. Different playgrounds are available depending on which model you would like to interact with. 

Once you select a project, go to the navigation landmark. Press the down arrow until you hear *Playgrounds*.

### Chat playground structure 

In this mode, the playground is composed of the command toolbar and two main sections: one for configuring your system message and other parameters, and the other for chatting to the model. If you added your own data in the playground, the **Add your data** pane also appears. 

### Chat session pane  

The chat session pane is where you can chat to the model and test out your assistant. 
- After you send a message, the model might take some time to respond, especially if the response is long. You hear a screen reader announcement "Message received from the chatbot" when the model finishes composing a response. 

## Distinguishing project types

Azure AI Foundry has two different project types - see [What is Azure AI Foundry?](../what-is-azure-ai-foundry.md#project-types).  The type appears in the  **Type** column in the **All resources** view. In the recent resources picker, the type is in a second line under the project name.

- Listen for **(AI Services)** for a [!INCLUDE [fdp-project-name](../includes/fdp-project-name.md)].  
- Listen for **(Hub)** for a [!INCLUDE [hub-project-name](../includes/hub-project-name.md)].


## Using prompt flow 

Prompt flow is available only in a [!INCLUDE [hub-project-name](../includes/hub-project-name.md)].  

Prompt flow is a tool to create executable flows, linking LLMs, prompts, and Python tools through a visualized graph. You can use this to prototype, experiment, and iterate on your AI applications before deploying. 

Once you select a project, go to the navigation landmark. Press the down arrow until you hear *Prompt flow* and select this link.

The prompt flow UI in Azure AI Foundry portal is composed of the following main sections: the command toolbar, flow (includes list of the flow nodes), files, and graph view. The flow, files, and graph sections each have their own H2 headings that can be used for navigation.

### Flow 

- This is the main working area where you can edit your flow, for example adding a new node, editing the prompt, selecting input data 
- You can also choose to work in code instead of the editor by navigating to the **Raw file mode** toggle button to view the flow in code. 
- Each node has its own H3 heading, which can be used for navigation. 

### Files 

- This section contains the file structure of the flow. Each flow has a folder that contains a flow.dag.yaml file, source code files, and system folders. 
- You can export or import a flow easily for testing, deployment, or collaborative purposes by navigating to the **Add** and **Zip and download all files** buttons.

### Graph view 

- The graph is a visual representation of the flow. This view isn't editable or interactive. 
- You hear the following alt text to describe the graph: "Graph view of [flow name] – for visualization only." We don't currently provide a full screen reader description for this graphical chart. To get all equivalent information, you can read and edit the flow by navigating to Flow, or by toggling on the Raw file view.  

 
## Evaluations  

Evaluation is a tool to help you evaluate the performance of your generative AI application. You can use this to prototype, experiment, and iterate on your applications before deploying.

### Creating an evaluation 

To review evaluation metrics, you must first create an evaluation. 

1. Once you select a project, go to the navigation landmark. Press the down arrow until you hear *Evaluation* and select this link.
1. Press the Tab key until you hear *new evaluation* and select this button. 
1. Enter the information requested in the **Create a new evaluation** dialog. Once complete, your focus is returned to the evaluations list. 

### Viewing evaluations 

Once you create an evaluation, you can access it from the list of evaluations. 

Evaluation runs are listed as links within the Evaluations grid. Selecting a link takes you to a dashboard view with information about your specific evaluation run. 

You might prefer to export the data from your evaluation run so that you can view it in an application of your choosing. To do this, select your evaluation run link, then navigate to the **Export result** button and select it. 

There's also a dashboard view provided to allow you to compare evaluation runs. From the main Evaluations list page, navigate to the **Switch to dashboard view** button. 

 
## Technical support for customers with disabilities 

Microsoft wants to provide the best possible experience for all our customers. If you have a disability or questions related to accessibility, contact the Microsoft Disability Answer Desk for technical assistance. The Disability Answer Desk support team is trained in using many popular assistive technologies. They can offer assistance in English, Spanish, French, and American Sign Language. Go to the Microsoft Disability Answer Desk site to find out the contact details for your region. 

If you're a government, commercial, or enterprise customer, contact the enterprise Disability Answer Desk. 

## Related content

* Learn how you can build generative AI applications in the [Azure AI Foundry](../what-is-azure-ai-foundry.md).
* [Build a custom knowledge retrieval (RAG) app with the Azure AI Foundry SDK](copilot-sdk-create-resources.md)
* Get answers to frequently asked questions in the [Azure AI FAQ article](../faq.yml).<|MERGE_RESOLUTION|>--- conflicted
+++ resolved
@@ -42,11 +42,9 @@
     * You can access more capabilities such as Model catalog, Playgrounds, and AI Services. 
     * You can also use the **Recent resource picker** button within the navigation breadcrumbs to change to a different project or resource at any time.
 
-<<<<<<< HEAD
 ### Customize the navigation
-=======
+
 Once you select a project, you can access more capabilities such as Model catalog, Playgrounds, and AI Services. Then there are collapsible sections for **Build and customize** (includes Code, Fine-tuning, Prompt-flow), **Assess and improve** (includes Tracing, Evaluation, and Guardrails & controls) and **My assets** (includes Models + endpoints, Data + indexes, and Web apps). 
->>>>>>> cb9fc19f
 
 The left pane is customizable for each project or resource. 
 
