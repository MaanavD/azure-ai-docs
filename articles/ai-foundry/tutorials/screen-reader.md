--- conflicted
+++ resolved
@@ -42,11 +42,7 @@
     * You can access more capabilities such as Model catalog, Playgrounds, and AI Services. 
     * You can also use the **Recent resource picker** button within the navigation breadcrumbs to change to a different project or resource at any time.
 
-<<<<<<< HEAD
-Once you select a project, you can access more capabilities such as Model catalog, Playgrounds, and AI Services. Then there are collapsible sections for **Build and customize** (includes Code, Fine-tuning, Prompt-flow), **Observe and improve** (includes Tracing, Evaluation, and Safety + security) and **My assets** (includes Models + endpoints, Data + indexes, and Web apps). 
-=======
 ### Customize the navigation
->>>>>>> 86e0b026
 
 Once you select a project, you can access more capabilities such as Model catalog, Playgrounds, and AI Services. Then there are collapsible sections for **Build and customize** (includes Code, Fine-tuning, Prompt-flow), **Assess and improve** (includes Tracing, Evaluation, and Guardrails & controls) and **My assets** (includes Models + endpoints, Data + indexes, and Web apps). 
 
