---
title: Get started with Foundry Local
titleSuffix: Foundry Local
description: Learn how to install, configure, and run your first AI model with Foundry Local
author: samuel100
ms.author: samkemp
manager: scottpolly
ms.reviewer: samkemp
ms.date: 05/23/2025
ms.service: azure-ai-foundry
ms.subservice: foundry-local
ms.topic: quickstart
<<<<<<< HEAD
ms.date: 02/20/2025
ms.reviewer: samkemp
ms.author: jburchel
ms.reviewer: samkemp
author: jburchel
reviewer: samuel100
ms.custom: build-2025
#customer intent: As a developer, I want to get started with Foundry Local so that I can run AI models locally.
=======
ms.custom:
  - build-2025
  - build-aifnd
keywords:
  - Azure AI services
  - cognitive
  - AI models
  - local inference
# customer intent: As a developer, I want to get started with Foundry Local so that I can run AI models locally.
>>>>>>> d94dc9a4
---

# Get started with Foundry Local

[!INCLUDE [foundry-local-preview](./includes/foundry-local-preview.md)]

This guide walks you through setting up Foundry Local to run AI models on your device. 

## Prerequisites

Your system must meet the following requirements to run Foundry Local:

- **Operating System**: Windows 10 (x64), Windows 11 (x64/ARM), Windows Server 2025, macOS.
- **Hardware**: Minimum 8GB RAM, 3GB free disk space. Recommended 16GB RAM, 15GB free disk space.
- **Network**: Internet connection for initial model download (optional for offline use)
- **Acceleration (optional)**: NVIDIA GPU (2,000 series or newer), AMD GPU (6,000 series or newer), Qualcomm Snapdragon X Elite (8GB or more of memory), or Apple silicon.

Also, ensure you have administrative privileges to install software on your device.

## Quickstart

Get started with Foundry Local quickly:

1. **Install Foundry Local** 
    - **Windows**: Open a terminal and run the following command:
        ```bash
        winget install Microsoft.FoundryLocal
        ```
    - **macOS**: Open a terminal and run the following command:
        ```bash
        brew tap microsoft/foundrylocal
        brew install foundrylocal
        ```
    Alternatively, you can download the installer from the [Foundry Local GitHub repository](https://aka.ms/foundry-local-installer).

1. **Run your first model** Open a terminal window and run the following command to run a model: 

    ```bash
    foundry model run phi-3.5-mini 
    ```
    
    The model downloads - which can take a few minutes, depending on your internet speed - and the model runs. Once the model is running, you can interact with it using the command line interface (CLI). For example, you can ask:

    ```text
    Why is the sky blue?
    ```

    You should see a response from the model in the terminal:
    :::image type="content" source="media/get-started-output.png" alt-text="Screenshot of output from foundry local run command." lightbox="media/get-started-output.png":::


> [!TIP]
> You can replace `phi-3.5-mini` with any model name from the catalog (see `foundry model list` for available models). Foundry Local downloads the model variant that best matches your system's hardware and software configuration. For example, if you have an NVIDIA GPU, it downloads the CUDA version of the model. If you have a Qualcomm NPU, it downloads the NPU variant. If you have no GPU or NPU, it downloads the CPU version.

## Explore commands

The Foundry CLI organizes commands into these main categories:

- **Model**: Commands for managing and running models.
- **Service**: Commands for managing the Foundry Local service.
- **Cache**: Commands for managing the local model cache (downloaded models on local disk).

View all available commands with:

```bash
foundry --help
```

To view available **model** commands, run:

```bash
foundry model --help
```
To view available **service** commands, run:

```bash
foundry service --help
```

To view available **cache** commands, run:

```bash
foundry cache --help
```

> [!TIP]
> For a complete guide to all CLI commands and their usage, see the [Foundry Local CLI Reference](reference/reference-cli.md).

## Upgrading Foundry Local

To upgrade Foundry Local to the latest version, use the following commands based on your operating system:

- **Windows**: Open a terminal and run:
    ```bash
    winget upgrade --id Microsoft.FoundryLocal
    ```
- **macOS**: Open a terminal and run:
    ```bash
    brew upgrade foundrylocal
    ```

## Uninstalling Foundry Local

If you wish to uninstall Foundry Local, use the following commands based on your operating system:

- **Windows**: Open a terminal and run:
    ```bash
    winget uninstall Microsoft.FoundryLocal
    ```
- **macOS**: Open a terminal and run:
    ```bash
    brew rm foundrylocal
    brew untap microsoft/foundrylocal
    brew cleanup --scrub
    ```

## Next steps

- [Integrate inferencing SDKs with Foundry Local](how-to/how-to-integrate-with-inference-sdks.md)
- [Explore the Foundry Local documentation](index.yml)
- [Learn about best practices and troubleshooting](reference/reference-best-practice.md)
- [Explore the Foundry Local API reference](reference/reference-catalog-api.md)
- [Learn Compile Hugging Face models](how-to/how-to-compile-hugging-face-models.md)
<|MERGE_RESOLUTION|>--- conflicted
+++ resolved
@@ -10,16 +10,12 @@
 ms.service: azure-ai-foundry
 ms.subservice: foundry-local
 ms.topic: quickstart
-<<<<<<< HEAD
 ms.date: 02/20/2025
 ms.reviewer: samkemp
 ms.author: jburchel
 ms.reviewer: samkemp
 author: jburchel
 reviewer: samuel100
-ms.custom: build-2025
-#customer intent: As a developer, I want to get started with Foundry Local so that I can run AI models locally.
-=======
 ms.custom:
   - build-2025
   - build-aifnd
@@ -29,7 +25,6 @@
   - AI models
   - local inference
 # customer intent: As a developer, I want to get started with Foundry Local so that I can run AI models locally.
->>>>>>> d94dc9a4
 ---
 
 # Get started with Foundry Local
