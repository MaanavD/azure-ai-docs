---
title: include file
description: include file
author: msakande
ms.author: mopeakande
ms.service: azure-ai-foundry
ms.topic: include
ms.date: 02/04/2025
ms.custom: include file
---

@@ -10,4 +10,4 @@ ms.custom: include file
---

> [!NOTE]
<<<<<<< HEAD
> Azure AI content safety is currently available for models deployed as standard deployment, but not to models deployed via managed compute. To learn more about Azure AI content safety for models deployed as standard deployment, see [Content safety for models curated by Azure AI in the model catalog](../concepts/model-catalog-content-safety.md).
=======
> Azure AI Content Safety is currently available for models deployed as standard deployment, but not to models deployed via managed compute. To learn more about Azure AI Content Safety for models deployed as standard deployment, see [Guardrails & controls for models curated by Azure AI in the model catalog](../concepts/model-catalog-content-safety.md).
>>>>>>> cb9fc19f
<|MERGE_RESOLUTION|>--- conflicted
+++ resolved
@@ -13,8 +13,4 @@
 ---
 
 > [!NOTE]
-<<<<<<< HEAD
-> Azure AI content safety is currently available for models deployed as standard deployment, but not to models deployed via managed compute. To learn more about Azure AI content safety for models deployed as standard deployment, see [Content safety for models curated by Azure AI in the model catalog](../concepts/model-catalog-content-safety.md).
-=======
-> Azure AI Content Safety is currently available for models deployed as standard deployment, but not to models deployed via managed compute. To learn more about Azure AI Content Safety for models deployed as standard deployment, see [Guardrails & controls for models curated by Azure AI in the model catalog](../concepts/model-catalog-content-safety.md).
->>>>>>> cb9fc19f
+> Azure AI Content Safety is currently available for models deployed as standard deployment, but not to models deployed via managed compute. To learn more about Azure AI Content Safety for models deployed as standard deployment, see [Guardrails & controls for models curated by Azure AI in the model catalog](../concepts/model-catalog-content-safety.md).