---
title: include file
description: include file
author: msakande
ms.author: mopeakande
ms.service: azure-ai-foundry
ms.topic: include
ms.date: 02/04/2025
ms.custom: include file
---

@@ -10,4 +10,4 @@ ms.custom: include file
---

> [!NOTE]
<<<<<<< HEAD
> Azure AI Content Safety is currently available for models deployed as standard deployment, but not to models deployed via managed compute. To learn more about Azure AI Content Safety for models deployed as standard deployment, see [Guardrails & controls for Azure Direct Models](../concepts/model-catalog-content-safety.md).
=======
> Azure AI Content Safety is currently available for models deployed as standard deployment, but not to models deployed via managed compute. To learn more about Azure AI Content Safety for models deployed as standard deployment, see [Guardrails & controls for Models Sold Directly by Azure ](../concepts/model-catalog-content-safety.md).
>>>>>>> bb081fa8
<|MERGE_RESOLUTION|>--- conflicted
+++ resolved
@@ -13,8 +13,4 @@
 ---
 
 > [!NOTE]
-<<<<<<< HEAD
-> Azure AI Content Safety is currently available for models deployed as standard deployment, but not to models deployed via managed compute. To learn more about Azure AI Content Safety for models deployed as standard deployment, see [Guardrails & controls for Azure Direct Models](../concepts/model-catalog-content-safety.md).
-=======
-> Azure AI Content Safety is currently available for models deployed as standard deployment, but not to models deployed via managed compute. To learn more about Azure AI Content Safety for models deployed as standard deployment, see [Guardrails & controls for Models Sold Directly by Azure ](../concepts/model-catalog-content-safety.md).
->>>>>>> bb081fa8
+> Azure AI Content Safety is currently available for models deployed as standard deployment, but not to models deployed via managed compute. To learn more about Azure AI Content Safety for models deployed as standard deployment, see [Guardrails & controls for Models Sold Directly by Azure ](../concepts/model-catalog-content-safety.md).