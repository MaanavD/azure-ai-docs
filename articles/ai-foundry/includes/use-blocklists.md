--- conflicted
+++ resolved
@@ -13,11 +13,7 @@
 
 ## Create a blocklist
 
-<<<<<<< HEAD
-1. Go to [Azure AI Foundry](https://ai.azure.com/) and navigate to your project. Then select the **Guardrails & controls** page on the left nav and select the **Blocklists** tab.
-=======
 1. Go to [Azure AI Foundry](https://ai.azure.com/) and navigate to your project. Then select the **Guardrails + controls** page on the left nav and select the **Blocklists** tab.
->>>>>>> 222dd80f
 
     :::image type="content" source="../media/content-safety/content-filter/select-blocklists.png" lightbox="../media/content-safety/content-filter/select-blocklists.png" alt-text="Screenshot of the Blocklists page tab.":::
 
@@ -29,11 +25,7 @@
 
 ## Attach a blocklist to a content filter configuration
 
-<<<<<<< HEAD
-1. Once the blocklist is ready, go back to the **Guardrails & controls** page and select the **Content filters** tab. Create a new content filter configuration. This opens a wizard with several content filter components.
-=======
 1. Once the blocklist is ready, go back to the **Guardrails + controls** page and select the **Content filters** tab. Create a new content filter configuration. This opens a wizard with several AI content safety components.
->>>>>>> 222dd80f
 
     :::image type="content" source="../media/content-safety/content-filter/create-content-filter.png" lightbox="../media/content-safety/content-filter/create-content-filter.png" alt-text="Screenshot of the Create content filter button.":::
 
