---
title: Include file
description: Include file
author: sdgilley
ms.reviewer: sgilley
ms.author: sgilley
ms.service: azure-ai-foundry
ms.topic: include
ms.date: 08/29/2024
ms.custom: include, ignite-2024
---

<<<<<<< HEAD
You install the [Azure CLI](/cli/azure/what-is-azure-cli)  and sign in from your local development environment, so that you can use your user credentials in accessing your Azure AI Foundry resources.
=======
You install the Azure CLI and sign in from your local development environment, so that you can use your user credentials to call Azure OpenAI in Azure AI Foundry Models.
>>>>>>> cb9fc19f

In most cases you can install Azure CLI from your terminal using the following command: 

# [Windows](#tab/windows)

```powershell 
winget install -e --id Microsoft.AzureCLI
```

# [Linux](#tab/linux)

```bash
curl -sL https://aka.ms/InstallAzureCLIDeb | sudo bash
```

# [macOS](#tab/macos)

```bash
brew update && brew install azure-cli
```

---

You can follow instructions [How to install the Azure CLI](/cli/azure/install-azure-cli) if these commands don't work for your particular operating system or setup.

After you install the Azure CLI, sign in using the ``az login`` command and sign-in using the browser:

```
az login
```

Alternatively, you can sign in manually via the browser with a device code.

```
az login --use-device-code
```<|MERGE_RESOLUTION|>--- conflicted
+++ resolved
@@ -10,11 +10,7 @@
 ms.custom: include, ignite-2024
 ---
 
-<<<<<<< HEAD
-You install the [Azure CLI](/cli/azure/what-is-azure-cli)  and sign in from your local development environment, so that you can use your user credentials in accessing your Azure AI Foundry resources.
-=======
-You install the Azure CLI and sign in from your local development environment, so that you can use your user credentials to call Azure OpenAI in Azure AI Foundry Models.
->>>>>>> cb9fc19f
+You install the [Azure CLI](/cli/azure/what-is-azure-cli) and sign in from your local development environment, so that you can use your user credentials to call Azure OpenAI in Azure AI Foundry Models.
 
 In most cases you can install Azure CLI from your terminal using the following command: 
 
