--- conflicted
+++ resolved
@@ -78,22 +78,14 @@
       links:
         - url: responsible-use-of-ai-overview.md
           text: Trustworthy AI
-<<<<<<< HEAD
-=======
-        - url: ./how-to/monitor-applications.md
-          text: Monitor your generative AI applications
->>>>>>> 4f5949f0
         - url: ./how-to/develop/trace-local-sdk.md
           text: Trace your application with Azure AI Foundry project library 
         - url: ./how-to/develop/agent-evaluate-sdk.md
           text: Evaluate agentic workflows
         - url: ../ai-services/openai/how-to/fine-tuning-safety-evaluation.md
           text: Safety evaluation for fine-tuning
-<<<<<<< HEAD
         - url: ./how-to/monitor-applications.md
           text: Monitor your generative AI applications
-=======
->>>>>>> 4f5949f0
     # Card
     - title: Azure AI Search
       imageSrc: ~/reusable-content/ce-skilling/azure/media/ai-services/search.svg
@@ -156,11 +148,8 @@
               url: https://ai.azure.com/
             - text: Azure AI Foundry SDKs
               url: ./how-to/develop/sdk-overview.md
-<<<<<<< HEAD
-=======
             - text: Foundry Local
               url: ./foundry-local/index.yml
->>>>>>> 4f5949f0
             - text: Azure AI Foundry labs
               url: https://ai.azure.com/labs
             - text: GitHub Models
