--- conflicted
+++ resolved
@@ -67,11 +67,7 @@
         - url: ../ai-services/agents/index.yml
           text: Orchestrate and host AI agents to automate and execute business processes
         - url: ../ai-services/agents/quickstart.md
-<<<<<<< HEAD
-          text: Create a custom AI agent using Azure AI Agent Service
-=======
           text: Create a custom AI agent using Azure AI Foundry Agent Service
->>>>>>> 81e6e4db
         - url: /azure/developer/ai/get-started-multi-agents
           text: Azure AI app template for agents
         - url: ./concepts/ai-red-teaming-agent.md
