--- conflicted
+++ resolved
@@ -16,11 +16,7 @@
 
 [!INCLUDE [Feature preview](~/reusable-content/ce-skilling/azure/includes/ai-studio/includes/feature-preview.md)]
 
-<<<<<<< HEAD
-This article explains how to use chat completions API with _multimodal_ models deployed to Azure AI model inference in Azure AI services. In addition to text input, multimodal models can accept other input types, such as images and audio input.
-=======
-This article explains how to use chat completions API with models supporting images or audio deployed to Azure AI model inference in Azure AI services.
->>>>>>> 3c8a1d5c
+This article explains how to use chat completions API with _multimodal_ models deployed to Azure AI model inference in Azure AI services. In addition to text input, multimodal models can accept other input types, such as images or audio input.
 
 ## Prerequisites
 
