---
manager: nitinme
author: santiagxf
ms.author: fasantia 
ms.service: azure-ai-model-inference
ms.date: 1/21/2025
ms.topic: include
---

[!INCLUDE [Feature preview](../../../includes/feature-preview.md)]

In this article, you learn how to create the resources required to use Azure AI Foundry Models in your projects.

## Understand the resources

<<<<<<< HEAD
Azure AI Foundry Models is a capability in Azure AI Foundry resources (formerly known Azure AI Services). You can create model deployments under the resource to consume their predictions. You can also connect the resource to Azure AI Hubs and Projects in Azure AI Foundry to create intelligent applications if needed. The following picture shows the high level architecture.

:::image type="content" source="../../media/create-resources/resources-architecture.png" alt-text="A diagram showing the high level architecture of the resources created in the tutorial." lightbox="../../media/create-resources/resources-architecture.png":::

Azure AI Foundry resources don't require AI projects or AI hubs to operate and you can create them to consume flagship models from your applications. However, additional capabilities are available if you **deploy an Azure AI project and hub**, including playground, or agents.
=======
Azure AI Foundry Models is a capability in Azure AI Foundry Services (formerly known Azure AI Services). You can create model deployments under the resource to consume their predictions. You can also connect the resource to Azure AI Hubs and Projects in Azure AI Foundry to create intelligent applications if needed. The following picture shows the high level architecture.

:::image type="content" source="../../media/create-resources/resources-architecture.png" alt-text="A diagram showing the high level architecture of the resources created in the tutorial." lightbox="../../media/create-resources/resources-architecture.png":::

Azure AI Foundry Services don't require AI projects or AI hubs to operate and you can create them to consume flagship models from your applications. However, additional capabilities are available if you **deploy an Azure AI project and hub**, including playground, or agents.
>>>>>>> cb9fc19f

The tutorial helps you create:

> [!div class="checklist"]
> * An Azure AI Foundry resource.
> * A model deployment for each of the models supported with pay-as-you-go.
> * (Optionally) An Azure AI project and hub.
> * (Optionally) A connection between the hub and the models in Azure AI Foundry.

## Prerequisites

To complete this article, you need:

* An Azure subscription. If you're using [GitHub Models](https://docs.github.com/en/github-models/), you can upgrade your experience and create an Azure subscription in the process. Read [Upgrade from GitHub Models to Azure AI Foundry](../../how-to/quickstart-github-models.md) if that's your case.<|MERGE_RESOLUTION|>--- conflicted
+++ resolved
@@ -13,19 +13,11 @@
 
 ## Understand the resources
 
-<<<<<<< HEAD
-Azure AI Foundry Models is a capability in Azure AI Foundry resources (formerly known Azure AI Services). You can create model deployments under the resource to consume their predictions. You can also connect the resource to Azure AI Hubs and Projects in Azure AI Foundry to create intelligent applications if needed. The following picture shows the high level architecture.
-
-:::image type="content" source="../../media/create-resources/resources-architecture.png" alt-text="A diagram showing the high level architecture of the resources created in the tutorial." lightbox="../../media/create-resources/resources-architecture.png":::
-
-Azure AI Foundry resources don't require AI projects or AI hubs to operate and you can create them to consume flagship models from your applications. However, additional capabilities are available if you **deploy an Azure AI project and hub**, including playground, or agents.
-=======
 Azure AI Foundry Models is a capability in Azure AI Foundry Services (formerly known Azure AI Services). You can create model deployments under the resource to consume their predictions. You can also connect the resource to Azure AI Hubs and Projects in Azure AI Foundry to create intelligent applications if needed. The following picture shows the high level architecture.
 
 :::image type="content" source="../../media/create-resources/resources-architecture.png" alt-text="A diagram showing the high level architecture of the resources created in the tutorial." lightbox="../../media/create-resources/resources-architecture.png":::
 
 Azure AI Foundry Services don't require AI projects or AI hubs to operate and you can create them to consume flagship models from your applications. However, additional capabilities are available if you **deploy an Azure AI project and hub**, including playground, or agents.
->>>>>>> cb9fc19f
 
 The tutorial helps you create:
 
