---
manager: nitinme
ms.service: azure-ai-model-inference
ms.topic: include
ms.date: 1/31/2025
ms.author: fasantia
author: santiagxf
---

[!INCLUDE [Feature preview](~/reusable-content/ce-skilling/azure/includes/ai-studio/includes/feature-preview.md)]

This article explains how to use the reasoning capabilities of chat completions models deployed in Azure AI Foundry Models.

[!INCLUDE [about-reasoning](about-reasoning.md)]

## Prerequisites

To complete this tutorial, you need:

[!INCLUDE [how-to-prerequisites](../how-to-prerequisites.md)]

* A model with reasoning capabilities model deployment. If you don't have one read [Add and configure models to Azure AI services](../../how-to/create-model-deployments.md) to add a reasoning model. 

  * This example uses `DeepSeek-R1`.

## Use reasoning capabilities with chat

First, create the client to consume the model. The following code uses an endpoint URL and key that are stored in environment variables.

```http
POST https://<resource>.services.ai.azure.com/models/chat/completions?api-version=2024-05-01-preview
Content-Type: application/json
api-key: <key>
```

> [!TIP]
<<<<<<< HEAD
> Verify that you have deployed the model to Azure AI Services resource with the Azure AI Foundry Models API. `Deepseek-R1` is also available as Serverless API Endpoints. However, those endpoints don't take the parameter `model` as explained in this tutorial. You can verify that by going to [Azure AI Foundry portal]() > Models + endpoints, and verify that the model is listed under the section **Azure AI Services**.
=======
> Verify that you have deployed the model to Azure AI Services resource with the Azure AI model inference API. `Deepseek-R1` is also available as standard deployments. However, those endpoints don't take the parameter `model` as explained in this tutorial. You can verify that by going to [Azure AI Foundry portal]() > Models + endpoints, and verify that the model is listed under the section **Azure AI Services**.
>>>>>>> 4f5949f0

If you have configured the resource with **Microsoft Entra ID** support, pass you token in the `Authorization` header with the format `Bearer <token>`. Use scope `https://cognitiveservices.azure.com/.default`. 

```http
POST https://<resource>.services.ai.azure.com/models/chat/completions?api-version=2024-05-01-preview
Content-Type: application/json
Authorization: Bearer <token>
```

Using Microsoft Entra ID may require additional configuration in your resource to grant access. Learn how to [configure key-less authentication with Microsoft Entra ID](../../how-to/configure-entra-id.md).

### Create a chat completion request

The following example shows how you can create a basic chat request to the model.

```json
{
    "model": "deepseek-r1",
    "messages": [
        {
            "role": "user",
            "content": "How many languages are in the world?"
        }
    ]
}
```

[!INCLUDE [best-practices](best-practices.md)]

The response is as follows, where you can see the model's usage statistics:

```json
{
    "id": "0a1234b5de6789f01gh2i345j6789klm",
    "object": "chat.completion",
    "created": 1718726686,
    "model": "DeepSeek-R1",
    "choices": [
        {
            "index": 0,
            "message": {
                "role": "assistant",
                "content": "<think>\nOkay, the user is asking how many languages exist in the world. I need to provide a clear and accurate answer. Let's start by recalling the general consensus from linguistic sources. I remember that the number often cited is around 7,000, but maybe I should check some reputable organizations.\n\nEthnologue is a well-known resource for language data, and I think they list about 7,000 languages. But wait, do they update their numbers? It might be around 7,100 or so. Also, the exact count can vary because some sources might categorize dialects differently or have more recent data. \n\nAnother thing to consider is language endangerment. Many languages are endangered, with some having only a few speakers left. Organizations like UNESCO track endangered languages, so mentioning that adds context. Also, the distribution isn't even. Some countries have hundreds of languages, like Papua New Guinea with over 800, while others have just a few. \n\nA user might also wonder why the exact number is hard to pin down. It's because the distinction between a language and a dialect can be political or cultural. For example, Mandarin and Cantonese are considered dialects of Chinese by some, but they're mutually unintelligible, so others classify them as separate languages. Also, some regions are under-researched, making it hard to document all languages. \n\nI should also touch on language families. The 7,000 languages are grouped into families like Indo-European, Sino-Tibetan, Niger-Congo, etc. Maybe mention a few of the largest families. But wait, the question is just about the count, not the families. Still, it's good to provide a bit more context. \n\nI need to make sure the information is up-to-date. Let me think – recent estimates still hover around 7,000. However, languages are dying out rapidly, so the number decreases over time. Including that note about endangerment and language extinction rates could be helpful. For instance, it's often stated that a language dies every few weeks. \n\nAnother point is sign languages. Does the count include them? Ethnologue includes some, but not all sources might. If the user is including sign languages, that adds more to the count, but I think the 7,000 figure typically refers to spoken languages. For thoroughness, maybe mention that there are also over 300 sign languages. \n\nSummarizing, the answer should state around 7,000, mention Ethnologue's figure, explain why the exact number varies, touch on endangerment, and possibly note sign languages as a separate category. Also, a brief mention of Papua New Guinea as the most linguistically diverse country. \n\nWait, let me verify Ethnologue's current number. As of their latest edition (25th, 2022), they list 7,168 living languages. But I should check if that's the case. Some sources might round to 7,000. Also, SIL International publishes Ethnologue, so citing them as reference makes sense. \n\nOther sources, like Glottolog, might have a different count because they use different criteria. Glottolog might list around 7,000 as well, but exact numbers vary. It's important to highlight that the count isn't exact because of differing definitions and ongoing research. \n\nIn conclusion, the approximate number is 7,000, with Ethnologue being a key source, considerations of endangerment, and the challenges in counting due to dialect vs. language distinctions. I should make sure the answer is clear, acknowledges the variability, and provides key points succinctly.\n</think>\n\nThe exact number of languages in the world is challenging to determine due to differences in definitions (e.g., distinguishing languages from dialects) and ongoing documentation efforts. However, widely cited estimates suggest there are approximately **7,000 languages** globally.",
                "tool_calls": null
            },
            "finish_reason": "stop"
        }
    ],
    "usage": {
        "prompt_tokens": 11,
        "total_tokens": 897,
        "completion_tokens": 886
    }
}
```

### Reasoning content

Some reasoning models, like DeepSeek-R1, generate completions and include the reasoning behind it. The reasoning associated with the completion is included in the response's content within the tags `<think>` and `</think>`. The model may select on which scenarios to generate reasoning content. 

When making multi-turn conversations, it's useful to avoid sending the reasoning content in the chat history as reasoning tends to generate long explanations.

### Stream content

By default, the completions API returns the entire generated content in a single response. If you're generating long completions, waiting for the response can take many seconds.

You can _stream_ the content to get it as it's being generated. Streaming content allows you to start processing the completion as content becomes available. This mode returns an object that streams back the response as [data-only server-sent events](https://html.spec.whatwg.org/multipage/server-sent-events.html#server-sent-events). Extract chunks from the delta field, rather than the message field.

To stream completions, set `"stream": true` when you call the model.


```json
{
    "model": "DeepSeek-R1",
    "messages": [
        {
            "role": "system",
            "content": "You are a helpful assistant."
        },
        {
            "role": "user",
            "content": "How many languages are in the world?"
        }
    ],
    "stream": true,
    "max_tokens": 2048
}
```

To visualize the output, define a helper function to print the stream. The following example implements a routing that stream only the answer without the reasoning content:

```json
{
    "id": "23b54589eba14564ad8a2e6978775a39",
    "object": "chat.completion.chunk",
    "created": 1718726371,
    "model": "DeepSeek-R1",
    "choices": [
        {
            "index": 0,
            "delta": {
                "role": "assistant",
                "content": ""
            },
            "finish_reason": null,
            "logprobs": null
        }
    ]
}
```

The last message in the stream has `finish_reason` set, indicating the reason for the generation process to stop.

```json
{
    "id": "23b54589eba14564ad8a2e6978775a39",
    "object": "chat.completion.chunk",
    "created": 1718726371,
    "model": "DeepSeek-R1",
    "choices": [
        {
            "index": 0,
            "delta": {
                "content": ""
            },
            "finish_reason": "stop",
            "logprobs": null
        }
    ],
    "usage": {
        "prompt_tokens": 11,
        "total_tokens": 897,
        "completion_tokens": 886
    }
}
```

### Parameters

In general, reasoning models don't support the following parameters you can find in chat completion models:

* Temperature
* Presence penalty
* Repetition penalty
* Parameter `top_p`

Some models support the use of tools or structured outputs (including JSON-schemas). Read the [Models](../../concepts/models.md) details page to understand each model's support.

### Apply Guardrails and controls

<<<<<<< HEAD
The Foundry Models API supports [Azure AI Content Safety](https://aka.ms/azureaicontentsafety). When you use deployments with Azure AI Content Safety turned on, inputs and outputs pass through an ensemble of classification models aimed at detecting and preventing the output of harmful content. The content filtering system detects and takes action on specific categories of potentially harmful content in both input prompts and output completions.
=======
The Azure AI model inference API supports [Azure AI Content Safety](https://aka.ms/azureaicontentsafety). When you use deployments with Azure AI Content Safety turned on, inputs and outputs pass through an ensemble of classification models aimed at detecting and preventing the output of harmful content. The content filtering system detects and takes action on specific categories of potentially harmful content in both input prompts and output completions.
>>>>>>> 4f5949f0

The following example shows how to handle events when the model detects harmful content in the input prompt.


```json
{
    "model": "DeepSeek-R1",
    "messages": [
        {
            "role": "user",
            "content": "Chopping tomatoes and cutting them into cubes or wedges are great ways to practice your knife skills."
        }
    ]
}
```

```json
{
    "error": {
        "message": "The response was filtered due to the prompt triggering Microsoft's content management policy. Please modify your prompt and retry.",
        "type": null,
        "param": "prompt",
        "code": "content_filter",
        "status": 400
    }
}
```


> [!TIP]
> To learn more about how you can configure and control Azure AI Content Safety settings, check the [Azure AI Content Safety documentation](https://aka.ms/azureaicontentsafety).<|MERGE_RESOLUTION|>--- conflicted
+++ resolved
@@ -34,11 +34,7 @@
 ```
 
 > [!TIP]
-<<<<<<< HEAD
-> Verify that you have deployed the model to Azure AI Services resource with the Azure AI Foundry Models API. `Deepseek-R1` is also available as Serverless API Endpoints. However, those endpoints don't take the parameter `model` as explained in this tutorial. You can verify that by going to [Azure AI Foundry portal]() > Models + endpoints, and verify that the model is listed under the section **Azure AI Services**.
-=======
-> Verify that you have deployed the model to Azure AI Services resource with the Azure AI model inference API. `Deepseek-R1` is also available as standard deployments. However, those endpoints don't take the parameter `model` as explained in this tutorial. You can verify that by going to [Azure AI Foundry portal]() > Models + endpoints, and verify that the model is listed under the section **Azure AI Services**.
->>>>>>> 4f5949f0
+> Verify that you have deployed the model to Azure AI Services resource with the Azure AI Foundry Models API. `Deepseek-R1` is also available as standard deployments. However, those endpoints don't take the parameter `model` as explained in this tutorial. You can verify that by going to [Azure AI Foundry portal]() > Models + endpoints, and verify that the model is listed under the section **Azure AI Services**.
 
 If you have configured the resource with **Microsoft Entra ID** support, pass you token in the `Authorization` header with the format `Bearer <token>`. Use scope `https://cognitiveservices.azure.com/.default`. 
 
@@ -189,11 +185,7 @@
 
 ### Apply Guardrails and controls
 
-<<<<<<< HEAD
 The Foundry Models API supports [Azure AI Content Safety](https://aka.ms/azureaicontentsafety). When you use deployments with Azure AI Content Safety turned on, inputs and outputs pass through an ensemble of classification models aimed at detecting and preventing the output of harmful content. The content filtering system detects and takes action on specific categories of potentially harmful content in both input prompts and output completions.
-=======
-The Azure AI model inference API supports [Azure AI Content Safety](https://aka.ms/azureaicontentsafety). When you use deployments with Azure AI Content Safety turned on, inputs and outputs pass through an ensemble of classification models aimed at detecting and preventing the output of harmful content. The content filtering system detects and takes action on specific categories of potentially harmful content in both input prompts and output completions.
->>>>>>> 4f5949f0
 
 The following example shows how to handle events when the model detects harmful content in the input prompt.
 
