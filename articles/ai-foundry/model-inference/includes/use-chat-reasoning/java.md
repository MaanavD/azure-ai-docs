--- conflicted
+++ resolved
@@ -37,11 +37,7 @@
 ```
 
 > [!TIP]
-<<<<<<< HEAD
-> Verify that you have deployed the model to Azure AI Services resource with the Azure AI Foundry Models API. `Deepseek-R1` is also available as Serverless API Endpoints. However, those endpoints don't take the parameter `model` as explained in this tutorial. You can verify that by going to [Azure AI Foundry portal]() > Models + endpoints, and verify that the model is listed under the section **Azure AI Services**.
-=======
-> Verify that you have deployed the model to Azure AI Services resource with the Azure AI model inference API. `Deepseek-R1` is also available as standard deployments. However, those endpoints don't take the parameter `model` as explained in this tutorial. You can verify that by going to [Azure AI Foundry portal]() > Models + endpoints, and verify that the model is listed under the section **Azure AI Services**.
->>>>>>> 4f5949f0
+> Verify that you have deployed the model to Azure AI Services resource with the Azure AI Foundry Models API. `Deepseek-R1` is also available as standard deployments. However, those endpoints don't take the parameter `model` as explained in this tutorial. You can verify that by going to [Azure AI Foundry portal]() > Models + endpoints, and verify that the model is listed under the section **Azure AI Services**.
 
 If you have configured the resource to with **Microsoft Entra ID** support, you can use the following code snippet to create a client.
 
