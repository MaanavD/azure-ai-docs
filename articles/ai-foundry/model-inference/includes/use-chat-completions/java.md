--- conflicted
+++ resolved
@@ -162,9 +162,4 @@
 The following example shows how to handle events when the model detects harmful content in the input prompt and content safety is enabled.
 
 > [!TIP]
-<<<<<<< HEAD
-> To learn more about how you can configure and control Azure AI content safety settings, check the [Azure AI content safety documentation](https://aka.ms/azureaicontentsafety).
-
-=======
-> To learn more about how you can configure and control Azure AI content safety settings, check the [Azure AI content safety documentation](https://aka.ms/azureaicontentsafety).
->>>>>>> 3c8a1d5c
+> To learn more about how you can configure and control Azure AI content safety settings, check the [Azure AI content safety documentation](https://aka.ms/azureaicontentsafety).