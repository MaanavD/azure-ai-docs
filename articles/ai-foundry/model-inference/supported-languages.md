--- conflicted
+++ resolved
@@ -17,11 +17,7 @@
 
 ## All models
 
-<<<<<<< HEAD
-All models deployed to Azure AI Foundry Models support the [Azure AI model inference API](https://aka.ms/azureai/modelinference) and its associated family of SDKs.
-=======
 All models deployed to Azure AI Foundry Models support the [Foundry Models API](https://aka.ms/azureai/modelinference) and its associated family of SDKs.
->>>>>>> cb9fc19f
 
 To use these SDKs, connect them to the [Foundry Models URI](concepts/endpoints.md#azure-openai-inference-endpoint) (usually in the form `https://<resource-name>.services.ai.azure.com/models`).
 
