--- conflicted
+++ resolved
@@ -11,11 +11,9 @@
 manager: nitinme
 ---
 
-<<<<<<< HEAD
+
 # Content filtering for Azure AI Foundry Models
-=======
-# Content filtering for Azure AI Foundry Models in Azure AI Foundry Service
->>>>>>> ad39832f
+
 
 > [!IMPORTANT]
 > The content filtering system isn't applied to prompts and completions processed by audio models such as Whisper in Azure OpenAI in Azure AI Foundry Models. Learn more about the [Audio models in Azure OpenAI](../../../ai-services/openai/concepts/models.md?tabs=standard-audio#standard-deployment-regional-models-by-endpoint).
