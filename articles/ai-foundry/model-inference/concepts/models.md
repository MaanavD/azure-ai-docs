--- conflicted
+++ resolved
@@ -19,21 +19,9 @@
 
 A selection of models is offered directly by Microsoft under [Azure Direct Models](#azure-direct-models) which brings the most powerful options to developers to build AI applications. We also enable the breath of models by partnering with key players in the industry and bringing [Azure Ecosystem Models](#azure-ecosystem-models).
 
-<<<<<<< HEAD
+
 :::image type="content" source="../media/models/models-catalog.gif" alt-text="An animation showing Azure AI Foundry portal model catalog section and the models available." lightbox="../media/models/models-catalog.gif":::
-=======
-> [!TIP]
-> The Azure AI model catalog offers a larger selection of models, from a bigger range of providers. However, those models might require you to host them on your infrastructure, including the creation of an AI hub and project. Azure AI model service provides a way to consume the models as APIs without hosting them on your infrastructure, with a Standard billing. Learn more about the [Azure AI model catalog](../../../ai-studio/how-to/model-catalog-overview.md).
-
-### AI21 Labs
-
-The Jamba family models are AI21's production-grade Mamba-based large language model (LLM) which uses AI21's hybrid Mamba-Transformer architecture. It's an instruction-tuned version of AI21's hybrid structured state space model (SSM) transformer Jamba model. The Jamba family models are built for reliable commercial use with respect to quality and performance.
-
-| Model  | Type | Tier | Capabilities |
-| ------ | ---- | --- | ------------ |
-| [AI21-Jamba-1.5-Mini](https://ai.azure.com/explore/models/AI21-Jamba-1.5-Mini/version/1/registry/azureml-ai21) | chat-completion | Global standard | - **Input:** text (262,144 tokens) <br /> - **Output:**  (4,096 tokens) <br /> - **Languages:** `en`, `fr`, `es`, `pt`, `de`, `ar`, and `he` <br />  - **Tool calling:** Yes <br /> - **Response formats:** Text, JSON, structured outputs |
-| [AI21-Jamba-1.5-Large](https://ai.azure.com/explore/models/AI21-Jamba-1.5-Large/version/1/registry/azureml-ai21) | chat-completion | Global standard | - **Input:** text (262,144 tokens) <br /> - **Output:**  (4,096 tokens) <br /> - **Languages:** `en`, `fr`, `es`, `pt`, `de`, `ar`, and `he` <br />  - **Tool calling:** Yes <br /> - **Response formats:** Text, JSON, structured outputs |
->>>>>>> d6e725d6
+
 
 ## Azure Direct Models
 
