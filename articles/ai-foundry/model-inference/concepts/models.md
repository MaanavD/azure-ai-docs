---
title: Models available in Azure AI Foundry Models
titleSuffix: Azure AI Foundry
description: Explore the models available via the Azure AI Foundry Models and their capabilities.
manager: scottpolly
author: msakande
reviewer: santiagxf
ms.service: azure-ai-model-inference
ms.topic: how-to
ms.date: 1/21/2025
ms.author: mopeakande
ms.reviewer: fasantia
ms.custom: references_regions, tool_generated
---

# Models available in Azure AI Foundry Models

Azure AI Foundry Models gives you access to flagship models in Azure AI Foundry to consume them as APIs without hosting them on your infrastructure.

<<<<<<< HEAD
A selection of models is offered directly by Microsoft under [Azure Direct Models](#azure-direct-models) which brings the most powerful options to developers to build AI applications. We also enable the breath of models by partnering with key players in the industry and bringing [Azure Ecosystem Models](#azure-ecosystem-models).
=======
A selection of models is offered directly by Microsoft under [Models Sold Directly by Azure](#models-sold-directly-by-azure) which brings the most powerful options to developers to build AI applications. We also enable the breath of models by partnering with key players in the industry and bringing [Models from Partners and Community](#models-from-partners-and-community).
>>>>>>> bb081fa8


:::image type="content" source="../media/models/models-catalog.gif" alt-text="An animation showing Azure AI Foundry portal model catalog section and the models available." lightbox="../media/models/models-catalog.gif":::


<<<<<<< HEAD
## Azure Direct Models

Azure Direct Models is a selection of flagship models offered directly by Microsoft. These models don't require integration with Azure Marketplace. 
=======
## Models Sold Directly by Azure 

Models Sold Directly by Azure  is a selection of flagship models offered directly by Microsoft. These models don't require integration with Azure Marketplace. 
>>>>>>> bb081fa8

### Azure OpenAI

Azure OpenAI in Azure AI Foundry Models offers a diverse set of models with different capabilities and price points. Learn more details at [Azure OpenAI Model availability](../../../ai-services/openai/concepts/models.md). These models include:

- State-of-the-art models designed to tackle reasoning and problem-solving tasks with increased focus and capability
- Models that can understand and generate natural language and code
- Models that can transcribe and translate speech to text

| Model  | Type | Tier | Capabilities |
| ------ | ---- | ---- | ------------ |
| [o3-mini](https://ai.azure.com/explore/models/o3-mini/version/2025-01-31/registry/azure-openai) | chat-completion | Global standard | - **Input:** text and image (200,000 tokens) <br /> - **Output:** text (100,000 tokens) <br /> - **Languages:** `en`, `it`, `af`, `es`, `de`, `fr`, `id`, `ru`, `pl`, `uk`, `el`, `lv`, `zh`, `ar`, `tr`, `ja`, `sw`, `cy`, `ko`, `is`, `bn`, `ur`, `ne`, `th`, `pa`, `mr`, and `te`. <br />  - **Tool calling:** Yes <br /> - **Response formats:** Text, JSON, structured outputs |
| [o1](https://ai.azure.com/explore/models/o1/version/2024-12-17/registry/azure-openai) | chat-completion | Global standard | - **Input:** text and image (200,000 tokens) <br /> - **Output:** text (100,000 tokens) <br /> - **Languages:** `en`, `it`, `af`, `es`, `de`, `fr`, `id`, `ru`, `pl`, `uk`, `el`, `lv`, `zh`, `ar`, `tr`, `ja`, `sw`, `cy`, `ko`, `is`, `bn`, `ur`, `ne`, `th`, `pa`, `mr`, and `te`. <br />  - **Tool calling:** Yes <br /> - **Response formats:** Text, JSON, structured outputs |
| [o1-preview](https://ai.azure.com/explore/models/o1-preview/version/1/registry/azure-openai) | chat-completion | Global standard <br />Standard<br /> | - **Input:** text (128,000 tokens) <br /> - **Output:**  (32,768 tokens) <br /> - **Languages:** `en`, `it`, `af`, `es`, `de`, `fr`, `id`, `ru`, `pl`, `uk`, `el`, `lv`, `zh`, `ar`, `tr`, `ja`, `sw`, `cy`, `ko`, `is`, `bn`, `ur`, `ne`, `th`, `pa`, `mr`, and `te`. <br />  - **Tool calling:** Yes <br /> - **Response formats:** Text, JSON, structured outputs |
| [o1-mini](https://ai.azure.com/explore/models/o1-mini/version/1/registry/azure-openai) | chat-completion | Global standard <br />Standard | - **Input:** text (128,000 tokens) <br /> - **Output:**  (65,536 tokens) <br /> - **Languages:** `en`, `it`, `af`, `es`, `de`, `fr`, `id`, `ru`, `pl`, `uk`, `el`, `lv`, `zh`, `ar`, `tr`, `ja`, `sw`, `cy`, `ko`, `is`, `bn`, `ur`, `ne`, `th`, `pa`, `mr`, and `te`. <br />  - **Tool calling:** No <br /> - **Response formats:** Text |
| [gpt-4o-realtime-preview](https://ai.azure.com/explore/models/gpt-4o-realtime-preview/version/2024-10-01/registry/azure-openai) | real-time | Global standard | - **Input:** control, text, and audio (131,072 tokens) <br /> - **Output:** text and audio (16,384 tokens) <br /> - **Languages:** `en` <br />  - **Tool calling:** Yes <br /> - **Response formats:** Text, JSON |
| [gpt-4o](https://ai.azure.com/explore/models/gpt-4o/version/2024-11-20/registry/azure-openai) | chat-completion | Global standard <br />Standard<br />Batch<br />Provisioned<br />Global provisioned<br />Data Zone | - **Input:** text and image (131,072 tokens) <br /> - **Output:** text (16,384 tokens) <br /> - **Languages:** `en`, `it`, `af`, `es`, `de`, `fr`, `id`, `ru`, `pl`, `uk`, `el`, `lv`, `zh`, `ar`, `tr`, `ja`, `sw`, `cy`, `ko`, `is`, `bn`, `ur`, `ne`, `th`, `pa`, `mr`, and `te`. <br />  - **Tool calling:** Yes <br /> - **Response formats:** Text, JSON, structured outputs |
| [gpt-4o-mini](https://ai.azure.com/explore/models/gpt-4o-mini/version/2024-07-18/registry/azure-openai) | chat-completion | Global standard <br />Standard<br />Batch<br />Provisioned<br />Global provisioned<br />Data Zone | - **Input:** text, image, and audio (131,072 tokens) <br /> - **Output:**  (16,384 tokens) <br /> - **Languages:** `en`, `it`, `af`, `es`, `de`, `fr`, `id`, `ru`, `pl`, `uk`, `el`, `lv`, `zh`, `ar`, `tr`, `ja`, `sw`, `cy`, `ko`, `is`, `bn`, `ur`, `ne`, `th`, `pa`, `mr`, and `te`. <br />  - **Tool calling:** Yes <br /> - **Response formats:** Text, JSON, structured outputs |
| [text-embedding-3-large](https://ai.azure.com/explore/models/text-embedding-3-large/version/1/registry/azure-openai) | embeddings | Global standard <br />Standard<br />Provisioned<br />Global provisioned | - **Input:** text (8,191 tokens) <br /> - **Output:** Vector (3,072 dim.) <br /> - **Languages:** `en` |
| [text-embedding-3-small](https://ai.azure.com/explore/models/text-embedding-3-small/version/1/registry/azure-openai) | embeddings | Global standard <br />Standard<br />Provisioned<br />Global provisioned | - **Input:** text (8,191 tokens) <br /> - **Output:** Vector (1,536 dim.) <br /> - **Languages:** `en` |

See [this model collection in Azure AI Foundry portal](https://ai.azure.com/explore/models?&selectedCollection=aoai).

### DeepSeek

DeepSeek family of models includes DeepSeek-R1, which excels at reasoning tasks using a step-by-step training process, such as language, scientific reasoning, and coding tasks.

| Model  | Type | Tier | Capabilities |
| ------ | ---- | ---- | ------------ |
| [DeekSeek-V3-0324](https://ai.azure.com/explore/models/deepseek-v3-0324/version/1/registry/azureml-deepseek) | chat-completion | Global standard | - **Input:** text (131,072 tokens) <br /> - **Output:**  (131,072 tokens) <br /> - **Languages:** `en` and `zh` <br />  - **Tool calling:** Yes <br /> - **Response formats:** Text, JSON |
| [DeekSeek-R1](https://ai.azure.com/explore/models/deepseek-r1/version/1/registry/azureml-deepseek) | chat-completion <br /> [(with reasoning content)](../how-to/use-chat-reasoning.md) | Global standard | - **Input:** text (163,840 tokens) <br /> - **Output:**  (163,840 tokens) <br /> - **Languages:** `en` and `zh` <br />  - **Tool calling:** No <br /> - **Response formats:** Text. |
| [DeekSeek-V3](https://ai.azure.com/explore/models/deepseek-v3/version/1/registry/azureml-deepseek) <br />(Legacy) | chat-completion | Global standard | - **Input:** text (131,072 tokens) <br /> - **Output:**  (131,072 tokens) <br /> - **Languages:** `en` and `zh` <br />  - **Tool calling:** No <br /> - **Response formats:** Text, JSON |

For a tutorial on DeepSeek-R1, see [Tutorial: Get started with DeepSeek-R1 reasoning model in Azure AI Foundry Models](../tutorials/get-started-deepseek-r1.md).

See [this model collection in Azure AI Foundry portal](https://ai.azure.com/explore/models?&selectedCollection=deepseek).

### Microsoft

<<<<<<< HEAD
Microsoft models include various model groups such as MAI models, Phi models, healthcare AI models, and more. Some Microsoft models are offered as [Azure Ecosystem Models](#azure-ecosystem-models). To see all the available Microsoft models, view [the Microsoft model collection in Azure AI Foundry portal](https://ai.azure.com/explore/models?&selectedCollection=phi).
=======
Microsoft models include various model groups such as MAI models, Phi models, healthcare AI models, and more. Some Microsoft models are offered as [Models from Partners and Community](#models-from-partners-and-community). To see all the available Microsoft models, view [the Microsoft model collection in Azure AI Foundry portal](https://ai.azure.com/explore/models?&selectedCollection=phi).
>>>>>>> bb081fa8


| Model  | Type | Tier | Capabilities |
| ------ | ---- | --- | ------------ |
| [MAI-DS-R1](https://ai.azure.com/explore/models/MAI-DS-R1/version/1/registry/azureml) |  chat-completion <br /> [(with reasoning content)](../how-to/use-chat-reasoning.md) | Global standard | - **Input:** text (163,840 tokens) <br /> - **Output:**  (163,840 tokens) <br /> - **Languages:** `en` and `zh` <br />  - **Tool calling:** No <br /> - **Response formats:** Text. |

### Mistral AI

<<<<<<< HEAD
Mistral AI offers two categories of models: premium models including Mistral Large and Mistral Small and open models including Mistral Nemo. Some Mistral models are offered as [Azure Ecosystem Models](#azure-ecosystem-models).
=======
Mistral AI offers two categories of models: premium models including Mistral Large and Mistral Small and open models including Mistral Nemo. Some Mistral models are offered as [Models from Partners and Community](#models-from-partners-and-community).
>>>>>>> bb081fa8

| Model  | Type | Tier | Capabilities |
| ------ | ---- | --- | ------------ |
| [Codestral-2501](https://ai.azure.com/explore/models/Codestral-2501/version/2/registry/azureml-mistral) | chat-completion | Global standard | - **Input:** text (262,144 tokens) <br /> - **Output:** text (4,096 tokens) <br /> - **Languages:** en <br />  - **Tool calling:** No <br /> - **Response formats:** Text |

See [this model collection in Azure AI Foundry portal](https://ai.azure.com/explore/models?&selectedCollection=mistral).

### Meta

<<<<<<< HEAD
Meta Llama models and tools are a collection of pretrained and fine-tuned generative AI text and image reasoning models. Meta Llama 4 is part of Azure Direct Models, while the rest of the Llama family is offered as [Azure Ecosystem Models](#azure-ecosystem-models).
=======
Meta Llama models and tools are a collection of pretrained and fine-tuned generative AI text and image reasoning models. Meta Llama 4 is part of Models Sold Directly by Azure, while the rest of the Llama family is offered as [Models from Partners and Community](#models-from-partners-and-community).
>>>>>>> bb081fa8

| Model  | Type | Tier | Capabilities |
| ------ | ---- | --- | ------------ |
| [Llama-4-Maverick-17B-128E-Instruct-FP8](https://ai.azure.com/explore/models/Llama-4-Maverick-17B-128E-Instruct-FP8/version/1/registry/azureml-meta) | chat-completion | Global standard | - **Input:** text and images (1M tokens) <br /> - **Output:** text (1M tokens) <br /> - **Languages:** `ar`, `en`, `fr`, `de`, `hi`, `id`, `it`, `pt`, `es`, `tl`, `th`, and `vi` <br />  - **Tool calling:** No* <br /> - **Response formats:** Text |
| [Llama-3.3-70B-Instruct](https://ai.azure.com/explore/models/Llama-3.3-70B-Instruct/version/4/registry/azureml-meta) | chat-completion | Global standard | - **Input:** text (128,000 tokens) <br /> - **Output:** text (8,192 tokens) <br /> - **Languages:** `en`, `de`, `fr`, `it`, `pt`, `hi`, `es`, and `th` <br />  - **Tool calling:** No* <br /> - **Response formats:** Text |

See [this model collection in Azure AI Foundry portal](https://ai.azure.com/explore/models?&selectedCollection=meta).

<<<<<<< HEAD
## Azure Ecosystem Models

Azure Ecosystem Models available for deployment with pay-as-you-go billing (for example, Cohere models) are offered by the model provider but hosted in Microsoft-managed Azure infrastructure and accessed via API in the Azure AI Foundry. Model providers define the license terms and set the price for use of their models, while Azure AI Foundry manages the hosting infrastructure.

Azure Ecosystem Models are offered through Azure Marketplace and [requires additional configuration for enabling](../how-to/configure-marketplace.md). 
=======
## Models from Partners and Community

Models from Partners and Community available for deployment with pay-as-you-go billing (for example, Cohere models) are offered by the model provider but hosted in Microsoft-managed Azure infrastructure and accessed via API in the Azure AI Foundry. Model providers define the license terms and set the price for use of their models, while Azure AI Foundry manages the hosting infrastructure.

Models from Partners and Community are offered through Azure Marketplace and [requires additional configuration for enabling](../how-to/configure-marketplace.md). 
>>>>>>> bb081fa8

### AI21 Labs

The Jamba family models are AI21's production-grade Mamba-based large language model (LLM) which uses AI21's hybrid Mamba-Transformer architecture. It's an instruction-tuned version of AI21's hybrid structured state space model (SSM) transformer Jamba model. The Jamba family models are built for reliable commercial use with respect to quality and performance.

| Model  | Type | Tier | Capabilities |
| ------ | ---- | --- | ------------ |
| [AI21-Jamba-1.5-Mini](https://ai.azure.com/explore/models/AI21-Jamba-1.5-Mini/version/1/registry/azureml-ai21) | chat-completion | Global standard | - **Input:** text (262,144 tokens) <br /> - **Output:**  (4,096 tokens) <br /> - **Languages:** `en`, `fr`, `es`, `pt`, `de`, `ar`, and `he` <br />  - **Tool calling:** Yes <br /> - **Response formats:** Text, JSON, structured outputs |
| [AI21-Jamba-1.5-Large](https://ai.azure.com/explore/models/AI21-Jamba-1.5-Large/version/1/registry/azureml-ai21) | chat-completion | Global standard | - **Input:** text (262,144 tokens) <br /> - **Output:**  (4,096 tokens) <br /> - **Languages:** `en`, `fr`, `es`, `pt`, `de`, `ar`, and `he` <br />  - **Tool calling:** Yes <br /> - **Response formats:** Text, JSON, structured outputs |

See [this model collection in Azure AI Foundry portal](https://ai.azure.com/explore/models?&selectedCollection=ai21).

### Cohere

The Cohere family of models includes various models optimized for different use cases, including chat completions and embeddings. Cohere models are optimized for various use cases that include reasoning, summarization, and question answering.

| Model  | Type | Tier | Capabilities |
| ------ | ---- | --- | ------------ |
| [Cohere-command-r-plus-08-2024](https://ai.azure.com/explore/models/Cohere-command-r-plus-08-2024/version/1/registry/azureml-cohere) | chat-completion | Global standard | - **Input:** text (131,072 tokens) <br /> - **Output:**  (4,096 tokens) <br /> - **Languages:** `en`, `fr`, `es`, `it`, `de`, `pt-br`, `ja`, `ko`, `zh-cn`, and `ar` <br />  - **Tool calling:** Yes <br /> - **Response formats:** Text, JSON |
| [Cohere-command-r-08-2024](https://ai.azure.com/explore/models/Cohere-command-r-08-2024/version/1/registry/azureml-cohere) | chat-completion | Global standard | - **Input:** text (131,072 tokens) <br /> - **Output:**  (4,096 tokens) <br /> - **Languages:** `en`, `fr`, `es`, `it`, `de`, `pt-br`, `ja`, `ko`, `zh-cn`, and `ar` <br />  - **Tool calling:** Yes <br /> - **Response formats:** Text, JSON |
| [Cohere-command-r-plus](https://ai.azure.com/explore/models/Cohere-command-r-plus/version/1/registry/azureml-cohere) <br> (deprecated) | chat-completion | Global standard | - **Input:** text (131,072 tokens) <br /> - **Output:**  (4,096 tokens) <br /> - **Languages:** `en`, `fr`, `es`, `it`, `de`, `pt-br`, `ja`, `ko`, `zh-cn`, and `ar` <br />  - **Tool calling:** Yes <br /> - **Response formats:** Text, JSON |
| [Cohere-command-r](https://ai.azure.com/explore/models/Cohere-command-r/version/1/registry/azureml-cohere) <br> (deprecated) | chat-completion | Global standard | - **Input:** text (131,072 tokens) <br /> - **Output:**  (4,096 tokens) <br /> - **Languages:** `en`, `fr`, `es`, `it`, `de`, `pt-br`, `ja`, `ko`, `zh-cn`, and `ar` <br />  - **Tool calling:** Yes <br /> - **Response formats:** Text, JSON |
| [Cohere-embed-v3-english](https://ai.azure.com/explore/models/Cohere-embed-v3-english/version/1/registry/azureml-cohere) | embeddings <br /> image-embeddings | Global standard | - **Input:** text (512 tokens) <br /> - **Output:** Vector (1,024 dim.) <br /> - **Languages:** en |
| [Cohere-embed-v3-multilingual](https://ai.azure.com/explore/models/Cohere-embed-v3-multilingual/version/1/registry/azureml-cohere) | embeddings <br /> image-embeddings | Global standard | - **Input:** text (512 tokens) <br /> - **Output:** Vector (1,024 dim.) <br /> - **Languages:** `en`, `fr`, `es`, `it`, `de`, `pt-br`, `ja`, `ko`, `zh-cn`, and `ar` |


See [this model collection in Azure AI Foundry portal](https://ai.azure.com/explore/models?&selectedCollection=cohere).

### Core42

Core42 includes autoregressive bi-lingual LLMs for Arabic & English with state-of-the-art capabilities in Arabic.

| Model  | Type | Tier | Capabilities |
| ------ | ---- | --- | ------------ |
| [jais-30b-chat](https://ai.azure.com/explore/models/jais-30b-chat/version/1/registry/azureml-core42) | chat-completion | Global standard | - **Input:** text (8,192 tokens) <br /> - **Output:**  (4,096 tokens) <br /> - **Languages:** en and ar <br />  - **Tool calling:** Yes <br /> - **Response formats:** Text, JSON |


See [this model collection in Azure AI Foundry portal](https://ai.azure.com/explore/models?&selectedCollection=core42).

### Meta

Meta Llama models and tools are a collection of pretrained and fine-tuned generative AI text and image reasoning models. Meta models range is scale to include:

- Small language models (SLMs) like 1B and 3B Base and Instruct models for on-device and edge inferencing
- Mid-size large language models (LLMs) like 7B, 8B, and 70B Base and Instruct models
- High-performant models like Meta Llama 3.1-405B Instruct for synthetic data generation and distillation use cases.

| Model  | Type | Tier | Capabilities |
| ------ | ---- | --- | ------------ |
| [Llama-3.2-11B-Vision-Instruct](https://ai.azure.com/explore/models/Llama-3.2-11B-Vision-Instruct/version/1/registry/azureml-meta) | chat-completion | Global standard | - **Input:** text and image (128,000 tokens) <br /> - **Output:**  (8,192 tokens) <br /> - **Languages:** `en` <br />  - **Tool calling:** No* <br /> - **Response formats:** Text |
| [Llama-3.2-90B-Vision-Instruct](https://ai.azure.com/explore/models/Llama-3.2-90B-Vision-Instruct/version/1/registry/azureml-meta) | chat-completion | Global standard | - **Input:** text and image (128,000 tokens) <br /> - **Output:**  (8,192 tokens) <br /> - **Languages:** `en` <br />  - **Tool calling:** No* <br /> - **Response formats:** Text |
| [Meta-Llama-3.1-405B-Instruct](https://ai.azure.com/explore/models/Meta-Llama-3.1-405B-Instruct/version/1/registry/azureml-meta) | chat-completion | Global standard | - **Input:** text (131,072 tokens) <br /> - **Output:**  (8,192 tokens) <br /> - **Languages:** `en`, `de`, `fr`, `it`, `pt`, `hi`, `es`, and `th` <br />  - **Tool calling:** No* <br /> - **Response formats:** Text |
| [Meta-Llama-3.1-70B-Instruct](https://ai.azure.com/explore/models/Meta-Llama-3.1-70B-Instruct/version/4/registry/azureml-meta) <br> (deprecated) | chat-completion | Global standard | - **Input:** text (131,072 tokens) <br /> - **Output:**  (8,192 tokens) <br /> - **Languages:** `en`, `de`, `fr`, `it`, `pt`, `hi`, `es`, and `th` <br />  - **Tool calling:** No* <br /> - **Response formats:** Text |
| [Meta-Llama-3.1-8B-Instruct](https://ai.azure.com/explore/models/Meta-Llama-3.1-8B-Instruct/version/4/registry/azureml-meta) | chat-completion | Global standard | - **Input:** text (131,072 tokens) <br /> - **Output:**  (8,192 tokens) <br /> - **Languages:** `en`, `de`, `fr`, `it`, `pt`, `hi`, `es`, and `th` <br />  - **Tool calling:** No* <br /> - **Response formats:** Text |
| [Meta-Llama-3-70B-Instruct](https://ai.azure.com/explore/models/Meta-Llama-3-70B-Instruct/version/9/registry/azureml-meta) <br> (deprecated) | chat-completion | Global standard | - **Input:** text (8,192 tokens) <br /> - **Output:**  (8,192 tokens) <br /> - **Languages:** `en` <br />  - **Tool calling:** No* <br /> - **Response formats:** Text |
| [Meta-Llama-3-8B-Instruct](https://ai.azure.com/explore/models/Meta-Llama-3-8B-Instruct/version/9/registry/azureml-meta) <br> (deprecated) | chat-completion | Global standard | - **Input:** text (8,192 tokens) <br /> - **Output:**  (8,192 tokens) <br /> - **Languages:** `en` <br />  - **Tool calling:** No* <br /> - **Response formats:** Text |


See [this model collection in Azure AI Foundry portal](https://ai.azure.com/explore/models?&selectedCollection=meta).

### Microsoft

Microsoft models include various model groups such as MAI models, Phi models, healthcare AI models, and more. To see all the available Microsoft models, view [the Microsoft model collection in Azure AI Foundry portal](https://ai.azure.com/explore/models?&selectedCollection=phi).


| Model  | Type | Tier | Capabilities |
| ------ | ---- | --- | ------------ |
| [MAI-DS-R1](https://ai.azure.com/explore/models/MAI-DS-R1/version/1/registry/azureml) |  chat-completion <br /> [(with reasoning content)](../how-to/use-chat-reasoning.md) | Global standard | - **Input:** text (163,840 tokens) <br /> - **Output:**  (163,840 tokens) <br /> - **Languages:** `en` and `zh` <br />  - **Tool calling:** No <br /> - **Response formats:** Text. |
| [Phi-4-mini-instruct](https://ai.azure.com/explore/models/Phi-4-mini-instruct/version/1/registry/azureml) | chat-completion | Global standard | - **Input:** text (131,072 tokens) <br /> - **Output:**  (4,096 tokens) <br /> - **Languages:** `ar`, `zh`, `cs`, `da`, `nl`, `en`, `fi`, `fr`, `de`, `he`, `hu`, `it`, `ja`, `ko`, `no`, `pl`, `pt`, `ru`, `es`, `sv`, `th`, `tr`, and `uk` <br />  - **Tool calling:** No <br /> - **Response formats:** Text |
| [Phi-4-multimodal-instruct](https://ai.azure.com/explore/models/Phi-4-multimodal-instruct/version/1/registry/azureml) | chat-completion | Global standard | - **Input:** text, images, and audio (131,072 tokens) <br /> - **Output:**  (4,096 tokens) <br /> - **Languages:** `ar`, `zh`, `cs`, `da`, `nl`, `en`, `fi`, `fr`, `de`, `he`, `hu`, `it`, `ja`, `ko`, `no`, `pl`, `pt`, `ru`, `es`, `sv`, `th`, `tr`, and `uk` <br />  - **Tool calling:** No <br /> - **Response formats:** Text |
| [Phi-4](https://ai.azure.com/explore/models/Phi-4/version/2/registry/azureml) | chat-completion | Global standard | - **Input:** text (16,384 tokens) <br /> - **Output:**  (16,384 tokens) <br /> - **Languages:** `en`, `ar`, `bn`, `cs`, `da`, `de`, `el`, `es`, `fa`, `fi`, `fr`, `gu`, `ha`, `he`, `hi`, `hu`, `id`, `it`, `ja`, `jv`, `kn`, `ko`, `ml`, `mr`, `nl`, `no`, `or`, `pa`, `pl`, `ps`, `pt`, `ro`, `ru`, `sv`, `sw`, `ta`, `te`, `th`, `tl`, `tr`, `uk`, `ur`, `vi`, `yo`, and `zh` <br />  - **Tool calling:** No <br /> - **Response formats:** Text |
| [Phi-3.5-mini-instruct](https://ai.azure.com/explore/models/Phi-3.5-mini-instruct/version/6/registry/azureml) | chat-completion | Global standard | - **Input:** text (131,072 tokens) <br /> - **Output:**  (4,096 tokens) <br /> - **Languages:** `en`, `ar`, `zh`, `cs`, `da`, `nl`, `fi`, `fr`, `de`, `he`, `hu`, `it`, `ja`, `ko`, `no`, `pl`, `pt`, `ru`, `es`, `sv`, `th`, `tr`, and `uk` <br />  - **Tool calling:** No <br /> - **Response formats:** Text |
| [Phi-3.5-vision-instruct](https://ai.azure.com/explore/models/Phi-3.5-vision-instruct/version/2/registry/azureml) | chat-completion | Global standard | - **Input:** text and image (131,072 tokens) <br /> - **Output:**  (4,096 tokens) <br /> - **Languages:** `en` <br />  - **Tool calling:** No <br /> - **Response formats:** Text |
| [Phi-3.5-MoE-instruct](https://ai.azure.com/explore/models/Phi-3.5-MoE-instruct/version/5/registry/azureml) | chat-completion | Global standard | - **Input:** text (131,072 tokens) <br /> - **Output:** text (4,096 tokens) <br /> - **Languages:** `en`, `ar`, `zh`, `cs`, `da`, `nl`, `fi`, `fr`, `de`, `he`, `hu`, `it`, `ja`, `ko`, `no`, `pl`, `pt`, `ru`, `es`, `sv`, `th`, `tr`, and `uk` <br />  - **Tool calling:** No <br /> - **Response formats:** Text |
| [Phi-3-mini-128k-instruct](https://ai.azure.com/explore/models/Phi-3-mini-128k-instruct/version/12/registry/azureml) | chat-completion | Global standard | - **Input:** text (131,072 tokens) <br /> - **Output:**  (4,096 tokens) <br /> - **Languages:** `en` <br />  - **Tool calling:** No <br /> - **Response formats:** Text |
| [Phi-3-mini-4k-instruct](https://ai.azure.com/explore/models/Phi-3-mini-4k-instruct/version/14/registry/azureml) | chat-completion | Global standard | - **Input:** text (4,096 tokens) <br /> - **Output:**  (4,096 tokens) <br /> - **Languages:** `en` <br />  - **Tool calling:** No <br /> - **Response formats:** Text |
| [Phi-3-small-8k-instruct](https://ai.azure.com/explore/models/Phi-3-small-8k-instruct/version/5/registry/azureml) | chat-completion | Global standard | - **Input:** text (131,072 tokens) <br /> - **Output:**  (4,096 tokens) <br /> - **Languages:** `en` <br />  - **Tool calling:** No <br /> - **Response formats:** Text |
| [Phi-3-medium-128k-instruct](https://ai.azure.com/explore/models/Phi-3-medium-128k-instruct/version/6/registry/azureml) | chat-completion | Global standard | - **Input:** text (131,072 tokens) <br /> - **Output:**  (4,096 tokens) <br /> - **Languages:** `en` <br />  - **Tool calling:** No <br /> - **Response formats:** Text |
| [Phi-3-medium-4k-instruct](https://ai.azure.com/explore/models/Phi-3-medium-4k-instruct/version/5/registry/azureml) | chat-completion | Global standard | - **Input:** text (4,096 tokens) <br /> - **Output:**  (4,096 tokens) <br /> - **Languages:** `en` <br />  - **Tool calling:** No <br /> - **Response formats:** Text |
| [Phi-3-small-128k-instruct](https://ai.azure.com/explore/models/Phi-3-small-128k-instruct/version/4/registry/azureml) | chat-completion | Global standard | - **Input:** text (131,072 tokens) <br /> - **Output:**  (4,096 tokens) <br /> - **Languages:** `en` <br />  - **Tool calling:** No <br /> - **Response formats:** Text |


See [the Microsoft model collection in Azure AI Foundry portal](https://ai.azure.com/explore/models?&selectedCollection=phi).

### Mistral AI

Mistral AI offers two categories of models: premium models including Mistral Large and Mistral Small and open models including Mistral Nemo.

| Model  | Type | Tier | Capabilities |
| ------ | ---- | --- | ------------ |
| [Mistral-small-2503](https://ai.azure.com/explore/models/Mistral-small-2503/version/1/registry/azureml-mistral) | chat-completion | Global standard | - **Input:** text (32,768 tokens) <br /> - **Output:** text (4,096 tokens) <br /> - **Languages:** fr, de, es, it, and en <br />  - **Tool calling:** Yes <br /> - **Response formats:** Text, JSON |
| [Mistral-Large-2411](https://ai.azure.com/explore/models/Mistral-Large-2411/version/2/registry/azureml-mistral) | chat-completion | Global standard | - **Input:** text (128,000 tokens) <br /> - **Output:** text (4,096 tokens) <br /> - **Languages:** `en`, `fr`, `de`, `es`, `it`, `zh`, `ja`, `ko`, `pt`, `nl`, and `pl` <br />  - **Tool calling:** Yes <br /> - **Response formats:** Text, JSON |
| [Ministral-3B](https://ai.azure.com/explore/models/Ministral-3B/version/1/registry/azureml-mistral) | chat-completion | Global standard | - **Input:** text (131,072 tokens) <br /> - **Output:** text (4,096 tokens) <br /> - **Languages:** fr, de, es, it, and en <br />  - **Tool calling:** Yes <br /> - **Response formats:** Text, JSON |
| [Mistral-Nemo](https://ai.azure.com/explore/models/Mistral-Nemo/version/1/registry/azureml-mistral) | chat-completion | Global standard | - **Input:** text (131,072 tokens) <br /> - **Output:** text (4,096 tokens) <br /> - **Languages:** `en`, `fr`, `de`, `es`, `it`, `zh`, `ja`, `ko`, `pt`, `nl`, and `pl` <br />  - **Tool calling:** Yes <br /> - **Response formats:** Text, JSON |
| [Mistral-large-2407](https://ai.azure.com/explore/models/Mistral-large-2407/version/1/registry/azureml-mistral) <br> (deprecated) | chat-completion | Global standard | - **Input:** text (131,072 tokens) <br /> - **Output:**  (4,096 tokens) <br /> - **Languages:** `en`, `fr`, `de`, `es`, `it`, `zh`, `ja`, `ko`, `pt`, `nl`, and `pl` <br />  - **Tool calling:** Yes <br /> - **Response formats:** Text, JSON |
| [Mistral-small](https://ai.azure.com/explore/models/Mistral-small/version/1/registry/azureml-mistral) <br> (deprecated) | chat-completion | Global standard | - **Input:** text (32,768 tokens) <br /> - **Output:** text (4,096 tokens) <br /> - **Languages:** fr, de, es, it, and en <br />  - **Tool calling:** Yes <br /> - **Response formats:** Text, JSON |
| [Mistral-large](https://ai.azure.com/explore/models/Mistral-large/version/1/registry/azureml-mistral) <br> (deprecated) | chat-completion | Global standard | - **Input:** text (32,768 tokens) <br /> - **Output:**  (4,096 tokens) <br /> - **Languages:** fr, de, es, it, and en <br />  - **Tool calling:** Yes <br /> - **Response formats:** Text, JSON |

See [this model collection in Azure AI Foundry portal](https://ai.azure.com/explore/models?&selectedCollection=mistral).

### NTT Data

**tsuzumi** is an autoregressive language optimized transformer. The tuned versions use supervised fine-tuning (SFT). tsuzumi handles both Japanese and English language with high efficiency.

| Model  | Type | Tier | Capabilities |
| ------ | ---- | --- | ------------ |
| [tsuzumi-7b](https://ai.azure.com/explore/models/Tsuzumi-7b/version/1/registry/azureml-nttdata) | chat-completion | Global standard | - **Input:** text (8,192 tokens) <br /> - **Output:** text (8,192 tokens) <br /> - **Languages:** `en` and `jp` <br />  - **Tool calling:** No <br /> - **Response formats:** Text |


## Open and protected models

The [Azure AI model catalog](../../../ai-studio/how-to/model-catalog-overview.md) offers a larger selection of models, from a bigger range of providers. As opposite to Azure AI Foundry Models where models are provided as APIs, these models might require you to host them on your infrastructure, including the creation of an AI hub and project, and providing the underlying compute quota to host the models. 

Those models can be of open access or IP protected. In both cases, you have to deploy them in Managed Compute offerings in Azure AI Foundry.

## Next steps

- Get started today and [deploy your fist model in Azure AI Foundry Models](../how-to/create-model-deployments.md)<|MERGE_RESOLUTION|>--- conflicted
+++ resolved
@@ -17,25 +17,15 @@
 
 Azure AI Foundry Models gives you access to flagship models in Azure AI Foundry to consume them as APIs without hosting them on your infrastructure.
 
-<<<<<<< HEAD
-A selection of models is offered directly by Microsoft under [Azure Direct Models](#azure-direct-models) which brings the most powerful options to developers to build AI applications. We also enable the breath of models by partnering with key players in the industry and bringing [Azure Ecosystem Models](#azure-ecosystem-models).
-=======
 A selection of models is offered directly by Microsoft under [Models Sold Directly by Azure](#models-sold-directly-by-azure) which brings the most powerful options to developers to build AI applications. We also enable the breath of models by partnering with key players in the industry and bringing [Models from Partners and Community](#models-from-partners-and-community).
->>>>>>> bb081fa8
 
 
 :::image type="content" source="../media/models/models-catalog.gif" alt-text="An animation showing Azure AI Foundry portal model catalog section and the models available." lightbox="../media/models/models-catalog.gif":::
 
 
-<<<<<<< HEAD
-## Azure Direct Models
-
-Azure Direct Models is a selection of flagship models offered directly by Microsoft. These models don't require integration with Azure Marketplace. 
-=======
 ## Models Sold Directly by Azure 
 
 Models Sold Directly by Azure  is a selection of flagship models offered directly by Microsoft. These models don't require integration with Azure Marketplace. 
->>>>>>> bb081fa8
 
 ### Azure OpenAI
 
@@ -75,11 +65,7 @@
 
 ### Microsoft
 
-<<<<<<< HEAD
-Microsoft models include various model groups such as MAI models, Phi models, healthcare AI models, and more. Some Microsoft models are offered as [Azure Ecosystem Models](#azure-ecosystem-models). To see all the available Microsoft models, view [the Microsoft model collection in Azure AI Foundry portal](https://ai.azure.com/explore/models?&selectedCollection=phi).
-=======
 Microsoft models include various model groups such as MAI models, Phi models, healthcare AI models, and more. Some Microsoft models are offered as [Models from Partners and Community](#models-from-partners-and-community). To see all the available Microsoft models, view [the Microsoft model collection in Azure AI Foundry portal](https://ai.azure.com/explore/models?&selectedCollection=phi).
->>>>>>> bb081fa8
 
 
 | Model  | Type | Tier | Capabilities |
@@ -88,11 +74,7 @@
 
 ### Mistral AI
 
-<<<<<<< HEAD
-Mistral AI offers two categories of models: premium models including Mistral Large and Mistral Small and open models including Mistral Nemo. Some Mistral models are offered as [Azure Ecosystem Models](#azure-ecosystem-models).
-=======
 Mistral AI offers two categories of models: premium models including Mistral Large and Mistral Small and open models including Mistral Nemo. Some Mistral models are offered as [Models from Partners and Community](#models-from-partners-and-community).
->>>>>>> bb081fa8
 
 | Model  | Type | Tier | Capabilities |
 | ------ | ---- | --- | ------------ |
@@ -102,11 +84,7 @@
 
 ### Meta
 
-<<<<<<< HEAD
-Meta Llama models and tools are a collection of pretrained and fine-tuned generative AI text and image reasoning models. Meta Llama 4 is part of Azure Direct Models, while the rest of the Llama family is offered as [Azure Ecosystem Models](#azure-ecosystem-models).
-=======
 Meta Llama models and tools are a collection of pretrained and fine-tuned generative AI text and image reasoning models. Meta Llama 4 is part of Models Sold Directly by Azure, while the rest of the Llama family is offered as [Models from Partners and Community](#models-from-partners-and-community).
->>>>>>> bb081fa8
 
 | Model  | Type | Tier | Capabilities |
 | ------ | ---- | --- | ------------ |
@@ -115,19 +93,11 @@
 
 See [this model collection in Azure AI Foundry portal](https://ai.azure.com/explore/models?&selectedCollection=meta).
 
-<<<<<<< HEAD
-## Azure Ecosystem Models
-
-Azure Ecosystem Models available for deployment with pay-as-you-go billing (for example, Cohere models) are offered by the model provider but hosted in Microsoft-managed Azure infrastructure and accessed via API in the Azure AI Foundry. Model providers define the license terms and set the price for use of their models, while Azure AI Foundry manages the hosting infrastructure.
-
-Azure Ecosystem Models are offered through Azure Marketplace and [requires additional configuration for enabling](../how-to/configure-marketplace.md). 
-=======
 ## Models from Partners and Community
 
 Models from Partners and Community available for deployment with pay-as-you-go billing (for example, Cohere models) are offered by the model provider but hosted in Microsoft-managed Azure infrastructure and accessed via API in the Azure AI Foundry. Model providers define the license terms and set the price for use of their models, while Azure AI Foundry manages the hosting infrastructure.
 
 Models from Partners and Community are offered through Azure Marketplace and [requires additional configuration for enabling](../how-to/configure-marketplace.md). 
->>>>>>> bb081fa8
 
 ### AI21 Labs
 
