---
title: Understanding deployment types in Azure AI Foundry Models
titleSuffix: Azure AI Foundry
description: Learn how to use deployment types in Azure AI model deployments
author: santiagxf
manager: nitinme
ms.service: azure-ai-model-inference
ms.topic: how-to
ms.date: 1/21/2025
ms.author: fasantia
ms.custom: ignite-2024, github-universe-2024
---

# Deployment types in Azure AI Foundry Models

<<<<<<< HEAD
Azure AI Foundry Models makes models available using the *model deployment* concept in Azure AI Foundry resources (formerly known Azure AI Services). *Model deployments* are also Azure resources and, when created, they give access to a given model under certain configurations. Such configuration includes the infrastructure require to process the requests. 
=======
Azure AI Foundry Models makes models available using the *model deployment* concept in Azure AI Foundry Services (formerly known Azure AI Services). *Model deployments* are also Azure resources and, when created, they give access to a given model under certain configurations. Such configuration includes the infrastructure require to process the requests. 
>>>>>>> cb9fc19f

Azure AI Foundry Models provides customers with choices on the hosting structure that fits their business and usage patterns. Those options are translated to different deployments types (or SKUs) that are available at model deployment time in the Azure AI Foundry resource.

:::image type="content" source="../media/add-model-deployments/models-deploy-deployment-type.png" alt-text="Screenshot showing how to customize the deployment type for a given model deployment." lightbox="../media/add-model-deployments/models-deploy-deployment-type.png":::

**Different model providers offer different deployments types** that you can select from. When selecting a deployment type, consider your **data residency needs** and **call volume/capacity** requirements.


## Global standard

> [!IMPORTANT]
> Data stored at rest remains in the designated Azure geography, while data may be processed for inferencing in any Azure AI Foundry location. [Learn more about data residency](https://azure.microsoft.com/explore/global-infrastructure/data-residency/).

**SKU name in code:** `GlobalStandard`

<<<<<<< HEAD
Global deployments are available in the same Azure AI Foundry resources as non-global deployment types but allow you to leverage Azure's global infrastructure to dynamically route traffic to the data center with best availability for each request.  Global standard provides the highest default quota and eliminates the need to load balance across multiple resources.  
=======
Global deployments are available in the same Azure AI Foundry Services as non-global deployment types but allow you to leverage Azure's global infrastructure to dynamically route traffic to the data center with best availability for each request.  Global standard provides the highest default quota and eliminates the need to load balance across multiple resources.  
>>>>>>> cb9fc19f

Customers with high consistent volume may experience greater latency variability. The threshold is set per model. See the [quotas page to learn more](../quotas-limits.md).  For applications that require the lower latency variance at large workload usage, we recommend purchasing provisioned throughput.

## Global provisioned

> [!IMPORTANT]
> Data stored at rest remains in the designated Azure geography, while data may be processed for inferencing in any Azure AI Foundry location. [Learn more about data residency](https://azure.microsoft.com/explore/global-infrastructure/data-residency/).

**SKU name in code:** `GlobalProvisionedManaged`

<<<<<<< HEAD
Global deployments are available in the same Azure AI Foundry resources as non-global deployment types but allow you to leverage Azure's global infrastructure to dynamically route traffic to the data center with best availability for each request. Global provisioned deployments provide reserved model processing capacity for high and predictable throughput using Azure global infrastructure.  
=======
Global deployments are available in the same Azure AI Foundry Services as non-global deployment types but allow you to leverage Azure's global infrastructure to dynamically route traffic to the data center with best availability for each request. Global provisioned deployments provide reserved model processing capacity for high and predictable throughput using Azure global infrastructure.  
>>>>>>> cb9fc19f

## Global batch

> [!IMPORTANT]
> Data stored at rest remains in the designated Azure geography, while data may be processed for inferencing in any Azure AI Foundry location. [Learn more about data residency](https://azure.microsoft.com/explore/global-infrastructure/data-residency/).

Global batch is designed to handle large-scale and high-volume processing tasks efficiently. Process asynchronous groups of requests with separate quota, with 24-hour target turnaround, at [50% less cost than global standard](https://azure.microsoft.com/pricing/details/cognitive-services/openai-service/). With batch processing, rather than send one request at a time you send a large number of requests in a single file. Global batch requests have a separate enqueued token quota avoiding any disruption of your online workloads.  

**SKU name in code:** `GlobalBatch`

Key use cases include:

* **Large-Scale Data Processing:** Quickly analyze extensive datasets in parallel.

* **Content Generation:** Create large volumes of text, such as product descriptions or articles.

* **Document Review and Summarization:** Automate the review and summarization of lengthy documents.

* **Customer Support Automation:** Handle numerous queries simultaneously for faster responses.

* **Data Extraction and Analysis:** Extract and analyze information from vast amounts of unstructured data.

* **Natural Language Processing (NLP) Tasks:** Perform tasks like sentiment analysis or translation on large datasets.

* **Marketing and Personalization:** Generate personalized content and recommendations at scale.

## Data zone standard

> [!IMPORTANT]
> Data stored at rest remains in the designated Azure geography, while data may be processed for inferencing in any Azure AI Foundry location within the Microsoft specified data zone. [Learn more about data residency](https://azure.microsoft.com/explore/global-infrastructure/data-residency/).

**SKU name in code:** `DataZoneStandard`

Data zone standard deployments are available in the same Azure AI Foundry resource as all other AI Foundry Models deployment types but allow you to leverage Azure global infrastructure to dynamically route traffic to the data center within the Microsoft defined data zone with the best availability for each request. Data zone standard provides higher default quotas than our Azure geography-based deployment types. 

Customers with high consistent volume may experience greater latency variability. The threshold is set per model. See the [Quotas and limits](/azure/ai-services/openai/quotas-limits#usage-tiers) page to learn more. For workloads that require low latency variance at large volume, we recommend leveraging the provisioned deployment offerings. 

## Data zone provisioned

> [!IMPORTANT]
> Data stored at rest remains in the designated Azure geography, while data may be processed for inferencing in any Azure AI Foundry location within the Microsoft specified data zone.[Learn more about data residency](https://azure.microsoft.com/explore/global-infrastructure/data-residency/).

**SKU name in code:** `DataZoneProvisionedManaged`

Data zone provisioned deployments are available in the same Azure AI Foundry resource as all other AI Foundry Models deployment types but allow you to leverage Azure global infrastructure to dynamically route traffic to the data center within the Microsoft specified data zone with the best availability for each request. Data zone provisioned deployments provide reserved model processing capacity for high and predictable throughput using Azure infrastructure within the Microsoft specified data zone.  

## Data zone batch

> [!IMPORTANT]
> Data stored at rest remains in the designated Azure geography, while data may be processed for inferencing in any Azure AI Foundry location within the Microsoft specified data zone. [Learn more about data residency](https://azure.microsoft.com/explore/global-infrastructure/data-residency/).
 
**SKU name in code:** `DataZoneBatch`

Data zone batch deployments provide all the same functionality as global batch deployments while allowing you to leverage Azure global infrastructure to dynamically route traffic to only data centers within the Microsoft defined data zone with the best availability for each request. 

## Standard

**SKU name in code:** `Standard`

Standard deployments provide a pay-per-call billing model on the chosen model. Provides the fastest way to get started as you only pay for what you consume. Models available in each region as well as throughput may be limited.  

Standard deployments are optimized for low to medium volume workloads with high burstiness. Customers with high consistent volume may experience greater latency variability.

## Provisioned

**SKU name in code:** `ProvisionedManaged`

Provisioned deployments allow you to specify the amount of throughput you require in a deployment. The service then allocates the necessary model processing capacity and ensures it's ready for you. Throughput is defined in terms of provisioned throughput units (PTU) which is a normalized way of representing the throughput for your deployment. Each model-version pair requires different amounts of PTU to deploy and provide different amounts of throughput per PTU. Learn more from our [Provisioned throughput concepts article](/azure/ai-services/openai/concepts/provisioned-throughput).


## Control deployment options

Administrators can control which model deployment types are available to their users by using Azure Policies. Learn more about [How to control AI model deployment with custom policies](../../../ai-studio/how-to/custom-policy-model-deployment.md).

## Related content

- [Quotas & limits](../quotas-limits.md)
- [Data privacy, and security for Azure AI Foundry Models](../../how-to/concept-data-privacy.md)<|MERGE_RESOLUTION|>--- conflicted
+++ resolved
@@ -13,11 +13,7 @@
 
 # Deployment types in Azure AI Foundry Models
 
-<<<<<<< HEAD
-Azure AI Foundry Models makes models available using the *model deployment* concept in Azure AI Foundry resources (formerly known Azure AI Services). *Model deployments* are also Azure resources and, when created, they give access to a given model under certain configurations. Such configuration includes the infrastructure require to process the requests. 
-=======
 Azure AI Foundry Models makes models available using the *model deployment* concept in Azure AI Foundry Services (formerly known Azure AI Services). *Model deployments* are also Azure resources and, when created, they give access to a given model under certain configurations. Such configuration includes the infrastructure require to process the requests. 
->>>>>>> cb9fc19f
 
 Azure AI Foundry Models provides customers with choices on the hosting structure that fits their business and usage patterns. Those options are translated to different deployments types (or SKUs) that are available at model deployment time in the Azure AI Foundry resource.
 
@@ -33,11 +29,7 @@
 
 **SKU name in code:** `GlobalStandard`
 
-<<<<<<< HEAD
-Global deployments are available in the same Azure AI Foundry resources as non-global deployment types but allow you to leverage Azure's global infrastructure to dynamically route traffic to the data center with best availability for each request.  Global standard provides the highest default quota and eliminates the need to load balance across multiple resources.  
-=======
 Global deployments are available in the same Azure AI Foundry Services as non-global deployment types but allow you to leverage Azure's global infrastructure to dynamically route traffic to the data center with best availability for each request.  Global standard provides the highest default quota and eliminates the need to load balance across multiple resources.  
->>>>>>> cb9fc19f
 
 Customers with high consistent volume may experience greater latency variability. The threshold is set per model. See the [quotas page to learn more](../quotas-limits.md).  For applications that require the lower latency variance at large workload usage, we recommend purchasing provisioned throughput.
 
@@ -48,11 +40,7 @@
 
 **SKU name in code:** `GlobalProvisionedManaged`
 
-<<<<<<< HEAD
-Global deployments are available in the same Azure AI Foundry resources as non-global deployment types but allow you to leverage Azure's global infrastructure to dynamically route traffic to the data center with best availability for each request. Global provisioned deployments provide reserved model processing capacity for high and predictable throughput using Azure global infrastructure.  
-=======
 Global deployments are available in the same Azure AI Foundry Services as non-global deployment types but allow you to leverage Azure's global infrastructure to dynamically route traffic to the data center with best availability for each request. Global provisioned deployments provide reserved model processing capacity for high and predictable throughput using Azure global infrastructure.  
->>>>>>> cb9fc19f
 
 ## Global batch
 
