---
title: Add and configure models to Azure AI Foundry Models
titleSuffix: Azure AI Foundry for GitHub
description: Learn how to add and configure new models to the Foundry Models endpoint in Azure AI Foundry for GitHub.
ms.service: azure-ai-model-inference
ms.topic: how-to
ms.date: 1/21/2025
ms.custom: ignite-2024, github-universe-2024
manager: nitinme
author: santiagxf
ms.author: fasantia 
recommendations: false
---

# Add and configure models from Azure AI Foundry Models

You can decide and configure which models are available for inference in the Azure AI services resource model's inference endpoint. When a given model is configured, you can then generate predictions from it by indicating its model name or deployment name on your requests. No further changes are required in your code to use it.

<<<<<<< HEAD
In this article, you learn how to add a new model from Azure AI Foundry Models.
=======
In this article, you learn how to add a new model to Azure AI Foundry Models.
>>>>>>> ad39832f

## Prerequisites

To complete this article, you need:

<<<<<<< HEAD
* An Azure subscription. If you're using [GitHub Models](https://docs.github.com/en/github-models/), you can upgrade your experience and create an Azure subscription in the process. Read [Upgrade from GitHub Models to Azure AI Foundry Models](../quickstart-github-models.md) if it's your case.
* An Azure AI services resource. For more information, see [Create an Azure AI Foundry resource](../quickstart-create-resources.md).
=======
* An Azure subscription. If you're using [GitHub Models](https://docs.github.com/en/github-models/), you can upgrade your experience and create an Azure subscription in the process. Read [Upgrade from GitHub Models to Foundry Models](../quickstart-github-models.md) if it's your case.
* An Azure AI services resource. For more information, see [Create an Azure AI Services resource](../../../../ai-services/multi-service-resource.md?context=/azure/ai-services/model-inference/context/context).
>>>>>>> ad39832f

## Add a model

[!INCLUDE [add-model-deployments](../../includes/github/add-model-deployments.md)]

## Use the model

Deployed models in Azure AI Foundry Models can be consumed using the [Azure AI model's inference endpoint](../../concepts/endpoints.md) for the resource.

To use it:

1. Get the Azure AI model's inference endpoint URL and keys from the **deployment page** or the **Overview** page. If you're using Microsoft Entra ID authentication, you don't need a key.

2. When constructing your request, indicate the parameter `model` and insert the model deployment name you created.

    [!INCLUDE [code-create-chat-completion](../../includes/code-create-chat-completion.md)]

3. When using the endpoint, you can change the `model` parameter to any available model deployment in your resource.

Additionally, Azure OpenAI models can be consumed using the [Azure OpenAI in Azure AI Foundry Models endpoint](../../../../ai-services/openai/supported-languages.md) in the resource. This endpoint is exclusive for each model deployment and has its own URL.

## Model deployment customization

When creating model deployments, you can configure additional settings including content filtering and rate limits. Select the option **Customize** in the deployment wizard to configure it.

> [!NOTE]
> Configurations may vary depending on the model you're deploying.

## Next steps

<<<<<<< HEAD
* [Develop applications using Azure AI Foundry Models](../../supported-languages.md)
=======
* [Develop applications using Foundry Models service in Azure AI services](../../supported-languages.md)
>>>>>>> ad39832f
<|MERGE_RESOLUTION|>--- conflicted
+++ resolved
@@ -16,23 +16,16 @@
 
 You can decide and configure which models are available for inference in the Azure AI services resource model's inference endpoint. When a given model is configured, you can then generate predictions from it by indicating its model name or deployment name on your requests. No further changes are required in your code to use it.
 
-<<<<<<< HEAD
+
 In this article, you learn how to add a new model from Azure AI Foundry Models.
-=======
-In this article, you learn how to add a new model to Azure AI Foundry Models.
->>>>>>> ad39832f
 
 ## Prerequisites
 
 To complete this article, you need:
 
-<<<<<<< HEAD
 * An Azure subscription. If you're using [GitHub Models](https://docs.github.com/en/github-models/), you can upgrade your experience and create an Azure subscription in the process. Read [Upgrade from GitHub Models to Azure AI Foundry Models](../quickstart-github-models.md) if it's your case.
 * An Azure AI services resource. For more information, see [Create an Azure AI Foundry resource](../quickstart-create-resources.md).
-=======
-* An Azure subscription. If you're using [GitHub Models](https://docs.github.com/en/github-models/), you can upgrade your experience and create an Azure subscription in the process. Read [Upgrade from GitHub Models to Foundry Models](../quickstart-github-models.md) if it's your case.
-* An Azure AI services resource. For more information, see [Create an Azure AI Services resource](../../../../ai-services/multi-service-resource.md?context=/azure/ai-services/model-inference/context/context).
->>>>>>> ad39832f
+
 
 ## Add a model
 
@@ -61,10 +54,6 @@
 > [!NOTE]
 > Configurations may vary depending on the model you're deploying.
 
-## Next steps
+## Related content
 
-<<<<<<< HEAD
 * [Develop applications using Azure AI Foundry Models](../../supported-languages.md)
-=======
-* [Develop applications using Foundry Models service in Azure AI services](../../supported-languages.md)
->>>>>>> ad39832f
