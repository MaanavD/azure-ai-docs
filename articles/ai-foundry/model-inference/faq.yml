### YamlMime:FAQ
metadata:
  title: Azure AI Foundry Models frequently asked questions
  titleSuffix: Azure AI Foundry
  description: Get answers to the most popular questions about Foundry Models
  #services: cognitive-services
  manager: nitinme
  ms.service: azure-ai-model-inference
  ms.topic: faq
  ms.date: 1/21/2025
  ms.author: fasantia
  author: santiagxf
title: Foundry Models frequently asked questions
summary: |
  If you can't find answers to your questions in this document, and still need help check the [Azure AI Foundry services (formerly known Azure AI Services) support options guide](../../ai-services/cognitive-services-support-options.md?context=/azure/ai-services/openai/context/context).
sections:
  - name: General
    questions:
      - question: |
          What's the difference between Azure OpenAI and Foundry Models?
        answer: |
          Azure OpenAI gives customers access to advanced language models from OpenAI. Foundry Models extends such capability giving customers access to all the flagship models in Azure AI Foundry under the same service, endpoint, and credentials. It includes Azure OpenAI, Cohere, Mistral AI, Meta Llama, AI21 labs, etc. Customers can seamlessly switch between models without changing their code.

<<<<<<< HEAD
          Azure OpenAI is an Azure Direct model family in Foundry Models.
=======
          Azure OpenAI is included in the Models Sold Directly by Azure family in Foundry Models.
>>>>>>> bb081fa8
      - question: |
          What's the difference between Azure AI services and Azure AI Foundry?
        answer: |
          Azure AI services are a suite of AI services that provide prebuilt APIs for common AI scenarios. Azure AI Services is part of the Azure AI Foundry platform. Azure AI services can be used in Azure AI Foundry portal to enhance your models with prebuilt AI capabilities.
      - question: |
          What's the difference between standard deployments and Foundry Models?
        answer: |
          Both features allow you to deploy Models-as-a-Service models in Azure AI Foundry. However, there are some differences between them:
          - *Resource involved*: standard deployments are deployed within an AI project resource, while Foundry Models is part of the Azure AI Foundry resource.
          - *Deployment options*: standard deployments allow regional deployments, while Foundry Models allows deployments under a global capacity.
          - *Models*: Foundry Models also supports deploying Azure OpenAI models.
<<<<<<< HEAD
          - *Endpoint*: standard deployments creates one endpoint and credential per deployment, while Foundry Models creates one endpoint and credential per resource.
=======
          - *Endpoint*: standard deployments create one endpoint and credential per deployment, while Foundry Models creates one endpoint and credential per resource.
>>>>>>> bb081fa8
          - *Model router*: Foundry Models allows you to switch between models without changing your code using a model router.
  - name: Models
    questions:
      - question: |
          Why aren't all the models in the Azure AI model catalog supported in Azure AI Foundry services?
        answer: |
          Foundry Models support all the models in the Azure AI catalog having Standard billing. For more information, see [the Models article](concepts/models.md).

          The Azure AI model catalog contains a wider list of models, however, those models require compute quota from your subscription. They also need to have a project or AI hub where to host the deployment. For more information, see [deployment options in Azure AI Foundry](../../ai-studio/concepts/deployments-overview.md).
      - question: |
          My company hasn't approved specific models for use. How can I prevent users from deploying them?
        answer: |
          You can restrict the models available for deployment in Azure AI services by using the Azure policies. Models are listed in the catalog but any attempt to deploy them is blocked. Read [Control AI model deployment with custom policies](how-to/configure-deployment-policies.md).
  - name: SDKs and programming languages
    questions:
      - question: |
          Which are the supported SDKs and programming languages for Foundry Models?
        answer: |
          You can use Azure Inference SDK with any model supported by Foundry Models in Azure AI Foundry services, the `AzureOpenAI` class in OpenAI SDK, or the Azure OpenAI SDK.

          Cohere SDK, Mistral SDK, and model provider-specific SDKs aren't supported when connected to Azure AI services.

          For more information, see [supported SDKs and programming languages](supported-languages.md).
      - question: |
          Do Foundry Models work with the latest Python library released by OpenAI (version>=1.0)?
        answer: |
          Azure AI services support the latest release of the [OpenAI Python library (version>=1.0)](https://pypi.org/project/openai/). 
      - question: |
          I'm making a request for a model that supports Foundry Models, but I'm getting a 404 error. What should I do?
        answer: |
          Ensure you created a deployment for the given model and that the deployment name matches **exactly** the value you're passing in `model` parameter. Although routing isn't case sensitive, ensure there's no special punctuation or spaces as these are common mistakes.
      - question: |
          I'm using the `azure-ai-inference` package for Python and I get a 401 error when I try to authenticate using keys. What should I do?
        answer: |
          Azure AI Services resource requires the version `azure-ai-inference>=1.0.0b5` for Python. Ensure you're using that version.
      - question: |
          I'm using OpenAI SDK and indicated the Azure OpenAI inference endpoint as base URL (https://<resource-name>.openai.azure.com). However, I get a 404 error. What should I do?
        answer: |
          Ensure you're using the correct endpoint for Azure OpenAI and the right set of credentials. Also, ensure that you're using the class `AzureOpenAI` from the OpenAI SDK as the authentication mechanism and URLs used are different.
      - question: |
          Do Foundry Models support custom API headers? We append custom headers to our API requests and are seeing HTTP 431 failure errors.
        answer: |
          Our current APIs allow up to 10 custom headers, which are passed through the pipeline, and returned. We noticed some customers now exceed this header count resulting in HTTP 431 errors. There's no solution for this error, other than to reduce header volume. In future API versions, we no longer pass through custom headers. We recommend that you don't depend on custom headers in future system architectures. 
  - name: Pricing and Billing
    questions:
      - question: |
          How are Foundry Models billed?
        answer: |
          You're billed for inputs and outputs to the APIs, typically in tokens. There are no cost associated with the resource itself or the deployments.

          The token price varies per each model and you're billed per 1,000 tokens. You can see the pricing details before deploying a given model. For more information about billing, see [Manage cost](how-to/manage-costs.md).
      - question: |
          Where can I see the bill details?
        answer: |
          Billing and costs are displayed in [Microsoft Cost Management + Billing](/azure/cost-management-billing/understand/download-azure-daily-usage). You can see the usage details in the [Azure portal](https://portal.azure.com).

          Billing isn't shown in Azure AI Foundry portal.
      - question: |
          How can I place a spending limit to my bill?
        answer: |
          You can set up a spending limit in the [Azure portal](https://portal.azure.com) under **Microsoft Cost Management + Billing**. This limit prevents you from spending more than the limit you set. Once spending limit is reached, the subscription will be disabled and you won't be able to use the endpoint until the next billing cycle.
  - name: Data and Privacy
    questions:
      - question: |
<<<<<<< HEAD
          How are Azure Ecosystem models available? 
        answer: |
          Azure Ecosystem models available for deployment in Azure AI Services with Standard billing (for example, Meta AI models or Mistral models) are offered by the model provider but hosted in Microsoft-managed Azure infrastructure and accessed via API in the Foundry Models endpoint. Model providers define the license terms and set the price for use of their models, while Azure AI Services service manages the hosting infrastructure, makes the inference APIs available, and acts as the data processor for prompts submitted and content output by models deployed. Read about [Data privacy, and security for third-party models](../../ai-studio/how-to/concept-data-privacy.md).
=======
          How are Models from Partners and Community available? 
        answer: |
          Models from Partners and Community available for deployment in Azure AI Services with Standard billing (for example, Meta AI models or Mistral models) are offered by the model provider but hosted in Microsoft-managed Azure infrastructure and accessed via API in the Foundry Models endpoint. Model providers define the license terms and set the price for use of their models, while Azure AI Services service manages the hosting infrastructure, makes the inference APIs available, and acts as the data processor for prompts submitted and content output by models deployed. Read about [Data privacy, and security for third-party models](../../ai-studio/how-to/concept-data-privacy.md).
>>>>>>> bb081fa8
      - question: |
          How is data processed by the Global-Standard deployment type?
        answer: |
          For model deployments under Azure AI Services resources, prompts and outputs are processed using Azure's global infrastructure to dynamically route traffic to the data center with best availability for each request. Global standard provides the highest default quota and eliminates the need to load balance across multiple resources. Data stored at rest remains in the designated Azure geography, while data may be processed for inferencing in any Azure location. Learn more about [data residency](https://azure.microsoft.com/explore/global-infrastructure/data-residency/).
      - question: |
          Do you use my company data to train any of the models? 
        answer: |
          Foundry Models don't use customer data to retrain models, and customer data is never shared with model providers.
      - question: |
          Is data shared with model providers?
        answer: |
          Microsoft acts as the data processor for prompts and outputs sent to, and generated by, a model deployment under Azure AI services resources. Microsoft doesn't share these prompts and outputs with the model provider. Also, Microsoft doesn't use these prompts and outputs to train or improve Microsoft models, the model provider's models, or any third party's models.
          As explained during the deployment process for Models-as-a-Service models, Microsoft might share customer contact information and transaction details (including the usage volume associated with the offering) with the model publisher so that the publisher can contact customers regarding the model. Learn more about information available to model publishers in [Access insights for the Microsoft commercial marketplace in Partner Center](/partner-center/analytics).
  - name: Customer Copyright Commitment
    questions:
      - question: |
          How do I obtain coverage under the Customer Copyright Commitment? 
        answer:
          The Customer Copyright Commitment is a provision to be included in the December 1, 2023, Microsoft Product Terms that describes Microsoft’s obligation to defend customers against certain non-Microsoft intellectual property claims relating to Output Content. If the subject of the claim is Output Content generated from Azure OpenAI (or any other Covered Product that allows customers to configure the safety systems), then to receive coverage, customers must have implemented all mitigations required by the Azure OpenAI documentation in the offering that delivered the Output Content. The required mitigations are documented [here](/legal/cognitive-services/openai/customer-copyright-commitment?context=/azure/ai-services/openai/context/context) and updated on an ongoing basis. For new services, features, models, or use cases, new CCC requirements will be posted and take effect at or following the launch of such service, feature, model, or use case. Otherwise, customers will have six months from the time of publication to implement new mitigations to maintain coverage under the CCC. If a customer tenders a claim, the customer will be required to demonstrate compliance with the relevant requirements. These mitigations are required for Covered Products that allow customers to configure the safety systems, including Azure OpenAI; they don't impact coverage for customers using other Covered Products.
additionalContent: |<|MERGE_RESOLUTION|>--- conflicted
+++ resolved
@@ -21,11 +21,7 @@
         answer: |
           Azure OpenAI gives customers access to advanced language models from OpenAI. Foundry Models extends such capability giving customers access to all the flagship models in Azure AI Foundry under the same service, endpoint, and credentials. It includes Azure OpenAI, Cohere, Mistral AI, Meta Llama, AI21 labs, etc. Customers can seamlessly switch between models without changing their code.
 
-<<<<<<< HEAD
-          Azure OpenAI is an Azure Direct model family in Foundry Models.
-=======
           Azure OpenAI is included in the Models Sold Directly by Azure family in Foundry Models.
->>>>>>> bb081fa8
       - question: |
           What's the difference between Azure AI services and Azure AI Foundry?
         answer: |
@@ -37,11 +33,7 @@
           - *Resource involved*: standard deployments are deployed within an AI project resource, while Foundry Models is part of the Azure AI Foundry resource.
           - *Deployment options*: standard deployments allow regional deployments, while Foundry Models allows deployments under a global capacity.
           - *Models*: Foundry Models also supports deploying Azure OpenAI models.
-<<<<<<< HEAD
-          - *Endpoint*: standard deployments creates one endpoint and credential per deployment, while Foundry Models creates one endpoint and credential per resource.
-=======
           - *Endpoint*: standard deployments create one endpoint and credential per deployment, while Foundry Models creates one endpoint and credential per resource.
->>>>>>> bb081fa8
           - *Model router*: Foundry Models allows you to switch between models without changing your code using a model router.
   - name: Models
     questions:
@@ -106,15 +98,9 @@
   - name: Data and Privacy
     questions:
       - question: |
-<<<<<<< HEAD
-          How are Azure Ecosystem models available? 
-        answer: |
-          Azure Ecosystem models available for deployment in Azure AI Services with Standard billing (for example, Meta AI models or Mistral models) are offered by the model provider but hosted in Microsoft-managed Azure infrastructure and accessed via API in the Foundry Models endpoint. Model providers define the license terms and set the price for use of their models, while Azure AI Services service manages the hosting infrastructure, makes the inference APIs available, and acts as the data processor for prompts submitted and content output by models deployed. Read about [Data privacy, and security for third-party models](../../ai-studio/how-to/concept-data-privacy.md).
-=======
           How are Models from Partners and Community available? 
         answer: |
           Models from Partners and Community available for deployment in Azure AI Services with Standard billing (for example, Meta AI models or Mistral models) are offered by the model provider but hosted in Microsoft-managed Azure infrastructure and accessed via API in the Foundry Models endpoint. Model providers define the license terms and set the price for use of their models, while Azure AI Services service manages the hosting infrastructure, makes the inference APIs available, and acts as the data processor for prompts submitted and content output by models deployed. Read about [Data privacy, and security for third-party models](../../ai-studio/how-to/concept-data-privacy.md).
->>>>>>> bb081fa8
       - question: |
           How is data processed by the Global-Standard deployment type?
         answer: |
