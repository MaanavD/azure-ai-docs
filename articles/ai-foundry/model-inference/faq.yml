### YamlMime:FAQ
metadata:
  title: Azure AI Foundry Models frequently asked questions
  titleSuffix: Azure AI Foundry
  description: Get answers to the most popular questions about Foundry Models
  #services: cognitive-services
  manager: nitinme
  ms.service: azure-ai-model-inference
  ms.topic: faq
  ms.date: 1/21/2025
  ms.author: fasantia
  author: santiagxf
title: Foundry Models frequently asked questions
summary: |
  If you can't find answers to your questions in this document, and still need help check the [Azure AI Foundry services (formerly known Azure AI Services)support options guide](../../ai-services/cognitive-services-support-options.md?context=/azure/ai-services/openai/context/context).
sections:
  - name: General
    questions:
      - question: |
          What's the difference between Azure OpenAI in Foundry Models and Foundry Models?
        answer: |
          Azure OpenAI gives customers access to advanced language models from OpenAI. Foundry Models extends such capability giving customers access to all the flagship models in Azure AI under the same service, endpoint, and credentials. It includes Azure OpenAI, Cohere, Mistral AI, Meta Llama, AI21 labs, etc. Customers can seamlessly switch between models without changing their code.

          Both Azure OpenAI and Foundry Models are part of the Azure AI Foundry services (formerly known Azure AI Services) family and build on top of the same security and enterprise promise of Azure.

          While Foundry Models focus on inference, Azure OpenAI can be used with more advanced APIs like batch, fine-tuning, assistants, and files.
      - question: |
          What's the difference between Azure AI services and Azure AI Foundry?
        answer: |
          Azure AI services are a suite of AI services that provide prebuilt APIs for common AI scenarios. Azure AI Services is part of the Azure AI Foundry platform. Azure AI services can be used in Azure AI Foundry portal to enhance your models with prebuilt AI capabilities.
      - question: |
<<<<<<< HEAD
          What's the difference between Serverless API Endpoints and Foundry Models?
        answer: |
          Both features allow you to deploy Models-as-a-Service models in Azure AI Foundry. However, there are some differences between them:
          - *Resource involved*: Serverless API Endpoints are deployed within an AI project resource, while Foundry Models is part of the Azure AI Foundry resource.
          - *Deployment options*: Serverless API Endpoints allow regional deployments, while Foundry Models allows deployments under a global capacity.
          - *Models*: Foundry Models also supports deploying Azure OpenAI models.
          - *Endpoint*: Serverless API Endpoints creates one endpoint and credential per deployment, while Foundry Models creates one endpoint and credential per resource.
=======
          What's the difference between standard deployments and Foundry Models?
        answer: |
          Both features allow you to deploy Models-as-a-Service models in Azure AI Foundry. However, there are some differences between them:
          - *Resource involved*: standard deployments are deployed within an AI project resource, while Foundry Models is part of the Azure AI Foundry resource.
          - *Deployment options*: standard deployments allow regional deployments, while Foundry Models allows deployments under a global capacity.
          - *Models*: Foundry Models also supports deploying Azure OpenAI models.
          - *Endpoint*: standard deployments creates one endpoint and credential per deployment, while Foundry Models creates one endpoint and credential per resource.
>>>>>>> 4f5949f0
          - *Model router*: Foundry Models allows you to switch between models without changing your code using a model router.
  - name: Models
    questions:
      - question: |
          Why aren't all the models in the Azure AI model catalog supported in Azure AI Foundry services?
        answer: |
          Foundry Models support all the models in the Azure AI catalog having pay-as-you-go billing. For more information, see [the Models article](concepts/models.md).

          The Azure AI model catalog contains a wider list of models, however, those models require compute quota from your subscription. They also need to have a project or AI hub where to host the deployment. For more information, see [deployment options in Azure AI Foundry](../../ai-studio/concepts/deployments-overview.md).
      - question: |
          My company hasn't approved specific models for use. How can I prevent users from deploying them?
        answer: |
          You can restrict the models available for deployment in Azure AI services by using the Azure policies. Models are listed in the catalog but any attempt to deploy them is blocked. Read [Control AI model deployment with custom policies](how-to/configure-deployment-policies.md).
  - name: SDKs and programming languages
    questions:
      - question: |
          Which are the supported SDKs and programming languages for Foundry Models?
        answer: |
          You can use Azure Inference SDK with any model supported by Foundry Models in Azure AI Foundry services, the `AzureOpenAI` class in OpenAI SDK, or the Azure OpenAI SDK.

          Cohere SDK, Mistral SDK, and model provider-specific SDKs aren't supported when connected to Azure AI services.

          For more information, see [supported SDKs and programming languages](supported-languages.md).
      - question: |
          Do Foundry Models work with the latest Python library released by OpenAI (version>=1.0)?
        answer: |
          Azure AI services support the latest release of the [OpenAI Python library (version>=1.0)](https://pypi.org/project/openai/). 
      - question: |
          I'm making a request for a model that supports Foundry Models, but I'm getting a 404 error. What should I do?
        answer: |
          Ensure you created a deployment for the given model and that the deployment name matches **exactly** the value you're passing in `model` parameter. Although routing isn't case sensitive, ensure there's no special punctuation or spaces as these are common mistakes.
      - question: |
          I'm using the `azure-ai-inference` package for Python and I get a 401 error when I try to authenticate using keys. What should I do?
        answer: |
          Azure AI Services resource requires the version `azure-ai-inference>=1.0.0b5` for Python. Ensure you're using that version.
      - question: |
          I'm using OpenAI SDK and indicated the Azure OpenAI inference endpoint as base URL (https://<resource-name>.openai.azure.com). However, I get a 404 error. What should I do?
        answer: |
          Ensure you're using the correct endpoint for Azure OpenAI and the right set of credentials. Also, ensure that you're using the class `AzureOpenAI` from the OpenAI SDK as the authentication mechanism and URLs used are different.
      - question: |
          Do Foundry Models support custom API headers? We append custom headers to our API requests and are seeing HTTP 431 failure errors.
        answer: |
          Our current APIs allow up to 10 custom headers, which are passed through the pipeline, and returned. We noticed some customers now exceed this header count resulting in HTTP 431 errors. There's no solution for this error, other than to reduce header volume. In future API versions, we no longer pass through custom headers. We recommend that you don't depend on custom headers in future system architectures. 
  - name: Pricing and Billing
    questions:
      - question: |
          How are Foundry Models billed?
        answer: |
          You're billed for inputs and outputs to the APIs, typically in tokens. There are no cost associated with the resource itself or the deployments.

          The token price varies per each model and you're billed per 1,000 tokens. You can see the pricing details before deploying a given model. For more information about billing, see [Manage cost](how-to/manage-costs.md).
      - question: |
          Where can I see the bill details?
        answer: |
          Billing and costs are displayed in [Azure Cost Management + Billing](/azure/cost-management-billing/understand/download-azure-daily-usage). You can see the usage details in the [Azure portal](https://portal.azure.com).

          Billing isn't shown in Azure AI Foundry portal.
      - question: |
          How can I place a spending limit to my bill?
        answer: |
          You can set up a spending limit in the [Azure portal](https://portal.azure.com) under **Azure Cost Management + Billing**. This limit prevents you from spending more than the limit you set. Once spending limit is reached, the subscription will be disabled and you won't be able to use the endpoint until the next billing cycle.
  - name: Data and Privacy
    questions:
      - question: |
          How are Azure Ecosystem models available? 
        answer: |
          Azure Ecosystem models available for deployment in Azure AI Services with pay-as-you-go billing (for example, Meta AI models or Mistral models) are offered by the model provider but hosted in Microsoft-managed Azure infrastructure and accessed via API in the Foundry Models endpoint. Model providers define the license terms and set the price for use of their models, while Azure AI Services service manages the hosting infrastructure, makes the inference APIs available, and acts as the data processor for prompts submitted and content output by models deployed. Read about [Data privacy, and security for third-party models](../../ai-studio/how-to/concept-data-privacy.md).
      - question: |
          How is data processed by the Global-Standard deployment type?
        answer: |
          For model deployments under Azure AI Services resources, prompts and outputs are processed using Azure's global infrastructure to dynamically route traffic to the data center with best availability for each request. Global standard provides the highest default quota and eliminates the need to load balance across multiple resources. Data stored at rest remains in the designated Azure geography, while data may be processed for inferencing in any Azure location. Learn more about [data residency](https://azure.microsoft.com/explore/global-infrastructure/data-residency/).
      - question: |
          Do you use my company data to train any of the models? 
        answer: |
          Foundry Models don't use customer data to retrain models, and customer data is never shared with model providers.
      - question: |
          Is data shared with model providers?
        answer: |
          Microsoft acts as the data processor for prompts and outputs sent to, and generated by, a model deployment under Azure AI services resources. Microsoft doesn't share these prompts and outputs with the model provider. Also, Microsoft doesn't use these prompts and outputs to train or improve Microsoft models, the model provider's models, or any third party's models.
          As explained during the deployment process for Models-as-a-Service models, Microsoft might share customer contact information and transaction details (including the usage volume associated with the offering) with the model publisher so that the publisher can contact customers regarding the model. Learn more about information available to model publishers in [Access insights for the Microsoft commercial marketplace in Partner Center](/partner-center/analytics).
  - name: Customer Copyright Commitment
    questions:
      - question: |
          How do I obtain coverage under the Customer Copyright Commitment? 
        answer:
          The Customer Copyright Commitment is a provision to be included in the December 1, 2023, Microsoft Product Terms that describes Microsoft’s obligation to defend customers against certain non-Microsoft intellectual property claims relating to Output Content. If the subject of the claim is Output Content generated from Azure OpenAI (or any other Covered Product that allows customers to configure the safety systems), then to receive coverage, customers must have implemented all mitigations required by the Azure OpenAI documentation in the offering that delivered the Output Content. The required mitigations are documented [here](/legal/cognitive-services/openai/customer-copyright-commitment?context=/azure/ai-services/openai/context/context) and updated on an ongoing basis. For new services, features, models, or use cases, new CCC requirements will be posted and take effect at or following the launch of such service, feature, model, or use case. Otherwise, customers will have six months from the time of publication to implement new mitigations to maintain coverage under the CCC. If a customer tenders a claim, the customer will be required to demonstrate compliance with the relevant requirements. These mitigations are required for Covered Products that allow customers to configure the safety systems, including Azure OpenAI; they don't impact coverage for customers using other Covered Products.
additionalContent: |<|MERGE_RESOLUTION|>--- conflicted
+++ resolved
@@ -29,15 +29,6 @@
         answer: |
           Azure AI services are a suite of AI services that provide prebuilt APIs for common AI scenarios. Azure AI Services is part of the Azure AI Foundry platform. Azure AI services can be used in Azure AI Foundry portal to enhance your models with prebuilt AI capabilities.
       - question: |
-<<<<<<< HEAD
-          What's the difference between Serverless API Endpoints and Foundry Models?
-        answer: |
-          Both features allow you to deploy Models-as-a-Service models in Azure AI Foundry. However, there are some differences between them:
-          - *Resource involved*: Serverless API Endpoints are deployed within an AI project resource, while Foundry Models is part of the Azure AI Foundry resource.
-          - *Deployment options*: Serverless API Endpoints allow regional deployments, while Foundry Models allows deployments under a global capacity.
-          - *Models*: Foundry Models also supports deploying Azure OpenAI models.
-          - *Endpoint*: Serverless API Endpoints creates one endpoint and credential per deployment, while Foundry Models creates one endpoint and credential per resource.
-=======
           What's the difference between standard deployments and Foundry Models?
         answer: |
           Both features allow you to deploy Models-as-a-Service models in Azure AI Foundry. However, there are some differences between them:
@@ -45,7 +36,6 @@
           - *Deployment options*: standard deployments allow regional deployments, while Foundry Models allows deployments under a global capacity.
           - *Models*: Foundry Models also supports deploying Azure OpenAI models.
           - *Endpoint*: standard deployments creates one endpoint and credential per deployment, while Foundry Models creates one endpoint and credential per resource.
->>>>>>> 4f5949f0
           - *Model router*: Foundry Models allows you to switch between models without changing your code using a model router.
   - name: Models
     questions:
