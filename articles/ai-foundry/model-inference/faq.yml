--- conflicted
+++ resolved
@@ -29,25 +29,14 @@
         answer: |
           Azure AI services are a suite of AI services that provide prebuilt APIs for common AI scenarios. Azure AI Services is part of the Azure AI Foundry platform. Azure AI services can be used in Azure AI Foundry portal to enhance your models with prebuilt AI capabilities.
       - question: |
-<<<<<<< HEAD
-          What's the difference between standard deployments and Azure AI model inference?
+          What's the difference between standard deployments and Foundry Models?
         answer: |
           Both features allow you to deploy Models-as-a-Service models in Azure AI Foundry. However, there are some differences between them:
-          - *Resource involved*: standard deployments are deployed within an AI project resource, while Azure AI model inference is part of the Azure AI services resource.
-          - *Deployment options*: standard deployments allow regional deployments, while Azure AI model inference allows deployments under a global capacity.
-          - *Models*: Azure AI model inference also supports deploying Azure OpenAI models.
-          - *Endpoint*: standard deployments creates one endpoint and credential per deployment, while Azure AI model inference creates one endpoint and credential per resource.
-          - *Model router*: Azure AI model inference allows you to switch between models without changing your code using a model router.
-=======
-          What's the difference between Serverless API Endpoints and Foundry Models?
-        answer: |
-          Both features allow you to deploy Models-as-a-Service models in Azure AI Foundry. However, there are some differences between them:
-          - *Resource involved*: Serverless API Endpoints are deployed within an AI project resource, while Foundry Models is part of the Azure AI Foundry resource.
-          - *Deployment options*: Serverless API Endpoints allow regional deployments, while Foundry Models allows deployments under a global capacity.
+          - *Resource involved*: standard deployments are deployed within an AI project resource, while Foundry Models is part of the Azure AI Foundry resource.
+          - *Deployment options*: standard deployments allow regional deployments, while Foundry Models allows deployments under a global capacity.
           - *Models*: Foundry Models also supports deploying Azure OpenAI models.
-          - *Endpoint*: Serverless API Endpoints creates one endpoint and credential per deployment, while Foundry Models creates one endpoint and credential per resource.
+          - *Endpoint*: standard deployments creates one endpoint and credential per deployment, while Foundry Models creates one endpoint and credential per resource.
           - *Model router*: Foundry Models allows you to switch between models without changing your code using a model router.
->>>>>>> cb9fc19f
   - name: Models
     questions:
       - question: |
