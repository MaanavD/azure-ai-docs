items:
- name: Azure AI Foundry Models Documentation
  href: index.yml
- name: Overview
  expanded: true
  items:
    - name: What is Azure AI Foundry Models?
      href: ./overview.md
    - name: Models
      href: ./concepts/models.md
    - name: Programming languages and SDKs
      href: ./supported-languages.md
    - name: Quotas and limits
      href: ./quotas-limits.md
    - name: Model lifecycle and retirement
      href: ../concepts/model-lifecycle-retirement.md?context=/azure/ai-foundry/model-inference/context/context
    - name: FAQ
      href: faq.yml
- name: Quickstarts
  items:
    - name: Create resources and configure
      href: ./how-to/quickstart-create-resources.md
    - name: Upgrade from GitHub Models to Azure AI Foundry Models
      href: ./how-to/quickstart-github-models.md 
    - name: Configure AI projects to work with Azure AI Foundry Models
      href: ./how-to/quickstart-ai-project.md
- name: Tutorials
  items:
    - name: Get started with DeepSeek-R1 reasoning model
      href: ./tutorials/get-started-deepseek-r1.md
- name: Concepts
  items:
    - name: Available models
      href: ./concepts/models.md
    - name: Model inference endpoint
      href: ./concepts/endpoints.md
    - name: Deployment types
      href: ./concepts/deployment-types.md
    - name: Model versions
      href: ./concepts/model-versions.md
    - name: Model lifecycle and retirement
      href: ../concepts/model-lifecycle-retirement.md?context=/azure/ai-foundry/model-inference/context/context
    - name: Responsible AI
      items:
      - name: Content filtering
        href: ./concepts/content-filter.md
      - name: Default safety policies
        href: ./concepts/default-safety-policies.md
- name: Configure and manage
  items:
  - name: Create resources
    href: ./how-to/quickstart-create-resources.md
  - name: Add and configure models
    href: ./how-to/create-model-deployments.md
<<<<<<< HEAD
  - name: Configure Azure Ecosystem Models
=======
  - name: Configure Models from Partners and Community
>>>>>>> bb081fa8
    href: ./how-to/configure-marketplace.md
  - name: Connect your AI project
    href: ./how-to/configure-project-connection.md
  - name: Responsible AI
    items:
      - name: Configure content filtering
        href: ./how-to/configure-content-filters.md
      - name: Use blocklists
        href: ./how-to/use-blocklists.md
  - name: Security & Governance
    items:
      - name: Configure key-less authentication
        href: ./how-to/configure-entra-id.md
      - name: Control model deployment with custom policies
        href: ./how-to/configure-deployment-policies.md
      - name: Use virtual networks
        href: ../../ai-services/cognitive-services-virtual-networks.md?context=/azure/ai-foundry/model-inference/context/context
  - name: Monitor model deployments
    href: ./how-to/monitor-models.md
  - name: Manage cost
    href: ./how-to/manage-costs.md
  - name: Quotas and limits
    href: ./quotas-limits.md
- name: Develop
  items:
    - name: Use the models endpoint
      href: ./how-to/inference.md
    - name: Programming languages and SDKs
      href: ./supported-languages.md
    - name: Work with embedding models
      items:
        - name: Work with text embeddings
          href: ./how-to/use-embeddings.md
        - name: Work with image embeddings
          href: ./how-to/use-image-embeddings.md
    - name: Work with chat models
      items:
        - name: Work with chat completion models
          href: ./how-to/use-chat-completions.md
        - name: Work with reasoning models
          href: ./how-to/use-chat-reasoning.md
        - name: Work with multimodal models
          href: ./how-to/use-chat-multi-modal.md
        - name: Use structured outputs
          href: ./how-to/use-structured-outputs.md
    - name: Develop with LangChain and LangGraph
      href: ../how-to/develop/langchain.md?context=/azure/ai-foundry/model-inference/context/context
    - name: Develop with Llama-Index
      href: ../how-to/develop/llama-index.md?context=/azure/ai-foundry/model-inference/context/context
    - name: Develop with Semantic Kernel
      href: ../how-to/develop/semantic-kernel.md?context=/azure/ai-foundry/model-inference/context/context
- name: Reference
  items:
    - name: Azure AI Foundry Models API
      items:
      - name: What's the Foundry Models API?
        href: /rest/api/aifoundry/modelinference
      - name: Reference
        items:
        - name: Get Model Info
          href: /rest/api/aifoundry/model-inference/get-model-info/get-model-info
        - name: Get Chat Completions
          href: /rest/api/aifoundry/model-inference/get-chat-completions/get-chat-completions
        - name: Get Embeddings
          href: /rest/api/aifoundry/model-inference/get-embeddings/get-embeddings
        - name: Get Image Embeddings
          href: /rest/api/aifoundry/model-inference/get-image-embeddings/get-image-embeddings
    - name: Azure OpenAI API
      href: /azure/ai-services/openai/reference<|MERGE_RESOLUTION|>--- conflicted
+++ resolved
@@ -52,11 +52,7 @@
     href: ./how-to/quickstart-create-resources.md
   - name: Add and configure models
     href: ./how-to/create-model-deployments.md
-<<<<<<< HEAD
-  - name: Configure Azure Ecosystem Models
-=======
   - name: Configure Models from Partners and Community
->>>>>>> bb081fa8
     href: ./how-to/configure-marketplace.md
   - name: Connect your AI project
     href: ./how-to/configure-project-connection.md
