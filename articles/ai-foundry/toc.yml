items:
- name: Azure AI Foundry documentation
  href: index.yml
- name: What is Azure AI Foundry?
  href: what-is-azure-ai-foundry.md
- name: Get started
  expanded: true
  items:
    - name: Get started with Azure AI Foundry
      href: quickstarts/get-started-code.md  
    - name: Azure AI Foundry SDK overview
      href: how-to/develop/sdk-overview.md
<<<<<<< HEAD
    - name: Ask @Foundry for help
      href: at-foundry/ask-at-foundry.md
=======
  - name: In-depth tutorials
    items:
    - name: Build custom app with Azure AI Foundry SDK
      items:
        - name: "Part 1: Set up project and install SDK"
          href: tutorials/copilot-sdk-create-resources.md
        - name: "Part 2: Build with data retrieval"
          href: tutorials/copilot-sdk-build-rag.md
          displayName: code,sdk
        - name: "Part 3: Evaluate the chat app"
          href: tutorials/copilot-sdk-evaluate.md
          displayName: code,sdk
    - name: Get started with DeepSeek-R1 reasoning model
      href: model-inference/tutorials/get-started-deepseek-r1.md?context=/azure/ai-foundry/context/context
    - name: Deploy an enterprise chat web app
      href: tutorials/deploy-chat-web-app.md
    - name: Build a RAG solution using Azure AI Search
      href: /azure/search/tutorial-rag-build-solution?context=/azure/ai-foundry/context/context
  - name: "Ask the Foundry agent"
    href: foundry-agent/ask-foundry-agent.md
>>>>>>> 81e6e4db
- name: Azure AI Foundry Models
  items:
  - name: Explore Azure AI Foundry Models
    href: how-to/model-catalog-overview.md
  - name: Data, privacy, and security for Model Catalog
    href: how-to/concept-data-privacy.md
  - name: Model lifecycle and retirement
    items:
<<<<<<< HEAD
    - name: Azure Direct models and Partner models
=======
    - name: Azure Direct models and Azure Ecosystem models
>>>>>>> 81e6e4db
      href: concepts/model-lifecycle-retirement.md
    - name: Azure OpenAI models
      href: ../ai-services/openai/concepts/model-retirements.md?context=/azure/ai-foundry/context/context
  - name: Choose a model for your use case
    items:
    - name: Model leaderboards
      href: concepts/model-benchmarks.md
    - name: Compare models in leaderboards
      href: how-to/benchmark-model-in-catalog.md
<<<<<<< HEAD
  - name: Deploy Azure AI Foundry Models
    items:
    - name: Deploy Foundry Models in Azure AI Foundry portal
      href: concepts/deployments-overview.md
    - name: Azure OpenAI in Azure AI Foundry Models
      items:
      - name: Azure OpenAI in Azure AI Foundry portal
        href: azure-openai-in-azure-ai-foundry.md
      - name: Use Azure OpenAI in Azure AI Foundry portal
        href: ai-services/how-to/connect-azure-openai.md
      - name: Deploy Azure OpenAI models
        items: 
        - name: Azure OpenAI deployment types
          href: ../ai-services/openai/how-to/deployment-types.md?context=/azure/ai-foundry/context/context
          displayName: provisioned, global standard, datazone, data zone, global data zone, batch, globalbatch
        - name: Deploy Azure OpenAI models
          href: how-to/deploy-models-openai.md
        - name: Troubleshoot deployments and monitoring
          href: how-to/troubleshoot-deploy-and-monitor.md
        - name: Model region availability for Azure OpenAI in Foundry Models
          href:  ../ai-services/openai/concepts/models.md?context=/azure/ai-foundry/context/context
          displayName: OpenAI, gpt-4o, gpt-4o-mini, whisper
      - name: Azure OpenAI quotas and limits
        href: ../ai-services/openai/quotas-limits.md?context=/azure/ai-foundry/context/context
      - name: Use Azure OpenAI models
        items:
        - name: Generate text
          items:
          - name: Batch
            href: ../ai-services/openai/how-to/batch.md?context=/azure/ai-foundry/context/context
            displayName: OpenAI, global batch, globalbatch, chat, chat completions 
          - name: Reasoning models
            href: ../ai-services/openai/how-to/reasoning.md?context=/azure/ai-foundry/context/context
            displayName: OpenAI, o1, o1-mini, o3-mini, reasoning effort
          - name: Responses API
            href: ../ai-services/openai/how-to/responses.md?context=/azure/ai-foundry/context/context
          - name: Computer use 
            href: ../ai-services/openai/how-to/computer-use.md?context=/azure/ai-foundry/context/context
          - name: Function calling
            href: ../ai-services/openai/how-to/function-calling.md?context=/azure/ai-foundry/context/context
            displayName: OpenAI 
          - name: Predicted outputs
            href: ../ai-services/openai/how-to/predicted-outputs.md?context=/azure/ai-foundry/context/context 
          - name: Prompt caching
            href: ../ai-services/openai/how-to/prompt-caching.md?context=/azure/ai-foundry/context/context 
          - name: Structured outputs
            href: ../ai-services/openai/how-to/structured-outputs.md?context=/azure/ai-foundry/context/context 
          - name: Use vision-enabled chat
            href:  ../ai-services/openai/gpt-v-quickstart.md?context=/azure/ai-foundry/context/context
        - name: Generate images
          href: ../ai-services/openai/dall-e-quickstart.md?context=/azure/ai-foundry/context/context
          displayName: OpenAI, DALLE, dall-e, DALL-E
        - name: Audio
          items:
            - name: Use GPT-4o in the real-time audio playground
              href: ../ai-services/openai/realtime-audio-quickstart.md?context=/azure/ai-foundry/context/context
              displayName: OpenAI, realtime, real-time
            - name: Audio generation
              href: ../ai-services/openai/audio-completions-quickstart.md?context=/azure/ai-foundry/context/context 
        - name: Distillation (stored completions)
          href: ../ai-services/openai/how-to/stored-completions.md?context=/azure/ai-foundry/context/context
          displayName: OpenAI, Azure OpenAI, stored completions, model distillation
        - name: Embeddings
          href: ../ai-services/openai/tutorials/embeddings.md?context=/azure/ai-foundry/context/context
          displayName: text-embedding-ada-002, text-embedding-3-large, text-embedding-3-small
        - name: Evaluation
          href: ../ai-services/openai/how-to/evaluations.md?context=/azure/ai-foundry/context/context
          displayName: OpenAI
        - name: Fine-tuning
          items:
          - name: Fine-tune Azure OpenAI models
            href: ../ai-services/openai/how-to/fine-tuning.md?context=/azure/ai-foundry/context/context
            displayName: finetuning, fine-tuning 
          - name: When to use Azure OpenAI fine-tuning
            href: ../ai-services/openai/concepts/fine-tuning-considerations.md?context=/azure/ai-foundry/context/context
            displayName: finetuning, fine-tuning 
          - name: Deploy your Azure OpenAI fine-tuned model
            href: ../ai-services/openai/how-to/fine-tuning-deploy.md?context=/azure/ai-foundry/context/context
            displayName: finetuning, fine-tuning         
          - name: Vision fine-tuning
            href: ../ai-services/openai/how-to/fine-tuning-vision.md?context=/azure/ai-foundry/context/context
            displayName: finetuning, fine-tuning 
          - name: Preference fine-tuning
            href: ../ai-services/openai/how-to/fine-tuning-direct-preference-optimization.md?context=/azure/ai-foundry/context/context
            displayName: finetuning, fine-tuning 
          - name: Safety evaluation
            href: ../ai-services/openai/how-to/fine-tuning-safety-evaluation.md?context=/azure/ai-foundry/context/context
            displayName: finetuning, fine-tuning 
          - name: Tool calling
            href: ../ai-services/openai/how-to/fine-tuning-functions.md?context=/azure/ai-foundry/context/context
            displayName: finetuning, fine-tuning         
          - name: Weights & Biases integration (preview)
            href: ../ai-services/openai/how-to/weights-and-biases-integration.md?context=/azure/ai-foundry/context/context
            displayName: finetuning, fine-tuning 
          - name: Troubleshooting guidance
            href: ../ai-services/openai/how-to/fine-tuning-troubleshoot.md?context=/azure/ai-foundry/context/context
            displayName: finetuning, fine-tuning
    - name: Azure AI model inference
      items:
      - name: What is Azure AI model inference?
        href: ../ai-foundry/model-inference/overview.md?context=/azure/ai-foundry/context/context
      - name: Deployment types for Azure AI model inference
        href: ../ai-foundry/model-inference/concepts/deployment-types.md?context=/azure/ai-foundry/context/context
      - name: Deploy Foundry Models to Azure AI model inference
        href: ../ai-foundry/model-inference/how-to/create-model-deployments.md?context=/azure/ai-foundry/context/context
      - name: Foundry Models supported in Azure AI model inference
        href: ../ai-foundry/model-inference/concepts/models.md?context=/azure/ai-foundry/context/context
      - name: Supported programming languages and SDKs
        href: ../ai-foundry/model-inference/supported-languages.md?context=/azure/ai-foundry/context/context
      - name: Use the Azure AI model inference endpoint
        href: ../ai-foundry/model-inference/how-to/inference.md?context=/azure/ai-foundry/context/context
      - name: Azure AI model inference quotas and limits
        href: ../ai-foundry/model-inference/quotas-limits.md?context=/azure/ai-foundry/context/context
    - name: Standard deployment 
      items:
      - name: Deploy models with standard deployment
        href: how-to/deploy-models-serverless.md
      - name: Consume standard deployed models from a different project or hub
        href: how-to/deploy-models-serverless-connect.md
      - name: Model region availability for standard deployments
        href: how-to/deploy-models-serverless-availability.md
      - name: Content safety for standard deployment
        href: concepts/model-catalog-content-safety.md
    - name: Managed compute
=======
  - name: Deployment options in Azure AI Foundry portal
    href: concepts/deployments-overview.md
  - name: Supported programming languages and SDKs
    href: ../ai-services/openai/supported-languages.md?context=/azure/ai-foundry/context/context
  - name: Deploy Foundry Models
    items:
    - name: Deployment types
      href: ../ai-foundry/model-inference/concepts/deployment-types.md?context=/azure/ai-foundry/context/context
    - name: Supported Foundry Models
      href: ../ai-foundry/model-inference/concepts/models.md?context=/azure/ai-foundry/context/context
    - name: Deploy Foundry Models
      href: ../ai-foundry/model-inference/how-to/create-model-deployments.md?context=/azure/ai-foundry/context/context
    - name: Use the Foundry Models endpoint
      href: ../ai-foundry/model-inference/how-to/inference.md?context=/azure/ai-foundry/context/context
    - name: Foundry Models quotas and limits
      href: ../ai-foundry/model-inference/quotas-limits.md?context=/azure/ai-foundry/context/context
    - name: Develop
      items:
        - name: Work with image models
          href: how-to/use-image-models.md
        - name: Work with chat models
          items:
          - name: Work with chat completion models
            href: ../ai-foundry/model-inference/how-to/use-chat-completions.md?context=/azure/ai-foundry/context/context
          - name: Work with reasoning models
            href: ../ai-foundry/model-inference/how-to/use-chat-reasoning.md?context=/azure/ai-foundry/context/context
          - name: Work with multimodal models
            href: ../ai-foundry/model-inference/how-to/use-chat-multi-modal.md?context=/azure/ai-foundry/context/context
          - name: Use structured outputs
            href: ../ai-foundry/model-inference/how-to/use-structured-outputs.md?context=/azure/ai-foundry/context/context
        - name: Work with embedding models
          items:
          - name: Work with text embeddings
            href: ../ai-foundry/model-inference/how-to/use-embeddings.md?context=/azure/ai-foundry/context/context
          - name: Work with image embeddings
            href: ../ai-foundry/model-inference/how-to/use-image-embeddings.md?context=/azure/ai-foundry/context/context
        - name: Develop with LangChain and LangGraph
          href: how-to/develop/langchain.md
        - name: Develop with Llama-Index
          href: how-to/develop/llama-index.md
        - name: Develop with Semantic Kernel
          href: how-to/develop/semantic-kernel.md
  - name: Deploy Azure Open AI in Foundry Models
    items:
    - name: Azure OpenAI in Azure AI Foundry portal
      href: azure-openai-in-azure-ai-foundry.md
    - name: Use Azure OpenAI in Azure AI Foundry portal
      href: ai-services/how-to/connect-azure-openai.md
    - name: Supported Azure OpenAI models
      href: ../ai-services/openai/concepts/models.md?context=/azure/ai-foundry/context/context
    - name: Azure OpenAI deployment types
      href: ../ai-services/openai/how-to/deployment-types.md?context=/azure/ai-foundry/context/context
      displayName: provisioned, global standard, datazone, data zone, global data zone, batch, globalbatch
    - name: Deploy Azure OpenAI models
      href: how-to/deploy-models-openai.md
    - name: Troubleshoot deployments and monitoring
      href: how-to/troubleshoot-deploy-and-monitor.md
    - name: Model region availability for Azure OpenAI in Foundry Models
      href:  ../ai-services/openai/concepts/models.md?context=/azure/ai-foundry/context/context
      displayName: OpenAI, gpt-4o, gpt-4o-mini, whisper
    - name: Azure OpenAI quotas and limits
      href: ../ai-services/openai/quotas-limits.md?context=/azure/ai-foundry/context/context
    - name: Use Azure OpenAI models
      items:
      - name: Generate text
        items:
        - name: Batch
          href: ../ai-services/openai/how-to/batch.md?context=/azure/ai-foundry/context/context
          displayName: OpenAI, global batch, globalbatch, chat, chat completions 
        - name: Reasoning models
          href: ../ai-services/openai/how-to/reasoning.md?context=/azure/ai-foundry/context/context
          displayName: OpenAI, o1, o1-mini, o3-mini, reasoning effort
        - name: Responses API
          href: ../ai-services/openai/how-to/responses.md?context=/azure/ai-foundry/context/context
        - name: Computer use 
          href: ../ai-services/openai/how-to/computer-use.md?context=/azure/ai-foundry/context/context
        - name: Function calling
          href: ../ai-services/openai/how-to/function-calling.md?context=/azure/ai-foundry/context/context
          displayName: OpenAI 
        - name: Predicted outputs
          href: ../ai-services/openai/how-to/predicted-outputs.md?context=/azure/ai-foundry/context/context 
        - name: Prompt caching
          href: ../ai-services/openai/how-to/prompt-caching.md?context=/azure/ai-foundry/context/context 
        - name: Structured outputs
          href: ../ai-services/openai/how-to/structured-outputs.md?context=/azure/ai-foundry/context/context 
        - name: Use vision-enabled chat
          href:  ../ai-services/openai/gpt-v-quickstart.md?context=/azure/ai-foundry/context/context
      - name: Generate images
        href: ../ai-services/openai/dall-e-quickstart.md?context=/azure/ai-foundry/context/context
        displayName: OpenAI, DALLE, dall-e, DALL-E
      - name: Audio
        items:
          - name: Use GPT-4o in the real-time audio playground
            href: ../ai-services/openai/realtime-audio-quickstart.md?context=/azure/ai-foundry/context/context
            displayName: OpenAI, realtime, real-time
          - name: Audio generation
            href: ../ai-services/openai/audio-completions-quickstart.md?context=/azure/ai-foundry/context/context 
      - name: Distillation (stored completions)
        href: ../ai-services/openai/how-to/stored-completions.md?context=/azure/ai-foundry/context/context
        displayName: OpenAI, Azure OpenAI, stored completions, model distillation
      - name: Embeddings
        href: ../ai-services/openai/tutorials/embeddings.md?context=/azure/ai-foundry/context/context
        displayName: text-embedding-ada-002, text-embedding-3-large, text-embedding-3-small
      - name: Evaluation
        href: ../ai-services/openai/how-to/evaluations.md?context=/azure/ai-foundry/context/context
        displayName: OpenAI
      - name: Fine-tuning
        items:
        - name: Fine-tune Azure OpenAI models
          href: ../ai-services/openai/how-to/fine-tuning.md?context=/azure/ai-foundry/context/context
          displayName: finetuning, fine-tuning 
        - name: When to use Azure OpenAI fine-tuning
          href: ../ai-services/openai/concepts/fine-tuning-considerations.md?context=/azure/ai-foundry/context/context
          displayName: finetuning, fine-tuning 
        - name: Deploy your Azure OpenAI fine-tuned model
          href: ../ai-services/openai/how-to/fine-tuning-deploy.md?context=/azure/ai-foundry/context/context
          displayName: finetuning, fine-tuning         
        - name: Vision fine-tuning
          href: ../ai-services/openai/how-to/fine-tuning-vision.md?context=/azure/ai-foundry/context/context
          displayName: finetuning, fine-tuning 
        - name: Preference fine-tuning
          href: ../ai-services/openai/how-to/fine-tuning-direct-preference-optimization.md?context=/azure/ai-foundry/context/context
          displayName: finetuning, fine-tuning 
        - name: Safety evaluation
          href: ../ai-services/openai/how-to/fine-tuning-safety-evaluation.md?context=/azure/ai-foundry/context/context
          displayName: finetuning, fine-tuning 
        - name: Tool calling
          href: ../ai-services/openai/how-to/fine-tuning-functions.md?context=/azure/ai-foundry/context/context
          displayName: finetuning, fine-tuning         
        - name: Weights & Biases integration (preview)
          href: ../ai-services/openai/how-to/weights-and-biases-integration.md?context=/azure/ai-foundry/context/context
          displayName: finetuning, fine-tuning 
        - name: Troubleshooting guidance
          href: ../ai-services/openai/how-to/fine-tuning-troubleshoot.md?context=/azure/ai-foundry/context/context
          displayName: finetuning, fine-tuning
  - name: Deploy models in AI hub
    items:
    - name: Use managed compute
>>>>>>> 81e6e4db
      items:
      - name: Deploy models via managed compute
        href: how-to/deploy-models-managed.md
      - name: Healthcare AI models
        items:
        - name: Foundational AI models for healthcare
          href: how-to/healthcare-ai/healthcare-ai-models.md
        - name: MedImageInsight model for embedding
          href: how-to/healthcare-ai/deploy-medimageinsight.md
        - name: CXRReportGen model for text generation
          href: how-to/healthcare-ai/deploy-cxrreportgen.md
        - name: MedImageParse models for prompted segmentation
          href: how-to/healthcare-ai/deploy-medimageparse.md
      - name: Nvidia Inference Microservices (NIM)
        href: how-to/deploy-nvidia-inference-microservice.md
    - name: Use standard deployment 
      items:
<<<<<<< HEAD
        - name: Work with text embedding models
          href: ../ai-foundry/model-inference/how-to/use-embeddings.md?context=/azure/ai-foundry/context/context
        - name: Work with image embedding models
          href: ../ai-foundry/model-inference/how-to/use-image-embeddings.md?context=/azure/ai-foundry/context/context
    - name: Work with chat models
      items:
        - name: Work with chat completion models
          href: ../ai-foundry/model-inference/how-to/use-chat-completions.md?context=/azure/ai-foundry/context/context
        - name: Work with reasoning models
          href: ../ai-foundry/model-inference/how-to/use-chat-reasoning.md?context=/azure/ai-foundry/context/context
        - name: Work with multimodal models
          href: ../ai-foundry/model-inference/how-to/use-chat-multi-modal.md?context=/azure/ai-foundry/context/context
        - name: Use structured outputs  
          href: ../ai-foundry/model-inference/how-to/use-structured-outputs.md?context=/azure/ai-foundry/context/context
=======
      - name: Deploy models via standard deployment
        href: how-to/deploy-models-serverless.md
      - name: Consume models from a different project or hub
        href: how-to/deploy-models-serverless-connect.md
      - name: Model region availability for standard deployment
        href: how-to/deploy-models-serverless-availability.md
      - name: Content safety for standard deployment
        href: concepts/model-catalog-content-safety.md
      - name: Models available for standard deployment
        href: concepts/models-featured.md
    - name: Gretel Navigator model
      href: how-to/deploy-models-gretel-navigator.md
    - name: Mistral-7B and Mixtral models
      href: how-to/deploy-models-mistral-open.md
>>>>>>> 81e6e4db
- name: Azure AI services
  items:
  - name: Use Azure AI services in Azure AI Foundry portal
    href: ../ai-services/connect-services-ai-foundry-portal.md?context=/azure/ai-foundry/context/context
    displayName: cognitive,task,speech,vision,language,translator,document,intelligence,content,understanding,safety
  - name: What are Azure AI services?
<<<<<<< HEAD
    href: ../ai-services/what-are-ai-services.md?context=/azure/ai-foundry/context/context
=======
    href: /azure/ai-services/what-are-ai-services
>>>>>>> 81e6e4db
  - name: Content Safety
    items: 
    - name: What is Azure AI Content Safety service?
      href: ../ai-services/content-safety/overview.md?context=/azure/ai-foundry/context/context
    - name: Prompt Shields quickstart
      href: ../ai-services/content-safety/quickstart-jailbreak.md?context=/azure/ai-foundry/context/context
    - name: Groundedness detection (preview) quickstart
      href: ../ai-services/content-safety/quickstart-groundedness.md?context=/azure/ai-foundry/context/context
    - name: Protected material detection for text quickstart
      href: ../ai-services/content-safety/quickstart-protected-material.md?context=/azure/ai-foundry/context/context
    - name: Custom categories (preview) quickstart
      href: ../ai-services/content-safety/quickstart-custom-categories.md?context=/azure/ai-foundry/context/context
    - name: Text moderation quickstart
      href: ../ai-services/content-safety/quickstart-text.md?context=/azure/ai-foundry/context/context
  - name:  Content Understanding
    items:
    - name: What is Azure AI Content Understanding (preview)?
      href:   ../ai-services/content-understanding/overview.md?context=/azure/ai-foundry/context/context
    - name: Use Content Understanding in Azure AI Foundry portal
      href: ../ai-services/content-understanding/quickstart/use-ai-foundry.md?context=/azure/ai-foundry/context/context
  - name:  Document Intelligence
    items:
    - name: What is Azure AI Document Intelligence?
      href: ../ai-services/document-intelligence/overview.md?context=/azure/ai-foundry/context/context
  - name:  Language
    items:
    - name: What is Azure AI Language?
      href: ../ai-services/language-service/overview.md?context=/azure/ai-foundry/context/context
    - name: Conversation Language Understanding
      href: ../ai-services/language-service/conversational-language-understanding/quickstart.md?context=/azure/ai-foundry/context/context&pivots=rest-api
    - name: Key Phrase Extraction
      href: ../ai-services/language-service/key-phrase-extraction/quickstart.md?context=/azure/ai-foundry/context/context
    - name: Language Detection
      href: ../ai-services/language-service/language-detection/quickstart.md?context=/azure/ai-foundry/context/context
    - name: Named Entity Recognition
      href: ../ai-services/language-service/named-entity-recognition/quickstart.md?context=/azure/ai-foundry/context/context
    - name: Custom Named Entity Recognition
      href: ../ai-services/language-service/custom-named-entity-recognition/quickstart.md?context=/azure/ai-foundry/context/context&pivots=rest-api
    - name: Native Document Support
      href: ../ai-services/language-service/native-document-support/use-native-documents.md?context=/azure/ai-foundry/context/context
    - name: Orchestration Workflow
      href: ../ai-services/language-service/orchestration-workflow/quickstart.md?context=/azure/ai-foundry/context/context
    - name: Personally Identifiable Information detection
      href: ../ai-services/language-service/personally-identifiable-information/quickstart.md?context=/azure/ai-foundry/context/context
    - name: Sentiment Analysis
      href: ../ai-services/language-service/sentiment-opinion-mining/quickstart.md?context=/azure/ai-foundry/context/context
    - name: Summarization
      href: ../ai-services/language-service/summarization/quickstart.md?context=/azure/ai-foundry/context/context
    - name: Text Analytics for Health
      href: ../ai-services/language-service/text-analytics-for-health/quickstart.md?context=/azure/ai-foundry/context/context
    - name: Text Classification
      href: ../ai-services/language-service/custom-text-classification/quickstart.md?context=/azure/ai-foundry/context/context
  - name:  Speech
    items:
    - name: What is the Speech service?
      href: ../ai-services/speech-service/overview.md?context=/azure/ai-foundry/context/context
    - name: Real-time speech to text
      href: ../ai-services/speech-service/get-started-speech-to-text.md?context=/azure/ai-foundry/context/context
    - name: Fast transcription
      href: ../ai-services/speech-service/fast-transcription-create.md?context=/azure/ai-foundry/context/context
    - name: Pronunciation assessment
      href: ../ai-services/speech-service/pronunciation-assessment-tool.md?context=/azure/ai-foundry/context/context
    - name: Speech translation
      href: ../ai-services/speech-service/get-started-speech-translation.md?context=/azure/ai-foundry/context/context
    - name: Hear and speak with chat in the playground
      href: quickstarts/hear-speak-playground.md
    - name: Custom speech fine-tuning
      href: ../ai-services/speech-service/how-to-custom-speech-create-project.md?context=/azure/ai-foundry/context/context
  - name:  Translator
    items:
    - name: What is Azure AI Translator?
      href: ../ai-services/translator/overview.md?context=/azure/ai-foundry/context/context
    - name: Azure AI Translator language support
      href: ../ai-services/translator/language-support.md?context=/azure/ai-foundry/context/context
    - name: Text translation
      href: ../ai-services/translator/text-translation/overview.md?context=/azure/ai-foundry/context/context
    - name: Document translation
      href: ../ai-services/translator/document-translation/overview.md?context=/azure/ai-foundry/context/context
    - name: Custom Translator
      href: ../ai-services/translator/custom-translator/overview.md?context=/azure/ai-foundry/context/context
    - name: Prebuilt solutions
      href: ../ai-services/translator/solutions/overview.md?context=/azure/ai-foundry/context/context
  - name:  Vision
    items:
    - name: Azure Image Analysis
      items:
      - name: What is Image Analysis?
        href: /azure/ai-services/computer-vision/overview-image-analysis?context=/azure/ai-foundry/context/context
      - name: Quickstart
        href: /azure/ai-services/computer-vision/quickstarts-sdk/image-analysis-client-library-40?context=/azure/ai-foundry/context/context
      - name: Optical Character Recognition concepts
        href: /azure/ai-services/computer-vision/concept-ocr?context=/azure/ai-foundry/context/context
      - name: Image captioning concepts
        href: /azure/ai-services/computer-vision/concept-describe-images-40?context=/azure/ai-foundry/context/context
    - name: Azure AI Face
      items:
      - name: What is Azure AI Face service?
        href: /azure/ai-services/computer-vision/overview-identity?context=/azure/ai-foundry/context/context
      - name: Quickstart 
        href: /azure/ai-services/computer-vision/quickstarts-sdk/identity-client-library?context=/azure/ai-foundry/context/context
      - name: Face detection concepts
        href: /azure/ai-services/computer-vision/concept-face-detection?context=/azure/ai-foundry/context/context
      - name: Face recognition concepts
        href: /azure/ai-services/computer-vision/concept-face-recognition?context=/azure/ai-foundry/context/context
      - name: Liveness detection tutorial
        href: /azure/ai-services/computer-vision/tutorials/liveness?context=/azure/ai-foundry/context/context
- name: Solutions
  items:
  - name: Agents
    items:
    - name: What is Azure AI Foundry Agent Service
      href: ../ai-services/agents/overview.md?context=/azure/ai-foundry/context/context
    - name: "Quickstart: Create a new agent"
      href: ../ai-services/agents/quickstart.md?context=/azure/ai-foundry/context/context
  - name: Azure AI Search for RAG
    items:
    - name: Retrieval Augmented Generation (RAG) overview
      href: concepts/retrieval-augmented-generation.md
    - name: Use Azure AI Search
      href: /azure/search/search-what-is-azure-search?context=/azure/ai-foundry/context/context
    - name: Build and consume vector indexes (Portal)
      href: how-to/index-add.md
    - name: Build a RAG solution using Azure AI Search
      href: /azure/search/tutorial-rag-build-solution?context=/azure/ai-foundry/context/context
  - name: Develop with code
    items:
    - name: Set up your development environment
      href: how-to/develop/install-cli-sdk.md
    - name: Work in VS Code (Preview)
      href: how-to/develop/get-started-projects-vs-code.md
    - name: Use the Azure AI Foundry Agent Service in VS Code (Preview)
      href: how-to/develop/vs-code-agents.md
    - name: Work with projects in VS Code containers
      href: how-to/develop/vscode.md
    - name: Start with an AI template
      href: how-to/develop/ai-template-get-started.md
    - name: Develop with LangChain
      href: how-to/develop/langchain.md
    - name: Develop with LlamaIndex
      href: how-to/develop/llama-index.md
      displayName: code,sdk
    - name: Develop with Semantic Kernel
      href: how-to/develop/semantic-kernel.md
    - name: Quickstarts
      items:
      - name: Use the chat playground
        href: quickstarts/get-started-playground.md
    - name: In-depth tutorials
      items:
      - name: Build custom app with Azure AI Foundry SDK
        items:
          - name: "Part 1: Set up project and install SDK"
            href: tutorials/copilot-sdk-create-resources.md
          - name: "Part 2: Build with data retrieval"
            href: tutorials/copilot-sdk-build-rag.md
            displayName: code,sdk
          - name: "Part 3: Evaluate the chat app"
            href: tutorials/copilot-sdk-evaluate.md
            displayName: code,sdk
      - name: Get started with DeepSeek-R1 reasoning model
        href: model-inference/tutorials/get-started-deepseek-r1.md?context=/azure/ai-foundry/context/context
      - name: Deploy an enterprise chat web app
        href: tutorials/deploy-chat-web-app.md
      - name: Build a RAG solution using Azure AI Search
        href: /azure/search/tutorial-rag-build-solution?context=/azure/ai-foundry/context/context
- name: Observability 
  items:
   - name: Observability basics
     href: concepts/observability.md
   - name: Supported evaluators
     items:
      - name: General purpose evaluators 
        href: concepts/evaluation-evaluators/general-purpose-evaluators.md
      - name: Textual similarity evaluators 
        href: concepts/evaluation-evaluators/textual-similarity-evaluators.md
      - name: Retrieval Augmented Generation (RAG) evaluators 
        href: concepts/evaluation-evaluators/rag-evaluators.md
      - name: Risk and safety evaluators
        href: concepts/evaluation-evaluators/risk-safety-evaluators.md
      - name: Agent evaluators
        href: concepts/evaluation-evaluators/agent-evaluators.md 
      - name: Azure Open AI evaluators 
        href: concepts/evaluation-evaluators/azure-openai-graders.md
      - name: Custom evaluators
        href: concepts/evaluation-evaluators/custom-evaluators.md
   - name: Batch evaluations
     items:
      - name: Manually evaluate prompts in the playground
        href: how-to/evaluate-prompts-playground.md
      - name: Generate synthetic and simulated data for evaluation
        href: how-to/develop/simulator-interaction-data.md
      - name: Run evaluations locally (Azure AI Evaluation SDK)
        href: how-to/develop/evaluate-sdk.md
        displayName: code,accuracy,metrics
      - name: Run evaluations in the cloud (Azure AI Foundry SDK)
        href: how-to/develop/cloud-evaluation.md
      - name: Run agent evaluations locally (Azure AI Evaluation SDK)
        href: how-to/develop/agent-evaluate-sdk.md
      - name: Run evaluations from the portal
        href: how-to/evaluate-generative-ai-app.md
      - name: View evaluation results in the portal
        href: how-to/evaluate-results.md
        displayName: accuracy,metrics
   - name: AI red teaming
     items:
      - name: AI red teaming overview
        href: concepts/ai-red-teaming-agent.md
      - name: Run automated scans with AI Red Teaming Agent
        href: how-to/develop/run-scans-ai-red-teaming-agent.md
   - name: Continuous monitoring and evaluation 
     items:
      - name: Continuously monitor your applications
        href: how-to/monitor-applications.md
      - name: Continuously evaluate your AI agents
        href: how-to/continuous-evaluation-agents.md
      - name: Run evaluations online
        href: how-to/online-evaluation.md
   - name: Tracing for debugging
     items:
      - name: Trace your application
        href: how-to/develop/trace-application.md
   - name: A/B experimentation
     href: concepts/a-b-experimentation.md
   - name: Transparency Note for safety evaluations
     href: ./concepts/safety-evaluations-transparency-note.md              
- name: Optimizations
  items:
  - name: Prompt engineering
    items:
    - name: Prompt engineering techniques
      href: ../ai-services/openai/concepts/prompt-engineering.md?context=/azure/ai-foundry/context/context
    - name: Image prompt engineering
      href: ../ai-services/openai/concepts/gpt-4-v-prompt-engineering.md?context=/azure/ai-foundry/context/context
    - name: Synthetic Data Generation
      href: concepts/concept-synthetic-data.md
  - name: Fine-tuning
    items:
    - name: Fine-tuning in Azure AI Foundry
      href: concepts/fine-tuning-overview.md
    - name: Fine-tune Azure AI Foundry models
      items: 
      - name: Fine-tune models deployed via serverless API
        href: how-to/fine-tune-serverless.md
      - name: Fine-tune models deployed via managed compute
        href: how-to/fine-tune-managed-compute.md
    - name: Fine-tune Azure OpenAI models
      items:
      - name: Fine-tune Azure OpenAI models
        href: ../ai-services/openai/how-to/fine-tuning.md?context=/azure/ai-foundry/context/context
        displayName: finetuning, fine-tuning 
      - name: When to use Azure OpenAI fine-tuning
        href: ../ai-services/openai/concepts/fine-tuning-considerations.md?context=/azure/ai-foundry/context/context
        displayName: finetuning, fine-tuning 
      - name: Deploy your Azure OpenAI fine-tuned model
        href: ../ai-services/openai/how-to/fine-tuning-deploy.md?context=/azure/ai-foundry/context/context
        displayName: finetuning, fine-tuning         
      - name: Vision fine-tuning
        href: ../ai-services/openai/how-to/fine-tuning-vision.md?context=/azure/ai-foundry/context/context
        displayName: finetuning, fine-tuning 
      - name: Preference fine-tuning
        href: ../ai-services/openai/how-to/fine-tuning-direct-preference-optimization.md?context=/azure/ai-foundry/context/context
        displayName: finetuning, fine-tuning 
      - name: Safety evaluation
        href: ../ai-services/openai/how-to/fine-tuning-safety-evaluation.md?context=/azure/ai-foundry/context/context
        displayName: finetuning, fine-tuning 
      - name: Tool calling
        href: ../ai-services/openai/how-to/fine-tuning-functions.md?context=/azure/ai-foundry/context/context
        displayName: finetuning, fine-tuning         
      - name: Weights & Biases integration (preview)
        href: ../ai-services/openai/how-to/weights-and-biases-integration.md?context=/azure/ai-foundry/context/context
        displayName: finetuning, fine-tuning 
      - name: Troubleshooting guidance
        href: ../ai-services/openai/how-to/fine-tuning-troubleshoot.md?context=/azure/ai-foundry/context/context
        displayName: finetuning, fine-tuning 
    - name: Distillation
      href: concepts/concept-model-distillation.md
<<<<<<< HEAD
=======
  - name: Tracing
    items:
    - name: Tracing in Azure AI Foundry
      href: concepts/trace.md
    - name: Trace your application with Azure AI Inference SDK
      href: how-to/develop/trace-local-sdk.md
    - name: Visualize your traces
      href: how-to/develop/visualize-traces.md
  - name: Evaluating generative AI apps
    items:
    - name: Evaluations concepts
      items:
      - name: Evaluation of generative AI models and AI applications
        href: concepts/evaluation-approach-gen-ai.md
      - name: Evaluation and monitoring metrics for generative AI
        href: concepts/evaluation-metrics-built-in.md
    - name: Manually evaluate prompts in the playground
      href: how-to/evaluate-prompts-playground.md
    - name: Generate synthetic and simulated data for evaluation
      href: how-to/develop/simulator-interaction-data.md
    - name: Evaluate agents locally with Azure AI Evaluation SDK
      href: how-to/develop/agent-evaluate-sdk.md
    - name: Evaluate apps locally with Azure AI Evaluation SDK
      href: how-to/develop/evaluate-sdk.md
      displayName: code,accuracy,metrics
    - name: Evaluate apps in the cloud with Azure AI Projects SDK
      href: how-to/develop/cloud-evaluation.md
    - name: AI red teaming
      items:
      - name: AI red teaming overview
        href: concepts/ai-red-teaming-agent.md
      - name: Run automated scans with AI Red Teaming Agent
        href: how-to/develop/run-scans-ai-red-teaming-agent.md
    - name: Run evaluations from the portal
      href: how-to/evaluate-generative-ai-app.md
    - name: View evaluation results in the portal
      href: how-to/evaluate-results.md
      displayName: accuracy,metrics
    - name: Run evaluations online
      href: how-to/online-evaluation.md
    - name: Run an evaluation in GitHub Action
      href: how-to/evaluation-github-action.md
    - name: A/B experimentation
      href: concepts/a-b-experimentation.md
>>>>>>> 81e6e4db
  - name: Build apps with prompt flow
    items:
    - name: Prompt flow overview
      href: concepts/prompt-flow.md
    - name: Develop flows
      items:
      - name: Create and manage compute session
        href: how-to/create-manage-compute-session.md
      - name: Create a flow
        href: how-to/flow-develop.md
      - name: Tune prompts using variants
        href: how-to/flow-tune-prompts-using-variants.md
      - name: Process images in a flow
        href: how-to/flow-process-image.md
      - name: Evaluate flows in the portal
        items:
        - name: Submit batch run and evaluate a flow
          href: how-to/flow-bulk-test-evaluation.md
        - name: Develop an evaluation flow in Prompt flow
          href: how-to/flow-develop-evaluation.md
      - name: Use prompt flow tools
        items:
        - name: Prompt flow tools overview
          href: how-to/prompt-flow-tools/prompt-flow-tools-overview.md
        - name: LLM tool
          href: how-to/prompt-flow-tools/llm-tool.md
        - name: Prompt tool
          href: how-to/prompt-flow-tools/prompt-tool.md
        - name: Python tool
          href: how-to/prompt-flow-tools/python-tool.md
        - name: Azure OpenAI GPT-4 Turbo with Vision tool
          href: how-to/prompt-flow-tools/azure-open-ai-gpt-4v-tool.md
        - name: Index Lookup tool
          href: how-to/prompt-flow-tools/index-lookup-tool.md
        - name: Rerank tool
          href: how-to/prompt-flow-tools/rerank-tool.md
        - name: Content Safety tool
          href: how-to/prompt-flow-tools/content-safety-tool.md
        - name: Embedding tool
          href: how-to/prompt-flow-tools/embedding-tool.md
        - name: Serp API tool
          href: how-to/prompt-flow-tools/serp-api-tool.md
      - name: Deploy and monitor flows
        items:
        - name: Deploy a flow for real-time inference
          href: how-to/flow-deploy.md
          displayName: endpoint
        - name: Enable tracing and collect feedback for a flow deployment
          href: how-to/develop/trace-production-sdk.md
          displayName: code
        - name: Monitor prompt flow deployments
          href: how-to/monitor-quality-safety.md
        - name: Troubleshoot prompt flow
          href: how-to/prompt-flow-troubleshoot.md
- name: Management center
  items:
  - name: Management center overview
    href: concepts/management-center.md
  - name: Manage projects and hubs
    items:
    - name: Create a project
      href: how-to/create-projects.md
    - name: Create a project using a Bicep template
      href: how-to/create-azure-ai-project-template.md
    - name: Create an Azure AI services resource
      href: ../ai-services/multi-service-resource.md?context=/azure/ai-foundry/context/context
    - name: Hubs and projects overview
      href: concepts/ai-resources.md
    - name: Create your first hub
      href: how-to/create-azure-ai-resource.md
    - name: Create a hub using the Azure Machine Learning SDK and CLI
      href: how-to/develop/create-hub-project-sdk.md
    - name: Create a hub with custom security
      items:
      - name: Create a hub in the Azure portal
        href: how-to/create-secure-ai-hub.md
      - name: Create a hub from template
        href: how-to/create-azure-ai-hub-template.md
        displayName: code
      - name: Create a hub using Terraform
        href: how-to/create-hub-terraform.md
  - name: Create and manage compute
    href: how-to/create-manage-compute.md
  - name: Connections
    items:
    - name: Create a connection
      href: how-to/connections-add.md
    - name: Create a connection using the Azure Machine Learning SDK
      href: how-to/develop/connections-add-sdk.md
      displayName: code
  - name: Add and manage data in Azure AI Foundry
    href: how-to/data-add.md
  - name: Costs and quotas
    items:
    - name: Plan and manage costs
      href: how-to/costs-plan-manage.md
      displayName: pricing, budget, estimate
    - name: Manage quotas
      href: how-to/quota.md
    - name: Increase rate limit
      href: how-to/autoscale.md
- name: Security & Governance
  items:
  - name: Identity & access management
    items:
    - name: Role-based access control in Azure AI Foundry portal
      href: concepts/rbac-azure-ai-foundry.md
  - name: Network security
    items:
    - name: Configure private link
      displayName: custom dns
      href: how-to/configure-private-link.md
    - name: Managed network for hubs
      items:
      - name: Configure managed network
        href: how-to/configure-managed-network.md
      - name: Secure playground chat
        href: how-to/secure-data-playground.md
      - name: Securely access on-premises resources
        href: how-to/access-on-premises-resources.md
      - name: Troubleshoot secure project connectivity
        href: how-to/troubleshoot-secure-connection-project.md
  - name: Data protection & encryption
    items:
    - name: Configure customer-managed keys
      href: concepts/encryption-keys-portal.md
    - name: Rotate keys
      href: ../ai-services/rotate-keys.md?context=/azure/ai-foundry/context/context
    - name: Disable shared key access to storage
      href: how-to/disable-local-auth.md
  - name: Azure policies
    items:
    - name: Audit and manage hubs using Azure Policy
      href: how-to/azure-policy.md
    - name: Built-in policy to allow specific models
      href: how-to/built-in-policy-model-deployment.md
    - name: Custom policy to allow specific models
      href: model-inference/how-to/configure-deployment-policies.md
  - name: Vulnerability management
    href: concepts/vulnerability-management.md
  - name: Disaster recovery
    href: how-to/disaster-recovery.md
  - name: Security baseline
    href: /security/benchmark/azure/baselines/azure-ai-studio-security-baseline
- name: Trustworthy AI
  items:
  - name: Trustworthy AI overview
    href: responsible-use-of-ai-overview.md
  - name: Azure AI Content Safety in AI Foundry portal overview
    href: ai-services/content-safety-overview.md
  - name: Guardrails + Controls for models deployed with serverless APIs
    href: concepts/model-catalog-content-safety.md
  - name: Content filtering
    href: concepts/content-filtering.md
  - name: Use blocklists
    href: how-to/use-blocklists.md
  - name: Transparency notes for Azure AI Services
    href: ../ai-services/responsible-use-of-ai-overview.md?context=/azure/ai-foundry/context/context
  - name: Limited Access features
    href: ../ai-services/cognitive-services-limited-access.md?context=/azure/ai-foundry/context/context
  - name: System message templates
    href: ../ai-services/openai/concepts/system-message.md?context=/azure/ai-foundry/context/context
- name: SDK + API Reference
  items:
  - name: Azure AI Projects SDK
    href: /python/api/overview/azure/ai-projects-readme
  - name: Azure AI Evaluation SDK
    href: /python/api/overview/azure/ai-evaluation-readme
  - name: Azure Machine Learning Python SDK
    href: /python/api/overview/azure/ai-ml-readme
  - name: Azure Machine Learning REST API
    href: /rest/api/azureml
  - name: Azure AI services SDKs
    displayName: client library libraries development kit
    href: ../ai-services/reference/sdk-package-resources.md?context=/azure/ai-foundry/context/context
  - name: Azure AI services REST APIs
    displayName: swagger http
    href: ../ai-services/reference/rest-api-resources.md?context=/azure/ai-foundry/context/context
  - name: Azure AI Foundry Models API
    items:
    - name: What's the Azure AI Model Inference API?
      href: /rest/api/aifoundry/modelinference
    - name: Reference
      items:
      - name: Get Model Info
        href: /rest/api/aifoundry/model-inference/get-model-info/get-model-info
      - name: Get Chat Completions
        href: /rest/api/aifoundry/model-inference/get-chat-completions/get-chat-completions
      - name: Get Embeddings
        href: /rest/api/aifoundry/model-inference/get-embeddings/get-embeddings
      - name: Get Image Embeddings
        href: /rest/api/aifoundry/model-inference/get-image-embeddings/get-image-embeddings
  - name: Azure OpenAI API
    href: /azure/ai-services/openai/reference
  
- name: Other resources
  items:
  - name: What's new in Azure AI Foundry?
    href: whats-new-azure-ai-foundry.md
  - name: Azure AI FAQ
    href: faq.yml
  - name: Azure AI Foundry architecture
    href: concepts/architecture.md
  - name: Support & help options
    href: ../ai-services/cognitive-services-support-options.md?context=/azure/ai-foundry/context/context
  - name: Use Azure AI Foundry with a screen reader
    href: tutorials/screen-reader.md
  - name: Feature availability
    href: reference/region-support.md
  - name: Region support
    href: https://azure.microsoft.com/global-infrastructure/services/?products=cognitive-services
  - name: Azure updates
    href: https://azure.microsoft.com/updates/?query=cognitive%20services
  - name: Pricing calculator
    href: https://azure.microsoft.com/pricing/calculator/
  - name: Compliance
    href: https://azure.microsoft.com/support/legal/cognitive-services-compliance-and-privacy/
  - name: Service Level Agreement (SLA)
    href: https://azure.microsoft.com/support/legal/sla/cognitive-services/v1_1/
  - name: Azure Government
    href: /azure/azure-government/compare-azure-government-global-azure
  - name: Azure Policy built-ins
    displayName: samples, policies, definitions
    href: ../ai-services/policy-reference.md?context=/azure/ai-foundry/context/context
<|MERGE_RESOLUTION|>--- conflicted
+++ resolved
@@ -1,6 +1,4 @@
 items:
-- name: Azure AI Foundry documentation
-  href: index.yml
 - name: What is Azure AI Foundry?
   href: what-is-azure-ai-foundry.md
 - name: Get started
@@ -10,31 +8,8 @@
       href: quickstarts/get-started-code.md  
     - name: Azure AI Foundry SDK overview
       href: how-to/develop/sdk-overview.md
-<<<<<<< HEAD
     - name: Ask @Foundry for help
       href: at-foundry/ask-at-foundry.md
-=======
-  - name: In-depth tutorials
-    items:
-    - name: Build custom app with Azure AI Foundry SDK
-      items:
-        - name: "Part 1: Set up project and install SDK"
-          href: tutorials/copilot-sdk-create-resources.md
-        - name: "Part 2: Build with data retrieval"
-          href: tutorials/copilot-sdk-build-rag.md
-          displayName: code,sdk
-        - name: "Part 3: Evaluate the chat app"
-          href: tutorials/copilot-sdk-evaluate.md
-          displayName: code,sdk
-    - name: Get started with DeepSeek-R1 reasoning model
-      href: model-inference/tutorials/get-started-deepseek-r1.md?context=/azure/ai-foundry/context/context
-    - name: Deploy an enterprise chat web app
-      href: tutorials/deploy-chat-web-app.md
-    - name: Build a RAG solution using Azure AI Search
-      href: /azure/search/tutorial-rag-build-solution?context=/azure/ai-foundry/context/context
-  - name: "Ask the Foundry agent"
-    href: foundry-agent/ask-foundry-agent.md
->>>>>>> 81e6e4db
 - name: Azure AI Foundry Models
   items:
   - name: Explore Azure AI Foundry Models
@@ -43,11 +18,7 @@
     href: how-to/concept-data-privacy.md
   - name: Model lifecycle and retirement
     items:
-<<<<<<< HEAD
-    - name: Azure Direct models and Partner models
-=======
     - name: Azure Direct models and Azure Ecosystem models
->>>>>>> 81e6e4db
       href: concepts/model-lifecycle-retirement.md
     - name: Azure OpenAI models
       href: ../ai-services/openai/concepts/model-retirements.md?context=/azure/ai-foundry/context/context
@@ -57,132 +28,6 @@
       href: concepts/model-benchmarks.md
     - name: Compare models in leaderboards
       href: how-to/benchmark-model-in-catalog.md
-<<<<<<< HEAD
-  - name: Deploy Azure AI Foundry Models
-    items:
-    - name: Deploy Foundry Models in Azure AI Foundry portal
-      href: concepts/deployments-overview.md
-    - name: Azure OpenAI in Azure AI Foundry Models
-      items:
-      - name: Azure OpenAI in Azure AI Foundry portal
-        href: azure-openai-in-azure-ai-foundry.md
-      - name: Use Azure OpenAI in Azure AI Foundry portal
-        href: ai-services/how-to/connect-azure-openai.md
-      - name: Deploy Azure OpenAI models
-        items: 
-        - name: Azure OpenAI deployment types
-          href: ../ai-services/openai/how-to/deployment-types.md?context=/azure/ai-foundry/context/context
-          displayName: provisioned, global standard, datazone, data zone, global data zone, batch, globalbatch
-        - name: Deploy Azure OpenAI models
-          href: how-to/deploy-models-openai.md
-        - name: Troubleshoot deployments and monitoring
-          href: how-to/troubleshoot-deploy-and-monitor.md
-        - name: Model region availability for Azure OpenAI in Foundry Models
-          href:  ../ai-services/openai/concepts/models.md?context=/azure/ai-foundry/context/context
-          displayName: OpenAI, gpt-4o, gpt-4o-mini, whisper
-      - name: Azure OpenAI quotas and limits
-        href: ../ai-services/openai/quotas-limits.md?context=/azure/ai-foundry/context/context
-      - name: Use Azure OpenAI models
-        items:
-        - name: Generate text
-          items:
-          - name: Batch
-            href: ../ai-services/openai/how-to/batch.md?context=/azure/ai-foundry/context/context
-            displayName: OpenAI, global batch, globalbatch, chat, chat completions 
-          - name: Reasoning models
-            href: ../ai-services/openai/how-to/reasoning.md?context=/azure/ai-foundry/context/context
-            displayName: OpenAI, o1, o1-mini, o3-mini, reasoning effort
-          - name: Responses API
-            href: ../ai-services/openai/how-to/responses.md?context=/azure/ai-foundry/context/context
-          - name: Computer use 
-            href: ../ai-services/openai/how-to/computer-use.md?context=/azure/ai-foundry/context/context
-          - name: Function calling
-            href: ../ai-services/openai/how-to/function-calling.md?context=/azure/ai-foundry/context/context
-            displayName: OpenAI 
-          - name: Predicted outputs
-            href: ../ai-services/openai/how-to/predicted-outputs.md?context=/azure/ai-foundry/context/context 
-          - name: Prompt caching
-            href: ../ai-services/openai/how-to/prompt-caching.md?context=/azure/ai-foundry/context/context 
-          - name: Structured outputs
-            href: ../ai-services/openai/how-to/structured-outputs.md?context=/azure/ai-foundry/context/context 
-          - name: Use vision-enabled chat
-            href:  ../ai-services/openai/gpt-v-quickstart.md?context=/azure/ai-foundry/context/context
-        - name: Generate images
-          href: ../ai-services/openai/dall-e-quickstart.md?context=/azure/ai-foundry/context/context
-          displayName: OpenAI, DALLE, dall-e, DALL-E
-        - name: Audio
-          items:
-            - name: Use GPT-4o in the real-time audio playground
-              href: ../ai-services/openai/realtime-audio-quickstart.md?context=/azure/ai-foundry/context/context
-              displayName: OpenAI, realtime, real-time
-            - name: Audio generation
-              href: ../ai-services/openai/audio-completions-quickstart.md?context=/azure/ai-foundry/context/context 
-        - name: Distillation (stored completions)
-          href: ../ai-services/openai/how-to/stored-completions.md?context=/azure/ai-foundry/context/context
-          displayName: OpenAI, Azure OpenAI, stored completions, model distillation
-        - name: Embeddings
-          href: ../ai-services/openai/tutorials/embeddings.md?context=/azure/ai-foundry/context/context
-          displayName: text-embedding-ada-002, text-embedding-3-large, text-embedding-3-small
-        - name: Evaluation
-          href: ../ai-services/openai/how-to/evaluations.md?context=/azure/ai-foundry/context/context
-          displayName: OpenAI
-        - name: Fine-tuning
-          items:
-          - name: Fine-tune Azure OpenAI models
-            href: ../ai-services/openai/how-to/fine-tuning.md?context=/azure/ai-foundry/context/context
-            displayName: finetuning, fine-tuning 
-          - name: When to use Azure OpenAI fine-tuning
-            href: ../ai-services/openai/concepts/fine-tuning-considerations.md?context=/azure/ai-foundry/context/context
-            displayName: finetuning, fine-tuning 
-          - name: Deploy your Azure OpenAI fine-tuned model
-            href: ../ai-services/openai/how-to/fine-tuning-deploy.md?context=/azure/ai-foundry/context/context
-            displayName: finetuning, fine-tuning         
-          - name: Vision fine-tuning
-            href: ../ai-services/openai/how-to/fine-tuning-vision.md?context=/azure/ai-foundry/context/context
-            displayName: finetuning, fine-tuning 
-          - name: Preference fine-tuning
-            href: ../ai-services/openai/how-to/fine-tuning-direct-preference-optimization.md?context=/azure/ai-foundry/context/context
-            displayName: finetuning, fine-tuning 
-          - name: Safety evaluation
-            href: ../ai-services/openai/how-to/fine-tuning-safety-evaluation.md?context=/azure/ai-foundry/context/context
-            displayName: finetuning, fine-tuning 
-          - name: Tool calling
-            href: ../ai-services/openai/how-to/fine-tuning-functions.md?context=/azure/ai-foundry/context/context
-            displayName: finetuning, fine-tuning         
-          - name: Weights & Biases integration (preview)
-            href: ../ai-services/openai/how-to/weights-and-biases-integration.md?context=/azure/ai-foundry/context/context
-            displayName: finetuning, fine-tuning 
-          - name: Troubleshooting guidance
-            href: ../ai-services/openai/how-to/fine-tuning-troubleshoot.md?context=/azure/ai-foundry/context/context
-            displayName: finetuning, fine-tuning
-    - name: Azure AI model inference
-      items:
-      - name: What is Azure AI model inference?
-        href: ../ai-foundry/model-inference/overview.md?context=/azure/ai-foundry/context/context
-      - name: Deployment types for Azure AI model inference
-        href: ../ai-foundry/model-inference/concepts/deployment-types.md?context=/azure/ai-foundry/context/context
-      - name: Deploy Foundry Models to Azure AI model inference
-        href: ../ai-foundry/model-inference/how-to/create-model-deployments.md?context=/azure/ai-foundry/context/context
-      - name: Foundry Models supported in Azure AI model inference
-        href: ../ai-foundry/model-inference/concepts/models.md?context=/azure/ai-foundry/context/context
-      - name: Supported programming languages and SDKs
-        href: ../ai-foundry/model-inference/supported-languages.md?context=/azure/ai-foundry/context/context
-      - name: Use the Azure AI model inference endpoint
-        href: ../ai-foundry/model-inference/how-to/inference.md?context=/azure/ai-foundry/context/context
-      - name: Azure AI model inference quotas and limits
-        href: ../ai-foundry/model-inference/quotas-limits.md?context=/azure/ai-foundry/context/context
-    - name: Standard deployment 
-      items:
-      - name: Deploy models with standard deployment
-        href: how-to/deploy-models-serverless.md
-      - name: Consume standard deployed models from a different project or hub
-        href: how-to/deploy-models-serverless-connect.md
-      - name: Model region availability for standard deployments
-        href: how-to/deploy-models-serverless-availability.md
-      - name: Content safety for standard deployment
-        href: concepts/model-catalog-content-safety.md
-    - name: Managed compute
-=======
   - name: Deployment options in Azure AI Foundry portal
     href: concepts/deployments-overview.md
   - name: Supported programming languages and SDKs
@@ -321,7 +166,6 @@
   - name: Deploy models in AI hub
     items:
     - name: Use managed compute
->>>>>>> 81e6e4db
       items:
       - name: Deploy models via managed compute
         href: how-to/deploy-models-managed.md
@@ -339,22 +183,6 @@
         href: how-to/deploy-nvidia-inference-microservice.md
     - name: Use standard deployment 
       items:
-<<<<<<< HEAD
-        - name: Work with text embedding models
-          href: ../ai-foundry/model-inference/how-to/use-embeddings.md?context=/azure/ai-foundry/context/context
-        - name: Work with image embedding models
-          href: ../ai-foundry/model-inference/how-to/use-image-embeddings.md?context=/azure/ai-foundry/context/context
-    - name: Work with chat models
-      items:
-        - name: Work with chat completion models
-          href: ../ai-foundry/model-inference/how-to/use-chat-completions.md?context=/azure/ai-foundry/context/context
-        - name: Work with reasoning models
-          href: ../ai-foundry/model-inference/how-to/use-chat-reasoning.md?context=/azure/ai-foundry/context/context
-        - name: Work with multimodal models
-          href: ../ai-foundry/model-inference/how-to/use-chat-multi-modal.md?context=/azure/ai-foundry/context/context
-        - name: Use structured outputs  
-          href: ../ai-foundry/model-inference/how-to/use-structured-outputs.md?context=/azure/ai-foundry/context/context
-=======
       - name: Deploy models via standard deployment
         href: how-to/deploy-models-serverless.md
       - name: Consume models from a different project or hub
@@ -369,18 +197,13 @@
       href: how-to/deploy-models-gretel-navigator.md
     - name: Mistral-7B and Mixtral models
       href: how-to/deploy-models-mistral-open.md
->>>>>>> 81e6e4db
 - name: Azure AI services
   items:
   - name: Use Azure AI services in Azure AI Foundry portal
     href: ../ai-services/connect-services-ai-foundry-portal.md?context=/azure/ai-foundry/context/context
     displayName: cognitive,task,speech,vision,language,translator,document,intelligence,content,understanding,safety
   - name: What are Azure AI services?
-<<<<<<< HEAD
     href: ../ai-services/what-are-ai-services.md?context=/azure/ai-foundry/context/context
-=======
-    href: /azure/ai-services/what-are-ai-services
->>>>>>> 81e6e4db
   - name: Content Safety
     items: 
     - name: What is Azure AI Content Safety service?
@@ -598,10 +421,10 @@
         href: how-to/continuous-evaluation-agents.md
       - name: Run evaluations online
         href: how-to/online-evaluation.md
-   - name: Tracing for debugging
-     items:
-      - name: Trace your application
-        href: how-to/develop/trace-application.md
+   - name: Trace your application
+     href: how-to/develop/trace-application.md
+   - name: Run evaluations online
+     href: how-to/online-evaluation.md
    - name: A/B experimentation
      href: concepts/a-b-experimentation.md
    - name: Transparency Note for safety evaluations
@@ -657,53 +480,6 @@
         displayName: finetuning, fine-tuning 
     - name: Distillation
       href: concepts/concept-model-distillation.md
-<<<<<<< HEAD
-=======
-  - name: Tracing
-    items:
-    - name: Tracing in Azure AI Foundry
-      href: concepts/trace.md
-    - name: Trace your application with Azure AI Inference SDK
-      href: how-to/develop/trace-local-sdk.md
-    - name: Visualize your traces
-      href: how-to/develop/visualize-traces.md
-  - name: Evaluating generative AI apps
-    items:
-    - name: Evaluations concepts
-      items:
-      - name: Evaluation of generative AI models and AI applications
-        href: concepts/evaluation-approach-gen-ai.md
-      - name: Evaluation and monitoring metrics for generative AI
-        href: concepts/evaluation-metrics-built-in.md
-    - name: Manually evaluate prompts in the playground
-      href: how-to/evaluate-prompts-playground.md
-    - name: Generate synthetic and simulated data for evaluation
-      href: how-to/develop/simulator-interaction-data.md
-    - name: Evaluate agents locally with Azure AI Evaluation SDK
-      href: how-to/develop/agent-evaluate-sdk.md
-    - name: Evaluate apps locally with Azure AI Evaluation SDK
-      href: how-to/develop/evaluate-sdk.md
-      displayName: code,accuracy,metrics
-    - name: Evaluate apps in the cloud with Azure AI Projects SDK
-      href: how-to/develop/cloud-evaluation.md
-    - name: AI red teaming
-      items:
-      - name: AI red teaming overview
-        href: concepts/ai-red-teaming-agent.md
-      - name: Run automated scans with AI Red Teaming Agent
-        href: how-to/develop/run-scans-ai-red-teaming-agent.md
-    - name: Run evaluations from the portal
-      href: how-to/evaluate-generative-ai-app.md
-    - name: View evaluation results in the portal
-      href: how-to/evaluate-results.md
-      displayName: accuracy,metrics
-    - name: Run evaluations online
-      href: how-to/online-evaluation.md
-    - name: Run an evaluation in GitHub Action
-      href: how-to/evaluation-github-action.md
-    - name: A/B experimentation
-      href: concepts/a-b-experimentation.md
->>>>>>> 81e6e4db
   - name: Build apps with prompt flow
     items:
     - name: Prompt flow overview
