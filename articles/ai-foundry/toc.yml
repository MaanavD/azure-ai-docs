--- conflicted
+++ resolved
@@ -13,13 +13,9 @@
 - name: Azure AI Foundry Models
   items:
   - name: Explore Azure AI Foundry Models
-<<<<<<< HEAD
-    href: how-to/model-catalog-overview.md
+    href: concepts/foundry-models-overview.md
   - name: Configure Azure Ecosystem Models
     href: model-inference/how-to/configure-marketplace.md?context=/azure/ai-foundry/context/context
-=======
-    href: concepts/foundry-models-overview.md
->>>>>>> df9ffa32
   - name: Data, privacy, and security for Model Catalog
     href: how-to/concept-data-privacy.md
   - name: Model lifecycle and retirement
