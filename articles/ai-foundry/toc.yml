items:
- name: Azure AI Foundry documentation
  href: index.yml
- name: What is Azure AI Foundry?
  href: what-is-ai-foundry.md
- name: What's new in Azure AI Foundry?
  href: whats-new-ai-foundry.md
- name: Get started
  expanded: true
  items:
  - name: Quickstarts
    items:
    - name: Use the chat playground
      href: quickstarts/get-started-playground.md
    - name: Build basic app with Azure AI Foundry SDK
      href: quickstarts/get-started-code.md
    - name: Get started with Azure AI Foundry SDK
      href: how-to/develop/sdk-overview.md
  - name: In-depth tutorials
    items:
    - name: Build custom app with Azure AI Foundry SDK
      items:
        - name: "Part 1: Set up project and install SDK"
          href: tutorials/copilot-sdk-create-resources.md
        - name: "Part 2: Build with data retrieval"
          href: tutorials/copilot-sdk-build-rag.md
          displayName: code,sdk
        - name: "Part 3: Evaluate the chat app"
          href: tutorials/copilot-sdk-evaluate.md
          displayName: code,sdk
    - name: Get started with DeepSeek-R1 reasoning model
      href: model-inference/tutorials/get-started-deepseek-r1.md?context=/azure/ai-foundry/context/context
    - name: Deploy an enterprise chat web app
      href: tutorials/deploy-chat-web-app.md
    - name: Build a RAG solution using Azure AI Search
      href: /azure/search/tutorial-rag-build-solution?context=/azure/ai-foundry/context/context
- name: Explore AI model capabilities
  items:
  - name: Use the model catalog
    href: how-to/model-catalog-overview.md
  - name: Data, privacy, and security for Model Catalog
    href: how-to/concept-data-privacy.md
  - name: Model lifecycle and retirement
    href: concepts/model-lifecycle-retirement.md
  - name: Model benchmarking
    items:
    - name: Model benchmarks
      href: concepts/model-benchmarks.md
    - name: How to use model benchmarking
      href: how-to/benchmark-model-in-catalog.md
  - name: Model deployment in Azure AI Foundry
    items:
    - name: Deploying models in Azure AI Foundry
      href: concepts/deployments-overview.md
    - name: Azure OpenAI Service
      items:
      - name: Azure OpenAI in Azure AI Foundry
        href: azure-openai-in-ai-foundry.md
      - name: Use Azure OpenAI Service in Azure AI Foundry portal
        href: ai-services/how-to/connect-azure-openai.md
      - name: Deploy Azure OpenAI models
        href: how-to/deploy-models-openai.md
      - name: Azure OpenAI Service quotas and limits
        href: ../ai-services/openai/quotas-limits.md?context=/azure/ai-foundry/context/context
      - name: Troubleshoot deployments and monitoring
        href: how-to/troubleshoot-deploy-and-monitor.md
    - name: Azure AI model inference
      items:
      - name: What is Azure AI model inference?
        href: ../ai-foundry/model-inference/overview.md?context=/azure/ai-foundry/context/context
      - name: Deployment types for Azure AI model inference
        href: ../ai-foundry/model-inference/concepts/deployment-types.md?context=/azure/ai-foundry/context/context
      - name: Add and configure models
        href: ../ai-foundry/model-inference/how-to/create-model-deployments.md?context=/azure/ai-foundry/context/context
      - name: Featured models supported in Azure AI model inference
        href: ../ai-foundry/model-inference/concepts/models.md?context=/azure/ai-foundry/context/context
      - name: Supported programming languages and SDKs
        href: ../ai-foundry/model-inference/supported-languages.md?context=/azure/ai-foundry/context/context
      - name: Use the Azure AI model inference endpoint
        href: ../ai-foundry/model-inference/how-to/inference.md?context=/azure/ai-foundry/context/context
      - name: Azure AI model inference quotas and limits
        href: ../ai-foundry/model-inference/quotas-limits.md?context=/azure/ai-foundry/context/context
    - name: Serverless API
      items:
      - name: Deploy models as serverless API
        href: how-to/deploy-models-serverless.md
      - name: Consume serverless API models from a different project or hub
        href: how-to/deploy-models-serverless-connect.md
      - name: Model and region availability for Serverless API deployments
        href: how-to/deploy-models-serverless-availability.md
      - name: Content safety for models deployed with serverless APIs
        href: concepts/model-catalog-content-safety.md
    - name: Managed compute
      items:
      - name: Deploy models via managed compute
        href: how-to/deploy-models-managed.md
  - name: Work with models from the model catalog
    items:
    - name: Featured models in the model catalog
      href: concepts/models-featured.md
    - name: Other featured models
      items:
      - name: Healthcare AI models
        items:
        - name: Foundational AI models for healthcare
          href: how-to/healthcare-ai/healthcare-ai-models.md
        - name: MedImageInsight - embedding model
          href: how-to/healthcare-ai/deploy-medimageinsight.md
        - name: CXRReportGen - text generation model
          href: how-to/healthcare-ai/deploy-cxrreportgen.md
        - name: MedImageParse - prompted segmentation model
          href: how-to/healthcare-ai/deploy-medimageparse.md
      - name: Nvidia Inference Microservices (NIM)
        href: how-to/deploy-nvidia-inference-microservice.md
      - name: Gretel Navigator model
        href: how-to/deploy-models-gretel-navigator.md
      - name: Mistral-7B and Mixtral models
        href: how-to/deploy-models-mistral-open.md
    - name: Work with embedding models
      items:
        - name: Work with text embedding models
          href: ../ai-foundry/model-inference/how-to/use-embeddings.md?context=/azure/ai-foundry/context/context
        - name: Work with image embedding models
          href: ../ai-foundry/model-inference/how-to/use-image-embeddings.md?context=/azure/ai-foundry/context/context
    - name: Work with chat models
      items:
        - name: Work with chat completion models
          href: ../ai-foundry/model-inference/how-to/use-chat-completions.md?context=/azure/ai-foundry/context/context
        - name: Work with reasoning models
          href: ../ai-foundry/model-inference/how-to/use-chat-reasoning.md?context=/azure/ai-foundry/context/context
        - name: Work with multimodal models
          href: ../ai-foundry/model-inference/how-to/use-chat-multi-modal.md?context=/azure/ai-foundry/context/context
- name: Azure OpenAI and AI services
  items:
  - name: Use Azure OpenAI Service in Azure AI Foundry portal
    href: ai-services/how-to/connect-azure-openai.md
  - name: Use Azure AI services in Azure AI Foundry portal
    href: ai-services/how-to/connect-ai-services.md
    displayName: cognitive,task
  - name: What are Azure AI services?
    href: /azure/ai-services/what-are-ai-services
  - name: Azure OpenAI
    items:
    - name: Deploy Azure OpenAI models
      items: 
      - name: Azure OpenAI in Azure AI Foundry
        href: azure-openai-in-ai-foundry.md
      - name: Model region availability
        href:  ../ai-services/openai/concepts/models.md?context=/azure/ai-foundry/context/context
        displayName: OpenAI, gpt-4o, gpt-4o-mini, whisper
      - name: Deployment types
        href: ../ai-services/openai/how-to/deployment-types.md?context=/azure/ai-foundry/context/context
        displayName: provisioned, global standard, datazone, data zone, global data zone, batch, globalbatch
      - name: Model deployment
        href: how-to/deploy-models-openai.md
    - name: Generate text
      items:
      - name: Batch
        href: ../ai-services/openai/how-to/batch.md?context=/azure/ai-foundry/context/context
        displayName: OpenAI, global batch, globalbatch, chat, chat completions
      - name: Reasoning models
        href: ../ai-services/openai/how-to/reasoning.md?context=/azure/ai-foundry/context/context
        displayName: OpenAI, o1, o1-mini, o3-mini, reasoning effort
      - name: Function calling
        href: ../ai-services/openai/how-to/function-calling.md?context=/azure/ai-foundry/context/context
        displayName: OpenAI 
      - name: Predicted outputs
        href: ../ai-services/openai/how-to/predicted-outputs.md?context=/azure/ai-foundry/context/context 
      - name: Prompt caching
        href: ../ai-services/openai/how-to/prompt-caching.md?context=/azure/ai-foundry/context/context 
      - name: Structured outputs
        href: ../ai-services/openai/how-to/structured-outputs.md?context=/azure/ai-foundry/context/context 
      - name: Use vision-enabled chat
        href:  ../ai-services/openai/gpt-v-quickstart.md?context=/azure/ai-foundry/context/context
    - name: Generate images
      href: ../ai-services/openai/dall-e-quickstart.md?context=/azure/ai-foundry/context/context
      displayName: OpenAI, DALLE, dall-e, DALL-E
    - name: Audio
      items:
        - name: Use GPT-4o in the real-time audio playground
          href: ../ai-services/openai/realtime-audio-quickstart.md?context=/azure/ai-foundry/context/context
          displayName: OpenAI, realtime, real-time
        - name: Audio generation
          href: ../ai-services/openai/audio-completions-quickstart.md?context=/azure/ai-foundry/context/context 
    - name: Distillation (stored completions)
      href: ../ai-services/openai/how-to/stored-completions.md?context=/azure/ai-foundry/context/context
      displayName: OpenAI, Azure OpenAI, stored completions, model distillation
    - name: Embeddings
      href: ../ai-services/openai/tutorials/embeddings.md?context=/azure/ai-foundry/context/context
      displayName: text-embedding-ada-002, text-embedding-3-large, text-embedding-3-small
    - name: Evaluation
      href: ../ai-services/openai/how-to/evaluations.md?context=/azure/ai-foundry/context/context
      displayName: OpenAI
    - name: Fine-tuning
      items:
      - name: Fine-tune Azure OpenAI models
        href: ../ai-services/openai/how-to/fine-tuning.md?context=/azure/ai-foundry/context/context
        displayname: vision fine-tuning, DPO, direct preference optimization
      - name: When to use Azure OpenAI fine-tuning
        href: ../ai-services/openai/concepts/fine-tuning-considerations.md?context=/azure/ai-foundry/context/context
  - name: Content Safety
    items: 
    - name: What is Azure AI Content Safety service?
      href: ../ai-services/content-safety/overview.md?context=/azure/ai-foundry/context/context
    - name: Prompt Shields quickstart
      href: ../ai-services/content-safety/quickstart-jailbreak.md?context=/azure/ai-foundry/context/context
    - name: Groundedness detection (preview) quickstart
      href: ../ai-services/content-safety/quickstart-groundedness.md?context=/azure/ai-foundry/context/context
    - name: Protected material detection for text quickstart
      href: ../ai-services/content-safety/quickstart-protected-material.md?context=/azure/ai-foundry/context/context
    - name: Custom categories (preview) quickstart
      href: ../ai-services/content-safety/quickstart-custom-categories.md?context=/azure/ai-foundry/context/context
    - name: Text moderation quickstart
      href: ../ai-services/content-safety/quickstart-text.md?context=/azure/ai-foundry/context/context
  - name:  Content Understanding
    items:
    - name: What is Azure AI Content Understanding (preview)?
      href:   ../ai-services/content-understanding/overview.md?context=/azure/ai-foundry/context/context
    - name: Use Content Understanding in Azure AI Foundry portal
      href: ../ai-services/content-understanding/quickstart/use-ai-foundry.md?context=/azure/ai-foundry/context/context
  - name:  Document Intelligence
    items:
    - name: What is Azure AI Document Intelligence?
      href: ../ai-services/document-intelligence/overview.md?context=/azure/ai-foundry/context/context
  - name:  Language
    items:
    - name: What is Azure AI Language?
      href: ../ai-services/language-service/overview.md?context=/azure/ai-foundry/context/context
    - name: Conversation Language Understanding
      href: ../ai-services/language-service/conversational-language-understanding/quickstart.md?context=/azure/ai-foundry/context/context&pivots=rest-api
    - name: Key Phrase Extraction
      href: ../ai-services/language-service/key-phrase-extraction/quickstart.md?context=/azure/ai-foundry/context/context
    - name: Language Detection
      href: ../ai-services/language-service/language-detection/quickstart.md?context=/azure/ai-foundry/context/context
    - name: Named Entity Recognition
      href: ../ai-services/language-service/named-entity-recognition/quickstart.md?context=/azure/ai-foundry/context/context
    - name: Custom Named Entity Recognition
      href: ../ai-services/language-service/custom-named-entity-recognition/quickstart.md?context=/azure/ai-foundry/context/context&pivots=rest-api
    - name: Native Document Support
      href: ../ai-services/language-service/native-document-support/use-native-documents.md?context=/azure/ai-foundry/context/context
    - name: Orchestration Workflow
      href: ../ai-services/language-service/orchestration-workflow/quickstart.md?context=/azure/ai-foundry/context/context
    - name: Personally Identifiable Information detection
      href: ../ai-services/language-service/personally-identifiable-information/quickstart.md?context=/azure/ai-foundry/context/context
    - name: Sentiment Analysis
      href: ../ai-services/language-service/sentiment-opinion-mining/quickstart.md?context=/azure/ai-foundry/context/context
    - name: Summarization
      href: ../ai-services/language-service/summarization/quickstart.md?context=/azure/ai-foundry/context/context
    - name: Text Analytics for Health
      href: ../ai-services/language-service/text-analytics-for-health/quickstart.md?context=/azure/ai-foundry/context/context
    - name: Text Classification
      href: ../ai-services/language-service/custom-text-classification/quickstart.md?context=/azure/ai-foundry/context/context
  - name:  Speech
    items:
    - name: What is the Speech service?
      href: ../ai-services/speech-service/overview.md?context=/azure/ai-foundry/context/context
    - name: Real-time speech to text
      href: ../ai-services/speech-service/get-started-speech-to-text.md?context=/azure/ai-foundry/context/context
    - name: Fast transcription
      href: ../ai-services/speech-service/fast-transcription-create.md?context=/azure/ai-foundry/context/context
    - name: Pronunciation assessment
      href: ../ai-services/speech-service/pronunciation-assessment-tool.md?context=/azure/ai-foundry/context/context
    - name: Speech translation
      href: ../ai-services/speech-service/get-started-speech-translation.md?context=/azure/ai-foundry/context/context
    - name: Hear and speak with chat in the playground
      href: quickstarts/hear-speak-playground.md
    - name: Custom speech fine-tuning
      href: ../ai-services/speech-service/how-to-custom-speech-create-project.md?context=/azure/ai-foundry/context/context
  - name:  Translator
    items:
    - name: What is Azure AI Translator?
      href: ../ai-services/translator/overview.md?context=/azure/ai-foundry/context/context
    - name: Azure AI Translator language support
      href: ../ai-services/translator/language-support.md?context=/azure/ai-foundry/context/context
    - name: Text translation
      href: ../ai-services/translator/text-translation/overview.md?context=/azure/ai-foundry/context/context
    - name: Document translation
      href: ../ai-services/translator/document-translation/overview.md?context=/azure/ai-foundry/context/context
    - name: Custom Translator
      href: ../ai-services/translator/custom-translator/overview.md?context=/azure/ai-foundry/context/context
    - name: Prebuilt solutions
      href: ../ai-services/translator/solutions/overview.md?context=/azure/ai-foundry/context/context
  - name:  Vision
    items:
    - name: Azure Image Analysis
      items:
      - name: What is Image Analysis?
        href: /azure/ai-services/computer-vision/overview-image-analysis?context=/azure/ai-foundry/context/context
      - name: Quickstart
        href: /azure/ai-services/computer-vision/quickstarts-sdk/image-analysis-client-library-40?context=/azure/ai-foundry/context/context
      - name: Optical Character Recognition concepts
        href: /azure/ai-services/computer-vision/concept-ocr?context=/azure/ai-foundry/context/context
      - name: Image captioning concepts
        href: /azure/ai-services/computer-vision/concept-describe-images-40?context=/azure/ai-foundry/context/context
    - name: Azure AI Face
      items:
      - name: What is Azure AI Face service?
        href: /azure/ai-services/computer-vision/overview-identity?context=/azure/ai-foundry/context/context
      - name: Quickstart 
        href: /azure/ai-services/computer-vision/quickstarts-sdk/identity-client-library?context=/azure/ai-foundry/context/context
      - name: Face detection concepts
        href: /azure/ai-services/computer-vision/concept-face-detection?context=/azure/ai-foundry/context/context
      - name: Face recognition concepts
        href: /azure/ai-services/computer-vision/concept-face-recognition?context=/azure/ai-foundry/context/context
      - name: Liveness detection tutorial
        href: /azure/ai-services/computer-vision/tutorials/liveness?context=/azure/ai-foundry/context/context
- name: Solutions
  items:
  - name: Agents
    items:
    - name: What is Azure AI Agent Service
      href: ../ai-services/agents/overview.md?context=/azure/ai-foundry/context/context
    - name: "Quickstart: Create a new agent"
      href: ../ai-services/agents/quickstart.md?context=/azure/ai-foundry/context/context
  - name: Azure AI Search for RAG
    items:
    - name: Retrieval Augmented Generation (RAG) overview
      href: concepts/retrieval-augmented-generation.md
    - name: Use Azure AI Search
      href: /azure/search/search-what-is-azure-search?context=/azure/ai-foundry/context/context
    - name: Build and consume vector indexes (Portal)
      href: how-to/index-add.md
    - name: Build a RAG solution using Azure AI Search
      href: /azure/search/tutorial-rag-build-solution?context=/azure/ai-foundry/context/context
  - name: Develop with code
    items:
<<<<<<< HEAD
    - name: Work in VS Code (Preview)
      href: how-to/develop/get-started-projects-vs-code.md
    - name: Use the Azure AI Agent service in VS Code (Preview)
      href: how-to/develop/vs-code-agents.md
    - name: Use a container
=======
    - name: Work with projects in VS Code containers
>>>>>>> 57520d0e
      href: how-to/develop/vscode.md
    - name: Start with an AI template
      href: how-to/develop/ai-template-get-started.md
    - name: Develop with LangChain
      href: how-to/develop/langchain.md
    - name: Develop with LlamaIndex
      href: how-to/develop/llama-index.md
      displayName: code,sdk
    - name: Develop with Semantic Kernel
      href: how-to/develop/semantic-kernel.md
- name: Optimizations
  items:
  - name: Prompt engineering
    items:
    - name: Prompt engineering techniques
      href: ../ai-services/openai/concepts/prompt-engineering.md?context=/azure/ai-foundry/context/context
    - name: Image prompt engineering
      href: ../ai-services/openai/concepts/gpt-4-v-prompt-engineering.md?context=/azure/ai-foundry/context/context
    - name: Synthetic Data Generation
      href: concepts/concept-synthetic-data.md
  - name: Fine-tuning
    items:
    - name: Fine-tuning in Azure AI Foundry
      href: concepts/fine-tuning-overview.md
    - name: Fine-tune Azure AI Foundry models
      items: 
      - name: Fine-tune models deployed via serverless API
        href: how-to/fine-tune-serverless.md
      - name: Fine-tune models deployed via managed compute
        href: how-to/fine-tune-managed-compute.md
    - name: Fine-tune Azure OpenAI models
      href: ../ai-services/openai/how-to/fine-tuning.md?context=/azure/ai-foundry/context/context
    - name: Distillation
      href: concepts/concept-model-distillation.md
  - name: Tracing
    items:
    - name: Tracing in Azure AI Foundry
      href: concepts/trace.md
    - name: Trace your application with Azure AI Inference SDK
      href: how-to/develop/trace-local-sdk.md
    - name: Visualize your traces
      href: how-to/develop/visualize-traces.md
  - name: Evaluate generative AI apps
    items:
    - name: Evaluations concepts
      items:
      - name: Evaluation of generative AI models and AI applications
        href: concepts/evaluation-approach-gen-ai.md
      - name: Evaluation and monitoring metrics for generative AI
        href: concepts/evaluation-metrics-built-in.md
    - name: Manually evaluate prompts in the playground
      href: how-to/evaluate-prompts-playground.md
    - name: Generate synthetic and simulated data for evaluation
      href: how-to/develop/simulator-interaction-data.md
    - name: Local evaluation with Azure AI Evaluation SDK
      href: how-to/develop/evaluate-sdk.md
      displayName: code,accuracy,metrics
    - name: Cloud evaluation with Azure AI Projects SDK
      href: how-to/develop/cloud-evaluation.md
    - name: Run evaluations from the portal
      href: how-to/evaluate-generative-ai-app.md
    - name: View evaluation results in the portal
      href: how-to/evaluate-results.md
      displayName: accuracy,metrics
    - name: Run evaluations online
      href: how-to/online-evaluation.md
    - name: Evaluate flows in the portal
      items:
        - name: Submit batch run and evaluate a flow
          href: how-to/flow-bulk-test-evaluation.md
        - name: Develop an evaluation flow in Prompt flow
          href: how-to/flow-develop-evaluation.md
    - name: A/B experimentation
      href: concepts/a-b-experimentation.md
  - name: Build apps with prompt flow
    items:
    - name: Prompt flow overview
      href: how-to/prompt-flow.md
    - name: Develop flows
      items:
      - name: Create and manage compute session
        href: how-to/create-manage-compute-session.md
      - name: Create a flow
        href: how-to/flow-develop.md
      - name: Tune prompts using variants
        href: how-to/flow-tune-prompts-using-variants.md
      - name: Process images in a flow
        href: how-to/flow-process-image.md
      - name: Use prompt flow tools
        items:
        - name: Prompt flow tools overview
          href: how-to/prompt-flow-tools/prompt-flow-tools-overview.md
        - name: LLM tool
          href: how-to/prompt-flow-tools/llm-tool.md
        - name: Prompt tool
          href: how-to/prompt-flow-tools/prompt-tool.md
        - name: Python tool
          href: how-to/prompt-flow-tools/python-tool.md
        - name: Azure OpenAI GPT-4 Turbo with Vision tool
          href: how-to/prompt-flow-tools/azure-open-ai-gpt-4v-tool.md
        - name: Index Lookup tool
          href: how-to/prompt-flow-tools/index-lookup-tool.md
        - name: Rerank tool
          href: how-to/prompt-flow-tools/rerank-tool.md
        - name: Content Safety tool
          href: how-to/prompt-flow-tools/content-safety-tool.md
        - name: Embedding tool
          href: how-to/prompt-flow-tools/embedding-tool.md
        - name: Serp API tool
          href: how-to/prompt-flow-tools/serp-api-tool.md
    - name: Deploy and monitor generative AI apps
      items:
      - name: Continuously monitor your applications
        href: how-to/monitor-applications.md
      - name: Deploy and monitor flows
        items:
        - name: Deploy a flow for real-time inference
          href: how-to/flow-deploy.md
          displayName: endpoint
        - name: Enable tracing and collect feedback for a flow deployment
          href: how-to/develop/trace-production-sdk.md
          displayName: code
        - name: Monitor prompt flow deployments
          href: how-to/monitor-quality-safety.md
        - name: Troubleshoot prompt flow
          href: how-to/prompt-flow-troubleshoot.md
- name: Management center
  items:
  - name: Management center overview
    href: concepts/management-center.md
  - name: Manage projects and hubs
    items:
    - name: Create a project
      href: how-to/create-projects.md
    - name: Hubs and projects overview
      href: concepts/ai-resources.md
    - name: Create your first hub
      href: how-to/create-azure-ai-resource.md
    - name: Create a hub using the Azure Machine Learning SDK and CLI
      href: how-to/develop/create-hub-project-sdk.md
    - name: Create a hub with custom security
      items:
      - name: Create a hub in the Azure portal
        href: how-to/create-secure-ai-hub.md
      - name: Create a hub from template
        href: how-to/create-azure-ai-hub-template.md
        displayName: code
      - name: Create a hub using Terraform
        href: how-to/create-hub-terraform.md
  - name: Create and manage compute
    href: how-to/create-manage-compute.md
  - name: Connections
    items:
    - name: Connections overview
      href: concepts/connections.md
    - name: Create a connection
      href: how-to/connections-add.md
    - name: Create a connection using the Azure Machine Learning SDK
      href: how-to/develop/connections-add-sdk.md
      displayName: code
  - name: Add and manage data in Azure AI Foundry
    href: how-to/data-add.md
  - name: Costs and quotas
    items:
    - name: Plan and manage costs
      href: how-to/costs-plan-manage.md
      displayName: pricing, budget, estimate
    - name: Manage quotas
      href: how-to/quota.md
    - name: Increase rate limit
      href: how-to/autoscale.md
- name: Security & Governance
  items:
  - name: Identity & access management
    items:
    - name: Role-based access control in Azure AI Foundry portal
      href: concepts/rbac-ai-foundry.md
  - name: Network security
    items:
    - name: Configure managed network
      href: how-to/configure-managed-network.md
    - name: Configure private link
      displayName: custom dns
      href: how-to/configure-private-link.md
    - name: Secure playground chat
      href: how-to/secure-data-playground.md
    - name: Securely access on-premises resources
      href: how-to/access-on-premises-resources.md
    - name: Troubleshoot secure project connectivity
      href: how-to/troubleshoot-secure-connection-project.md
  - name: Data protection & encryption
    items:
    - name: Configure customer-managed keys
      href: concepts/encryption-keys-portal.md
    - name: Rotate keys
      href: ../ai-services/rotate-keys.md?context=/azure/ai-foundry/context/context
    - name: Disable shared key access to storage
      href: how-to/disable-local-auth.md
  - name: Azure policies
    items:
    - name: Audit and manage using Azure Policy
      href: how-to/azure-policy.md
    - name: Built-in policy to allow specific models
      href: how-to/built-in-policy-model-deployment.md
    - name: Custom policy to allow specific models
      href: model-inference/how-to/configure-deployment-policies.md
  - name: Vulnerability management
    href: concepts/vulnerability-management.md
  - name: Disaster recovery
    href: how-to/disaster-recovery.md
  - name: Security baseline
    href: /security/benchmark/azure/baselines/azure-ai-studio-security-baseline
- name: Responsible AI
  items:
  - name: Responsible AI overview
    href: responsible-use-of-ai-overview.md
  - name: Azure AI Content Safety in AI Foundry portal overview
    href: ai-services/content-safety-overview.md
  - name: Content safety for models deployed with serverless APIs
    href: concepts/model-catalog-content-safety.md
  - name: Use Azure AI Content Safety in AI Foundry portal
    href: /azure/ai-services/content-safety/how-to/foundry?context=/azure/ai-foundry/context/context
  - name: Content filtering
    href: concepts/content-filtering.md
  - name: Use blocklists
    href: how-to/use-blocklists.md
  - name: Transparency notes for Azure AI Services
    href: ../ai-services/responsible-use-of-ai-overview.md?context=/azure/ai-foundry/context/context
  - name: Limited Access features
    href: ../ai-services/cognitive-services-limited-access.md?context=/azure/ai-foundry/context/context
  - name: System message templates
    href: ../ai-services/openai/concepts/system-message.md?context=/azure/ai-foundry/context/context
  - name: Transparency Note for safety evaluations
    href: ./concepts/safety-evaluations-transparency-note.md
- name: SDK + API Reference
  items:
  - name: Azure AI Projects SDK
    href: /python/api/overview/azure/ai-projects-readme
  - name: Azure AI Evaluation SDK
    href: /python/api/overview/azure/ai-evaluation-readme
  - name: Azure Machine Learning Python SDK
    href: /python/api/overview/azure/ai-ml-readme
  - name: Azure Machine Learning REST API
    href: /rest/api/azureml
  - name: Azure AI services SDKs
    displayName: client library libraries development kit
    href: ../ai-services/reference/sdk-package-resources.md?context=/azure/ai-foundry/context/context
  - name: Azure AI services REST APIs
    displayName: swagger http
    href: ../ai-services/reference/rest-api-resources.md?context=/azure/ai-foundry/context/context
  - name: Azure AI Model Inference API
    href: /rest/api/aifoundry/modelinference
  
- name: Other resources
  items:
  - name: Azure AI FAQ
    href: faq.yml
  - name: Azure AI Foundry architecture
    href: concepts/architecture.md
  - name: Support & help options
    href: ../ai-services/cognitive-services-support-options.md?context=/azure/ai-foundry/context/context
  - name: Use Azure AI Foundry with a screen reader
    href: tutorials/screen-reader.md
  - name: Region support
    href: https://azure.microsoft.com/global-infrastructure/services/?products=cognitive-services
  - name: Azure updates
    href: https://azure.microsoft.com/updates/?query=cognitive%20services
  - name: Pricing calculator
    href: https://azure.microsoft.com/pricing/calculator/
  - name: Compliance
    href: https://azure.microsoft.com/support/legal/cognitive-services-compliance-and-privacy/
  - name: Service Level Agreement (SLA)
    href: https://azure.microsoft.com/support/legal/sla/cognitive-services/v1_1/
  - name: Azure Government
    href: /azure/azure-government/compare-azure-government-global-azure
  - name: Azure Policy built-ins
    displayName: samples, policies, definitions
    href: ../ai-services/policy-reference.md?context=/azure/ai-foundry/context/context
<|MERGE_RESOLUTION|>--- conflicted
+++ resolved
@@ -324,15 +324,11 @@
       href: /azure/search/tutorial-rag-build-solution?context=/azure/ai-foundry/context/context
   - name: Develop with code
     items:
-<<<<<<< HEAD
     - name: Work in VS Code (Preview)
       href: how-to/develop/get-started-projects-vs-code.md
     - name: Use the Azure AI Agent service in VS Code (Preview)
       href: how-to/develop/vs-code-agents.md
-    - name: Use a container
-=======
     - name: Work with projects in VS Code containers
->>>>>>> 57520d0e
       href: how-to/develop/vscode.md
     - name: Start with an AI template
       href: how-to/develop/ai-template-get-started.md
