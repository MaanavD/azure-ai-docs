--- conflicted
+++ resolved
@@ -82,18 +82,6 @@
         href: ../ai-foundry/model-inference/quotas-limits.md?context=/azure/ai-foundry/context/context
     - name: Serverless API
       items:
-<<<<<<< HEAD
-      - name: Azure OpenAI in Azure AI Foundry
-        href: azure-openai-in-azure-ai-foundry.md
-      - name: Use Azure OpenAI Service in Azure AI Foundry portal
-        href: ai-services/how-to/connect-azure-openai.md
-      - name: Deploy Azure OpenAI models
-        href: how-to/deploy-models-openai.md
-      - name: Azure OpenAI Service quotas and limits
-        href: ../ai-services/openai/quotas-limits.md?context=/azure/ai-foundry/context/context
-      - name: Troubleshoot deployments and monitoring
-        href: how-to/troubleshoot-deploy-and-monitor.md
-=======
       - name: Deploy models as serverless API
         href: how-to/deploy-models-serverless.md
       - name: Consume serverless API models from a different project or hub
@@ -106,7 +94,6 @@
       items:
       - name: Deploy models via managed compute
         href: how-to/deploy-models-managed.md
->>>>>>> 919c874e
   - name: Work with models from the model catalog
     items:
     - name: Featured models in the model catalog
