--- conflicted
+++ resolved
@@ -37,11 +37,7 @@
 
 1. Go to [Azure AI Foundry portal](https://ai.azure.com).
 1. Open your project in Azure AI Foundry portal.
-<<<<<<< HEAD
-1. On the left pane, select **Samples** (preview).
-=======
 1. On the left pane, select **Templates** (preview).
->>>>>>> 992be4ca
 1. Find the solution template you want to use.
 1. Select **Open in Github** to view the entire sample application.
 1. Or, clone the repository to your local machine with the provided command.
