--- conflicted
+++ resolved
@@ -203,13 +203,9 @@
 
 Models deployed to Azure AI Foundry support the Model Inference API, which is standard across all the models. Chain multiple LLM operations based on the capabilities of each model so you can optimize for the right model based on capabilities. 
 
-<<<<<<< HEAD
 In the following example, we create two model clients. One is a producer and another one is a verifier. To make the distinction clear, we're using a multi-model endpoint like the [Foundry Models API](../../model-inference/overview.md) and hence we're passing the parameter `model` to use a `Mistral-Medium` and a `Mistral-Small` model, quoting the fact that **producing content is more complex than verifying it**.
 
 [!notebook-python[](~/azureai-samples-main/scenarios/langchain/getting-started-with-langchain-chat-models.ipynb?name=create_producer_verifier)]
-=======
-In the following example, we create two model clients. One is a producer and another one is a verifier. To make the distinction clear, we're using a multi-model endpoint like the [Model Inference API](../../model-inference/overview.md) and hence we're passing the parameter `model` to use a `Mistral-Large` and a `Mistral-Small` model, quoting the fact that **producing content is more complex than verifying it**.
->>>>>>> 36c3e448
 
 ```python
 from langchain_azure_ai.chat_models import AzureAIChatCompletionsModel
