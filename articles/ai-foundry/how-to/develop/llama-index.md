---
title: Develop application with LlamaIndex and Azure AI Foundry
titleSuffix: Azure AI Foundry
description: This article explains how to use LlamaIndex with models deployed in Azure AI Foundry portal to build advance intelligent applications.
manager: scottpolly
ms.service: azure-ai-foundry
ms.custom:
  - ignite-2024
ms.topic: how-to
ms.date: 03/11/2025
ms.reviewer: fasantia
ms.author: sgilley
author: sdgilley
---

# Develop applications with LlamaIndex and Azure AI Foundry

In this article, you learn how to use [LlamaIndex](https://github.com/run-llama/llama_index) with models deployed from the Azure AI model catalog in Azure AI Foundry portal.

Models deployed to [Azure AI Foundry](https://ai.azure.com) can be used with LlamaIndex in two ways:

- **Using the Azure AI Foundry Models API:** All models deployed to Azure AI Foundry support the [Foundry Models API](../../../ai-foundry/model-inference/reference/reference-model-inference-api.md), which offers a common set of functionalities that can be used for most of the models in the catalog. The benefit of this API is that, since it's the same for all the models, changing from one to another is as simple as changing the model deployment being use. No further changes are required in the code. When working with LlamaIndex, install the extensions `llama-index-llms-azure-inference` and `llama-index-embeddings-azure-inference`.

- **Using the model's provider specific API:** Some models, like OpenAI, Cohere, or Mistral, offer their own set of APIs and extensions for LlamaIndex. Those extensions might include specific functionalities that the model support and hence are suitable if you want to exploit them. When working with `llama-index`, install the extension specific for the model you want to use, like `llama-index-llms-openai` or `llama-index-llms-cohere`.

In this example, we're working with the **Foundry Models API**.

## Prerequisites

To run this tutorial, you need:

* An [Azure subscription](https://azure.microsoft.com).
* An Azure AI project as explained at [Create a project in Azure AI Foundry portal](../create-projects.md).
* A model supporting the [Foundry Models API](https://aka.ms/azureai/modelinference) deployed. In this example, we use a `Mistral-Large` deployment, but use any model of your preference. For using embeddings capabilities in LlamaIndex, you need an embedding model like `cohere-embed-v3-multilingual`. 

    * You can follow the instructions at [Deploy models as standard deployments](../deploy-models-serverless.md).

* Python 3.8 or later installed, including pip.
* LlamaIndex installed. You can do it with:

    ```bash
    pip install llama-index
    ```

* In this example, we're working with the Foundry Models API, hence we install the following packages:

    ```bash
    pip install -U llama-index-llms-azure-inference
    pip install -U llama-index-embeddings-azure-inference
    ```

    > [!IMPORTANT]
    > Using the [Foundry Models service](https://aka.ms/aiservices/inference) requires version `0.2.4` for `llama-index-llms-azure-inference` or `llama-index-embeddings-azure-inference`.

## Configure the environment

To use LLMs deployed in Azure AI Foundry portal, you need the endpoint and credentials to connect to it. Follow these steps to get the information you need from the model you want to use:

[!INCLUDE [tip-left-pane](../../includes/tip-left-pane.md)]

1. Go to the [Azure AI Foundry](https://ai.azure.com/).
1. Open the project where the model is deployed, if it isn't already open.
1. Go to **Models + endpoints** and select the model you deployed as indicated in the prerequisites.
1. Copy the endpoint URL and the key.

    :::image type="content" source="../../media/how-to/inference/serverless-endpoint-url-keys.png" alt-text="Screenshot of the option to copy endpoint URI and keys from an endpoint." lightbox="../../media/how-to/inference/serverless-endpoint-url-keys.png":::
    
    > [!TIP]
    > If your model was deployed with Microsoft Entra ID support, you don't need a key.

In this scenario, we placed both the endpoint URL and key in the following environment variables:

```bash
export AZURE_INFERENCE_ENDPOINT="<your-model-endpoint-goes-here>"
export AZURE_INFERENCE_CREDENTIAL="<your-key-goes-here>"
```

Once configured, create a client to connect to the endpoint.

```python
import os
from llama_index.llms.azure_inference import AzureAICompletionsModel

llm = AzureAICompletionsModel(
    endpoint=os.environ["AZURE_INFERENCE_ENDPOINT"],
    credential=os.environ["AZURE_INFERENCE_CREDENTIAL"],
)
```

> [!TIP]
> If your model deployment is hosted in Azure OpenAI in Foundry Models or Azure AI Services resource, configure the client as indicated at [Azure OpenAI models and Foundry Models service](#azure-openai-models-and-foundry-models-service).
<<<<<<< HEAD


=======


>>>>>>> 4f5949f0
If your endpoint is serving more than one model, like with the [Foundry Models service](../../model-inference/overview.md) or [GitHub Models](https://github.com/marketplace/models), you have to indicate `model_name` parameter:

```python
import os
from llama_index.llms.azure_inference import AzureAICompletionsModel

llm = AzureAICompletionsModel(
    endpoint=os.environ["AZURE_INFERENCE_ENDPOINT"],
    credential=os.environ["AZURE_INFERENCE_CREDENTIAL"],
    model_name="mistral-large-2407",
)
```

Alternatively, if your endpoint support Microsoft Entra ID, you can use the following code to create the client:

```python
import os
from azure.identity import DefaultAzureCredential
from llama_index.llms.azure_inference import AzureAICompletionsModel

llm = AzureAICompletionsModel(
    endpoint=os.environ["AZURE_INFERENCE_ENDPOINT"],
    credential=DefaultAzureCredential(),
)
```

> [!NOTE]
> When using Microsoft Entra ID, make sure that the endpoint was deployed with that authentication method and that you have the required permissions to invoke it.

If you're planning to use asynchronous calling, it's a best practice to use the asynchronous version for the credentials:

```python
from azure.identity.aio import (
    DefaultAzureCredential as DefaultAzureCredentialAsync,
)
from llama_index.llms.azure_inference import AzureAICompletionsModel

llm = AzureAICompletionsModel(
    endpoint=os.environ["AZURE_INFERENCE_ENDPOINT"],
    credential=DefaultAzureCredentialAsync(),
)
```

### Azure OpenAI models and Foundry Models service

If you're using Azure OpenAI or [Foundry Models service](../../model-inference/overview.md), ensure you have at least version `0.2.4` of the LlamaIndex integration. Use `api_version` parameter in case you need to select a specific `api_version`. 

For the [Foundry Models service](../../model-inference/overview.md), you need to pass `model_name` parameter:

```python
from llama_index.llms.azure_inference import AzureAICompletionsModel

llm = AzureAICompletionsModel(
    endpoint="https://<resource>.services.ai.azure.com/models",
    credential=os.environ["AZURE_INFERENCE_CREDENTIAL"],
    model_name="mistral-large-2407",
)
```

For Azure OpenAI in Azure AI Foundry Models:

```python
from llama_index.llms.azure_inference import AzureAICompletionsModel

llm = AzureAICompletionsModel(
    endpoint="https://<resource>.openai.azure.com/openai/deployments/<deployment-name>",
    credential=os.environ["AZURE_INFERENCE_CREDENTIAL"],
    api_version="2024-05-01-preview",
)
```

> [!TIP]
> Check which is the API version that your deployment is using. Using a wrong `api_version` or one not supported by the model results in a `ResourceNotFound` exception.

### Inference parameters

You can configure how inference in performed for all the operations that are using this client by setting extra parameters. This helps avoid indicating them on each call you make to the model.

```python
llm = AzureAICompletionsModel(
    endpoint=os.environ["AZURE_INFERENCE_ENDPOINT"],
    credential=os.environ["AZURE_INFERENCE_CREDENTIAL"],
    temperature=0.0,
    model_kwargs={"top_p": 1.0},
)
```

Parameters not supported in the Foundry Models API ([reference](../../../ai-foundry/model-inference/reference/reference-model-inference-chat-completions.md)) but available in the underlying model, you can use the `model_extras` argument. In the following example, the parameter `safe_prompt`, only available for Mistral models, is being passed.

```python
llm = AzureAICompletionsModel(
    endpoint=os.environ["AZURE_INFERENCE_ENDPOINT"],
    credential=os.environ["AZURE_INFERENCE_CREDENTIAL"],
    temperature=0.0,
    model_kwargs={"model_extras": {"safe_prompt": True}},
)
```

## Use LLMs models

You can use the client directly or [Configure the models used by your code](#configure-the-models-used-by-your-code) in LlamaIndex. To use the model directly, use the `chat` method for chat instruction models:

```python
from llama_index.core.llms import ChatMessage

messages = [
    ChatMessage(
        role="system", content="You are a pirate with colorful personality."
    ),
    ChatMessage(role="user", content="Hello"),
]

response = llm.chat(messages)
print(response)
```

You can stream the outputs also:

```python
response = llm.stream_chat(messages)
for r in response:
    print(r.delta, end="")
```

The `complete` method is still available for model of type `chat-completions`. On those cases, your input text is converted to a message with `role="user"`.

## Use embeddings models

In the same way you create an LLM client, you can connect to an embeddings model. In the following example, we're setting the environment variable to now point to an embeddings model:

```bash
export AZURE_INFERENCE_ENDPOINT="<your-model-endpoint-goes-here>"
export AZURE_INFERENCE_CREDENTIAL="<your-key-goes-here>"
```

Then create the client:

```python
from llama_index.embeddings.azure_inference import AzureAIEmbeddingsModel

embed_model = AzureAIEmbeddingsModel(
    endpoint=os.environ["AZURE_INFERENCE_ENDPOINT"],
    credential=os.environ['AZURE_INFERENCE_CREDENTIAL'],
)
```

The following example shows a simple test to verify it works:

```python
from llama_index.core.schema import TextNode

nodes = [
    TextNode(
        text="Before college the two main things I worked on, "
        "outside of school, were writing and programming."
    )
]
response = embed_model(nodes=nodes)
print(response[0].embedding)
```

## Configure the models used by your code

You can use the LLM or embeddings model client individually in the code you develop with LlamaIndex or you can configure the entire session using the `Settings` options. Configuring the session has the advantage of all your code using the same models for all the operations.

```python
from llama_index.core import Settings

Settings.llm = llm
Settings.embed_model = embed_model
```

However, there are scenarios where you want to use a general model for most of the operations but a specific one for a given task. On those cases, it's useful to set the LLM or embedding model you're using for each LlamaIndex construct. In the following example, we set a specific model:

```python
from llama_index.core.evaluation import RelevancyEvaluator

relevancy_evaluator = RelevancyEvaluator(llm=llm)
```

In general, you use a combination of both strategies.

## Related content

* [How to get started with Azure AI SDKs](sdk-overview.md)
* [Reference for LlamaIndex Embeddings Integration](https://llamahub.ai/l/embeddings/llama-index-embeddings-azure-inference)
* [Reference for LlamaIndex LLMs Integration](https://llamahub.ai/l/llms/llama-index-llms-azure-inference)<|MERGE_RESOLUTION|>--- conflicted
+++ resolved
@@ -89,13 +89,8 @@
 
 > [!TIP]
 > If your model deployment is hosted in Azure OpenAI in Foundry Models or Azure AI Services resource, configure the client as indicated at [Azure OpenAI models and Foundry Models service](#azure-openai-models-and-foundry-models-service).
-<<<<<<< HEAD
-
-
-=======
-
-
->>>>>>> 4f5949f0
+
+
 If your endpoint is serving more than one model, like with the [Foundry Models service](../../model-inference/overview.md) or [GitHub Models](https://github.com/marketplace/models), you have to indicate `model_name` parameter:
 
 ```python
