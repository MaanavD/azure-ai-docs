---
title: Create an Azure AI Foundry project in Azure AI Foundry portal
titleSuffix: Azure AI Foundry
description: This article describes how to create an Azure AI Foundry project so you can work with generative AI in the cloud.
manager: scottpolly
ms.service: azure-ai-foundry
ms.custom:
  - ignite-2023
  - build-2024
  - ignite-2024
ms.topic: how-to
ms.date: 04/11/2025
ms.reviewer: deeikele
ms.author: sgilley
author: sdgilley
zone_pivot_groups: project-type
# customer intent: As a developer, I want to create an Azure AI Foundry project so I can work with generative AI.
---

# Create a project in Azure AI Foundry portal

This article describes how to create an [Azure AI Foundry](https://ai.azure.com) project. A project is used to organize your work and save state while building customized AI apps.

Azure AI Foundry supports two types of projects: [!INCLUDE [hub](../includes/hub-project-name.md)] and [!INCLUDE [fdp](../includes/fdp-project-name.md)]. For more information about the differences between these two project types, see [Project types](../what-is-azure-ai-foundry.md#project-types).

::: zone pivot="fdp-project"

<<<<<<< HEAD
> [!TIP]
> The rest of this article shows how to create a **[!INCLUDE [fdp](../includes/fdp-project-name.md)]**.  Select [!INCLUDE [hub](../includes/hub-project-name.md)] at the top of this article if you want to create a [!INCLUDE [hub](../includes/hub-project-name.md)] instead.
=======
> [!NOTE]
> The rest of this article describes how to create a **[!INCLUDE [fdp](../includes/fdp-project-name.md)]**.  Select [!INCLUDE [hub](../includes/hub-project-name.md)] at the top of this article if you want to create a [!INCLUDE [hub](../includes/hub-project-name.md)] instead.
>>>>>>> f389e4ba

A [!INCLUDE [fdp](../includes/fdp-project-name.md)] is built on an Azure AI Foundry resource. This project type does not use a hub. Essential connections to storage and Azure AI Search are built into the resource for more seamless development. 

::: zone-end

::: zone pivot="hub-project"

<<<<<<< HEAD
> [!TIP]
> The rest of this article shows how to create a **[!INCLUDE [hub](../includes/hub-project-name.md)]**.  Select [!INCLUDE [fdp](../includes/fdp-project-name.md)] at the top of this article if you want to create a [!INCLUDE [fdp](../includes/fdp-project-name.md)] instead.
=======
> [!NOTE]
> The rest of this article describes how to create a **[!INCLUDE [hub](../includes/hub-project-name.md)]**.  Select [!INCLUDE [fdp](../includes/fdp-project-name.md)] at the top of this article if you want to create a [!INCLUDE [fdp](../includes/fdp-project-name.md)] instead.
>>>>>>> f389e4ba

A [!INCLUDE [hub](../includes/hub-project-name.md)] is hosted by an Azure AI Foundry hub. If your company has an administrative team that has created a hub for you, you can create a project from that hub. If you are working on your own, you can create a project and a default hub will automatically be created for you.

For more information about the projects and hubs model, see [Azure AI Foundry hubs](../concepts/ai-resources.md).

::: zone-end

## Prerequisites

::: zone pivot="fdp-project"

Use the following tabs to select the method you plan to use to create a [!INCLUDE [fdp](../includes/fdp-project-name.md)]:

# [Azure AI Foundry portal](#tab/ai-studio)

- An Azure subscription. If you don't have an Azure subscription, create a [free account](https://azure.microsoft.com/free/).

# [Python SDK](#tab/python)

- An Azure subscription. If you don't have an Azure subscription, create a [free account](https://azure.microsoft.com/free/).
- [Azure AI Foundry SDK](develop/sdk-overview.md).


# [Azure CLI](#tab/azurecli)

- An Azure subscription. If you don't have an Azure subscription, create a [free account](https://azure.microsoft.com/free/).
- [Azure CLI](/azure/machine-learning/how-to-configure-cli).

---

::: zone-end

::: zone pivot="hub-project"

Use the following tabs to select the method you plan to use to create a [!INCLUDE [hub](../includes/hub-project-name.md)]:
# [Azure AI Foundry portal](#tab/ai-studio)

- An Azure subscription. If you don't have an Azure subscription, create a [free account](https://azure.microsoft.com/free/).

# [Python SDK](#tab/python)

- An Azure subscription. If you don't have an Azure subscription, create a [free account](https://azure.microsoft.com/free/).
- [Azure Machine Learning SDK v2](https://aka.ms/sdk-v2-install).
- An Azure AI Foundry hub. If you don't have a hub, see [Create a hub using the Azure Machine Learning SDK and CLI](develop/create-hub-project-sdk.md).

# [Azure CLI](#tab/azurecli)

- An Azure subscription. If you don't have an Azure subscription, create a [free account](https://azure.microsoft.com/free/).
- [Azure CLI and the machine learning extension](/azure/machine-learning/how-to-configure-cli).
- An Azure AI Foundry hub. If you don't have a hub, see [Create a hub using the Azure Machine Learning SDK and CLI](develop/create-hub-project-sdk.md).

---
::: zone-end

## Create a project


# [Azure AI Foundry portal](#tab/ai-studio)

::: zone pivot="fdp-project"

[!INCLUDE [Create Azure AI Foundry project](../includes/create-project-fdp.md)]

::: zone-end

::: zone pivot="hub-project"

[!INCLUDE [Create Azure AI Foundry project](../includes/create-projects.md)]

::: zone-end

# [Python SDK](#tab/python)

::: zone pivot="fdp-project"

To create a [!INCLUDE [fdp](../includes/fdp-project-name.md)]:

```python
# Create a project
```

::: zone-end

::: zone pivot="hub-project"

The code in this section assumes you have an existing hub.  If you don't have a hub, see [How to create and manage an Azure AI Foundry hub](create-azure-ai-resource.md) to create one.

[!INCLUDE [SDK setup](../includes/development-environment-config.md)]

8. Use the following code to create a project from a hub you or your administrator created previously. Replace example string values with your own values:

    ```Python
    from azure.ai.ml.entities import Project
    
    my_project_name = "myexampleproject"
    my_display_name = "My Example Project"
    hub_name = "myhubname" # Azure resource manager ID of the hub
    hub_id=f"/subscriptions/{subscription_id}/resourceGroups/{resource_group}/providers/Microsoft.MachineLearningServices/workspaces/{hub_name}"
    
    my_project = Project(name=my_project_name, 
                    display_name=my_display_name,
                    hub_id=hub_id)
    
    created_project = ml_client.workspaces.begin_create(workspace=my_project).result()
    ```

::: zone-end

# [Azure CLI](#tab/azurecli)

::: zone pivot="fdp-project"

1. To authenticate to your Azure subscription from the Azure CLI, use the following command:

    ```azurecli
    az login
    ```

    For more information on authenticating, see [Authentication methods](/cli/azure/authenticate-azure-cli).

1. Once the extension is installed and authenticated to your Azure subscription, use the following command to create a new [!INCLUDE [fdp](../includes/fdp-project-name.md)]:

    ```azurecli
    az cognitiveservices account project create --name {my_project_name}
    ```

::: zone-end

::: zone pivot="hub-project"

The code in this section assumes you have an existing hub.  If you don't have a hub, see [How to create and manage an Azure AI Foundry hub](create-azure-ai-resource.md) to create one.

1. If you don't have the Azure CLI and machine learning extension installed, follow the steps in the [Install and set up the machine learning extension](/azure/machine-learning/how-to-configure-cli) article.

1. To authenticate to your Azure subscription from the Azure CLI, use the following command:

    ```azurecli
    az login
    ```

    For more information on authenticating, see [Authentication methods](/cli/azure/authenticate-azure-cli).

1. Once the extension is installed and authenticated to your Azure subscription, use the following command to create a new Azure AI Foundry project from an existing Azure AI Foundry hub:

    ```azurecli
    az ml workspace create --kind project --hub-id {my_hub_ID} --resource-group {my_resource_group} --name {my_project_name}
    ```

    Form `my_hub_ID` with this syntax: `/subscriptions/{subscription_id}/resourceGroups/{resource_group}/providers/Microsoft.MachineLearningServices/workspaces/{hub_name}`.

::: zone-end

---

## View project settings

# [Azure AI Foundry portal](#tab/ai-studio)

::: zone pivot="fdp-project"


On the project **Overview** page you can find information about the project.

- Name: The name of the project appears in the top left corner. You can rename the project using the edit tool.
- Subscription: The subscription that hosts the hub that hosts the project.
- Resource group: The resource group that hosts the hub that hosts the project.
- 
::: zone-end

::: zone pivot="hub-project"

On the project **Overview** page you can find information about the project.

:::image type="content" source="../media/how-to/projects/project-settings.png" alt-text="Screenshot of an Azure AI Foundry project settings page." lightbox = "../media/how-to/projects/project-settings.png":::

- Name: The name of the project appears in the top left corner. You can rename the project using the edit tool.
- Subscription: The subscription that hosts the hub that hosts the project.
- Resource group: The resource group that hosts the hub that hosts the project.

Select **Management center** to navigate to the project resources in Azure AI Foundry portal.
Select **Manage in Azure portal** to navigate to the project resources in the Azure portal.

::: zone-end

# [Python SDK](#tab/python)

::: zone pivot="fdp-project"

```python
# Get the project settings
```

::: zone-end

::: zone pivot="hub-project"

To manage or use the new project, include it in the `MLClient`:

```python
ml_client = MLClient(workspace_name=my_project_name, resource_group_name=resource_group, subscription_id=subscription_id,credential=DefaultAzureCredential())
```
::: zone-end

# [Azure CLI](#tab/azurecli)

::: zone pivot="fdp-project"

To view settings for the project, use the `az cognitiveservices account connection show` command. For example:

```azurecli
az cognitiveservices account connection show --name {my_project_name} --resource-group {my_resource_group}
```

::: zone-end

::: zone pivot="hub-project"

To view settings for the project, use the `az ml workspace show` command. For example:

```azurecli
az ml workspace show --name {my_project_name} --resource-group {my_resource_group}
```

::: zone-end
---

::: zone pivot="hub-project"

## Access project resources

Common configurations on the hub are shared with your project, including connections, compute instances, and network access, so you can start developing right away.

In addition, a number of resources are only accessible by users in your project workspace:

- Components including datasets, flows, indexes, deployed model API endpoints (open and serverless).
- Connections created by you under 'project settings.'
- Azure Storage blob containers, and a fileshare for data upload within your project. Access storage using the following connections:
   
   | Data connection | Storage location | Purpose |
   | --- | --- | --- |
   | workspaceblobstore | {project-GUID}-azureml-blobstore | Default container for data uploads |
   | workspaceartifactstore | {project-GUID}-azureml | Stores components and metadata for your project such as model weights |
   | workspacefilestore | {project-GUID}-code | Hosts files created on your compute and using prompt flow |

> [!NOTE]
> Storage connections are not created directly with the project when your storage account has public network access set to disabled. These are created instead when a first user accesses Azure AI Foundry over a private network connection. [Troubleshoot storage connections](troubleshoot-secure-connection-project.md#troubleshoot-configurations-on-connecting-to-storage)

::: zone-end

## Related content

- [Deploy an enterprise chat web app](../tutorials/deploy-chat-web-app.md)

- [Learn more about Azure AI Foundry](../what-is-azure-ai-foundry.md)

::: zone pivot="hub-project"

- [Learn more about hubs](../concepts/ai-resources.md)

::: zone-end<|MERGE_RESOLUTION|>--- conflicted
+++ resolved
@@ -25,13 +25,8 @@
 
 ::: zone pivot="fdp-project"
 
-<<<<<<< HEAD
 > [!TIP]
 > The rest of this article shows how to create a **[!INCLUDE [fdp](../includes/fdp-project-name.md)]**.  Select [!INCLUDE [hub](../includes/hub-project-name.md)] at the top of this article if you want to create a [!INCLUDE [hub](../includes/hub-project-name.md)] instead.
-=======
-> [!NOTE]
-> The rest of this article describes how to create a **[!INCLUDE [fdp](../includes/fdp-project-name.md)]**.  Select [!INCLUDE [hub](../includes/hub-project-name.md)] at the top of this article if you want to create a [!INCLUDE [hub](../includes/hub-project-name.md)] instead.
->>>>>>> f389e4ba
 
 A [!INCLUDE [fdp](../includes/fdp-project-name.md)] is built on an Azure AI Foundry resource. This project type does not use a hub. Essential connections to storage and Azure AI Search are built into the resource for more seamless development. 
 
@@ -39,13 +34,8 @@
 
 ::: zone pivot="hub-project"
 
-<<<<<<< HEAD
 > [!TIP]
 > The rest of this article shows how to create a **[!INCLUDE [hub](../includes/hub-project-name.md)]**.  Select [!INCLUDE [fdp](../includes/fdp-project-name.md)] at the top of this article if you want to create a [!INCLUDE [fdp](../includes/fdp-project-name.md)] instead.
-=======
-> [!NOTE]
-> The rest of this article describes how to create a **[!INCLUDE [hub](../includes/hub-project-name.md)]**.  Select [!INCLUDE [fdp](../includes/fdp-project-name.md)] at the top of this article if you want to create a [!INCLUDE [fdp](../includes/fdp-project-name.md)] instead.
->>>>>>> f389e4ba
 
 A [!INCLUDE [hub](../includes/hub-project-name.md)] is hosted by an Azure AI Foundry hub. If your company has an administrative team that has created a hub for you, you can create a project from that hub. If you are working on your own, you can create a project and a default hub will automatically be created for you.
 
