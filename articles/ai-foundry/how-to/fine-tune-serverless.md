--- conflicted
+++ resolved
@@ -217,7 +217,6 @@
 >- Storage auth can be changed in Azure Storage > **Settings** > **Configurations** page > **Allow storage account key access**.  
 >- Storage networking can be changed in Azure Storage > **Networking** page.
 
-<<<<<<< HEAD
 | **Storage Networking** | **Storage Auth** | **Data Connection Auth** | **Support** |
 |--|--|--|--|
 | Public Network Access = Enabled | Account key enabled | SAS/Account Key | Yes, UX and SDK |
@@ -227,17 +226,6 @@
 | Enabled from selected virtual networks and IP addresses | Account key disabled | Entra-Based Auth (Credentialless) | Yes, UX and SDK. <br><br>*Note:* for UX, you may need to add Storage Blob Data Reader or Storage Blob Data Contributor for your user ID on the storage account, or change the connection's authentication to use Account key/SAS token. Also ensure the IP of the compute running the browser must be in the selected list |
 | Public Network Access = Disabled | Account key enabled | SAS/Account Key | Yes, UX and SDK. <br><br> *Note:*  for UX data upload and submission to work, the workspace _needs to be accessed from within the Vnet_ that has appropriate access to the storage |
 | Public Network Access = Disabled | Account key disabled | Entra-Based Auth (Credentialless) | Yes, UX and SDK. <br><br> *Note:* for UX data upload and submission to work, the workspace _needs to be accessed from within the Vnet_ that has appropriate access to the storage |
-=======
-| **Storage Networking**  |  **Storage Auth**    | **Data Connection Auth**   | **Support**             |
-| ------------------------------------------------------------ | ------------------------------ | --------------------------------- | ----------------------- |
-| Public Network Access = Enabled           | Account key enabled            | SAS/Account Key                  | Yes, UX and SDK         |
-| Public Network Access = Enabled                               | Account key disabled           | Entra-Based Auth (Credentialless) | Yes, UX and SDK <br><br> *Note:* for UX, you may need to add Storage Blob Data Reader or Storage Blob Data Contributor for your user ID on the storage account, or change the connection's authentication to use Account key/SAS token |                               |                                   |                         |
-| Enabled from selected virtual networks and IP addresses      | Account key enabled            | Account key                      | Yes, UX and SDK <br><br> *Note:* for UX, the IP of the compute running the browser must be in the selected list        |
-| Enabled from selected virtual networks and IP addresses      | Account key enabled            | SAS                               | Yes, UX and SDK  <br><br> *Note:* for UX, the IP of the compute running the browser must be in the selected list       |
-| Enabled from selected virtual networks and IP addresses      | Account key disabled           | Entra-Based Auth (Credentialless) | Yes, UX and SDK. <br><br>*Note:* for UX, you may need to add Storage Blob Data Reader or Storage Blob Data Contributor for your user ID on the storage account, or change the connection's authentication to use Account key/SAS token. Also ensure the IP of the compute running the browser must be in the selected list |                               |                                   |                         |
-| Public Network Access = Disabled                              | Account key enabled            | SAS/Account Key                  | Yes, UX and SDK. <br><br> *Note:*  for UX data upload and submission to work, the workspace _needs to be accessed from within the Vnet_ that has appropriate access to the storage           |
-| Public Network Access = Disabled                              | Account key disabled           | Entra-Based Auth (Credentialless) | Yes, UX and SDK. <br><br> *Note:* for UX data upload and submission to work, the workspace _needs to be accessed from within the Vnet_ that has appropriate access to the storage                |
->>>>>>> 4f5949f0
 
 
 The scenarios above should work in a Managed Vnet workspace as well. See setup of Managed Vnet AI Foundry hub here: [How to configure a managed network for Azure AI Foundry hubs](./configure-managed-network.md)
@@ -598,13 +586,8 @@
 
 | **Storage Networking**     |  **Storage Auth**   | **Data Connection Auth**         | **Support**             |
 | ------------------------------------------------------------ | ------------------------------ | --------------------------------- | ----------------------- |
-<<<<<<< HEAD
 | Public Network Access = Enabled                               | Account key enabled            | SAS/Account Key                  | Yes, UX and SDK         |
 | Public Network Access = Enabled                               | Account key disabled           | Entra-Based Auth (Credentialless) | Yes, UX and SDK <br><br> *Note:* for UX, you may need to add Storage Blob Data Reader or Storage Blob Data Contributor for your user ID on the storage account, or change the connection's authentication to use Account key/SAS token | 
-=======
-| Public Network Access = Enabled   | Account key enabled  | SAS/Account Key   | Yes, UX and SDK         |
-| Public Network Access = Enabled                               | Account key disabled           | Entra-Based Auth (Credentialless) | Yes, UX and SDK <br><br> *Note:* for UX, you may need to add Storage Blob Data Reader or Storage Blob Data Contributor for your user ID on the storage account, or change the connection's authentication to use Account key/SAS token |                               |                                   |                         |
->>>>>>> 4f5949f0
 | Enabled from selected virtual networks and IP addresses      | Account key enabled            | Account key                      | Yes, UX and SDK <br><br> *Note:* for UX, the IP of the compute running the browser must be in the selected list        |
 | Enabled from selected virtual networks and IP addresses      | Account key enabled            | SAS                               | Yes, UX and SDK  <br><br> *Note:* for UX, the IP of the compute running the browser must be in the selected list       |
 | Enabled from selected virtual networks and IP addresses      | Account key disabled           | Entra-Based Auth (Credentialless) | Yes, UX and SDK. <br><br>*Note:* for UX, you may need to add Storage Blob Data Reader or Storage Blob Data Contributor for your user ID on the storage account, or change the connection's authentication to use Account key/SAS token. Also ensure the IP of the compute running the browser must be in the selected list |
