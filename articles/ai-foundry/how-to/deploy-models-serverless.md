--- conflicted
+++ resolved
@@ -557,11 +557,7 @@
 
 ## Use the standard deployment
 
-<<<<<<< HEAD
-Models deployed in Azure Machine Learning and Azure AI Foundry as standard deployments support the [Azure AI Model Inference API](../../ai-foundry/model-inference/reference/reference-model-inference-api.md) that exposes a common set of capabilities for foundational models and that can be used by developers to consume predictions from a diverse set of models in a uniform and consistent way. 
-=======
-Models deployed in Azure Machine Learning and Azure AI Foundry in Serverless API endpoints support the [Foundry Models API](../../ai-foundry/model-inference/reference/reference-model-inference-api.md) that exposes a common set of capabilities for foundational models and that can be used by developers to consume predictions from a diverse set of models in a uniform and consistent way. 
->>>>>>> cb9fc19f
+Models deployed in Azure Machine Learning and Azure AI Foundry in standard deployments support the [Foundry Models API](../../ai-foundry/model-inference/reference/reference-model-inference-api.md) that exposes a common set of capabilities for foundational models and that can be used by developers to consume predictions from a diverse set of models in a uniform and consistent way. 
 
 Read more about the [capabilities of this API](../../ai-foundry/model-inference/reference/reference-model-inference-api.md#capabilities) and how [you can use it when building applications](../../ai-foundry/model-inference/reference/reference-model-inference-api.md#getting-started). 
 
