--- conflicted
+++ resolved
@@ -555,23 +555,13 @@
 
 ## Use the standard deployment
 
-<<<<<<< HEAD
-Models deployed in Azure Machine Learning and Azure AI Foundry in Serverless API endpoints support the [Foundry Models API](../../ai-foundry/model-inference/reference/reference-model-inference-api.md) that exposes a common set of capabilities for foundational models and that can be used by developers to consume predictions from a diverse set of models in a uniform and consistent way. 
-=======
 Models deployed in Azure Machine Learning and Azure AI Foundry in standard deployments support the [Foundry Models API](../../ai-foundry/model-inference/reference/reference-model-inference-api.md) that exposes a common set of capabilities for foundational models and that can be used by developers to consume predictions from a diverse set of models in a uniform and consistent way. 
->>>>>>> 4f5949f0
 
 Read more about the [capabilities of this API](../../ai-foundry/model-inference/reference/reference-model-inference-api.md#capabilities) and how [you can use it when building applications](../../ai-foundry/model-inference/reference/reference-model-inference-api.md#getting-started). 
 
 ## Network isolation
 
-<<<<<<< HEAD
-[!INCLUDE [uses-hub-only](../includes/uses-hub-only.md)]
-
-Endpoints for models deployed as Serverless APIs follow the public network access (PNA) flag setting of the Azure AI Foundry portal Hub that has the project in which the deployment exists. To secure your MaaS endpoint, disable the PNA flag on your Azure AI Foundry Hub. You can secure inbound communication from a client to your endpoint by using a private endpoint for the hub.
-=======
 Endpoints for models deployed as standard deployment follow the public network access (PNA) flag setting of the Azure AI Foundry portal Hub that has the project in which the deployment exists. To secure your standard deployment, disable the PNA flag on your Azure AI Foundry Hub. You can secure inbound communication from a client to your endpoint by using a private endpoint for the hub.
->>>>>>> 4f5949f0
 
 To set the PNA flag for the Azure AI Foundry hub:
 
