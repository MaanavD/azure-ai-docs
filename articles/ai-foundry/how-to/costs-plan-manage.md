---
title: Plan and manage costs for Azure AI Foundry
titleSuffix: Azure AI Foundry
description: Learn how to plan for and manage costs for Azure AI Foundry by using cost analysis in the Azure portal.
manager: scottpolly
ms.service: azure-ai-foundry
ms.custom:
  - ignite-2023
  - build-2024
  - ignite-2024
ms.topic: conceptual
ms.date: 05/07/2025
ms.reviewer: obiume
ms.author: larryfr
author: Blackmist
---

# Plan and manage costs for Azure AI Foundry

[!INCLUDE [feature-preview](../includes/feature-preview.md)]

This article describes how you plan for and manage costs for [Azure AI Foundry](https://ai.azure.com). First, you use the Azure pricing calculator to help plan for Azure AI Foundry costs before you add any resources for the service to estimate costs. Next, as you add Azure resources, review the estimated costs.

> [!TIP]
> Azure AI Foundry does not have a specific page in the Azure pricing calculator. Azure AI Foundry is composed of several other Azure services, some of which are optional. This article provides information on using the pricing calculator to estimate costs for these services.

You use Azure AI services in Azure AI Foundry portal. Costs for Azure AI services are only a portion of the monthly costs in your Azure bill. You're billed for all Azure services and resources used in your Azure subscription, including the third-party services.

## Prerequisites

Cost analysis in Microsoft Cost Management supports most Azure account types, but not all of them. To view the full list of supported account types, see [Understand Cost Management data](/azure/cost-management-billing/costs/understand-cost-mgt-data?WT.mc_id=costmanagementcontent_docsacmhorizontal_-inproduct-learn). To view cost data, you need at least read access for an Azure account. For information about assigning access to Microsoft Cost Management data, see [Assign access to data](/azure/cost-management-billing/costs/assign-access-acm-data?WT.mc_id=costmanagementcontent_docsacmhorizontal_-inproduct-learn).

## Estimate costs before using Azure AI services

Use the [Azure pricing calculator](https://azure.microsoft.com/pricing/calculator/) to estimate costs before you add Azure AI services.

1. Select a product such as Azure OpenAI in the Azure pricing calculator.

    :::image type="content" source="../media/cost-management/pricing-calculator-select-product.png" alt-text="Screenshot of selecting Azure OpenAI in the Azure pricing calculator." lightbox="../media/cost-management/pricing-calculator-select-product.png":::

1. Enter the number of units you plan to use. For example, enter the number of tokens for prompts and completions.

    :::image type="content" source="../media/cost-management/pricing-calculator-estimate-openai.png" alt-text="Screenshot of Azure OpenAI cost estimate in the Azure pricing calculator." lightbox="../media/cost-management/pricing-calculator-estimate-openai.png":::

1. You can select more than one product to estimate costs for multiple products. For example, select Virtual Machines to add potential costs for compute resources.

    :::image type="content" source="../media/cost-management/pricing-calculator-estimate.png" alt-text="Screenshot of total estimate in the Azure pricing calculator." lightbox="../media/cost-management/pricing-calculator-estimate.png":::

As you add new resources to your project, return to this calculator and add the same resource here to update your cost estimates.


### Costs that typically accrue with Azure AI Foundry hubs

When you create resources for a hub, resources for other Azure services are also created. They are:

| Service pricing page | Description with example use cases | 
| --- | --- | 
| [Azure AI services](https://azure.microsoft.com/pricing/details/cognitive-services/) | You pay to use services such as Azure OpenAI, Speech, Content Safety, Vision, Document Intelligence, and Language. Costs vary for each service and for some features within each service. For more information about provisioning of Azure AI services, see [Azure AI Foundry hubs](../concepts/ai-resources.md#azure-ai-services-api-access-keys).| 
| [Azure AI Search](https://azure.microsoft.com/pricing/details/search/) | An example use case is to store data in a [vector search index](./index-add.md). |
| [Azure Machine Learning](https://azure.microsoft.com/pricing/details/machine-learning/) | Compute instances are needed to run [Visual Studio Code (Web or Desktop)](./develop/vscode.md) and [prompt flow](./prompt-flow.md) via Azure AI Foundry.<br/><br/>When you create a compute instance, the virtual machine (VM) stays on so it's available for your work.<br/><br/>Enable idle shutdown to save on cost when the VM is idle for a specified time period.<br/><br/>Or set up a schedule to automatically start and stop the compute instance to save cost when you aren't planning to use it. | 
| [Azure Virtual Machine](https://azure.microsoft.com/pricing/details/virtual-machines/) | Azure Virtual Machines gives you the flexibility of virtualization for a wide range of computing solutions with support for Linux, Windows Server, SQL Server, Oracle, IBM, SAP, and more. |
| [Azure Container Registry Basic account](https://azure.microsoft.com/pricing/details/container-registry) | Provides storage of private Docker container images, enabling fast, scalable retrieval, and network-close deployment of container workloads on Azure. |
| [Azure Blob Storage](https://azure.microsoft.com/pricing/details/storage/blobs/) | Can be used to store Azure AI Foundry project files. |
| [Key Vault](https://azure.microsoft.com/pricing/details/key-vault/) | A key vault for storing secrets. |
| [Azure Private Link](https://azure.microsoft.com/pricing/details/private-link/) | Azure Private Link enables you to access Azure PaaS Services (for example, Azure Storage and SQL Database) over a private endpoint in your virtual network. |

### Costs might accrue before deleting an Azure AI Foundry hub

Before you delete a hub in the Azure portal or with Azure CLI, the following sub resources are common costs that accumulate even when you aren't actively working in the workspace. If you're planning on returning to your hub at a later time, these resources might continue to accrue costs: 
- Azure AI Search (for the data)
- Virtual machines
- Load Balancer
- Azure Virtual Network
- Bandwidth

Each VM is billed per hour it's running. Cost depends on VM specifications. VMs that are running but not actively working on a dataset are still charged via the load balancer. For each compute instance, one load balancer is billed per day. Every 50 nodes of a compute cluster have one standard load balancer billed. To avoid load balancer costs on stopped compute instances and compute clusters, delete the compute resource.

Compute instances also incur P10 disk costs even in stopped state. This cost is because any user content saved to disk is persisted across the stopped state similar to Azure VMs. We're working on making the OS disk size/ type configurable to better control costs. For Azure Virtual Networks, one virtual network is billed per subscription and per region. Virtual networks can't span regions or subscriptions. Setting up private endpoints in virtual network setups might also incur charges. If your virtual network uses an Azure Firewall, the firewall might also incur charges. Bandwidth usage is charged; the more data transferred, the more you're charged. 

For more information, see the [Azure pricing calculator](https://azure.microsoft.com/pricing/calculator/).

> [!TIP]
> Using a managed virtual network is free. However some features of the managed network rely on Azure Private Link (for private endpoints) and Azure Firewall (for FQDN rules) and will incur charges. For more information, see [Managed virtual network isolation](configure-managed-network.md#pricing).

### Costs might accrue after deleting an Azure AI Foundry hub

After you delete a hub in the Azure portal or with Azure CLI, the following resources continue to exist. They continue to accrue costs until you delete them.

- Azure Container Registry
- Azure Blob Storage
- Key Vault
- Application Insights (if you enabled it for your hub)

## Monitor costs

As you use Azure AI Foundry, you incur costs. Azure resource usage unit costs vary by time intervals (seconds, minutes, hours, and days) or by unit usage (bytes, megabytes, and so on). You can see the incurred costs in [cost analysis](/azure/cost-management-billing/costs/quick-acm-cost-analysis?WT.mc_id=costmanagementcontent_docsacmhorizontal_-inproduct-learn).

When you use cost analysis, you view costs in graphs and tables for different time intervals. Some examples are by day, current and prior month, and year. You also view costs against budgets and forecasted costs. Switching to longer views over time can help you identify spending trends. And you see where overspending might occur. If you create budgets, you can also easily see where they're exceeded.

### Monitor Azure AI Foundry costs

You can get to cost analysis from the [Azure portal](https://portal.azure.com).

> [!IMPORTANT]
> Your Azure AI foundry costs are only a subset of your overall application or solution costs. You need to monitor costs for all Azure resources used in your application or solution.

<<<<<<< HEAD
=======
For the examples in this section, assume that all Azure AI Foundry Services are in the same resource group. But you can have resources in different resource groups. For example, your Azure AI Search resource might be in a different resource group than your project.

Here's an example of how to monitor costs for a project. The costs are used as an example only. Your costs vary depending on the services that you use and the amount of usage.

1. Sign in to [Azure AI Foundry](https://ai.azure.com).
1. Select your project and then select **Management center** from the left menu. 
1. Under the **Project** heading, select **Overview**. 
1. Select **View cost for resources** from the **Total cost** section. The [Azure portal](https://portal.azure.com) opens to the resource group for your project.

    :::image type="content" source="../media/cost-management/project-costs/project-settings-go-view-costs.png" alt-text="Screenshot of the Azure AI Foundry portal showing how to see project settings." lightbox="../media/cost-management/project-costs/project-settings-go-view-costs.png":::

1. Expand the **Resource** column to see the costs for each service that's underlying your [project](../concepts/ai-resources.md#organize-work-in-projects-for-customization). But this view doesn't include costs for all resources that you use in a project.

    :::image type="content" source="../media/cost-management/project-costs/costs-per-project-resource.png" alt-text="Screenshot of the Azure portal cost analysis with the project and associated resources." lightbox="../media/cost-management/project-costs/costs-per-project-resource.png":::

1. Select **Costs by resource** > **Resources**.

    :::image type="content" source="../media/cost-management/project-costs/select-costs-per-resource.png" alt-text="Screenshot of the Azure portal cost analysis with the button to select costs by resources." lightbox="../media/cost-management/project-costs/select-costs-per-resource.png":::

1. On the **Cost analysis** page where you're taken to, make sure the scope is set to your resource group. 

    :::image type="content" source="../media/cost-management/project-costs/costs-per-resource-group-details.png" alt-text="Screenshot of the Azure portal cost analysis for a resource group." lightbox="../media/cost-management/project-costs/costs-per-resource-group-details.png":::

    In this example:
    - The resource group name is **rg-contosoairesource**.
    - The total cost for all resources and services in the example resource group is **$222.97**. In this example, $222.97 is the total cost for your application or solution that you're building with Azure AI Foundry. Again, this example assumes that all Azure AI Foundry Services are in the same resource group. But you can have resources in different resource groups.
    - The project name is **contoso-outdoor-proj**.
    - The costs that are limited to resources and services in the example [project](../concepts/ai-resources.md#organize-work-in-projects-for-customization) total **$212.06**. 
    
1. Expand **contoso-outdoor-proj** to see the costs for services underlying the [project](../concepts/ai-resources.md#organize-work-in-projects-for-customization) resource. 

    :::image type="content" source="../media/cost-management/project-costs/costs-per-project-resource-details.png" alt-text="Screenshot of the Azure portal cost analysis with project expanded." lightbox="../media/cost-management/project-costs/costs-per-project-resource-details.png":::

1. Expand **contoso_ai_resource** to see the costs for services underlying the [hub](../concepts/ai-resources.md) resource. You can also apply a filter to focus on other costs in your resource group. 

You can also view resource group costs directly from the Azure portal. To do so:
>>>>>>> cb9fc19f
1. Sign in to [Azure portal](https://portal.azure.com).
1. Select **Resource groups**. 
1. Find and select the resource group that contains your Azure AI Foundry Services.
1. From the left pane, select **Cost analysis**.

    :::image type="content" source="../media/cost-management/project-costs/costs-per-resource-group.png" alt-text="Screenshot of the Azure portal cost analysis at the resource group level." lightbox="../media/cost-management/project-costs/costs-per-resource-group.png":::

For more information, see the [Azure pricing calculator](https://azure.microsoft.com/pricing/calculator/).

### Monitor costs for models offered through the Azure Marketplace

Models deployed as a service using pay-as-you-go are offered through the Azure Marketplace. The model publishers might apply different costs depending on the offering. Each project in Azure AI Foundry portal has its own subscription with the offering, which allows you to monitor the costs and the consumption happening on that project. Use [Microsoft Cost Management](https://azure.microsoft.com/products/cost-management) to monitor the costs:

1. Sign in to [Azure portal](https://portal.azure.com).

1. On the left pane, select **Cost Management + Billing** and then, on the same menu, select **Cost Management**.

1. On the left pane, under the section **Cost Management**, select now **Cost Analysis**.

1. Select a view such as **Resources**. The cost associated with each resource is displayed.

    :::image type="content" source="../media/cost-management/marketplace/costs-model-as-service-cost-analysis.png" alt-text="A screenshot of the Cost Analysis tool displaying how to show cost per resource." lightbox="../media/cost-management/marketplace/costs-model-as-service-cost-analysis.png":::

1. On the **Type** column, select the filter icon to filter all the resources of type **microsoft.saas/resources**. This type corresponds to resources created from offers from the Azure Marketplace. For convenience, you can filter by resource types containing the string **SaaS**. 

    :::image type="content" source="../media/cost-management/marketplace/costs-model-as-service-cost-filter.png" alt-text="A screenshot of how to filter by resource type containing the string 'SaaS'." lightbox="../media/cost-management/marketplace/costs-model-as-service-cost-filter.png":::

1. One resource is displayed for each model offer per project. Naming of those resources is `[Model offer name]-[GUID]`.

1. Select to expand the resource details to get access to each of the costs meters associated with the resource. 

    - **Tier** represents the offering.
    - **Product** is the specific product inside the offering. 
    
    Some model providers might use the same name for both.

    :::image type="content" source="../media/cost-management/marketplace/costs-model-as-service-cost-details.png" alt-text="A screenshot showing different resources corresponding to different model offers and their associated meters." lightbox="../media/cost-management/marketplace/costs-model-as-service-cost-details.png":::

    > [!TIP]
    > Remember that one resource is created per each project, per each plan your project subscribes to.

1. When you expand the details, costs are reported per each of the meters associated with the offering. Each meter might track different sources of costs like inferencing, or fine tuning. The following meters are displayed (when some cost is associated with them):

    | Meter | Group | Description |
    |-----|-----|-----|
    | `paygo-inference-input-tokens` | Base model | Costs associated with the tokens used as input for inference of a base model. |
    | `paygo-inference-output-tokens` | Base model | Costs associated with the tokens generated as output for the inference of base model.|
    | `paygo-finetuned-model-inference-hosting` | Fine-tuned model | Costs associated with the hosting of an inference endpoint for a fine-tuned model. This value isn't the cost of hosting the model, but the cost of having an endpoint serving it. |
    | `paygo-finetuned-model-inference-input-tokens`  | Fine-tuned model | Costs associated with the tokens used as input for inference of a fine tuned model. |
    | `paygo-finetuned-model-inference-output-tokens` | Fine-tuned model | Costs associated with the tokens generated as output for the inference of a fine tuned model. |


## Create budgets

You can create [budgets](/azure/cost-management-billing/costs/tutorial-acm-create-budgets?WT.mc_id=costmanagementcontent_docsacmhorizontal_-inproduct-learn) to manage costs and create [alerts](/azure/cost-management-billing/costs/cost-mgt-alerts-monitor-usage-spending?WT.mc_id=costmanagementcontent_docsacmhorizontal_-inproduct-learn) that automatically notify stakeholders of spending anomalies and overspending risks. Alerts are based on spending compared to budget and cost thresholds. Budgets and alerts are created for Azure subscriptions and resource groups, so they're useful as part of an overall cost monitoring strategy. 

Budgets can be created with filters for specific resources or services in Azure if you want more granularity present in your monitoring. Filters help ensure that you don't accidentally create new resources that cost you more money. For more about the filter options when you create a budget, see [Group and filter options](/azure/cost-management-billing/costs/group-filter?WT.mc_id=costmanagementcontent_docsacmhorizontal_-inproduct-learn).

## Export cost data

You can also [export your cost data](/azure/cost-management-billing/costs/tutorial-export-acm-data?WT.mc_id=costmanagementcontent_docsacmhorizontal_-inproduct-learn) to a storage account. Exporting data is helpful when you or others need to do more data analysis for costs. For example, finance teams can analyze the data using Excel or Power BI. You can export your costs on a daily, weekly, or monthly schedule and set a custom date range. Exporting cost data is the recommended way to retrieve cost datasets.


## Understand the full billing model for Azure AI services

Azure AI services run on Azure infrastructure that accrues costs along with Azure AI when you deploy the new resource. It's important to understand that extra infrastructure might accrue cost. You need to manage that cost when you make changes to deployed resources.

When you create or use Azure AI services resources, you might get charged based on the services that you use. There are two billing models available for Azure AI services: 

- Pay-as-you-go: Pay-as-you-go pricing, you're billed according to the Azure AI services offering that you use, based on its billing information.
- Commitment tiers: With commitment tier pricing, you commit to using several service features for a fixed fee, enabling you to have a predictable total cost based on the needs of your workload. You're billed according to the plan you choose. See [Quickstart: purchase commitment tier pricing](../../ai-services/commitment-tier.md) for information on available services, how to sign up, and considerations when purchasing a plan.

> [!NOTE]
> If you use the resource above the quota provided by the commitment plan, you will be charged for the additional usage as per the overage amount mentioned in the Azure portal when you purchase a commitment plan. 

You can pay for Azure AI services charges with your Azure Prepayment (previously called monetary commitment) credit. However, you can't use Azure Prepayment credit to pay for charges for third-party products and services including ones from the Azure Marketplace.

For more information, see the [Azure pricing calculator](https://azure.microsoft.com/pricing/calculator/).

## Next steps

- Learn [how to optimize your cloud investment with Microsoft Cost Management](/azure/cost-management-billing/costs/cost-mgt-best-practices?WT.mc_id=costmanagementcontent_docsacmhorizontal_-inproduct-learn).
- Learn more about managing costs with [cost analysis](/azure/cost-management-billing/costs/quick-acm-cost-analysis?WT.mc_id=costmanagementcontent_docsacmhorizontal_-inproduct-learn).
- Learn about how to [prevent unexpected costs](/azure/cost-management-billing/cost-management-billing-overview?WT.mc_id=costmanagementcontent_docsacmhorizontal_-inproduct-learn).
- Take the [Cost Management](/training/paths/control-spending-manage-bills?WT.mc_id=costmanagementcontent_docsacmhorizontal_-inproduct-learn) guided learning course.<|MERGE_RESOLUTION|>--- conflicted
+++ resolved
@@ -104,8 +104,6 @@
 > [!IMPORTANT]
 > Your Azure AI foundry costs are only a subset of your overall application or solution costs. You need to monitor costs for all Azure resources used in your application or solution.
 
-<<<<<<< HEAD
-=======
 For the examples in this section, assume that all Azure AI Foundry Services are in the same resource group. But you can have resources in different resource groups. For example, your Azure AI Search resource might be in a different resource group than your project.
 
 Here's an example of how to monitor costs for a project. The costs are used as an example only. Your costs vary depending on the services that you use and the amount of usage.
@@ -142,7 +140,6 @@
 1. Expand **contoso_ai_resource** to see the costs for services underlying the [hub](../concepts/ai-resources.md) resource. You can also apply a filter to focus on other costs in your resource group. 
 
 You can also view resource group costs directly from the Azure portal. To do so:
->>>>>>> cb9fc19f
 1. Sign in to [Azure portal](https://portal.azure.com).
 1. Select **Resource groups**. 
 1. Find and select the resource group that contains your Azure AI Foundry Services.
