---
title: Explore the model catalog in Azure AI Foundry portal
titleSuffix: Azure AI Foundry
description: This article introduces foundation model capabilities and the model catalog in Azure AI Foundry portal.
manager: scottpolly
ms.service: azure-ai-foundry
ms.custom:
  - ignite-2023
  - build-2024
  - ai-learning-hub
  - ignite-2024
ms.topic: how-to
ms.date: 03/24/2025
ms.reviewer: jcioffi
ms.author: ssalgado
author: ssalgadodev
---

# Model catalog and collections in Azure AI Foundry portal

[!INCLUDE [feature-preview](../includes/feature-preview.md)]

The model catalog in Azure AI Foundry portal is the hub to discover and use a wide range of models for building generative AI applications. The model catalog features hundreds of models across model providers such as Azure OpenAI in Azure AI Foundry Models, Mistral, Meta, Cohere, NVIDIA, and Hugging Face, including models that Microsoft trained. Models from providers other than Microsoft are Non-Microsoft Products as defined in [Microsoft Product Terms](https://www.microsoft.com/licensing/terms/welcome/welcomepage) and are subject to the terms provided with the models.

## Model collections

The model catalog organizes models into different collections:


* **Curated by Azure AI**: The most popular partner models (open-weight and proprietary) packaged and optimized to work seamlessly on the Azure AI platform. Use of these models is subject to the model providers' license terms. When you deploy these models in Azure AI Foundry portal, their availability is subject to the applicable [Azure service-level agreement (SLA)](https://www.microsoft.com/licensing/docs/view/Service-Level-Agreements-SLA-for-Online-Services), and Microsoft provides support for deployment problems.

  Models from partners such as Meta, NVIDIA, and Mistral AI are examples of models available in this collection on the catalog. You can identify these models by looking for a green checkmark on the model tiles in the catalog. Or you can filter by the **Curated by Azure AI** collection.

* **Azure OpenAI in Azure AI Foundry Models**: Flagship Azure OpenAI models available in Foundry Models. Microsoft supports these models and their use according to the product terms and [SLA for Azure OpenAI](https://www.microsoft.com/licensing/docs/view/Service-Level-Agreements-SLA-for-Online-Services).

* **Open models from the Hugging Face hub**: Hundreds of models from the Hugging Face hub for real-time inference with managed compute. Hugging Face creates and maintains models listed in this collection. For help, use the [Hugging Face forum](https://discuss.huggingface.co) or [Hugging Face support](https://huggingface.co/support). Learn more in [Deploy open models with Azure AI Foundry](deploy-models-managed.md).

You can submit a request to add a model to the model catalog by using [this form](https://forms.office.com/pages/responsepage.aspx?id=v4j5cvGGr0GRqy180BHbR_frVPkg_MhOoQxyrjmm7ZJUM09WNktBMURLSktOWEdDODBDRjg2NExKUy4u).

## Overview of model catalog capabilities

You can search and discover models that meet your need through `keyword search` and `filters`. Model catalog also offers the model performance benchmark metrics for select models. You can access the benchmark by clicking `Compare Models` or from the model card Benchmark tab.

On the model card, you'll find:

* **Quick facts**: you will see key information about the model at a quick glance.
* **Details**: this page contains the detailed information about the model, including description, version info, supported data type, etc.
* **Benchmarks**: you will find performance benchmark metrics for select models.
* **Existing deployments**: if you have already deployed the model, you can find it under Existing deployments tab.
* **Code samples**: you will find the basic code samples to get started with AI application development.
* **License**: you will find legal information related to model licensing.
* **Artifacts**: this tab will be displayed for open models only. You can see the model assets and download them via user interface.

## Model deployment: Azure OpenAI

For more information on Azure OpenAI models, see [What is Azure OpenAI](../../ai-services/openai/overview.md).

## Model deployment: Managed compute and standard deployments  

<<<<<<< HEAD
In addition to Azure OpenAI models, the model catalog offers two distinct ways to deploy models for your use: managed compute and serverless APIs.
=======
In addition to Azure OpenAI models, the model catalog offers two distinct ways to deploy models for your use: managed compute and standard deployments.
>>>>>>> 4f5949f0

The deployment options and features available for each model vary, as described in the following tables. [Learn more about data processing with the deployment options]( concept-data-privacy.md).

### Capabilities of model deployment options
<!-- docutune:disable -->

Features | Managed compute | standard deployment
--|--|--
Deployment experience and billing | Model weights are deployed to dedicated virtual machines with managed compute. A managed compute, which can have one or more deployments, makes available a REST API for inference. You're billed for the virtual machine core hours that the deployments use. | Access to models is through a deployment that provisions an API to access the model. The API provides access to the model that Microsoft hosts and manages, for inference. You're billed for inputs and outputs to the APIs, typically in tokens. Pricing information is provided before you deploy.
API authentication | Keys and Microsoft Entra authentication. | Keys only.
Guardrails & controls | Use Azure AI Content Safety service APIs. | Azure AI Content Safety filters are available integrated with inference APIs. Azure AI Content Safety filters are billed separately.
<<<<<<< HEAD
Network isolation | [Configure managed networks for Azure AI Foundry hubs](configure-managed-network.md).  | Managed compute follow your hub's public network access (PNA) flag setting. For more information, see the [Network isolation for models deployed via Serverless APIs](#network-isolation-for-models-deployed-via-serverless-apis) section later in this article.
=======
Network isolation | [Configure managed networks for Azure AI Foundry hubs](configure-managed-network.md).  | Managed compute follow your hub's public network access (PNA) flag setting. For more information, see the [Network isolation for models deployed via standard deployments](#network-isolation-for-models-deployed-via-standard-deployments) section later in this article.

>>>>>>> 4f5949f0

### Available models for supported deployment options

For Azure OpenAI models, see [Azure OpenAI models](../../ai-services/openai/concepts/models.md).

To view a list of supported models for standard deployment or Managed Compute, go to the home page of the model catalog in [Azure AI Foundry](https://ai.azure.com). Use the **Deployment options** filter to select either **standard deployment** or **Managed Compute**. 

:::image type="content" source="../media/how-to/model-catalog-overview/catalog-filter.png" alt-text="A screenshot showing how to filter by managed compute models in the catalog." lightbox="../media/how-to/model-catalog-overview/catalog-filter.png":::  


<!-- docutune:enable -->

:::image type="content" source="../media/explore/platform-service-cycle.png" alt-text="Diagram that shows a standard deployment model and the service cycle of managed computes." lightbox="../media/explore/platform-service-cycle.png":::

## Model lifecycle: deprecation and retirement
AI models evolve fast, and when a new version or a new model with updated capabilities in the same model family become available, older models may be retired in the AI Foundry model catalog. To allow for a smooth transition to a newer model version, some models provide users with the option to enable automatic updates. To learn more about the model lifecycle of different models, upcoming model retirement dates, and suggested replacement models and versions, see:

- [Azure OpenAI model deprecations and retirements](../../ai-services/openai/concepts/model-retirements.md?context=/azure/ai-foundry/context/context)
- [Deprecations and retirements for standard deployments](../concepts/model-lifecycle-retirement.md)

## Managed compute

The capability to deploy models as managed compute builds on platform capabilities of Azure Machine Learning to enable seamless integration of the wide collection of models in the model catalog across the entire life cycle of large language model (LLM) operations.

:::image type="content" source="../media/explore/llmops-life-cycle.png" alt-text="Diagram that shows the life cycle of large language model operations." lightbox="../media/explore/llmops-life-cycle.png":::

### Availability of models for deployment as managed compute  

The models are made available through [Azure Machine Learning registries](/azure/machine-learning/concept-machine-learning-registries-mlops). These registries enable a machine-learning-first approach to [hosting and distributing Azure Machine Learning assets](/azure/machine-learning/how-to-share-models-pipelines-across-workspaces-with-registries). These assets include model weights, container runtimes for running the models, pipelines for evaluating and fine-tuning the models, and datasets for benchmarks and samples.

The registries build on top of a highly scalable and enterprise-ready infrastructure that:

* Delivers low-latency access model artifacts to all Azure regions with built-in geo-replication.

* Supports enterprise security requirements such as limiting access to models by using Azure Policy and secure deployment by using managed virtual networks.

### Deployment of models for inference with managed compute

Models available for deployment to managed compute can be deployed to Azure Machine Learning managed compute for real-time inference. Deploying to managed compute requires you to have a virtual machine quota in your Azure subscription for the specific products that you need to optimally run the model. Some models allow you to deploy to a [temporarily shared quota for model testing](deploy-models-managed.md).

Learn more about deploying models:

* [Deploy Meta Llama models](deploy-models-llama.md)
* [Deploy Azure AI Foundry open models](deploy-models-managed.md)

### Building generative AI apps with managed compute

The *prompt flow* feature in Azure Machine Learning offers a great experience for prototyping. You can use models deployed with managed compute in prompt flow with the [Open Model LLM tool](/azure/machine-learning/prompt-flow/tools-reference/open-model-llm-tool). You can also use the REST API exposed by managed compute in popular LLM tools like LangChain with the [Azure Machine Learning extension](https://python.langchain.com/docs/integrations/chat/azureml_chat_endpoint/).  

### Guardrails & controls for models deployed as managed compute

The [Azure AI Content Safety](../../ai-services/content-safety/overview.md) service is available for use with managed compute to screen for various categories of harmful content, such as sexual content, violence, hate, and self-harm. You can also use the service to screen for advanced threats such as jailbreak risk detection and protected material text detection.

You can refer to [this notebook](https://github.com/Azure/azureml-examples/blob/main/sdk/python/foundation-models/system/inference/text-generation/llama-safe-online-deployment.ipynb) for reference integration with Azure AI Content Safety for Llama 2. Or you can use the Content Safety (Text) tool in prompt flow to pass responses from the model to Azure AI Content Safety for screening. You're billed separately for such use, as described in [Azure AI Content Safety pricing](https://azure.microsoft.com/pricing/details/cognitive-services/content-safety/).

## Standard deployment (pay per token offer) billing

You can deploy certain models in the model catalog with pay-per-token billing. This deployment method, also called *standard deployment*, provides a way to consume the models as APIs without hosting them on your subscription. Models are hosted in a Microsoft-managed infrastructure, which enables API-based access to the model provider's model. API-based access can dramatically reduce the cost of accessing a model and simplify the provisioning experience.

Models that are available for deployment as standard deployments with pay-as-you-go billing are offered by the model provider, but they're hosted in a Microsoft-managed Azure infrastructure and accessed via API. Model providers define the license terms and set the price for use of their models. The Azure Machine Learning service:

* Manages the hosting infrastructure.
* Makes the inference APIs available.
* Acts as the data processor for prompts submitted and content output by models deployed via standard deployment.

Learn more about data processing for standard deployment in the [article about data privacy](concept-data-privacy.md).

:::image type="content" source="../media/explore/model-publisher-cycle.png" alt-text="Diagram that shows the model publisher service cycle." lightbox="../media/explore/model-publisher-cycle.png":::

> [!NOTE]
> Cloud Solution Provider (CSP) subscriptions do not have the ability to purchase standard deployment models.

### Billing

The discovery, subscription, and consumption experience for models deployed via standard deployment is in Azure AI Foundry portal and Azure Machine Learning studio. Users accept license terms for use of the models. Pricing information for consumption is provided during deployment.

Models from non-Microsoft providers are billed through Azure Marketplace, in accordance with the [Microsoft Commercial Marketplace Terms of Use](/legal/marketplace/marketplace-terms).

Models from Microsoft are billed via Azure meters as First Party Consumption Services. As described in the [Product Terms](https://www.microsoft.com/licensing/terms/welcome/welcomepage), you purchase First Party Consumption Services by using Azure meters, but they aren't subject to Azure service terms. Use of these models is subject to the provided license terms.  

### Fine-tuning models

Certain models also support fine-tuning. For these models, you can take advantage of managed compute (preview) or standard deployment fine-tuning to tailor the models by using data that you provide. For more information, see the [fine-tuning overview](../concepts/fine-tuning-overview.md).

### RAG with models deployed as standard deployments

In Azure AI Foundry portal, you can use vector indexes and retrieval-augmented generation (RAG). You can use models that can be deployed via standard deployments to generate embeddings and inferencing based on custom data. These embeddings and inferencing can then generate answers specific to your use case. For more information, see [Build and consume vector indexes in Azure AI Foundry portal](index-add.md).

### Regional availability of offers and models

Pay-per-token billing is available only to users whose Azure subscription belongs to a billing account in a country/region where the model provider has made the offer available. If the offer is available in the relevant region, the user then must have a project resource in the Azure region where the model is available for deployment or fine-tuning, as applicable. See [Region availability for models in standard deployment endpoints | Azure AI Foundry](deploy-models-serverless-availability.md) for detailed information.

<<<<<<< HEAD
### Guardrails & controls for models deployed via serverless APIs
=======
### Guardrails & controls for models deployed via standard deployments
>>>>>>> 4f5949f0

[!INCLUDE [content-safety-serverless-models](../includes/content-safety-serverless-models.md)]

### Network isolation for models deployed via standard deployments

Endpoints for models deployed as standard deployments follow the public network access flag setting of the Azure AI Foundry hub that has the project in which the deployment exists. To help secure your standard deployment, disable the public network access flag on your Azure AI Foundry hub. You can help secure inbound communication from a client to your endpoint by using a private endpoint for the hub.

To set the public network access flag for the Azure AI Foundry hub:

* Go to the [Azure portal](https://ms.portal.azure.com/).
* Search for the resource group to which the hub belongs, and select your Azure AI Foundry hub from the resources listed for this resource group.
* On the hub overview page, on the left pane, go to **Settings** > **Networking**.
* On the **Public access** tab, you can configure settings for the public network access flag.
* Save your changes. Your changes might take up to five minutes to propagate.

#### Limitations

* If you have an Azure AI Foundry hub with a private endpoint created before July 11, 2024, standard deployments added to projects in this hub won't follow the networking configuration of the hub. Instead, you need to create a new private endpoint for the hub and create new standard deployments in the project so that the new deployments can follow the hub's networking configuration.

* If you have an Azure AI Foundry hub with standard deployment created before July 11, 2024, and you enable a private endpoint on this hub, the existing standard deployments won't follow the hub's networking configuration. For standard deployments in the hub to follow the hub's networking configuration, you need to create the deployments again.

* Currently, [Azure OpenAI On Your Data](/azure/ai-services/openai/concepts/use-your-data) support isn't available for standard deployments in private hubs, because private hubs have the public network access flag disabled.

* Any network configuration change (for example, enabling or disabling the public network access flag) might take up to five minutes to propagate.

## Related content

* [Explore foundation models in Azure AI Foundry portal](../../ai-services/connect-services-ai-foundry-portal.md)
* [Model deprecation and retirement in Azure AI model catalog](../concepts/model-lifecycle-retirement.md)<|MERGE_RESOLUTION|>--- conflicted
+++ resolved
@@ -57,11 +57,7 @@
 
 ## Model deployment: Managed compute and standard deployments  
 
-<<<<<<< HEAD
-In addition to Azure OpenAI models, the model catalog offers two distinct ways to deploy models for your use: managed compute and serverless APIs.
-=======
 In addition to Azure OpenAI models, the model catalog offers two distinct ways to deploy models for your use: managed compute and standard deployments.
->>>>>>> 4f5949f0
 
 The deployment options and features available for each model vary, as described in the following tables. [Learn more about data processing with the deployment options]( concept-data-privacy.md).
 
@@ -73,12 +69,8 @@
 Deployment experience and billing | Model weights are deployed to dedicated virtual machines with managed compute. A managed compute, which can have one or more deployments, makes available a REST API for inference. You're billed for the virtual machine core hours that the deployments use. | Access to models is through a deployment that provisions an API to access the model. The API provides access to the model that Microsoft hosts and manages, for inference. You're billed for inputs and outputs to the APIs, typically in tokens. Pricing information is provided before you deploy.
 API authentication | Keys and Microsoft Entra authentication. | Keys only.
 Guardrails & controls | Use Azure AI Content Safety service APIs. | Azure AI Content Safety filters are available integrated with inference APIs. Azure AI Content Safety filters are billed separately.
-<<<<<<< HEAD
-Network isolation | [Configure managed networks for Azure AI Foundry hubs](configure-managed-network.md).  | Managed compute follow your hub's public network access (PNA) flag setting. For more information, see the [Network isolation for models deployed via Serverless APIs](#network-isolation-for-models-deployed-via-serverless-apis) section later in this article.
-=======
 Network isolation | [Configure managed networks for Azure AI Foundry hubs](configure-managed-network.md).  | Managed compute follow your hub's public network access (PNA) flag setting. For more information, see the [Network isolation for models deployed via standard deployments](#network-isolation-for-models-deployed-via-standard-deployments) section later in this article.
 
->>>>>>> 4f5949f0
 
 ### Available models for supported deployment options
 
@@ -171,11 +163,7 @@
 
 Pay-per-token billing is available only to users whose Azure subscription belongs to a billing account in a country/region where the model provider has made the offer available. If the offer is available in the relevant region, the user then must have a project resource in the Azure region where the model is available for deployment or fine-tuning, as applicable. See [Region availability for models in standard deployment endpoints | Azure AI Foundry](deploy-models-serverless-availability.md) for detailed information.
 
-<<<<<<< HEAD
-### Guardrails & controls for models deployed via serverless APIs
-=======
 ### Guardrails & controls for models deployed via standard deployments
->>>>>>> 4f5949f0
 
 [!INCLUDE [content-safety-serverless-models](../includes/content-safety-serverless-models.md)]
 
