### YamlMime:Landing

title: Content Moderator documentation # < 60 chars
summary: "The Azure Content Moderator API checks text, image, and video content for material that is potentially offensive, risky, or otherwise undesirable. Content Moderator is being deprecated in February 2024, and will be retired by February 2027. It is being replaced by <a href="/azure/ai-services/content-safety/overview" >Azure AI Content Safety</a>, which offers advanced AI features and enhanced performance. Azure AI Content Safety is a comprehensive solution designed to detect harmful user-generated and AI-generated content in applications and services. Azure AI Content Safety is suitable for many scenarios such as online marketplaces, gaming companies, social messaging platforms, enterprise media companies, and K-12 education solution providers." # < 160 chars

metadata:
  title: Content Moderator Documentation - Quickstarts, Tutorials, API Reference - Azure AI services  | Microsoft Docs
<<<<<<< HEAD
  description: The Azure Content Moderator API checks text, image, and video content for material that is potentially offensive, risky, or otherwise undesirable. When such material is found, the service applies appropriate labels (flags) to the content. Your app can then handle flagged content in order to comply with regulations or maintain the intended environment for users.
  services: cognitive-services
=======
  description: The Azure AI Content Moderator API checks text, image, and video content for material that is potentially offensive, risky, or otherwise undesirable. When such material is found, the service applies appropriate labels (flags) to the content. Your app can then handle flagged content in order to comply with regulations or maintain the intended environment for users.
  #services: cognitive-services
>>>>>>> fdf1cbb4
  ms.service: azure-ai-content-moderator
  ms.topic: landing-page
  author: PatrickFarley
  ms.author: pafarley
  ms.date: 10/27/2021

# linkListType: architecture | concept | deploy | download | get-started | how-to-guide | learn | overview | quickstart | reference | tutorial | video | whats-new

landingContent:
# Cards and links should be based on top customer tasks or top subjects
# Start card title with a verb
  # Card 
  - title: Azure AI Content Safety
    linkLists:
      - linkListType: get-started
        links:
          - text: Go to Azure AI Content Safety
            url: /azure/ai-services/content-safety/
  - title: About Content Moderator
    linkLists:
      - linkListType: overview
        links:
          - text: What is Content Moderator?
            url: overview.md
      - linkListType: learn
        links:
          - text: Microsoft Learn training
            url: /training/modules/intro-to-content-moderator/
      - linkListType: video
        links:
          - text: Video moderation with Content Moderator
            url: /Shows/AI-Show/Video-Moderation-with-Content-Moderator?term=content%20moderator&lang-en=true
      
  - title: Analyze image content
    linkLists:
      - linkListType: concept
        links:
          - text: Image moderation
            url: image-moderation-api.md
      - linkListType: quickstart
        links:
          - text: Using the .NET SDK
            url: client-libraries.md?pivots=programming-language-csharp
          - text: Using the Python SDK
            url: client-libraries.md?pivots=programming-language-python
          - text: Using the Java SDK
            url: client-libraries.md?pivots=programming-language-java
          - text: Using the REST API
            url: client-libraries.md?pivots=programming-language-rest-api
      - linkListType: how-to-guide
        links:
          - text: Using the API console
            url: try-image-api.md

  - title: Use custom image lists
    linkLists:
      - linkListType: quickstart
        links:
          - text: Using the .NET SDK
            url: image-lists-quickstart-dotnet.md
          - text: Using the Python SDK
            url: ./client-libraries.md?pivots=programming-language-python%253fpivots%253dprogramming-language-python
      - linkListType: how-to-guide
        links:
          - text: Using the API console
            url: try-image-list-api.md

  - title: Analyze text content
    linkLists:
      - linkListType: concept
        links:
          - text: Text moderation
            url: text-moderation-api.md
      - linkListType: quickstart
        links:
          - text: Using the .NET SDK
            url: ./client-libraries.md?pivots=programming-language-csharp%253fpivots%253dprogramming-language-csharp
          - text: Using the Python SDK
            url: ./client-libraries.md?pivots=programming-language-python%253fpivots%253dprogramming-language-python
          - text: Using the REST API
            url: ./client-libraries.md?pivots=programming-language-rest-api
      - linkListType: how-to-guide
        links:
          - text: Using the API console
            url: try-text-api.md

  - title: Use custom terms lists
    linkLists:
      - linkListType: quickstart
        links:
          - text: Using the .NET SDK
            url: term-lists-quickstart-dotnet.md
          - text: Using the Python SDK
            url: ./client-libraries.md?pivots=programming-language-python%253fpivots%253dprogramming-language-python
      - linkListType: how-to-guide
        links:
          - text: Using the API console
            url: try-terms-list-api.md

  - title: Analyze video content
    linkLists:
      - linkListType: how-to-guide
        links:
          - text: Using the .NET SDK
            url: video-moderation-api.md
      - linkListType: video
        links:
          - text: Video moderation with Content Moderator
            url: /Shows/AI-Show/Video-Moderation-with-Content-Moderator?term=content%20moderator&lang-en=true

  - title: Reference
    linkLists:
      - linkListType: reference
        links:
          - text: Content Moderator API
            url: ./api-reference.md
          - text: .NET SDK
            url: /dotnet/api/overview/azure/content-moderator
          - text: Python SDK
            url: /python/api/azure-cognitiveservices-vision-contentmoderator/
          - text: Java SDK
            url: /java/api/overview/azure/cognitiveservices/client/contentmoderator
          - text: Node.js SDK
            url: /javascript/api/@azure/cognitiveservices-contentmoderator
          - text: Go SDK
            url: https://godoc.org/github.com/Azure/azure-sdk-for-go/services/cognitiveservices/v1.0/contentmoderator
          - text: Azure PowerShell
            url: /powershell/module/az.cognitiveservices/#cognitive_services
          - text: Azure Command-Line Interface (CLI)
            url: /cli/azure/cognitiveservices
     
  - title: Help and feedback
    linkLists:
    - linkListType: reference
      links:
        - text: Support and help options
          url: ../cognitive-services-support-options.md?context=/azure/ai-services/content-moderator/context/context<|MERGE_RESOLUTION|>--- conflicted
+++ resolved
@@ -5,13 +5,8 @@
 
 metadata:
   title: Content Moderator Documentation - Quickstarts, Tutorials, API Reference - Azure AI services  | Microsoft Docs
-<<<<<<< HEAD
   description: The Azure Content Moderator API checks text, image, and video content for material that is potentially offensive, risky, or otherwise undesirable. When such material is found, the service applies appropriate labels (flags) to the content. Your app can then handle flagged content in order to comply with regulations or maintain the intended environment for users.
-  services: cognitive-services
-=======
-  description: The Azure AI Content Moderator API checks text, image, and video content for material that is potentially offensive, risky, or otherwise undesirable. When such material is found, the service applies appropriate labels (flags) to the content. Your app can then handle flagged content in order to comply with regulations or maintain the intended environment for users.
   #services: cognitive-services
->>>>>>> fdf1cbb4
   ms.service: azure-ai-content-moderator
   ms.topic: landing-page
   author: PatrickFarley
