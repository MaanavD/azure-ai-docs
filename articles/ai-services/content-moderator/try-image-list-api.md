---
title: Moderate images with custom lists and the API console - Content Moderator
<<<<<<< HEAD
titleSuffix: Azure Content Moderator
description: You use the List Management API in Azure Content Moderator to create custom lists of images.
services: cognitive-services
=======
titleSuffix: Azure AI Content Moderator
description: You use the List Management API in Azure AI Content Moderator to create custom lists of images.
#services: cognitive-services
>>>>>>> fdf1cbb4
author: PatrickFarley
manager: nitinme
ms.service: azure-ai-content-moderator
ms.topic: how-to
ms.date: 01/10/2019
ms.author: pafarley

---

# Moderate with custom image lists in the API console

You use the [List Management API](https://westus.dev.cognitive.microsoft.com/docs/services/57cf755e3f9b070c105bd2c2/operations/57cf755e3f9b070868a1f672) in Azure Content Moderator to create custom lists of images. Use the custom lists of images with the Image Moderation API. The image moderation operation evaluates your image. If you create custom lists, the operation also compares it to the images in your custom lists. You can use custom lists to block or allow the image.

> [!NOTE]
> There is a maximum limit of **5 image lists** with each list to **not exceed 10,000 images**.
>

You use the List Management API to do the following tasks:

- Create a list.
- Add images to a list.
- Screen images against the images in a list.
- Delete images from a list.
- Delete a list.
- Edit list information.
- Refresh the index so that changes to the list are included in a new scan.

## Use the API console
Before you can test-drive the API in the online console, you need your subscription key. This is located on the **Settings** tab, in the **Ocp-Apim-Subscription-Key** box. For more information, see [Overview](overview.md).

## Refresh search index

After you make changes to an image list, you must refresh its index for changes to be included in future scans. This step is similar to how a search engine on your desktop (if enabled) or a web search engine continually refreshes its index to include new files or pages.

1. In the [Image List Management API reference](https://westus.dev.cognitive.microsoft.com/docs/services/57cf755e3f9b070c105bd2c2/operations/57cf755e3f9b070868a1f672), in the left menu, select **Image Lists**, and then select **Refresh Search Index**.

   The **Image Lists - Refresh Search Index** page opens.

2. For **Open API testing console**, select the region that most closely describes your location. 
 
    ![Image Lists - Refresh Search Index page region selection](images/test-drive-region.png)

    The **Image Lists - Refresh Search Index** API console opens.

3. In the **listId** box, enter the list ID. Enter your subscription key, and then select **Send**.

   ![Image Lists - Refresh Search Index console Response content box](images/try-image-list-refresh-1.png)


## Create an image list

1. Go to the [Image List Management API reference](https://westus.dev.cognitive.microsoft.com/docs/services/57cf755e3f9b070c105bd2c2/operations/57cf755e3f9b070868a1f672).

   The **Image Lists - Create** page opens. 

3. For **Open API testing console**, select the region that most closely describes your location.

   ![Image Lists - Create page region selection](images/test-drive-region.png)

   The **Image Lists - Create** API console opens.
 
4. In the **Ocp-Apim-Subscription-Key** box, enter your subscription key.

5. In the **Request body** box, enter values for **Name** (for example, MyList) and **Description**.

   ![Image Lists - Create console Request body name and description](images/try-terms-list-create-1.png)

6. Use key-value pair placeholders to assign more descriptive metadata to your list.

    ```json
    {
        "Name": "MyExclusionList",
        "Description": "MyListDescription",
        "Metadata": 
        {
            "Category": "Competitors",
            "Type": "Exclude"
        }
    }
    ```

   Add list metadata as key-value pairs, and not the actual images.
 
7. Select **Send**. Your list is created. Note the **ID** value that is associated with the new list. You need this ID for other image list management functions.

   ![Image Lists - Create console Response content box shows the list ID](images/try-terms-list-create-2.png)
 
8. Next, add images to MyList. In the left menu, select **Image**, and then select **Add Image**.

   The **Image - Add Image** page opens. 

9. For **Open API testing console**, select the region that most closely describes your location.

   ![Image - Add Image page region selection](images/test-drive-region.png)

   The **Image - Add Image** API console opens.
 
10.	In the **listId** box, enter the list ID that you generated, and then enter the URL of the image that you want to add. Enter your subscription key, and then select **Send**.

11.	To verify that the image has been added to the list, in the left menu, select **Image**, and then select **Get All Image Ids**.

    The **Image - Get All Image Ids** API console opens.
  
12. In the **listId** box, enter the list ID, and then enter your subscription key. Select **Send**.

    ![Image - Get All Image Ids console Response content box lists the images that you entered](images/try-image-list-create-11.png)
 
10.	Add a few more images. Now that you have created a custom list of images, try [evaluating images](try-image-api.md) by using the custom image list. 

## Delete images and lists

Deleting an image or a list is straightforward. You can use the API to do the following tasks:

- Delete an image. (**Image - Delete**)
- Delete all the images in a list without deleting the list. (**Image - Delete All Images**)
- Delete a list and all of its contents. (**Image Lists - Delete**)

This example deletes a single image:

1. In the [Image List Management API reference](https://westus.dev.cognitive.microsoft.com/docs/services/57cf755e3f9b070c105bd2c2/operations/57cf755e3f9b070868a1f672), in the left menu, select **Image**, and then select **Delete**. 

   The **Image - Delete** page opens.

2. For **Open API testing console**, select the region that most closely describes your location. 

   ![Image - Delete page region selection](images/test-drive-region.png)
 
   The **Image - Delete** API console opens.
 
3. In the **listId** box, enter the ID of the list to delete an image from.  This is the number returned in the **Image - Get All Image Ids** console for MyList. Then, enter the **ImageId** of the image to delete. 

In our example, the list ID is **58953**, the value for **ContentSource**. The image ID is **59021**, the value for **ContentIds**.

1. Enter your subscription key, and then select **Send**.

1. To verify that the image has been deleted, use the **Image - Get All Image Ids** console.
 
## Change list information

You can edit a list’s name and description, and add metadata items.

1. In the [Image List Management API reference](https://westus.dev.cognitive.microsoft.com/docs/services/57cf755e3f9b070c105bd2c2/operations/57cf755e3f9b070868a1f672), in the left menu, select **Image Lists**, and then select **Update Details**. 

   The **Image Lists - Update Details** page opens.

2. For **Open API testing console**, select the region that most closely describes your location.  

    ![Image Lists - Update Details page region selection](images/test-drive-region.png)

    The **Image Lists - Update Details** API console opens.
 
3. In the **listId** box, enter the list ID, and then enter your subscription key.

4. In the **Request body** box, make your edits, and then select the **Send** button on the page.

   ![Image Lists - Update Details console Request body edits](images/try-terms-list-change-1.png)
 

## Next steps

Use the REST API in your code or start with the [Image lists .NET quickstart](image-lists-quickstart-dotnet.md) to integrate with your application.<|MERGE_RESOLUTION|>--- conflicted
+++ resolved
@@ -1,14 +1,8 @@
 ---
 title: Moderate images with custom lists and the API console - Content Moderator
-<<<<<<< HEAD
 titleSuffix: Azure Content Moderator
 description: You use the List Management API in Azure Content Moderator to create custom lists of images.
-services: cognitive-services
-=======
-titleSuffix: Azure AI Content Moderator
-description: You use the List Management API in Azure AI Content Moderator to create custom lists of images.
 #services: cognitive-services
->>>>>>> fdf1cbb4
 author: PatrickFarley
 manager: nitinme
 ms.service: azure-ai-content-moderator
