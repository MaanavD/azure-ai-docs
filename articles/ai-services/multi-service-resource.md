---
title: Create a multi-service resource for Azure AI services
titleSuffix: Azure AI services
description: Create and manage a multi-service resource for Azure AI services
services: cognitive-services
keywords: Azure AI services, cognitive
author: eric-urban
manager: nitinme
ms.service: cognitive-services
ms.topic: quickstart
ms.date: 7/18/2023
ms.author: eur
zone_pivot_groups: programming-languages-portal-cli-sdk
---

# Quickstart: Create a multi-service resource for Azure AI services

Use this quickstart to create and manage a multi-service resource for Azure AI services. A multi-service resource allows you to access multiple Azure AI services with a single key and endpoint. It also consolidates billing from the services you use.

You can access Azure AI services through two different resources: A multi-service resource, or a single-service one.

* Multi-service resource:
    * Access multiple Azure AI services with a single key and endpoint.
    * Consolidates billing from the services you use.
* Single-service resource:
    * Access a single Azure AI service with a unique key and endpoint for each service created. 
<<<<<<< HEAD
    * Most Azure AI servives offer a free tier to try it out.
=======
    * Most Azure AI services offer a free tier to try it out.
>>>>>>> 2cedb799

Azure AI services are represented by Azure [resources](../azure-resource-manager/management/manage-resources-portal.md) that you create under your Azure subscription. After you create a resource, you can use the keys and endpoint generated to authenticate your applications.

::: zone pivot="azportal"

[!INCLUDE [Azure Portal quickstart](includes/quickstarts/management-azportal.md)]

::: zone-end

::: zone pivot="azcli"

[!INCLUDE [Azure CLI quickstart](includes/quickstarts/management-azcli.md)]

::: zone-end

::: zone pivot="programming-language-csharp"

[!INCLUDE [C# SDK quickstart](includes/quickstarts/management-csharp.md)]

::: zone-end

::: zone pivot="programming-language-java"

[!INCLUDE [Java SDK quickstart](includes/quickstarts/management-java.md)]

::: zone-end

::: zone pivot="programming-language-javascript"

[!INCLUDE [NodeJS SDK quickstart](includes/quickstarts/management-node.md)]

::: zone-end

::: zone pivot="programming-language-python"

[!INCLUDE [Python SDK quickstart](includes/quickstarts/management-python.md)]

::: zone-end

## Next steps

* Explore [Azure AI services](./what-are-ai-services.md) and choose a service to get started.<|MERGE_RESOLUTION|>--- conflicted
+++ resolved
@@ -24,11 +24,7 @@
     * Consolidates billing from the services you use.
 * Single-service resource:
     * Access a single Azure AI service with a unique key and endpoint for each service created. 
-<<<<<<< HEAD
     * Most Azure AI servives offer a free tier to try it out.
-=======
-    * Most Azure AI services offer a free tier to try it out.
->>>>>>> 2cedb799
 
 Azure AI services are represented by Azure [resources](../azure-resource-manager/management/manage-resources-portal.md) that you create under your Azure subscription. After you create a resource, you can use the keys and endpoint generated to authenticate your applications.
 
