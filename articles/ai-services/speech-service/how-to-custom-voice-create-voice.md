--- conflicted
+++ resolved
@@ -85,13 +85,8 @@
 1. Select the data that you want to use for training. Duplicate audio names will be removed from the training. Make sure the data you select don't contain the same audio names across multiple .zip files. Only successfully processed datasets can be selected for training. Check your data processing status if you do not see your training set in the list.
 1. Select **Next**.
 1. Optionally, you can add additional custom speaking styles. The maximum number of custom styles varies by languages: `English (United States)` allows up to 10 custom styles, `Chinese (Mandarin, Simplified)` allows up to 4 custom styles, and `Japanese (Japan)` allows up to 5 custom styles.
-<<<<<<< HEAD
     1. Select **Add a custom style** and thoughtfully enter a custom style name of your choice. This name will be used by your application within the `style` element of [Speech Synthesis Markup Language (SSML)](speech-synthesis-markup-voice.md#use-speaking-styles-and-roles). You can also use the custom style name as SSML via the [Audio Content Creation](how-to-audio-content-creation.md) tool in [Speech Studio](https://speech.microsoft.com/portal/audiocontentcreation).
-    1. Select style samples as training data. The style samples should be all from the same voice talent profile.
-=======
-    1. Select **Add a custom style** and thoughtfully enter a custom style name of your choice. This name will be used by your application within the `style` element of [Speech Synthesis Markup Language (SSML)](speech-synthesis-markup-voice.md#speaking-styles-and-roles). You can also use the custom style name as SSML via the [Audio Content Creation](how-to-audio-content-creation.md) tool in [Speech Studio](https://speech.microsoft.com/portal/audiocontentcreation).
-    1. Select style samples as training data. Ensure that the training data for custom speaking styles comes from the same speaker as the data used to create the default style.
->>>>>>> d2adc3a5
+    1. 1. Select style samples as training data. Ensure that the training data for custom speaking styles comes from the same speaker as the data used to create the default style.
 1. Select **Next**.
 1. Select a speaker file with the voice talent statement that corresponds to the speaker in your training data.
 1. Select **Next**.
