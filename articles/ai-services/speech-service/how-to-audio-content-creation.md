--- conflicted
+++ resolved
@@ -41,11 +41,7 @@
 
 ### Step 2: Create a Speech resource
 
-<<<<<<< HEAD
-After you sign up for the Azure account, you need to create a Speech resource in your Azure account to access Speech services. Create a Speech resource on the [Azure portal](https://portal.azure.com). For more information, see [Create a new Azure Cognitive Services resource](~/articles/ai-services/cognitive-services-apis-create-account.md?tabs=speech#create-a-new-azure-cognitive-services-resource).
-=======
-After you sign up for the Azure account, you need to create a Speech resource in your Azure account to access Speech services. Create a Speech resource on the [Azure portal](https://portal.azure.com). For more information, see [Create a new Azure AI services resource](~/articles/ai-services/cognitive-services-apis-create-account.md?tabs=speech#create-a-new-azure-cognitive-services-resource).
->>>>>>> 23ea0815
+After you sign up for the Azure account, you need to create a Speech resource in your Azure account to access Speech services. Create a Speech resource on the [Azure portal](https://portal.azure.com). For more information, see [Create a new Cognitive Services resource](../cognitive-services-apis-create-account.md?tabs=speech#create-a-new-azure-cognitive-services-resource).
 
 It takes a few moments to deploy your new Speech resource. After the deployment is complete, you can start using the Audio Content Creation tool.
 
