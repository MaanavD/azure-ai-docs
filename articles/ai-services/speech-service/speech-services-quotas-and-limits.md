--- conflicted
+++ resolved
@@ -107,7 +107,6 @@
 | Max number of simultaneous model trainings | N/A | 4 |
 | Max number of custom endpoints | N/A | 50 |
 
-<<<<<<< HEAD
 #### Custom neural voice - personal voice
 
 The limits in this table apply per Speech resource when you create a personal voice.
@@ -116,13 +115,12 @@
 |--|--|--|
 | REST API limit (not including speech synthesis) | Not available for F0 | 50 requests per 10 seconds |
 | Max number of transactions per second (TPS) for speech synthesis|Not available for F0  |200 transactions per second (TPS) (default value)  |
-=======
+
 #### Real-time text to speech avatar
 
 | Quota | Free (F0)| Standard (S0) |
 |--|--|--|
 | New connections per minute | Not available for F0 | 2 new connections per minute |
->>>>>>> c102b62e
 
 #### Audio Content Creation tool
 
