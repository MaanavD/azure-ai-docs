--- conflicted
+++ resolved
@@ -2,11 +2,7 @@
 author: eric-urban
 ms.service: azure-ai-speech
 ms.topic: include
-<<<<<<< HEAD
 ms.date: 2/1/2024
-=======
-ms.date: 01/29/2024
->>>>>>> bfeb834a
 ms.author: eur
 ---
 
