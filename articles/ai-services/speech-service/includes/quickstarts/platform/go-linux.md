--- conflicted
+++ resolved
@@ -8,11 +8,7 @@
 
 ## Platform requirements
 
-<<<<<<< HEAD
-The Speech SDK for Go only supports **Ubuntu 18.04/20.04/22.04**, **Debian 9/10/11**, **Red Hat Enterprise Linux (RHEL) 8**, and **CentOS 8** on the x64 architecture when used with Linux.
-=======
 The Speech SDK for Go only supports **Ubuntu 18.04/20.04/22.04**, **Debian 10/11**, **Red Hat Enterprise Linux (RHEL) 8**, and **CentOS 8** on the x64 architecture when used with Linux.
->>>>>>> 433ef998
 
 [!INCLUDE [Linux distributions](linux-distributions.md)]
 
