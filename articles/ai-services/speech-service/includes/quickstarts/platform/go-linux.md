---
author: eric-urban
ms.service: cognitive-services
ms.topic: include
ms.date: 09/05/2023
ms.author: eur
---

## Platform requirements

The Speech SDK for Go only supports **Ubuntu 18.04/20.04/22.04**, **Debian 9/10/11**, **Red Hat Enterprise Linux (RHEL) 8**, and **CentOS 8** on the x64 architecture when used with Linux.

[!INCLUDE [Linux distributions](linux-distributions.md)]

You must install the [Go binary version 1.13 or later](https://go.dev/dl/).

## Install the Speech SDK for Go

[!INCLUDE [linux-install-sdk](linux-install-sdk.md)]

### Configure the Go environment

The following steps enable your Go environment to find the Speech SDK. In both steps, replace `<architecture>` with the processor architecture of your CPU: `x86`, `x64`, `arm32`, or `arm64`.

1. Because the bindings rely on `cgo`, you need to set the environment variables so Go can find the SDK.
<<<<<<< HEAD
=======

> [!IMPORTANT]
> Replace `<architecture>` in the code snippet below with what corresponds to your setup with either "x86", "x64", "arm32" or "arm64"
>>>>>>> 5e805749

   ```sh
   export CGO_CFLAGS="-I$SPEECHSDK_ROOT/include/c_api"
   export CGO_LDFLAGS="-L$SPEECHSDK_ROOT/lib/<architecture> -lMicrosoft.CognitiveServices.Speech.core"
   ```

<<<<<<< HEAD
1. To run applications and the SDK, you need to tell the operating system where to find the libraries.
=======
2. To run applications and the SDK, you need to tell the operating system where to find the libraries.

> [!IMPORTANT]
> Replace `<architecture>` in the code snippet below with what corresponds to your setup with either "x86", "x64", "arm32" or "arm64"
>>>>>>> 5e805749

   ```sh
   export LD_LIBRARY_PATH="$SPEECHSDK_ROOT/lib/<architecture>:$LD_LIBRARY_PATH"
   ```<|MERGE_RESOLUTION|>--- conflicted
+++ resolved
@@ -20,29 +20,22 @@
 
 ### Configure the Go environment
 
-The following steps enable your Go environment to find the Speech SDK. In both steps, replace `<architecture>` with the processor architecture of your CPU: `x86`, `x64`, `arm32`, or `arm64`.
+The following steps enable your Go environment to find the Speech SDK.
 
 1. Because the bindings rely on `cgo`, you need to set the environment variables so Go can find the SDK.
-<<<<<<< HEAD
-=======
 
 > [!IMPORTANT]
-> Replace `<architecture>` in the code snippet below with what corresponds to your setup with either "x86", "x64", "arm32" or "arm64"
->>>>>>> 5e805749
+> Replace `<architecture>` with the processor architecture of your CPU: `x86`, `x64`, `arm32`, or `arm64`.
 
    ```sh
    export CGO_CFLAGS="-I$SPEECHSDK_ROOT/include/c_api"
    export CGO_LDFLAGS="-L$SPEECHSDK_ROOT/lib/<architecture> -lMicrosoft.CognitiveServices.Speech.core"
    ```
 
-<<<<<<< HEAD
 1. To run applications and the SDK, you need to tell the operating system where to find the libraries.
-=======
-2. To run applications and the SDK, you need to tell the operating system where to find the libraries.
 
 > [!IMPORTANT]
-> Replace `<architecture>` in the code snippet below with what corresponds to your setup with either "x86", "x64", "arm32" or "arm64"
->>>>>>> 5e805749
+> Replace `<architecture>` with the processor architecture of your CPU: `x86`, `x64`, `arm32`, or `arm64`.
 
    ```sh
    export LD_LIBRARY_PATH="$SPEECHSDK_ROOT/lib/<architecture>:$LD_LIBRARY_PATH"
