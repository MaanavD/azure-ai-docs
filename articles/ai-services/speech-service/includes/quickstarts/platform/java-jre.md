--- conflicted
+++ resolved
@@ -102,17 +102,6 @@
 
    1. Add a `dependencies` element at the end of the file, before the closing tag `</project>`, with the Speech SDK as a dependency:
 
-<<<<<<< HEAD
-      ```xml
-      <dependencies>
-        <dependency>
-          <groupId>com.microsoft.cognitiveservices.speech</groupId>
-          <artifactId>client-sdk</artifactId>
-          <version>1.34.1</version>
-        </dependency>
-      </dependencies>
-      ```
-=======
    ```xml
    <dependencies>
      <dependency>
@@ -122,7 +111,6 @@
      </dependency>
    </dependencies>
    ```
->>>>>>> 170b540c
 
    1. Save the changes.
 
