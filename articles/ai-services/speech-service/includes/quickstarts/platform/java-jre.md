--- conflicted
+++ resolved
@@ -28,7 +28,6 @@
 Follow these steps to install the Speech SDK for Java using Apache Maven:
 
 1. Install [Apache Maven](https://maven.apache.org/install.html).
-<<<<<<< HEAD
 1. Open a command prompt where you want the new project, and create a new *pom.xml* file.
 1. Copy the following XML content into *pom.xml*:
 
@@ -55,44 +54,12 @@
            <dependency>
            <groupId>com.microsoft.cognitiveservices.speech</groupId>
            <artifactId>client-sdk</artifactId>
-           <version>1.31.0</version>
+           <version>1.32.1</version>
            </dependency>
        </dependencies>
    </project>
    ```
 
-=======
-1. Open a command prompt where you want the new project, and create a new `pom.xml` file. 
-1. Copy the following XML content into `pom.xml`:
-    ```xml
-    <project xmlns="http://maven.apache.org/POM/4.0.0" xmlns:xsi="http://www.w3.org/2001/XMLSchema-instance" xsi:schemaLocation="http://maven.apache.org/POM/4.0.0 http://maven.apache.org/xsd/maven-4.0.0.xsd">
-        <modelVersion>4.0.0</modelVersion>
-        <groupId>com.microsoft.cognitiveservices.speech.samples</groupId>
-        <artifactId>quickstart-eclipse</artifactId>
-        <version>1.0.0-SNAPSHOT</version>
-        <build>
-            <sourceDirectory>src</sourceDirectory>
-            <plugins>
-            <plugin>
-                <artifactId>maven-compiler-plugin</artifactId>
-                <version>3.7.0</version>
-                <configuration>
-                <source>1.8</source>
-                <target>1.8</target>
-                </configuration>
-            </plugin>
-            </plugins>
-        </build>
-        <dependencies>
-            <dependency>
-            <groupId>com.microsoft.cognitiveservices.speech</groupId>
-            <artifactId>client-sdk</artifactId>
-            <version>1.32.1</version>
-            </dependency>
-        </dependencies>
-    </project>
-    ```
->>>>>>> 41b92c3a
 1. Run the following Maven command to install the Speech SDK and dependencies.
 
    ```console
