--- conflicted
+++ resolved
@@ -8,7 +8,6 @@
 
 ### Speech SDK 1.42: 2024-December release
 
-<<<<<<< HEAD
 #### New features
  * Java: Added Diagnostics logging APIs using classes of FileLogger, MemoryLogger, EventLogger and SpxTrace.
  * Support sending JSON property "details" of meeting participant to service
@@ -28,16 +27,7 @@
   
 #### Samples
  * Updated C# samples to use .NET 8.0.
-Updated Java samples to use Diagnostics logging APIs.
-=======
-#### New Features
-
-- **Java**: Improved diagnostics trace logging using new classes FileLogger, MemoryLogger, EventLogger and SpxTrace. SDK logs are an important tool for Microsoft to diagnose customer-reported issues. These new classes make it easier for customers to integrate Speech SDK logs into their own logging system.
-
-####  Samples
-- **[Java sample](https://github.com/Azure-Samples/cognitive-services-speech-sdk/tree/master/samples/java/jre/console/src/com/microsoft/cognitiveservices/speech/samples/console/SpeechDiagnosticsLoggingSamples.java)** showing usage of the new Diagnostics Logging classes.
->>>>>>> 3d9a1311
-
+ **[Java sample use Diagnostics loggin API](https://github.com/Azure-Samples/cognitive-services-speech-sdk/tree/master/samples/java/jre/console/src/com/microsoft/cognitiveservices/speech/samples/console/SpeechDiagnosticsLoggingSamples.java)** showing usage of the new Diagnostics Logging classes.
 
 ### 2024-November release
 
