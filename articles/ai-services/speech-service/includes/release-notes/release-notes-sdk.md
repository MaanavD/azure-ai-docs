--- conflicted
+++ resolved
@@ -2,71 +2,26 @@
 author: eric-urban
 ms.service: cognitive-services
 ms.topic: include
-<<<<<<< HEAD
 ms.date: 07/31/2023
-=======
-ms.date: 7/27/2023
->>>>>>> 48063c69
 ms.author: eur
 ---
 
 ### Speech SDK 1.31.0: August 2023 release
 
-<<<<<<< HEAD
-#### **Breaking changes**
-* We have made some changes to real-time diarization of speech to text. The existing ConversationTranscriber API has been simplified and a new MeetingTranscriber API has been introduced.
-
-    * What is changing?
-        
-        *   **ConversationTranscriber API:**
-            *   The API has been redesigned to support real-time speaker differentiation in speech to text scenarios
-            * Voice signatures are not required nor supported in this API
-            * ConversationTranscriber API is similar to SpeechRecognizer API which enables easier transition between the two APIs
-            * Supports speech to text service features like custom phrase list, language id and word level timings
-            * Meeting management related functionality has been removed from the API
-        * **MeetingTranscriber API:**
-            * This is a new API that is similar to the previous version of ConversationTranscriber API with some naming changes
-            * This API supports adding and removing participants to a meeting
-            * Speaker identification is supported by using voice signatures that can be provided with the meeting participants
-            * Use of single channel audio input is currently under private preview, please contact diarizationrequest@microsoft.com for more details on getting started with that feature. 
-
-#### New Features
-
-* Added new MeetingTranscriber API, https://docs.microsoft.com/azure/ai-services/speech-service/meeting-transcription
-
-* Synchronized speech synthesis word boundary and viseme events with audio playback
-
-#### Bug fixes
-
-* Fixed macOS minimum supported version https://github.com/Azure-Samples/cognitive-services-speech-sdk/issues/2017
-
-#### Samples
-
-* **CSharp**
-
-    * [New C# meeting transcription quickstart](https://github.com/Azure-Samples/cognitive-services-speech-sdk/blob/master/quickstart/csharp/dotnet/meeting-transcription/README.md)
-
-* **JavaScript**
-
-    * [New JavaScript conversation transcription quickstart](https://github.com/Azure-Samples/cognitive-services-speech-sdk/blob/master/quickstart/javascript/browser/conversation-transcription/README.md)
-
-    * [New JavaScript meetingg transcription quickstart](https://github.com/Azure-Samples/cognitive-services-speech-sdk/blob/master/quickstart/javascript/browser/meeting-transcription/README.md)
-
-    * [New NodeJS conversation transcription quickstart](https://github.com/Azure-Samples/cognitive-services-speech-sdk/blob/master/quickstart/javascript/node/conversation-transcription/README.md)
-
-    * [New NodeJS meeting transcription quickstart](https://github.com/Azure-Samples/cognitive-services-speech-sdk/blob/master/quickstart/javascript/node/meeting-transcription/README.md)
-=======
-#### Real-time diarization and conversation transcription
+### Breaking changes
+
+* The former "conversation transcription" scenario is renamed to "meeting transcription". For example, use `MeetingTranscriber` instead of `ConversationTranscriber`, and use `CreateMeetingAsync` instead of `CreateConversationAsync`. Although the names of SDK objects and methods have changed, there are no changes to the feature itself. Use meeting transcription objects for transcription of meetings with user profiles and voice signatures. See [Meeting transcription](../../meeting-transcription.md) for more information.
 
 Support for [real-time diarization](../../get-started-stt-diarization.md) is available in public preview with the Speech SDK 1.31.0. This feature is available in the following SDKs: C#, C++, Java, JavaScript, and Python. 
 
 The following changes related to real-time diarization, conversation transcription, and meeting transcription were released in parallel: 
-- For real-time diarization, a new `ConversationTranscriber` object is introduced. The new "conversation transcription" object model and call patterns are similar to continuous recognition with the `SpeechRecognizer` object. A key difference is that the `ConversationTranscriber` object is designed to be used in a conversation scenario where you want to identify multiple speakers (diarization). User profiles and voice signatures aren't applicable. See the [real-time diarization quickstart](../../get-started-stt-diarization.md) for more information.
-- The former "conversation transcription" scenario is renamed to "meeting transcription." For example, use `MeetingTranscriber` instead of `ConversationTranscriber`, and use `CreateMeetingAsync` instead of `CreateConversationAsync`. Although the names of SDK objects and methods have changed, there are no changes to the feature itself. Use meeting transcription objects for transcription of meetings with user profiles and voice signatures. See [Meeting transcription](../../meeting-transcription.md) for more information.
-
-> [!NOTE]
-> The "conversation translation" objects and methods are not affected by these changes. You can still use the `ConversationTranslator` object and its methods for meeting translation scenarios. 
-
+- For real-time diarization, a new `ConversationTranscriber` object is introduced. The new "conversation transcription" object model and call patterns are similar to continuous recognition with the `SpeechRecognizer` object. A key difference is that the `ConversationTranscriber` object is designed to be used in a conversation scenario where you want to differentiate multiple speakers (diarization). User profiles and voice signatures aren't applicable. See the [real-time diarization quickstart](../../get-started-stt-diarization.md) for more information.
+
+> [!NOTE]<br>
+> The "conversation translation" objects and methods are not affected by these changes. You can still use the `ConversationTranslator` object and its methods for meeting translation scenarios. <br><br> 
+Use of single channel audio input is currently under private preview, please contact diarizationrequest@microsoft.com for more details on getting started with sigle channel input. 
+
+<br>
 This table shows the previous and new object names for real-time diarization and meeting transcription. The scenario name is in the first column, the previous object names are in the second column, and the new object names are in the third column. 
 
 | Scenario name | Previous object names | New object names |
@@ -77,7 +32,30 @@
 <sup>1</sup> The `Participant`, `ParticipantChangedReason`, and `User` objects are applicable to both meeting transcription and meeting translation scenarios.
 
 <sup>2</sup> The `Meeting` object is new and is used with the `MeetingTranscriber` object.
->>>>>>> 48063c69
+
+#### New Features
+
+* Synchronized speech synthesis word boundary and viseme events with audio playback
+
+#### Bug fixes
+
+* Fixed macOS minimum supported version https://github.com/Azure-Samples/cognitive-services-speech-sdk/issues/2017
+
+#### Samples
+
+* **CSharp**
+
+    * [New C# meeting transcription quickstart](https://github.com/Azure-Samples/cognitive-services-speech-sdk/blob/master/quickstart/csharp/dotnet/meeting-transcription/README.md)
+
+* **JavaScript**
+
+    * [New JavaScript conversation transcription quickstart](https://github.com/Azure-Samples/cognitive-services-speech-sdk/blob/master/quickstart/javascript/browser/conversation-transcription/README.md)
+
+    * [New JavaScript meetingg transcription quickstart](https://github.com/Azure-Samples/cognitive-services-speech-sdk/blob/master/quickstart/javascript/browser/meeting-transcription/README.md)
+
+    * [New NodeJS conversation transcription quickstart](https://github.com/Azure-Samples/cognitive-services-speech-sdk/blob/master/quickstart/javascript/node/conversation-transcription/README.md)
+
+    * [New NodeJS meeting transcription quickstart](https://github.com/Azure-Samples/cognitive-services-speech-sdk/blob/master/quickstart/javascript/node/meeting-transcription/README.md)
 
 ### Speech SDK 1.30.0: July 2023 release
 
