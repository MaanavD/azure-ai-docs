--- conflicted
+++ resolved
@@ -73,11 +73,7 @@
 APP_BUILD_SCRIPT = Android.mk
 ```
 
-<<<<<<< HEAD
 You can build `libgstreamer_android.so` by using the following command on Ubuntu 18.04 or 20.04. The following command lines have been tested for [GStreamer Android version 1.14.4] with [Android NDK b16b.](https://dl.google.com/android/repository/android-ndk-r16b-linux-x86_64.zip)
-=======
-You can build `libgstreamer_android.so` by using the following command on Ubuntu 18.04 or 20.04. The following command lines have been tested for [GStreamer Android version 1.14.4](https://gstreamer.freedesktop.org/download/) with [Android NDK b16b.](https://dl.google.com/android/repository/android-ndk-r16b-linux-x86_64.zip)
->>>>>>> 57201d94
 
 ```sh
 # Assuming wget and unzip are already installed on the system
