---
author: eric-urban
ms.service: azure-ai-speech
ms.topic: include
ms.date: 08/13/2024
ms.author: eur
ms.custom: devx-track-csharp
---

[!INCLUDE [Header](../../common/csharp.md)]

[!INCLUDE [Introduction](intro.md)]

## Create a speech configuration instance

To call the Speech service by using the Speech SDK, you need to create a [`SpeechConfig`](/dotnet/api/microsoft.cognitiveservices.speech.speechconfig) instance. This class includes information about your subscription, like your key and associated region, endpoint, host, or authorization token.

1. Create a Speech resource in the [Azure portal](https://portal.azure.com/#create/Microsoft.CognitiveServicesSpeechServices). Get the Speech resource key and region.
1. Create a `SpeechConfig` instance by using the following code. Replace `YourSpeechKey` and `YourSpeechRegion` with your Speech resource key and region.

```csharp
using System;
using System.IO;
using System.Threading.Tasks;
using Microsoft.CognitiveServices.Speech;
using Microsoft.CognitiveServices.Speech.Audio;

class Program 
{
    async static Task Main(string[] args)
    {
        var speechConfig = SpeechConfig.FromSubscription("YourSpeechKey", "YourSpeechRegion");
    }
}
```

You can initialize `SpeechConfig` in a few other ways:

* Use an endpoint, and pass in a Speech service endpoint. A key or authorization token is optional.
* Use a host, and pass in a host address. A key or authorization token is optional.
* Use an authorization token with the associated region/location.

> [!NOTE]
> Regardless of whether you're performing speech recognition, speech synthesis, translation, or intent recognition, you always create a configuration.

## Recognize speech from a microphone

To recognize speech by using your device microphone, create an [`AudioConfig`](/dotnet/api/microsoft.cognitiveservices.speech.audio.audioconfig) instance by using the `FromDefaultMicrophoneInput()` method. Then initialize the [`SpeechRecognizer`](/dotnet/api/microsoft.cognitiveservices.speech.speechrecognizer) object by passing `speechConfig` and `audioConfig`.

```csharp
using System;
using System.IO;
using System.Threading.Tasks;
using Microsoft.CognitiveServices.Speech;
using Microsoft.CognitiveServices.Speech.Audio;

class Program 
{
    async static Task FromMic(SpeechConfig speechConfig)
    {
        using var audioConfig = AudioConfig.FromDefaultMicrophoneInput();
        using var speechRecognizer = new SpeechRecognizer(speechConfig, audioConfig);

        Console.WriteLine("Speak into your microphone.");
        var speechRecognitionResult = await speechRecognizer.RecognizeOnceAsync();
        Console.WriteLine($"RECOGNIZED: Text={speechRecognitionResult.Text}");
    }

    async static Task Main(string[] args)
    {
        var speechConfig = SpeechConfig.FromSubscription("YourSpeechKey", "YourSpeechRegion");
        await FromMic(speechConfig);
    }
}
```

If you want to use a *specific* audio input device, you need to specify the device ID in `AudioConfig`. To learn how to get the device ID, see [Select an audio input device with the Speech SDK](../../../how-to-select-audio-input-devices.md).

## Recognize speech from a file

If you want to recognize speech from an audio file instead of a microphone, you still need to create an `AudioConfig` instance. However, you don't call `FromDefaultMicrophoneInput()`. You call `FromWavFileInput()` and pass the file path:

```csharp
using System;
using System.IO;
using System.Threading.Tasks;
using Microsoft.CognitiveServices.Speech;
using Microsoft.CognitiveServices.Speech.Audio;

class Program 
{
    async static Task FromFile(SpeechConfig speechConfig)
    {
        using var audioConfig = AudioConfig.FromWavFileInput("PathToFile.wav");
        using var speechRecognizer = new SpeechRecognizer(speechConfig, audioConfig);

        var speechRecognitionResult = await speechRecognizer.RecognizeOnceAsync();
        Console.WriteLine($"RECOGNIZED: Text={speechRecognitionResult.Text}");
    }

    async static Task Main(string[] args)
    {
        var speechConfig = SpeechConfig.FromSubscription("YourSpeechKey", "YourSpeechRegion");
        await FromFile(speechConfig);
    }
}
```

## Recognize speech from an in-memory stream

For many use cases, it's likely that your audio data comes from Azure Blob Storage, or it's otherwise already in memory as a `byte[]` instance or a similar raw data structure. The following example uses [`PushAudioInputStream`](/dotnet/api/microsoft.cognitiveservices.speech.audio.pushaudioinputstream) to recognize speech, which is essentially an abstracted memory stream. The sample code does the following actions:

* Writes raw audio data to `PushAudioInputStream` by using the `Write()` function, which accepts a `byte[]` instance.
* Reads a *.wav* file by using `FileReader` for demonstration purposes. If you already have audio data in a `byte[]` instance, you can skip directly to writing the content to the input stream.
* The default format is 16-bit, 16-kHz mono pulse-code modulation (PCM) data. To customize the format, you can pass an [`AudioStreamFormat`](/dotnet/api/microsoft.cognitiveservices.speech.audio.audiostreamformat) object to `CreatePushStream()` by using the static function `AudioStreamFormat.GetWaveFormatPCM(sampleRate, (byte)bitRate, (byte)channels)`.

```csharp
using System;
using System.IO;
using System.Threading.Tasks;
using Microsoft.CognitiveServices.Speech;
using Microsoft.CognitiveServices.Speech.Audio;

class Program 
{
    async static Task FromStream(SpeechConfig speechConfig)
    {
        var reader = new BinaryReader(File.OpenRead("PathToFile.wav"));
        using var audioConfigStream = AudioInputStream.CreatePushStream();
        using var audioConfig = AudioConfig.FromStreamInput(audioConfigStream);
        using var speechRecognizer = new SpeechRecognizer(speechConfig, audioConfig);

        byte[] readBytes;
        do
        {
            readBytes = reader.ReadBytes(1024);
            audioConfigStream.Write(readBytes, readBytes.Length);
        } while (readBytes.Length > 0);

        var speechRecognitionResult = await speechRecognizer.RecognizeOnceAsync();
        Console.WriteLine($"RECOGNIZED: Text={speechRecognitionResult.Text}");
    }

    async static Task Main(string[] args)
    {
        var speechConfig = SpeechConfig.FromSubscription("YourSpeechKey", "YourSpeechRegion");
        await FromStream(speechConfig);
    }
}
```

<<<<<<< HEAD
Using a push stream as input assumes that the audio data is raw PCM and skips any headers. The API still works in certain cases if the header isn't skipped. For the best results, consider implementing logic to read off the headers so that `byte[]` begins at the *start of the audio data*. To address this issue, you can utilize [GStreamer](./how-to-use-codec-compressed-audio-input-streams.md). GStreamer provides a flexible pipeline-based framework that allows you to implement logic to read off the headers, ensuring that the byte array begins at the start of the audio data.
=======
Using a push stream as input assumes that the audio data is raw PCM and skips any headers. The API still works in certain cases if the header isn't skipped. For the best results, consider implementing logic to read off the headers so that `byte[]` begins at the *start of the audio data*.
>>>>>>> e2cc1396

## Handle errors

The previous examples only get the recognized text from the `speechRecognitionResult.Text` property. To handle errors and other responses, you need to write some code to handle the result. The following code evaluates the [`speechRecognitionResult.Reason`](/dotnet/api/microsoft.cognitiveservices.speech.recognitionresult.reason) property and:

* Prints the recognition result: `ResultReason.RecognizedSpeech`.
* If there's no recognition match, it informs the user: `ResultReason.NoMatch`.
* If an error is encountered, it prints the error message: `ResultReason.Canceled`.

```csharp
switch (speechRecognitionResult.Reason)
{
    case ResultReason.RecognizedSpeech:
        Console.WriteLine($"RECOGNIZED: Text={speechRecognitionResult.Text}");
        break;
    case ResultReason.NoMatch:
        Console.WriteLine($"NOMATCH: Speech could not be recognized.");
        break;
    case ResultReason.Canceled:
        var cancellation = CancellationDetails.FromResult(speechRecognitionResult);
        Console.WriteLine($"CANCELED: Reason={cancellation.Reason}");

        if (cancellation.Reason == CancellationReason.Error)
        {
            Console.WriteLine($"CANCELED: ErrorCode={cancellation.ErrorCode}");
            Console.WriteLine($"CANCELED: ErrorDetails={cancellation.ErrorDetails}");
            Console.WriteLine($"CANCELED: Did you set the speech resource key and region values?");
        }
        break;
}
```

## Use continuous recognition

The previous examples use single-shot recognition, which recognizes a single utterance. The end of a single utterance is determined by listening for silence at the end or until a maximum of 15 seconds of audio is processed.

In contrast, you use continuous recognition when you want to control when to stop recognizing. It requires you to subscribe to the `Recognizing`, `Recognized`, and `Canceled` events to get the recognition results. To stop recognition, you must call [`StopContinuousRecognitionAsync`](/dotnet/api/microsoft.cognitiveservices.speech.speechrecognizer.stopcontinuousrecognitionasync). Here's an example of how continuous recognition is performed on an audio input file.

Start by defining the input and initializing [`SpeechRecognizer`](/dotnet/api/microsoft.cognitiveservices.speech.speechrecognizer):

```csharp
using var audioConfig = AudioConfig.FromWavFileInput("YourAudioFile.wav");
using var speechRecognizer = new SpeechRecognizer(speechConfig, audioConfig);
```

Then create a `TaskCompletionSource<int>` instance to manage the state of speech recognition:

```csharp
var stopRecognition = new TaskCompletionSource<int>();
```

Next, subscribe to the events that `SpeechRecognizer` sends:

* [`Recognizing`](/dotnet/api/microsoft.cognitiveservices.speech.speechrecognizer.recognizing): Signal for events that contain intermediate recognition results.
* [`Recognized`](/dotnet/api/microsoft.cognitiveservices.speech.speechrecognizer.recognized): Signal for events that contain final recognition results, which indicate a successful recognition attempt.
* [`SessionStopped`](/dotnet/api/microsoft.cognitiveservices.speech.recognizer.sessionstopped): Signal for events that indicate the end of a recognition session (operation).
* [`Canceled`](/dotnet/api/microsoft.cognitiveservices.speech.speechrecognizer.canceled): Signal for events that contain canceled recognition results. These results indicate a recognition attempt that was canceled as a result of a direct cancelation request. Alternatively, they indicate a transport or protocol failure.

```csharp
speechRecognizer.Recognizing += (s, e) =>
{
    Console.WriteLine($"RECOGNIZING: Text={e.Result.Text}");
};

speechRecognizer.Recognized += (s, e) =>
{
    if (e.Result.Reason == ResultReason.RecognizedSpeech)
    {
        Console.WriteLine($"RECOGNIZED: Text={e.Result.Text}");
    }
    else if (e.Result.Reason == ResultReason.NoMatch)
    {
        Console.WriteLine($"NOMATCH: Speech could not be recognized.");
    }
};

speechRecognizer.Canceled += (s, e) =>
{
    Console.WriteLine($"CANCELED: Reason={e.Reason}");

    if (e.Reason == CancellationReason.Error)
    {
        Console.WriteLine($"CANCELED: ErrorCode={e.ErrorCode}");
        Console.WriteLine($"CANCELED: ErrorDetails={e.ErrorDetails}");
        Console.WriteLine($"CANCELED: Did you set the speech resource key and region values?");
    }

    stopRecognition.TrySetResult(0);
};

speechRecognizer.SessionStopped += (s, e) =>
{
    Console.WriteLine("\n    Session stopped event.");
    stopRecognition.TrySetResult(0);
};
```

With everything set up, call `StartContinuousRecognitionAsync` to start recognizing:

```csharp
await speechRecognizer.StartContinuousRecognitionAsync();

// Waits for completion. Use Task.WaitAny to keep the task rooted.
Task.WaitAny(new[] { stopRecognition.Task });

// Make the following call at some point to stop recognition:
// await speechRecognizer.StopContinuousRecognitionAsync();
```

## Change the source language

A common task for speech recognition is specifying the input (or source) language. The following example shows how to change the input language to Italian. In your code, find your [`SpeechConfig`](/dotnet/api/microsoft.cognitiveservices.speech.speechconfig) instance and add this line directly below it:

```csharp
speechConfig.SpeechRecognitionLanguage = "it-IT";
```

The [`SpeechRecognitionLanguage`](/dotnet/api/microsoft.cognitiveservices.speech.speechconfig.speechrecognitionlanguage) property expects a language-locale format string. For a list of supported locales, see [Language and voice support for the Speech service](../../../language-support.md?tabs=stt).

## Language identification

You can use language identification with speech to text recognition when you need to identify the language in an audio source and then transcribe it to text.

For a complete code sample, see [Language identification](../../../language-identification.md?pivots=programming-language-csharp).

## Use a custom endpoint

With [custom speech](../../../custom-speech-overview.md), you can upload your own data, test and train a custom model, compare accuracy between models, and deploy a model to a custom endpoint. The following example shows how to set a custom endpoint.

```csharp
var speechConfig = SpeechConfig.FromSubscription("YourSubscriptionKey", "YourServiceRegion");
speechConfig.EndpointId = "YourEndpointId";
var speechRecognizer = new SpeechRecognizer(speechConfig);
```

## Run and use a container

Speech containers provide websocket-based query endpoint APIs that are accessed through the Speech SDK and Speech CLI. By default, the Speech SDK and Speech CLI use the public Speech service. To use the container, you need to change the initialization method. Use a container host URL instead of key and region.

For more information about containers, see Host URLs in [Install and run Speech containers with Docker](../../../speech-container-howto.md#host-urls).

## Change how silence is handled

If a user speaks faster or slower than usual, the default behaviors for nonspeech silence in input audio might not result in what you expect. Common problems with silence handling include:

- Fast-speech that chains many sentences together into a single recognition result, instead of breaking sentences into individual results.
- Slow speech that separates parts of a single sentence into multiple results.
- A single-shot recognition that ends too quickly while waiting for speech to begin.

These problems can be addressed by setting one of two *timeout properties* on the `SpeechConfig` instance used to create a `SpeechRecognizer`:

- **Segmentation silence timeout** adjusts how much nonspeech audio is allowed within a phrase that's currently being spoken before that phrase is considered "done."
  - *Higher* values generally make results longer and allow longer pauses from the speaker within a phrase but make results take longer to arrive. They can also combine separate phrases into a single result when set too high.
  - *Lower* values generally make results shorter and ensure more prompt and frequent breaks between phrases, but can also cause single phrases to separate into multiple results when set too low.
  - This timeout can be set to integer values between 100 and 5000, in milliseconds, with 500 a typical default.
- **Initial silence timeout** adjusts how much nonspeech audio is allowed *before* a phrase before the recognition attempt ends in a "no match" result.
  - *Higher* values give speakers more time to react and start speaking, but can also result in slow responsiveness when nothing is spoken. 
  - *Lower* values ensure a prompt "no match" for faster user experience and more controlled audio handling, but might cut a speaker off too quickly when set too low.
  - Because continuous recognition generates many results, this value determines how often "no match" results arrive but doesn't otherwise affect the content of recognition results.
  - This timeout can be set to any non-negative integer value, in milliseconds, or set to 0 to disable it entirely. 5000 is a typical default for single-shot recognition while 15000 is a typical default for continuous recognition. 

Since there are tradeoffs when modifying these timeouts, you should only change the settings when you have a problem related to silence handling. Default values optimally handle most spoken audio and only uncommon scenarios should encounter problems.

**Example:** Users speaking a serial number like "ABC-123-4567" might pause between character groups long enough for the serial number to be broken into multiple results. In this case, try a higher value like 2000 milliseconds for the segmentation silence timeout:

```csharp
speechConfig.SetProperty(PropertyId.Speech_SegmentationSilenceTimeoutMs, "2000");
```

**Example:** A recorded presenter's speech might be fast enough that several sentences in a row get combined, with large recognition results only arriving once or twice per minute. In this case, set the segmentation silence timeout to a lower value like 300 ms:

```csharp
speechConfig.SetProperty(PropertyId.Speech_SegmentationSilenceTimeoutMs, "300");
```

**Example:** A single-shot recognition asking a speaker to find and read a serial number ends too quickly while the number is being found. In this case, try a longer initial silence timeout like 10,000 ms:

```csharp
speechConfig.SetProperty(PropertyId.SpeechServiceConnection_InitialSilenceTimeoutMs, "10000");
```<|MERGE_RESOLUTION|>--- conflicted
+++ resolved
@@ -149,11 +149,7 @@
 }
 ```
 
-<<<<<<< HEAD
-Using a push stream as input assumes that the audio data is raw PCM and skips any headers. The API still works in certain cases if the header isn't skipped. For the best results, consider implementing logic to read off the headers so that `byte[]` begins at the *start of the audio data*. To address this issue, you can utilize [GStreamer](./how-to-use-codec-compressed-audio-input-streams.md). GStreamer provides a flexible pipeline-based framework that allows you to implement logic to read off the headers, ensuring that the byte array begins at the start of the audio data.
-=======
 Using a push stream as input assumes that the audio data is raw PCM and skips any headers. The API still works in certain cases if the header isn't skipped. For the best results, consider implementing logic to read off the headers so that `byte[]` begins at the *start of the audio data*.
->>>>>>> e2cc1396
 
 ## Handle errors
 
