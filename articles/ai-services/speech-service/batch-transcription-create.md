--- conflicted
+++ resolved
@@ -39,13 +39,8 @@
 
 Make an HTTP POST request that uses the URI as shown in the following [Transcriptions - Submit](/rest/api/speechtotext/transcriptions/submit) example.
 
-<<<<<<< HEAD
-- Replace `YourSpeechResoureKey` with your Speech resource key.
-- Replace `YourServiceRegion` with your Speech resource region.
-=======
-- Replace `YourSubscriptionKey` with your Azure AI Foundry resource key.
+- Replace `YourSpeechResoureKey` with your Azure AI Foundry resource key.
 - Replace `YourServiceRegion` with your Azure AI Foundry resource region.
->>>>>>> 1700a315
 - Set the request body properties as previously described.
 
 ```azurecli-interactive
@@ -268,27 +263,16 @@
 ::: zone pivot="rest-api"
 You can make a [Models - List Base Models](/rest/api/speechtotext/models/list-base-models) request to get available base models for all locales.
 
-<<<<<<< HEAD
-Make an HTTP GET request as shown in the following example for the `eastus` region. Replace `YourSpeechResoureKey` with your Speech resource key. Replace `eastus` if you're using a different region.
-
-```azurecli-interactive
-curl -v -X GET "https://eastus.api.cognitive.microsoft.com/speechtotext/v3.2/models/base" -H "Ocp-Apim-Subscription-Key: YourSpeechResoureKey"
-=======
-Make an HTTP GET request as shown in the following example for the `eastus` region. Replace `YourSubscriptionKey` with your Azure AI Foundry resource key. Replace `eastus` if you're using a different region.
-
-```azurecli-interactive
-curl -v -X GET "https://eastus.api.cognitive.microsoft.com/speechtotext/models/base?api-version=2024-11-15" -H "Ocp-Apim-Subscription-Key: YourSubscriptionKey"
->>>>>>> 1700a315
+Make an HTTP GET request as shown in the following example for the `eastus` region. Replace `YourSpeechResoureKey` with your Azure AI Foundry resource key. Replace `eastus` if you're using a different region.
+
+```azurecli-interactive
+curl -v -X GET "https://eastus.api.cognitive.microsoft.com/speechtotext/models/base?api-version=2024-11-15" -H "Ocp-Apim-Subscription-Key: YourSpeechResoureKey"
 ```
 
 By default, only the 100 oldest base models are returned. Use the `skip` and `top` query parameters to page through the results. For example, the following request returns the next 100 base models after the first 100.
 
 ```azurecli-interactive
-<<<<<<< HEAD
-curl -v -X GET "https://eastus.api.cognitive.microsoft.com/speechtotext/v3.2/models/base?skip=100&top=100" -H "Ocp-Apim-Subscription-Key: YourSpeechResoureKey"
-=======
-curl -v -X GET "https://eastus.api.cognitive.microsoft.com/speechtotext/models/base?api-version=2024-11-15&skip=100&top=100" -H "Ocp-Apim-Subscription-Key: YourSubscriptionKey"
->>>>>>> 1700a315
+curl -v -X GET "https://eastus.api.cognitive.microsoft.com/speechtotext/models/base?api-version=2024-11-15&skip=100&top=100" -H "Ocp-Apim-Subscription-Key: YourSpeechResoureKey"
 ```
 
 ::: zone-end
@@ -342,11 +326,7 @@
 
 ::: zone pivot="rest-api"
 
-<<<<<<< HEAD
-You set the full model URI as shown in this example for the `eastus` region. Replace `YourSpeechResoureKey` with your Speech resource key. Replace `eastus` if you're using a different region.
-=======
-You set the full model URI as shown in this example for the `eastus` region. Replace `YourSubscriptionKey` with your Azure AI Foundry resource key. Replace `eastus` if you're using a different region.
->>>>>>> 1700a315
+You set the full model URI as shown in this example for the `eastus` region. Replace `YourSpeechResoureKey` with your Azure AI Foundry resource key. Replace `eastus` if you're using a different region.
 
 ```azurecli-interactive
 curl -v -X POST -H "Ocp-Apim-Subscription-Key: YourSpeechResoureKey" -H "Content-Type: application/json" -d '{
