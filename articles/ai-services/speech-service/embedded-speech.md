--- conflicted
+++ resolved
@@ -19,11 +19,7 @@
 Embedded Speech is designed for on-device [speech to text](speech-to-text.md) and [text to speech](text-to-speech.md) scenarios where cloud connectivity is intermittent or unavailable. For example, you can use embedded speech in industrial equipment, a voice enabled air conditioning unit, or a car that might travel out of range. You can also develop hybrid cloud and offline solutions. For scenarios where your devices must be in a secure environment like a bank or government entity, you should first consider [disconnected containers](../containers/disconnected-containers.md). 
 
 > [!IMPORTANT]
-<<<<<<< HEAD
-> Microsoft limits access to embedded speech. You can apply for access through the Azure Cognitive Services Speech [embedded speech limited access review](https://aka.ms/csgate-embedded-speech). For more information, see [Limited access for embedded speech](/legal/cognitive-services/speech-service/embedded-speech/limited-access-embedded-speech?context=/azure/ai-services/speech-service/context/context).
-=======
-> Microsoft limits access to embedded speech. You can apply for access through the Azure AI services Speech [embedded speech limited access review](https://aka.ms/csgate-embedded-speech). For more information, see [Limited access for embedded speech](/legal/cognitive-services/speech-service/embedded-speech/limited-access-embedded-speech?context=/azure/ai-services/speech-service/context/context).
->>>>>>> 23ea0815
+> Microsoft limits access to embedded speech. You can apply for access through the Azure AI Speech [embedded speech limited access review](https://aka.ms/csgate-embedded-speech). For more information, see [Limited access for embedded speech](/legal/cognitive-services/speech-service/embedded-speech/limited-access-embedded-speech?context=/azure/ai-services/speech-service/context/context).
 
 ## Platform requirements
 
