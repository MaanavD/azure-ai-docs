--- conflicted
+++ resolved
@@ -44,11 +44,7 @@
 
 Here are the requirements to create a basic dialog service using Direct Line Speech.
 
-<<<<<<< HEAD
-- **Speech resource:** An Azure resource for Speech features such as speech to text and text to speech. Create a Speech resource on the [Azure portal](https://portal.azure.com). For more information, see [Create a new Azure Cognitive Services resource](~/articles/ai-services/cognitive-services-apis-create-account.md?tabs=speech#create-a-new-azure-cognitive-services-resource).
-=======
-- **Speech resource:** An Azure resource for Speech features such as speech to text and text to speech. Create a Speech resource on the [Azure portal](https://portal.azure.com). For more information, see [Create a new Azure AI services resource](~/articles/ai-services/cognitive-services-apis-create-account.md?tabs=speech#create-a-new-azure-cognitive-services-resource).
->>>>>>> 23ea0815
+- **Speech resource:** An Azure resource for Speech features such as speech to text and text to speech. Create a Speech resource on the [Azure portal](https://portal.azure.com). For more information, see [Create a new Cognitive Services resource](../cognitive-services-apis-create-account.md?tabs=speech#create-a-new-azure-cognitive-services-resource).
 - **Bot Framework bot:**  A bot created using Bot Framework version 4.2 or above that's subscribed to [Direct Line Speech](./direct-line-speech.md) to enable voice input and output. [This guide](./tutorial-voice-enable-your-bot-speech-sdk.md) contains step-by-step instructions to make an "echo bot" and subscribe it to Direct Line Speech. You can also go [here](https://blog.botframework.com/2018/05/07/build-a-microsoft-bot-framework-bot-with-the-bot-builder-sdk-v4/) for steps on how to create a customized bot, then follow the same steps [here](./tutorial-voice-enable-your-bot-speech-sdk.md) to subscribe it to Direct Line Speech, but with your new bot rather than the "echo bot".
 
 ## Try out the sample app
