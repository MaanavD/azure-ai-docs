--- conflicted
+++ resolved
@@ -39,9 +39,7 @@
   * Added functionality to download and upload schema configurations during schema definition.
   * Enhanced file labeling and analyzer building processes.
   * Add download code samples for quick setup added.
-<<<<<<< HEAD
 
-=======
->>>>>>> 8db879a3
 ## November 2024
+
 Welcome! The Azure AI Content Understanding API version `2024-12-01-preview` is now in public preview. This version allows you to generate a structured representation of content tailored to specific tasks from various modalities or formats. Content Understanding uses a defined schema to extract content suitable for processing by large language models and subsequent applications.