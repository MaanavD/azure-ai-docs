--- conflicted
+++ resolved
@@ -25,37 +25,19 @@
 | `swedencentral` | Sweden Central | Sweden | European Union |
 | `australiaeast` | Australia East | Australia | N/A |
 
-<<<<<<< HEAD
-=======
+
 ## Language support
 
-Azure AI Content Understanding enables you to process and integrate multiple data modalities simultaneously. Our language support capabilities enable users to communicate with your applications in natural ways and empower global outreach.
-
-To learn more Content Understanding language support, select a capability from the following tabs.
-
-# [Document](#tab/document)
+Azure AI Content Understanding enables you to process data in multiple languages simultaneously. Our language support capabilities enable users to communicate with your applications in natural ways and empower global outreach.
+
+Content Understanding applies [Azure OpenAI models](../openai/overview.md) which support a wide array of languages. While there's no definitive list of supported languages, users can expect robust language capabilities across most common languages. For specific language support related to `OCR` and speech transcription, refer to the respective sections detailing the supported languages for these modalities.
+
+### Text optical character recognition (OCR)
 
 > [!IMPORTANT]
 >
 > * The following list of supported languages have locale-aware normalization for words enabled in post-processing.
 > * Content Understanding supports different languages so we encourage you to try it out and focus on the content and not the value itself.
-
-|Language|Language code and locale|
-|--------|-------------|
-|English|&bullet; `en-AU` (Australia)</br>&bullet; `en-CA` (Canada)</br>&bullet; `en-GB` (United Kingdom)</br>&bullet;  `en-IN` (India)</br>&bullet; `en-US` (United States)|
-
-# [Image](#tab/image)
->>>>>>> 5ea5529b
-
-## Language support
-
-Azure AI Content Understanding enables you to process data in multiple languages simultaneously. Our language support capabilities enable users to communicate with your applications in natural ways and empower global outreach.
-
-Content Understanding applies [Azure OpenAI models](../openai/overview.md) which support a wide array of languages. While there's no definitive list of supported languages, users can expect robust language capabilities across most common languages. For specific language support related to `OCR` and speech transcription, refer to the respective sections detailing the supported languages for these modalities.
-
-### Text optical character recognition (OCR)
-
-The following table lists the supported languages/locales for **printed** text.
 
   |**Language**| **Language code**|**Language**| **Language code**|
   |:-----|:-----|:-----|:-----|
