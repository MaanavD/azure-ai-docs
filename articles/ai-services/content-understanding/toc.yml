items:
- name: Azure AI Content Understanding Documentation
  href: index.yml
- name: Overview
  expanded: true
  items:
  - name: What is Azure AI Content Understanding?
    displayName: document, text, images, video, audio, multimodal, visual, structured, content, field, extraction
    href: overview.md
  - name: Create an Azure AI Services resource
    displayName: extract, text, images, OCR, optical character recognition
    href: how-to/create-multi-service-resource.md
  - name: What's new
    displayName: changelog, release, updates, previews
    href: whats-new.md
  - name: Service quotas and limits
    displayName: quota, tiers, throttle, max, adjustments, requests, support, ocr
    href: service-limits.md
  - name: Language and region support
    href: language-region-support.md
  - name: Pricing
    href: https://azure.microsoft.com/pricing/details/content-understanding/
  - name: FAQ
    displayName: FAQ, definition, updates, previews
    href: faq.yml
  - name: Glossary
    displayName: glossary, definition, updates, previews
    href: glossary.md
- name: Quickstarts
  items:
  - name: Content Understanding REST API
    displayName: quickstart, extract, text, images, OCR, optical character recognition
    href: quickstart/use-rest-api.md
  - name: Content Understanding Azure AI Foundry portal
    displayName: quickstart, extract, text, images, OCR, optical character recognition
    href: quickstart/use-ai-foundry.md
- name: Capabilities
  items:
  - name: Overview
    displayName: content understanding capabilities, document, text, images, video, audio, visual, structured, content, field, extraction
    href: concepts/capabilities.md
  - name: Document
    displayName: document, text, images, video, audio, visual, structured, content, field, extraction
    href: document/overview.md
  - name: Image
    displayName: image, OCR, optical character recognition, text, extraction, analysis, detection, recognition, model
    href: image/overview.md
  - name: Audio
    displayName: speech, audio, voice, recognition, synthesis, speaker, identification, verification, diarization, transcription, translation, language, understanding, sentiment, analysis, emotion, detection, pronunciation, model
    href: audio/overview.md
  - name: Video
    href: video/overview.md
    displayName: video, audio, voice, recognition, synthesis, speaker, identification, verification, diarization, transcription, translation, language, understanding, sentiment, analysis, emotion, detection, pronunciation, model
- name: Concepts
  items:
    - name: Azure AI Foundry analyzer templates
      displayName: analyzer, templates, document, text, images, video, audio, multimodal, visual, structured, content, field, extraction
      href: concepts/analyzer-templates.md
<<<<<<< HEAD
    - name: Accuracy and confidence scores
      displayName: accuracy, confidence, document, text, images, video, audio, multimodal, visual, structured, content, field, extraction
      href: concepts/accuracy-confidence.md  
=======
    - name: Azure AI Content Understanding best practices
      displayName: best practices, analyzers, optimization, fields
      href: concepts/best-practices.md
>>>>>>> 948b3988
- name: Responsible AI
  items:
    - name: Transparency note
      href: /legal/cognitive-services/content-understanding/transparency-note?toc=/azure/ai-services/content-understanding/toc.json&bc=/azure/ai-services/content-understanding/breadcrumb/toc.json
    - name: Data, privacy, and security
      href: /legal/cognitive-services/content-understanding/data-privacy?toc=/azure/ai-services/content-understanding/toc.json&bc=/azure/ai-services/content-understanding/breadcrumb/toc.json
- name: Reference
  items:
  - name: REST API
    displayName: quota, tiers, throttle, max, adjustments, requests, support, ocr
    href: /rest/api/contentunderstanding/operation-groups?view=rest-contentunderstanding-2024-12-01-preview&preserve-view=true
  <|MERGE_RESOLUTION|>--- conflicted
+++ resolved
@@ -56,15 +56,12 @@
     - name: Azure AI Foundry analyzer templates
       displayName: analyzer, templates, document, text, images, video, audio, multimodal, visual, structured, content, field, extraction
       href: concepts/analyzer-templates.md
-<<<<<<< HEAD
     - name: Accuracy and confidence scores
       displayName: accuracy, confidence, document, text, images, video, audio, multimodal, visual, structured, content, field, extraction
-      href: concepts/accuracy-confidence.md  
-=======
-    - name: Azure AI Content Understanding best practices
+      href: concepts/accuracy-confidence.md
+    - name: Content Understanding best practices
       displayName: best practices, analyzers, optimization, fields
       href: concepts/best-practices.md
->>>>>>> 948b3988
 - name: Responsible AI
   items:
     - name: Transparency note
