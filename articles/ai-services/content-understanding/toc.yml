--- conflicted
+++ resolved
@@ -2,44 +2,6 @@
   - name: Azure AI Content Understanding documentation
     href: index.yml
   - name: Overview
-<<<<<<< HEAD
-    displayName: content understanding capabilities, document, text, images, video, audio, visual, structured, content, field, extraction
-    href: concepts/capabilities.md
-  - name: Analyzer templates
-    displayName: analyzer, templates, document, text, images, video, audio, multimodal, visual, structured, content, field, extraction
-    href: concepts/analyzer-templates.md
-  - name: Document
-    displayName: document, text, images, video, audio, visual, structured, content, field, extraction
-    href: document/overview.md
-  - name: Image
-    displayName: image, OCR, optical character recognition, text, extraction, analysis, detection, recognition, model
-    href: image/overview.md
-  - name: Audio
-    displayName: speech, audio, voice, recognition, synthesis, speaker, identification, verification, diarization, transcription, translation, language, understanding, sentiment, analysis, emotion, detection, pronunciation, model
-    href: audio/overview.md
-  - name: Video
-    href: video/overview.md
-    displayName: video, audio, voice, recognition, synthesis, speaker, identification, verification, diarization, transcription, translation, language, understanding, sentiment, analysis, emotion, detection, pronunciation, model
-- name: Concepts
-  items:
-    - name: Best practices
-      displayName: best practices, analyzers, optimization, fields
-      href: concepts/best-practices.md
-    - name: Accuracy and confidence
-      displayName: accuracy, confidence, analyzers, optimization, fields, scores
-      href: concepts/accuracy-confidence.md
-- name: Responsible AI
-  items:
-    - name: Transparency note
-      href: /azure/ai-foundry/responsible-ai/content-understanding/transparency-note?toc=/azure/ai-services/content-understanding/toc.json&bc=/azure/ai-services/content-understanding/breadcrumb/toc.json
-    - name: Data, privacy, and security
-      href: /azure/ai-foundry/responsible-ai/content-understanding/data-privacy?toc=/azure/ai-services/content-understanding/toc.json&bc=/azure/ai-services/content-understanding/breadcrumb/toc.json
-- name: Reference
-  items:
-  - name: REST API
-    displayName: quota, tiers, throttle, max, adjustments, requests, support, ocr
-    href: /rest/api/contentunderstanding/operation-groups?view=rest-contentunderstanding-2024-12-01-preview&preserve-view=true
-=======
     expanded: true
     items:
       - name: What is Azure AI Content Understanding?
@@ -139,12 +101,11 @@
   - name: Responsible AI
     items:
       - name: Transparency note
-        href: /legal/cognitive-services/content-understanding/transparency-note?toc=/azure/ai-services/content-understanding/toc.json&bc=/azure/ai-services/content-understanding/breadcrumb/toc.json
+        href: /azure/ai-foundry/responsible-ai/content-understanding/transparency-note?toc=/azure/ai-services/content-understanding/toc.json&bc=/azure/ai-services/content-understanding/breadcrumb/toc.json
       - name: Data, privacy, and security
-        href: /legal/cognitive-services/content-understanding/data-privacy?toc=/azure/ai-services/content-understanding/toc.json&bc=/azure/ai-services/content-understanding/breadcrumb/toc.json
+        href: /azure/ai-foundry/responsible-ai/content-understanding/data-privacy?toc=/azure/ai-services/content-understanding/toc.json&bc=/azure/ai-services/content-understanding/breadcrumb/toc.json
   - name: Reference
     items:
       - name: REST API
         displayName: quota, tiers, throttle, max, adjustments, requests, support, ocr
-        href: /rest/api/contentunderstanding/operation-groups
->>>>>>> ace42c3e
+        href: /rest/api/contentunderstanding/operation-groups