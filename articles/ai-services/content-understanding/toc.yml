--- conflicted
+++ resolved
@@ -54,15 +54,12 @@
   - name: Video
     href: video/overview.md
     displayName: video, audio, voice, recognition, synthesis, speaker, identification, verification, diarization, transcription, translation, language, understanding, sentiment, analysis, emotion, detection, pronunciation, model
-<<<<<<< HEAD
-=======
   - name: Face
     displayName: face, recognition, detection, analysis, identification, verification
     href: face/overview.md
   - name: Best practices
     displayName: best practices, analyzers, optimization, fields
     href: concepts/best-practices.md   
->>>>>>> 770837fa
 - name: Concepts
   items:
     - name: Best practices
