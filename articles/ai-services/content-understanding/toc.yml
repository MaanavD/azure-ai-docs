--- conflicted
+++ resolved
@@ -54,23 +54,14 @@
   - name: Video
     href: video/overview.md
     displayName: video, audio, voice, recognition, synthesis, speaker, identification, verification, diarization, transcription, translation, language, understanding, sentiment, analysis, emotion, detection, pronunciation, model
-<<<<<<< HEAD
-- name: Concepts
-  items:
-    - name: Azure AI Foundry analyzer templates
-      displayName: analyzer, templates, document, text, images, video, audio, multimodal, visual, structured, content, field, extraction
-      href: concepts/analyzer-templates.md
-    - name: Accuracy and confidence scores
-      displayName: accuracy, confidence, document, text, images, video, audio, multimodal, visual, structured, content, field, extraction
-      href: concepts/accuracy-confidence.md
-    - name: Content Understanding best practices
-      displayName: best practices, analyzers, optimization, fields
-      href: concepts/best-practices.md
-=======
-  - name: Best practices
-    displayName: best practices, analyzers, optimization, fields
-    href: concepts/best-practices.md   
->>>>>>> b32a199f
+  - name: Concepts
+    items:
+      - name: Best practices
+        displayName: best practices, analyzers, optimization, fields
+        href: concepts/best-practices.md
+      - name: Accuracy and confidence
+        displayName: accuracy, confidence, analyzers, optimization, fields, scores
+        href: concepts/accuracy-confidence.md
 - name: Responsible AI
   items:
     - name: Transparency note
