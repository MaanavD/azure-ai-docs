--- conflicted
+++ resolved
@@ -33,11 +33,7 @@
 
 ### Content extraction
 
-<<<<<<< HEAD
-Audio content extraction is the process of isolating and retrieving specific elements or features from an audio file. This process can include separating individual audio sources; identifying specific segments within a sound file; or detecting and categorizing various characteristics of the audio content.
-=======
 Audio content extraction is the process of transcribing audio files. This process includes separating transcriptions by speaker and can involve optional features like role detection to update speaker results to meaningful speaker roles. It can also involve detailed results including word-level timestamps.
->>>>>>> 5ea5529b
 
 #### Language handling
 We support different options to handle language processing during transcription.
