--- conflicted
+++ resolved
@@ -108,19 +108,11 @@
 
   * **Diarization:** Distinguishes between speakers in a conversation in the output, attributing parts of the transcript to specific speakers.
   * **Multilingual transcription:** Generates multilingual transcripts. Language/locale is applied per phrase in the transcript. Phrases output when `returnDetails=true` is set. Deviating from language detection this feature is enabled when no language/locale is specified or language is set to `auto`.
-<<<<<<< HEAD
-
-    > [!NOTE]
-    > When multilingual transcription is used, a file with an unsupported locale still produces a result. This result is based on the closest locale but most likely not correct.
-    > This transcription behavior is known. Make sure to configure locales when not using multilingual transcription!
-
-=======
 
     > [!NOTE]
     > When Multilingual transcription is used, any files with unsupported locales produce a result based on the closest supported locale, which is likely incorrect. This result is a known
     > behavior. Avoid transcription quality issues by ensuring that you configure locales when not using a multilingual transcription supported locale!
 
->>>>>>> 5ea5529b
 * **Shot detection:** Identifies segments of the video aligned with shot boundaries where possible, allowing for precise editing and repackaging of content with breaks exactly on shot boundaries.
 * **Key frame extraction:** Extracts key frames from videos to represent each shot completely, ensuring each shot has enough key frames to enable field extraction to work effectively.
 
