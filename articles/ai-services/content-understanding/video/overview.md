--- conflicted
+++ resolved
@@ -48,11 +48,7 @@
 * **Shot detection**: Identifies segments of the video aligned with shot boundaries where possible, allowing for precise editing and repackaging of content with breaks exactly on shot boundaries.
 * **Key frame extraction**: Extracts key frames from videos to represent each shot completely, ensuring each shot has enough key frames to enable Field Extraction to work effectively.
 * **Face grouping**: Grouped faces appearing in a video to extract one representative face image for each person and provides segments where each one is present. The grouped face data is available as metadata and can be used to generate customized metadata fields.
-<<<<<<< HEAD
-  * This feature is limited access and involves face identification and grouping; customers need to register for access at [Face Recognition](https://aka.ms/facerecognition).
-=======
 * This feature is limited access and involves face identification and grouping; customers need to register for access at [Face Recognition](https://aka.ms/facerecognition).
->>>>>>> 8d3ebefd
 
 ### Field extraction 
 
