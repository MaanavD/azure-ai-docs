---
title: Azure AI Content Understanding video overview
titleSuffix: Azure AI services
description: Learn about Azure AI Content Understanding video solutions.
author: laujan
ms.author: lajanuar
manager: nitinme
ms.service: azure-ai-content-understanding
ms.topic: overview
ms.date: 05/19/2025
---

# Azure AI Content Understanding video solutions (preview)

> [!IMPORTANT]
>
> * Azure AI Content Understanding is available in preview. Public preview releases provide early access to features that are in active development.
> * Features, approaches, and processes can change or have limited capabilities before General Availability (GA).
> * For more information, *see* **[Supplemental Terms of Use for Microsoft Azure Previews](https://azure.microsoft.com/support/legal/preview-supplemental-terms)**.

Azure AI Content Understanding allows you to generate a standard set of video metadata and create custom fields for your specific use case using the power of generative models. Content Understanding helps efficiently manage, categorize, retrieve, and build workflows for video assets. It enhances your media asset library, supports workflows such as highlight generation, categorizes content, and facilitates applications like retrieval-augmented generation (RAG).

:::image type="content" source="../media/video/video-processing-flow.png" alt-text="Illustration of the Content Understanding video processing flow.":::

The **pre-built video analyzer** outputs RAG-ready Markdown that includes:

- **Transcript:** Inline transcripts in standard WEBVTT format
- **Description:** Natural-language segment descriptions with visual and speech context
- **Segmentation:** Automatic scene segmentation breaking the video into logical chunks
- **Key Frames:** Ordered key-frame thumbnails enabling deeper analysis

This format can drop straight into a vector store to enable an agent or RAG workflows—no post-processing required.

From there you can **customize the analyzer** for more fine-grained control of the output. You can define custom fields, segments, or enable face identification. Customization allows you to use the full power of generative models to extract deep insights from the visual and audio details of the video.

For example, customization allows you to:

- **Define custom fields:** to identify what products and brands are seen or mentioned in the video.
- **Generate custom segments:** to segment a news broadcast into chapters based on the topics or news stories discussed.
- **Identify people using a person directory** enabling a customer to label conference speakers in footage using face identification, for example, `CEO John Doe`, `CFO Jane Smith`.

## Why use Content Understanding for video?

Content understanding for video has broad potential uses. For example, you can customize metadata to tag specific scenes in a training video, making it easier for employees to locate and revisit important sections. You can also use metadata customization to identify product placement in promotional videos, which helps marketing teams analyze brand exposure. Other use cases include:

- **Broadcast media and entertainment:** Manage large libraries of shows, movies, and clips by generating detailed metadata for each asset.
- **Education and e-Learning:** Index and retrieve specific moments in educational videos or lectures.
- **Corporate training:** Organize training videos by key topics, scenes, or important moments.
- **Marketing and advertising:** Analyze promotional videos to extract product placements, brand appearances, and key messages.

## Prebuilt video analyzer example

With the prebuilt video analyzer (prebuilt-videoAnalyzer), you can upload a video and get an immediately usable knowledge asset. The service packages every clip into both richly formatted Markdown and JSON. This process allows your search index or chat agent to ingest without custom glue code.

* For example, creating the base `prebuilt-videoAnalyzer` as follows:

  ```json
  {
    "config": {},
    "BaseAnalyzerId": "prebuilt-videoAnalyzer",
  }
  ```

* Next, analyzing a 30-second advertising video, would result in the following output:

   ```markdown
     # Video: 00:00.000 => 00:30.000
     Width: 1280
     Height: 720

     ## Segment 1: 00:00.000 => 00:06.000
     A lively room filled with people is shown, where a group of friends is gathered around a television. They are watching a sports event, possibly a football match, as indicated by the decorations and the atmosphere.

     Transcript

     WEBVTT

     00:03.600 --> 00:06.000
     <Speaker 1>Get new years ready.

     Key Frames
     - 00:00.600 ![](keyFrame.600.jpg)
     - 00:01.200 ![](keyFrame.1200.jpg)

     ## Segment 2: 00:06.000 => 00:10.080
     The scene transitions to a more vibrant and energetic setting, where the group of friends is now celebrating. The room is decorated with football-themed items, and everyone is cheering and enjoying the moment.

     Transcript

     WEBVTT

     00:03.600 --> 00:06.000
     <Speaker 1>Go team!

     Key Frames
     - 00:06.200 ![](keyFrame.6200.jpg)
     - 00:07.080 ![](keyFrame.7080.jpg)

        *…additional data omitted for brevity…*
   ```

## Walk-through

We recently published a walk-through for RAG on Video using Content Understanding.
[https://www.youtube.com/watch?v=fafneWnT2kw\&lc=Ugy2XXFsSlm7PgIsWQt4AaABAg](https://www.youtube.com/watch?v=fafneWnT2kw&lc=Ugy2XXFsSlm7PgIsWQt4AaABAg)

## Capabilities

1. [Content extraction](#content-extraction-capabilities)
1. [Field extraction](#field-extraction-and-segmentation)
1. [Face identification](#face-identification-and-description-add-on)

Under the hood, two stages transform raw pixels into business-ready insights. The diagram below shows how extraction feeds generation, ensuring each downstream step has the context it needs.

:::image type="content" source="../media/video/video-overview.png" alt-text="Screenshot of video analyzer flow.":::

The service operates in two stages. The first stage, content extraction, involves capturing foundational metadata such as transcripts, shots, and faces. The second stage, field extraction, uses a generative model to produce custom fields and perform segmentation. Additionally, you can optionally enable a Face add-on to identify individuals and describe them in the video.

## Content extraction capabilities

The first pass is all about extracting a first set of details—who's speaking, where are the cuts, and which faces recur. It creates a solid metadata backbone that later steps can reason over.

* **Transcription:** Converts conversational audio into searchable and analyzable text-based transcripts in WebVTT format. Sentence-level timestamps are available if `"returnDetails": true` is set. Content Understanding supports the full set of Azure AI Speech speech-to-text languages. Details of language support for video are the same as audio, *see* [Audio Language Handling](../audio/overview.md#language-handling) for details. The following transcription details are important to consider:

  * **Diarization:** Distinguishes between speakers in a conversation in the output, attributing parts of the transcript to specific speakers.
  * **Multilingual transcription:** Generates multilingual transcripts. Language/locale is applied per phrase in the transcript. Phrases output when `"returnDetails": true` is set. Deviating from language detection this feature is enabled when no language/locale is specified or language is set to `auto`.

    > [!NOTE]
    > When Multilingual transcription is used, any files with unsupported locales produce a result based on the closest supported locale, which is likely incorrect. This result is a known
    > behavior. Avoid transcription quality issues by ensuring that you configure locales when not using a multilingual transcription supported locale!

  * **Key frame extraction:** Extracts key frames from videos to represent each shot completely, ensuring each shot has enough key frames to enable field extraction to work effectively.
  * **Shot detection:** Identifies segments of the video aligned with shot boundaries where possible, allowing for precise editing and repackaging of content with breaks exactly existing edits. The output is a list of timestamps in milliseconds in `cameraShotTimesMs`. The output is only returned when `"returnDetails": true` is set.

## Field extraction and segmentation

Next, the generative model layers meaning—tagging scenes, summarizing actions, and slicing footage into segments per your request. This action is where prompts turn into structured data.

### Custom fields

Shape the output to match your business vocabulary. Use a `fieldSchema` object where each entry defines a field's name, type, and description. At run-time, the generative model fills those fields for every segment.

**Examples:**

* **Media asset management:**

  * **Video Category:** Helps editors and producers organize content, by classifying it as News, Sports, Interview, Documentary, Advertisement, etc. Useful for metadata tagging and quicker content filtering and retrieval.
  * **Color scheme:** Conveys mood and atmosphere, essential for narrative consistency and viewer engagement. Identifying color themes helps in finding matching clips for accelerated video editing.

* **Advertising:**

  * **Brand:** Identifies brand presence, critical for analyzing ad impact, brand visibility, and association with products. This capability allows advertisers to assess brand prominence and ensure compliance with branding guidelines.
  * **Ad categories:** Categorizes ad types by industry, product type, or audience segment, which supports targeted advertising strategies, categorization, and performance analysis.

**Example:**

```json
<<<<<<< HEAD

=======
>>>>>>> 850fa2fc
"fieldSchema": {
  "description": "Extract brand presence and sentiment per scene",
  "fields": {
    "brandLogo": {
      "type": "string",
      "method": "generate",
      "description": "Brand being promoted in the video. Include the product name if available."
    },
    "Sentiment": {
      "type": "string",
      "method": "classify",
      "description": "Ad categories",
      "enum": [
        "Consumer Packaged Goods",
        "Groceries",
        "Technology"
      ]
    }
  }
}
```

### Segmentation mode

> [!NOTE]
>
> Setting segmentation triggers field extraction even if no fields are defined.


Content Understanding offers three ways to slice a video, letting you get the output you need for whole videos or short clips. You can use these options by setting the `SegmentationMode` property on a custom analyzer.

* **Whole-video** – `segmentationMode : noSegmentation`
  The service treats the entire video file as a single segment and extracts metadata across its full duration.

  **Example:**
    * Compliance checks that look for specific brand-safety issues anywhere in an ad
    * full-length descriptive summaries

* **Automatic segmentation** – `segmentationMode = auto`
  The service analyzes the timeline and breaks it up for you. Groups successive shots into coherent scenes, capped at one minute each.

  **Example:**
    * Create storyboards from a show
    * Inserting mid-roll ads at logical pauses.

* **Custom segmentation** – `segmentationMode : custom`
  You describe the logic in natural language and the model creates segments to match. Set `segmentationDefinition` with a string describing how you'd like the video to be segmented. Custom allows segments of varying length from seconds to minutes depending on the prompt.

  **Example:**
    * Break a news broadcast up into stories.

    ```json
    {
      "segmentationMode": "custom",
      "segmentationDefinition": "news broadcasts divided by individual stories"
    }
    ```

## Face identification and description add-on

> [!NOTE]
>
>  This feature is limited access and involves face identification and grouping; customers need to register for access at [Face Recognition](https://aka.ms/facerecognition). Face features incur added costs.

Face identification description is an add-on that provides context to content extraction and field extraction using face information.

### Content extraction - Grouping and identification

The face add-on enables grouping and identification as output from the content extraction section. To enable face capabilities set `"enableFace":true` in the analyzer configuration.

* **Grouping:** Grouped faces appearing in a video to extract one representative face image for each person and provides segments where each one is present. The grouped face data is available as metadata and can be used to generate customized metadata fields when `returnDetails: true` for the analyzer.
* **Identification:** Labels individuals in the video with names based on a Face API person directory. Customers can enable this feature by supplying a name for a Face API directory in the current resource in the `personDirectoryId` property of the analyzer. To use this capability, first you must create a personDirectory then reference it in the analyzer. For details on how to do that, check out [How to build a person directory](../../content-understanding/tutorial/build-person-directory.md)

### Field Extraction – Face description

 The field extraction capability is enhanced by providing detailed descriptions of identified faces in the video. This capability includes attributes such as facial hair, emotions, and the presence of celebrities, which can be crucial for various analytical and indexing purposes. To enable face description capabilities set `disableFaceBlurring : true` in the analyzer configuration.

**Examples:**

* **Example field: emotionDescription:** Provides a description of the emotional state of the primary person in this clip (for example, `happy`, `sad`, `angry`)
* **Example field: facialHairDescription:** Describes the type of facial hair (for example, `beard`, `mustache`, `clean-shaven`)


## Key benefits

Content Understanding provides several key benefits when compared to other video analysis solutions:

* **Segment-based multi-frame analysis:** Identify actions, events, topics, and themes by analyzing multiple frames from each video segment, rather than individual frames.
* **Customization:** Customize the fields and segmentation you generate by modifying the schema in accordance with your specific use case.
* **Generative models:** Describe in natural language what content you want to extract, and Content Understanding uses generative models to extract that metadata.
* **Optimized preprocessing:** Perform several content extraction preprocessing steps, such as transcription and scene detection, optimized to provide rich context to AI generative models.


## Technical constraints and limitations

Specific limitations of video processing to keep in mind:

* **Frame sampling (\~ 1 FPS)**: The analyzer inspects about one frame per second. Rapid motions or single-frame events may be missed.
* **Frame resolution (512 × 512 px)**: Sampled frames are resized to 512 pixels square. Small text or distant objects can be lost.
* **Speech**: Only spoken words are transcribed. Music, sound effects, and ambient noise are ignored.

## Input requirements

For supported formats, see [Service quotas and limits](../service-limits.md).

## Supported languages and regions

See [Language and region support](../language-region-support.md).

## Data privacy and security

As with all Azure AI services, review Microsoft's [Data, protection, and privacy](https://www.microsoft.com/trust-center/privacy) documentation.

> [!IMPORTANT]
>
> If you process **Biometric Data** (for example, enable **Face Grouping** or **Face Identification**), you must meet all notice, consent, and deletion requirements under GDPR or other applicable laws. See [Data and Privacy for Face](/legal/cognitive-services/face/data-privacy-security).

## Next steps

* Process videos in the [Azure AI Foundry portal](https://aka.ms/cu-landing).
* Quickstart: [Analyze video content with analyzer templates](../quickstart/use-ai-foundry.md).
* Samples:

  * [Video content extraction notebook](https://github.com/Azure-Samples/azure-ai-content-understanding-python/blob/main/notebooks/content_extraction.ipynb)
  * [Video search with natural language queries](https://github.com/Azure-Samples/azure-ai-search-with-content-understanding-python/tree/main#samples)
  * [Analyzer templates](https://github.com/Azure-Samples/azure-ai-content-understanding-python/tree/main/analyzer_templates)<|MERGE_RESOLUTION|>--- conflicted
+++ resolved
@@ -155,10 +155,6 @@
 **Example:**
 
 ```json
-<<<<<<< HEAD
-
-=======
->>>>>>> 850fa2fc
 "fieldSchema": {
   "description": "Extract brand presence and sentiment per scene",
   "fields": {
