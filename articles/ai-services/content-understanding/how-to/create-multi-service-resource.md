--- conflicted
+++ resolved
@@ -6,23 +6,14 @@
 manager: nitinme
 ms.service: azure-ai-content-understanding
 ms.topic: how-to
-<<<<<<< HEAD
-ms.date: 05/19/2025
-ms.custom: references_regions
-=======
 ms.date: 5/19/2025
 ms.custom: ignite-2024-understanding-release, references_regions
->>>>>>> a66dfcab
 ms.author: lajanuar
 ---
 
 # Create an Azure AI Foundry resource
 
-<<<<<<< HEAD
-To use Content Understanding, you need an Azure AI Services resource. This multi-service resource enables access to multiple Azure AI services with a single set of credentials.
-=======
 To use Content Understanding, you need an Azure AI Foundry resource. This multi-service resource enables access to multiple Azure AI services with a single set of credentials.
->>>>>>> a66dfcab
 
 ## Prerequisites
 
@@ -39,11 +30,7 @@
 
 ## Create a resource
 
-<<<<<<< HEAD
-To use the Azure AI Content Understanding service, you must create your Azure AI Service resource in a supported region. Content Understanding is available in the following regions:
-=======
 To use the Azure AI Content Understanding service, you must create your Azure AI Foundry resource in a supported region. The Content Understanding features are available in the following regions:
->>>>>>> a66dfcab
 
 | Region | Region Identifier |
 | --- | --- |
@@ -55,11 +42,7 @@
 
     * **Subscription**. Select one of your available Azure subscriptions.
     * **Resource group**. The [Azure resource group](/azure/cloud-adoption-framework/govern/resource-consistency/resource-access-management#what-is-an-azure-resource-group) that contains your resource. You can create a new group or add it to an existing group.
-<<<<<<< HEAD
-    * **Name**. Enter a name for your resource. We recommend using a descriptive name, for example `ProjectNameAIServicesResource`.
-=======
     * **Name**. Enter a name for your resource. We recommend using a descriptive name, for example *YourNameAIFoundryResource*.
->>>>>>> a66dfcab
 
 1. Configure other settings for your resource as needed, read, and accept the conditions (as applicable), and then select **Review + create**.
 
