--- conflicted
+++ resolved
@@ -24,11 +24,7 @@
 * An [Azure AI Foundry project](../../../ai-foundry/how-to/create-projects.md) created in one of the following supported regions: `westus`, `swedencentral`, or `australiaeast`. A project is used to organize your work and save state while building customized AI apps.
 
 > [!IMPORTANT]
-<<<<<<< HEAD
-> If your organization requires you to customize the security of storage resources, refer to [Azure AI services API access keys](../../../ai-foundry/concepts/encryption-keys-portal.md) to create resources that meet your organizations requirements through the Azure portal. To learn how to utilize customer managed keys, refer to [Service-side storage of encrypted data when using customer-managed keys](../../../ai-foundry/concepts/encryption-keys-portal.md#service-side-storage-of-encrypted-data). 
-=======
 > If your organization requires you to customize the security of storage resources, refer to [Azure AI services API access keys](../../../ai-foundry/concepts/encryption-keys-portal.md) to create resources that meet your organizations requirements through the Azure portal. To learn how to utilize customer managed keys, refer to [Encrypt data using customer-managed keys](../../../ai-foundry/concepts/encryption-keys-portal.md). 
->>>>>>> fff34e37
 
 ## Create your first project in the AI Foundry portal
 
