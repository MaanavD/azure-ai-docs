--- conflicted
+++ resolved
@@ -103,14 +103,12 @@
 
 ---
 
-<<<<<<< HEAD
-## Classifiers
-=======
+## Classifier
+
+### General limits
+
    > [!NOTE]
    > This classification field is the one within the extraction capability and not the separate [Content Understanding classifier](concepts/classifier.md) itself.
->>>>>>> 32744dda
-
-### General limits
 
 | Property | Limit |
 | --- | --- |
