---
title: Use Azure AI containers on-premises
titleSuffix: Azure AI services
description: Learn how to use Docker containers to use Azure AI services on-premises.
#services: cognitive-services
author: aahill
manager: nitinme
ms.service: azure-ai-services
ms.topic: overview
<<<<<<< HEAD
ms.date: 09/17/2024
=======
ms.date: 09/25/2024
>>>>>>> d2c49677
ms.author: aahi
keywords: on-premises, Docker, container, Kubernetes
#Customer intent: As a potential customer, I want to know more about how Azure AI services provides and supports Docker containers for each service.
---

# What are Azure AI containers?

Azure AI services provide several [Docker containers](https://www.docker.com/what-container) that let you use the same APIs that are available in Azure, on-premises. Using these containers gives you the flexibility to bring Azure AI services closer to your data for compliance, security or other operational reasons. Container support is currently available for a subset of Azure AI services.

> [!VIDEO https://www.youtube.com/embed/hdfbn4Q8jbo]

Containerization is an approach to software distribution in which an application or service, including its dependencies & configuration, is packaged together as a container image. With little or no modification, a container image can be deployed on a container host. Containers are isolated from each other and the underlying operating system, with a smaller footprint than a virtual machine. Containers can be instantiated from container images for short-term tasks, and removed when no longer needed.

## Features and benefits

- **Immutable infrastructure**: Enable DevOps teams to leverage a consistent and reliable set of known system parameters, while being able to adapt to change. Containers provide the flexibility to pivot within a predictable ecosystem and avoid configuration drift.
- **Control over data**: Choose where your data gets processed by Azure AI services. This can be essential if you can't send data to the cloud but need access to Azure AI services APIs. Support consistency in hybrid environments – across data, management, identity, and security.
- **Control over model updates**: Flexibility in versioning and updating of models deployed in their solutions.
- **Portable architecture**: Enables the creation of a portable application architecture that can be deployed on Azure, on-premises and the edge. Containers can be deployed directly to [Azure Kubernetes Service](/azure/aks/), [Azure Container Instances](/azure/container-instances/), or to a [Kubernetes](https://kubernetes.io/) cluster deployed to [Azure Stack](/azure-stack/operator). For more information, see [Deploy Kubernetes to Azure Stack](/azure-stack/user/azure-stack-solution-template-kubernetes-deploy).
- **High throughput / low latency**: Provide customers the ability to scale for high throughput and low latency requirements by enabling Azure AI services to run physically close to their application logic and data. Containers don't cap transactions per second (TPS) and can be made to scale both up and out to handle demand if you provide the necessary hardware resources.
- **Scalability**: With the ever growing popularity of containerization and container orchestration software, such as Kubernetes; scalability is at the forefront of technological advancements. Building on a scalable cluster foundation, application development caters to high availability.

## Containers in Azure AI services

Azure AI containers provide the following set of Docker containers, each of which contains a subset of functionality from services in Azure AI services. You can find instructions and image locations in the tables below.

> [!NOTE]
> See [Install and run Document Intelligence containers](document-intelligence/containers/install-run.md) for **Azure AI Document Intelligence** container instructions and image locations.

### Decision containers

| Service |  Container | Description | Availability |
|--|--|--|--|
| [Anomaly detector][ad-containers] | **Anomaly Detector** ([image](https://mcr.microsoft.com/product/azure-cognitive-services/decision/anomaly-detector/about))  | The Anomaly Detector API enables you to monitor and detect abnormalities in your time series data with machine learning. | Generally available |

### Language containers

| Service |  Container | Description | Availability |
|--|--|--|--|
| [LUIS][lu-containers] |  **LUIS** ([image](https://mcr.microsoft.com/product/azure-cognitive-services/language/luis/about)) | Loads a trained or published Language Understanding model, also known as a LUIS app, into a docker container and provides access to the query predictions from the container's API endpoints. You can collect query logs from the container and upload these back to the [LUIS portal](https://www.luis.ai) to improve the app's prediction accuracy. | Generally available. <br> This container can also [run in disconnected environments](containers/disconnected-containers.md). |
| [Language service][ta-containers-keyphrase] | **Key Phrase Extraction** ([image](https://mcr.microsoft.com/product/azure-cognitive-services/textanalytics/keyphrase/about)) | Extracts key phrases to identify the main points. For example, for the input text "The food was delicious and there were wonderful staff," the API returns the main talking points: "food" and "wonderful staff". | Generally available. <br> This container can also [run in disconnected environments](containers/disconnected-containers.md). |
| [Language service][ta-containers-language] |  **Text Language Detection** ([image](https://mcr.microsoft.com/product/azure-cognitive-services/textanalytics/language/about)) | For up to 120 languages, detects which language the input text is written in and report a single language code for every document submitted on the request. The language code is paired with a score indicating the strength of the score. | Generally available. <br> This container can also [run in disconnected environments](containers/disconnected-containers.md). |
| [Language service][ta-containers-sentiment] | **Sentiment Analysis** ([image](https://mcr.microsoft.com/product/azure-cognitive-services/textanalytics/sentiment/about)) | Analyzes raw text for clues about positive or negative sentiment. This version of sentiment analysis returns sentiment labels (for example *positive* or *negative*) for each document and sentence within it. |  Generally available. <br> This container can also [run in disconnected environments](containers/disconnected-containers.md). |
| [Language service][ta-containers-health] |  **Text Analytics for health** ([image](https://mcr.microsoft.com/product/azure-cognitive-services/textanalytics/healthcare/about))| Extract and label medical information from unstructured clinical text. | Generally available |
| [Language service][ta-containers-ner] | **Named Entity Recognition** ([image](https://mcr.microsoft.com/product/azure-cognitive-services/textanalytics/ner/about))| Extract named entities from text. | Generally available. <br>This container can also [run in disconnected environments](containers/disconnected-containers.md). |
| [Language service][ta-containers-cner] |  **Custom Named Entity Recognition** ([image](https://mcr.microsoft.com/product/azure-cognitive-services/textanalytics/customner/about))| Extract named entities from text, using a custom model you create using your data. | Generally available |
| [Language service][ta-containers-summarization] | **Summarization** ([image](https://mcr.microsoft.com/product/azure-cognitive-services/textanalytics/summarization/about))| Summarize text from various sources. | Public preview. <br>This container can also [run in disconnected environments](containers/disconnected-containers.md). |
| [Translator][tr-containers] | **Translator** ([image](https://mcr.microsoft.com/product/azure-cognitive-services/translator/text-translation/about))| Translate text in several languages and dialects. | Generally available. Gated - [request access](https://aka.ms/csgate-translator). <br>This container can also [run in disconnected environments](containers/disconnected-containers.md). |

### Speech containers

| Service |  Container | Description | Availability |
|--|--|--|--|
| [Speech Service API][sp-containers-stt] |  **Speech to text** ([image](https://mcr.microsoft.com/product/azure-cognitive-services/speechservices/speech-to-text/about)) | Transcribes continuous real-time speech into text. | Generally available. <br> This container can also [run in disconnected environments](containers/disconnected-containers.md). |
| [Speech Service API][sp-containers-cstt] | **Custom Speech to text** ([image](https://mcr.microsoft.com/product/azure-cognitive-services/speechservices/custom-speech-to-text/about)) | Transcribes continuous real-time speech into text using a custom model. | Generally available <br> This container can also [run in disconnected environments](containers/disconnected-containers.md). |
| [Speech Service API][sp-containers-ntts] | **Neural Text to speech** ([image](https://mcr.microsoft.com/product/azure-cognitive-services/speechservices/neural-text-to-speech/about)) | Converts text to natural-sounding speech using deep neural network technology, allowing for more natural synthesized speech. | Generally available. <br> This container can also [run in disconnected environments](containers/disconnected-containers.md). |
| [Speech Service API][sp-containers-lid] | **Speech language identification** ([image](https://mcr.microsoft.com/product/azure-cognitive-services/speechservices/language-detection/about)) | Determines the language of spoken audio. | Preview |

### Vision containers


| Service |  Container | Description | Availability |
|--|--|--|--|
| [Azure AI Vision][cv-containers] | **Read OCR** ([image](https://mcr.microsoft.com/product/azure-cognitive-services/vision/read/about)) | The Read OCR container allows you to extract printed and handwritten text from images and documents with support for JPEG, PNG, BMP, PDF, and TIFF file formats. For more information, see the [Read API documentation](./computer-vision/overview-ocr.md). | Generally Available. <br>This container can also [run in disconnected environments](containers/disconnected-containers.md). |
| [Spatial Analysis][spa-containers] | **Spatial analysis** ([image](https://mcr.microsoft.com/product/azure-cognitive-services/vision/spatial-analysis/about)) | Analyzes real-time streaming video to understand spatial relationships between people, their movement, and interactions with objects in physical environments. | Preview |

Additionally, some containers are supported in the [Azure AI services multi-service resource](multi-service-resource.md?pivots=azportal) offering. You can create one single Azure AI services resource and use the same billing key across supported services for the following services:

* Azure AI Vision
* LUIS
* Language service

## Prerequisites

You must satisfy the following prerequisites before using Azure AI containers:

**Docker Engine**: You must have Docker Engine installed locally. Docker provides packages that configure the Docker environment on [macOS](https://docs.docker.com/docker-for-mac/), [Linux](https://docs.docker.com/engine/installation/#supported-platforms), and [Windows](https://docs.docker.com/docker-for-windows/). On Windows, Docker must be configured to support Linux containers. Docker containers can also be deployed directly to [Azure Kubernetes Service](/azure/aks/) or [Azure Container Instances](/azure/container-instances/).

Docker must be configured to allow the containers to connect with and send billing data to Azure.

**Familiarity with Microsoft Container Registry and Docker**: You should have a basic understanding of both Microsoft Container Registry and Docker concepts, like registries, repositories, containers, and container images, as well as knowledge of basic `docker` commands.

For a primer on Docker and container basics, see the [Docker overview](https://docs.docker.com/engine/docker-overview/).

Individual containers can have their own requirements, as well, including server and memory allocation requirements.

[!INCLUDE [Azure AI container security](containers/includes/cognitive-services-container-security.md)]

## Developer samples

Developer samples are available at our [GitHub repository](https://github.com/Azure-Samples/cognitive-services-containers-samples).

## Next steps

Learn about [container recipes](containers/container-reuse-recipe.md) you can use with the Azure AI services.

Install and explore the functionality provided by containers in Azure AI services:

* [Anomaly Detector containers][ad-containers]
* [Azure AI Vision containers][cv-containers]
* [Language Understanding (LUIS) containers][lu-containers]
* [Speech Service API containers][sp-containers]
* [Language service containers][ta-containers]
* [Translator containers][tr-containers]

[ad-containers]: anomaly-Detector/anomaly-detector-container-howto.md
[cv-containers]: computer-vision/computer-vision-how-to-install-containers.md
[lu-containers]: luis/luis-container-howto.md
[su-containers]: language-service/summarization/how-to/use-containers.md
[sp-containers]: speech-service/speech-container-howto.md
[spa-containers]: ./computer-vision/spatial-analysis-container.md
[sp-containers-lid]: speech-service/speech-container-lid.md
[sp-containers-stt]: speech-service/speech-container-stt.md
[sp-containers-cstt]: speech-service/speech-container-cstt.md
[sp-containers-ntts]: speech-service/speech-container-ntts.md
[ta-containers]: language-service/overview.md#deploy-on-premises-using-docker-containers
[ta-containers-keyphrase]: language-service/key-phrase-extraction/how-to/use-containers.md
[ta-containers-language]: language-service/language-detection/how-to/use-containers.md
[ta-containers-sentiment]: language-service/sentiment-opinion-mining/how-to/use-containers.md
[ta-containers-health]: language-service/text-analytics-for-health/how-to/use-containers.md
[ta-containers-cner]: language-service/custom-named-entity-recognition/how-to/use-containers.md
[ta-containers-summarization]: language-service/summarization/how-to/use-containers.md
[ta-containers-ner]: language-service/named-entity-recognition/how-to/use-containers.md
[tr-containers]: translator/containers/translator-how-to-install-container.md
[request-access]: https://aka.ms/csgate<|MERGE_RESOLUTION|>--- conflicted
+++ resolved
@@ -7,11 +7,7 @@
 manager: nitinme
 ms.service: azure-ai-services
 ms.topic: overview
-<<<<<<< HEAD
-ms.date: 09/17/2024
-=======
 ms.date: 09/25/2024
->>>>>>> d2c49677
 ms.author: aahi
 keywords: on-premises, Docker, container, Kubernetes
 #Customer intent: As a potential customer, I want to know more about how Azure AI services provides and supports Docker containers for each service.
