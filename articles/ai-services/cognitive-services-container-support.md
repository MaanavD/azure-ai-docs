---
title: Use Azure AI services Containers on-premises
titleSuffix: Azure AI services
description: Learn how to use Docker containers to use Azure AI services on-premises.
services: cognitive-services
author: aahill
manager: nitinme
ms.custom: cog-serv-seo-aug-2020, ignite-fall-2021
ms.service: cognitive-services
ms.topic: overview
ms.date: 05/08/2023
ms.author: aahi
keywords: on-premises, Docker, container, Kubernetes
#Customer intent: As a potential customer, I want to know more about how Azure AI services provides and supports Docker containers for each service.
---

# What are Azure AI services containers?

Azure AI services provides several [Docker containers](https://www.docker.com/what-container) that let you use the same APIs that are available in Azure, on-premises. Using these containers gives you the flexibility to bring Azure AI services closer to your data for compliance, security or other operational reasons. Container support is currently available for a subset of Azure AI services.

> [!VIDEO https://www.youtube.com/embed/hdfbn4Q8jbo]

Containerization is an approach to software distribution in which an application or service, including its dependencies & configuration, is packaged together as a container image. With little or no modification, a container image can be deployed on a container host. Containers are isolated from each other and the underlying operating system, with a smaller footprint than a virtual machine. Containers can be instantiated from container images for short-term tasks, and removed when no longer needed.

## Features and benefits

- **Immutable infrastructure**: Enable DevOps teams to leverage a consistent and reliable set of known system parameters, while being able to adapt to change. Containers provide the flexibility to pivot within a predictable ecosystem and avoid configuration drift.
- **Control over data**: Choose where your data gets processed by Azure AI services. This can be essential if you can't send data to the cloud but need access to Azure AI services APIs. Support consistency in hybrid environments – across data, management, identity, and security.
- **Control over model updates**: Flexibility in versioning and updating of models deployed in their solutions.
- **Portable architecture**: Enables the creation of a portable application architecture that can be deployed on Azure, on-premises and the edge. Containers can be deployed directly to [Azure Kubernetes Service](../aks/index.yml), [Azure Container Instances](../container-instances/index.yml), or to a [Kubernetes](https://kubernetes.io/) cluster deployed to [Azure Stack](/azure-stack/operator). For more information, see [Deploy Kubernetes to Azure Stack](/azure-stack/user/azure-stack-solution-template-kubernetes-deploy).
- **High throughput / low latency**: Provide customers the ability to scale for high throughput and low latency requirements by enabling Azure AI services to run physically close to their application logic and data. Containers don't cap transactions per second (TPS) and can be made to scale both up and out to handle demand if you provide the necessary hardware resources.
- **Scalability**: With the ever growing popularity of containerization and container orchestration software, such as Kubernetes; scalability is at the forefront of technological advancements. Building on a scalable cluster foundation, application development caters to high availability.

## Containers in Azure AI services

Azure AI services containers provide the following set of Docker containers, each of which contains a subset of functionality from services in Azure AI services. You can find instructions and image locations in the tables below.

> [!NOTE]
<<<<<<< HEAD
> See [Install and run Document Intelligence containers](document-intelligence/containers/install-run.md) for **AI Services Document Intelligence** container instructions and image locations.
=======
> See [Install and run Document Intelligence containers](./document-intelligence/containers/install-run.md) for **AI Services Document Intelligence** container instructions and image locations.
>>>>>>> a7130545

### Decision containers

| Service |  Container | Description | Availability |
|--|--|--|--|
| [Anomaly detector][ad-containers] | **Anomaly Detector** ([image](https://mcr.microsoft.com/product/azure-cognitive-services/decision/anomaly-detector/about))  | The Anomaly Detector API enables you to monitor and detect abnormalities in your time series data with machine learning. | Generally available |

### Language containers

| Service |  Container | Description | Availability |
|--|--|--|--|
| [LUIS][lu-containers] |  **LUIS** ([image](https://mcr.microsoft.com/product/azure-cognitive-services/language/luis/about)) | Loads a trained or published Language Understanding model, also known as a LUIS app, into a docker container and provides access to the query predictions from the container's API endpoints. You can collect query logs from the container and upload these back to the [LUIS portal](https://www.luis.ai) to improve the app's prediction accuracy. | Generally available. <br> This container can also [run in disconnected environments](containers/disconnected-containers.md). |
| [Language service][ta-containers-keyphrase] | **Key Phrase Extraction** ([image](https://mcr.microsoft.com/product/azure-cognitive-services/textanalytics/keyphrase/about)) | Extracts key phrases to identify the main points. For example, for the input text "The food was delicious and there were wonderful staff", the API returns the main talking points: "food" and "wonderful staff". | Generally available. <br> This container can also [run in disconnected environments](containers/disconnected-containers.md). |
| [Language service][ta-containers-language] |  **Text Language Detection** ([image](https://mcr.microsoft.com/product/azure-cognitive-services/textanalytics/language/about)) | For up to 120 languages, detects which language the input text is written in and report a single language code for every document submitted on the request. The language code is paired with a score indicating the strength of the score. | Generally available. <br> This container can also [run in disconnected environments](containers/disconnected-containers.md). |
| [Language service][ta-containers-sentiment] | **Sentiment Analysis** ([image](https://mcr.microsoft.com/product/azure-cognitive-services/textanalytics/sentiment/about)) | Analyzes raw text for clues about positive or negative sentiment. This version of sentiment analysis returns sentiment labels (for example *positive* or *negative*) for each document and sentence within it. |  Generally available. <br> This container can also [run in disconnected environments](containers/disconnected-containers.md). |
| [Language service][ta-containers-health] |  **Text Analytics for health** ([image](https://mcr.microsoft.com/product/azure-cognitive-services/textanalytics/healthcare/about))| Extract and label medical information from unstructured clinical text. | Generally available |
| [Language service][ta-containers-cner] |  **Custom Named Entity Recognition** ([image](https://mcr.microsoft.com/product/azure-cognitive-services/textanalytics/customner/about))| Extract named entities from text, using a custom model you create using your data. | Preview |
| [Translator][tr-containers] | **Translator** ([image](https://mcr.microsoft.com/product/azure-cognitive-services/translator/text-translation/about))| Translate text in several languages and dialects. | Generally available. Gated - [request access](https://aka.ms/csgate-translator). <br>This container can also [run in disconnected environments](containers/disconnected-containers.md). | 

### Speech containers

> [!NOTE]
> To use Speech containers, you will need to complete an [online request form](https://aka.ms/csgate).

| Service |  Container | Description | Availability |
|--|--|--|--|
| [Speech Service API][sp-containers-stt] |  **Speech to text** ([image](https://hub.docker.com/_/microsoft-azure-cognitive-services-speechservices-speech-to-text)) | Transcribes continuous real-time speech into text. | Generally available. <br> This container can also [run in disconnected environments](containers/disconnected-containers.md). |
| [Speech Service API][sp-containers-cstt] | **Custom Speech to text** ([image](https://hub.docker.com/_/microsoft-azure-cognitive-services-speechservices-custom-speech-to-text)) | Transcribes continuous real-time speech into text using a custom model. | Generally available <br> This container can also [run in disconnected environments](containers/disconnected-containers.md). |
| [Speech Service API][sp-containers-ntts] | **Neural Text to speech** ([image](https://hub.docker.com/_/microsoft-azure-cognitive-services-speechservices-neural-text-to-speech)) | Converts text to natural-sounding speech using deep neural network technology, allowing for more natural synthesized speech. | Generally available. <br> This container can also [run in disconnected environments](containers/disconnected-containers.md). |
| [Speech Service API][sp-containers-lid] | **Speech language detection** ([image](https://hub.docker.com/_/microsoft-azure-cognitive-services-speechservices-language-detection)) | Determines the language of spoken audio. | Gated preview |

### Vision containers


| Service |  Container | Description | Availability |
|--|--|--|--|
| [Azure AI Vision][cv-containers] | **Read OCR** ([image](https://hub.docker.com/_/microsoft-azure-cognitive-services-vision-read)) | The Read OCR container allows you to extract printed and handwritten text from images and documents with support for JPEG, PNG, BMP, PDF, and TIFF file formats. For more information, see the [Read API documentation](./computer-vision/overview-ocr.md). | Generally Available. Gated - [request access](https://aka.ms/csgate). <br>This container can also [run in disconnected environments](containers/disconnected-containers.md). |
| [Spatial Analysis][spa-containers] | **Spatial analysis** ([image](https://hub.docker.com/_/microsoft-azure-cognitive-services-vision-spatial-analysis)) | Analyzes real-time streaming video to understand spatial relationships between people, their movement, and interactions with objects in physical environments. | Preview |

<!--
|[Personalizer](./personalizer/what-is-personalizer.md) |F0, S0|**Personalizer** ([image](https://go.microsoft.com/fwlink/?linkid=2083928&clcid=0x409))|Azure AI Personalizer is a cloud-based API service that allows you to choose the best experience to show to your users, learning from their real-time behavior.|
-->

Additionally, some containers are supported in the Azure AI services [multi-service resource](cognitive-services-apis-create-account.md) offering. You can create one single Azure AI services All-In-One resource and use the same billing key across supported services for the following services:

* Azure AI Vision
* LUIS
* Language service

## Prerequisites

You must satisfy the following prerequisites before using Azure AI services containers:

**Docker Engine**: You must have Docker Engine installed locally. Docker provides packages that configure the Docker environment on [macOS](https://docs.docker.com/docker-for-mac/), [Linux](https://docs.docker.com/engine/installation/#supported-platforms), and [Windows](https://docs.docker.com/docker-for-windows/). On Windows, Docker must be configured to support Linux containers. Docker containers can also be deployed directly to [Azure Kubernetes Service](../aks/index.yml) or [Azure Container Instances](../container-instances/index.yml).

Docker must be configured to allow the containers to connect with and send billing data to Azure.

**Familiarity with Microsoft Container Registry and Docker**: You should have a basic understanding of both Microsoft Container Registry and Docker concepts, like registries, repositories, containers, and container images, as well as knowledge of basic `docker` commands.

For a primer on Docker and container basics, see the [Docker overview](https://docs.docker.com/engine/docker-overview/).

Individual containers can have their own requirements, as well, including server and memory allocation requirements.

[!INCLUDE [Azure AI container security](containers/includes/cognitive-services-container-security.md)]

## Developer samples

Developer samples are available at our [GitHub repository](https://github.com/Azure-Samples/cognitive-services-containers-samples).

## Next steps

Learn about [container recipes](containers/container-reuse-recipe.md) you can use with the Azure AI services.

Install and explore the functionality provided by containers in Azure AI services:

* [Anomaly Detector containers][ad-containers]
* [Azure AI Vision containers][cv-containers]
* [Language Understanding (LUIS) containers][lu-containers]
* [Speech Service API containers][sp-containers]
* [Language service containers][ta-containers]
* [Translator containers][tr-containers]

<!--* [Personalizer containers](https://go.microsoft.com/fwlink/?linkid=2083928&clcid=0x409)
-->

[ad-containers]: anomaly-Detector/anomaly-detector-container-howto.md
[cv-containers]: computer-vision/computer-vision-how-to-install-containers.md
[lu-containers]: luis/luis-container-howto.md
[sp-containers]: speech-service/speech-container-howto.md
[spa-containers]: ./computer-vision/spatial-analysis-container.md
[sp-containers-lid]: speech-service/speech-container-lid.md
[sp-containers-stt]: speech-service/speech-container-stt.md
[sp-containers-cstt]: speech-service/speech-container-cstt.md
[sp-containers-ntts]: speech-service/speech-container-ntts.md
[ta-containers]: language-service/overview.md#deploy-on-premises-using-docker-containers
[ta-containers-keyphrase]: language-service/key-phrase-extraction/how-to/use-containers.md
[ta-containers-language]: language-service/language-detection/how-to/use-containers.md
[ta-containers-sentiment]: language-service/sentiment-opinion-mining/how-to/use-containers.md
[ta-containers-health]: language-service/text-analytics-for-health/how-to/use-containers.md
[ta-containers-cner]: language-service/custom-named-entity-recognition/how-to/use-containers.md
[tr-containers]: translator/containers/translator-how-to-install-container.md
[request-access]: https://aka.ms/csgate<|MERGE_RESOLUTION|>--- conflicted
+++ resolved
@@ -36,11 +36,7 @@
 Azure AI services containers provide the following set of Docker containers, each of which contains a subset of functionality from services in Azure AI services. You can find instructions and image locations in the tables below.
 
 > [!NOTE]
-<<<<<<< HEAD
-> See [Install and run Document Intelligence containers](document-intelligence/containers/install-run.md) for **AI Services Document Intelligence** container instructions and image locations.
-=======
-> See [Install and run Document Intelligence containers](./document-intelligence/containers/install-run.md) for **AI Services Document Intelligence** container instructions and image locations.
->>>>>>> a7130545
+> See [Install and run Document Intelligence containers](document-intelligence/containers/install-run.md) for **Azure AI Document Intelligence** container instructions and image locations.
 
 ### Decision containers
 
