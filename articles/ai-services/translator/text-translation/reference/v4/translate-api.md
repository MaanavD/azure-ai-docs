--- conflicted
+++ resolved
@@ -54,29 +54,13 @@
 | **`language`** | string | True |The language code for the translated (`target`) text *specified in the `targets` array*. Accepted values are [supported language](../../../language-support.md) codes for the translation operation.|
 
 
-<<<<<<< HEAD
+#### Optional parameters (not included in the targets array)
+
 | Parameter | Type | Required? | Description |
 | --- | --- | --- | --- |
 | **textType** | string | False | Defines whether the text being translated is plain text or HTML text. Any HTML needs to be a well-formed, complete element. Possible values are: plain (default) or html. |
-| **language** | string | False | The language code for the `source` text. If not specified, the system autodetects the language of the source text. Possible values are list of language code supported by the specified model. |
-| **script** | string | False | Specify the script (writing system) of the source text. |
-
-#### Required targets array parameters
-=======
-#### Optional parameters (not included in the targets array)
->>>>>>> fe0a248a
-
-The **targets** array contains user-specified values for the translated (`target`) text. The language code for the translated text is the only required value.
-
-| Parameter | Type | Required? | Description |
-| --- | --- | --- | --- |
-<<<<<<< HEAD
-| **`language`** | string | True | The language code for the translated (`target`) text. Values are [supported language](../../../language-support.md) codes for the translation operation. |
-=======
-| **textType** | string | False | Defines whether the text being translated is plain text or HTML text. Any HTML needs to be a well-formed, complete element. Possible values are: plain (default) or html. |
 | **language** | string | False | Specifies the language code for the `source` text. If not specified, the system autodetects the language of the source text. Possible values are list of language code supported by the specified model. |
 | **script** | string | False | Specifies the script of the source text. |
->>>>>>> fe0a248a
 
 #### Optional parameters (included in the targets array)
 
