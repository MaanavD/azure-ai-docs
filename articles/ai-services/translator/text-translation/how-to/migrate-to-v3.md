--- conflicted
+++ resolved
@@ -6,11 +6,7 @@
 manager: nitinme
 ms.service: azure-ai-translator
 ms.topic: conceptual
-<<<<<<< HEAD
 ms.date: 04/15/2025
-=======
-ms.date: 04/14/2025
->>>>>>> 28066923
 ms.author: lajanuar
 ---
 
