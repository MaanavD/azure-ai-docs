--- conflicted
+++ resolved
@@ -63,21 +63,13 @@
 
 > [!IMPORTANT]
 >
-<<<<<<< HEAD
-> Remember to remove the key from your code when you're done, and never post it publicly. For production, use a secure way of storing and accessing your credentials like [Azure Key Vault](../../key-vault/general/overview.md). For more information, _see_ the Azure AI services [security](../cognitive-services-security.md) article.
-=======
-> Remember to remove the key from your code when you're done, and never post it publicly. For production, use a secure way of storing and accessing your credentials like [Azure Key Vault](../../key-vault/general/overview.md). For more information, _see_ the Cognitive Services [security](../security-features.md) article.
->>>>>>> c96bbb59
+> Remember to remove the key from your code when you're done, and never post it publicly. For production, use a secure way of storing and accessing your credentials like [Azure Key Vault](../../key-vault/general/overview.md). For more information, _see_ the Azure AI services [security](../security-features.md) article.
 
 ## Translate text
 
 The core operation of the Translator service is translating text. In this quickstart, you build a request using a programming language of your choice that takes a single source (`from`) and provides two outputs (`to`). Then we review some parameters that can be used to adjust both the request and the response.
 
-<<<<<<< HEAD
-For detailed information regarding Azure AI Translator Service request limits, *see* [**Text translation request limits**](service-limits.md#text-translation).
-=======
-For detailed information regarding Azure Translator Service request limits, *see* [**Text translation request limits**](service-limits.md#text-translation).
->>>>>>> c96bbb59
+For detailed information regarding Azure AI Translator service request limits, *see* [**Text translation request limits**](service-limits.md#text-translation).
 
 ### [C#: Visual Studio](#tab/csharp)
 
