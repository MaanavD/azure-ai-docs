--- conflicted
+++ resolved
@@ -100,11 +100,7 @@
 
     The `transliteration` object isn't included if transliteration doesn't take place.
 
-<<<<<<< HEAD
     * `alignment`: An object with a single string property named `proj`, which maps input text to translated text. The alignment information is only provided when the request parameter `includeAlignment` is `true`. Alignment is returned as a string value of the following format: `[[SourceTextStartIndex]:[SourceTextEndIndex]–[TgtTextStartIndex]:[TgtTextEndIndex]]`. The colon separates start and end index, the dash separates the languages, and space separates the words. One word can align with zero, one, or multiple words in the other language, and the aligned words can be noncontiguous. When no alignment information is available, the alignment element is empty. See [Obtain alignment information](#obtain-alignment-information) for an example and restrictions.
-=======
-  * `alignment`: An object with a single string property named `proj`, which maps input text to translated text. The alignment information is only provided when the request parameter `includeAlignment` is `true`. Alignment is returned as a string value of the following format: `[[SourceTextStartIndex]:[SourceTextEndIndex]–[TgtTextStartIndex]:[TgtTextEndIndex]]`.  The colon separates start and end index, the dash separates the languages, and space separates the words. One word may align with zero, one, or multiple words in the other language, and the aligned words may be noncontiguous. When no alignment information is available, the alignment element is empty. See [Obtain alignment information](#obtain-alignment-information) for an example and restrictions.
->>>>>>> 36c6c2bb
 
   * `sentLen`: An object returning sentence boundaries in the input and output texts.
 
@@ -114,7 +110,7 @@
 
     Sentence boundaries are only included when the request parameter `includeSentenceLength` is `true`.
 
-* `sourceText`: An object with a single string property named `text`, which gives the input text in the default script of the source language. `sourceText` property is present only when the input is expressed in a script that's not the usual script for the language. For example, if the input were Arabic written in Latin script, then `sourceText.text` would be the same Arabic text converted into Arab script.
+* `sourceText`: An object with a single string property named `text`, which gives the input text in the default script of the source language. `sourceText` property is present only when the input is expressed in a script that's not the usual script for the language. For example, if the input were Arabic written in Latin script, then `sourceText.text` would be the same Arabic text converted into Arab script`.`
 
 Examples of JSON responses are provided in the [examples](#examples) section.
 
@@ -347,7 +343,7 @@
 
 Example alignment string: "0:0-7:10 1:2-11:20 3:4-0:3 3:4-4:6 5:5-21:21".
 
-In other words, the colon separates start and end index, the dash separates the languages, and space separates the words. One word may align with zero, one, or multiple words in the other language, and the aligned words may be noncontiguous. When no alignment information is available, the Alignment element is empty. The method returns no error in that case.
+In other words, the colon separates start and end index, the dash separates the languages, and space separates the words. One word can align with zero, one, or multiple words in the other language, and the aligned words can be noncontiguous. When no alignment information is available, the Alignment element is empty. The method returns no error in that case.
 
 To receive alignment information, specify `includeAlignment=true` on the query string.
 
@@ -375,16 +371,16 @@
 
 #### Limitations
 
-Obtaining alignment information is an experimental feature that we enabled for prototyping research and experiences with potential phrase mappings. We may choose to stop supporting this feature in the future. Here are some of the notable restrictions where alignments aren't supported:
-
-* Alignment isn't available for text in HTML format that is, textType=html.
+Obtaining alignment information is an experimental feature that we enabled for prototyping research and experiences with potential phrase mappings. Here are some of the notable restrictions where alignments aren't supported:
+
+* Alignment isn't available for text in HTML format that is, textType=html
 * Alignment is only returned for a subset of the language pairs:
-  * English to/from any other language except Chinese Traditional, Cantonese (Traditional) or Serbian (Cyrillic).
-  * from Japanese to Korean or from Korean to Japanese.
-  * from Japanese to Chinese Simplified and Chinese Simplified to Japanese.
-  * from Chinese Simplified to Chinese Traditional and Chinese Traditional to Chinese Simplified.
-* You don't alignment if the sentence is a canned translation. Example of a canned translation is `This is a test`, `I love you`, and other high frequency sentences.
-* Alignment isn't available when you apply any of the approaches to prevent translation as described [here](../prevent-translation.md).
+  * English to/from any other language except Chinese Traditional, Cantonese (Traditional) or Serbian (Cyrillic)
+  * from Japanese to Korean or from Korean to Japanese
+  * from Japanese to Chinese Simplified and Chinese Simplified to Japanese
+  * from Chinese Simplified to Chinese Traditional and Chinese Traditional to Chinese Simplified
+* You don't alignment if the sentence is a canned translation. Example of a canned translation is `This is a test`, `I love you`, and other high frequency sentences
+* Alignment isn't available when you apply any of the approaches to prevent translation as described [here](../prevent-translation.md)
 
 ### Obtain sentence boundaries
 
