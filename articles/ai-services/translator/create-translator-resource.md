---
title: Create a Translator resource
titleSuffix: Azure AI services
<<<<<<< HEAD
description: Learn how to create an Azure AI Translator resource and retrieve your API key and endpoint URL in the Azure portal.
=======
description: This article shows you how to create an Azure AI Translator resource.
>>>>>>> 5508f708
services: cognitive-services
author: laujan
ms.author: lajanuar
manager: nitinme
ms.service: cognitive-services
ms.subservice: translator-text
ms.topic: how-to
<<<<<<< HEAD
ms.date: 08/11/2023
=======
ms.date: 09/06/2023
>>>>>>> 5508f708
---

# Create a Translator resource

In this article, you learn how to create a Translator resource in the Azure portal. [Azure AI Translator](translator-overview.md) is a cloud-based machine translation service that is part of the [Azure AI services](../what-are-ai-services.md) family. Azure resources are instances of services that you create. All API requests to Azure AI services require an *endpoint* URL and a read-only *key* for authenticating access.

## Prerequisites

To get started, you need an active [**Azure account**](https://azure.microsoft.com/free/cognitive-services/). If you don't have one, you can [**create a free 12-month subscription**](https://azure.microsoft.com/free/).

## Create your resource

With your Azure account, you can access the Translator service through two different resource types:

* [**Single-service**](https://portal.azure.com/#create/Microsoft.CognitiveServicesTextTranslation) resource types enable access to a single service API key and endpoint.

* [**Multi-service**](https://portal.azure.com/#create/Microsoft.CognitiveServicesAllInOne) resource types enable access to multiple Azure AI services by using a single API key and endpoint.

## Complete your project and instance details

After you decide which resource type you want use to access the Translator service, you can enter the details for your project and instance.

1. **Subscription**. Select one of your available Azure subscriptions.

1. **Resource Group**. You can create a new resource group or add your resource to a pre-existing resource group that shares the same lifecycle, permissions, and policies.

1. **Resource Region**. Choose **Global** unless your business or application requires a specific region. If you're planning on using the Document Translation feature with [managed identity authorization](document-translation/how-to-guides/create-use-managed-identities.md), choose a geographic region such as **East US**.

1. **Name**. Enter a name for your resource. The name you choose must be unique within Azure.

   > [!NOTE]
   > If you're using a Translator feature that requires a custom domain endpoint, such as Document Translation, the value that you enter in the Name field will be the custom domain name parameter for the endpoint.

1. **Pricing tier**. Select a [pricing tier](https://azure.microsoft.com/pricing/details/cognitive-services/translator) that meets your needs:

   * Each subscription has a free tier.
   * The free tier has the same features and functionality as the paid plans and doesn't expire.
<<<<<<< HEAD
   * Only one free tier resource is available per subscription.
   * Document Translation is supported in paid tiers. The Language Studio only supports the S1 or D3 instance tiers. If you just want to try Document Translation, select the Standard S1 instance tier. 
=======
   * Only one free tier is available per subscription.
   * Document Translation is supported in paid tiers. The Language Studio only supports the S1 or D3 instance tiers. We suggest you select the Standard S1 instance tier to try Document Translation.
>>>>>>> 5508f708

1. If you've created a multi-service resource, the links at the bottom of the **Basics** tab provides technical documentation regarding the appropriate operation of the service.

1. Select **Review + Create**.

1. Review the service terms, and select **Create** to deploy your resource.

1. After your resource has successfully deployed, select **Go to resource**.

### Authentication keys and endpoint URL

All Azure AI services API requests require an endpoint URL and a read-only key for authentication.

* **Authentication keys**. Your key is a unique string that is passed on every request to the Translation service. You can pass your key through a query-string parameter or by specifying it in the HTTP request header.

* **Endpoint URL**. Use the Global endpoint in your API request unless you need a specific Azure region or custom endpoint. For more information, see [Base URLs](reference/v3-0-reference.md#base-urls). The Global endpoint URL is `api.cognitive.microsofttranslator.com`.

## Get your authentication keys and endpoint

To authenitcate your connection to your Translator resource, you'll need to find its keys and endpoint.

1. After your new resource deploys, select **Go to resource** or go to your resource page.
1. In the left navigation pane, under **Resource Management**, select **Keys and Endpoint**.
1. Copy and paste your keys and endpoint URL in a convenient location, such as Notepad.

:::image type="content" source="media/keys-and-endpoint-resource.png" alt-text="Screenshot of the Azure portal showing the Keys and Endpoint page of a Translator resource. The keys and endpoints are highlighted.":::

<<<<<<< HEAD
## Delete a  resource or resource group

To remove an Azure AI multi-service or Translator resource, you can delete the resource or delete the resource group.
=======
## Create a Text Translation client

Text Translation supports both [global and regional endpoints](#complete-your-project-and-instance-details). Once you have your [authentication keys](#authentication-keys-and-endpoint-url), you need to create an instance of the `TextTranslationClient`, using an `AzureKeyCredential` for authentication, to interact with the Text Translation service:

* To create a `TextTranslationClient` using a global resource endpoint, you need your resource **API key**:

    ```bash
      AzureKeyCredential credential = new('<apiKey>');
      TextTranslationClient client = new(credential);
    ```

* To create a `TextTranslationClient` using a regional resource endpoint, you need your resource **API key** and the name of the **region** where your resource is located:

    ```bash
     AzureKeyCredential credential = new('<apiKey>');
     TextTranslationClient client = new(credential, '<region>');
    ```

## How to delete a  resource or resource group
>>>>>>> 5508f708

> [!WARNING]
>
> Deleting a resource group also deletes all resources contained in the group.

To delete the resource:

1. Search and select **Resource groups** in the Azure portal, and select your resource group.
1. Select the resources to be deleted by selecting the adjacent check box.
1. Select **Delete** from the top menu near the right edge.
1. Enter *delete* in the **Delete Resources** dialog box.
1. Select **Delete**.

To delete the resource group:

1. Go to your Resource Group in the Azure portal.
1. Select **Delete resource group** from the top menu bar.
1. Confirm the deletion request by entering the resource group name and selecting **Delete**.

## How to get started with Azure AI Translator REST APIs

In our quickstart, you learn how to use the Translator service with REST APIs.

> [!div class="nextstepaction"]
> [Get Started with Translator](quickstart-text-rest-api.md)

## Next Steps

* [Microsoft Translator code samples](https://github.com/MicrosoftTranslator). Multi-language Translator code samples are available on GitHub.
* [Microsoft Translator Support Forum](https://www.aka.ms/TranslatorForum)
* [Get Started with Azure (3-minute video)](https://azure.microsoft.com/get-started/?b=16.24)<|MERGE_RESOLUTION|>--- conflicted
+++ resolved
@@ -1,11 +1,7 @@
 ---
 title: Create a Translator resource
 titleSuffix: Azure AI services
-<<<<<<< HEAD
 description: Learn how to create an Azure AI Translator resource and retrieve your API key and endpoint URL in the Azure portal.
-=======
-description: This article shows you how to create an Azure AI Translator resource.
->>>>>>> 5508f708
 services: cognitive-services
 author: laujan
 ms.author: lajanuar
@@ -13,11 +9,7 @@
 ms.service: cognitive-services
 ms.subservice: translator-text
 ms.topic: how-to
-<<<<<<< HEAD
-ms.date: 08/11/2023
-=======
 ms.date: 09/06/2023
->>>>>>> 5508f708
 ---
 
 # Create a Translator resource
@@ -55,13 +47,8 @@
 
    * Each subscription has a free tier.
    * The free tier has the same features and functionality as the paid plans and doesn't expire.
-<<<<<<< HEAD
    * Only one free tier resource is available per subscription.
-   * Document Translation is supported in paid tiers. The Language Studio only supports the S1 or D3 instance tiers. If you just want to try Document Translation, select the Standard S1 instance tier. 
-=======
-   * Only one free tier is available per subscription.
-   * Document Translation is supported in paid tiers. The Language Studio only supports the S1 or D3 instance tiers. We suggest you select the Standard S1 instance tier to try Document Translation.
->>>>>>> 5508f708
+   * Document Translation is supported in paid tiers. The Language Studio only supports the S1 or D3 instance tiers. If you just want to try Document Translation, select the Standard S1 instance tier.
 
 1. If you've created a multi-service resource, the links at the bottom of the **Basics** tab provides technical documentation regarding the appropriate operation of the service.
 
@@ -89,11 +76,6 @@
 
 :::image type="content" source="media/keys-and-endpoint-resource.png" alt-text="Screenshot of the Azure portal showing the Keys and Endpoint page of a Translator resource. The keys and endpoints are highlighted.":::
 
-<<<<<<< HEAD
-## Delete a  resource or resource group
-
-To remove an Azure AI multi-service or Translator resource, you can delete the resource or delete the resource group.
-=======
 ## Create a Text Translation client
 
 Text Translation supports both [global and regional endpoints](#complete-your-project-and-instance-details). Once you have your [authentication keys](#authentication-keys-and-endpoint-url), you need to create an instance of the `TextTranslationClient`, using an `AzureKeyCredential` for authentication, to interact with the Text Translation service:
@@ -113,7 +95,6 @@
     ```
 
 ## How to delete a  resource or resource group
->>>>>>> 5508f708
 
 > [!WARNING]
 >
