items:
- name: Azure AI Translator Documentation
  href: index.yml
- name: Overview
  expanded: true
  items:
  - name: What is Translator Service?
    displayName: features,develop,development,free
    href: overview.md
  - name: Create a Translator resource
    displayName: endpoint,key,portal,azure,authentication,delete,resource
    href: create-translator-resource.md
  - name: Language Support
    displayName: iso,language code,translation,transliteration,detection,detect,pdf,document
    href: language-support.md
  - name: Pricing
    displayName: cost,free,standard,custom,tier,S1,S2,S3,S4,C2,C3,C4,D3,hosting
    href: https://azure.microsoft.com/pricing/details/cognitive-services/translator
  - name: Service limits
    displayName: detection,detect,region,
    href: service-limits.md
  - name: What's new?
    displayName: release,ga,update,support, cognitive
    href: whats-new.md
  - name: Translator Service FAQ
    displayName: character,count,usage,attribution, cognitive
    href: translator-faq.md
- name: Text translation
  items:
  - name: What is Text translation?
    displayName: features,develop,development,free
    href: text-translation/overview.md
  - name: 🆕 Text translation SDK overview
    displayName: get started,sdk,keys,endpoint
    href: text-sdk-overview.md
  - name: Text translation REST API guide
    href:  text-translation/reference/rest-api-guide.md
  - name: Quickstarts
    items:
    - name: Translator Text SDK
      displayName: get started,sdk,keys,endpoint,headers,c#,go,java,javascript,python,setup
      href: quickstart-text-sdk.md
    - name:  Translator Text REST APIs
      displayName: get started,rest,api,keys,endpoint,headers,c#,go,java,javascript,python,setup
      href: quickstart-text-rest-api.md
  - name: Samples
    items:
    - name: Code Sample page
      href: https://github.com/MicrosoftTranslator/Text-Translation-Code-Samples
    - name: C# samples
      href: https://github.com/MicrosoftTranslator/Text-Translation-Code-Samples/blob/main/C%23-Code-Samples
    - name: Java
      href: https://github.com/MicrosoftTranslator/Text-Translation-Code-Samples/tree/main/Java-Code-Samples
    - name: Python
      href: https://github.com/MicrosoftTranslator/Text-Translation-Code-Samples/tree/main/Python-Code-Samples
    - name: Node.js
      href: https://github.com/MicrosoftTranslator/Text-Translation-Code-Samples/tree/main/NodeJS-Code-Samples
    - name: Go
      href: https://github.com/MicrosoftTranslator/Text-Translation-Code-Samples/tree/main/GO-Code-Samples
    - name: PHP
      href: https://github.com/MicrosoftTranslator/Text-Translation-API-V3-PHP
    - name: Ruby
      href: https://github.com/MicrosoftTranslator/Text-Translation-API-V3-Ruby
  - name: How-to guides
    items:
    - name: Use the Text translation APIs
      displayName: detection,detect,translation,transliteration,identification,length,sentence length,alternate,usage,headers,set up,status,401
      href: text-translation/how-to/use-rest-api.md
    - name: Migrate to v4.0 Text translation API
      displayName: speech,error,version,endpoint,compatibility,json,authentication,pricing
      href: text-translation/how-to/migrate-to-v4.md
    - name: Enable Microsoft Entra ID authentication
      href: how-to/microsoft-entra-id-auth.md
    - name: Add profanity filtering
      displayName: profanityMarker,marker,profanityAction,action
      href: profanity-filtering.md
    - name: Receive word alignment information
      displayName: restrictions
      href: word-alignment.md
    - name: Prevent translation of content
      displayName: textType,text type,noTranslate,no translate,dynamic dictionary,custom,tag
      href: prevent-translation.md
    - name: Use the dynamic dictionary feature
      href: dynamic-dictionary.md
    - name: Translate behind firewalls
      displayName: domain,IP,filtering,tag,endpoints,CognitiveServicesManagement
      href: firewalls.md
  - name: Reference
    items:
    - name: 🆕 Azure AI Translator 2025-05-01-preview
      items:
<<<<<<< HEAD
      - name: v4.0 Translator reference
=======
      - name: v4 Translator overview
>>>>>>> fe0a248a
        displayName: gpt, adaptive, tone, gender
        href: text-translation/reference/v4/reference-overview.md
      - name: Translate
        displayName: detection,detect
        href: text-translation/reference/v4/translate-api.md
      - name: Transliterate
        href: text-translation/reference/v4/transliterate-api.md
      - name: Languages
        href: text-translation/reference/v4/get-languages.md
    - name: Azure AI Translator v3
      items:
      - name: v3 Translator overview
        displayName: 401000,405000,400000
        href: text-translation/reference/v3/reference.md
      - name: Text Translation v3 REST APIs
        href:  text-translation/reference/rest-api-guide.md
      - name: Translate
        displayName: detection,detect
        href: text-translation/reference/v3/translate.md
      - name: Transliterate
        href: text-translation/reference/v3/transliterate.md
      - name: Detect
        href: text-translation/reference/v3/detect.md
      - name: BreakSentence
        displayName: detection,detect
        href: text-translation/reference/v3/break-sentence.md
      - name: Dictionary Lookup
        href: text-translation/reference/v3/dictionary-lookup.md
      - name: Dictionary Examples
        href: text-translation/reference/v3/dictionary-examples.md
      - name: Languages
        href: text-translation/reference/v3/languages.md
      - name: Migrate to v3 Text translation API
      displayName: speech,error,version,endpoint,compatibility,json,authentication,pricing
      href: text-translation/how-to/migrate-to-v3.md
    - name: Authentication and authorization
      displayName: key,subscription,endpoint,region,location,resource,token,header,header value,header-value
      href: text-translation/reference/authentication.md
    - name: Status codes
      displayName: 401000,405000,400000
      href: text-translation/reference/status-response-codes.md
- name: Document translation
  items:
  - name: What is Document translation?
    displayName: ocr,batch,features,development,formats,file types
    href: document-translation/overview.md
  - name: 🆕 Document translation SDK guide
    displayName: batch,c#,dotnet,.net,python,blob,set up,install,cli,storage,domain,custom domain
    href: document-translation/document-sdk-overview.md
  - name: 🆕 Document translation REST API guide
    displayName: get,post,cancel,delete
    href: document-translation/reference/rest-api-guide.md
  - name: Quickstarts
    items:
    - name: "Quickstart: Document translation client libraries"
      displayName: batch,c#,dotnet,.net,python,blob,set up,install,cli,storage,domain,custom domain
      href: document-translation/quickstarts/client-library-sdks.md
    - name: "Quickstart: Document translation REST APIs"
      displayName: get,post,cancel,delete
      href: document-translation/quickstarts/rest-api.md
  - name: How-to guides
    items:
    - name: Use Document translation APIs programmatically
      displayName: get started,batch,sdk,c#,.net,dotnet,python,javascript,java,go,source,target,blob,set up,storage
      href: document-translation/how-to-guides/use-rest-api-programmatically.md
  - name: Authentication and authorization
    items:
    - name: Create and use managed identities
      displayName: batch,azure active directory,azure ad,azure role-based access control,azure RBAC,sas,assignment,role,owner,user access administrator,contributor
      href: document-translation/how-to-guides/create-use-managed-identities.md
    - name: Create SAS tokens for storage containers
      displayName: user,delegation,shared access,tokens,storage explorer,azure,portal,blob,url
      href: document-translation/how-to-guides/create-sas-tokens.md
  - name: Reference
    items:
      - name: Document translation operations
        href: document-translation/reference/rest-api-guide.md
      - name: Translate a single document
        href: document-translation/reference/translate-document.md
      - name: Start a batch translation
        href: document-translation/reference/start-batch-translation.md
      - name: Get status of all translation jobs
        href: document-translation/reference/get-translations-status.md
      - name: Get status of a specific translation job
        href: document-translation/reference/get-translation-status.md
      - name: Get status of all documents
        href: document-translation/reference/get-documents-status.md
      - name: Get status of a specific document
        href: document-translation/reference/get-document-status.md
      - name: Cancel translation
        href: document-translation/reference/cancel-translation.md
      - name: Get supported document formats
        href: document-translation/reference/get-supported-document-formats.md
      - name: Get supported glossary formats
        href: document-translation/reference/get-supported-glossary-formats.md
  - name: Create and use glossaries
    displayName: glossary, dictionary, case-sensitive, match
    href: document-translation/how-to-guides/create-use-glossaries.md
  - name: Document translation FAQ
    href: document-translation/faq.md
- name: Containers
  items:
  - name: What is an Azure AI Translator container?
    displayName: docker,docker-run,run,pull,swagger,c#,python,import,cpu,EULA,billing
    href: containers/overview.md
  - name: Install and run containers
    displayName: docker,docker-run,run,pull,swagger,c#,python,import,cpu,EULA,billing
    href: containers/install-run.md
  - name: Container configuration guide
    displayName: docker,docker-run,billing,settings,key,logging,EULA,telemetry,proxy
    href: containers/configuration.md
  - name: Deploy user-managed glossary
    displayName: dynamic, glossary, dictionary, case-sensitive, match
    href: containers/deploy-user-managed-glossary.md
  - name: Reference
    items:
      - name: "Container: Translate text"
        displayName: docker,docker-run,run,pull,swagger,c#,python,import,cpu,EULA,billing
        href: containers/translate-text-parameters.md
      - name: "🆕 Container: Transliterate text"
        displayName: docker,docker-run,run,pull,swagger,c#,python,import,cpu,EULA,billing
        href: containers/transliterate-text-parameters.md
      - name: "🆕 Container: Translate documents"
        displayName: docker,docker-run,run,pull,swagger,c#,python,import,cpu,EULA,billing
        href: containers/translate-document-parameters.md
  - name: Translator container FAQ
    href: containers/faq.yml
- name: Custom Translator
  items:
  - name: What is Custom Translator?
    href: custom-translator/overview.md
  - name: Key terms
    href: custom-translator/key-terms.md
  - name: Custom Translator for beginners
    displayName: use case,usage,train,training,bleu,tuning,tune
    href: custom-translator/beginners-guide.md
  - name: Quickstart
    displayName: workspace,project,parallel,train,upload,publish,
    href: custom-translator/quickstart.md
  - name: How-to guides
    items:
    - name: Create and manage a workspace
      displayName: share
      href: custom-translator/how-to/create-manage-workspace.md
    - name: Create and manage a project
      displayName: models,pairs,label,edit,delete
      href: custom-translator/how-to/create-manage-project.md
    - name: Create and manage training documents
      displayName: parallel,document sets,tuning,phrase,sentence,upload
      href: custom-translator/how-to/create-manage-training-documents.md
    - name: Train a custom model
      displayName: full,dictionary,duplicate
      href: custom-translator/how-to/train-custom-model.md
    - name: Test your model
      displayName: bleu,baseline
      href: custom-translator/how-to/test-your-model.md
    - name: Publish a custom model
      displayName: replace
      href: custom-translator/how-to/publish-model.md
    - name: Translate text with a custom model
      displayName: category,ID,category ID,
      href: custom-translator/how-to/translate-with-custom-model.md
    - name: Copy a custom model
      displayName: copy, publish, move, workspace
      href: custom-translator/how-to/copy-model.md
    - name: Enable private virtual networks
      displayName: vnet, service endpoints, private network, global, backbone
      href: custom-translator/how-to/enable-vnet-service-endpoint.md
    - name: Use the neural dictionary feature
      href: neural-dictionary.md
  - name: Concepts
    items:
    - name: Customization
      displayName: speech
      href: custom-translator/concepts/customization.md
    - name: Workspaces and projects
      href: custom-translator/concepts/workspace-and-project.md
    - name: Parallel documents
      href: custom-translator/concepts/parallel-documents.md
    - name: Dictionaries
      displayName: phrase,sentence,recommendations
      href: custom-translator/concepts/dictionaries.md
    - name: Document formats
      href: custom-translator/concepts/document-formats-naming-convention.md
    - name: Sentence alignment
      href: custom-translator/concepts/sentence-alignment.md
    - name: Data filtering
      displayName: deduplication,white space,punctuation,tags,invalid
      href: custom-translator/concepts/data-filtering.md
    - name: Model training
      displayName: tuning
      href: custom-translator/concepts/model-training.md
    - name: Bilingual Evaluation Understudies (BLEU) score
      href: custom-translator/concepts/bleu-score.md
    - name: Use customer-managed keys
      displayName: encryption,key vault,revoke, data at rest
      href: encrypt-data-at-rest.md
  - name: Reference
    items:
    - name: Release notes
      href: custom-translator/release-notes.md
    - name: Platform upgrade
      href: custom-translator/platform-upgrade.md
  - name: Custom Translator FAQ
    href: custom-translator/faq.md
- name: Translator solutions
  items:
  - name: What are Azure AI Translator solutions?
    href: solutions/overview.md
  - name: Language Studio
    items:
    - name: Translate using Language Studio (preview)
      displayName: quickstart, how to, interface
      href: document-translation/language-studio.md
  - name: Microsoft Translator Pro
    items:
    - name: What is Microsoft Translator Pro?
      displayName: app service, mobile app, ios, speech-to-speech
      href: translator-pro/overview.md
    - name: Language support
      displayName: iso,language code, locale
      href: translator-pro/language-support.md
    - name: FAQ
      href: translator-pro/faq.yml
    - name: Responsible AI and compliance
      items:
      - name: Transparency note
        href: /legal/cognitive-services/translator/translator-pro-transparency-note?context=/azure/ai-services/translator/context/context
  - name: Translator V3 connector
    items:
    - name: "Automate document translation (preview)"
      displayName: connect, power, automate, flow
      href: connector/document-translation-flow.md
    - name: Automate text translation (preview)
      displayName: connect, power, automate, flow
      href: solutions/connector/text-translator-flow.md
- name: Responsible AI
  items:
  - name: Transparency note
    href: /legal/cognitive-services/translator/transparency-note?context=/azure/ai-services/translator/context/context
  - name: Data, privacy, and security
    href: /legal/cognitive-services/translator/data-privacy-security?context=/azure/ai-services/translator/context/context
- name: Resources
  items:
  - name: Translator in sovereign clouds
    displayName: fairfax,compliant,secret,compliance,government,government cloud,dod,china,batch,region
    href: reference/sovereign-clouds.md
  - name: Modifications to Translator Service
    displayName: deprecation, deprecate, changes, modify, modifications
    href: modifications-deprecations.md
  - name: Known issues
    displayName: error, bug, issue, problem, troubleshoot, troubleshooting
    href: text-translation/reference/known-issues.md
  - name: Compliance and certification
    href: https://www.microsoft.com/translator/business/notrace/
  - name: Code samples on GitHub
    href: https://aka.ms/TranslatorGitHub
  - name: Azure AI Translator release history
    href: reference/release-history.md<|MERGE_RESOLUTION|>--- conflicted
+++ resolved
@@ -58,9 +58,9 @@
     - name: Go
       href: https://github.com/MicrosoftTranslator/Text-Translation-Code-Samples/tree/main/GO-Code-Samples
     - name: PHP
-      href: https://github.com/MicrosoftTranslator/Text-Translation-API-V3-PHP
+      href: https://github.com/MicrosoftTranslator/Text-Translation-API-v3-PHP
     - name: Ruby
-      href: https://github.com/MicrosoftTranslator/Text-Translation-API-V3-Ruby
+      href: https://github.com/MicrosoftTranslator/Text-Translation-API-v3-Ruby
   - name: How-to guides
     items:
     - name: Use the Text translation APIs
@@ -89,11 +89,7 @@
     items:
     - name: 🆕 Azure AI Translator 2025-05-01-preview
       items:
-<<<<<<< HEAD
-      - name: v4.0 Translator reference
-=======
-      - name: v4 Translator overview
->>>>>>> fe0a248a
+      - name: 2025-05-01-preview overview
         displayName: gpt, adaptive, tone, gender
         href: text-translation/reference/v4/reference-overview.md
       - name: Translate
@@ -105,7 +101,7 @@
         href: text-translation/reference/v4/get-languages.md
     - name: Azure AI Translator v3
       items:
-      - name: v3 Translator overview
+      - name: v3 overview
         displayName: 401000,405000,400000
         href: text-translation/reference/v3/reference.md
       - name: Text Translation v3 REST APIs
@@ -322,7 +318,7 @@
       items:
       - name: Transparency note
         href: /legal/cognitive-services/translator/translator-pro-transparency-note?context=/azure/ai-services/translator/context/context
-  - name: Translator V3 connector
+  - name: Translator v3 connector
     items:
     - name: "Automate document translation (preview)"
       displayName: connect, power, automate, flow
