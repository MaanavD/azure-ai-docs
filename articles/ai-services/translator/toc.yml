items:
- name: Azure AI Translator Documentation
  href: index.yml
- name: Overview
  expanded: true
  items:
  - name: What is Translator Service?
    displayName: features,develop,development,free
    href: overview.md
  - name: Create a Translator resource
    displayName: endpoint,key,portal,azure,authentication,delete,resource
    href: create-translator-resource.md
  - name: Language Support
    displayName: iso,language code,translation,transliteration,detection,detect,pdf,document
    href: language-support.md
  - name: Pricing
    displayName: cost,free,standard,custom,tier,S1,S2,S3,S4,C2,C3,C4,D3,hosting
    href: https://azure.microsoft.com/pricing/details/cognitive-services/translator
  - name: Service limits
    displayName: detection,detect,region,
    href: service-limits.md
  - name: What's new?
    displayName: release,ga,update,support, cognitive
    href: whats-new.md
  - name: Translator Service FAQ
    displayName: character,count,usage,attribution, cognitive
    href: translator-faq.md
- name: Text translation
  items:
  - name: What is Text translation?
    displayName: features,develop,development,free
    href: text-translation/overview.md
  - name: 🆕 Text translation SDK overview
    displayName: get started,sdk,keys,endpoint
    href: text-sdk-overview.md
  - name: Text translation REST API guide
    href:  text-translation/reference/rest-api-guide.md
  - name: Quickstarts
    items:
    - name: Translator Text SDK
      displayName: get started,sdk,keys,endpoint,headers,c#,go,java,javascript,python,setup
      href: quickstart-text-sdk.md
    - name:  Translator Text REST APIs
      displayName: get started,rest,api,keys,endpoint,headers,c#,go,java,javascript,python,setup
      href: quickstart-text-rest-api.md
  - name: Samples
    items:
    - name: Code Sample page
      href: https://github.com/MicrosoftTranslator/Text-Translation-Code-Samples
    - name: C# samples
      href: https://github.com/MicrosoftTranslator/Text-Translation-Code-Samples/blob/main/C%23-Code-Samples
    - name: Java
      href: https://github.com/MicrosoftTranslator/Text-Translation-Code-Samples/tree/main/Java-Code-Samples
    - name: Python
      href: https://github.com/MicrosoftTranslator/Text-Translation-Code-Samples/tree/main/Python-Code-Samples
    - name: Node.js
      href: https://github.com/MicrosoftTranslator/Text-Translation-Code-Samples/tree/main/NodeJS-Code-Samples
    - name: Go
      href: https://github.com/MicrosoftTranslator/Text-Translation-Code-Samples/tree/main/GO-Code-Samples
    - name: PHP
      href: https://github.com/MicrosoftTranslator/Text-Translation-API-v3-PHP
    - name: Ruby
      href: https://github.com/MicrosoftTranslator/Text-Translation-API-v3-Ruby
  - name: How-to guides
    items:
    - name: Use the Text translation APIs
      displayName: detection,detect,translation,transliteration,identification,length,sentence length,alternate,usage,headers,set up,status,401
      href: text-translation/how-to/use-rest-api.md
    - name: Enable Microsoft Entra ID authentication
      href: how-to/microsoft-entra-id-auth.md
    - name: Add profanity filtering
      displayName: profanityMarker,marker,profanityAction,action
      href: profanity-filtering.md
    - name: Receive word alignment information
      displayName: restrictions
      href: word-alignment.md
    - name: Prevent translation of content
      displayName: textType,text type,noTranslate,no translate,dynamic dictionary,custom,tag
      href: prevent-translation.md
    - name: Use the dynamic dictionary feature
      href: dynamic-dictionary.md
    - name: Translate behind firewalls
      displayName: domain,IP,filtering,tag,endpoints,CognitiveServicesManagement
      href: firewalls.md
  - name: Reference
    items:
    - name: Azure AI Translator v3
      items:
      - name: v3 overview
        displayName: 401000,405000,400000
        href: text-translation/reference/v3/reference.md
      - name: Text Translation v3 REST APIs
        href:  text-translation/reference/rest-api-guide.md
      - name: Languages
        href: text-translation/reference/v3/languages.md
      - name: Translate
        displayName: detection,detect
        href: text-translation/reference/v3/translate.md
      - name: Transliterate
        href: text-translation/reference/v3/transliterate.md
      - name: Detect
        href: text-translation/reference/v3/detect.md
      - name: BreakSentence
        displayName: detection,detect
        href: text-translation/reference/v3/break-sentence.md
      - name: Dictionary Lookup
        href: text-translation/reference/v3/dictionary-lookup.md
      - name: Dictionary Examples
        href: text-translation/reference/v3/dictionary-examples.md
      - name: Migrate to v3 Text translation API
      displayName: speech,error,version,endpoint,compatibility,json,authentication,pricing
      href: text-translation/how-to/migrate-to-v3.md
    - name: Authentication and authorization
      displayName: key,subscription,endpoint,region,location,resource,token,header,header value,header-value
      href: text-translation/reference/authentication.md
    - name: Status codes
      displayName: 401000,405000,400000
      href: text-translation/reference/status-response-codes.md
- name: Document translation
  items:
  - name: What is Document translation?
    displayName: ocr,batch,features,development,formats,file types
    href: document-translation/overview.md
  - name: 🆕 Document translation SDK guide
    displayName: batch,c#,dotnet,.net,python,blob,set up,install,cli,storage,domain,custom domain
    href: document-translation/document-sdk-overview.md
  - name: 🆕 Document translation REST API guide
    displayName: get,post,cancel,delete
    href: document-translation/reference/rest-api-guide.md
  - name: Quickstarts
    items:
    - name: "Quickstart: Document translation client libraries"
      displayName: batch,c#,dotnet,.net,python,blob,set up,install,cli,storage,domain,custom domain
      href: document-translation/quickstarts/client-library-sdks.md
    - name: "Quickstart: Document translation REST APIs"
      displayName: get,post,cancel,delete
      href: document-translation/quickstarts/rest-api.md
  - name: How-to guides
    items:
    - name: Use Document translation APIs programmatically
      displayName: get started,batch,sdk,c#,.net,dotnet,python,javascript,java,go,source,target,blob,set up,storage
      href: document-translation/how-to-guides/use-rest-api-programmatically.md
  - name: Authentication and authorization
    items:
    - name: Create and use managed identities
      displayName: batch,azure active directory,azure ad,azure role-based access control,azure RBAC,sas,assignment,role,owner,user access administrator,contributor
      href: document-translation/how-to-guides/create-use-managed-identities.md
    - name: Create SAS tokens for storage containers
      displayName: user,delegation,shared access,tokens,storage explorer,azure,portal,blob,url
      href: document-translation/how-to-guides/create-sas-tokens.md
  - name: Reference
    items:
      - name: Document translation operations
        href: document-translation/reference/rest-api-guide.md
      - name: Translate a single document
        href: document-translation/reference/translate-document.md
      - name: Start a batch translation
        href: document-translation/reference/start-batch-translation.md
      - name: Get status of all translation jobs
        href: document-translation/reference/get-translations-status.md
      - name: Get status of a specific translation job
        href: document-translation/reference/get-translation-status.md
      - name: Get status of all documents
        href: document-translation/reference/get-documents-status.md
      - name: Get status of a specific document
        href: document-translation/reference/get-document-status.md
      - name: Cancel translation
        href: document-translation/reference/cancel-translation.md
      - name: Get supported document formats
        href: document-translation/reference/get-supported-document-formats.md
      - name: Get supported glossary formats
        href: document-translation/reference/get-supported-glossary-formats.md
  - name: Create and use glossaries
    displayName: glossary, dictionary, case-sensitive, match
    href: document-translation/how-to-guides/create-use-glossaries.md
  - name: Document translation FAQ
    href: document-translation/faq.md
- name: Containers
  items:
  - name: What is an Azure AI Translator container?
    displayName: docker,docker-run,run,pull,swagger,c#,python,import,cpu,EULA,billing
    href: containers/overview.md
  - name: Install and run containers
    displayName: docker,docker-run,run,pull,swagger,c#,python,import,cpu,EULA,billing
    href: containers/install-run.md
  - name: Container configuration guide
    displayName: docker,docker-run,billing,settings,key,logging,EULA,telemetry,proxy
    href: containers/configuration.md
  - name: Deploy user-managed glossary
    displayName: dynamic, glossary, dictionary, case-sensitive, match
    href: containers/deploy-user-managed-glossary.md
  - name: Reference
    items:
      - name: "Container: Translate text"
        displayName: docker,docker-run,run,pull,swagger,c#,python,import,cpu,EULA,billing
        href: containers/translate-text-parameters.md
      - name: "🆕 Container: Transliterate text"
        displayName: docker,docker-run,run,pull,swagger,c#,python,import,cpu,EULA,billing
        href: containers/transliterate-text-parameters.md
      - name: "🆕 Container: Translate documents"
        displayName: docker,docker-run,run,pull,swagger,c#,python,import,cpu,EULA,billing
        href: containers/translate-document-parameters.md
  - name: Translator container FAQ
    href: containers/faq.yml
- name: 🆕 Azure AI Foundry custom translation
  items:
  - name: What is Azure AI Foundry custom translation?
    href: custom-translator/azure-ai-foundry/overview.md
  - name: Key terms
    href: custom-translator/azure-ai-foundry/key-terms.md
  - name: Azure AI Foundry for beginners
    displayName: use case,usage,train,training,bleu,tuning,tune
    href: custom-translator/azure-ai-foundry/beginners-guide.md
  - name: FAQ
    href: custom-translator/azure-ai-foundry/faq.md  
  - name: How-to guides
    items:
    - name: Create an Azure AI Foundry project
      displayName: models,pairs,label,edit,delete
      href: custom-translator/azure-ai-foundry/how-to/create-project.md
    - name: Create a language pair
      displayName: language,language pair,language pair ID,ID
      href: custom-translator/azure-ai-foundry/how-to/create-language-pair.md  
    - name: Upload data
      displayName: parallel,document sets,tuning,phrase,sentence,upload
      href: custom-translator/azure-ai-foundry/how-to/upload-data.md
    - name: Train a custom model
      displayName: full,dictionary,duplicate
      href: custom-translator/azure-ai-foundry/how-to/train-model.md
    - name: Test your model
      displayName: bleu,baseline
      href: custom-translator/azure-ai-foundry/how-to/test-model.md
    - name: Deploy a custom model
      displayName: replace
      href: custom-translator/azure-ai-foundry/how-to/deploy-model.md
    - name: Translate text with a custom model
      displayName: category,ID,category ID,
      href: custom-translator/azure-ai-foundry/how-to/translate-with-model.md
    - name: Copy a custom model
      displayName: copy, publish, move, workspace
      href: custom-translator/azure-ai-foundry/how-to/copy-model.md
  - name: Concepts
    items:
    - name: Customization
      displayName: speech
      href: custom-translator/azure-ai-foundry/concepts/customization.md
    - name: Workspaces and projects
      href: custom-translator/azure-ai-foundry/concepts/workspace-and-project.md
    - name: Parallel documents
      href: custom-translator/azure-ai-foundry/concepts/parallel-documents.md
    - name: Dictionaries
      displayName: phrase,sentence,recommendations
      href: custom-translator/azure-ai-foundry/concepts/dictionaries.md
    - name: Document formats
      href: custom-translator/azure-ai-foundry/concepts/document-formats-naming-convention.md
    - name: Sentence alignment
      href: custom-translator/azure-ai-foundry/concepts/sentence-alignment.md
    - name: Data filtering
      displayName: deduplication,white space,punctuation,tags,invalid
      href: custom-translator/azure-ai-foundry/concepts/data-filtering.md
    - name: Model training
      displayName: tuning
      href: custom-translator/azure-ai-foundry/concepts/model-training.md
    - name: Bilingual Evaluation Understudies (BLEU) score
      href: custom-translator/azure-ai-foundry/concepts/bleu-score.md
  - name: Reference
    items:
    - name: Release notes
      href: custom-translator/azure-ai-foundry/release-notes.md
- name: Custom Translator portal
  items:
  - name: What is Custom Translator?
    href: custom-translator/overview.md
  - name: Key terms
    href: custom-translator/key-terms.md
  - name: Custom Translator for beginners
    displayName: use case,usage,train,training,bleu,tuning,tune
    href: custom-translator/beginners-guide.md
  - name: Quickstart
    displayName: workspace,project,parallel,train,upload,publish,
    href: custom-translator/quickstart.md
  - name: How-to guides
    items:
    - name: Create and manage a workspace
      displayName: share
      href: custom-translator/how-to/create-manage-workspace.md
    - name: Create and manage a project
      displayName: models,pairs,label,edit,delete
      href: custom-translator/how-to/create-manage-project.md
    - name: Create and manage training documents
      displayName: parallel,document sets,tuning,phrase,sentence,upload
      href: custom-translator/how-to/create-manage-training-documents.md
    - name: Train a custom model
      displayName: full,dictionary,duplicate
      href: custom-translator/how-to/train-custom-model.md
    - name: Test your model
      displayName: bleu,baseline
      href: custom-translator/how-to/test-your-model.md
    - name: Publish a custom model
      displayName: replace
      href: custom-translator/how-to/publish-model.md
    - name: Translate text with a custom model
      displayName: category,ID,category ID,
      href: custom-translator/how-to/translate-with-custom-model.md
    - name: Copy a custom model
      displayName: copy, publish, move, workspace
      href: custom-translator/how-to/copy-model.md
    - name: Enable private virtual networks
      displayName: vnet, service endpoints, private network, global, backbone
      href: custom-translator/how-to/enable-vnet-service-endpoint.md
    - name: Use the neural dictionary feature
      href: neural-dictionary.md
  - name: Concepts
    items:
    - name: Customization
      displayName: speech
      href: custom-translator/concepts/customization.md
    - name: Workspaces and projects
      href: custom-translator/concepts/workspace-and-project.md
    - name: Parallel documents
      href: custom-translator/concepts/parallel-documents.md
    - name: Dictionaries
      displayName: phrase,sentence,recommendations
      href: custom-translator/concepts/dictionaries.md
    - name: Document formats
      href: custom-translator/concepts/document-formats-naming-convention.md
    - name: Sentence alignment
      href: custom-translator/concepts/sentence-alignment.md
    - name: Data filtering
      displayName: deduplication,white space,punctuation,tags,invalid
      href: custom-translator/concepts/data-filtering.md
    - name: Model training
      displayName: tuning
      href: custom-translator/concepts/model-training.md
    - name: Bilingual Evaluation Understudies (BLEU) score
      href: custom-translator/concepts/bleu-score.md
    - name: Use customer-managed keys
      displayName: encryption,key vault,revoke, data at rest
      href: encrypt-data-at-rest.md
  - name: Reference
    items:
    - name: Release notes
      href: custom-translator/release-notes.md
    - name: Platform upgrade
      href: custom-translator/platform-upgrade.md
  - name: Custom Translator FAQ
    href: custom-translator/faq.md
- name: Translator solutions
  items:
  - name: What are Azure AI Translator solutions?
    href: solutions/overview.md
  - name: Language Studio
    items:
    - name: Translate using Language Studio (preview)
      displayName: quickstart, how to, interface
      href: document-translation/language-studio.md
  - name: Microsoft Translator Pro
    items:
    - name: What is Microsoft Translator Pro?
      displayName: app service, mobile app, ios, speech-to-speech
      href: translator-pro/overview.md
    - name: Language support
      displayName: iso,language code, locale
      href: translator-pro/language-support.md
    - name: FAQ
      href: translator-pro/faq.yml
    - name: Responsible AI and compliance
      items:
      - name: Transparency note
<<<<<<< HEAD
        href: /azure/ai-foundry/responsible-ai/translator/translator-pro-transparency-note?context=/azure/ai-services/translator/context/context
  - name: Translator V3 connector
=======
        href: /legal/cognitive-services/translator/translator-pro-transparency-note?context=/azure/ai-services/translator/context/context
  - name: Translator v3 connector
>>>>>>> ace42c3e
    items:
    - name: "Automate document translation (preview)"
      displayName: connect, power, automate, flow
      href: connector/document-translation-flow.md
    - name: Automate text translation (preview)
      displayName: connect, power, automate, flow
      href: solutions/connector/text-translator-flow.md
- name: Responsible AI
  items:
  - name: Transparency note
    href: /azure/ai-foundry/responsible-ai/translator/transparency-note?context=/azure/ai-services/translator/context/context
  - name: Data, privacy, and security
    href: /azure/ai-foundry/responsible-ai/translator/data-privacy-security?context=/azure/ai-services/translator/context/context
- name: Resources
  items:
  - name: Translator in sovereign clouds
    displayName: fairfax,compliant,secret,compliance,government,government cloud,dod,china,batch,region
    href: reference/sovereign-clouds.md
  - name: Modifications to Translator Service
    displayName: deprecation, deprecate, changes, modify, modifications
    href: modifications-deprecations.md
  - name: Known issues
    displayName: error, bug, issue, problem, troubleshoot, troubleshooting
    href: text-translation/reference/known-issues.md
  - name: Compliance and certification
    href: https://www.microsoft.com/translator/business/notrace/
  - name: Code samples on GitHub
    href: https://aka.ms/TranslatorGitHub
  - name: Azure AI Translator release history
    href: reference/release-history.md<|MERGE_RESOLUTION|>--- conflicted
+++ resolved
@@ -367,13 +367,8 @@
     - name: Responsible AI and compliance
       items:
       - name: Transparency note
-<<<<<<< HEAD
         href: /azure/ai-foundry/responsible-ai/translator/translator-pro-transparency-note?context=/azure/ai-services/translator/context/context
-  - name: Translator V3 connector
-=======
-        href: /legal/cognitive-services/translator/translator-pro-transparency-note?context=/azure/ai-services/translator/context/context
   - name: Translator v3 connector
->>>>>>> ace42c3e
     items:
     - name: "Automate document translation (preview)"
       displayName: connect, power, automate, flow
