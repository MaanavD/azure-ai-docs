items:
- name: Azure AI Translator Documentation
  href: index.yml
- name: Overview
  expanded: true
  items:
  - name: What is Translator Service?
    displayName: features,develop,development,free
    href: translator-overview.md
  - name: Language Support
    displayName: iso,language code,translation,transliteration,detection,detect,pdf,document
    href: language-support.md
  - name: Pricing
    displayName: cost,free,standard,custom,tier,S1,S2,S3,S4,C2,C3,C4,D3,hosting
    href: https://azure.microsoft.com/pricing/details/cognitive-services/translator
  - name: Service limits
    displayName: detection,detect,region,
    href: service-limits.md
  - name: What's new?
    displayName: release,ga,update,support, cognitive
    href: whats-new.md
  - name: Translator Service FAQ
    displayName: character,count,usage,attribution, cognitive
    href: translator-faq.md
- name: Text Translator
  items:
  - name: What is Text Translation?
    displayName: features,develop,development,free
    href: text-translation-overview.md
  - name: Create a Translator resource
    displayName: endpoint,key,portal,azure,authentication,delete,resource
    href: create-translator-resource.md
  - name: Text Translation SDK overview (preview)
    displayName: get started,sdk,keys,endpoint
    href: text-sdk-overview.md
  - name: Text Translation REST API guide
    href:  reference/rest-api-guide.md
  - name: Quickstarts
    items:
    - name: Translator Text SDK (preview)
      displayName: get started,sdk,keys,endpoint,headers,c#,go,java,javascript,python,setup
      href: quickstart-text-sdk.md
    - name:  Translator Text REST APIs
      displayName: get started,rest,api,keys,endpoint,headers,c#,go,java,javascript,python,setup
      href: quickstart-text-rest-api.md
  - name: Samples
    items:
    - name: Code Sample page
      href: https://github.com/MicrosoftTranslator/Text-Translation-Code-Samples
    - name: C#
      items:
      - name: C# samples
        href: https://github.com/MicrosoftTranslator/Text-Translation-Code-Samples/blob/main/C%23-Code-Samples
      - name: Authenticate with Microsoft Entra ID
        href: https://github.com/MicrosoftTranslator/Text-Translation-Code-Samples/tree/main/Text-Translation-AAD
      - name: Authenticate using Microsoft Entra tokens
        href: https://github.com/MicrosoftTranslator/Text-Translation-Code-Samples/tree/main/Text-Translation-AzureToken
    - name: Java
      href: https://github.com/MicrosoftTranslator/Text-Translation-Code-Samples/tree/main/Java-Code-Samples
    - name: Python
      href: https://github.com/MicrosoftTranslator/Text-Translation-Code-Samples/tree/main/Python-Code-Samples
    - name: Node.js
      href: https://github.com/MicrosoftTranslator/Text-Translation-Code-Samples/tree/main/NodeJS-Code-Samples
    - name: Go
      href: https://github.com/MicrosoftTranslator/Text-Translation-Code-Samples/tree/main/GO-Code-Samples
    - name: PHP
      href: https://github.com/MicrosoftTranslator/Text-Translation-API-V3-PHP
    - name: Ruby
      href: https://github.com/MicrosoftTranslator/Text-Translation-API-V3-Ruby
  - name: How-to guides
    items:
    - name: Use the Text Translation APIs
      displayName: detection,detect,translation,transliteration,identification,length,sentence length,alternate,usage,headers,set up,status,401
      href: translator-text-apis.md
    - name: Migrate to V3 Text API
      displayName: speech,error,version,endpoint,compatibility,json,authentication,pricing
      href: migrate-to-v3.md
    - name: Add profanity filtering
      displayName: profanityMarker,marker,profanityAction,action
      href: profanity-filtering.md
    - name: Receive word alignment information
      displayName: restrictions
      href: word-alignment.md
    - name: Prevent translation of content
      displayName: textType,text type,noTranslate,no translate,dynamic dictionary,custom,tag
      href: prevent-translation.md
    - name: Use the dynamic dictionary feature
      href: dynamic-dictionary.md
    - name: Translate behind firewalls
      displayName: domain,IP,filtering,tag,endpoints,CognitiveServicesManagement
      href: firewalls.md
  - name: Reference
    items:
    - name: v3 Translator reference
      displayName: 401000,405000,400000
      href: reference/v3-0-reference.md
    - name: Text Translation REST APIs
      href:  reference/rest-api-guide.md
    - name: Languages
      href: reference/v3-0-languages.md
    - name: Translate
      displayName: detection,detect
      href: reference/v3-0-translate.md
    - name: Transliterate
      href: reference/v3-0-transliterate.md
    - name: Detect
      href: reference/v3-0-detect.md
    - name: BreakSentence
      displayName: detection,detect
      href: reference/v3-0-break-sentence.md
    - name: Dictionary Lookup
      href: reference/v3-0-dictionary-lookup.md
    - name: Dictionary Examples
      href: reference/v3-0-dictionary-examples.md
- name: Document translation
  items:
  - name: What is Document Translation?
    displayName: ocr,batch,features,development,formats,file types
    href: document-translation/overview.md
<<<<<<< HEAD
  - name: Asynchronous batch translation
    href: document-translation/asynchronous-translation.md
  - name: Synchronous file translation
    href: document-translation/synchronous-translation.md
=======
>>>>>>> 9511ed65
  - name: Authentication and authorization
    items:
    - name: Create and use managed identities
      displayName: batch,azure active directory,azure ad,azure role-based access control,azure RBAC,sas,assignment,role,owner,user access administrator,contributor
      href: document-translation/how-to-guides/create-use-managed-identities.md
    - name: Create SAS tokens for storage containers
      displayName: user,delegation,shared access,tokens,storage explorer,azure,portal,blob,url
      href: document-translation/how-to-guides/create-sas-tokens.md
  - name: Quickstarts
    items:
    - name: Batch translation
      items:
      - name: Batch Translation SDKs
        displayName: batch,c#,dotnet,.net,python,blob,set up,install,cli,storage,domain,custom domain
        href: document-translation/quickstarts/async-translation-sdk.md
      - name:  Batch Translation REST APIs
        displayName: get started,rest,api,keys,endpoint,headers,c#,go,java,javascript,python,setup
        href: document-translation/quickstarts/async-translation-rest-api.md
    - name: 🆕 File translation
      items:
      - name: File translation REST APIs (preview)
        displayName: get started,keys,endpoint,headers,setup
        href: document-translation/quickstarts/sync-translation-rest-api.md
  - name: How-to guides
    items:
    - name: Use batch REST APIs programmatically
      displayName: get started,batch,sdk,c#,.net,dotnet,python,javascript,java,go,source,target,blob,set up,storage
      href: document-translation/how-to-guides/use-rest-api-programmatically.md
    - name: Create and use glossaries
      displayName: glossary, dictionary, case-sensitive, match
      href: document-translation/how-to-guides/create-use-glossaries.md
  - name: Reference
    items:
<<<<<<< HEAD
    - name: Document Translation SDK overview
      displayName: batch,c#,dotnet,.net,python,blob,set up,install,cli,storage,domain,custom domain
      href: document-translation/document-sdk-overview.md
    - name: Document Translation REST API guide
      displayName: get,post,cancel,delete
      href: document-translation/reference/rest-api-guide.md
    - name: Get supported document formats
      href: document-translation/reference/get-supported-document-formats.md
    - name: Get supported glossary formats
      href: document-translation/reference/get-supported-glossary-formats.md
    - name: Get supported storage sources
      href: document-translation/reference/get-supported-storage-sources.md
    - name: Start translation
      href: document-translation/reference/start-translation.md
    - name: Get documents status
      href: document-translation/reference/get-documents-status.md
    - name: Get document status
      href: document-translation/reference/get-document-status.md
    - name: Get translations status
      href: document-translation/reference/get-translations-status.md
    - name: Get translation status
      href: document-translation/reference/get-translation-status.md
    - name: Cancel translation
      href: document-translation/reference/cancel-translation.md
    
=======
    - name: Batch Translation SDK overview
      displayName: batch,c#,dotnet,.net,python,blob,set up,install,cli,storage,domain,custom domain
      href: document-translation/document-sdk-overview.md
    - name: Batch Translation REST API guide
      displayName: get,post,cancel,delete
      href: document-translation/reference/rest-api-guide.md
    - name: Batch operations
      items:
      - name: Get supported document formats
        href: document-translation/reference/get-supported-document-formats.md
      - name: Get supported glossary formats
        href: document-translation/reference/get-supported-glossary-formats.md
      - name: Get supported storage sources
        href: document-translation/reference/get-supported-storage-sources.md
      - name: Start translation
        href: document-translation/reference/start-translation.md
      - name: Get documents status
        href: document-translation/reference/get-documents-status.md
      - name: Get document status
        href: document-translation/reference/get-document-status.md
      - name: Get translations status
        href: document-translation/reference/get-translations-status.md
      - name: Get translation status
        href: document-translation/reference/get-translation-status.md
      - name: Cancel translation
        href: document-translation/reference/cancel-translation.md
>>>>>>> 9511ed65
  - name: Document Translation FAQ
    href: document-translation/faq.md
- name: Containers
  items:
  - name: Install and run containers
    displayName: docker,docker-run,run,pull,swagger,c#,python,import,cpu,EULA,billing
    href: containers/translator-how-to-install-container.md
  - name: Configure containers
    displayName: docker,docker-run,billing,settings,key,logging,EULA,telemetry,proxy
    href: containers/translator-container-configuration.md
  - name: Use containers in disconnected environments
    displayName: text,docker,pull,mcr,registry,commitment,parameters
    href: containers/translator-disconnected-containers.md
  - name: Deploy user-managed glossary
    displayName: dynamic, glossary, dictionary, case-sensitive, match
    href: containers/deploy-user-managed-glossary.md
  - name: "Container: Translate"
    displayName: textType,text type,preview,POST,parameters,request,
    href: containers/translator-container-supported-parameters.md
- name: Custom Translator
  items:
  - name: What is Custom Translator?
    href: custom-translator/overview.md
  - name: Key terms
    href: custom-translator/key-terms.md
  - name: Custom Translator for beginners
    displayName: use case,usage,train,training,bleu,tuning,tune
    href: custom-translator/beginners-guide.md
  - name: Quickstart
    displayName: workspace,project,parallel,train,upload,publish,
    href: custom-translator/quickstart.md
  - name: How-to guides
    items:
    - name: Create and manage a workspace
      displayName: share
      href: custom-translator/how-to/create-manage-workspace.md
    - name: Create and manage a project
      displayName: models,pairs,label,edit,delete
      href: custom-translator/how-to/create-manage-project.md
    - name: Create and manage training documents
      displayName: parallel,document sets,tuning,phrase,sentence,upload
      href: custom-translator/how-to/create-manage-training-documents.md
    - name: Train a custom model
      displayName: full,dictionary,duplicate
      href: custom-translator/how-to/train-custom-model.md
    - name: Test your model
      displayName: bleu,baseline
      href: custom-translator/how-to/test-your-model.md
    - name: Publish a custom model
      displayName: replace
      href: custom-translator/how-to/publish-model.md
    - name: Translate text with a custom model
      displayName: category,ID,category ID,
      href: custom-translator/how-to/translate-with-custom-model.md
    - name: Copy a custom model
      displayName: copy, publish, move, workspace
      href: custom-translator/how-to/copy-model.md
    - name: Enable private virtual networks
      displayName: vnet, service endpoints, private network, global, backbone
      href: custom-translator/how-to/enable-vnet-service-endpoint.md
    - name: Use the neural dictionary feature
      href: neural-dictionary.md
  - name: Concepts
    items:
    - name: Customization
      displayName: speech
      href: custom-translator/concepts/customization.md
    - name: Workspaces and projects
      href: custom-translator/concepts/workspace-and-project.md
    - name: Parallel documents
      href: custom-translator/concepts/parallel-documents.md
    - name: Dictionaries
      displayName: phrase,sentence,recommendations
      href: custom-translator/concepts/dictionaries.md
    - name: Document formats
      href: custom-translator/concepts/document-formats-naming-convention.md
    - name: Sentence alignment
      href: custom-translator/concepts/sentence-alignment.md
    - name: Data filtering
      displayName: deduplication,white space,punctuation,tags,invalid
      href: custom-translator/concepts/data-filtering.md
    - name: Model training
      displayName: tuning
      href: custom-translator/concepts/model-training.md
    - name: BLEU score
      href: custom-translator/concepts/bleu-score.md
    - name: Encrypt data at rest
      displayName: encryption,key vault,revoke
      href: encrypt-data-at-rest.md
  - name: Reference
    items:
    - name: Release notes
      href: custom-translator/release-notes.md
    - name: Platform upgrade
      href: custom-translator/platform-upgrade.md
  - name: Custom Translator FAQ
    href: custom-translator/faq.md
- name: Translator solutions
  items:
  - name: Language Studio
    items:
    - name: Translate using Language Studio (preview)
      displayName: quickstart, how to, interface
      href: document-translation/language-studio.md
  - name: Translator V3 connector
    items:
    - name: "Automate document translation (preview)"
      displayName: connect, power, automate, flow
      href: connector/document-translation-flow.md
    - name: Automate text translation (preview)
      displayName: connect, power, automate, flow
      href: connector/text-translator-flow.md
- name: Resources
  items:
  - name: Modifications to Translator Service
    displayName: deprecation, deprecate, changes, modify, modifications
    href: modifications-deprecations.md
  - name: Translator in sovereign clouds
    displayName: fairfax,compliant,secret,compliance,government,government cloud,dod,china,batch,region
    href: sovereign-clouds.md
  - name: Compliance and certification
    href: https://www.microsoft.com/translator/business/notrace/
  - name: Code samples on GitHub
    href: https://aka.ms/TranslatorGitHub<|MERGE_RESOLUTION|>--- conflicted
+++ resolved
@@ -117,13 +117,6 @@
   - name: What is Document Translation?
     displayName: ocr,batch,features,development,formats,file types
     href: document-translation/overview.md
-<<<<<<< HEAD
-  - name: Asynchronous batch translation
-    href: document-translation/asynchronous-translation.md
-  - name: Synchronous file translation
-    href: document-translation/synchronous-translation.md
-=======
->>>>>>> 9511ed65
   - name: Authentication and authorization
     items:
     - name: Create and use managed identities
@@ -157,33 +150,6 @@
       href: document-translation/how-to-guides/create-use-glossaries.md
   - name: Reference
     items:
-<<<<<<< HEAD
-    - name: Document Translation SDK overview
-      displayName: batch,c#,dotnet,.net,python,blob,set up,install,cli,storage,domain,custom domain
-      href: document-translation/document-sdk-overview.md
-    - name: Document Translation REST API guide
-      displayName: get,post,cancel,delete
-      href: document-translation/reference/rest-api-guide.md
-    - name: Get supported document formats
-      href: document-translation/reference/get-supported-document-formats.md
-    - name: Get supported glossary formats
-      href: document-translation/reference/get-supported-glossary-formats.md
-    - name: Get supported storage sources
-      href: document-translation/reference/get-supported-storage-sources.md
-    - name: Start translation
-      href: document-translation/reference/start-translation.md
-    - name: Get documents status
-      href: document-translation/reference/get-documents-status.md
-    - name: Get document status
-      href: document-translation/reference/get-document-status.md
-    - name: Get translations status
-      href: document-translation/reference/get-translations-status.md
-    - name: Get translation status
-      href: document-translation/reference/get-translation-status.md
-    - name: Cancel translation
-      href: document-translation/reference/cancel-translation.md
-    
-=======
     - name: Batch Translation SDK overview
       displayName: batch,c#,dotnet,.net,python,blob,set up,install,cli,storage,domain,custom domain
       href: document-translation/document-sdk-overview.md
@@ -210,7 +176,6 @@
         href: document-translation/reference/get-translation-status.md
       - name: Cancel translation
         href: document-translation/reference/cancel-translation.md
->>>>>>> 9511ed65
   - name: Document Translation FAQ
     href: document-translation/faq.md
 - name: Containers
