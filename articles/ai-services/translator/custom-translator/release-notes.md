--- conflicted
+++ resolved
@@ -19,7 +19,6 @@
 
 |Source Language|Target Language|
 |:----|:----|
-<<<<<<< HEAD
 |Afrikaans (`af`)|English (`en`)|
 |Bosnian (`bs`)|English (`en`)|
 |Bulgarian (`bg`)|English (`en`)|
@@ -65,7 +64,7 @@
 |English (`en`)|Turkish (`tr`)|
 |English (`en`)|Ukrainian (`uk`)|
 |English (`en`)|Vietnamese (`vi`)|
-|English (`en`)|Chinese Simplified (zh-hans)|
+|English (`en`)|zh-hans|
 |Estonian (`et`)|English (`en`)|
 |Finnish (`fi`)|English (`en`)|
 |French (`fr`)|English (`en`)|
@@ -91,79 +90,6 @@
 |Thai (`th`)|English (`en`)|
 |Ukrainian (`uk`)|English (`en`)|
 |Vietnamese (`vi`)|English (`en`)|
-=======
-|Afrikaans (af)|English (en)|
-|Bosnian (bs)|English (en)|
-|Bulgarian (bg)|English (en)|
-|Catalan (ca)|English (en)|
-|Croatian (hr)|English (en)|
-|Czech (cs)|English (en)|
-|Danish (da)|English (en)|
-|Dutch (nl)|English (en)|
-|English (en)|Afrikaans (af)|
-|English (en)|Arabic (ar)|
-|English (en)|Bosnian (bs)|
-|English (en)|Bulgarian (bg)|
-|English (en)|Catalan (ca)|
-|English (en)|Croatian (hr)|
-|English (en)|Czech (cs)|
-|English (en)|Danish (da)|
-|English (en)|Dutch (nl)|
-|English (en)|Estonian (et)|
-|English (en)|Finnish (fi)|
-|English (en)|French (fr)|
-|English (en)|French-Canadian (fr-ca)|
-|English (en)|German (de)|
-|English (en)|Hindi (hi)|
-|English (en)|Hungarian (hu)|
-|English (en)|Icelandic (is)|
-|English (en)|Indonesian (id)|
-|English (en)|Italian (it)|
-|English (en)|Japanese (ja)|
-|English (en)|Korean (ko)|
-|English (en)|Malay (ms)|
-|English (en)|Norwegian-Bokmål (nb)|
-|English (en)|Persian (fa)|
-|English (en)|Polish (pl)|
-|English (en)|Portuguese (pt)|
-|English (en)|Romanian (ro)|
-|English (en)|Russian (ru)|
-|English (en)|Serbian-Latin (sr-latn)|
-|English (en)|Slovak (sk)|
-|English (en)|Slovenian (sl)|
-|English (en)|Spanish (es)|
-|English (en)|Swedish (sv)|
-|English (en)|Thai (th)|
-|English (en)|Turkish (tr)|
-|English (en)|Ukrainian (uk)|
-|English (en)|Vietnamese (vi)|
-|English (en)|zh-hans|
-|Estonian (et)|English (en)|
-|Finnish (fi)|English (en)|
-|French (fr)|English (en)|
-|German (de)|English (en)|
-|Hebrew (he)|English (en)|
-|Hindi (hi)|English (en)|
-|Hungarian (hu)|English (en)|
-|Icelandic (is)|English (en)|
-|Indonesian (id)|English (en)|
-|Italian (it)|English (en)|
-|Malay (ms)|English (en)|
-|Norwegian-Bokmål (nb)|English (en)|
-|Persian (fa)|English (en)|
-|Polish (pl)|English (en)|
-|Portuguese (pt)|English (en)|
-|Romanian (ro)|English (en)|
-|Russian (ru)|English (en)|
-|Serbian-Latin (sr-latn)|English (en)|
-|Slovak (sk)|English (en)|
-|Slovenian (sl)|English (en)|
-|Spanish (es)|English (en)|
-|Swedish (sv)|English (en)|
-|Thai (th)|English (en)|
-|Ukrainian (uk)|English (en)|
-|Vietnamese (vi)|English (en)|
->>>>>>> 34058ff8
 
 ## 2024-November release
 
