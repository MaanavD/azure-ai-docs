---
title: What's new in Azure AI Translator?
titleSuffix: Azure AI services
<<<<<<< HEAD
description: Learn of the latest changes to the Azure AI Translator Service API.
=======
description: Learn about the latest changes to the Azure AI Translator Service API.
>>>>>>> af561312
author: laujan
manager: nitinme
ms.service: azure-ai-translator
ms.topic: overview
<<<<<<< HEAD
ms.date: 01/28/2025
=======
ms.date: 01/27/2025
>>>>>>> af561312
ms.author: lajanuar
---
<!-- markdownlint-disable MD024 -->
<!-- markdownlint-disable MD036 -->
<!-- markdownlint-disable MD001 -->

# What's new in Azure AI Translator?

Bookmark this page to stay up to date with release notes, feature enhancements, and our newest documentation.

Azure AI Translator is a language service that enables users to translate text and documents, helps entities expand their global outreach, and supports preservation of at-risk and endangered languages.

Azure AI Translator service supports language translation for more than 100 languages. If your language community is interested in partnering with Microsoft to add your language to Translator, contact us via the [Translator community partner onboarding form](https://forms.office.com/pages/responsepage.aspx?id=v4j5cvGGr0GRqy180BHbR-riVR3Xj0tOnIRdZOALbM9UOU1aMlNaWFJOOE5YODhRR1FWVzY0QzU1OS4u).

## May 2024

A [single API](document-translation/reference/rest-api-guide.md) is now available for both [asynchronous batch](document-translation/overview.md#asynchronous-batch-translation) and [synchronous single document](document-translation/overview.md#synchronous-translation) translation operations.

## February 2024

The Document translation API now supports two translation operations:

* [Asynchronous Batch](document-translation/overview.md#asynchronous-batch-translation) document translation supports asynchronous processing of multiple documents and files. The batch translation process requires an Azure Blob storage account with containers for your source and translated documents.

* [Synchronous](document-translation/overview.md#synchronous-translation) document translation supports synchronous processing of single file translations. The file translation process doesn't require an Azure Blob storage account. The final response contains the translated document and is returned directly to the calling client.

## September 2023

* Translator service has [text, document translation, and container language support](language-support.md) for the following 18 languages:

|Language|Code|Cloud – Text Translation and Document Translation|Containers – Text Translation|Description
|:----|:----|:----|:----|
|chiShona|`sn`|✔|✔|The official language of Zimbabwe with more than 8 million native speakers.|
|Hausa|`ha`|✔|✔|The most widely used language in West Africa with more than 150 million speakers worldwide.|
|Igbo|`ig`|✔|✔|The principal native language of the Igbo people of Nigeria with more than 44 million speakers.|
|Kinyarwanda|`rw`|✔|✔|The national language of Rwanda with more than 12 million speakers primarily in East and Central Africa.|
|Lingala|`ln`|✔|✔|One of four official languages of the Democratic Republic of the Congo with more than 60 million speakers.|
|Luganda|`lug`|✔|✔|A major language of Uganda with more than 5 million speakers.|
|Nyanja|`nya`|✔|✔| Nynaja, also known as Chewa, is spoken mainly in Malawi and has more than 2 million native speakers.|
|Rundi|`run`|✔|✔| Rundi, also known as Kirundi, is the national language of Burundi and has more than 6 million native speakers.|
|Sesotho|`st`|✔|✔| Sesotho, also know as Sotho, is the national and official language of Lesotho, one of 12 official languages of South Africa, and one of 16 official languages of Zimbabwe. It has more than 5.6 native speakers.
|Sesotho sa Leboa|`nso`|✔|✔|Sesotho, also known as Northern Sotho, is the native language of more than 4.6 million people in South Africa.|
|Setswana|`tn`|✔|✔|Setswana, also known as Tswana, is an official language of Botswana and South Africa and has more than 5 million speakers.|
|Xhosa|`xh`|✔|✔|An official language of South Africa and Zimbabwe, Xhosa has more than 20 million speakers.|
|Yoruba|`yo`|✔|✔|The principal native language of the Yoruba people of West Africa, it has more than 50 million speakers.|
|Konkani|`gom`|✔|✔|The official language of the Indian state of Goa with more than 7 million speakers worldwide.|
|Maithili|`mai`|✔|✔|One of the 22 officially recognized languages of India and the second most spoken language in Nepal. It has more than 20 million speakers.|
|Sindhi|`sd`|✔|✔|Sindhi is an official language of the Sindh province of Pakistan and the Rajasthan state in India. It has more than 33 million speakers worldwide.|
|Sinhala|`si`|✔|✔|One of the official and national languages of Sri Lanka, Sinhala has more than 16 million native speakers.|
|Lower Sorbian|`dsb`|✔|Currently, not supported in containers |A West Slavic language spoken primarily in eastern Germany. It has approximately 7,000 speakers.|

## July 2023

* Document Translation REST API v1.1 is now Generally Available (GA).

## June 2023

**Documentation updates**

* The [Document Translation SDK overview](document-translation/document-sdk-overview.md) is now available to provide guidance and resources for the .NET/C# and Python `SDK`s.
* The [Document Translation SDK quickstart](document-translation/quickstarts/client-library-sdks.md) is now available for the C# and Python programming languages.

## May 2023

**Announcing new releases for Build 2023**

### Text Translation SDK (preview)

The Text translation `SDK`s are now available in public preview for C#/.NET, Java, JavaScript/TypeScript, and Python programming languages.

* To learn more, see [Text translation SDK overview](text-sdk-overview.md).
* To get started, try a [Text Translation SDK quickstart](document-translation/document-sdk-overview.md) using a programming language of your choice.

### Microsoft Translator V3 Connector (preview)

The Translator V3 Connector is now available in public preview. The connector creates a connection between your Translator Service instance and Microsoft Power Automate enabling you to use one or more prebuilt operations as steps in your apps and workflows. To learn more, see the following documentation:

* [Automate document translation](connector/document-translation-flow.md)
* [Automate text translation](connector/text-translator-flow.md)

## February 2023

[**Document Translation in Language Studio**](document-translation/language-studio.md) is now available for Public Preview. The feature provides a no-code user interface to interactively translate documents from local or Azure Blob Storage.

## November 2022

### Custom Translator stable GA v2.0 release

Custom Translator version v2.0 is generally available and ready for use in your production applications!

## June 2022

### Document Translation stable GA 1.0.0 release

Document Translation .NET and Python client-library `SDK`s are now generally available and ready for use in production applications!

### [**C#**](#tab/csharp)

**Version 1.0.0 (GA)** </br>
**2022-06-07**

##### [README](https://github.com/Azure/azure-sdk-for-net/blob/Azure.AI.Translation.Document_1.0.0/sdk/translation/Azure.AI.Translation.Document/README.md)

##### [**Changelog/Release History**](https://github.com/Azure/azure-sdk-for-net/blob/Azure.AI.Translation.Document_1.0.0/sdk/translation/Azure.AI.Translation.Document/CHANGELOG.md)

##### [**Package (NuGet)**](https://www.nuget.org/packages/Azure.AI.Translation.Document)

##### [**SDK reference documentation**](/dotnet/api/overview/azure/AI.Translation.Document-readme)

### [Python](#tab/python)

**Version 1.0.0 (GA)** </br>
**2022-06-07**

##### [README](https://github.com/Azure/azure-sdk-for-python/blob/azure-ai-translation-document_1.0.0/sdk/translation/azure-ai-translation-document/README.md)

##### [**Changelog/Release History**](https://github.com/Azure/azure-sdk-for-python/blob/azure-ai-translation-document_1.0.0/sdk/translation/azure-ai-translation-document/CHANGELOG.md)

##### [**Package (PyPI)**](https://pypi.org/project/azure-ai-translation-document/1.0.0/)

##### [**SDK reference documentation**](/python/api/overview/azure/ai-translation-document-readme?view=azure-python&preserve-view=true)

---

## May 2022

### [Document Translation support for scanned PDF documents](https://aka.ms/blog_ScannedPdfTranslation)

* Document Translation uses optical character recognition (OCR) technology to extract and translate text in scanned PDF document while retaining the original layout.

## April 2022

### [Text and document translation support for Faroese](https://www.microsoft.com/translator/blog/2022/04/25/introducing-faroese-translation-for-faroese-flag-day/)

* Translator service has [text and document translation language support](language-support.md) for Faroese, a Germanic language originating on the Faroe Islands. The Faroe Islands are a self-governing region within the Kingdom of Denmark located between Norway and Iceland. Faroese is descended from Old West Norse spoken by Vikings in the Middle Ages.

### [Text and document translation support for Basque and Galician](https://www.microsoft.com/translator/blog/2022/04/12/break-the-language-barrier-with-translator-now-with-two-new-languages/)

* Translator service has [text and document translation language support](language-support.md) for Basque and Galician. Basque is a language isolate, meaning it isn't related to any other modern language and is spoken in parts of northern Spain and southern France. Galician is spoken in northern Portugal and western Spain. Both Basque and Galician are official languages of Spain.

## March 2022

### [Text and document translation support for Somali and Zulu languages](https://www.microsoft.com/translator/blog/2022/03/29/translator-welcomes-two-new-languages-somali-and-zulu/)

* Translator service has [text and document translation language support](language-support.md) for Somali and Zulu. The Somali language, spoken throughout Africa, has more than 21 million speakers and is in the Cushitic branch of the Afroasiatic language family. The Zulu language has 12 million speakers and is recognized as one of South Africa's 11 official languages.

## February 2022

### [Text and document translation support for Upper Sorbian](https://www.microsoft.com/translator/blog/2022/02/21/translator-celebrates-international-mother-language-day-by-adding-upper-sorbian/),

* Translator service has [text and document translation language support](language-support.md) for Upper Sorbian. The Translator team works tirelessly to preserve indigenous and endangered languages around the world. Language data provided by the Upper Sorbian language community was instrumental in introducing this language to Translator.

### [Text and document translation support for Inuinnaqtun and Romanized Inuktitut](https://www.microsoft.com/translator/blog/2022/02/01/introducing-inuinnaqtun-and-romanized-inuktitut/)

* Translator service has [text and document translation language support](language-support.md) for Inuinnaqtun and Romanized Inuktitut. Both are indigenous languages that are essential and treasured foundations of Canadian culture and society.

## January 2022

### Custom Translator portal (v2.0) public preview

The [Custom Translator portal (v2.0)](https://portal.customtranslator.azure.ai/) is now in public preview and includes significant changes that makes it easier to create your custom translation systems.

To learn more, see our Custom Translator [documentation](custom-translator/overview.md) and try our [quickstart](custom-translator/quickstart.md) for step-by-step instructions.

## October 2021

### [Text and document support for more than 100 languages](https://www.microsoft.com/translator/blog/2021/10/11/translator-now-translates-more-than-100-languages/)

* Translator service adds [text and document language support](language-support.md) for the following languages:
  * **Bashkir**. A Turkic language spoken by approximately 1.4 million native speakers. It has three regional language groups: Southern, Eastern, and Northwestern.
  * **Dhivehi**. Also known as Maldivian, it's an Indo-Iranian language primarily spoken in the island nation of Maldives.
  * **Georgian**. A Kartvelian language that is the official language of Georgia. It has approximately 4 million speakers.
  * **Kyrgyz**. A Turkic language that is the official language of Kyrgyzstan.
  * **Macedonian (Cyrillic)**. An Eastern South Slavic language that is the official language of North Macedonia. It has approximately 2 million people.
  * **Mongolian (Traditional)**. Traditional Mongolian script is the first writing system created specifically for the Mongolian language. Mongolian is the official language of Mongolia.
  * **Tatar**. A Turkic language used by speakers in modern Tatarstan closely related to Crimean Tatar and Siberian Tatar but each belongs to different subgroups.
  * **Tibetan**. It has nearly 6 million speakers and can be found in many Tibetan Buddhist publications.
  * **Turkmen**. The official language of Turkmenistan. It's similar to Turkish and Azerbaijani.
  * **Uyghur**. A Turkic language with nearly 15 million speakers spoken primarily in Western China.
  * **Uzbek (Latin)**. A Turkic language that is the official language of Uzbekistan. It has 34 million native speakers.

These additions bring the total number of languages supported in Translator to 103.

## August 2021

### [Text and document translation support for literary Chinese](https://www.microsoft.com/translator/blog/2021/08/25/microsoft-translator-releases-literary-chinese-translation/)

* Azure AI Translator has [text and document language support](language-support.md) for  literary Chinese. Classical or literary Chinese is a traditional style of written Chinese used by traditional Chinese poets and in ancient Chinese poetry.

## June 2021

### [Document Translation client libraries for C#/.NET and Python](document-translation/document-sdk-overview.md)—now available in prerelease

## May 2021

### [Document Translation ― now generally available](https://www.microsoft.com/translator/blog/2021/05/25/translate-full-documents-with-document-translation-%e2%80%95-now-in-general-availability/)

* **Feature release**: Translator's [Asynchronous batch translation](document-translation/overview.md)  feature is generally available. Document Translation is designed to translate large files and batch documents with rich content while preserving original structure and format. You can also use custom glossaries and custom models built with [Custom Translator](custom-translator/overview.md) to ensure your documents are translated quickly and accurately.

### [Translator service available in containers](https://www.microsoft.com/translator/blog/2021/05/25/translator-service-now-available-in-containers/)

* **New release**: Translator service is available in containers as a gated preview. [Submit an online request](https://aka.ms/csgate-translator) for approval to get started. Containers enable you to run several Translator service features in your own environment and are great for specific security and data governance requirements. For more information, *See* [Install and run Translator containers (preview)](containers/translator-how-to-install-container.md)

## February 2021

### [Document Translation public preview](https://www.microsoft.com/translator/blog/2021/02/17/introducing-document-translation/)

* **New release**:  [Asynchronous batch translation](document-translation/overview.md) is available as a preview feature of the Translator Service. Preview features are still in development and aren't meant for production use. They're made available on a "preview" basis so customers can get early access and provide feedback. Document Translation enables you to translate large documents and process batch files while still preserving the original structure and format. _See_ [Microsoft Translator blog: Introducing Document Translation](https://www.microsoft.com/translator/blog/2021/02/17/introducing-document-translation/)

### [Text and document translation support for nine added languages](https://www.microsoft.com/translator/blog/2021/02/22/microsoft-translator-releases-nine-new-languages-for-international-mother-language-day-2021/)

* Translator service has [text and document translation language support](language-support.md) for the following languages:

  * **Albanian**. An isolate language unrelated to any other and spoken by nearly 8 million people.
  * **Amharic**. An official language of Ethiopia spoken by approximately 32 million people. It's also the liturgical language of the Ethiopian Orthodox church.
  * **Armenian**. The official language of Armenia with 5-7 million speakers.
  * **Azerbaijani**. A Turkic language spoken by approximately 23 million people.
  * **Khmer**. The official language of Cambodia with approximately 16 million speakers.
  * **Lao**. The official language of Laos with 30 million native speakers.
  * **Myanmar**. The official language of Myanmar, spoken as a first language by approximately 33 million people.
  * **Nepali**. The official language of Nepal with approximately 16 million native speakers.
  * **Tigrinya**. A language spoken in Eritrea and northern Ethiopia with nearly 11 million speakers.

## January 2021

### [Text and document translation support for Inuktitut](https://www.microsoft.com/translator/blog/2021/01/27/inuktitut-is-now-available-in-microsoft-translator/)

* Translator service has [text and document translation language support](language-support.md) for **Inuktitut**, one of the principal Inuit languages of Canada. Inuktitut is one of eight official Aboriginal languages in the Northwest Territories.

## November 2020

### [Custom Translator V2 is generally available](https://www.microsoft.com/translator/blog/2021/01/27/inuktitut-is-now-available-in-microsoft-translator/)

* **New release**: Custom Translator V2 upgrade is fully available to the generally available (GA). The V2 platform enables you to build custom models with all document types (training, testing, tuning, phrase dictionary, and sentence dictionary). _See_  [Microsoft Translator blog: Custom Translator pushes the translation quality bar closer to human parity](https://www.microsoft.com/translator/blog/2020/11/12/microsoft-custom-translator-pushes-the-translation-quality-bar-closer-to-human-parity).

## October 2020

### [Text and document translation support for Canadian French](https://www.microsoft.com/translator/blog/2020/10/20/cest-tiguidou-ca-translator-adds-canadian-french/)

* Translator service has [text and document translation language support](language-support.md) for **Canadian French**. Canadian French and European French are similar to one another and are mutually understandable. However, there can be significant differences in vocabulary, grammar, writing, and pronunciation. Over 7 million Canadians (20 percent of the population) speak French as their first language.

## September 2020

### [Text and document translation support for Assamese and Axomiya](https://www.microsoft.com/translator/blog/2020/09/29/assamese-text-translation-is-here/)

* Translator service has [text and document translation language support](language-support.md) for **Assamese** also knows as **Axomiya**. Assamese / Axomiya is primarily spoken in Eastern India by approximately 14 million people.

## August 2020

### [Introducing virtual networks and private links for translator](https://www.microsoft.com/translator/blog/2020/08/19/virtual-networks-and-private-links-for-translator-are-now-generally-available/)

* **New release**: Virtual network capabilities and Azure private links for Translator are generally available (GA). Azure private links allow you to access Translator and your Azure hosted services over a private endpoint in your virtual network. You can use private endpoints for Translator to allow clients on a virtual network to securely access data over a private link. _See_ [Microsoft Translator blog: Virtual Networks and Private Links for Translator are generally available](https://www.microsoft.com/translator/blog/2020/08/19/virtual-networks-and-private-links-for-translator-are-now-generally-available/)

### [Custom Translator upgrade to v2](https://www.microsoft.com/translator/blog/2020/08/05/custom-translator-v2-is-now-available/)

* **New release**: Custom Translator V2 phase 1 is available. The newest version of Custom Translator rolls out in two phases to provide quicker translation and quality improvements, and allow you to keep your training data in the region of your choice. *See* [Microsoft Translator blog: Custom Translator: Introducing higher quality translations and regional data residency](https://www.microsoft.com/translator/blog/2020/08/05/custom-translator-v2-is-now-available/)

### [Text and document translation support for two Kurdish regional languages](https://www.microsoft.com/translator/blog/2020/08/20/translator-adds-two-kurdish-dialects-for-text-translation/)

* **Northern (Kurmanji) Kurdish** (15 million native speakers) and **Central (Sorani) Kurdish** (7 million native speakers). Most Kurdish texts are written in Kurmanji and Sorani.

### [Text and document translation support for two Afghan languages](https://www.microsoft.com/translator/blog/2020/08/17/translator-adds-dari-and-pashto-text-translation/)

* **Dari** (20 million native speakers) and **Pashto** (40 - 60 million speakers). The two official languages of Afghanistan.

### [Text and document translation support for Odia](https://www.microsoft.com/translator/blog/2020/08/13/odia-language-text-translation-is-now-available-in-microsoft-translator/)

* **Odia** is a classical language spoken by 35 million people in India and across the world. It joins **Bangla**, **Gujarati**, **Hindi**, **Kannada**, **Malayalam**, **Marathi**, **Punjabi**, **Tamil**, **Telugu**, **Urdu**, and **English** as the 12th most used language of India supported by Microsoft Translator.<|MERGE_RESOLUTION|>--- conflicted
+++ resolved
@@ -1,20 +1,12 @@
 ---
 title: What's new in Azure AI Translator?
 titleSuffix: Azure AI services
-<<<<<<< HEAD
-description: Learn of the latest changes to the Azure AI Translator Service API.
-=======
 description: Learn about the latest changes to the Azure AI Translator Service API.
->>>>>>> af561312
 author: laujan
 manager: nitinme
 ms.service: azure-ai-translator
 ms.topic: overview
-<<<<<<< HEAD
 ms.date: 01/28/2025
-=======
-ms.date: 01/27/2025
->>>>>>> af561312
 ms.author: lajanuar
 ---
 <!-- markdownlint-disable MD024 -->
