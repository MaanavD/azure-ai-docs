--- conflicted
+++ resolved
@@ -8,11 +8,7 @@
 
 ms.service: azure-ai-vision
 ms.topic: how-to
-<<<<<<< HEAD
 ms.date: 01/30/2024
-=======
-ms.date: 01/19/2024
->>>>>>> cc6274d3
 ms.author: pafarley
 ms.custom: references_regions
 ---
