---
title: Do image retrieval using vectorization - Image Analysis 4.0
titleSuffix: Azure AI services
description: Learn how to call the image retrieval API to vectorize image and search terms.
services: cognitive-services
author: PatrickFarley
manager: nitinme

ms.service: cognitive-services
ms.subservice: computer-vision
ms.topic: how-to
ms.date: 02/21/2023
ms.author: pafarley
ms.custom: references_regions
---

# Do image retrieval using vectorization (version 4.0 preview)

The Image Retrieval APIs enable the _vectorization_ of images and text queries. They convert images to coordinates in a multi-dimensional vector space. Then, incoming text queries can also be converted to vectors, and images can be matched to the text based on semantic closeness. This allows the user to search a set of images using text, without the need to use image tags or other metadata. Semantic closeness often produces better results in search.

> [!IMPORTANT]
> These APIs are only available in the following geographic regions: East US, France Central, Korea Central, North Europe, Southeast Asia, West Europe, West US.

## Prerequisites

* Azure subscription - [Create one for free](https://azure.microsoft.com/free/cognitive-services)
<<<<<<< HEAD
* Once you have your Azure subscription, <a href="https://portal.azure.com/#create/Microsoft.CognitiveServicesComputerVision"  title="Create a Azure AI Vision resource"  target="_blank">create a Azure AI Vision resource </a> in the Azure portal to get your key and endpoint. Be sure to create it in one of the permitted geographic regions: East US, France Central, Korea Central, North Europe, Southeast Asia, West Europe, West US, East Asia. 
=======
* Once you have your Azure subscription, <a href="https://portal.azure.com/#create/Microsoft.CognitiveServicesComputerVision"  title="Create a Computer Vision resource"  target="_blank">create a Computer Vision resource </a> in the Azure portal to get your key and endpoint. Be sure to create it in one of the permitted geographic regions: East US, France Central, Korea Central, North Europe, Southeast Asia, West Europe, West US. 
>>>>>>> 78ec15fa
   * After it deploys, select **Go to resource**. Copy the key and endpoint to a temporary location to use later on.

## Try out Image Retrieval

You can try out the Image Retrieval feature quickly and easily in your browser using Vision Studio.

> [!IMPORTANT]
> The Vision Studio experience is limited to 500 images. To use a larger image set, create your own search application using the APIs in this guide.

> [!div class="nextstepaction"]
> [Try Vision Studio](https://portal.vision.cognitive.azure.com/)

## Call the Vectorize Image API

The `retrieval:vectorizeImage` API lets you convert an image's data to a vector. To call it, make the following changes to the cURL command below:

1. Replace `<endpoint>` with your Azure AI Vision endpoint.
1. Replace `<subscription-key>` with your Azure AI Vision key.
1. In the request body, set `"url"` to the URL of a remote image you want to use.

```bash
curl.exe -v -X POST "https://<endpoint>/computervision/retrieval:vectorizeImage?api-version=2023-02-01-preview&modelVersion=latest" -H "Content-Type: application/json" -H "Ocp-Apim-Subscription-Key: <subscription-key>" --data-ascii "
{
'url':'https://learn.microsoft.com/azure/ai-services/computer-vision/media/quickstarts/presentation.png'
}"
```

To vectorize a local image, you'd put the binary image data in the HTTP request body.

The API call returns an **vector** JSON object, which defines the image's coordinates in the high-dimensional vector space.

```json
{ 
  "modelVersion": "2022-04-11", 
  "vector": [ -0.09442752, -0.00067171326, -0.010985051, ... ] 
}
``` 

## Call the Vectorize Text API

The `retrieval:vectorizeText` API lets you convert a text string to a vector. To call it, make the following changes to the cURL command below:

1. Replace `<endpoint>` with your Azure AI Vision endpoint.
1. Replace `<subscription-key>` with your Azure AI Vision key.
1. In the request body, set `"text"` to the example search term you want to use.

```bash
curl.exe -v -X POST "https://<endpoint>/computervision/retrieval:vectorizeText?api-version=2023-02-01-preview&modelVersion=latest" -H "Content-Type: application/json" -H "Ocp-Apim-Subscription-Key: <subscription-key>" --data-ascii "
{
'text':'cat jumping'
}"
```

The API call returns an **vector** JSON object, which defines the text string's coordinates in the high-dimensional vector space.

```json
{ 
  "modelVersion": "2022-04-11", 
  "vector": [ -0.09442752, -0.00067171326, -0.010985051, ... ] 
}
```

## Calculate vector similarity

Cosine similarity is a method for measuring the similarity of two vectors. In an Image Retrieval scenario, you'll compare the search query vector with each image's vector. Images that are above a certain threshold of similarity can then be returned as search results.

The following example C# code calculates the cosine similarity between two vectors. It's up to you to decide what similarity threshold to use for returning images as search results.

```csharp
public static float GetCosineSimilarity(float[] vector1, float[] vector2)
{ 
    float dotProduct = 0; 
    int length = Math.Min(vector1.Length, vector2.Length); 
    for (int i = 0; i < length; i++) 
    { 
        dotProduct += vector1[i] * vector2[i]; 
    } 
    float magnitude1 = Math.Sqrt(vector1.Select(x => x * x).Sum());
    float magnitude2 = Math.Sqrt(vector2.Select(x => x * x).Sum());
    
    return dotProduct / (magnitude1 * magnitude2);
}
```

## Next steps

[Image retrieval concepts](../concept-image-retrieval.md)<|MERGE_RESOLUTION|>--- conflicted
+++ resolved
@@ -24,11 +24,7 @@
 ## Prerequisites
 
 * Azure subscription - [Create one for free](https://azure.microsoft.com/free/cognitive-services)
-<<<<<<< HEAD
-* Once you have your Azure subscription, <a href="https://portal.azure.com/#create/Microsoft.CognitiveServicesComputerVision"  title="Create a Azure AI Vision resource"  target="_blank">create a Azure AI Vision resource </a> in the Azure portal to get your key and endpoint. Be sure to create it in one of the permitted geographic regions: East US, France Central, Korea Central, North Europe, Southeast Asia, West Europe, West US, East Asia. 
-=======
-* Once you have your Azure subscription, <a href="https://portal.azure.com/#create/Microsoft.CognitiveServicesComputerVision"  title="Create a Computer Vision resource"  target="_blank">create a Computer Vision resource </a> in the Azure portal to get your key and endpoint. Be sure to create it in one of the permitted geographic regions: East US, France Central, Korea Central, North Europe, Southeast Asia, West Europe, West US. 
->>>>>>> 78ec15fa
+* Once you have your Azure subscription, <a href="https://portal.azure.com/#create/Microsoft.CognitiveServicesComputerVision"  title="Create an Azure AI Vision resource"  target="_blank">create a Computer Vision resource </a> in the Azure portal to get your key and endpoint. Be sure to create it in one of the permitted geographic regions: East US, France Central, Korea Central, North Europe, Southeast Asia, West Europe, West US. 
    * After it deploys, select **Go to resource**. Copy the key and endpoint to a temporary location to use later on.
 
 ## Try out Image Retrieval
