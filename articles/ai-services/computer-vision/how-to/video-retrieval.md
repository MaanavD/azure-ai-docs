---
title: Do video retrieval using vectorization - Image Analysis 4.0
titleSuffix: Azure AI services
description: Learn how to call the Spatial Analysis Video Retrieval APIs to vectorize video frames and search terms.
services: cognitive-services
author: PatrickFarley
manager: nitinme

ms.service: azure-ai-vision
ms.topic: how-to
ms.date: 10/16/2023
ms.author: pafarley
ms.custom: 
---

# Do video retrieval using vectorization (version 4.0 preview)

Azure AI Spatial Analysis Video Retrieval APIs are part of Azure AI Vision and enable developers to create an index, add documents (videos and images) to it, and search with natural language. Developers can define metadata schemas for each index and ingest metadata to the service to help with retrieval. Developers can also specify what features to extract from the index (vision, speech) and filter their search based on features.

## Prerequisites

- Azure subscription - [Create one for free](https://azure.microsoft.com/free/cognitive-services).
- Once you have your Azure subscription, [create a Vision resource using the portal](/azure/cognitive-services/cognitive-services-apis-create-account). For this preview, you must create your resource in the East US region.
- An Azure Storage resource - [Create one](/azure/storage/common/storage-account-create?tabs=azure-portal)

## Input requirements

### Supported file formats
| File format | Description |
| ----------- | ----------- |
| `asf`         | ASF (Advanced / Active Streaming Format)       |
| `flv`         | FLV (Flash Video)        |
| `matroskamm`, `webm`          | Matroska / WebM       |
| `mov`, `mp4`, `m4a`, `3gp`, `3g2`, `mj2`   | QuickTime / MOV        |
| `mpegts`                    | MPEG-TS (MPEG-2 Transport Stream)       |
| `rawvideo`                  | raw video        |
| `rm`                        | RealMedia        |
| `rtsp`                      | RTSP input       |

### Supported codecs
| Codec       | Format |
| ----------- | ----------- |
| `h264`        | H.264 / AVC / MPEG-4 AVC / MPEG-4 part 10       |
| `rawvideo`    | raw video        |
| `h265`        | HEVC
| `libvpx-vp9`  | libvpx VP9 (codec vp9)        |

## Call the Video Retrieval APIs

To use the Spatial Analysis Video Retrieval APIs in a typical pattern, you would do the following steps:

1. Create an index using **PUT - Create an index**.
2. Add video documents to the index using **PUT - CreateIngestion**.
3. Wait for the ingestion to complete, checking with **GET - ListIngestions**.
4. Search for a keyword or phrase using **POST - SearchByText**.


### Use Video Retrieval APIs for metadata-based search

The Spatial Analysis Video Retrieval APIs allows a user to add metadata to video files. Metadata is additional information associated with video files such as "Camera ID," "Timestamp," or "Location" that can be used to organize, filter, and search for specific videos. This example demonstrates how to create an index, add video files with associated metadata, and perform searches using different features.

### Step 1: Create an Index

To begin, you need to create an index to store and organize the video files and their metadata. The example below demonstrates how to create an index named "my-video-index" using the **[Create Index](https://eastus.dev.cognitive.microsoft.com/docs/services/ingestion-api-private-preview-2023-05-01-preview/operations/645db36646346106fcc4779b)** API.

```bash
curl.exe -v -X PUT "https://<YOUR_ENDPOINT_URL>/computervision/retrieval/indexes/my-video-index?api-version=2023-05-01-preview" -H "Ocp-Apim-Subscription-Key: <YOUR_SUBSCRIPTION_KEY>" -H "Content-Type: application/json" --data-ascii "
{
  'metadataSchema': {
    'fields': [
      {
        'name': 'cameraId',
        'searchable': false,
        'filterable': true,
        'type': 'string'
      },
      {
        'name': 'timestamp',
        'searchable': false,
        'filterable': true,
        'type': 'datetime'
      }
    ]
  },
  'features': [
    {
      'name': 'vision',
      'domain': 'surveillance'
    },
    {
      'name': 'speech'
    }
  ]
}"
```

**Response:**
```
HTTP/1.1 201 Created
Content-Length: 530
Content-Type: application/json; charset=utf-8
request-id: cb036529-d1cf-4b44-a1ef-0a4e9fc62885
api-supported-versions: 2023-01-15-preview,2023-05-01-preview
x-envoy-upstream-service-time: 202
Date: Thu, 06 Jul 2023 18:05:05 GMT
Connection: close

{
  "name": "my-video-index",
  "metadataSchema": {
    "language": "en",
    "fields": [
      {
        "name": "cameraid",
        "searchable": false,
        "filterable": true,
        "type": "string"
      },
      {
        "name": "timestamp",
        "searchable": false,
        "filterable": true,
        "type": "datetime"
      }
    ]
  },
  "userData": {},
  "features": [
    {
      "name": "vision",
      "modelVersion": "2023-05-31",
      "domain": "surveillance"
    },
    {
      "name": "speech",
      "modelVersion": "2023-06-30",
      "domain": "generic"
    }
  ],
  "eTag": "\"7966244a79384cca9880d67a4daa9eb1\"",
  "createdDateTime": "2023-07-06T18:05:06.7582534Z",
  "lastModifiedDateTime": "2023-07-06T18:05:06.7582534Z"
}
```

### Step 2: Add video files to the index

Next, you can add video files to the index with their associated metadata. The example below demonstrates how to add two video files to the index using SAS URLs with the **[Create Ingestion](https://eastus.dev.cognitive.microsoft.com/docs/services/ingestion-api-private-preview-2023-05-01-preview/operations/645db36646346106fcc4779f)** API.


```bash
curl.exe -v -X PUT "https://<YOUR_ENDPOINT_URL>/computervision/retrieval/indexes/my-video-index/ingestions/my-ingestion?api-version=2023-05-01-preview" -H "Ocp-Apim-Subscription-Key: <YOUR_SUBSCRIPTION_KEY>" -H "Content-Type: application/json" --data-ascii "
{
  'videos': [
    {
      'mode': 'add',
      'documentId': '02a504c9cd28296a8b74394ed7488045',
      'documentUrl': 'https://example.blob.core.windows.net/videos/02a504c9cd28296a8b74394ed7488045.mp4?sas_token_here',
      'metadata': {
        'cameraId': 'camera1',
        'timestamp': '2023-06-30 17:40:33'
      }
    },
    {
      'mode': 'add',
      'documentId': '043ad56daad86cdaa6e493aa11ebdab3',
      'documentUrl': '[https://example.blob.core.windows.net/videos/043ad56daad86cdaa6e493aa11ebdab3.mp4?sas_token_here',
      'metadata': {
        'cameraId': 'camera2'
      }
    }
  ]
}"
```

**Response:**
```
HTTP/1.1 202 Accepted
Content-Length: 152
Content-Type: application/json; charset=utf-8
request-id: ee5e48df-13f8-4a87-a337-026947144321
operation-location: http://api.example.com.trafficmanager.net/retrieval/indexes/my-test-index/ingestions/my-ingestion
api-supported-versions: 2023-01-15-preview,2023-05-01-preview
x-envoy-upstream-service-time: 709
Date: Thu, 06 Jul 2023 18:15:34 GMT
Connection: close

{
  "name": "my-ingestion",
  "state": "Running",
  "createdDateTime": "2023-07-06T18:15:33.8105687Z",
  "lastModifiedDateTime": "2023-07-06T18:15:34.3418564Z"
}
```

### Step 3: Wait for ingestion to complete

<<<<<<< HEAD
After you add video files to the index, the ingestion process starts. It may take some time depending on the size and number of files. To ensure the ingestion is complete before performing searches, you can use the **[Get Ingestion](https://eastus.dev.cognitive.microsoft.com/docs/services/ingestion-api-private-preview-2023-05-01-preview/operations/645db36646346106fcc477a0)** API to check the status. Wait for this call to return `"state" = "Completed"` before proceeding to the next step. 
=======
After you add video files to the index, the ingestion process starts. It might take some time depending on the size and number of files. To ensure the ingestion is complete before performing searches, you can use the **Get Ingestion** call to check the status. Wait for this call to return `"state" = "Completed"` before proceeding to the next step. 
>>>>>>> 057f531d

```bash
curl.exe -v _X GET "https://<YOUR_ENDPOINT_URL>/computervision/retrieval/indexes/my-video-index/ingestions?api-version=2023-05-01-preview&$top=20" -H "ocp-apim-subscription-key: <YOUR_SUBSCRIPTION_KEY>"
```

**Response:**
```
HTTP/1.1 200 OK
Content-Length: 164
Content-Type: application/json; charset=utf-8
request-id: 4907feaf-88f1-4009-a1a5-ad366f04ee31
api-supported-versions: 2023-01-15-preview,2023-05-01-preview
x-envoy-upstream-service-time: 12
Date: Thu, 06 Jul 2023 18:17:47 GMT
Connection: close

{
  "value": [
    {
      "name": "my-ingestion",
      "state": "Completed",
      "createdDateTime": "2023-07-06T18:15:33.8105687Z",
      "lastModifiedDateTime": "2023-07-06T18:15:34.3418564Z"
    }
  ]
}
```

### Step 4: Perform searches with metadata

After you add video files to the index, you can search for specific videos using metadata. This example demonstrates two types of searches: one using the "vision" feature and another using the "speech" feature.

#### Search with "vision" feature

To perform a search using the "vision" feature, use the [Search By Text](https://eastus.dev.cognitive.microsoft.com/docs/services/ingestion-api-private-preview-2023-05-01-preview/operations/645db36646346106fcc477a2) API with the `vision` filter, specifying the query text and any other desired filters.

```bash
POST -v -X "https://<YOUR_ENDPOINT_URL>/computervision/retrieval/indexes/my-video-index:queryByText?api-version=2023-05-01-preview" -H "Ocp-Apim-Subscription-Key: <YOUR_SUBSCRIPTION_KEY>" -H "Content-Type: application/json" --data-ascii "
{
  'queryText': 'a man with black hoodie',
  'filters': {
    'stringFilters': [
      {
        'fieldName': 'cameraId',
        'values': [
          'camera1'
        ]
      }
    ],
    'featureFilters': ['vision']
  }
}"
```

**Response:**
```
HTTP/1.1 200 OK
Content-Length: 3289
Content-Type: application/json; charset=utf-8
request-id: 4c2477df-d89d-4a98-b433-611083324a3f
api-supported-versions: 2023-05-01-preview
x-envoy-upstream-service-time: 233
Date: Thu, 06 Jul 2023 18:42:08 GMT
Connection: close

{
  "value": [
    {
      "documentId": "02a504c9cd28296a8b74394ed7488045",
      "documentKind": "VideoFrame",
      "start": "00:01:58",
      "end": "00:02:09",
      "best": "00:02:03",
      "relevance": 0.23974405229091644
    },
    {
      "documentId": "02a504c9cd28296a8b74394ed7488045",
      "documentKind": "VideoFrame",
      "start": "00:02:27",
      "end": "00:02:29",
      "best": "00:02:27",
      "relevance": 0.23762696981430054
    },
    {
      "documentId": "02a504c9cd28296a8b74394ed7488045",
      "documentKind": "VideoFrame",
      "start": "00:00:26",
      "end": "00:00:27",
      "best": "00:00:26",
      "relevance": 0.23250913619995117
    },
  ]
}
```

#### Search with "speech" feature

To perform a search using the "speech" feature, use the **[Search By Text](https://eastus.dev.cognitive.microsoft.com/docs/services/ingestion-api-private-preview-2023-05-01-preview/operations/645db36646346106fcc477a2)** API with the `speech` filter, providing the query text and any other desired filters.

```bash
curl.exe -v -X POST "https://<YOUR_ENDPOINT_URL>com/computervision/retrieval/indexes/my-video-index:queryByText?api-version=2023-05-01-preview" -H "Ocp-Apim-Subscription-Key: <YOUR_SUBSCRIPTION_KEY>" -H "Content-Type: application/json" --data-ascii "
{
  'queryText': 'leave the area',
  'dedup': false,
  'filters': {
    'stringFilters': [
      {
        'fieldName': 'cameraId',
        'values': [
          'camera1'
        ]
      }
    ],
    'featureFilters': ['speech']
  }
}"
```

**Response:**
```
HTTP/1.1 200 OK
Content-Length: 49001
Content-Type: application/json; charset=utf-8
request-id: b54577bb-1f46-44d8-9a91-c9326df3ac23
api-supported-versions: 2023-05-01-preview
x-envoy-upstream-service-time: 148
Date: Thu, 06 Jul 2023 18:43:07 GMT
Connection: close

{
  "value": [
    {
      "documentId": "02a504c9cd28296a8b74394ed7488045",
      "documentKind": "SpeechTextSegment",
      "start": "00:07:07.8400000",
      "end": "00:07:08.4400000",
      "best": "00:07:07.8400000",
      "relevance": 0.8597901463508606
    },
    {
      "documentId": "02a504c9cd28296a8b74394ed7488045",
      "documentKind": "SpeechTextSegment",
      "start": "00:07:02.0400000",
      "end": "00:07:03.0400000",
      "best": "00:07:02.0400000",
      "relevance": 0.8506758213043213
    },
    {
      "documentId": "02a504c9cd28296a8b74394ed7488045",
      "documentKind": "SpeechTextSegment",
      "start": "00:07:10.4400000",
      "end": "00:07:11.5200000",
      "best": "00:07:10.4400000",
      "relevance": 0.8474636673927307
    }
  ]
}
```

## Next steps

[Multi-modal embeddings concepts](../concept-image-retrieval.md)<|MERGE_RESOLUTION|>--- conflicted
+++ resolved
@@ -195,11 +195,7 @@
 
 ### Step 3: Wait for ingestion to complete
 
-<<<<<<< HEAD
-After you add video files to the index, the ingestion process starts. It may take some time depending on the size and number of files. To ensure the ingestion is complete before performing searches, you can use the **[Get Ingestion](https://eastus.dev.cognitive.microsoft.com/docs/services/ingestion-api-private-preview-2023-05-01-preview/operations/645db36646346106fcc477a0)** API to check the status. Wait for this call to return `"state" = "Completed"` before proceeding to the next step. 
-=======
-After you add video files to the index, the ingestion process starts. It might take some time depending on the size and number of files. To ensure the ingestion is complete before performing searches, you can use the **Get Ingestion** call to check the status. Wait for this call to return `"state" = "Completed"` before proceeding to the next step. 
->>>>>>> 057f531d
+After you add video files to the index, the ingestion process starts. It might take some time depending on the size and number of files. To ensure the ingestion is complete before performing searches, you can use the **[Get Ingestion](https://eastus.dev.cognitive.microsoft.com/docs/services/ingestion-api-private-preview-2023-05-01-preview/operations/645db36646346106fcc477a0)** API to check the status. Wait for this call to return `"state" = "Completed"` before proceeding to the next step. 
 
 ```bash
 curl.exe -v _X GET "https://<YOUR_ENDPOINT_URL>/computervision/retrieval/indexes/my-video-index/ingestions?api-version=2023-05-01-preview&$top=20" -H "ocp-apim-subscription-key: <YOUR_SUBSCRIPTION_KEY>"
