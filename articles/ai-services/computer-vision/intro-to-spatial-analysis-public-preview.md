--- conflicted
+++ resolved
@@ -18,13 +18,9 @@
 
 ## Spatial Analysis
 
-<<<<<<< HEAD
 [!INCLUDE [spatial-analysis-deprecation](includes/spatial-analysis-deprecation.md)]
 
-You can use Azure AI Vision Spatial Analysis to detect the presence and movements of people in video. Ingest video streams from cameras, extract insights, and generate events to be used by other systems. The service can do things like count the number of people entering a space or measure compliance with face mask and social distancing guidelines. By processing video streams from physical spaces, you're able to learn how people use them and maximize the space's value to your organization.
-=======
 You can use Azure AI Vision Spatial Analysis to detect the presence and movements of people in video. Ingest video streams from cameras, extract insights, and generate events to be used by other systems. The service can do things like count the number of people entering a space or measure compliance with face mask and social distancing guidelines. By processing video streams from physical spaces, you can learn how people use them and maximize the space's value to your organization.
->>>>>>> 3d2f754e
 
 Try out the capabilities of Spatial Analysis quickly and easily in your browser by using Azure AI Vision Studio.
 
