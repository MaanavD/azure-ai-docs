--- conflicted
+++ resolved
@@ -20,13 +20,8 @@
 
 * Azure subscription - [Create one for free](https://azure.microsoft.com/free/cognitive-services)
 * [!INCLUDE [contributor-requirement](../includes/quickstarts/contributor-requirement.md)]
-<<<<<<< HEAD
-* Once you have your Azure subscription, <a href="https://portal.azure.com/#create/Microsoft.CognitiveServicesComputerVision"  title="Create a Vision resource"  target="_blank">create a Vision resource </a> for the Standard S1 tier in the Azure portal to get your key and endpoint. After it deploys, select **Go to resource**.
-    * You need the key and endpoint from the resource you create to run the Spatial Analysis container. You'll use your key and endpoint later.
-=======
 * Once you have your Azure subscription, <a href="https://portal.azure.com/#create/Microsoft.CognitiveServicesComputerVision"  title="Create a Computer Vision resource"  target="_blank">create a Computer Vision resource </a> for the Standard S1 tier in the Azure portal to get your key and endpoint. After it deploys, select **Go to resource**.
     * You'll need the key and endpoint from the resource you create to run the Spatial Analysis container. You'll use your key and endpoint later.
->>>>>>> 96cca99c
 
 ### Spatial Analysis container requirements
 
