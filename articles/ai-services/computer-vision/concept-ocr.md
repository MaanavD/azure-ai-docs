--- conflicted
+++ resolved
@@ -20,11 +20,8 @@
 
 OCR traditionally started as a machine-learning-based technique for extracting text from in-the-wild and non-document images like product labels, user-generated images, screenshots, street signs, and posters. For several scenarios, such as single images that aren't text-heavy, you need a fast, synchronous API or service. This allows OCR to be embedded in near real-time user experiences to enrich content understanding and follow-up user actions with fast turn-around times.
 
-<<<<<<< HEAD
-=======
 ## What is Computer Vision v4.0 Read OCR?
 
->>>>>>> 545822fa
 The new Computer Vision Image Analysis 4.0 REST API offers the ability to extract printed or handwritten text from images in a unified performance-enhanced synchronous API that makes it easy to get all image insights including OCR results in a single API operation. The Read OCR engine is built on top of multiple deep learning models supported by universal script-based models for [global language support](./language-support.md).
 
 > [!TIP]
