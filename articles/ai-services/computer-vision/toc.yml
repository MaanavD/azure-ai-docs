--- conflicted
+++ resolved
@@ -164,11 +164,7 @@
           href: how-to/shelf-model-customization.md
         - name: Check planogram compliance
           href: how-to/shelf-planogram.md
-<<<<<<< HEAD
-      - name: Call the Image retrieval APIs (preview)
-=======
-      - name: Call the Multi-modal embeddings APIs
->>>>>>> fef2eb55
+      - name: Call the Multi-modal embeddings APIs (preview)
         href: how-to/image-retrieval.md
       - name: Call the Background removal API (preview)
         href: how-to/background-removal.md
@@ -202,11 +198,7 @@
         href: concept-model-customization.md
       - name: Product Recognition (preview)
         href: concept-shelf-analysis.md
-<<<<<<< HEAD
-      - name: Image retrieval (preview)
-=======
-      - name: Multi-modal embeddings
->>>>>>> fef2eb55
+      - name: Multi-modal embeddings (preview)
         href: concept-image-retrieval.md
       - name: Background removal (preview)
         href: concept-background-removal.md
