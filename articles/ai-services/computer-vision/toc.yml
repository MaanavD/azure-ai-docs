items:
- name: Azure AI Vision Documentation
  href: index.yml
- name: Overview
  expanded: true
  items:
  - name: What is Azure AI Vision?
    href: overview.md
  - name: Vision Studio
    href: overview-vision-studio.md
  - name: Language support
    href: language-support.md
  - name: Pricing
    href: https://azure.microsoft.com/pricing/details/cognitive-services/computer-vision
  - name: What's new
    href: whats-new.md
  - name: Azure AI Vision FAQ
    href: FAQ.yml
- name: Scenario deep-dives
  items:
  - name: Generate alt text for images
    href: use-case-alt-text.md
  - name: Verify user identity
    href: use-case-identity-verification.md
  - name: Monitor customer dwell time
    href: use-case-dwell-time.md
  - name: Measure queue wait time
    href: use-case-queue-time.md
- name: Optical character recognition (OCR)
  items:
  - name: OCR overview
    href: overview-ocr.md
  - name: OCR quickstart
    href: quickstarts-sdk/client-library.md
  - name: Samples
    href: /samples/browse/?products=azure&terms=computer-vision
  - name: Responsible use of AI
    items:
    - name: Transparency notes
      items:
      - name: OCR use cases
        href: /legal/cognitive-services/computer-vision/ocr-transparency-note?context=/azure/ai-services/computer-vision/context/context
      - name: Characteristics and limitations
        href: /legal/cognitive-services/computer-vision/ocr-characteristics-and-limitations?context=/azure/ai-services/computer-vision/context/context
    - name: Integration and responsible use
      href: /legal/cognitive-services/computer-vision/ocr-guidance-integration-responsible-use?context=/azure/ai-services/computer-vision/context/context
    - name: Data, privacy, and security
      href: /legal/cognitive-services/computer-vision/ocr-data-privacy-security?context=/azure/ai-services/computer-vision/context/context
  - name: How-to guides
    items:
    - name: Call the Read API
      href: how-to/call-read-api.md
    - name: Upgrade from Read 2.x to Read 3.x
      href: upgrade-api-versions.md
    - name: Use the Read container
      items:
      - name: Install and run containers
        href: computer-vision-how-to-install-containers.md
        displayName: docker, container, package, packaged app, swagger, open api, openapi, train, publish, az, acr, cli, tps, core, curl, try it now, import, pull, on-premises
      - name: Configure containers
        href: computer-vision-resource-container-config.md
      - name: Migrate to v3 of the Read OCR container
        href: read-container-migration-guide.md
        displayName: docker, container, billing, apikey, pull, logging, on-premises
      - name: Use with Kubernetes and Helm
        href: deploy-computer-vision-on-premises.md
        displayName: kubectl, docker, helm, kubernetes, K8s, tiller, container, image, on-prem, on-premises
      - name: Use container instances
        maintainContext: true
        href: ../containers/azure-container-instance-recipe.md
        displayName: container instances, container, containers, images
      - name: Use containers in disconnected environments
        href: ../containers/disconnected-containers.md
      - name: All Azure AI containers
        href: ../cognitive-services-container-support.md
        maintainContext: true
  - name: Reference
    items:
    - name: OCR REST API v4.0 (preview)
      href: https://westus.dev.cognitive.microsoft.com/docs/services/unified-vision-apis-public-preview-2022-10-12-preview/operations/61d65934cd35050c20f73ab6
    - name: OCR REST API v3.2
      href: https://westus.dev.cognitive.microsoft.com/docs/services/computer-vision-v3-2/operations/5d986960601faab4bf452005
    - name: OCR REST API v3.1
      href: https://westcentralus.dev.cognitive.microsoft.com/docs/services/computer-vision-v3-1-ga/operations/5d986960601faab4bf452005
    - name: OCR REST API v2.1
      href: https://westus.dev.cognitive.microsoft.com/docs/services/5cd27ec07268f6c679a3e641
    - name: .NET
      href: /dotnet/api/overview/azure/computer-vision
    - name: Node.js
      href: /javascript/api/@azure/cognitiveservices-computervision/
    - name: Python
      href: /python/api/overview/azure/cognitiveservices-vision-computervision-readme
    - name: Go
      href: https://godoc.org/github.com/Azure/azure-sdk-for-go/services/cognitiveservices/v2.1/computervision
    - name: Java
      href: /java/api/overview/azure/cognitiveservices/client/computervision
    - name: Azure CLI
      href: /cli/azure/cognitiveservices#az_cognitiveservices_list
    - name: Azure PowerShell
      href: /powershell/module/azurerm.cognitiveservices/
- name: Image Analysis
  items:
  - name: Image Analysis overview
    href: overview-image-analysis.md
  - name: Vision SDK
    items:
    - name: Overview
      href: sdk/overview-sdk.md
    - name: Install the SDK
      href: sdk/install-sdk.md
  - name: Quickstarts
    items:
    - name: Version 4.0 quickstart (preview)
      href: quickstarts-sdk/image-analysis-client-library-40.md
    - name: Version 3.2 quickstart
      href: quickstarts-sdk/image-analysis-client-library.md
  - name: Samples
    items:
    - name: Version 4.0 (preview)
      items:
      - name: Azure Image Analysis samples
        href: https://github.com/Azure-Samples/azure-ai-vision-sdk
    - name: Version 3.2
      items:
      - name: Azure AI services .NET SDK samples
        href: https://github.com/Azure-Samples/cognitive-services-dotnet-sdk-samples
      - name: Azure AI services Java SDK samples
        href: https://github.com/Azure-Samples/cognitive-services-java-sdk-samples
      - name: Azure AI services Node.js SDK samples
        href: https://github.com/Azure-Samples/cognitive-services-node-sdk-samples
      - name: JavaScript Static Web app
        href: https://github.com/azure-samples/js-e2e-client-cognitive-services/tree/main/
      - name: Azure AI services Python SDK samples
        href: https://github.com/Azure-Samples/cognitive-services-python-sdk-samples
  - name: Responsible use of AI
    items:
    - name: Transparency note
      href: /legal/cognitive-services/computer-vision/imageanalysis-transparency-note?context=/azure/ai-services/computer-vision/context/context
    - name: Data, privacy, and security 
      href: /legal/cognitive-services/computer-vision/imageanalysis-data-privacy-security?context=/azure/ai-services/computer-vision/context/context
    - name: Limited Access features
      href: /legal/cognitive-services/computer-vision/limited-access?context=/azure/ai-services/computer-vision/context/context
  - name: How-to guides
    items:
    - name: Version 4.0 (preview)
      items:
      - name: Call the Analyze API
        href: how-to/call-analyze-image-40.md
      - name: Model customization
        items:
        - name: Create a custom model
          href: how-to/model-customization.md
        - name: Migrate a Custom Vision project to Image Analysis
          href: how-to/migrate-from-custom-vision.md
        - name: Verify a custom model COCO file
          href: how-to/coco-verification.md
      - name: Product Recognition
        items:
        - name: Prepare images for Product Recognition
          href: how-to/shelf-modify-images.md
        - name: Product Recognition with prebuilt model
          href: how-to/shelf-analyze.md
        - name: Product Recognition with custom model
          href: how-to/shelf-model-customization.md
        - name: Check planogram compliance
          href: how-to/shelf-planogram.md
      - name: Call the Image retrieval APIs
        href: how-to/image-retrieval.md
      - name: Call the Background removal API
        href: how-to/background-removal.md
      - name: Configure a storage account
        href: how-to/blob-storage-search.md
    - name: Version 3.2
      items:
      - name: Call the Analyze API
        href: how-to/call-analyze-image.md
      - name: Analyze videos in real time
        href: how-to/analyze-video.md
      - name: Generate a smart-cropped thumbnail
        href: how-to/generate-thumbnail.md
  - name: Concepts
    items:
    - name: Version 4.0 (preview)
      items:
      - name: Image tagging
        href: concept-tag-images-40.md
      - name: Image captions
        href: concept-describe-images-40.md
      - name: Object detection
        href: concept-object-detection-40.md
      - name: Optical Character Recognition
        href: concept-ocr.md
      - name: Smart-cropped thumbnails
        href: concept-generate-thumbnails-40.md
      - name: People detection
        href: concept-people-detection.md
      - name: Model customization
        href: concept-model-customization.md
      - name: Product Recognition
        href: concept-shelf-analysis.md
      - name: Image retrieval
        href: concept-image-retrieval.md
      - name: Background removal
        href: concept-background-removal.md
    - name: Version 3.2
      items:   
      - name: Image tagging
        href: concept-tagging-images.md
      - name: Image categorization
        href: concept-categorizing-images.md
      - name: Category taxonomy
        href: Category-Taxonomy.md
      - name: Image descriptions
        href: concept-describing-images.md
      - name: Object detection
        href: concept-object-detection.md
      - name: Brand detection
        href: concept-brand-detection.md
      - name: Face detection
        href: concept-detecting-faces.md
      - name: Image type detection
        href: concept-detecting-image-types.md
      - name: Domain-specific content
        href: concept-detecting-domain-content.md
      - name: Color scheme detection
        href: concept-detecting-color-schemes.md
      - name: Adult content detection
        href: concept-detecting-adult-content.md
      - name: Smart-cropped thumbnails
        href: concept-generating-thumbnails.md
  - name: Tutorials
    items:
    - name: Generate metadata for images
      href: Tutorials/storage-lab-tutorial.md
  - name: Reference
    items:
    - name: Version 4.0 (preview)
      items:
      - name: Image Analysis REST API v4.0
        href: https://aka.ms/vision-4-0-ref
      - name: .NET
        href: /dotnet/api/azure.ai.vision.imageanalysis
      - name: Python
        href: /python/api/azure-ai-vision
      - name: C++
        href: /cpp/cognitive-services/vision
      - name: Java
        href: /java/api/com.azure.ai.vision.imageanalysis
    - name: Version 3.2
      items:
      - name: Image Analysis REST API v3.2
        href: https://westus.dev.cognitive.microsoft.com/docs/services/computer-vision-v3-2/operations/56f91f2e778daf14a499f21b
      - name: .NET
        href: /dotnet/api/overview/azure/computer-vision
      - name: Node.js
        href: /javascript/api/@azure/cognitiveservices-computervision
      - name: Python
        href: /python/api/overview/azure/cognitiveservices-vision-computervision-readme
      - name: Go
        href: https://godoc.org/github.com/Azure/azure-sdk-for-go/services/cognitiveservices/v2.1/computervision
      - name: Java
        href: /java/api/overview/azure/cognitiveservices/client/computervision
    - name: Older versions
      items: 
      - name: Image Analysis REST API v3.1
        href: https://westcentralus.dev.cognitive.microsoft.com/docs/services/computer-vision-v3-1-ga/operations/5d986960601faab4bf452005
      - name: Image Analysis REST API v2.1
        href: https://westus.dev.cognitive.microsoft.com/docs/services/5cd27ec07268f6c679a3e641
    - name: Azure CLI
      href: /cli/azure/cognitiveservices#az_cognitiveservices_list
    - name: Azure PowerShell
      href: /powershell/module/azurerm.cognitiveservices/
- name: Face
  items:
  - name: Face overview
    href: overview-identity.md
  - name: Pricing
    href: https://azure.microsoft.com/pricing/details/cognitive-services/face-api
  - name: Face quickstart
    href: quickstarts-sdk/identity-client-library.md
  - name: Samples
    href: /samples/browse/?products=azure&term=face
  - name: Responsible use of AI
    items:
    - name: Transparency notes
      items:
      - name: Face use cases
        href: /legal/cognitive-services/face/transparency-note?context=/azure/ai-services/computer-vision/context/context
      - name: Characteristics and limitations
        href: /legal/cognitive-services/face/characteristics-and-limitations?context=/azure/ai-services/computer-vision/context/context
    - name: Integration and responsible use
      href: /legal/cognitive-services/face/guidance-integration-responsible-use?context=/azure/ai-services/computer-vision/context/context
    - name: Data privacy and security
      href: /legal/cognitive-services/face/data-privacy-security?context=/azure/ai-services/computer-vision/context/context
    - name: Limited Access features
      href: /legal/cognitive-services/computer-vision/limited-access-identity?context=/azure/ai-services/computer-vision/context/context
  - name: How-to guides
    items:
    - name: Face detection
      items:
      - name: Detect and analyze faces
        href: how-to/identity-detect-faces.md
      - name: Specify a face detection model version
        href: how-to/specify-detection-model.md
      - name: Use the HeadPose attribute
        href: how-to/use-headpose.md
    - name: Face recognition (limited access)
      items:
      - name: Find similar faces
        href: how-to/find-similar-faces.md
      - name: Specify a face recognition model version
        href: how-to/specify-recognition-model.md
      - name: Add faces to a PersonGroup
        href: how-to/add-faces.md
      - name: Use the large-scale feature
        href: how-to/use-large-scale.md
      - name: Use the PersonDirectory structure (preview)
        href: how-to/use-persondirectory.md
      - name: Mitigate latency when using the Face service
        href: how-to/mitigate-latency.md
      - name: Migrate face data
        href: how-to/migrate-face-data.md
      - name: Use limited access tokens
        href: how-to/identity-access-token.md
      - name: Use customer-managed keys
        href: identity-encrypt-data-at-rest.md
  - name: Concepts
    items:
    - name: Face detection and analysis
      href: concept-face-detection.md
    - name: Face recognition
      href: concept-face-recognition.md
  - name: Tutorials
    items:
    - name: Add users to a Face service
      items:
      - name: Best practices for enrolling users
        href: enrollment-overview.md
      - name: Build a React app to enroll users
        href: Tutorials/build-enrollment-app.md
  - name: Reference
    items:
    - name: Face REST API
      href: identity-api-reference.md
    - name: .NET
      href: /dotnet/api/overview/azure/cognitiveservices/face
    - name: Java
      href: /java/api/overview/azure/cognitiveservices/client/faceapi
    - name: Node.js
      href: /javascript/api/overview/azure/cognitiveservices-face-readme
    - name: Python
      href: /python/api/overview/azure/cognitiveservices-vision-face-readme
- name: Spatial Analysis
  items: 
  - name: Spatial Analysis overview
    href: intro-to-spatial-analysis-public-preview.md
  - name: Responsible use of AI
    items:
    - name: Transparency notes
      items:
      - name: Spatial Analysis use cases
        href: /legal/cognitive-services/computer-vision/transparency-note-spatial-analysis?context=/azure/ai-services/computer-vision/context/context
      - name: Characteristics and limitations
        href: /legal/cognitive-services/computer-vision/accuracy-and-limitations?context=/azure/ai-services/computer-vision/context/context
    - name: Integration and responsible use
      items:
      - name: Responsible use in AI deployment 
        href: /legal/cognitive-services/computer-vision/responsible-use-deployment?context=/azure/ai-services/computer-vision/context/context
      - name: Disclosure design guidelines
        href: /legal/cognitive-services/computer-vision/disclosure-design?context=/azure/ai-services/computer-vision/context/context
      - name: Research insights
        href: /legal/cognitive-services/computer-vision/research-insights?context=/azure/ai-services/computer-vision/context/context
    - name: Data, privacy, and security
      href: /legal/cognitive-services/computer-vision/compliance-privacy-security-2?context=/azure/ai-services/computer-vision/context/context
  - name: How-to guides
    items:
    - name: Use the Spatial Analysis container
      items:
      - name: Set up the host machine and run the container
        href: spatial-analysis-container.md
      - name: Configure operations
        href: spatial-analysis-operations.md
      - name: Configure vehicle analysis
        href: vehicle-analysis.md
      - name: Use a local video file
        href: spatial-analysis-local.md
      - name: Deploy a people counting web app
        href: Spatial-analysis-web-app.md
      - name: Logging and troubleshooting
        href: spatial-analysis-logging.md
      - name: Zone and line placement
        href: spatial-analysis-zone-line-placement.md
      - name: Camera placement
        href: spatial-analysis-camera-placement.md
      - name: All Azure AI containers
        href: ../cognitive-services-container-support.md?context=%2fazure%2fai-services%2fcomputer-vision%2fcontext%2fcontext
- name: How-to guides
  items:
  - name: Enterprise readiness
    items:
    - name: Set up Virtual Networks
<<<<<<< HEAD
      href: ../cognitive-services-virtual-networks.md?context=%2fazure%2fai-services%2fcomputer-vision%2fcontext%2fcontext
    - name: Use Azure AD Authentication
      href: ../authentication.md?tabs=powershell%3fcontext%3d%2fazure%2fai-services%2fcomputer-vision%2fcontext%2fcontext
=======
      href: ../cognitive-services-virtual-networks.md?context=%2fazure%2fcognitive-services%2fcomputer-vision%2fcontext%2fcontext
    - name: Use Microsoft Entra authentication
      href: ../authentication.md?tabs=powershell%3fcontext%3d%2fazure%2fcognitive-services%2fcomputer-vision%2fcontext%2fcontext
>>>>>>> 0781a5fc
- name: Resources
  items: 
  - name: Enterprise readiness
    items:
    - name: Region support
      href: https://azure.microsoft.com/global-infrastructure/services/?products=cognitive-services
    - name: Compliance and certification
      href: https://azure.microsoft.com/support/legal/cognitive-services-compliance-and-privacy/
  - name: Support and help options
    href: ../cognitive-services-support-options.md?context=/azure/ai-services/computer-vision/context/context
  - name: Training modules
    href: /training/paths/explore-computer-vision-microsoft-azure/
  - name: Azure updates
    href: https://azure.microsoft.com/updates/?product=cognitive-services<|MERGE_RESOLUTION|>--- conflicted
+++ resolved
@@ -399,15 +399,9 @@
   - name: Enterprise readiness
     items:
     - name: Set up Virtual Networks
-<<<<<<< HEAD
-      href: ../cognitive-services-virtual-networks.md?context=%2fazure%2fai-services%2fcomputer-vision%2fcontext%2fcontext
-    - name: Use Azure AD Authentication
-      href: ../authentication.md?tabs=powershell%3fcontext%3d%2fazure%2fai-services%2fcomputer-vision%2fcontext%2fcontext
-=======
       href: ../cognitive-services-virtual-networks.md?context=%2fazure%2fcognitive-services%2fcomputer-vision%2fcontext%2fcontext
     - name: Use Microsoft Entra authentication
       href: ../authentication.md?tabs=powershell%3fcontext%3d%2fazure%2fcognitive-services%2fcomputer-vision%2fcontext%2fcontext
->>>>>>> 0781a5fc
 - name: Resources
   items: 
   - name: Enterprise readiness
