items:
- name: Azure AI Vision Documentation
  href: index.yml
- name: Overview
  expanded: true
  items:
  - name: What is Azure AI Vision?
    href: overview.md
  - name: Vision Studio
    href: overview-vision-studio.md
  - name: Language support
    href: language-support.md
  - name: Pricing
    href: https://azure.microsoft.com/pricing/details/cognitive-services/computer-vision
  - name: What's new
    href: whats-new.md
  - name: Azure AI Vision FAQ
    href: FAQ.yml
- name: Scenario deep-dives
  items:
  - name: Generate alt text for images
    href: use-case-alt-text.md
  - name: Verify user identity
    href: use-case-identity-verification.md
  - name: Monitor customer dwell time
    href: use-case-dwell-time.md
  - name: Measure queue wait time
    href: use-case-queue-time.md
- name: Optical character recognition (OCR)
  items:
  - name: OCR overview
    href: overview-ocr.md
  - name: OCR quickstart
    href: quickstarts-sdk/client-library.md
  - name: Samples
    href: /samples/browse/?products=azure&terms=computer-vision
  - name: Responsible use of AI
    items:
    - name: Transparency notes
      items:
      - name: OCR use cases
        href: /legal/cognitive-services/computer-vision/ocr-transparency-note?context=/azure/ai-services/computer-vision/context/context
      - name: Characteristics and limitations
        href: /legal/cognitive-services/computer-vision/ocr-characteristics-and-limitations?context=/azure/ai-services/computer-vision/context/context
    - name: Integration and responsible use
      href: /legal/cognitive-services/computer-vision/ocr-guidance-integration-responsible-use?context=/azure/ai-services/computer-vision/context/context
    - name: Data, privacy, and security
      href: /legal/cognitive-services/computer-vision/ocr-data-privacy-security?context=/azure/ai-services/computer-vision/context/context
  - name: How-to guides
    items:
    - name: Call the Read API
      href: how-to/call-read-api.md
    - name: Upgrade from Read 2.x to Read 3.x
      href: upgrade-api-versions.md
    - name: Use the Read container
      items:
      - name: Install and run containers
        href: computer-vision-how-to-install-containers.md
        displayName: docker, container, package, packaged app, swagger, open api, openapi, train, publish, az, acr, cli, tps, core, curl, try it now, import, pull, on-premises
      - name: Configure containers
        href: computer-vision-resource-container-config.md
      - name: Migrate to v3 of the Read OCR container
        href: read-container-migration-guide.md
        displayName: docker, container, billing, apikey, pull, logging, on-premises
      - name: Use with Kubernetes and Helm
        href: deploy-computer-vision-on-premises.md
        displayName: kubectl, docker, helm, kubernetes, K8s, tiller, container, image, on-prem, on-premises
      - name: Use container instances
        maintainContext: true
        href: ../containers/azure-container-instance-recipe.md
        displayName: container instances, container, containers, images
      - name: Use containers in disconnected environments
        href: ../containers/disconnected-containers.md
      - name: All Azure AI containers
        href: ../cognitive-services-container-support.md
        maintainContext: true
  - name: Reference
    items:
    - name: OCR REST API v4.0 (preview)
      href: https://westus.dev.cognitive.microsoft.com/docs/services/unified-vision-apis-public-preview-2022-10-12-preview/operations/61d65934cd35050c20f73ab6
    - name: OCR REST API v3.2
      href: https://westus.dev.cognitive.microsoft.com/docs/services/computer-vision-v3-2/operations/5d986960601faab4bf452005
    - name: OCR REST API v3.1
      href: https://westcentralus.dev.cognitive.microsoft.com/docs/services/computer-vision-v3-1-ga/operations/5d986960601faab4bf452005
    - name: OCR REST API v2.1
      href: https://westus.dev.cognitive.microsoft.com/docs/services/5cd27ec07268f6c679a3e641
    - name: .NET
      href: /dotnet/api/overview/azure/computer-vision
    - name: Node.js
      href: /javascript/api/@azure/cognitiveservices-computervision/
    - name: Python
      href: /python/api/overview/azure/cognitiveservices-vision-computervision-readme
    - name: Go
      href: https://godoc.org/github.com/Azure/azure-sdk-for-go/services/cognitiveservices/v2.1/computervision
    - name: Java
      href: /java/api/overview/azure/cognitiveservices/client/computervision
    - name: Azure CLI
      href: /cli/azure/cognitiveservices#az_cognitiveservices_list
    - name: Azure PowerShell
      href: /powershell/module/azurerm.cognitiveservices/
- name: Image Analysis
  items:
  - name: Image Analysis overview
    href: overview-image-analysis.md
  - name: Vision SDK
    items:
    - name: Overview
      href: sdk/overview-sdk.md
    - name: Install the SDK
      href: sdk/install-sdk.md
  - name: Quickstarts
    items:
    - name: Version 4.0 quickstart (preview)
      href: quickstarts-sdk/image-analysis-client-library-40.md
    - name: Version 3.2 quickstart
      href: quickstarts-sdk/image-analysis-client-library.md
  - name: Samples
    items:
    - name: Version 4.0 (preview)
      items:
      - name: Azure Image Analysis samples
        href: https://github.com/Azure-Samples/azure-ai-vision-sdk
    - name: Version 3.2
      items:
      - name: Azure AI services .NET SDK samples
        href: https://github.com/Azure-Samples/cognitive-services-dotnet-sdk-samples
      - name: Azure AI services Java SDK samples
        href: https://github.com/Azure-Samples/cognitive-services-java-sdk-samples
      - name: Azure AI services Node.js SDK samples
        href: https://github.com/Azure-Samples/cognitive-services-node-sdk-samples
      - name: JavaScript Static Web app
        href: https://github.com/azure-samples/js-e2e-client-cognitive-services/tree/main/
      - name: Azure AI services Python SDK samples
        href: https://github.com/Azure-Samples/cognitive-services-python-sdk-samples
  - name: Responsible use of AI
    items:
    - name: Transparency note
      href: /legal/cognitive-services/computer-vision/imageanalysis-transparency-note?context=/azure/ai-services/computer-vision/context/context
    - name: Data, privacy, and security 
      href: /legal/cognitive-services/computer-vision/imageanalysis-data-privacy-security?context=/azure/ai-services/computer-vision/context/context
    - name: Limited Access features
      href: /legal/cognitive-services/computer-vision/limited-access?context=/azure/ai-services/computer-vision/context/context
  - name: How-to guides
    items:
    - name: Version 4.0 (preview)
      items:
      - name: Call the Analyze API
        href: how-to/call-analyze-image-40.md
      - name: Model customization
        items:
        - name: Create a custom model
          href: how-to/model-customization.md
        - name: Migrate a Custom Vision project to Image Analysis
          href: how-to/migrate-from-custom-vision.md
        - name: Verify a custom model COCO file
          href: how-to/coco-verification.md
      - name: Product Recognition
        items:
        - name: Prepare images for Product Recognition
          href: how-to/shelf-modify-images.md
        - name: Product Recognition with prebuilt model
          href: how-to/shelf-analyze.md
        - name: Product Recognition with custom model
          href: how-to/shelf-model-customization.md
        - name: Check planogram compliance
          href: how-to/shelf-planogram.md
      - name: Call the Multi-modal embeddings APIs
        href: how-to/image-retrieval.md
      - name: Call the Background removal API
        href: how-to/background-removal.md
      - name: Configure a storage account
        href: how-to/blob-storage-search.md
    - name: Version 3.2
      items:
      - name: Call the Analyze API
        href: how-to/call-analyze-image.md
      - name: Analyze videos in real time
        href: how-to/analyze-video.md
      - name: Generate a smart-cropped thumbnail
        href: how-to/generate-thumbnail.md
  - name: Concepts
    items:
    - name: Version 4.0 (preview)
      items:
      - name: Image tagging
        href: concept-tag-images-40.md
      - name: Image captions
        href: concept-describe-images-40.md
      - name: Object detection
        href: concept-object-detection-40.md
      - name: Optical Character Recognition
        href: concept-ocr.md
      - name: Smart-cropped thumbnails
        href: concept-generate-thumbnails-40.md
      - name: People detection
        href: concept-people-detection.md
      - name: Model customization
        href: concept-model-customization.md
      - name: Product Recognition
        href: concept-shelf-analysis.md
      - name: Multi-modal embeddings
        href: concept-image-retrieval.md
      - name: Background removal
        href: concept-background-removal.md
    - name: Version 3.2
      items:   
      - name: Image tagging
        href: concept-tagging-images.md
      - name: Image categorization
        href: concept-categorizing-images.md
      - name: Category taxonomy
        href: Category-Taxonomy.md
      - name: Image descriptions
        href: concept-describing-images.md
      - name: Object detection
        href: concept-object-detection.md
      - name: Brand detection
        href: concept-brand-detection.md
      - name: Face detection
        href: concept-detecting-faces.md
      - name: Image type detection
        href: concept-detecting-image-types.md
      - name: Domain-specific content
        href: concept-detecting-domain-content.md
      - name: Color scheme detection
        href: concept-detecting-color-schemes.md
      - name: Adult content detection
        href: concept-detecting-adult-content.md
      - name: Smart-cropped thumbnails
        href: concept-generating-thumbnails.md
  - name: Tutorials
    items:
    - name: Generate metadata for images
      href: Tutorials/storage-lab-tutorial.md
  - name: Reference
    items:
    - name: Version 4.0 (preview)
      items:
      - name: Image Analysis REST API v4.0
        href: https://aka.ms/vision-4-0-ref
      - name: .NET
        href: /dotnet/api/azure.ai.vision.imageanalysis
      - name: Python
        href: /python/api/azure-ai-vision
      - name: C++
        href: /cpp/cognitive-services/vision
      - name: Java
        href: /java/api/com.azure.ai.vision.imageanalysis
    - name: Version 3.2
      items:
      - name: Image Analysis REST API v3.2
        href: https://westus.dev.cognitive.microsoft.com/docs/services/computer-vision-v3-2/operations/56f91f2e778daf14a499f21b
      - name: .NET
        href: /dotnet/api/overview/azure/computer-vision
      - name: Node.js
        href: /javascript/api/@azure/cognitiveservices-computervision
      - name: Python
        href: /python/api/overview/azure/cognitiveservices-vision-computervision-readme
      - name: Go
        href: https://godoc.org/github.com/Azure/azure-sdk-for-go/services/cognitiveservices/v2.1/computervision
      - name: Java
        href: /java/api/overview/azure/cognitiveservices/client/computervision
    - name: Older versions
      items: 
      - name: Image Analysis REST API v3.1
        href: https://westcentralus.dev.cognitive.microsoft.com/docs/services/computer-vision-v3-1-ga/operations/5d986960601faab4bf452005
      - name: Image Analysis REST API v2.1
        href: https://westus.dev.cognitive.microsoft.com/docs/services/5cd27ec07268f6c679a3e641
    - name: Azure CLI
      href: /cli/azure/cognitiveservices#az_cognitiveservices_list
    - name: Azure PowerShell
      href: /powershell/module/azurerm.cognitiveservices/
- name: Face
  items:
  - name: Face overview
    href: overview-identity.md
  - name: Pricing
    href: https://azure.microsoft.com/pricing/details/cognitive-services/face-api
  - name: Face quickstart
    href: quickstarts-sdk/identity-client-library.md
  - name: Samples
    href: /samples/browse/?products=azure&term=face
  - name: Responsible use of AI
    items:
    - name: Transparency notes
      items:
      - name: Face use cases
        href: /legal/cognitive-services/face/transparency-note?context=/azure/ai-services/computer-vision/context/context
      - name: Characteristics and limitations
        href: /legal/cognitive-services/face/characteristics-and-limitations?context=/azure/ai-services/computer-vision/context/context
    - name: Integration and responsible use
      href: /legal/cognitive-services/face/guidance-integration-responsible-use?context=/azure/ai-services/computer-vision/context/context
    - name: Data privacy and security
      href: /legal/cognitive-services/face/data-privacy-security?context=/azure/ai-services/computer-vision/context/context
    - name: Limited Access features
      href: /legal/cognitive-services/computer-vision/limited-access-identity?context=/azure/ai-services/computer-vision/context/context
  - name: How-to guides
    items:
    - name: Face detection
      items:
      - name: Detect and analyze faces
        href: how-to/identity-detect-faces.md
      - name: Specify a face detection model version
        href: how-to/specify-detection-model.md
      - name: Use the HeadPose attribute
        href: how-to/use-headpose.md
    - name: Face recognition (limited access)
      items:
      - name: Find similar faces
        href: how-to/find-similar-faces.md
      - name: Specify a face recognition model version
        href: how-to/specify-recognition-model.md
      - name: Add faces to a PersonGroup
        href: how-to/add-faces.md
      - name: Use the large-scale feature
        href: how-to/use-large-scale.md
      - name: Use the PersonDirectory structure (preview)
        href: how-to/use-persondirectory.md
      - name: Mitigate latency when using the Face service
        href: how-to/mitigate-latency.md
      - name: Migrate face data
        href: how-to/migrate-face-data.md
      - name: Use limited access tokens
        href: how-to/identity-access-token.md
      - name: Use customer-managed keys
        href: identity-encrypt-data-at-rest.md
  - name: Concepts
    items:
    - name: Face detection and analysis
      href: concept-face-detection.md
    - name: Face recognition
      href: concept-face-recognition.md
  - name: Tutorials
    items:
    - name: Add users to a Face service
      items:
      - name: Best practices for enrolling users
        href: enrollment-overview.md
      - name: Build a React app to enroll users
        href: Tutorials/build-enrollment-app.md
  - name: Reference
    items:
    - name: Face REST API
      href: identity-api-reference.md
    - name: .NET
      href: /dotnet/api/overview/azure/cognitiveservices/face
    - name: Java
      href: /java/api/overview/azure/cognitiveservices/client/faceapi
    - name: Node.js
      href: /javascript/api/overview/azure/cognitiveservices-face-readme
    - name: Python
      href: /python/api/overview/azure/cognitiveservices-vision-face-readme
- name: Spatial Analysis
  items:
  - name: Spatial Analysis overview
    href: intro-to-spatial-analysis-public-preview.md
  - name: Responsible use of AI
    items:
    - name: Transparency notes
      items:
      - name: Spatial Analysis use cases
        href: /legal/cognitive-services/computer-vision/transparency-note-spatial-analysis?context=/azure/ai-services/computer-vision/context/context
      - name: Characteristics and limitations
        href: /legal/cognitive-services/computer-vision/accuracy-and-limitations?context=/azure/ai-services/computer-vision/context/context
    - name: Integration and responsible use
      items:
      - name: Responsible use in AI deployment 
        href: /legal/cognitive-services/computer-vision/responsible-use-deployment?context=/azure/ai-services/computer-vision/context/context
      - name: Disclosure design guidelines
        href: /legal/cognitive-services/computer-vision/disclosure-design?context=/azure/ai-services/computer-vision/context/context
      - name: Research insights
        href: /legal/cognitive-services/computer-vision/research-insights?context=/azure/ai-services/computer-vision/context/context
    - name: Data, privacy, and security
      href: /legal/cognitive-services/computer-vision/compliance-privacy-security-2?context=/azure/ai-services/computer-vision/context/context
  - name: How-to guides
    items:
    - name: Call the Video Retrieval APIs
      href: how-to/video-retrieval.md
    - name: Use the Spatial Analysis container
      items:
      - name: Set up the host machine and run the container
        href: spatial-analysis-container.md
      - name: Configure operations
        href: spatial-analysis-operations.md
      - name: Configure vehicle analysis
        href: vehicle-analysis.md
      - name: Use a local video file
        href: spatial-analysis-local.md
      - name: Deploy a people counting web app
        href: Spatial-analysis-web-app.md
      - name: Logging and troubleshooting
        href: spatial-analysis-logging.md
      - name: Zone and line placement
        href: spatial-analysis-zone-line-placement.md
      - name: Camera placement
        href: spatial-analysis-camera-placement.md
      - name: All Azure AI containers
<<<<<<< HEAD
        href: ../containers/index.yml?context=%2fazure%2fcognitive-services%2fcomputer-vision%2fcontext%2fcontext
  - name: Reference
    items:
    - name: Video Retrieval REST API
      href: https://eastus.dev.cognitive.microsoft.com/docs/services/ingestion-api-private-preview-2023-05-01-preview/operations/645db36646346106fcc4779b
=======
        href: ../cognitive-services-container-support.md?context=%2fazure%2fai-services%2fcomputer-vision%2fcontext%2fcontext
>>>>>>> 55daf7f5
- name: How-to guides
  items:
  - name: Enterprise readiness
    items:
    - name: Set up Virtual Networks
      href: ../cognitive-services-virtual-networks.md?context=%2fazure%2fcognitive-services%2fcomputer-vision%2fcontext%2fcontext
    - name: Use Microsoft Entra authentication
      href: ../authentication.md?tabs=powershell%3fcontext%3d%2fazure%2fcognitive-services%2fcomputer-vision%2fcontext%2fcontext
- name: Resources
  items: 
  - name: Enterprise readiness
    items:
    - name: Region support
      href: https://azure.microsoft.com/global-infrastructure/services/?products=cognitive-services
    - name: Compliance and certification
      href: https://azure.microsoft.com/support/legal/cognitive-services-compliance-and-privacy/
  - name: Support and help options
    href: ../cognitive-services-support-options.md?context=/azure/ai-services/computer-vision/context/context
  - name: Training modules
    href: /training/paths/explore-computer-vision-microsoft-azure/
  - name: Azure updates
    href: https://azure.microsoft.com/updates/?product=cognitive-services<|MERGE_RESOLUTION|>--- conflicted
+++ resolved
@@ -395,15 +395,11 @@
       - name: Camera placement
         href: spatial-analysis-camera-placement.md
       - name: All Azure AI containers
-<<<<<<< HEAD
-        href: ../containers/index.yml?context=%2fazure%2fcognitive-services%2fcomputer-vision%2fcontext%2fcontext
+        href: ../cognitive-services-container-support.md?context=%2fazure%2fai-services%2fcomputer-vision%2fcontext%2fcontext
   - name: Reference
     items:
     - name: Video Retrieval REST API
       href: https://eastus.dev.cognitive.microsoft.com/docs/services/ingestion-api-private-preview-2023-05-01-preview/operations/645db36646346106fcc4779b
-=======
-        href: ../cognitive-services-container-support.md?context=%2fazure%2fai-services%2fcomputer-vision%2fcontext%2fcontext
->>>>>>> 55daf7f5
 - name: How-to guides
   items:
   - name: Enterprise readiness
