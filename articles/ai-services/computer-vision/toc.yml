--- conflicted
+++ resolved
@@ -22,81 +22,6 @@
     href: use-case-alt-text.md
   - name: Verify a user
     href: use-case-identity-verification.md
-<<<<<<< HEAD
-- name: Optical character recognition (OCR)
-  items:
-  - name: OCR overview
-    href: overview-ocr.md
-  - name: OCR quickstart
-    href: quickstarts-sdk/client-library.md
-  - name: Samples
-    href: /samples/browse/?products=azure&terms=computer-vision
-  - name: Responsible use of AI
-    items:
-    - name: Transparency notes
-      items:
-      - name: OCR use cases
-        href: /azure/ai-foundry/responsible-ai/computer-vision/ocr-transparency-note?context=/azure/ai-services/computer-vision/context/context
-      - name: Characteristics and limitations
-        href: /azure/ai-foundry/responsible-ai/computer-vision/ocr-characteristics-and-limitations?context=/azure/ai-services/computer-vision/context/context
-    - name: Integration and responsible use
-      href: /azure/ai-foundry/responsible-ai/computer-vision/ocr-guidance-integration-responsible-use?context=/azure/ai-services/computer-vision/context/context
-    - name: Data, privacy, and security
-      href: /azure/ai-foundry/responsible-ai/computer-vision/ocr-data-privacy-security?context=/azure/ai-services/computer-vision/context/context
-  - name: How-to guides
-    items:
-    - name: Call the Read API
-      href: how-to/call-read-api.md
-    - name: Upgrade from Read 2.x to Read 3.x
-      href: upgrade-api-versions.md
-    - name: Use the Read container
-      items:
-      - name: Install and run containers
-        href: computer-vision-how-to-install-containers.md
-        displayName: docker, container, package, packaged app, swagger, open api, openapi, train, publish, az, acr, cli, tps, core, curl, try it now, import, pull, on-premises
-      - name: Configure containers
-        href: computer-vision-resource-container-config.md
-      - name: Migrate to v3.x of the Read OCR container
-        href: read-container-migration-guide.md
-        displayName: docker, container, billing, apikey, pull, logging, on-premises
-      #- name: Use with Kubernetes and Helm
-      #  href: deploy-computer-vision-on-premises.md
-      #  displayName: kubectl, docker, helm, kubernetes, K8s, tiller, container, image, on-prem, on-premises
-      - name: Use container instances
-        maintainContext: true
-        href: ../containers/azure-container-instance-recipe.md
-        displayName: container instances, container, containers, images
-      - name: Use containers in disconnected environments
-        href: ../containers/disconnected-containers.md
-      - name: All Azure AI containers
-        href: ../cognitive-services-container-support.md
-        maintainContext: true
-  - name: Reference
-    items:
-    - name: OCR REST API v4.0 (preview)
-      href: https://aka.ms/vision-4-0-ref
-    - name: OCR REST API v3.2 
-      href: /rest/api/computervision/recognize-printed-text?view=rest-computervision-v3.2
-    - name: OCR REST API v3.1
-      href: /rest/api/computervision/read?view=rest-computervision-v3.1
-    - name: OCR REST API v2.1
-      href: /rest/api/computervision/recognize-printed-text?view=rest-computervision-v2.1
-    - name: .NET
-      href: /dotnet/api/overview/azure/computer-vision
-    - name: Node.js
-      href: /javascript/api/@azure/cognitiveservices-computervision/
-    - name: Python
-      href: /python/api/overview/azure/cognitiveservices-vision-computervision-readme
-    - name: Go
-      href: https://godoc.org/github.com/Azure/azure-sdk-for-go/services/cognitiveservices/v2.1/computervision
-    - name: Java
-      href: /java/api/overview/azure/cognitiveservices/client/computervision
-    - name: Azure CLI
-      href: /cli/azure/cognitiveservices#az_cognitiveservices_list
-    - name: Azure PowerShell
-      href: /powershell/module/az.cognitiveservices/
-=======
->>>>>>> ace42c3e
 - name: Image Analysis
   items:
   - name: Image Analysis overview
@@ -424,13 +349,13 @@
     - name: Transparency notes
       items:
       - name: OCR use cases
-        href: /legal/cognitive-services/computer-vision/ocr-transparency-note?context=/azure/ai-services/computer-vision/context/context
+        href: /azure/ai-foundry/responsible-ai/computer-vision/ocr-transparency-note?context=/azure/ai-services/computer-vision/context/context
       - name: Characteristics and limitations
-        href: /legal/cognitive-services/computer-vision/ocr-characteristics-and-limitations?context=/azure/ai-services/computer-vision/context/context
+        href: /azure/ai-foundry/responsible-ai/computer-vision/ocr-characteristics-and-limitations?context=/azure/ai-services/computer-vision/context/context
     - name: Integration and responsible use
-      href: /legal/cognitive-services/computer-vision/ocr-guidance-integration-responsible-use?context=/azure/ai-services/computer-vision/context/context
+      href: /azure/ai-foundry/responsible-ai/computer-vision/ocr-guidance-integration-responsible-use?context=/azure/ai-services/computer-vision/context/context
     - name: Data, privacy, and security
-      href: /legal/cognitive-services/computer-vision/ocr-data-privacy-security?context=/azure/ai-services/computer-vision/context/context
+      href: /azure/ai-foundry/responsible-ai/computer-vision/ocr-data-privacy-security?context=/azure/ai-services/computer-vision/context/context
   - name: How-to guides
     items:
     - name: Call the Read API
