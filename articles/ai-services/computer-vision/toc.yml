items:
- name: Azure AI Vision Documentation
  href: index.yml
- name: Overview
  expanded: true
  items:
  - name: What is Azure AI Vision?
    href: overview.md
  - name: Vision Studio
    href: overview-vision-studio.md
  - name: Language support
    href: language-support.md
  - name: Pricing
    href: https://azure.microsoft.com/pricing/details/cognitive-services/computer-vision
  - name: What's new
    href: whats-new.md
  - name: Azure AI Vision FAQ
    href: FAQ.yml
- name: Scenario deep-dives
  items:
  - name: Generate alt text for images
    href: use-case-alt-text.md
  - name: Verify a user
    href: use-case-identity-verification.md
  - name: Monitor customer dwell time
    href: use-case-dwell-time.md
  - name: Measure queue wait time
    href: use-case-queue-time.md
- name: Optical character recognition (OCR)
  items:
  - name: OCR overview
    href: overview-ocr.md
  - name: OCR quickstart
    href: quickstarts-sdk/client-library.md
  - name: Samples
    href: /samples/browse/?products=azure&terms=computer-vision
  - name: Responsible use of AI
    items:
    - name: Transparency notes
      items:
      - name: OCR use cases
        href: /legal/cognitive-services/computer-vision/ocr-transparency-note?context=/azure/ai-services/computer-vision/context/context
      - name: Characteristics and limitations
        href: /legal/cognitive-services/computer-vision/ocr-characteristics-and-limitations?context=/azure/ai-services/computer-vision/context/context
    - name: Integration and responsible use
      href: /legal/cognitive-services/computer-vision/ocr-guidance-integration-responsible-use?context=/azure/ai-services/computer-vision/context/context
    - name: Data, privacy, and security
      href: /legal/cognitive-services/computer-vision/ocr-data-privacy-security?context=/azure/ai-services/computer-vision/context/context
  - name: How-to guides
    items:
    - name: Call the Read API
      href: how-to/call-read-api.md
    - name: Upgrade from Read 2.x to Read 3.x
      href: upgrade-api-versions.md
    - name: Use the Read container
      items:
      - name: Install and run containers
        href: computer-vision-how-to-install-containers.md
        displayName: docker, container, package, packaged app, swagger, open api, openapi, train, publish, az, acr, cli, tps, core, curl, try it now, import, pull, on-premises
      - name: Configure containers
        href: computer-vision-resource-container-config.md
      - name: Migrate to v3 of the Read OCR container
        href: read-container-migration-guide.md
        displayName: docker, container, billing, apikey, pull, logging, on-premises
      - name: Use with Kubernetes and Helm
        href: deploy-computer-vision-on-premises.md
        displayName: kubectl, docker, helm, kubernetes, K8s, tiller, container, image, on-prem, on-premises
      - name: Use container instances
        maintainContext: true
        href: ../containers/azure-container-instance-recipe.md
        displayName: container instances, container, containers, images
      - name: Use containers in disconnected environments
        href: ../containers/disconnected-containers.md
      - name: All Azure AI containers
        href: ../cognitive-services-container-support.md
        maintainContext: true
  - name: Reference
    items:
    - name: OCR REST API v4.0 (preview)
      href: https://westus.dev.cognitive.microsoft.com/docs/services/unified-vision-apis-public-preview-2022-10-12-preview/operations/61d65934cd35050c20f73ab6
    - name: OCR REST API v3.2
      href: https://westus.dev.cognitive.microsoft.com/docs/services/computer-vision-v3-2/operations/5d986960601faab4bf452005
    - name: OCR REST API v3.1
      href: https://westcentralus.dev.cognitive.microsoft.com/docs/services/computer-vision-v3-1-ga/operations/5d986960601faab4bf452005
    - name: OCR REST API v2.1
      href: https://westus.dev.cognitive.microsoft.com/docs/services/5cd27ec07268f6c679a3e641
    - name: .NET
      href: /dotnet/api/overview/azure/computer-vision
    - name: Node.js
      href: /javascript/api/@azure/cognitiveservices-computervision/
    - name: Python
      href: /python/api/overview/azure/cognitiveservices-vision-computervision-readme
    - name: Go
      href: https://godoc.org/github.com/Azure/azure-sdk-for-go/services/cognitiveservices/v2.1/computervision
    - name: Java
      href: /java/api/overview/azure/cognitiveservices/client/computervision
    - name: Azure CLI
      href: /cli/azure/cognitiveservices#az_cognitiveservices_list
    - name: Azure PowerShell
      href: /powershell/module/azurerm.cognitiveservices/
- name: Image Analysis
  items:
  - name: Image Analysis overview
    href: overview-image-analysis.md
  - name: Image Analysis SDK
    items:
    - name: Overview
      href: sdk/overview-sdk.md
    - name: Install the SDK
      href: sdk/install-sdk.md
  - name: Quickstarts
    items:
    - name: Version 4.0 quickstart
      href: quickstarts-sdk/image-analysis-client-library-40.md
    - name: Version 3.2 quickstart
      href: quickstarts-sdk/image-analysis-client-library.md
  - name: Samples
    items:
    - name: Version 4.0
      items:
      - name: Azure Image Analysis Java SDK samples
        href: https://aka.ms/azsdk/image-analysis/samples/java
      - name: Azure Image Analysis Python SDK samples
        href: https://aka.ms/azsdk/image-analysis/samples/python
      - name: Azure Image Analysis .NET SDK samples
        href: https://aka.ms/azsdk/image-analysis/samples/csharp
      - name: Azure Image Analysis JavaScript SDK samples
        href: https://aka.ms/azsdk/image-analysis/samples/js
    - name: Version 3.2
      items:
      - name: Azure AI services .NET SDK samples
        href: https://github.com/Azure-Samples/cognitive-services-dotnet-sdk-samples
      - name: Azure AI services Java SDK samples
        href: https://github.com/Azure-Samples/cognitive-services-java-sdk-samples
      - name: Azure AI services Node.js SDK samples
        href: https://github.com/Azure-Samples/cognitive-services-node-sdk-samples
      - name: JavaScript Static Web app
        href: https://github.com/azure-samples/js-e2e-client-cognitive-services/tree/main/
      - name: Azure AI services Python SDK samples
        href: https://github.com/Azure-Samples/cognitive-services-python-sdk-samples
  - name: Responsible use of AI
    items:
    - name: Transparency note
      href: /legal/cognitive-services/computer-vision/imageanalysis-transparency-note?context=/azure/ai-services/computer-vision/context/context
    - name: Data, privacy, and security 
      href: /legal/cognitive-services/computer-vision/imageanalysis-data-privacy-security?context=/azure/ai-services/computer-vision/context/context
    - name: Limited Access features
      href: /legal/cognitive-services/computer-vision/limited-access?context=/azure/ai-services/computer-vision/context/context
  - name: How-to guides
    items:
    - name: Version 4.0
      items:
      - name: Call the Analyze API
        href: how-to/call-analyze-image-40.md
      - name: Model customization
        items:
        - name: Create a custom model (preview)
          href: how-to/model-customization.md
        - name: Migrate a Custom Vision project to Image Analysis (preview)
          href: how-to/migrate-from-custom-vision.md
        - name: Verify a custom model COCO file (preview)
          href: how-to/coco-verification.md
      - name: Product Recognition (preview)
        items:
        - name: Prepare images for Product Recognition
          href: how-to/shelf-modify-images.md
        - name: Product Recognition with prebuilt model
          href: how-to/shelf-analyze.md
        - name: Product Recognition with custom model
          href: how-to/shelf-model-customization.md
        - name: Check planogram compliance
          href: how-to/shelf-planogram.md
      - name: Call the Multi-modal embeddings APIs (preview)
        href: how-to/image-retrieval.md
      - name: Call the Background removal API (preview)
        href: how-to/background-removal.md
      - name: Configure a storage account
        href: how-to/blob-storage-search.md
    - name: Version 3.2
      items:
      - name: Call the Analyze API
        href: how-to/call-analyze-image.md
      - name: Analyze videos in real time
        href: how-to/analyze-video.md
      - name: Generate a smart-cropped thumbnail
        href: how-to/generate-thumbnail.md
  - name: Concepts
    items:
    - name: Version 4.0
      items:
      - name: Image tagging
        href: concept-tag-images-40.md
      - name: Image captions
        href: concept-describe-images-40.md
      - name: Object detection
        href: concept-object-detection-40.md
      - name: Optical Character Recognition
        href: concept-ocr.md
      - name: Smart-cropped thumbnails
        href: concept-generate-thumbnails-40.md
      - name: People detection
        href: concept-people-detection.md
      - name: Model customization
        href: concept-model-customization.md
      - name: Product Recognition (preview)
        href: concept-shelf-analysis.md
      - name: Multi-modal embeddings (preview)
        href: concept-image-retrieval.md
      - name: Background removal (preview)
        href: concept-background-removal.md
    - name: Version 3.2
      items:   
      - name: Image tagging
        href: concept-tagging-images.md
      - name: Image categorization
        href: concept-categorizing-images.md
      - name: Category taxonomy
        href: Category-Taxonomy.md
      - name: Image descriptions
        href: concept-describing-images.md
      - name: Object detection
        href: concept-object-detection.md
      - name: Brand detection
        href: concept-brand-detection.md
      - name: Face detection
        href: concept-detecting-faces.md
      - name: Image type detection
        href: concept-detecting-image-types.md
      - name: Domain-specific content
        href: concept-detecting-domain-content.md
      - name: Color scheme detection
        href: concept-detecting-color-schemes.md
      - name: Adult content detection
        href: concept-detecting-adult-content.md
      - name: Smart-cropped thumbnails
        href: concept-generating-thumbnails.md
  - name: Tutorials
    items:
    - name: Generate metadata for images
      href: Tutorials/storage-lab-tutorial.md
  - name: Reference
    items:
    - name: Version 4.0
      items:
      - name: Image Analysis REST API v4.0
        href: https://aka.ms/vision-4-0-ref
      - name: .NET
        href: https://aka.ms/azsdk/image-analysis/ref-docs/csharp
      - name: Python
        href: https://aka.ms/azsdk/image-analysis/ref-docs/python
      - name: Java
        href: https://aka.ms/azsdk/image-analysis/ref-docs/java
      - name: JavaScript
        href: https://aka.ms/azsdk/image-analysis/ref-docs/js
    - name: Version 3.2
      items:
      - name: Image Analysis REST API v3.2
        href: https://westus.dev.cognitive.microsoft.com/docs/services/computer-vision-v3-2/operations/56f91f2e778daf14a499f21b
      - name: .NET
        href: /dotnet/api/overview/azure/computer-vision
      - name: Node.js
        href: /javascript/api/@azure/cognitiveservices-computervision
      - name: Python
        href: /python/api/overview/azure/cognitiveservices-vision-computervision-readme
      - name: Go
        href: https://godoc.org/github.com/Azure/azure-sdk-for-go/services/cognitiveservices/v2.1/computervision
      - name: Java
        href: /java/api/overview/azure/cognitiveservices/client/computervision
    - name: Older versions
      items: 
      - name: Image Analysis REST API v3.1
        href: https://westcentralus.dev.cognitive.microsoft.com/docs/services/computer-vision-v3-1-ga/operations/5d986960601faab4bf452005
      - name: Image Analysis REST API v2.1
        href: https://westus.dev.cognitive.microsoft.com/docs/services/5cd27ec07268f6c679a3e641
    - name: Azure CLI
      href: /cli/azure/cognitiveservices#az_cognitiveservices_list
    - name: Azure PowerShell
      href: /powershell/module/azurerm.cognitiveservices/
- name: Face
  items:
  - name: Face overview
    href: overview-identity.md
  - name: Quotas and limits
    href: identity-quotas-limits.md
  - name: Pricing
    href: https://azure.microsoft.com/pricing/details/cognitive-services/face-api
  - name: Face quickstart
    href: quickstarts-sdk/identity-client-library.md
  
  - name: Concepts
    items:
    - name: Face detection, attributes, and input data
      href: concept-face-detection.md
    - name: Face recognition
      href: concept-face-recognition.md
    - name: Face recognition data structures
      href: concept-face-recognition-data-structures.md
    - name: Face liveness abuse monitoring
      href: concept-liveness-abuse-monitoring.md
  
  - name: How-to guides
    items:
    - name: Face detection, landmarks, and attributes
      items:
      - name: Detect and analyze faces
        href: how-to/identity-detect-faces.md
      - name: Specify a face detection model version
        href: how-to/specify-detection-model.md
      - name: Use the HeadPose attribute
        href: how-to/use-headpose.md
    - name: Face recognition (limited access)
      items:
      - name: Specify a face recognition model version
        href: how-to/specify-recognition-model.md
      - name: Add faces to a PersonGroup
        href: how-to/add-faces.md
      - name: Use the PersonDirectory structure (preview)
        href: how-to/use-persondirectory.md
      - name: Scale to handle more enrolled users
        href: how-to/use-large-scale.md
      - name: Find similar faces
        href: how-to/find-similar-faces.md
    - name: Service management
      items:
      - name: Mitigate latency and improve performance
        href: how-to/mitigate-latency.md
      - name: Use limited access tokens
        href: how-to/identity-access-token.md
      - name: Use customer-managed keys
        href: identity-encrypt-data-at-rest.md
  - name: Tutorials
    items:
    - name: Detect liveness in face
      href: Tutorials/liveness.md
    - name: Add users to a Face identification app
      items:
      - name: Best practices for enrolling users
        href: enrollment-overview.md
      - name: Build a React Native app to enroll users
        href: Tutorials/build-enrollment-app.md
  - name: Samples
    href: /samples/browse/?term=face&terms=face&expanded=azure&products=ai-services%2Cazure-cognitive-services

  - name: Responsible use of AI
    items:
    - name: Transparency notes
      items:
      - name: Face use cases
        href: /legal/cognitive-services/face/transparency-note?context=/azure/ai-services/computer-vision/context/context
      - name: Characteristics and limitations
        href: /legal/cognitive-services/face/characteristics-and-limitations?context=/azure/ai-services/computer-vision/context/context
    - name: Integration and responsible use
      href: /legal/cognitive-services/face/guidance-integration-responsible-use?context=/azure/ai-services/computer-vision/context/context
    - name: Code of conduct
      href: /legal/cognitive-services/face/code-of-conduct?context=/azure/ai-services/computer-vision/context/context
    - name: Data privacy and security
      href: /legal/cognitive-services/face/data-privacy-security?context=/azure/ai-services/computer-vision/context/context
    - name: Limited Access features
      href: /legal/cognitive-services/computer-vision/limited-access-identity?context=/azure/ai-services/computer-vision/context/context

  - name: Reference
    items:
    - name: Server-side
      items:
      - name: Face REST API
        href: identity-api-reference.md
      - name: .NET
        href: /dotnet/api/overview/azure/cognitiveservices/face
      - name: Java
        href: /java/api/overview/azure/cognitiveservices/client/faceapi
      - name: Node.js
        href: /javascript/api/overview/azure/cognitiveservices-face-readme
      - name: Python
        href: /python/api/overview/azure/cognitiveservices-vision-face-readme
    - name: Client-side
      items:
      - name: Kotlin (Android)
        href: https://aka.ms/azure-ai-vision-face-liveness-client-sdk-android-api-reference
      - name: Swift (iOS)
<<<<<<< HEAD
        href: https://aka.ms/liveness-sdk-ios
- name: Video Analysis
=======
        href: https://aka.ms/azure-ai-vision-face-liveness-client-sdk-ios-api-reference
- name: Spatial Analysis
>>>>>>> 36c6c2bb
  items:
  - name: Video Analysis overview
    href: intro-to-spatial-analysis-public-preview.md
  - name: Responsible use of AI
    items:
    - name: Transparency note
      href: /legal/cognitive-services/computer-vision/transparency-note-spatial-analysis?context=/azure/ai-services/computer-vision/context/context
    - name: Integration and responsible use
      items:
      - name: Responsible use in AI deployment 
        href: /legal/cognitive-services/computer-vision/responsible-use-deployment?context=/azure/ai-services/computer-vision/context/context
      - name: Disclosure design guidelines
        href: /legal/cognitive-services/computer-vision/disclosure-design?context=/azure/ai-services/computer-vision/context/context
      - name: Research insights
        href: /legal/cognitive-services/computer-vision/research-insights?context=/azure/ai-services/computer-vision/context/context
    - name: Data, privacy, and security
      href: /legal/cognitive-services/computer-vision/compliance-privacy-security-2?context=/azure/ai-services/computer-vision/context/context
  - name: How-to guides
    items:
    - name: Call the Video Retrieval APIs
      href: how-to/video-retrieval.md
    - name: Use the Spatial Analysis container
      items:
      - name: Set up the host machine and run the container
        href: spatial-analysis-container.md
      - name: Configure operations
        href: spatial-analysis-operations.md
      - name: Configure vehicle analysis
        href: vehicle-analysis.md
      - name: Use a local video file
        href: spatial-analysis-local.md
      - name: Deploy a people counting web app
        href: Spatial-analysis-web-app.md
      - name: Logging and troubleshooting
        href: spatial-analysis-logging.md
      - name: Zone and line placement
        href: spatial-analysis-zone-line-placement.md
      - name: Camera placement
        href: spatial-analysis-camera-placement.md
      - name: All Azure AI containers
        href: ../cognitive-services-container-support.md?context=%2fazure%2fai-services%2fcomputer-vision%2fcontext%2fcontext
  - name: Reference
    items:
    - name: Video Retrieval REST API
      href: reference-video-search.md
- name: How-to guides
  items:
  - name: Enterprise readiness
    items:
    - name: Set up Virtual Networks
      href: ../cognitive-services-virtual-networks.md?context=%2fazure%2fcognitive-services%2fcomputer-vision%2fcontext%2fcontext
    - name: Use Microsoft Entra authentication
      href: ../authentication.md?tabs=powershell%3fcontext%3d%2fazure%2fcognitive-services%2fcomputer-vision%2fcontext%2fcontext
- name: Resources
  items: 
  - name: Enterprise readiness
    items:
    - name: Region support
      href: https://azure.microsoft.com/global-infrastructure/services/?products=cognitive-services
    - name: Compliance and certification
      href: https://azure.microsoft.com/support/legal/cognitive-services-compliance-and-privacy/
  - name: Support and help options
    href: ../cognitive-services-support-options.md?context=/azure/ai-services/computer-vision/context/context
  - name: Training modules
    href: /training/paths/explore-computer-vision-microsoft-azure/
  - name: Azure updates
    href: https://azure.microsoft.com/updates/?product=cognitive-services<|MERGE_RESOLUTION|>--- conflicted
+++ resolved
@@ -377,13 +377,8 @@
       - name: Kotlin (Android)
         href: https://aka.ms/azure-ai-vision-face-liveness-client-sdk-android-api-reference
       - name: Swift (iOS)
-<<<<<<< HEAD
-        href: https://aka.ms/liveness-sdk-ios
+        href: https://aka.ms/azure-ai-vision-face-liveness-client-sdk-ios-api-reference
 - name: Video Analysis
-=======
-        href: https://aka.ms/azure-ai-vision-face-liveness-client-sdk-ios-api-reference
-- name: Spatial Analysis
->>>>>>> 36c6c2bb
   items:
   - name: Video Analysis overview
     href: intro-to-spatial-analysis-public-preview.md
