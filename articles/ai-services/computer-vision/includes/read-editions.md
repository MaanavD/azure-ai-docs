---
title: "OCR (Read) editions"
titleSuffix: "Azure AI services"
services: cognitive-services
author: PatrickFarley
manager: nitinme
ms.service: cognitive-services
ms.subservice: computer-vision
ms.custom: ignite-2022
ms.topic: include
ms.date: 09/23/2022
ms.author: pafarley
---

## OCR (Read) editions

> [!IMPORTANT]
> Select the Read edition that best fits your requirements.
>
> | Input | Examples | Read edition | Benefit |
> |----------|--------------|-------------------------|-------------------------|
<<<<<<< HEAD
> | **Images**: General, in-the-wild images |  labels, street signs, and posters | [Computer Vision v4.0 preview](../concept-ocr.md) | Optimized for general, non-document images with a performance-enhanced synchronous API that makes it easier to embed OCR in your user experience scenarios.
=======
> | **Images**: General, in-the-wild images |  labels, street signs, and posters | [Azure AI Vision v4.0 preview](../concept-ocr.md) | Optimized for general, non-document images with a performance-enhanced synchronous API that makes it easier to embed OCR in your user experience scenarios.
>>>>>>> a23b58d2
> | **Documents**: Digital and scanned, including images | books, articles, and reports | [Form&nbsp;Recognizer](../../../ai-services/document-intelligence/concept-read.md) | Optimized for text-heavy scanned and digital documents with an asynchronous API to help automate intelligent document processing at scale.
>
> **About Azure AI Vision v3.2 GA Read**
>
> Looking for the most recent Azure AI Vision v3.2 GA Read? Note that all future Read OCR enhancements will be part of the two new services listed above. There will be no further updates to the Azure AI Vision v3.2. To continue, see the Azure AI Vision v3.2 GA Read [overview](../how-to/call-read-api.md) and [quickstart](../quickstarts-sdk/client-library.md).<|MERGE_RESOLUTION|>--- conflicted
+++ resolved
@@ -19,11 +19,7 @@
 >
 > | Input | Examples | Read edition | Benefit |
 > |----------|--------------|-------------------------|-------------------------|
-<<<<<<< HEAD
-> | **Images**: General, in-the-wild images |  labels, street signs, and posters | [Computer Vision v4.0 preview](../concept-ocr.md) | Optimized for general, non-document images with a performance-enhanced synchronous API that makes it easier to embed OCR in your user experience scenarios.
-=======
 > | **Images**: General, in-the-wild images |  labels, street signs, and posters | [Azure AI Vision v4.0 preview](../concept-ocr.md) | Optimized for general, non-document images with a performance-enhanced synchronous API that makes it easier to embed OCR in your user experience scenarios.
->>>>>>> a23b58d2
 > | **Documents**: Digital and scanned, including images | books, articles, and reports | [Form&nbsp;Recognizer](../../../ai-services/document-intelligence/concept-read.md) | Optimized for text-heavy scanned and digital documents with an asynchronous API to help automate intelligent document processing at scale.
 >
 > **About Azure AI Vision v3.2 GA Read**
