--- conflicted
+++ resolved
@@ -76,11 +76,7 @@
 - Select the **Undo** button to undo the prior generation call.
 - Select the **Regenerate** button to complete an undo and generation call together.
 
-<<<<<<< HEAD
-Azure OpenAI also performs content moderation on the prompt inputs and generated outputs. The prompts or responses might be filtered if harmful content is detected. For more information, see the [content filter](../../openai/concepts/content-filter.md) article.
-=======
 Azure OpenAI also performs content moderation on the prompt inputs and generated outputs. The prompts or responses can be filtered if harmful content is detected. For more information, see the [content filter](../../openai/concepts/content-filter.md) article.
->>>>>>> 0a15a3b5
 
 In the playground you can also view python, json, C#, and curl code samples prefilled according to your selected settings. Just select **View code** next to the examples dropdown. You can write an application to complete the same task with the OpenAI Python SDK, curl, or other REST API client.
 
