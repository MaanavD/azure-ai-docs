--- conflicted
+++ resolved
@@ -29,10 +29,6 @@
 
 With Azure AI Studio, you can evaluate large language model (LLM) responses, pinpoint areas for fine-tuning, and orchestrate prompt application components with prompt flow for better performance. With clear cost and billing, the platform facilitates scalability, transforming proof of concepts into full-fledged production with ease. Continuous monitoring and refinement supports long-term success.  
 
-<<<<<<< HEAD
-
-=======
->>>>>>> c7e38df6
 ## Getting around in Azure AI Studio
 
 Wherever you're at or going in Azure AI Studio, use the Home, Explore, Build, and Manage tabs to find your way around.
