---
title: What is AI Studio?
titleSuffix: Azure AI services
description: Azure AI Studio brings together capabilities from across multiple Azure AI services. You can build generative AI applications on an enterprise-grade platform.
author: eric-urban
manager: nitinme
keywords: Azure AI services, cognitive
ms.service: azure-ai-services
ms.topic: overview
ms.date: 10/1/2023
ms.author: eur
ms.custom: ignite-2023
---

# What is Azure AI Studio?

<<<<<<< HEAD
[!INCLUDE [Azure AI Studio preview](./includes/preview-ai-studio.md)]

Azure AI Studio brings together capabilities from across multiple Azure AI services. You can build generative AI applications on an enterprise-grade platform. Directly from the studio you can interact with a project code-first via the Azure AI SDK and Azure AI CLI. 
=======
Azure AI Studio brings together capabilities from across multiple Azure AI services. Azure AI Studio is designed for developers to:
>>>>>>> 8e103cb9

- Build generative AI applications on an enterprise-grade platform. 
- Directly from the studio you can interact with a project code-first via the Azure AI SDK and Azure AI CLI. 
- Azure AI Studio is a trusted and inclusive platform that empowers developers of all abilities and preferences to innovate with AI and shape the future. 
- Seamlessly explore, build, test, and deploy using cutting-edge AI tools and ML models, grounded in responsible AI practices. 
- Build together as one team. Your Azure AI resource provides enterprise-grade security, and a collaborative environment with shared files and connections to pre-trained models, data and compute.
- Organize your way. Your project helps you save state, allowing you iterate from first idea, to first prototype, and then first production deployment. Also easily invite others to collaborate along this journey.

With Azure AI Studio, you can evaluate large language model (LLM) responses, pinpoint areas for fine-tuning, and orchestrate prompt application components with prompt flow for better performance. With clear cost and billing, the platform facilitates scalability, transforming proof of concepts into full-fledged production with ease. Continuous monitoring and refinement supports long-term success.  

## Benefits


- Work in VS Code. Move seamlessly between Azure AI studio and VS Code Web, fully synced at all times.



## Getting around in Azure AI Studio

The Azure AI Studio is organized into four main sections: [Home](#home), [Explore](#explore), [Build](#build), and [Manage](#manage).

### Home

The introduction to Azure AI, with information about what's new, access to any existing projects, a curated selection of Azure AI experiences, and links to learning resources. 

### Explore

This is where you can find a model, service, or solution to start working on. The goal is that you can find, and try, all of Azure AI from here. Explore is stateless, so when you want to save settings and assets such as data you create a project and continue on the [Build](#build) page. 

- Growing suite of tools, patterns, and guidance on how to build with AI so that enterprise can scale PoCs with a paved path to full production
- Guidance about how to select the right models and tools based on your use case.
- Test AI solutions with your app code and data and receive guidance on standardized methods to evaluate the model, prompt, and overall application pipeline.
- The try-out and model catalog cards provide an easy way to spin up a new project or add to an existing project.

### Build

Developers will spend most time here. Some assets can be shared across projects, so a flow or content safety filter created in one project can be used by another. Your dataset or index can be shared. The custom projects from AI Services are here.

- Simplified development of large language model (LLM) solutions and copilots with end-to-end app templates and prompt samples for common use cases.  
- Work in VS Code. Move seamlessly between Azure AI studio and VS Code Web, fully synced at all times.
- Orchestration tools such as pre-built templates, prompt flow, LangChain, and Semantic Kernel.
- Orchestration framework to handle the complex mapping of functions and code between LLMs, tools, custom code, prompts, data, search indexes, etcetera.  
- Deploy infrastructure as code with your app code and desire version control and code management support 
- Evaluate, deploy, and continuously monitor your AI application and app performance 

### Manage

Admins will mainly use this section to look at access control, usage, billing, etcetera.

- Centralized backend infrastructure to reduce complexity for developers
- A single Azure AI resource for enterprise configuration, unified data story, and built-in governance

## Pricing and Billing

Using Azure AI Studio also incurs cost associated with the underlying services, to learn more read [Plan and manage costs for Azure AI services](./how-to/costs-plan-manage.md).

## Region availability

Azure AI Studio is currently available in all regions where Azure OpenAI Service is available. To learn more, see [Azure global infrastructure - Products available by region](https://azure.microsoft.com/explore/global-infrastructure/products-by-region/?products=cognitive-services).

## How to get access

You can sign in to Azure AI Studio if your Azure subscription has been granted access to the Azure OpenAI service. You can apply for access to Azure OpenAI Service by completing the form at [https://aka.ms/oai/access](https://aka.ms/oai/access). You'll receive a follow-up email when your subscription has been added.


## Next steps 

- [Quickstart: Generate product name ideas in the Azure AI Studio playground](quickstarts/playground-completions.md)
- [Tutorial: Using Azure AI Studio with a screen reader](tutorials/screen-reader.md)


 
<|MERGE_RESOLUTION|>--- conflicted
+++ resolved
@@ -14,20 +14,9 @@
 
 # What is Azure AI Studio?
 
-<<<<<<< HEAD
-[!INCLUDE [Azure AI Studio preview](./includes/preview-ai-studio.md)]
+Azure AI Studio brings together capabilities from across multiple Azure AI services. You can build generative AI applications on an enterprise-grade platform. Directly from the studio you can interact with a project code-first via the Azure AI SDK and Azure AI CLI. 
 
-Azure AI Studio brings together capabilities from across multiple Azure AI services. You can build generative AI applications on an enterprise-grade platform. Directly from the studio you can interact with a project code-first via the Azure AI SDK and Azure AI CLI. 
-=======
-Azure AI Studio brings together capabilities from across multiple Azure AI services. Azure AI Studio is designed for developers to:
->>>>>>> 8e103cb9
-
-- Build generative AI applications on an enterprise-grade platform. 
-- Directly from the studio you can interact with a project code-first via the Azure AI SDK and Azure AI CLI. 
-- Azure AI Studio is a trusted and inclusive platform that empowers developers of all abilities and preferences to innovate with AI and shape the future. 
-- Seamlessly explore, build, test, and deploy using cutting-edge AI tools and ML models, grounded in responsible AI practices. 
-- Build together as one team. Your Azure AI resource provides enterprise-grade security, and a collaborative environment with shared files and connections to pre-trained models, data and compute.
-- Organize your way. Your project helps you save state, allowing you iterate from first idea, to first prototype, and then first production deployment. Also easily invite others to collaborate along this journey.
+Azure AI Studio is a trusted and inclusive platform that empowers developers of all abilities and preferences to innovate with AI and shape the future. Seamlessly explore, build, test, and deploy using cutting-edge AI tools and ML models, grounded in responsible AI practices. Efficiently develop innovative, LLM-powered generative AI solutions with the foundations you need, including out-of-the-box and customizable toolkits to build copilots and “intelligent search,” “speech analytics,” and content generation applications. 
 
 With Azure AI Studio, you can evaluate large language model (LLM) responses, pinpoint areas for fine-tuning, and orchestrate prompt application components with prompt flow for better performance. With clear cost and billing, the platform facilitates scalability, transforming proof of concepts into full-fledged production with ease. Continuous monitoring and refinement supports long-term success.  
 
