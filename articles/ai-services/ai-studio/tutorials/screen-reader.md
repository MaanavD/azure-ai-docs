---
title: Using Azure AI Studio with a screen reader
titleSuffix: Azure AI services
description: This tutorial guides you through using Azure AI Studio with a screen reader.
author: eric-urban
manager: nitinme
ms.service: azure-ai-services
ms.topic: tutorial
ms.date: 10/1/2023
ms.author: eur
---

# Tutorial: Using Azure AI Studio with a screen reader

[!INCLUDE [Azure AI Studio preview](../includes/preview-ai-studio.md)]

This article is for people who use screen readers such as Microsoft's Narrator, JAWS, NVDA or Apple's Voiceover, and provides guidance on how to use the Azure AI Studio with a screen reader.   

## Getting started in the Azure AI Studio 

Most Azure AI Studio pages are composed of the following structure: 

- Banner (contains Azure AI Studio app title, settings and profile information) 
- Primary navigation (contains Home, Explore, Build, and Manage) 
- Secondary navigation 
- Main page content 
    - Contains a breadcrumb navigation element 
<<<<<<< HEAD
    - Also contains a command toolbar 

For efficient navigation, the following shortcuts might be helpful: 
- To move focus to the tabs in primary navigation, press *Ctrl+Alt+1* (Home), *Ctrl+Alt+2* (Explore), *Ctrl+Alt+3* (Build) and *Ctrl+Alt+4* (Manage) 
- To cycle between elements in the main view (secondary navigation, command toolbar and main page content), press *Ctrl+F6* or *Ctrl+Shift+F6*.

For more information about keyboard shortcuts, see [Keyboard shortcuts in Azure AI Studio](../reference/keyboard-shortcuts.md).
=======
    - Usually contains a command toolbar 

For efficient navigation, it might be helpful to navigate by landmarks to move between these sections on the page.
>>>>>>> c7e38df6

## Explore 

In **Explore** you can explore the different capabilities of Azure AI before creating a project. You can find this in the primary navigation landmark.

Within **Explore**, you'll be able to explore many capabilities found within the secondary navigation. These include model catalog, model leaderboard, and pages for Azure AI services such as Speech, Vision, and Content Safety. 
- Model catalog contains three main areas: Announcements, Models and Filters. You can use Search and Filters to narrow down model selection 
<<<<<<< HEAD
- Azure AI service pages such as Speech consist of a number of cards containing links. These lead you to demo experiences where you can sample our AI capabilities and might link out to another webpage. 
=======
- Azure AI service pages such as Speech consist of many cards containing links. These cards lead you to demo experiences where you can sample our AI capabilities and might link out to another webpage. 
>>>>>>> c7e38df6

## Projects 

To work within the Azure AI Studio, you must first create a project: 
1. Navigate to the Build tab in the primary navigation.
1. Press the Tab key until you hear *New project* and select this button.  
1. Enter the information requested in the **Create a new project** dialog.  

You then get taken to the project details page. 

<<<<<<< HEAD
Within a project, you'll be able to explore many capabilities found within the secondary navigation. These include playground, prompt flow, evaluation, and deployments. 
=======
Within a project, you'll be able to explore many capabilities found within the secondary navigation. These include playground, prompt flow, evaluation, and deployments. The secondary navigation contains an H2 heading with the project title, which can be used for efficient navigation.
>>>>>>> c7e38df6

## Using the playground 

The playground is where you can chat with models and experiment with different prompts and parameters.  

From the **Build** tab, navigate to the secondary navigation landmark and press the down arrow until you hear *playground*.  

### Playground structure 

When you first arrive the playground mode dropdown is set to **Chat** by default. In this mode the playground is composed of the command toolbar and three main panes: **Assistant setup**, **Chat session**, and **Configuration**. If you have added your own data in the playground, the **Citations** pane will also appear when selecting a citation as part of the model response. 

You can navigate by heading to move between these panes, as each pane has its own H2 heading. 

### Assistant setup pane 

This is where you can set up the chat assistant according to your organization's needs. 

<<<<<<< HEAD
Note that once you edit the system message or examples, your changes don't save automatically. Press the **Save changes** button to ensure your changes are saved. 
=======
Once you edit the system message or examples, your changes don't save automatically. Press the **Save changes** button to ensure your changes are saved. 
>>>>>>> c7e38df6

### Chat session pane  

This is where you can chat to the model and test out your assistant 
<<<<<<< HEAD
- After you send a message, the model might take some time to respond, especially if the response is long. You'll hear a screen reader announcement "Message received from the chatbot" when the model has finished composing a response.  
- Content in the chatbot will follow this format: 
=======
- After you send a message, the model might take some time to respond, especially if the response is long. You hear a screen reader announcement "Message received from the chatbot" when the model has finished composing a response.  
- Content in the chatbot follows this format: 
>>>>>>> c7e38df6

    ```
    [message from user] [user image] 
    [chatbot image] [message from chatbot] 
    ```


## Using Prompt flow 

Prompt flow is a tool to create executable flows, linking LLMs, prompts and Python tools through a visualized graph. You can use this to prototype, experiment and iterate on your AI applications before deploying.  

With the Build tab selected, navigate to the secondary navigation landmark and press the down arrow until you hear *flows*.  

The Prompt flow UI in Azure AI Studio is composed of the following main sections: Command toolbar, Flow (includes list of the flow nodes), Files and the Graph view. The Flow, Files and Graph sections each have their own H2 headings that can be used for navigation.


### Flow 

- This is the main working area where you can edit your flow, for example adding a new node, editing the prompt, selecting input data 
- You can also choose to work in code instead of the editor by navigating to the **Raw file mode** toggle button to view the flow in code. 
- You can also open your flow in VS Code Web by selecting the **Work in VS Code Web** button.
- Each node has its own H3 heading, which can be used for navigation.  

### Files 

- This section contains the file structure of the flow. Each flow has a folder that contains a flow.dag.yaml file, source code files, and system folders.  
- You can export or import a flow easily for testing, deployment, or collaborative purposes by navigating to the **Add** and **Zip and download all files** buttons.

### Graph view 

- The graph is a visual representation of the flow. This view isn't editable or interactive. 
<<<<<<< HEAD
- You hear the following alt text to describe the graph: “ "Graph view of [flow name] – for visualization only. We don't currently provide a full screen reader description for this graphical chart. To get all equivalent information, you can read and edit the flow by navigating to Flow, or by toggling on the Raw file view.  
=======
- You hear the following alt text to describe the graph: "Graph view of [flow name] – for visualization only." We don't currently provide a full screen reader description for this graphical chart. To get all equivalent information, you can read and edit the flow by navigating to Flow, or by toggling on the Raw file view.  
>>>>>>> c7e38df6

 
### Evaluations  

Evaluation is a tool to help you evaluate the performance of your generative AI application. You can use this to prototype, experiment and iterate on your applications before deploying.

### Creating an evaluation 

To review evaluation metrics, you must first create an evaluation.  

<<<<<<< HEAD
1. Navigate to the Build tab in the primary navigation by pressing *Ctrl+Alt+3*.
1. Navigate to the secondary navigation landmark by pressing Ctrl+F6 and press the down arrow until you hear *evaluations*.
1. Press the Tab key (or Ctrl+F6) until you hear *new evaluation* and select this button.  
=======
1. Navigate to the Build tab in the primary navigation.
1. Navigate to the secondary navigation landmark and press the down arrow until you hear *evaluations*.
1. Press the Tab key until you hear *new evaluation* and select this button.  
>>>>>>> c7e38df6
1. Enter the information requested in the **Create a new evaluation** dialog. Once complete, your focus is returned to the evaluations list. 

### Viewing evaluations 

Once you create an evaluation, you can access it from the list of evaluations.  

Evaluation runs are listed as links within the Evaluations grid. Selecting a link takes you to a dashboard view with information about your specific evaluation run. 

You might prefer to export the data from your evaluation run so that you can view it in an application of your choosing. To do this, select your evaluation run link, then navigate to the **Export results** button and select it. 

There's also a dashboard view provided to allow you to compare evaluation runs. From the main Evaluations list page, navigate to the **Switch to dashboard view** button. You can also export all this data using the **Export table** button. 

 
## Technical support for customers with disabilities 

Microsoft wants to provide the best possible experience for all our customers. If you have a disability or questions related to accessibility, please contact the Microsoft Disability Answer Desk for technical assistance. The Disability Answer Desk support team is trained in using many popular assistive technologies and can offer assistance in English, Spanish, French, and American Sign Language. Go to the Microsoft Disability Answer Desk site to find out the contact details for your region. 

If you're a government, commercial, or enterprise customer, please contact the enterprise Disability Answer Desk. 

## Next steps
* Learn how you can build generative AI applications in the [Azure AI Studio](../what-is-ai-studio.md).
* Get answers to frequently asked questions in the [Azure AI FAQ article](../what-is-ai-studio.md).
<|MERGE_RESOLUTION|>--- conflicted
+++ resolved
@@ -25,19 +25,9 @@
 - Secondary navigation 
 - Main page content 
     - Contains a breadcrumb navigation element 
-<<<<<<< HEAD
-    - Also contains a command toolbar 
-
-For efficient navigation, the following shortcuts might be helpful: 
-- To move focus to the tabs in primary navigation, press *Ctrl+Alt+1* (Home), *Ctrl+Alt+2* (Explore), *Ctrl+Alt+3* (Build) and *Ctrl+Alt+4* (Manage) 
-- To cycle between elements in the main view (secondary navigation, command toolbar and main page content), press *Ctrl+F6* or *Ctrl+Shift+F6*.
-
-For more information about keyboard shortcuts, see [Keyboard shortcuts in Azure AI Studio](../reference/keyboard-shortcuts.md).
-=======
     - Usually contains a command toolbar 
 
 For efficient navigation, it might be helpful to navigate by landmarks to move between these sections on the page.
->>>>>>> c7e38df6
 
 ## Explore 
 
@@ -45,11 +35,7 @@
 
 Within **Explore**, you'll be able to explore many capabilities found within the secondary navigation. These include model catalog, model leaderboard, and pages for Azure AI services such as Speech, Vision, and Content Safety. 
 - Model catalog contains three main areas: Announcements, Models and Filters. You can use Search and Filters to narrow down model selection 
-<<<<<<< HEAD
-- Azure AI service pages such as Speech consist of a number of cards containing links. These lead you to demo experiences where you can sample our AI capabilities and might link out to another webpage. 
-=======
 - Azure AI service pages such as Speech consist of many cards containing links. These cards lead you to demo experiences where you can sample our AI capabilities and might link out to another webpage. 
->>>>>>> c7e38df6
 
 ## Projects 
 
@@ -60,11 +46,7 @@
 
 You then get taken to the project details page. 
 
-<<<<<<< HEAD
-Within a project, you'll be able to explore many capabilities found within the secondary navigation. These include playground, prompt flow, evaluation, and deployments. 
-=======
 Within a project, you'll be able to explore many capabilities found within the secondary navigation. These include playground, prompt flow, evaluation, and deployments. The secondary navigation contains an H2 heading with the project title, which can be used for efficient navigation.
->>>>>>> c7e38df6
 
 ## Using the playground 
 
@@ -82,22 +64,13 @@
 
 This is where you can set up the chat assistant according to your organization's needs. 
 
-<<<<<<< HEAD
-Note that once you edit the system message or examples, your changes don't save automatically. Press the **Save changes** button to ensure your changes are saved. 
-=======
 Once you edit the system message or examples, your changes don't save automatically. Press the **Save changes** button to ensure your changes are saved. 
->>>>>>> c7e38df6
 
 ### Chat session pane  
 
 This is where you can chat to the model and test out your assistant 
-<<<<<<< HEAD
-- After you send a message, the model might take some time to respond, especially if the response is long. You'll hear a screen reader announcement "Message received from the chatbot" when the model has finished composing a response.  
-- Content in the chatbot will follow this format: 
-=======
 - After you send a message, the model might take some time to respond, especially if the response is long. You hear a screen reader announcement "Message received from the chatbot" when the model has finished composing a response.  
 - Content in the chatbot follows this format: 
->>>>>>> c7e38df6
 
     ```
     [message from user] [user image] 
@@ -129,11 +102,7 @@
 ### Graph view 
 
 - The graph is a visual representation of the flow. This view isn't editable or interactive. 
-<<<<<<< HEAD
-- You hear the following alt text to describe the graph: “ "Graph view of [flow name] – for visualization only. We don't currently provide a full screen reader description for this graphical chart. To get all equivalent information, you can read and edit the flow by navigating to Flow, or by toggling on the Raw file view.  
-=======
 - You hear the following alt text to describe the graph: "Graph view of [flow name] – for visualization only." We don't currently provide a full screen reader description for this graphical chart. To get all equivalent information, you can read and edit the flow by navigating to Flow, or by toggling on the Raw file view.  
->>>>>>> c7e38df6
 
  
 ### Evaluations  
@@ -144,15 +113,9 @@
 
 To review evaluation metrics, you must first create an evaluation.  
 
-<<<<<<< HEAD
-1. Navigate to the Build tab in the primary navigation by pressing *Ctrl+Alt+3*.
-1. Navigate to the secondary navigation landmark by pressing Ctrl+F6 and press the down arrow until you hear *evaluations*.
-1. Press the Tab key (or Ctrl+F6) until you hear *new evaluation* and select this button.  
-=======
 1. Navigate to the Build tab in the primary navigation.
 1. Navigate to the secondary navigation landmark and press the down arrow until you hear *evaluations*.
 1. Press the Tab key until you hear *new evaluation* and select this button.  
->>>>>>> c7e38df6
 1. Enter the information requested in the **Create a new evaluation** dialog. Once complete, your focus is returned to the evaluations list. 
 
 ### Viewing evaluations 
