--- conflicted
+++ resolved
@@ -17,17 +17,10 @@
 
 ## Prerequisites
 
-<<<<<<< HEAD
-- An Azure subscription - [Create one for free](https://azure.microsoft.com/free/cognitive-services/)
-- Once you have your Azure subscription, create a Content Safety resource in the Azure portal to get your key and endpoint. Enter a unique name for your resource, select the subscription you entered on the application form, and select a resource group, supported region (`East US` or `West Europe`), and supported pricing tier. Then select **Create**
-  - The resource takes a few minutes to deploy. After it finishes, Select **go to resource**. In the left pane, under **Resource Management**, select **Subscription Key and Endpoint**. The endpoint and either of the keys are used to call APIs.
-- [cURL](https://curl.haxx.se/) installed.
-=======
 * An Azure subscription - [Create one for free](https://azure.microsoft.com/free/cognitive-services/) 
 * Once you have your Azure subscription, <a href="https://aka.ms/acs-create"  title="Create a Content Safety resource"  target="_blank">create a Content Safety resource </a> in the Azure portal to get your key and endpoint. Enter a unique name for your resource, select your subscription, and select a resource group, supported region (East US or West Europe), and supported pricing tier. Then select **Create**.
   * The resource takes a few minutes to deploy. After it finishes, Select **go to resource**. In the left pane, under **Resource Management**, select **Subscription Key and Endpoint**. The endpoint and either of the keys are used to call APIs.
 * [cURL](https://curl.haxx.se/) installed
->>>>>>> 8810c667
 
 ## Analyzing attacks
 
