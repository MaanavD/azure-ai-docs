--- conflicted
+++ resolved
@@ -15,15 +15,7 @@
 # Language support for Azure AI Content Safety
 
 > [!IMPORTANT]
-<<<<<<< HEAD
-> Azure AI Content Safety features not listed in this article, such as Protected material detection, Groundedness detection, and Custom categories (rapid) only support English.
-
-## Text moderation
-
-The Azure AI Content Safety text moderation and Prompt Shields feature supports many languages, but it has been specially trained and tested on a smaller set of languages.
-=======
 > Azure AI Content Safety models have been specifically trained and tested on the following languages: Chinese, English, French, German, Italian, Japanese, Portuguese. However, the service can work in many other languages, but the quality might vary. In all cases, you should do your own testing to ensure that it works for your application.
->>>>>>> f438c37a
 
 > [!NOTE]
 > **Language auto-detection**
